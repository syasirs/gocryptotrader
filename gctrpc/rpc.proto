--- conflicted
+++ resolved
@@ -1037,18 +1037,11 @@
 
 message GetFuturesPositionsResponse {
     int64 totalOrders = 1;
-<<<<<<< HEAD
-    double totalRealisedPNL = 2;
-    double totalUnrealisedPNL = 3;
-    double totalPNL = 4;
-    repeated FuturePosition positions = 5;
-=======
     string subAccount = 2;
     string totalRealisedPNL = 3;
     string totalUnrealisedPNL = 4;
     string totalPNL = 5;
     repeated FuturePosition positions = 6;
->>>>>>> 13b48780
 }
 
 message FuturePosition {
@@ -1067,13 +1060,6 @@
     string subAccount = 3;
     bool includeBreakdown = 4;
     bool calculateOffline = 5;
-<<<<<<< HEAD
-}
-
-message GetCollateralResponse {
-    string totalCollateral = 1;
-    repeated CollateralForCurrency currencyBreakdown = 2;
-=======
     bool includeZeroValues = 6;
 }
 
@@ -1081,17 +1067,13 @@
     string subAccount = 1;
     string totalCollateral = 2;
     repeated CollateralForCurrency currencyBreakdown = 3;
->>>>>>> 13b48780
 }
 
 message CollateralForCurrency {
     string currency = 1;
     string scaledCollateral = 2;
     string scaledToCurrency = 3;
-<<<<<<< HEAD
-=======
     string error = 4;
->>>>>>> 13b48780
 }
 
 
