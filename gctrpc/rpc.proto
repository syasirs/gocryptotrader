--- conflicted
+++ resolved
@@ -535,10 +535,6 @@
   string id = 2;
   int32 limit = 3;
   string currency = 4;
-<<<<<<< HEAD
-=======
-  string asset_type = 5;
->>>>>>> cdb626a1
 }
 
 message WithdrawalEventsByDateRequest {
@@ -1170,6 +1166,57 @@
   string payment = 1;
   string size = 2;
 }
+message ShutdownRequest {}
+
+message ShutdownResponse {}
+
+message GetTechnicalAnalysisRequest {
+  string exchange = 1;
+  CurrencyPair pair = 2;
+  string asset_type = 3;
+  string algorithm_type = 4;
+  int64 interval = 5;
+  google.protobuf.Timestamp start = 6;
+  google.protobuf.Timestamp end = 7;
+  int64 period = 8;
+  int64 fast_period = 9;
+  int64 slow_period = 10;
+  double standard_deviation_up = 11;
+  double standard_deviation_down = 12;
+  int64 moving_average_type = 13;
+  string other_exchange = 14;
+  CurrencyPair other_pair = 15;
+  string other_asset_type = 16;
+}
+
+message ListOfSignals {
+  repeated double signals = 1;
+}
+
+message GetTechnicalAnalysisResponse {
+  map<string, ListOfSignals> signals = 1;
+}
+
+message GetMarginRatesHistoryRequest {
+  string exchange = 1;
+  string asset = 2;
+  string currency = 3;
+  string start_date = 4;
+  string end_date = 5;
+  bool get_predicted_rate = 6;
+  bool get_lending_payments = 7;
+  bool get_borrow_rates = 8;
+  bool get_borrow_costs = 9;
+  bool include_all_rates = 10;
+  bool calculate_offline = 11;
+  string taker_fee_rate = 12;
+  repeated MarginRate rates = 13;
+}
+
+message LendingPayment {
+  string payment = 1;
+  string size = 2;
+}
 
 message BorrowCost {
   string cost = 1;
