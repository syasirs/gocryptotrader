syntax = "proto3";
import "google/api/annotations.proto";
import "google/protobuf/timestamp.proto";

package gctrpc;
option go_package = "github.com/thrasher-corp/gocryptotrader/gctrpc";

message GetInfoRequest {}

message GetInfoResponse {
    string uptime = 1;
    int64 available_exchanges = 2;
    int64 enabled_exchanges = 3;
    string default_forex_provider = 4;
    string default_fiat_currency = 5;
    map<string, bool> subsystem_status = 6;
    map<string, RPCEndpoint> rpc_endpoints = 7;
}

message GetCommunicationRelayersRequest {}

message CommunicationRelayer {
    bool enabled = 1;
    bool connected = 2;
}

message GetCommunicationRelayersResponse {
    map<string, CommunicationRelayer> communication_relayers = 1;
}

message GenericSubsystemRequest {
    string subsystem = 1;
}

message GetSubsystemsRequest {}

message GetSusbsytemsResponse {
    map<string, bool> subsystems_status = 1;
}

message GetRPCEndpointsRequest{}

message RPCEndpoint {
    bool started = 1;
    string listen_address = 2;
}

message GetRPCEndpointsResponse {
    map<string, RPCEndpoint> endpoints = 1;
}

message GenericExchangeNameRequest {
    string exchange = 1;
}

message GetExchangesRequest {
    bool enabled = 1;
}

message GetExchangesResponse {
    string exchanges = 1;
}

message GetExchangeOTPResponse {
    string otp_code = 1;
}

message GetExchangeOTPsRequest {}

message GetExchangeOTPsResponse {
    map<string, string> otp_codes = 1;
}

message DisableExchangeRequest {
    string exchange = 1;
}

message PairsSupported {
    string available_pairs = 1;
    string enabled_pairs = 2;
}

message GetExchangeInfoResponse {
    string name = 1;
    bool enabled = 2;
    bool verbose = 3;
    bool using_sandbox = 4;
    string http_timeout = 5;
    string http_useragent = 6;
    string http_proxy = 7;
    string base_currencies = 8;
    map<string, PairsSupported> supported_assets = 9;
    bool authenticated_api = 10;
}

message GetTickerRequest {
    string exchange = 1;
    CurrencyPair pair = 2;
    string asset_type = 3;
}

message CurrencyPair {
    string delimiter = 1;
    string base = 2;
    string quote = 3;
}

message TickerResponse {
    CurrencyPair pair = 1;
    int64 last_updated = 2;
    string currency_pair = 3;
    double last = 4;
    double high = 5;
    double low = 6;
    double bid = 7;
    double ask = 8;
    double volume = 9;
    double price_ath = 10;
}

message GetTickersRequest {}

message Tickers {
    string exchange = 1;
    repeated TickerResponse tickers = 2;
}

message GetTickersResponse {
    repeated Tickers tickers  = 1;
}

message GetOrderbookRequest {
    string exchange = 1;
    CurrencyPair pair = 2;
    string asset_type = 3;
}

message OrderbookItem {
    double amount = 1;
    double price = 2;
    int64 id = 3;
}

message OrderbookResponse {
    CurrencyPair pair = 1;
    string currency_pair = 2;
    repeated OrderbookItem bids = 3;
    repeated OrderbookItem asks = 4;
    int64 last_updated = 5;
    string asset_type = 6;
}

message GetOrderbooksRequest {}

message Orderbooks {
    string exchange = 1;
    repeated OrderbookResponse orderbooks = 2;
}

message GetOrderbooksResponse {
    repeated Orderbooks orderbooks = 1;
}

message GetAccountInfoRequest {
    string exchange = 1;
    string asset_type = 2;
}

message Account {
    string id = 1;
    repeated AccountCurrencyInfo currencies = 2;
}

message AccountCurrencyInfo {
    string currency = 1;
    double total_value = 2;
    double hold = 3;
}

message GetAccountInfoResponse {
    string exchange = 1;
    repeated Account accounts = 2;
}

message GetConfigRequest {}

message GetConfigResponse {
    bytes data = 1;
}

message PortfolioAddress {
    string address = 1;
    string coin_type = 2;
    string description = 3;
    double balance = 4;
}

message GetPortfolioRequest {}

message GetPortfolioResponse {
    repeated PortfolioAddress portfolio = 1;
}

message GetPortfolioSummaryRequest {}

message Coin {
    string coin = 1;
    double balance = 2;
    string address = 3;
    double percentage = 4;
}

message OfflineCoinSummary {
    string address = 1;
    double balance = 2;
    double percentage = 3;
}

message OnlineCoinSummary {
    double balance = 1;
    double percentage = 2;
}

message OfflineCoins {
    repeated OfflineCoinSummary addresses = 1;
}

message OnlineCoins {
    map<string, OnlineCoinSummary> coins = 1;
}

message GetPortfolioSummaryResponse {
    repeated Coin coin_totals = 1;
    repeated Coin coins_offline = 2;
    map<string, OfflineCoins> coins_offline_summary = 3;
    repeated Coin coins_online = 4;
    map<string, OnlineCoins> coins_online_summary = 5;
}

message AddPortfolioAddressRequest {
    string address = 1;
    string coin_type = 2;
    string description = 3;
    double balance = 4;
    string supported_exchanges = 5;
    bool cold_storage = 6;
}

message RemovePortfolioAddressRequest {
    string address = 1;
    string coin_type = 2;
    string description = 3;
}

message GetForexProvidersRequest {}

message ForexProvider {
    string name = 1;
    bool enabled = 2;
    bool verbose = 3;
    string rest_polling_delay = 4;
    string api_key = 5;
    int64 api_key_level =6;
    bool primary_provider = 7;
}

message GetForexProvidersResponse {
    repeated ForexProvider forex_providers = 1;
}

message GetForexRatesRequest {}

message ForexRatesConversion {
    string from = 1;
    string to = 2;
    double rate = 3;
    double inverse_rate = 4;

}
message GetForexRatesResponse {
    repeated ForexRatesConversion forex_rates = 1;
}

message OrderDetails {
    string exchange = 1;
    string id = 2;
    string client_order_id = 3;
    string base_currency = 4;
    string quote_currency = 5;
    string asset_type = 6;
    string order_side = 7;
    string order_type = 8;
    int64 creation_time = 9;
    int64 update_time = 10;
    string status = 11;
    double price = 12;
    double amount = 13;
    double open_volume = 14;
    double fee = 15;
    double cost = 16;
    repeated TradeHistory trades = 17;
}

message TradeHistory {
    int64  creation_time = 1;
    string id = 2;
    double price = 3;
    double amount = 4;
    string exchange = 5;
    string asset_type = 6;
    string order_side = 7;
    double fee = 8;
    double total = 9;
}

message GetOrdersRequest {
    string exchange = 1;
    string asset_type = 2;
    CurrencyPair pair = 3;
    string start_date = 4;
    string end_date = 5;
}

message GetOrdersResponse {
    repeated OrderDetails orders = 1;
}

message GetOrderRequest {
    string exchange = 1;
    string order_id = 2;
    CurrencyPair pair = 3;
    string asset = 4;
}

message SubmitOrderRequest {
    string exchange = 1;
    CurrencyPair pair = 2;
    string side = 3;
    string order_type = 4;
    double amount = 5;
    double price = 6;
    string client_id = 7;
    string asset_type = 8;
}

message Trades {
    double amount = 1;
    double price = 2;
    double fee = 3;
    string fee_asset = 4;
}

message SubmitOrderResponse {
    bool order_placed = 1;
    string order_id = 2;
    repeated Trades trades= 3;
}

message SimulateOrderRequest {
    string exchange = 1;
    CurrencyPair pair = 2;
    double amount = 3;
    string side = 4;
}

message SimulateOrderResponse {
    repeated OrderbookItem orders = 1;
    double amount = 2;
    double minimum_price = 3;
    double maximum_price = 4;
    double percentage_gain_loss = 5;
    string status = 6;
}

message WhaleBombRequest {
    string exchange = 1;
    CurrencyPair pair = 2;
    double price_target = 3;
    string side = 4;
}

message CancelOrderRequest {
    string exchange = 1;
    string account_id = 2;
    string order_id = 3;
    CurrencyPair pair = 4;
    string asset_type = 5;
    string wallet_address = 6;
    string side = 7;
}

message CancelBatchOrdersRequest {
    string exchange = 1;
    string account_id = 2;
    string orders_id = 3;
    CurrencyPair pair = 4;
    string asset_type = 5;
    string wallet_address = 6;
    string side = 7;
}

message CancelBatchOrdersResponse {
    message Orders {
        map<string, string> order_status = 1;
    }
    repeated Orders orders = 1;
}

message CancelAllOrdersRequest {
    string exchange = 1;
}

message CancelAllOrdersResponse {
    message Orders {
        string exchange = 1;
        map<string, string> order_status = 2;
    }
    repeated Orders orders = 1;
    int64 count = 2;
}

message GetEventsRequest {}


message ConditionParams {
    string condition = 1;
    double price = 2;
    bool check_bids = 3;
    bool check_asks = 4;
    double orderbook_amount = 5;
}

message GetEventsResponse {
    int64 id = 1;
    string exchange = 2;
    string item = 3;
    ConditionParams condition_params = 4;
    CurrencyPair pair = 5;
    string action = 6;
    bool executed = 7;
}

message AddEventRequest {
    string exchange = 1;
    string item = 2;
    ConditionParams condition_params = 3;
    CurrencyPair pair = 4;
    string asset_type = 5;
    string action = 6;
}

message AddEventResponse {
    int64 id = 1;
}

message RemoveEventRequest {
    int64 id = 1;
}

message GetCryptocurrencyDepositAddressesRequest {
    string exchange = 1;
}

message GetCryptocurrencyDepositAddressesResponse {
    map<string, string> addresses = 1;
}

message GetCryptocurrencyDepositAddressRequest {
    string exchange = 1;
    string cryptocurrency = 2;
}

message GetCryptocurrencyDepositAddressResponse {
    string address = 1;
}

message WithdrawFiatRequest {
    string exchange = 1;
    string currency = 2;
    double amount = 3;
    string description = 4;
    string bank_account_id = 5;
}

message WithdrawCryptoRequest {
    string exchange = 1;
    string address = 2;
    string address_tag  = 3;
    string currency = 4;
    double amount = 5;
    double fee = 6;
    string description = 7;
}

message WithdrawResponse {
    string id = 1;
    string status = 2;
}

message WithdrawalEventByIDRequest {
    string id = 1;
}

message WithdrawalEventByIDResponse {
    WithdrawalEventResponse event = 2;
}

message WithdrawalEventsByExchangeRequest {
    string exchange = 1;
    string id = 2;
    int32 limit = 3;
    string currency = 4;
}

message WithdrawalEventsByDateRequest {
    string exchange = 1;
    string start = 2;
    string end = 3;
    int32 limit = 4;
}

message WithdrawalEventsByExchangeResponse {
    repeated WithdrawalEventResponse event = 2;
}

message WithdrawalEventResponse {
    string id = 2;
    WithdrawlExchangeEvent exchange = 3;
    WithdrawalRequestEvent request = 4;
    google.protobuf.Timestamp created_at = 5;
    google.protobuf.Timestamp updated_at = 6;
}

message WithdrawlExchangeEvent {
    string name = 1;
    string id = 2;
    string status = 3;
}

message WithdrawalRequestEvent {
    string currency = 2;
    string description = 3;
    double amount = 4;
    int32 type = 5;
    FiatWithdrawalEvent fiat = 6;
    CryptoWithdrawalEvent crypto = 7;
}

message FiatWithdrawalEvent {
    string bank_name = 1;
    string account_name = 2;
    string account_number = 3;
    string bsb = 4;
    string swift = 5;
    string iban = 6;
}

message CryptoWithdrawalEvent {
    string address = 1;
    string address_tag = 2;
    double fee = 3;
    string tx_id = 4;
}

message GetLoggerDetailsRequest {
    string logger = 1;
}

message GetLoggerDetailsResponse{
    bool info = 1;
    bool debug = 2;
    bool warn = 3;
    bool error = 4;
}

message SetLoggerDetailsRequest {
    string logger = 1;
    string level = 2;
}

message GetExchangePairsRequest {
    string exchange = 1;
    string asset = 2;
}

message GetExchangePairsResponse {
    map<string, PairsSupported> supported_assets = 1;
}

message SetExchangePairRequest {
    string exchange = 1;
    string asset_type = 2;
    repeated CurrencyPair pairs = 3;
    bool enable = 4;
}

message GetOrderbookStreamRequest {
    string exchange = 1;
    CurrencyPair pair = 2;
    string asset_type = 3;
}

message GetExchangeOrderbookStreamRequest {
    string exchange = 1;
}

message GetTickerStreamRequest {
    string exchange = 1;
    CurrencyPair pair = 2;
    string asset_type = 3;
}

message GetExchangeTickerStreamRequest {
    string exchange = 1;
}

message GetAuditEventRequest {
    string start_date = 1;
    string end_date = 2;
    string order_by = 3;
    int32 limit = 4;
    int32 offset = 5;
}

message GetAuditEventResponse {
    repeated AuditEvent events = 1;
}

message GetSavedTradesRequest {
    string exchange = 1;
    CurrencyPair pair = 2;
    string asset_type = 3;
    string start = 4;
    string end = 5;
}

message SavedTrades {
    double price = 1;
    double amount = 2;
    string side = 3;
    string timestamp = 4;
    string trade_id = 5;
}

message SavedTradesResponse {
    string exchange_name = 1;
    string asset = 2;
    CurrencyPair pair = 3;
    repeated SavedTrades trades = 4;
}

message ConvertTradesToCandlesRequest {
    string exchange = 1;
    CurrencyPair pair = 2;
    string asset_type = 3;
    string start = 4;
    string end = 5;
    int64 time_interval = 6;
    bool sync = 7;
    bool force = 8;
}

message GetHistoricCandlesRequest {
    string exchange = 1;
    CurrencyPair pair = 2;
    string asset_type = 3;
    string start = 4;
    string end = 5;
    int64 time_interval = 6;
    bool ex_request = 7;
    bool sync = 8;
    bool use_db = 9;
    bool fill_missing_with_trades = 10;
    bool force = 11;
}

message GetHistoricCandlesResponse {
    string exchange = 1;
    CurrencyPair pair = 2;
    string start = 3;
    string end = 4;
    string interval = 6;
    repeated Candle candle = 5;
}

message Candle {
    string time = 1;
    double low = 2;
    double high = 3;
    double open = 4;
    double close = 5;
    double volume = 6;
}

message AuditEvent {
    string type = 1;
    string identifier = 2;
    string message = 3;
    string timestamp = 4;
}

message GCTScript {
    string UUID = 1;
    string name = 2;
    string path = 3;
    string next_run = 4;
}

message GCTScriptExecuteRequest {
    GCTScript script = 1;
}

message GCTScriptStopRequest {
    GCTScript script = 1;
}

message GCTScriptStopAllRequest{}
message GCTScriptStatusRequest {}
message GCTScriptListAllRequest{}

message GCTScriptUploadRequest {
    string script_name = 1;
    string script_data = 2;
    bytes data = 3;
    bool archived = 4;
    bool overwrite = 5;
}

message GCTScriptReadScriptRequest{
    GCTScript script = 1;
}

message GCTScriptQueryRequest{
    GCTScript script = 1;
}

message GCTScriptAutoLoadRequest{
    string script = 1;
    bool status = 2;
}

message GCTScriptStatusResponse{
    string status = 1;
    repeated  GCTScript scripts = 2;
}

message GCTScriptQueryResponse{
    string status = 1;
    GCTScript script = 2;
    string data = 3;
}

message GenericResponse {
    string status = 1;
    string data = 2;
}

message SetExchangeAssetRequest {
    string exchange = 1;
    string asset = 2;
    bool enable = 3;
}

message SetExchangeAllPairsRequest {
    string exchange = 1;
    bool enable = 2;
}

message UpdateExchangeSupportedPairsRequest {
    string exchange = 1;
}

message GetExchangeAssetsRequest {
    string exchange = 1;
}

message GetExchangeAssetsResponse {
    string assets = 1;
}

message WebsocketGetInfoRequest {
    string exchange = 1;
}

message WebsocketGetInfoResponse {
    string exchange = 1;
    bool supported = 2;
    bool enabled = 3;
    bool authenticated_supported = 4;
    bool authenticated = 5;
    string running_url = 6;
    string proxy_address = 7;
}

message WebsocketSetEnabledRequest {
    string exchange = 1;
    bool enable = 2;
}

message WebsocketGetSubscriptionsRequest {
    string exchange = 1;
}

message WebsocketSubscription {
    string channel = 1;
    string currency = 2;
    string asset = 3;
    string params = 4;
}

message WebsocketGetSubscriptionsResponse {
    string exchange = 1;
    repeated WebsocketSubscription subscriptions = 2;
}

message WebsocketSetProxyRequest {
    string exchange = 1;
    string proxy = 2;
}

message WebsocketSetURLRequest {
    string exchange = 1;
    string url = 2;
}

message FindMissingCandlePeriodsRequest {
    string exchange_name = 1;
    string asset_type = 2;
    CurrencyPair pair = 3;
    int64 interval = 4;
    string start = 5;
    string end = 6;
}

message FindMissingTradePeriodsRequest {
    string exchange_name = 1;
    string asset_type = 2;
    CurrencyPair pair = 3;
    string start = 4;
    string end = 5;
}

message FindMissingIntervalsResponse {
    string exchange_name = 1;
    string asset_type = 2;
    CurrencyPair pair = 3;
    repeated string missing_periods = 4;
    string status = 5;
}

message SetExchangeTradeProcessingRequest {
    string Exchange = 1;
    bool Status = 2;
}

message UpsertDataHistoryJobRequest {
    string	nickname = 1;
    string	exchange = 2;
    string	asset = 3;
    CurrencyPair pair = 4;
    string	start_date = 5;
    string	end_date = 6;
    int64	interval = 7;
    int64	request_size_limit = 8;
    int64	data_type = 9;
    int64	max_retry_attempts = 10;
    int64	batch_size = 11;
    bool insert_only = 12;
    int64	conversion_interval = 13;
    bool overwrite_existing_data = 14;
    string prerequisite_job_nickname = 15;
    int64 decimal_place_comparison = 16;
    string secondary_exchange_name = 17;
    double issue_tolerance_percentage = 18;
    bool replace_on_issue = 19;
}

message InsertSequentialJobsRequest {
    repeated UpsertDataHistoryJobRequest jobs = 1;
}

message InsertSequentialJobsResponse {
    repeated  UpsertDataHistoryJobResponse jobs = 1;
}

message UpsertDataHistoryJobResponse {
    string message = 1;
    string job_id = 2;
}

message GetDataHistoryJobDetailsRequest {
    string id = 1;
    string nickname = 2;
    bool fullDetails = 3;
}

message DataHistoryJob {
    string id = 1;
    string	nickname = 2;
    string	exchange =3;
    string	asset = 4;
    CurrencyPair pair = 5;
    string	start_date = 6;
    string	end_date = 7;
    int64	interval = 8;
    int64	request_size_limit = 9;
    int64	max_retry_attempts = 10;
    int64	batch_size = 11;
    string status = 12;
    string data_type = 13;
    int64	conversion_interval = 14;
    bool overwrite_existing_data = 15;
    string prerequisite_job_nickname = 16;
    int64 decimal_place_comparison = 17;
    string secondary_exchange_name = 18;
    double issue_tolerance_percentage = 19;
    bool replace_on_issue = 20;
    repeated DataHistoryJobResult job_results = 21;
    repeated string result_summaries = 22;
}

message DataHistoryJobResult {
    string	start_date = 1;
    string	end_date = 2;
    bool has_data = 3;
    string message = 4;
    string run_date = 5;
}

message DataHistoryJobs {
    repeated DataHistoryJob results = 1;
}

message GetDataHistoryJobsBetweenRequest {
    string start_date = 1;
    string end_date = 2;
}

message SetDataHistoryJobStatusRequest {
    string id = 1;
    string nickname = 2;
    int64 status = 3;
}

message UpdateDataHistoryJobPrerequisiteRequest {
    string nickname = 1;
    string prerequisite_job_nickname = 2;
}

message ModifyOrderRequest {
    string exchange = 1;
    string order_id = 2;
    CurrencyPair pair = 3;
    string asset = 4;
    double amount = 5;
    double price = 6;
}

message ModifyOrderResponse {
    string modified_order_id = 1;
}

<<<<<<< HEAD
message GetAllFeesRequest {
    string exchange = 1;
}

message GetAllFeesResponse {
    repeated Commission commission = 1;
    repeated TransferFees transfers = 2;
    repeated TransferFees bank_transfers = 3;
}

message Commission {
    string asset = 1;
    double maker = 2;
    double taker = 3;
    double worst_case_maker = 4;
    double worst_case_taker = 5;
    bool is_set_amount = 6;
}

message TransferFees {
    string currency = 1;
    string asset = 2;
    double withdraw = 3;
    double deposit = 4;
    bool is_percentage = 5; 
    string transfer_type = 6;
}

message SetCommissionRequest {
    string exchange = 1;
    string asset = 2;
    double maker = 3;
    double taker = 4;
    bool is_set_amount = 5;
}

message SetTransferFeeRequest {
    string exchange = 1;
    string currency = 2;
    string asset = 3;
    double withdraw = 4;
    double deposit = 5;
    bool is_percentage = 6;
}

message SetBankTransferFeeRequest {
    string exchange = 1;
    string currency = 2;
    int32 bank_type = 3;
    double withdraw = 4;
    double deposit = 5;
    bool is_percentage = 6;
=======
message CurrencyStateGetAllRequest {
    string exchange = 1;
}

message CurrencyStateTradingRequest {
    string exchange = 1;
    string code = 2;
    string asset = 3;
}

message CurrencyStateTradingPairRequest {
    string exchange = 1;
    string pair = 2;
    string asset = 3;
}

message CurrencyStateWithdrawRequest {
    string exchange = 1;
    string code = 2;
    string asset = 3;
}

message CurrencyStateDepositRequest {
    string exchange = 1;
    string code = 2;
    string asset = 3;
}

message CurrencyStateResponse {
    repeated CurrencyState currency_states = 1;
}

message CurrencyState {
    string currency = 1;
    string asset = 2;
    bool withdraw_enabled = 3;
    bool deposit_enabled = 4;
    bool trading_enabled = 5;
>>>>>>> 5dfbbf84
}

service GoCryptoTrader {
    rpc GetInfo (GetInfoRequest) returns (GetInfoResponse) {
        option (google.api.http) = {
            get :"/v1/getinfo"
        };
    }

    rpc GetSubsystems (GetSubsystemsRequest) returns (GetSusbsytemsResponse) {
        option (google.api.http) = {
            get: "/v1/getsubsystems"
        };
    }

    rpc EnableSubsystem (GenericSubsystemRequest) returns (GenericResponse) {
        option (google.api.http) = {
            get: "/v1/enablesubsystem"
        };
    }

    rpc DisableSubsystem (GenericSubsystemRequest) returns (GenericResponse) {
        option (google.api.http) = {
            get: "/v1/disablesubsystem"
        };
    }

    rpc GetRPCEndpoints (GetRPCEndpointsRequest) returns (GetRPCEndpointsResponse) {
        option (google.api.http) = {
            get: "/v1/getrpcendpoints"
        };
    }

    rpc GetCommunicationRelayers (GetCommunicationRelayersRequest) returns (GetCommunicationRelayersResponse) {
        option (google.api.http) = {
            get: "/v1/getcommunicationrelayers"
        };
    }

    rpc GetExchanges (GetExchangesRequest) returns (GetExchangesResponse) {
        option (google.api.http) = {
            get: "/v1/getexchanges"
        };
    }

    rpc DisableExchange (GenericExchangeNameRequest) returns (GenericResponse) {
        option (google.api.http) = {
            post: "/v1/disableexchange"
            body: "*"
        };
    }

    rpc GetExchangeInfo (GenericExchangeNameRequest) returns (GetExchangeInfoResponse) {
        option (google.api.http) = {
            get: "/v1/getexchangeinfo"
        };
    }

    rpc GetExchangeOTPCode (GenericExchangeNameRequest) returns (GetExchangeOTPResponse) {
        option (google.api.http) = {
            get: "/v1/getexchangeotp"
        };
    }

    rpc GetExchangeOTPCodes (GetExchangeOTPsRequest) returns (GetExchangeOTPsResponse) {
        option (google.api.http) = {
            get: "/v1/getexchangeotps"
        };
    }

    rpc EnableExchange (GenericExchangeNameRequest) returns (GenericResponse) {
        option (google.api.http) = {
            post: "/v1/enableexchange"
            body: "*"
        };
    }

    rpc GetTicker (GetTickerRequest) returns (TickerResponse) {
        option (google.api.http) = {
            post: "/v1/getticker"
            body: "*"
        };
    }

    rpc GetTickers (GetTickersRequest) returns (GetTickersResponse) {
        option (google.api.http) = {
            get: "/v1/gettickers"
        };
    }

    rpc GetOrderbook (GetOrderbookRequest) returns (OrderbookResponse) {
        option (google.api.http) = {
            post: "/v1/getorderbook"
            body: "*"
        };
    }

    rpc GetOrderbooks (GetOrderbooksRequest) returns (GetOrderbooksResponse) {
        option (google.api.http) = {
            get: "/v1/getorderbooks"
        };
    }

    rpc GetAccountInfo (GetAccountInfoRequest) returns (GetAccountInfoResponse) {
        option (google.api.http) = {
            get: "/v1/getaccountinfo"
        };
    }

    rpc UpdateAccountInfo (GetAccountInfoRequest) returns (GetAccountInfoResponse) {
        option (google.api.http) = {
            get: "/v1/updateaccountinfo"
        };
    }

    rpc GetAccountInfoStream (GetAccountInfoRequest) returns (stream GetAccountInfoResponse) {
        option (google.api.http) = {
            get: "/v1/getaccountinfostream"
        };
    }

    rpc GetConfig (GetConfigRequest) returns (GetConfigResponse) {
        option (google.api.http) = {
            get: "/v1/getconfig"
        };
    }

    rpc GetPortfolio (GetPortfolioRequest) returns (GetPortfolioResponse) {
        option (google.api.http) = {
            get: "/v1/getportfolio"
        };
    }

    rpc GetPortfolioSummary (GetPortfolioSummaryRequest) returns (GetPortfolioSummaryResponse) {
        option (google.api.http) = {
            get: "/v1/getportfoliosummary"
        };
    }


    rpc AddPortfolioAddress (AddPortfolioAddressRequest) returns (GenericResponse) {
        option (google.api.http) = {
            post: "/v1/addportfolioaddress"
            body: "*"
        };
    }

    rpc RemovePortfolioAddress (RemovePortfolioAddressRequest) returns (GenericResponse) {
        option (google.api.http) = {
            post: "/v1/removeportfolioaddress"
            body: "*"
        };
    }

    rpc GetForexProviders (GetForexProvidersRequest) returns (GetForexProvidersResponse) {
        option (google.api.http) = {
            get: "/v1/getforexproviders"
        };
    }

    rpc GetForexRates (GetForexRatesRequest) returns (GetForexRatesResponse) {
        option (google.api.http) = {
            get: "/v1/getforexrates"
        };
    }

    rpc GetOrders (GetOrdersRequest) returns (GetOrdersResponse) {
        option (google.api.http) = {
            post: "/v1/getorders"
            body: "*"
        };
    }

    rpc GetOrder (GetOrderRequest) returns (OrderDetails) {
        option (google.api.http) = {
            post: "/v1/getorder"
            body: "*"
        };
    }

    rpc SubmitOrder (SubmitOrderRequest) returns (SubmitOrderResponse) {
        option (google.api.http) = {
            post: "/v1/submitorder"
            body: "*"
        };
    }

    rpc SimulateOrder (SimulateOrderRequest) returns (SimulateOrderResponse) {
        option (google.api.http) = {
            post: "/v1/simulateorder"
            body: "*"
        };
    }

    rpc WhaleBomb (WhaleBombRequest) returns (SimulateOrderResponse) {
        option (google.api.http) = {
            post: "/v1/whalebomb"
            body: "*"
        };
    }

    rpc CancelOrder (CancelOrderRequest) returns (GenericResponse) {
        option (google.api.http) = {
            post: "/v1/cancelorder"
            body: "*"
        };
    }

    rpc CancelBatchOrders (CancelBatchOrdersRequest) returns (CancelBatchOrdersResponse) {
        option (google.api.http) = {
            post: "/v1/cancelbatchorders"
            body: "*"
        };
    }

    rpc CancelAllOrders (CancelAllOrdersRequest) returns (CancelAllOrdersResponse) {
        option (google.api.http) = {
            post: "/v1/cancelallorders"
            body: "*"
        };
    }

    rpc GetEvents(GetEventsRequest) returns (GetEventsResponse) {
        option (google.api.http) = {
            get: "/v1/getevents"
        };
    }

    rpc AddEvent(AddEventRequest) returns (AddEventResponse) {
        option (google.api.http) = {
            post: "/v1/addevent"
            body: "*"
        };
    }

    rpc RemoveEvent(RemoveEventRequest) returns (GenericResponse) {
        option (google.api.http) = {
            post: "/v1/removeevent"
            body: "*"
        };
    }

    rpc GetCryptocurrencyDepositAddresses(GetCryptocurrencyDepositAddressesRequest) returns (GetCryptocurrencyDepositAddressesResponse) {
        option (google.api.http) = {
            post: "/v1/getcryptodepositaddresses"
            body: "*"
        };
    }

    rpc GetCryptocurrencyDepositAddress(GetCryptocurrencyDepositAddressRequest) returns (GetCryptocurrencyDepositAddressResponse) {
        option (google.api.http) = {
            post: "/v1/getcryptodepositaddress"
            body: "*"
        };
    }


    rpc WithdrawFiatFunds(WithdrawFiatRequest) returns (WithdrawResponse) {
        option (google.api.http) = {
            post: "/v1/withdrawfiatfunds"
            body: "*"
        };
    }

    rpc WithdrawCryptocurrencyFunds(WithdrawCryptoRequest) returns (WithdrawResponse) {
        option (google.api.http) = {
            post: "/v1/withdrawithdrawcryptofundswfiatfunds"
            body: "*"
        };
    }

    rpc WithdrawalEventByID(WithdrawalEventByIDRequest) returns (WithdrawalEventByIDResponse) {
        option (google.api.http) = {
            post: "/v1/withdrawaleventbyid"
            body: "*"
        };
    }

    rpc WithdrawalEventsByExchange(WithdrawalEventsByExchangeRequest) returns (WithdrawalEventsByExchangeResponse) {
        option (google.api.http) = {
            post: "/v1/withdrawaleventbyid"
            body: "*"
        };
    }

    rpc WithdrawalEventsByDate(WithdrawalEventsByDateRequest) returns (WithdrawalEventsByExchangeResponse) {
        option (google.api.http) = {
            post: "/v1/withdrawaleventbydate"
            body: "*"
        };
    }

    rpc GetLoggerDetails(GetLoggerDetailsRequest) returns (GetLoggerDetailsResponse) {
        option (google.api.http) = {
            get: "/v1/getloggerdetails"
        };
    }

    rpc SetLoggerDetails(SetLoggerDetailsRequest) returns (GetLoggerDetailsResponse) {
        option (google.api.http) = {
            post: "/v1/setloggerdetails",
            body: "*"
        };
    }

    rpc GetExchangePairs(GetExchangePairsRequest) returns (GetExchangePairsResponse) {
        option (google.api.http) = {
            post: "/v1/getexchangepairs",
            body: "*"
        };
    }

    rpc SetExchangePair(SetExchangePairRequest) returns (GenericResponse) {
        option (google.api.http) = {
            post: "/v1/setexchangepair",
            body: "*"
        };
    }

    rpc GetOrderbookStream(GetOrderbookStreamRequest) returns (stream OrderbookResponse) {
        option (google.api.http) = {
            get: "/v1/getorderbookstream"
        };
    }

    rpc GetExchangeOrderbookStream(GetExchangeOrderbookStreamRequest) returns (stream OrderbookResponse) {
        option (google.api.http) = {
            get: "/v1/getexchangeorderbookstream"
        };
    }

    rpc GetTickerStream(GetTickerStreamRequest) returns (stream TickerResponse) {
        option (google.api.http) = {
            get: "/v1/gettickerstream"
        };
    }

    rpc GetExchangeTickerStream(GetExchangeTickerStreamRequest) returns (stream TickerResponse) {
        option (google.api.http) = {
            get: "/v1/getexchangetickerstream",
        };
    }

    rpc GetAuditEvent(GetAuditEventRequest) returns (GetAuditEventResponse) {
        option (google.api.http) = {
            get: "/v1/getauditevent",
        };
    }

    rpc GCTScriptExecute(GCTScriptExecuteRequest) returns (GenericResponse) {
        option (google.api.http) = {
            get: "/v1/gctscript/execute",
        };
    }

    rpc GCTScriptUpload(GCTScriptUploadRequest) returns (GenericResponse) {
        option (google.api.http) = {
            post: "/v1/gctscript/upload",
            body: "*"
        };
    }

    rpc GCTScriptReadScript(GCTScriptReadScriptRequest) returns (GCTScriptQueryResponse) {
        option (google.api.http) = {
            post: "/v1/gctscript/read",
            body: "*"
        };
    }

    rpc GCTScriptStatus(GCTScriptStatusRequest) returns (GCTScriptStatusResponse) {
        option (google.api.http) = {
            get: "/v1/gctscript/status",
        };
    }

    rpc GCTScriptQuery(GCTScriptQueryRequest) returns (GCTScriptQueryResponse) {
        option (google.api.http) = {
            get: "/v1/gctscript/query",
        };
    }

    rpc GCTScriptStop(GCTScriptStopRequest) returns (GenericResponse) {
        option (google.api.http) = {
            post: "/v1/gctscript/stop",
            body: "*"
        };
    }

    rpc GCTScriptStopAll(GCTScriptStopAllRequest) returns (GenericResponse) {
        option (google.api.http) = {
            post: "/v1/gctscript/stop",
            body: "*"
        };
    }

    rpc GCTScriptListAll(GCTScriptListAllRequest) returns (GCTScriptStatusResponse) {
        option (google.api.http) = {
            post: "/v1/gctscript/stop",
            body: "*"
        };
    }
    rpc GCTScriptAutoLoadToggle(GCTScriptAutoLoadRequest) returns (GenericResponse) {
        option (google.api.http) = {
            post: "/v1/gctscript/autoload",
            body: "*"
        };
    }

    rpc GetHistoricCandles(GetHistoricCandlesRequest) returns (GetHistoricCandlesResponse) {
        option (google.api.http) = {
            get: "/v1/gethistoriccandles"
        };
    }

    rpc SetExchangeAsset(SetExchangeAssetRequest) returns (GenericResponse) {
        option (google.api.http) = {
            get: "/v1/setexchangeasset"
        };
    }

    rpc SetAllExchangePairs(SetExchangeAllPairsRequest) returns (GenericResponse) {
        option (google.api.http) = {
            get: "/v1/setallexchangepairs"
        };
    }

    rpc UpdateExchangeSupportedPairs(UpdateExchangeSupportedPairsRequest) returns (GenericResponse) {
        option (google.api.http) = {
            get: "/v1/updateexchangesupportedpairs"
        };
    }

    rpc GetExchangeAssets(GetExchangeAssetsRequest) returns (GetExchangeAssetsResponse) {
        option (google.api.http) = {
            get: "/v1/getexchangeassets"
        };
    }

    rpc WebsocketGetInfo(WebsocketGetInfoRequest) returns (WebsocketGetInfoResponse) {
        option (google.api.http) = {
            get: "/v1/websocketgetinfo"
        };
    }

    rpc WebsocketSetEnabled(WebsocketSetEnabledRequest) returns (GenericResponse) {
        option (google.api.http) = {
            get: "/v1/websocketsetenabled"
        };
    }

    rpc WebsocketGetSubscriptions(WebsocketGetSubscriptionsRequest) returns (WebsocketGetSubscriptionsResponse) {
        option (google.api.http) = {
            get: "/v1/websocketgetsubscriptions"
        };
    }

    rpc WebsocketSetProxy(WebsocketSetProxyRequest) returns (GenericResponse) {
        option (google.api.http) = {
            get: "/v1/websocketsetproxy"
        };
    }

    rpc WebsocketSetURL(WebsocketSetURLRequest) returns (GenericResponse) {
        option (google.api.http) = {
            get: "/v1/websocketseturl"
        };
    }

    rpc GetRecentTrades(GetSavedTradesRequest) returns (SavedTradesResponse) {
        option (google.api.http) = {
            get: "/v1/getsavedtrades"
        };
    }

    rpc GetHistoricTrades(GetSavedTradesRequest) returns (stream SavedTradesResponse) {
        option (google.api.http) = {
            get: "/v1/getsavedtrades"
        };
    }

    rpc GetSavedTrades(GetSavedTradesRequest) returns (SavedTradesResponse) {
        option (google.api.http) = {
            get: "/v1/getsavedtrades"
        };
    }

    rpc ConvertTradesToCandles (ConvertTradesToCandlesRequest) returns (GetHistoricCandlesResponse) {
        option (google.api.http) = {
            get: "/v1/converttradestocandles"
        };
    }

    rpc FindMissingSavedCandleIntervals (FindMissingCandlePeriodsRequest) returns (FindMissingIntervalsResponse) {
        option (google.api.http) = {
            get: "/v1/findmissingsavedcandleintervals"
        };
    }

    rpc FindMissingSavedTradeIntervals (FindMissingTradePeriodsRequest) returns (FindMissingIntervalsResponse) {
        option (google.api.http) = {
            get: "/v1/findmissingsavedtradeintervals"
        };
    }
    rpc SetExchangeTradeProcessing (SetExchangeTradeProcessingRequest) returns (GenericResponse) {
        option (google.api.http) = {
            get: "/v1/setexchangetradeprocessing"
        };
    }

    rpc UpsertDataHistoryJob (UpsertDataHistoryJobRequest) returns (UpsertDataHistoryJobResponse) {
        option (google.api.http) = {
            post: "/v1/upsertdatahistoryjob",
            body: "*"
        };
    }

    rpc GetDataHistoryJobDetails (GetDataHistoryJobDetailsRequest) returns (DataHistoryJob) {
        option (google.api.http) = {
            get: "/v1/getdatahistoryjobdetails"
        };
    }
    rpc GetActiveDataHistoryJobs (GetInfoRequest) returns (DataHistoryJobs) {
        option (google.api.http) = {
            get: "/v1/getactivedatahistoryjobs"
        };
    }
    rpc GetDataHistoryJobsBetween (GetDataHistoryJobsBetweenRequest) returns (DataHistoryJobs) {
        option (google.api.http) = {
            get: "/v1/getdatahistoryjobsbetween"
        };
    }
    rpc GetDataHistoryJobSummary (GetDataHistoryJobDetailsRequest) returns (DataHistoryJob) {
        option (google.api.http) = {
            get: "/v1/getdatahistoryjobsummary"
        };
    }
    rpc SetDataHistoryJobStatus (SetDataHistoryJobStatusRequest) returns (GenericResponse) {
        option (google.api.http) = {
            post: "/v1/setdatahistoryjobstatus",
            body: "*"
        };
    }
    rpc UpdateDataHistoryJobPrerequisite (UpdateDataHistoryJobPrerequisiteRequest) returns (GenericResponse) {
        option (google.api.http) = {
            post: "/v1/updatedatahistoryjobprerequisite",
            body: "*"
        };
    }
    rpc GetManagedOrders (GetOrdersRequest) returns (GetOrdersResponse) {
        option (google.api.http) = {
            post: "/v1/getmanagedorders"
            body: "*"
        };
    }
    rpc ModifyOrder (ModifyOrderRequest) returns (ModifyOrderResponse) {
        option (google.api.http) = {
            get: "/v1/modifyorder"
        };
    }
<<<<<<< HEAD
    rpc GetAllFees (GetAllFeesRequest) returns (GetAllFeesResponse) {
        option (google.api.http) = {
            get: "/v1/getallfees"
        };
    }
    rpc SetCommission (SetCommissionRequest) returns (GenericResponse) {
        option (google.api.http) = {
            get: "/v1/setcommissionfee"
        };
    }
    rpc SetTransferFee (SetTransferFeeRequest) returns (GenericResponse) {
        option (google.api.http) = {
            get: "/v1/settransferfee"
        };
    }
    rpc SetBankTransferFee (SetBankTransferFeeRequest) returns (GenericResponse) {
        option (google.api.http) = {
            get: "/v1/setbanktransferfee"
=======

    rpc CurrencyStateGetAll (CurrencyStateGetAllRequest) returns (CurrencyStateResponse) {
        option (google.api.http) = {
            get: "/v1/currencystategetall"
        };
    }
    rpc CurrencyStateTrading (CurrencyStateTradingRequest) returns (GenericResponse) {
        option (google.api.http) = {
            get: "/v1/currencystatetrading"
        };
    }
    rpc CurrencyStateDeposit (CurrencyStateDepositRequest) returns (GenericResponse) {
        option (google.api.http) = {
            get: "/v1/currencystatedeposit"
        };
    }
    rpc CurrencyStateWithdraw (CurrencyStateWithdrawRequest) returns (GenericResponse) {
        option (google.api.http) = {
            get: "/v1/currencystatewithdraw"
        };
    }
    rpc CurrencyStateTradingPair (CurrencyStateTradingPairRequest) returns (GenericResponse) {
        option (google.api.http) = {
            get: "/v1/currencystatetradingpair"
>>>>>>> 5dfbbf84
        };
    }
}<|MERGE_RESOLUTION|>--- conflicted
+++ resolved
@@ -960,7 +960,6 @@
     string modified_order_id = 1;
 }
 
-<<<<<<< HEAD
 message GetAllFeesRequest {
     string exchange = 1;
 }
@@ -1013,7 +1012,8 @@
     double withdraw = 4;
     double deposit = 5;
     bool is_percentage = 6;
-=======
+}
+
 message CurrencyStateGetAllRequest {
     string exchange = 1;
 }
@@ -1052,7 +1052,6 @@
     bool withdraw_enabled = 3;
     bool deposit_enabled = 4;
     bool trading_enabled = 5;
->>>>>>> 5dfbbf84
 }
 
 service GoCryptoTrader {
@@ -1612,7 +1611,7 @@
             get: "/v1/modifyorder"
         };
     }
-<<<<<<< HEAD
+// Fee management endpoints
     rpc GetAllFees (GetAllFeesRequest) returns (GetAllFeesResponse) {
         option (google.api.http) = {
             get: "/v1/getallfees"
@@ -1631,8 +1630,9 @@
     rpc SetBankTransferFee (SetBankTransferFeeRequest) returns (GenericResponse) {
         option (google.api.http) = {
             get: "/v1/setbanktransferfee"
-=======
-
+        };
+    }
+// Currency state management endpoints
     rpc CurrencyStateGetAll (CurrencyStateGetAllRequest) returns (CurrencyStateResponse) {
         option (google.api.http) = {
             get: "/v1/currencystategetall"
@@ -1656,7 +1656,6 @@
     rpc CurrencyStateTradingPair (CurrencyStateTradingPairRequest) returns (GenericResponse) {
         option (google.api.http) = {
             get: "/v1/currencystatetradingpair"
->>>>>>> 5dfbbf84
         };
     }
 }