--- conflicted
+++ resolved
@@ -1,10 +1,9 @@
-<<<<<<< HEAD
 syntax = "proto3";
 import "google/api/annotations.proto";
 import "google/protobuf/timestamp.proto";
 
 package gctrpc;
-option go_package = ".;gctrpc";
+option go_package = "github.com/thrasher-corp/gocryptotrader/gctrpc";
 
 message GetInfoRequest {}
 
@@ -800,1331 +799,6 @@
 }
 
 message FindMissingCandlePeriodsRequest {
-    string exchangeName = 1;
-    string assetType = 2;
-    CurrencyPair pair = 3;
-    int64 interval = 4;
-    string start = 5;
-    string end = 6;
-}
-
-message FindMissingTradePeriodsRequest {
-    string exchangeName = 1;
-    string assetType = 2;
-    CurrencyPair pair = 3;
-    string start = 4;
-    string end = 5;
-}
-
-message FindMissingIntervalsResponse {
-    string exchangeName = 1;
-    string assetType = 2;
-    CurrencyPair pair = 3;
-    repeated string missingPeriods = 4;
-    string status = 5;
-}
-
-message SetExchangeTradeProcessingRequest {
-    string exchange = 1;
-    bool status = 2;
-}
-
-service GoCryptoTrader {
-    rpc GetInfo (GetInfoRequest) returns (GetInfoResponse) {
-        option (google.api.http) = {
-            get :"/v1/getinfo"
-        };
-    }
-
-    rpc GetSubsystems (GetSubsystemsRequest) returns (GetSusbsytemsResponse) {
-        option (google.api.http) = {
-            get: "/v1/getsubsystems"
-        };
-    }
-
-    rpc EnableSubsystem (GenericSubsystemRequest) returns (GenericResponse) {
-        option (google.api.http) = {
-            get: "/v1/enablesubsystem"
-        };
-    }
-
-    rpc DisableSubsystem (GenericSubsystemRequest) returns (GenericResponse) {
-        option (google.api.http) = {
-            get: "/v1/disablesubsystem"
-        };
-    }
-
-    rpc GetRPCEndpoints (GetRPCEndpointsRequest) returns (GetRPCEndpointsResponse) {
-        option (google.api.http) = {
-            get: "/v1/getrpcendpoints"
-        };
-    }
-
-    rpc GetCommunicationRelayers (GetCommunicationRelayersRequest) returns (GetCommunicationRelayersResponse) {
-        option (google.api.http) = {
-            get: "/v1/getcommunicationrelayers"
-        };
-    }
-
-    rpc GetExchanges (GetExchangesRequest) returns (GetExchangesResponse) {
-        option (google.api.http) = {
-            get: "/v1/getexchanges"
-        };
-    }
-
-    rpc DisableExchange (GenericExchangeNameRequest) returns (GenericResponse) {
-        option (google.api.http) = {
-            post: "/v1/disableexchange"
-            body: "*"
-        };
-    }
-
-    rpc GetExchangeInfo (GenericExchangeNameRequest) returns (GetExchangeInfoResponse) {
-        option (google.api.http) = {
-            get: "/v1/getexchangeinfo"
-        };
-    }
-
-    rpc GetExchangeOTPCode (GenericExchangeNameRequest) returns (GetExchangeOTPReponse) {
-        option (google.api.http) = {
-            get: "/v1/getexchangeotp"
-        };
-    }
-
-    rpc GetExchangeOTPCodes (GetExchangeOTPsRequest) returns (GetExchangeOTPsResponse) {
-        option (google.api.http) = {
-            get: "/v1/getexchangeotps"
-        };
-    }
-
-    rpc EnableExchange (GenericExchangeNameRequest) returns (GenericResponse) {
-        option (google.api.http) = {
-            post: "/v1/enableexchange"
-            body: "*"
-        };
-    }
-
-    rpc GetTicker (GetTickerRequest) returns (TickerResponse) {
-        option (google.api.http) = {
-            post: "/v1/getticker"
-            body: "*"
-        };
-    }
-
-    rpc GetTickers (GetTickersRequest) returns (GetTickersResponse) {
-        option (google.api.http) = {
-            get: "/v1/gettickers"
-        };
-    }
-
-    rpc GetOrderbook (GetOrderbookRequest) returns (OrderbookResponse) {
-        option (google.api.http) = {
-            post: "/v1/getorderbook"
-            body: "*"
-        };
-    }
-
-    rpc GetOrderbooks (GetOrderbooksRequest) returns (GetOrderbooksResponse) {
-        option (google.api.http) = {
-            get: "/v1/getorderbooks"
-        };
-    }
-
-    rpc GetAccountInfo (GetAccountInfoRequest) returns (GetAccountInfoResponse) {
-        option (google.api.http) = {
-            get: "/v1/getaccountinfo"
-        };
-    }
-
-    rpc GetAccountInfoStream (GetAccountInfoRequest) returns (stream GetAccountInfoResponse) {
-        option (google.api.http) = {
-            get: "/v1/getaccountinfostream"
-        };
-    }
-
-    rpc GetConfig (GetConfigRequest) returns (GetConfigResponse) {
-        option (google.api.http) = {
-            get: "/v1/getconfig"
-        };
-    }
-
-    rpc GetPortfolio (GetPortfolioRequest) returns (GetPortfolioResponse) {
-        option (google.api.http) = {
-            get: "/v1/getportfolio"
-        };
-    }
-
-    rpc GetPortfolioSummary (GetPortfolioSummaryRequest) returns (GetPortfolioSummaryResponse) {
-        option (google.api.http) = {
-            get: "/v1/getportfoliosummary"
-        };
-    }
-
-
-    rpc AddPortfolioAddress (AddPortfolioAddressRequest) returns (GenericResponse) {
-        option (google.api.http) = {
-            post: "/v1/addportfolioaddress"
-            body: "*"
-        };
-    }
-
-    rpc RemovePortfolioAddress (RemovePortfolioAddressRequest) returns (GenericResponse) {
-        option (google.api.http) = {
-            post: "/v1/removeportfolioaddress"
-            body: "*"
-        };
-    }
-
-    rpc GetForexProviders (GetForexProvidersRequest) returns (GetForexProvidersResponse) {
-        option (google.api.http) = {
-            get: "/v1/getforexproviders"
-        };
-    }
-
-    rpc GetForexRates (GetForexRatesRequest) returns (GetForexRatesResponse) {
-        option (google.api.http) = {
-            get: "/v1/getforexrates"
-        };
-    }
-
-    rpc GetOrders (GetOrdersRequest) returns (GetOrdersResponse) {
-        option (google.api.http) = {
-            post: "/v1/getorders"
-            body: "*"
-        };
-    }
-
-    rpc GetOrder (GetOrderRequest) returns (OrderDetails) {
-        option (google.api.http) = {
-            post: "/v1/getorder"
-            body: "*"
-        };
-    }
-
-    rpc SubmitOrder (SubmitOrderRequest) returns (SubmitOrderResponse) {
-        option (google.api.http) = {
-            post: "/v1/submitorder"
-            body: "*"
-        };
-    }
-
-    rpc SimulateOrder (SimulateOrderRequest) returns (SimulateOrderResponse) {
-        option (google.api.http) = {
-            post: "/v1/simulateorder"
-            body: "*"
-        };
-    }
-
-    rpc WhaleBomb (WhaleBombRequest) returns (SimulateOrderResponse) {
-        option (google.api.http) = {
-            post: "/v1/whalebomb"
-            body: "*"
-        };
-    }
-
-    rpc CancelOrder (CancelOrderRequest) returns (GenericResponse) {
-        option (google.api.http) = {
-            post: "/v1/cancelorder"
-            body: "*"
-        };
-    }
-
-    rpc CancelAllOrders (CancelAllOrdersRequest) returns (CancelAllOrdersResponse) {
-        option (google.api.http) = {
-            post: "/v1/cancelallorders"
-            body: "*"
-        };
-    }
-
-    rpc GetEvents(GetEventsRequest) returns (GetEventsResponse) {
-        option (google.api.http) = {
-            get: "/v1/getevents"
-        };
-    }
-
-    rpc AddEvent(AddEventRequest) returns (AddEventResponse) {
-        option (google.api.http) = {
-            post: "/v1/addevent"
-            body: "*"
-        };
-    }
-
-    rpc RemoveEvent(RemoveEventRequest) returns (GenericResponse) {
-        option (google.api.http) = {
-            post: "/v1/removeevent"
-            body: "*"
-        };
-    }
-
-    rpc GetCryptocurrencyDepositAddresses(GetCryptocurrencyDepositAddressesRequest) returns (GetCryptocurrencyDepositAddressesResponse) {
-        option (google.api.http) = {
-            post: "/v1/getcryptodepositaddresses"
-            body: "*"
-        };
-    }
-
-    rpc GetCryptocurrencyDepositAddress(GetCryptocurrencyDepositAddressRequest) returns (GetCryptocurrencyDepositAddressResponse) {
-        option (google.api.http) = {
-            post: "/v1/getcryptodepositaddress"
-            body: "*"
-        };
-    }
-
-
-    rpc WithdrawFiatFunds(WithdrawFiatRequest) returns (WithdrawResponse) {
-        option (google.api.http) = {
-            post: "/v1/withdrawfiatfunds"
-            body: "*"
-        };
-    }
-
-    rpc WithdrawCryptocurrencyFunds(WithdrawCryptoRequest) returns (WithdrawResponse) {
-        option (google.api.http) = {
-            post: "/v1/withdrawithdrawcryptofundswfiatfunds"
-            body: "*"
-        };
-    }
-
-    rpc WithdrawalEventByID(WithdrawalEventByIDRequest) returns (WithdrawalEventByIDResponse) {
-        option (google.api.http) = {
-            post: "/v1/withdrawaleventbyid"
-            body: "*"
-        };
-    }
-
-    rpc WithdrawalEventsByExchange(WithdrawalEventsByExchangeRequest) returns (WithdrawalEventsByExchangeResponse) {
-        option (google.api.http) = {
-            post: "/v1/withdrawaleventbyid"
-            body: "*"
-        };
-    }
-
-    rpc WithdrawalEventsByDate(WithdrawalEventsByDateRequest) returns (WithdrawalEventsByExchangeResponse) {
-        option (google.api.http) = {
-            post: "/v1/withdrawaleventbydate"
-            body: "*"
-        };
-    }
-
-    rpc GetLoggerDetails(GetLoggerDetailsRequest) returns (GetLoggerDetailsResponse) {
-        option (google.api.http) = {
-            get: "/v1/getloggerdetails"
-        };
-    }
-
-    rpc SetLoggerDetails(SetLoggerDetailsRequest) returns (GetLoggerDetailsResponse) {
-        option (google.api.http) = {
-            post: "/v1/setloggerdetails",
-            body: "*"
-        };
-    }
-
-    rpc GetExchangePairs(GetExchangePairsRequest) returns (GetExchangePairsResponse) {
-        option (google.api.http) = {
-            post: "/v1/getexchangepairs",
-            body: "*"
-        };
-    }
-
-    rpc SetExchangePair(SetExchangePairRequest) returns (GenericResponse) {
-        option (google.api.http) = {
-            post: "/v1/setexchangepair",
-            body: "*"
-        };
-    }
-
-    rpc GetOrderbookStream(GetOrderbookStreamRequest) returns (stream OrderbookResponse) {
-        option (google.api.http) = {
-            get: "/v1/getorderbookstream"
-        };
-    }
-
-    rpc GetExchangeOrderbookStream(GetExchangeOrderbookStreamRequest) returns (stream OrderbookResponse) {
-        option (google.api.http) = {
-            get: "/v1/getexchangeorderbookstream"
-        };
-    }
-
-    rpc GetTickerStream(GetTickerStreamRequest) returns (stream TickerResponse) {
-        option (google.api.http) = {
-            get: "/v1/gettickerstream"
-        };
-    }
-
-    rpc GetExchangeTickerStream(GetExchangeTickerStreamRequest) returns (stream TickerResponse) {
-        option (google.api.http) = {
-            get: "/v1/getexchangetickerstream",
-        };
-    }
-
-    rpc GetAuditEvent(GetAuditEventRequest) returns (GetAuditEventResponse) {
-        option (google.api.http) = {
-            get: "/v1/getauditevent",
-        };
-    }
-
-    rpc GCTScriptExecute(GCTScriptExecuteRequest) returns (GenericResponse) {
-        option (google.api.http) = {
-            get: "/v1/gctscript/execute",
-        };
-    }
-
-    rpc GCTScriptUpload(GCTScriptUploadRequest) returns (GenericResponse) {
-        option (google.api.http) = {
-            post: "/v1/gctscript/upload",
-            body: "*"
-        };
-    }
-
-    rpc GCTScriptReadScript(GCTScriptReadScriptRequest) returns (GCTScriptQueryResponse) {
-        option (google.api.http) = {
-            post: "/v1/gctscript/read",
-            body: "*"
-        };
-    }
-
-    rpc GCTScriptStatus(GCTScriptStatusRequest) returns (GCTScriptStatusResponse) {
-        option (google.api.http) = {
-            get: "/v1/gctscript/status",
-        };
-    }
-
-    rpc GCTScriptQuery(GCTScriptQueryRequest) returns (GCTScriptQueryResponse) {
-        option (google.api.http) = {
-            get: "/v1/gctscript/query",
-        };
-    }
-
-    rpc GCTScriptStop(GCTScriptStopRequest) returns (GenericResponse) {
-        option (google.api.http) = {
-            post: "/v1/gctscript/stop",
-            body: "*"
-        };
-    }
-
-    rpc GCTScriptStopAll(GCTScriptStopAllRequest) returns (GenericResponse) {
-        option (google.api.http) = {
-            post: "/v1/gctscript/stop",
-            body: "*"
-        };
-    }
-
-    rpc GCTScriptListAll(GCTScriptListAllRequest) returns (GCTScriptStatusResponse) {
-        option (google.api.http) = {
-            post: "/v1/gctscript/stop",
-            body: "*"
-        };
-    }
-    rpc GCTScriptAutoLoadToggle(GCTScriptAutoLoadRequest) returns (GenericResponse) {
-        option (google.api.http) = {
-            post: "/v1/gctscript/autoload",
-            body: "*"
-        };
-    }
-
-    rpc GetHistoricCandles(GetHistoricCandlesRequest) returns (GetHistoricCandlesResponse) {
-        option (google.api.http) = {
-            get: "/v1/gethistoriccandles"
-        };
-    }
-
-    rpc SetExchangeAsset(SetExchangeAssetRequest) returns (GenericResponse) {
-        option (google.api.http) = {
-            get: "/v1/setexchangeasset"
-        };
-    }
-
-    rpc SetAllExchangePairs(SetExchangeAllPairsRequest) returns (GenericResponse) {
-        option (google.api.http) = {
-            get: "/v1/setallexchangepairs"
-        };
-    }
-
-    rpc UpdateExchangeSupportedPairs(UpdateExchangeSupportedPairsRequest) returns (GenericResponse) {
-        option (google.api.http) = {
-            get: "/v1/updateexchangesupportedpairs"
-        };
-    }
-
-    rpc GetExchangeAssets(GetExchangeAssetsRequest) returns (GetExchangeAssetsResponse) {
-        option (google.api.http) = {
-            get: "/v1/getexchangeassets"
-        };
-    }
-
-    rpc WebsocketGetInfo(WebsocketGetInfoRequest) returns (WebsocketGetInfoResponse) {
-        option (google.api.http) = {
-            get: "/v1/websocketgetinfo"
-        };
-    }
-
-    rpc WebsocketSetEnabled(WebsocketSetEnabledRequest) returns (GenericResponse) {
-        option (google.api.http) = {
-            get: "/v1/websocketsetenabled"
-        };
-    }
-
-    rpc WebsocketGetSubscriptions(WebsocketGetSubscriptionsRequest) returns (WebsocketGetSubscriptionsResponse) {
-        option (google.api.http) = {
-            get: "/v1/websocketgetsubscriptions"
-        };
-    }
-
-    rpc WebsocketSetProxy(WebsocketSetProxyRequest) returns (GenericResponse) {
-        option (google.api.http) = {
-            get: "/v1/websocketsetproxy"
-        };
-    }
-
-    rpc WebsocketSetURL(WebsocketSetURLRequest) returns (GenericResponse) {
-        option (google.api.http) = {
-            get: "/v1/websocketseturl"
-        };
-    }
-
-    rpc GetRecentTrades(GetSavedTradesRequest) returns (SavedTradesResponse) {
-        option (google.api.http) = {
-            get: "/v1/getsavedtrades"
-        };
-    }
-
-    rpc GetHistoricTrades(GetSavedTradesRequest) returns (stream SavedTradesResponse) {
-        option (google.api.http) = {
-            get: "/v1/getsavedtrades"
-        };
-    }
-
-    rpc GetSavedTrades(GetSavedTradesRequest) returns (SavedTradesResponse) {
-        option (google.api.http) = {
-            get: "/v1/getsavedtrades"
-        };
-    }
-
-    rpc ConvertTradesToCandles (ConvertTradesToCandlesRequest) returns (GetHistoricCandlesResponse) {
-        option (google.api.http) = {
-            get: "/v1/converttradestocandles"
-        };
-    }
-
-    rpc FindMissingSavedCandleIntervals (FindMissingCandlePeriodsRequest) returns (FindMissingIntervalsResponse) {
-        option (google.api.http) = {
-            get: "/v1/findmissingsavedcandleintervals"
-        };
-    }
-
-    rpc FindMissingSavedTradeIntervals (FindMissingTradePeriodsRequest) returns (FindMissingIntervalsResponse) {
-        option (google.api.http) = {
-            get: "/v1/findmissingsavedtradeintervals"
-        };
-    }
-
-    rpc SetExchangeTradeProcessing (SetExchangeTradeProcessingRequest) returns (GenericResponse) {
-        option (google.api.http) = {
-            get: "/v1/setexchangetradeprocessing"
-        };
-    }
-=======
-syntax = "proto3";
-import "google/api/annotations.proto";
-import "google/protobuf/timestamp.proto";
-
-package gctrpc;
-option go_package = "github.com/thrasher-corp/gocryptotrader/gctrpc";
-
-message GetInfoRequest {}
-
-message GetInfoResponse {
-    string uptime = 1;
-    int64 available_exchanges = 2;
-    int64 enabled_exchanges = 3;
-    string default_forex_provider = 4;
-    string default_fiat_currency = 5;
-    map<string, bool> subsystem_status = 6;
-    map<string, RPCEndpoint> rpc_endpoints = 7;
-}
-
-message GetCommunicationRelayersRequest {}
-
-message CommunicationRelayer {
-    bool enabled = 1;
-    bool connected = 2;
-}
-
-message GetCommunicationRelayersResponse {
-    map<string, CommunicationRelayer> communication_relayers = 1;
-}
-
-message GenericSubsystemRequest {
-    string subsystem = 1;
-}
-
-message GetSubsystemsRequest {}
-
-message GetSusbsytemsResponse {
-    map<string, bool> subsystems_status = 1;
-}
-
-message GetRPCEndpointsRequest{}
-
-message RPCEndpoint {
-    bool started = 1;
-    string listen_address = 2;
-}
-
-message GetRPCEndpointsResponse {
-   map<string, RPCEndpoint> endpoints = 1;
-}
-
-message GenericExchangeNameRequest {
-    string exchange = 1;
-}
-
-message GetExchangesRequest {
-    bool enabled = 1;
-}
-
-message GetExchangesResponse {
-    string exchanges = 1;
-}
-
-message GetExchangeOTPReponse {
-    string otp_code = 1;
-}
-
-message GetExchangeOTPsRequest {}
-
-message GetExchangeOTPsResponse {
-    map<string, string> otp_codes = 1;
-}
-
-message DisableExchangeRequest {
-    string exchange = 1;
-}
-
-message PairsSupported {
-    string available_pairs = 1;
-    string enabled_pairs = 2;
-}
-
-message GetExchangeInfoResponse {
-    string name = 1;
-    bool enabled = 2;
-    bool verbose = 3;
-    bool using_sandbox = 4;
-    string http_timeout = 5;
-    string http_useragent = 6;
-    string http_proxy = 7;
-    string base_currencies = 8;
-    map<string, PairsSupported> supported_assets = 9;
-    bool authenticated_api = 10;
-}
-
-message GetTickerRequest {
-    string exchange = 1;
-    CurrencyPair pair = 2;
-    string asset_type = 3;
-}
-
-message CurrencyPair {
-    string delimiter = 1;
-    string base = 2;
-    string quote = 3;
-}
-
-message TickerResponse {
-    CurrencyPair pair = 1;
-    int64 last_updated = 2;
-    string currency_pair = 3;
-    double last = 4;
-    double high = 5;
-    double low = 6;
-    double bid = 7;
-    double ask = 8;
-    double volume = 9;
-    double price_ath = 10;
-}
-
-message GetTickersRequest {}
-
-message Tickers {
-    string exchange = 1;
-    repeated TickerResponse tickers = 2;
-}
-
-message GetTickersResponse {
-    repeated Tickers tickers  = 1;
-}
-
-message GetOrderbookRequest {
-    string exchange = 1;
-    CurrencyPair pair = 2;
-    string asset_type = 3;
-}
-
-message OrderbookItem {
-    double amount = 1;
-    double price = 2;
-    int64 id = 3;
-}
-
-message OrderbookResponse {
-    CurrencyPair pair = 1;
-    string currency_pair = 2;
-    repeated OrderbookItem bids = 3;
-    repeated OrderbookItem asks = 4;
-    int64 last_updated = 5;
-    string asset_type = 6;
-}
-
-message GetOrderbooksRequest {}
-
-message Orderbooks {
-    string exchange = 1;
-    repeated OrderbookResponse orderbooks = 2;
-}
-
-message GetOrderbooksResponse {
-   repeated Orderbooks orderbooks = 1;
-}
-
-message GetAccountInfoRequest {
-    string exchange = 1;
-}
-
-message Account {
-    string id = 1;
-    repeated AccountCurrencyInfo currencies = 2;
-}
-
-message AccountCurrencyInfo {
-    string currency = 1;
-    double total_value = 2;
-    double hold = 3;
-}
-
-message GetAccountInfoResponse {
-    string exchange = 1;
-    repeated Account accounts = 2;
-}
-
-message GetConfigRequest {}
-
-message GetConfigResponse {
-    bytes data = 1;
-}
-
-message PortfolioAddress {
-    string address = 1;
-    string coin_type = 2;
-    string description = 3;
-    double balance = 4;
-}
-
-message GetPortfolioRequest {}
-
-message GetPortfolioResponse {
-    repeated PortfolioAddress portfolio = 1;
-}
-
-message GetPortfolioSummaryRequest {}
-
-message Coin {
-    string coin = 1;
-    double balance = 2;
-    string address = 3;
-    double percentage = 4;
-}
-
-message OfflineCoinSummary {
-    string address = 1;
-    double balance = 2;
-    double percentage = 3;
-}
-
-message OnlineCoinSummary {
-    double balance = 1;
-    double percentage = 2;
-}
-
-message OfflineCoins {
-    repeated OfflineCoinSummary addresses = 1;
-}
-
-message OnlineCoins {
-    map<string, OnlineCoinSummary> coins = 1;
-}
-
-message GetPortfolioSummaryResponse {
-    repeated Coin coin_totals = 1;
-    repeated Coin coins_offline = 2;
-    map<string, OfflineCoins> coins_offline_summary = 3;
-    repeated Coin coins_online = 4;
-    map<string, OnlineCoins> coins_online_summary = 5;
-}
-
-message AddPortfolioAddressRequest {
-    string address = 1;
-    string coin_type = 2;
-    string description = 3;
-    double balance = 4;
-    string supported_exchanges = 5;
-    bool cold_storage = 6;
-}
-
-message RemovePortfolioAddressRequest {
-    string address = 1;
-    string coin_type = 2;
-    string description = 3;
-}
-
-message GetForexProvidersRequest {}
-
-message ForexProvider {
-    string name = 1;
-    bool enabled = 2;
-    bool verbose = 3;
-    string rest_polling_delay = 4;
-    string api_key = 5;
-    int64 api_key_level =6;
-    bool primary_provider = 7;
-}
-
-message GetForexProvidersResponse {
-    repeated ForexProvider forex_providers = 1;
-}
-
-message GetForexRatesRequest {}
-
-message ForexRatesConversion {
-    string from = 1;
-    string to = 2;
-    double rate = 3;
-    double inverse_rate = 4;
-
-}
-message GetForexRatesResponse {
-    repeated ForexRatesConversion forex_rates = 1;
-}
-
-message OrderDetails {
-    string exchange = 1;
-    string id = 2;
-    string client_order_id = 3;
-    string base_currency = 4;
-    string quote_currency = 5;
-    string asset_type = 6;
-    string order_side = 7;
-    string order_type = 8;
-    int64 creation_time = 9;
-    int64 update_time = 10;
-    string status = 11;
-    double price = 12;
-    double amount = 13;
-    double open_volume = 14;
-    double fee = 15;
-    double cost = 16;
-    repeated TradeHistory trades = 17;
-}
-
-message TradeHistory {
-	int64  creation_time = 1;
-	string id = 2;
-	double price = 3;
-	double amount = 4;
-	string exchange = 5;
-	string asset_type = 6;
-	string order_side = 7;
-	double fee = 8;
-}
-
-message GetOrdersRequest {
-    string exchange = 1;
-    string asset_type = 2;
-    CurrencyPair pair = 3;
-}
-
-message GetOrdersResponse {
-    repeated OrderDetails orders = 1;
-}
-
-message GetOrderRequest {
-    string exchange = 1;
-    string order_id = 2;
-    CurrencyPair pair = 3;
-}
-
-message SubmitOrderRequest {
-    string exchange = 1;
-    CurrencyPair pair = 2;
-    string side = 3;
-    string order_type = 4;
-    double amount = 5;
-    double price = 6;
-    string client_id = 7;
-    string asset_type = 8;
-}
-
-message Trades {
-    double amount = 1;
-    double price = 2;
-    double fee = 3;
-    string fee_asset = 4;
-}
-
-message SubmitOrderResponse {
-    bool order_placed = 1;
-    string order_id = 2;
-    repeated Trades trades= 3;
-}
-
-message SimulateOrderRequest {
-    string exchange = 1;
-    CurrencyPair pair = 2;
-    double amount = 3;
-    string side = 4;
-}
-
-message SimulateOrderResponse {
-    repeated OrderbookItem orders = 1;
-    double amount = 2;
-    double minimum_price = 3;
-    double maximum_price = 4;
-    double percentage_gain_loss = 5;
-    string status = 6;
-}
-
-message WhaleBombRequest {
-    string exchange = 1;
-    CurrencyPair pair = 2;
-    double price_target = 3;
-    string side = 4;
-}
-
-message CancelOrderRequest {
-    string exchange = 1;
-    string account_id = 2;
-    string order_id = 3;
-    CurrencyPair pair = 4;
-    string asset_type = 5;
-    string wallet_address = 6;
-    string side = 7;
-}
-
-message CancelAllOrdersRequest {
-    string exchange = 1;
-}
-
-message CancelAllOrdersResponse {
-    message Orders {
-        string exchange = 1;
-        map<string, string> order_status = 2;
-    }
-    repeated Orders orders = 1;
-}
-
-message GetEventsRequest {}
-
-
-message ConditionParams {
-    string condition = 1;
-    double price = 2;
-    bool check_bids = 3;
-    bool check_bids_and_asks = 4;
-    double orderbook_amount = 5;
-}
-
-message GetEventsResponse {
-    int64 id = 1;
-    string exchange = 2;
-    string item = 3;
-    ConditionParams condition_params = 4;
-    CurrencyPair pair = 5;
-    string action = 6;
-    bool executed = 7;
-}
-
-message AddEventRequest {
-    string exchange = 1;
-    string item = 2;
-    ConditionParams condition_params = 3;
-    CurrencyPair pair = 4;
-    string asset_type = 5;
-    string action = 6;
-}
-
-message AddEventResponse {
-    int64 id = 1;
-}
-
-message RemoveEventRequest {
-    int64 id = 1;
-}
-
-message GetCryptocurrencyDepositAddressesRequest {
-    string exchange = 1;
-}
-
-message GetCryptocurrencyDepositAddressesResponse {
-    map<string, string> addresses = 1;
-}
-
-message GetCryptocurrencyDepositAddressRequest {
-    string exchange = 1;
-    string cryptocurrency = 2;
-}
-
-message GetCryptocurrencyDepositAddressResponse {
-    string address = 1;
-}
-
-message WithdrawFiatRequest {
-    string exchange = 1;
-    string currency = 2;
-    double amount = 3;
-    string description = 4;
-    string bank_account_id = 5;
-}
-
-message WithdrawCryptoRequest {
-    string exchange = 1;
-    string address = 2;
-    string address_tag  = 3;
-    string currency = 4;
-    double amount = 5;
-    double fee = 6;
-    string description = 7;
-}
-
-message WithdrawResponse {
-    string id = 1;
-    string status = 2;
-}
-
-message WithdrawalEventByIDRequest {
-    string id = 1;
-}
-
-message WithdrawalEventByIDResponse {
-    WithdrawalEventResponse event = 2;
-}
-
-message WithdrawalEventsByExchangeRequest {
-    string exchange = 1;
-    string id = 2;
-    int32 limit = 3;
-}
-
-message WithdrawalEventsByDateRequest {
-    string exchange = 1;
-    string start = 2;
-    string end = 3;
-    int32 limit = 4;
-}
-
-message WithdrawalEventsByExchangeResponse {
-    repeated WithdrawalEventResponse event = 2;
-}
-
-message WithdrawalEventResponse {
-    string id = 2;
-    WithdrawlExchangeEvent exchange = 3;
-    WithdrawalRequestEvent request = 4;
-    google.protobuf.Timestamp created_at = 5;
-    google.protobuf.Timestamp updated_at = 6;
-}
-
-message WithdrawlExchangeEvent {
-    string name = 1;
-    string id = 2;
-    string status = 3;
-}
-
-message WithdrawalRequestEvent {
-    string currency = 2;
-    string description = 3;
-    double amount = 4;
-    int32 type = 5;
-    FiatWithdrawalEvent fiat = 6;
-    CryptoWithdrawalEvent crypto = 7;
-}
-
-message FiatWithdrawalEvent {
-    string bank_name = 1;
-    string account_name = 2;
-    string account_number = 3;
-    string bsb = 4;
-    string swift = 5;
-    string iban = 6;
-}
-
-message CryptoWithdrawalEvent {
-    string address = 1;
-    string address_tag = 2;
-    double fee = 3;
-}
-
-message GetLoggerDetailsRequest {
-    string logger = 1;
-}
-
-message GetLoggerDetailsResponse{
-    bool info = 1;
-    bool debug = 2;
-    bool warn = 3;
-    bool error = 4;
-}
-
-message SetLoggerDetailsRequest {
-    string logger = 1;
-    string level = 2;
-}
-
-message GetExchangePairsRequest {
-    string exchange = 1;
-    string asset = 2;
-}
-
-message GetExchangePairsResponse {
-    map<string, PairsSupported> supported_assets = 1;
-}
-
-message SetExchangePairRequest {
-    string exchange = 1;
-    string asset_type = 2;
-    repeated CurrencyPair pairs = 3;
-    bool enable = 4;
-}
-
-message GetOrderbookStreamRequest {
-    string exchange = 1;
-    CurrencyPair pair = 2;
-    string asset_type = 3;
-}
-
-message GetExchangeOrderbookStreamRequest {
-    string exchange = 1;
-}
-
-message GetTickerStreamRequest {
-    string exchange = 1;
-    CurrencyPair pair = 2;
-    string asset_type = 3;
-}
-
-message GetExchangeTickerStreamRequest {
-    string exchange = 1;
-}
-
-message GetAuditEventRequest {
-    string start_date = 1;
-    string end_date = 2;
-    string order_by = 3;
-    int32 limit = 4;
-    int32 offset = 5;
-}
-
-message GetAuditEventResponse {
-    repeated AuditEvent events = 1;
-}
-
-message GetSavedTradesRequest {
-    string exchange = 1;
-    CurrencyPair pair = 2;
-    string asset_type = 3;
-    string start = 4;
-    string end = 5;
-}
-
-message SavedTrades {
-    double price = 1;
-    double amount = 2;
-    string side = 3;
-    string timestamp = 4;
-    string trade_id = 5;
-}
-
-message SavedTradesResponse {
-    string exchange_name = 1;
-    string asset = 2;
-    CurrencyPair pair = 3;
-    repeated SavedTrades trades = 4;
-}
-
-message ConvertTradesToCandlesRequest {
-    string exchange = 1;
-    CurrencyPair pair = 2;
-    string asset_type = 3;
-    string start = 4;
-    string end = 5;
-    int64 time_interval = 6;
-    bool sync = 7;
-    bool force = 8;
-}
-
-message GetHistoricCandlesRequest {
-    string exchange = 1;
-    CurrencyPair pair = 2;
-    string asset_type = 3;
-    string start = 4;
-    string end = 5;
-    int64 time_interval = 6;
-    bool ex_request = 7;
-    bool sync = 8;
-    bool use_db = 9;
-    bool fill_missing_with_trades = 10;
-    bool force = 11;
-}
-
-message GetHistoricCandlesResponse {
-    string exchange = 1;
-    CurrencyPair pair = 2;
-    string start = 3;
-    string end = 4;
-    string interval = 6;
-    repeated Candle candle = 5;
-}
-
-message Candle {
-    string time = 1;
-    double low = 2;
-    double high = 3;
-    double open = 4;
-    double close = 5;
-    double volume = 6;
-}
-
-message AuditEvent {
-    string type = 1;
-    string identifier = 2;
-    string message = 3;
-    string timestamp = 4;
-}
-
-message GCTScript {
-    string UUID = 1;
-    string name = 2;
-    string path = 3;
-    string next_run = 4;
-}
-
-message GCTScriptExecuteRequest {
-    GCTScript script = 1;
-}
-
-message GCTScriptStopRequest {
-    GCTScript script = 1;
-}
-
-message GCTScriptStopAllRequest{}
-message GCTScriptStatusRequest {}
-message GCTScriptListAllRequest{}
-
-message GCTScriptUploadRequest {
-    string script_name = 1;
-    string script_data = 2;
-    bytes data = 3;
-    bool archived = 4;
-    bool overwrite = 5;
-}
-
-message GCTScriptReadScriptRequest{
-    GCTScript script = 1;
-}
-
-message GCTScriptQueryRequest{
-    GCTScript script = 1;
-}
-
-message GCTScriptAutoLoadRequest{
-    string script = 1;
-    bool status = 2;
-}
-
-message GCTScriptStatusResponse{
-    string status = 1;
-    repeated  GCTScript scripts = 2;
-}
-
-message GCTScriptQueryResponse{
-    string status = 1;
-    GCTScript script = 2;
-    string data = 3;
-}
-
-message GenericResponse {
-    string status = 1;
-    string data = 2;
-}
-
-message SetExchangeAssetRequest {
-    string exchange = 1;
-    string asset = 2;
-    bool enable = 3;
-}
-
-message SetExchangeAllPairsRequest {
-    string exchange = 1;
-    bool enable = 2;
-}
-
-message UpdateExchangeSupportedPairsRequest {
-    string exchange = 1;
-}
-
-message GetExchangeAssetsRequest {
-    string exchange = 1;
-}
-
-message GetExchangeAssetsResponse {
-    string assets = 1;
-}
-
-message WebsocketGetInfoRequest {
-    string exchange = 1;
-}
-
-message WebsocketGetInfoResponse {
-    string exchange = 1;
-    bool supported = 2;
-    bool enabled = 3; 
-    bool authenticated_supported = 4;
-    bool authenticated = 5;
-    string running_url = 6;
-    string proxy_address = 7;
-}
-
-message WebsocketSetEnabledRequest {
-    string exchange = 1;
-    bool enable = 2;
-}
-
-message WebsocketGetSubscriptionsRequest {
-    string exchange = 1;
-}
-
-message WebsocketSubscription {
-    string channel = 1;
-    string currency = 2;
-    string asset = 3;
-    string params = 4;
-}
-
-message WebsocketGetSubscriptionsResponse {
-    string exchange = 1;
-    repeated WebsocketSubscription subscriptions = 2;
-}
-
-message WebsocketSetProxyRequest {
-    string exchange = 1;
-    string proxy = 2;
-}
-
-message WebsocketSetURLRequest {
-    string exchange = 1;
-    string url = 2;
-}
-
-message FindMissingCandlePeriodsRequest {
     string exchange_name = 1;
     string asset_type = 2;
     CurrencyPair pair = 3;
@@ -2648,5 +1322,4 @@
             get: "/v1/setexchangetradeprocessing"
         };
     }
->>>>>>> d2722b49
 }