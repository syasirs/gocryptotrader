--- conflicted
+++ resolved
@@ -1954,7 +1954,21 @@
       get: "/v1/getmarginrateshistory"
     };
   }
-<<<<<<< HEAD
+  rpc GetManagedPosition(GetManagedPositionRequest) returns (GetManagedPositionsResponse) {
+    option (google.api.http) = {
+      get: "/v1/getmanagedposition"
+    };
+  }
+  rpc GetAllManagedPositions(GetAllManagedPositionsRequest) returns (GetManagedPositionsResponse) {
+    option (google.api.http) = {
+      get: "/v1/getallmanagedpositions"
+    };
+  }
+  rpc GetFundingRates(GetFundingRatesRequest) returns (GetFundingRatesResponse) {
+    option (google.api.http) = {
+      get: "/v1/getfundingrates"
+    };
+  }
   rpc GetOrderbookMovement(GetOrderbookMovementRequest) returns (GetOrderbookMovementResponse) {
     option (google.api.http) = {
       get: "/v1/getorderbookmovement"
@@ -1968,21 +1982,6 @@
   rpc GetOrderbookAmountByImpact(GetOrderbookAmountByImpactRequest) returns (GetOrderbookAmountByImpactResponse) {
     option (google.api.http) = {
       get: "/v1/getorderbookamountbyimpact"
-=======
-  rpc GetManagedPosition(GetManagedPositionRequest) returns (GetManagedPositionsResponse) {
-    option (google.api.http) = {
-      get: "/v1/getmanagedposition"
-    };
-  }
-  rpc GetAllManagedPositions(GetAllManagedPositionsRequest) returns (GetManagedPositionsResponse) {
-    option (google.api.http) = {
-      get: "/v1/getallmanagedpositions"
-    };
-  }
-  rpc GetFundingRates(GetFundingRatesRequest) returns (GetFundingRatesResponse) {
-    option (google.api.http) = {
-      get: "/v1/getfundingrates"
->>>>>>> 7b958d2c
     };
   }
 }