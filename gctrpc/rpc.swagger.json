--- conflicted
+++ resolved
@@ -2427,24 +2427,74 @@
         ]
       }
     },
-<<<<<<< HEAD
+    "/v1/getlatestfundingrate": {
+      "get": {
+        "operationId": "GoCryptoTraderService_GetLatestFundingRate",
+        "responses": {
+          "200": {
+            "description": "A successful response.",
+            "schema": {
+              "$ref": "#/definitions/gctrpcGetLatestFundingRateResponse"
+            }
+          },
+          "default": {
+            "description": "An unexpected error response.",
+            "schema": {
+              "$ref": "#/definitions/rpcStatus"
+            }
+          }
+        },
+        "parameters": [
+          {
+            "name": "exchange",
+            "in": "query",
+            "required": false,
+            "type": "string"
+          },
+          {
+            "name": "asset",
+            "in": "query",
+            "required": false,
+            "type": "string"
+          },
+          {
+            "name": "pair.delimiter",
+            "in": "query",
+            "required": false,
+            "type": "string"
+          },
+          {
+            "name": "pair.base",
+            "in": "query",
+            "required": false,
+            "type": "string"
+          },
+          {
+            "name": "pair.quote",
+            "in": "query",
+            "required": false,
+            "type": "string"
+          },
+          {
+            "name": "includePredicted",
+            "in": "query",
+            "required": false,
+            "type": "boolean"
+          }
+        ],
+        "tags": [
+          "GoCryptoTraderService"
+        ]
+      }
+    },
     "/v1/getleverage": {
       "get": {
         "operationId": "GoCryptoTraderService_GetLeverage",
-=======
-    "/v1/getlatestfundingrate": {
-      "get": {
-        "operationId": "GoCryptoTraderService_GetLatestFundingRate",
->>>>>>> 471f4f21
-        "responses": {
-          "200": {
-            "description": "A successful response.",
-            "schema": {
-<<<<<<< HEAD
+        "responses": {
+          "200": {
+            "description": "A successful response.",
+            "schema": {
               "$ref": "#/definitions/gctrpcGetLeverageResponse"
-=======
-              "$ref": "#/definitions/gctrpcGetLatestFundingRateResponse"
->>>>>>> 471f4f21
             }
           },
           "default": {
@@ -2486,7 +2536,6 @@
             "type": "string"
           },
           {
-<<<<<<< HEAD
             "name": "underlyingPair.delimiter",
             "in": "query",
             "required": false,
@@ -2539,12 +2588,6 @@
             "schema": {
               "$ref": "#/definitions/gctrpcSetLeverageRequest"
             }
-=======
-            "name": "includePredicted",
-            "in": "query",
-            "required": false,
-            "type": "boolean"
->>>>>>> 471f4f21
           }
         ],
         "tags": [
@@ -5998,17 +6041,8 @@
     "gctrpcGetFundingRatesResponse": {
       "type": "object",
       "properties": {
-<<<<<<< HEAD
-        "fundingPayments": {
-          "type": "array",
-          "items": {
-            "type": "object",
-            "$ref": "#/definitions/gctrpcFundingData"
-          }
-=======
         "rates": {
           "$ref": "#/definitions/gctrpcFundingData"
->>>>>>> 471f4f21
         }
       }
     },
@@ -6102,35 +6136,11 @@
         }
       }
     },
-<<<<<<< HEAD
-    "gctrpcGetLeverageResponse": {
-      "type": "object",
-      "properties": {
-        "exchange": {
-          "type": "string"
-        },
-        "asset": {
-          "type": "string"
-        },
-        "pair": {
-          "$ref": "#/definitions/gctrpcCurrencyPair"
-        },
-        "underlyingPair": {
-          "$ref": "#/definitions/gctrpcCurrencyPair"
-        },
-        "marginType": {
-          "type": "string"
-        },
-        "leverage": {
-          "type": "number",
-          "format": "double"
-=======
     "gctrpcGetLatestFundingRateResponse": {
       "type": "object",
       "properties": {
         "rate": {
           "$ref": "#/definitions/gctrpcFundingData"
->>>>>>> 471f4f21
         }
       }
     },
