{
  "swagger": "2.0",
  "info": {
    "title": "rpc.proto",
    "version": "version not set"
  },
  "tags": [
    {
      "name": "GoCryptoTraderService"
    }
  ],
  "consumes": [
    "application/json"
  ],
  "produces": [
    "application/json"
  ],
  "paths": {
    "/v1/addevent": {
      "post": {
        "operationId": "GoCryptoTraderService_AddEvent",
        "responses": {
          "200": {
            "description": "A successful response.",
            "schema": {
              "$ref": "#/definitions/gctrpcAddEventResponse"
            }
          },
          "default": {
            "description": "An unexpected error response.",
            "schema": {
              "$ref": "#/definitions/rpcStatus"
            }
          }
        },
        "parameters": [
          {
            "name": "body",
            "in": "body",
            "required": true,
            "schema": {
              "$ref": "#/definitions/gctrpcAddEventRequest"
            }
          }
        ],
        "tags": [
          "GoCryptoTraderService"
        ]
      }
    },
    "/v1/addportfolioaddress": {
      "post": {
        "operationId": "GoCryptoTraderService_AddPortfolioAddress",
        "responses": {
          "200": {
            "description": "A successful response.",
            "schema": {
              "$ref": "#/definitions/gctrpcGenericResponse"
            }
          },
          "default": {
            "description": "An unexpected error response.",
            "schema": {
              "$ref": "#/definitions/rpcStatus"
            }
          }
        },
        "parameters": [
          {
            "name": "body",
            "in": "body",
            "required": true,
            "schema": {
              "$ref": "#/definitions/gctrpcAddPortfolioAddressRequest"
            }
          }
        ],
        "tags": [
          "GoCryptoTraderService"
        ]
      }
    },
    "/v1/cancelallorders": {
      "post": {
        "operationId": "GoCryptoTraderService_CancelAllOrders",
        "responses": {
          "200": {
            "description": "A successful response.",
            "schema": {
              "$ref": "#/definitions/gctrpcCancelAllOrdersResponse"
            }
          },
          "default": {
            "description": "An unexpected error response.",
            "schema": {
              "$ref": "#/definitions/rpcStatus"
            }
          }
        },
        "parameters": [
          {
            "name": "body",
            "in": "body",
            "required": true,
            "schema": {
              "$ref": "#/definitions/gctrpcCancelAllOrdersRequest"
            }
          }
        ],
        "tags": [
          "GoCryptoTraderService"
        ]
      }
    },
    "/v1/cancelbatchorders": {
      "post": {
        "operationId": "GoCryptoTraderService_CancelBatchOrders",
        "responses": {
          "200": {
            "description": "A successful response.",
            "schema": {
              "$ref": "#/definitions/gctrpcCancelBatchOrdersResponse"
            }
          },
          "default": {
            "description": "An unexpected error response.",
            "schema": {
              "$ref": "#/definitions/rpcStatus"
            }
          }
        },
        "parameters": [
          {
            "name": "body",
            "in": "body",
            "required": true,
            "schema": {
              "$ref": "#/definitions/gctrpcCancelBatchOrdersRequest"
            }
          }
        ],
        "tags": [
          "GoCryptoTraderService"
        ]
      }
    },
    "/v1/cancelorder": {
      "post": {
        "operationId": "GoCryptoTraderService_CancelOrder",
        "responses": {
          "200": {
            "description": "A successful response.",
            "schema": {
              "$ref": "#/definitions/gctrpcGenericResponse"
            }
          },
          "default": {
            "description": "An unexpected error response.",
            "schema": {
              "$ref": "#/definitions/rpcStatus"
            }
          }
        },
        "parameters": [
          {
            "name": "body",
            "in": "body",
            "required": true,
            "schema": {
              "$ref": "#/definitions/gctrpcCancelOrderRequest"
            }
          }
        ],
        "tags": [
          "GoCryptoTraderService"
        ]
      }
    },
    "/v1/converttradestocandles": {
      "get": {
        "operationId": "GoCryptoTraderService_ConvertTradesToCandles",
        "responses": {
          "200": {
            "description": "A successful response.",
            "schema": {
              "$ref": "#/definitions/gctrpcGetHistoricCandlesResponse"
            }
          },
          "default": {
            "description": "An unexpected error response.",
            "schema": {
              "$ref": "#/definitions/rpcStatus"
            }
          }
        },
        "parameters": [
          {
            "name": "exchange",
            "in": "query",
            "required": false,
            "type": "string"
          },
          {
            "name": "pair.delimiter",
            "in": "query",
            "required": false,
            "type": "string"
          },
          {
            "name": "pair.base",
            "in": "query",
            "required": false,
            "type": "string"
          },
          {
            "name": "pair.quote",
            "in": "query",
            "required": false,
            "type": "string"
          },
          {
            "name": "assetType",
            "in": "query",
            "required": false,
            "type": "string"
          },
          {
            "name": "start",
            "in": "query",
            "required": false,
            "type": "string"
          },
          {
            "name": "end",
            "in": "query",
            "required": false,
            "type": "string"
          },
          {
            "name": "timeInterval",
            "in": "query",
            "required": false,
            "type": "string",
            "format": "int64"
          },
          {
            "name": "sync",
            "in": "query",
            "required": false,
            "type": "boolean"
          },
          {
            "name": "force",
            "in": "query",
            "required": false,
            "type": "boolean"
          }
        ],
        "tags": [
          "GoCryptoTraderService"
        ]
      }
    },
    "/v1/currencystatedeposit": {
      "get": {
        "operationId": "GoCryptoTraderService_CurrencyStateDeposit",
        "responses": {
          "200": {
            "description": "A successful response.",
            "schema": {
              "$ref": "#/definitions/gctrpcGenericResponse"
            }
          },
          "default": {
            "description": "An unexpected error response.",
            "schema": {
              "$ref": "#/definitions/rpcStatus"
            }
          }
        },
        "parameters": [
          {
            "name": "exchange",
            "in": "query",
            "required": false,
            "type": "string"
          },
          {
            "name": "code",
            "in": "query",
            "required": false,
            "type": "string"
          },
          {
            "name": "asset",
            "in": "query",
            "required": false,
            "type": "string"
          }
        ],
        "tags": [
          "GoCryptoTraderService"
        ]
      }
    },
    "/v1/currencystategetall": {
      "get": {
        "operationId": "GoCryptoTraderService_CurrencyStateGetAll",
        "responses": {
          "200": {
            "description": "A successful response.",
            "schema": {
              "$ref": "#/definitions/gctrpcCurrencyStateResponse"
            }
          },
          "default": {
            "description": "An unexpected error response.",
            "schema": {
              "$ref": "#/definitions/rpcStatus"
            }
          }
        },
        "parameters": [
          {
            "name": "exchange",
            "in": "query",
            "required": false,
            "type": "string"
          }
        ],
        "tags": [
          "GoCryptoTraderService"
        ]
      }
    },
    "/v1/currencystatetrading": {
      "get": {
        "operationId": "GoCryptoTraderService_CurrencyStateTrading",
        "responses": {
          "200": {
            "description": "A successful response.",
            "schema": {
              "$ref": "#/definitions/gctrpcGenericResponse"
            }
          },
          "default": {
            "description": "An unexpected error response.",
            "schema": {
              "$ref": "#/definitions/rpcStatus"
            }
          }
        },
        "parameters": [
          {
            "name": "exchange",
            "in": "query",
            "required": false,
            "type": "string"
          },
          {
            "name": "code",
            "in": "query",
            "required": false,
            "type": "string"
          },
          {
            "name": "asset",
            "in": "query",
            "required": false,
            "type": "string"
          }
        ],
        "tags": [
          "GoCryptoTraderService"
        ]
      }
    },
    "/v1/currencystatetradingpair": {
      "get": {
        "operationId": "GoCryptoTraderService_CurrencyStateTradingPair",
        "responses": {
          "200": {
            "description": "A successful response.",
            "schema": {
              "$ref": "#/definitions/gctrpcGenericResponse"
            }
          },
          "default": {
            "description": "An unexpected error response.",
            "schema": {
              "$ref": "#/definitions/rpcStatus"
            }
          }
        },
        "parameters": [
          {
            "name": "exchange",
            "in": "query",
            "required": false,
            "type": "string"
          },
          {
            "name": "pair",
            "in": "query",
            "required": false,
            "type": "string"
          },
          {
            "name": "asset",
            "in": "query",
            "required": false,
            "type": "string"
          }
        ],
        "tags": [
          "GoCryptoTraderService"
        ]
      }
    },
    "/v1/currencystatewithdraw": {
      "get": {
        "operationId": "GoCryptoTraderService_CurrencyStateWithdraw",
        "responses": {
          "200": {
            "description": "A successful response.",
            "schema": {
              "$ref": "#/definitions/gctrpcGenericResponse"
            }
          },
          "default": {
            "description": "An unexpected error response.",
            "schema": {
              "$ref": "#/definitions/rpcStatus"
            }
          }
        },
        "parameters": [
          {
            "name": "exchange",
            "in": "query",
            "required": false,
            "type": "string"
          },
          {
            "name": "code",
            "in": "query",
            "required": false,
            "type": "string"
          },
          {
            "name": "asset",
            "in": "query",
            "required": false,
            "type": "string"
          }
        ],
        "tags": [
          "GoCryptoTraderService"
        ]
      }
    },
    "/v1/disableexchange": {
      "post": {
        "operationId": "GoCryptoTraderService_DisableExchange",
        "responses": {
          "200": {
            "description": "A successful response.",
            "schema": {
              "$ref": "#/definitions/gctrpcGenericResponse"
            }
          },
          "default": {
            "description": "An unexpected error response.",
            "schema": {
              "$ref": "#/definitions/rpcStatus"
            }
          }
        },
        "parameters": [
          {
            "name": "body",
            "in": "body",
            "required": true,
            "schema": {
              "$ref": "#/definitions/gctrpcGenericExchangeNameRequest"
            }
          }
        ],
        "tags": [
          "GoCryptoTraderService"
        ]
      }
    },
    "/v1/disablesubsystem": {
      "get": {
        "operationId": "GoCryptoTraderService_DisableSubsystem",
        "responses": {
          "200": {
            "description": "A successful response.",
            "schema": {
              "$ref": "#/definitions/gctrpcGenericResponse"
            }
          },
          "default": {
            "description": "An unexpected error response.",
            "schema": {
              "$ref": "#/definitions/rpcStatus"
            }
          }
        },
        "parameters": [
          {
            "name": "subsystem",
            "in": "query",
            "required": false,
            "type": "string"
          }
        ],
        "tags": [
          "GoCryptoTraderService"
        ]
      }
    },
    "/v1/enableexchange": {
      "post": {
        "operationId": "GoCryptoTraderService_EnableExchange",
        "responses": {
          "200": {
            "description": "A successful response.",
            "schema": {
              "$ref": "#/definitions/gctrpcGenericResponse"
            }
          },
          "default": {
            "description": "An unexpected error response.",
            "schema": {
              "$ref": "#/definitions/rpcStatus"
            }
          }
        },
        "parameters": [
          {
            "name": "body",
            "in": "body",
            "required": true,
            "schema": {
              "$ref": "#/definitions/gctrpcGenericExchangeNameRequest"
            }
          }
        ],
        "tags": [
          "GoCryptoTraderService"
        ]
      }
    },
    "/v1/enablesubsystem": {
      "get": {
        "operationId": "GoCryptoTraderService_EnableSubsystem",
        "responses": {
          "200": {
            "description": "A successful response.",
            "schema": {
              "$ref": "#/definitions/gctrpcGenericResponse"
            }
          },
          "default": {
            "description": "An unexpected error response.",
            "schema": {
              "$ref": "#/definitions/rpcStatus"
            }
          }
        },
        "parameters": [
          {
            "name": "subsystem",
            "in": "query",
            "required": false,
            "type": "string"
          }
        ],
        "tags": [
          "GoCryptoTraderService"
        ]
      }
    },
    "/v1/findmissingsavedcandleintervals": {
      "get": {
        "operationId": "GoCryptoTraderService_FindMissingSavedCandleIntervals",
        "responses": {
          "200": {
            "description": "A successful response.",
            "schema": {
              "$ref": "#/definitions/gctrpcFindMissingIntervalsResponse"
            }
          },
          "default": {
            "description": "An unexpected error response.",
            "schema": {
              "$ref": "#/definitions/rpcStatus"
            }
          }
        },
        "parameters": [
          {
            "name": "exchangeName",
            "in": "query",
            "required": false,
            "type": "string"
          },
          {
            "name": "assetType",
            "in": "query",
            "required": false,
            "type": "string"
          },
          {
            "name": "pair.delimiter",
            "in": "query",
            "required": false,
            "type": "string"
          },
          {
            "name": "pair.base",
            "in": "query",
            "required": false,
            "type": "string"
          },
          {
            "name": "pair.quote",
            "in": "query",
            "required": false,
            "type": "string"
          },
          {
            "name": "interval",
            "in": "query",
            "required": false,
            "type": "string",
            "format": "int64"
          },
          {
            "name": "start",
            "in": "query",
            "required": false,
            "type": "string"
          },
          {
            "name": "end",
            "in": "query",
            "required": false,
            "type": "string"
          }
        ],
        "tags": [
          "GoCryptoTraderService"
        ]
      }
    },
    "/v1/findmissingsavedtradeintervals": {
      "get": {
        "operationId": "GoCryptoTraderService_FindMissingSavedTradeIntervals",
        "responses": {
          "200": {
            "description": "A successful response.",
            "schema": {
              "$ref": "#/definitions/gctrpcFindMissingIntervalsResponse"
            }
          },
          "default": {
            "description": "An unexpected error response.",
            "schema": {
              "$ref": "#/definitions/rpcStatus"
            }
          }
        },
        "parameters": [
          {
            "name": "exchangeName",
            "in": "query",
            "required": false,
            "type": "string"
          },
          {
            "name": "assetType",
            "in": "query",
            "required": false,
            "type": "string"
          },
          {
            "name": "pair.delimiter",
            "in": "query",
            "required": false,
            "type": "string"
          },
          {
            "name": "pair.base",
            "in": "query",
            "required": false,
            "type": "string"
          },
          {
            "name": "pair.quote",
            "in": "query",
            "required": false,
            "type": "string"
          },
          {
            "name": "start",
            "in": "query",
            "required": false,
            "type": "string"
          },
          {
            "name": "end",
            "in": "query",
            "required": false,
            "type": "string"
          }
        ],
        "tags": [
          "GoCryptoTraderService"
        ]
      }
    },
    "/v1/gctscript/autoload": {
      "post": {
        "operationId": "GoCryptoTraderService_GCTScriptAutoLoadToggle",
        "responses": {
          "200": {
            "description": "A successful response.",
            "schema": {
              "$ref": "#/definitions/gctrpcGenericResponse"
            }
          },
          "default": {
            "description": "An unexpected error response.",
            "schema": {
              "$ref": "#/definitions/rpcStatus"
            }
          }
        },
        "parameters": [
          {
            "name": "body",
            "in": "body",
            "required": true,
            "schema": {
              "$ref": "#/definitions/gctrpcGCTScriptAutoLoadRequest"
            }
          }
        ],
        "tags": [
          "GoCryptoTraderService"
        ]
      }
    },
    "/v1/gctscript/execute": {
      "get": {
        "operationId": "GoCryptoTraderService_GCTScriptExecute",
        "responses": {
          "200": {
            "description": "A successful response.",
            "schema": {
              "$ref": "#/definitions/gctrpcGenericResponse"
            }
          },
          "default": {
            "description": "An unexpected error response.",
            "schema": {
              "$ref": "#/definitions/rpcStatus"
            }
          }
        },
        "parameters": [
          {
            "name": "script.uuid",
            "in": "query",
            "required": false,
            "type": "string"
          },
          {
            "name": "script.name",
            "in": "query",
            "required": false,
            "type": "string"
          },
          {
            "name": "script.path",
            "in": "query",
            "required": false,
            "type": "string"
          },
          {
            "name": "script.nextRun",
            "in": "query",
            "required": false,
            "type": "string"
          }
        ],
        "tags": [
          "GoCryptoTraderService"
        ]
      }
    },
    "/v1/gctscript/list": {
      "post": {
        "operationId": "GoCryptoTraderService_GCTScriptListAll",
        "responses": {
          "200": {
            "description": "A successful response.",
            "schema": {
              "$ref": "#/definitions/gctrpcGCTScriptStatusResponse"
            }
          },
          "default": {
            "description": "An unexpected error response.",
            "schema": {
              "$ref": "#/definitions/rpcStatus"
            }
          }
        },
        "parameters": [
          {
            "name": "body",
            "in": "body",
            "required": true,
            "schema": {
              "$ref": "#/definitions/gctrpcGCTScriptListAllRequest"
            }
          }
        ],
        "tags": [
          "GoCryptoTraderService"
        ]
      }
    },
    "/v1/gctscript/query": {
      "get": {
        "operationId": "GoCryptoTraderService_GCTScriptQuery",
        "responses": {
          "200": {
            "description": "A successful response.",
            "schema": {
              "$ref": "#/definitions/gctrpcGCTScriptQueryResponse"
            }
          },
          "default": {
            "description": "An unexpected error response.",
            "schema": {
              "$ref": "#/definitions/rpcStatus"
            }
          }
        },
        "parameters": [
          {
            "name": "script.uuid",
            "in": "query",
            "required": false,
            "type": "string"
          },
          {
            "name": "script.name",
            "in": "query",
            "required": false,
            "type": "string"
          },
          {
            "name": "script.path",
            "in": "query",
            "required": false,
            "type": "string"
          },
          {
            "name": "script.nextRun",
            "in": "query",
            "required": false,
            "type": "string"
          }
        ],
        "tags": [
          "GoCryptoTraderService"
        ]
      }
    },
    "/v1/gctscript/read": {
      "post": {
        "operationId": "GoCryptoTraderService_GCTScriptReadScript",
        "responses": {
          "200": {
            "description": "A successful response.",
            "schema": {
              "$ref": "#/definitions/gctrpcGCTScriptQueryResponse"
            }
          },
          "default": {
            "description": "An unexpected error response.",
            "schema": {
              "$ref": "#/definitions/rpcStatus"
            }
          }
        },
        "parameters": [
          {
            "name": "body",
            "in": "body",
            "required": true,
            "schema": {
              "$ref": "#/definitions/gctrpcGCTScriptReadScriptRequest"
            }
          }
        ],
        "tags": [
          "GoCryptoTraderService"
        ]
      }
    },
    "/v1/gctscript/status": {
      "get": {
        "operationId": "GoCryptoTraderService_GCTScriptStatus",
        "responses": {
          "200": {
            "description": "A successful response.",
            "schema": {
              "$ref": "#/definitions/gctrpcGCTScriptStatusResponse"
            }
          },
          "default": {
            "description": "An unexpected error response.",
            "schema": {
              "$ref": "#/definitions/rpcStatus"
            }
          }
        },
        "tags": [
          "GoCryptoTraderService"
        ]
      }
    },
    "/v1/gctscript/stop": {
      "post": {
        "operationId": "GoCryptoTraderService_GCTScriptStop",
        "responses": {
          "200": {
            "description": "A successful response.",
            "schema": {
              "$ref": "#/definitions/gctrpcGenericResponse"
            }
          },
          "default": {
            "description": "An unexpected error response.",
            "schema": {
              "$ref": "#/definitions/rpcStatus"
            }
          }
        },
        "parameters": [
          {
            "name": "body",
            "in": "body",
            "required": true,
            "schema": {
              "$ref": "#/definitions/gctrpcGCTScriptStopRequest"
            }
          }
        ],
        "tags": [
          "GoCryptoTraderService"
        ]
      }
    },
    "/v1/gctscript/stopall": {
      "post": {
        "operationId": "GoCryptoTraderService_GCTScriptStopAll",
        "responses": {
          "200": {
            "description": "A successful response.",
            "schema": {
              "$ref": "#/definitions/gctrpcGenericResponse"
            }
          },
          "default": {
            "description": "An unexpected error response.",
            "schema": {
              "$ref": "#/definitions/rpcStatus"
            }
          }
        },
        "parameters": [
          {
            "name": "body",
            "in": "body",
            "required": true,
            "schema": {
              "$ref": "#/definitions/gctrpcGCTScriptStopAllRequest"
            }
          }
        ],
        "tags": [
          "GoCryptoTraderService"
        ]
      }
    },
    "/v1/gctscript/upload": {
      "post": {
        "operationId": "GoCryptoTraderService_GCTScriptUpload",
        "responses": {
          "200": {
            "description": "A successful response.",
            "schema": {
              "$ref": "#/definitions/gctrpcGenericResponse"
            }
          },
          "default": {
            "description": "An unexpected error response.",
            "schema": {
              "$ref": "#/definitions/rpcStatus"
            }
          }
        },
        "parameters": [
          {
            "name": "body",
            "in": "body",
            "required": true,
            "schema": {
              "$ref": "#/definitions/gctrpcGCTScriptUploadRequest"
            }
          }
        ],
        "tags": [
          "GoCryptoTraderService"
        ]
      }
    },
    "/v1/getaccountinfo": {
      "get": {
        "operationId": "GoCryptoTraderService_GetAccountInfo",
        "responses": {
          "200": {
            "description": "A successful response.",
            "schema": {
              "$ref": "#/definitions/gctrpcGetAccountInfoResponse"
            }
          },
          "default": {
            "description": "An unexpected error response.",
            "schema": {
              "$ref": "#/definitions/rpcStatus"
            }
          }
        },
        "parameters": [
          {
            "name": "exchange",
            "in": "query",
            "required": false,
            "type": "string"
          },
          {
            "name": "assetType",
            "in": "query",
            "required": false,
            "type": "string"
          }
        ],
        "tags": [
          "GoCryptoTraderService"
        ]
      }
    },
    "/v1/getaccountinfostream": {
      "get": {
        "operationId": "GoCryptoTraderService_GetAccountInfoStream",
        "responses": {
          "200": {
            "description": "A successful response.(streaming responses)",
            "schema": {
              "type": "object",
              "properties": {
                "result": {
                  "$ref": "#/definitions/gctrpcGetAccountInfoResponse"
                },
                "error": {
                  "$ref": "#/definitions/rpcStatus"
                }
              },
              "title": "Stream result of gctrpcGetAccountInfoResponse"
            }
          },
          "default": {
            "description": "An unexpected error response.",
            "schema": {
              "$ref": "#/definitions/rpcStatus"
            }
          }
        },
        "parameters": [
          {
            "name": "exchange",
            "in": "query",
            "required": false,
            "type": "string"
          },
          {
            "name": "assetType",
            "in": "query",
            "required": false,
            "type": "string"
          }
        ],
        "tags": [
          "GoCryptoTraderService"
        ]
      }
    },
    "/v1/getactivedatahistoryjobs": {
      "get": {
        "operationId": "GoCryptoTraderService_GetActiveDataHistoryJobs",
        "responses": {
          "200": {
            "description": "A successful response.",
            "schema": {
              "$ref": "#/definitions/gctrpcDataHistoryJobs"
            }
          },
          "default": {
            "description": "An unexpected error response.",
            "schema": {
              "$ref": "#/definitions/rpcStatus"
            }
          }
        },
        "tags": [
          "GoCryptoTraderService"
        ]
      }
    },
    "/v1/getauditevent": {
      "get": {
        "operationId": "GoCryptoTraderService_GetAuditEvent",
        "responses": {
          "200": {
            "description": "A successful response.",
            "schema": {
              "$ref": "#/definitions/gctrpcGetAuditEventResponse"
            }
          },
          "default": {
            "description": "An unexpected error response.",
            "schema": {
              "$ref": "#/definitions/rpcStatus"
            }
          }
        },
        "parameters": [
          {
            "name": "startDate",
            "in": "query",
            "required": false,
            "type": "string"
          },
          {
            "name": "endDate",
            "in": "query",
            "required": false,
            "type": "string"
          },
          {
            "name": "orderBy",
            "in": "query",
            "required": false,
            "type": "string"
          },
          {
            "name": "limit",
            "in": "query",
            "required": false,
            "type": "integer",
            "format": "int32"
          },
          {
            "name": "offset",
            "in": "query",
            "required": false,
            "type": "integer",
            "format": "int32"
          }
        ],
        "tags": [
          "GoCryptoTraderService"
        ]
      }
    },
    "/v1/getavailabletransferchains": {
      "post": {
        "operationId": "GoCryptoTraderService_GetAvailableTransferChains",
        "responses": {
          "200": {
            "description": "A successful response.",
            "schema": {
              "$ref": "#/definitions/gctrpcGetAvailableTransferChainsResponse"
            }
          },
          "default": {
            "description": "An unexpected error response.",
            "schema": {
              "$ref": "#/definitions/rpcStatus"
            }
          }
        },
        "parameters": [
          {
            "name": "body",
            "in": "body",
            "required": true,
            "schema": {
              "$ref": "#/definitions/gctrpcGetAvailableTransferChainsRequest"
            }
          }
        ],
        "tags": [
          "GoCryptoTraderService"
        ]
      }
    },
    "/v1/getcollateral": {
      "get": {
        "operationId": "GoCryptoTraderService_GetCollateral",
        "responses": {
          "200": {
            "description": "A successful response.",
            "schema": {
              "$ref": "#/definitions/gctrpcGetCollateralResponse"
            }
          },
          "default": {
            "description": "An unexpected error response.",
            "schema": {
              "$ref": "#/definitions/rpcStatus"
            }
          }
        },
        "parameters": [
          {
            "name": "exchange",
            "in": "query",
            "required": false,
            "type": "string"
          },
          {
            "name": "asset",
            "in": "query",
            "required": false,
            "type": "string"
          },
          {
            "name": "includeBreakdown",
            "in": "query",
            "required": false,
            "type": "boolean"
          },
          {
            "name": "calculateOffline",
            "in": "query",
            "required": false,
            "type": "boolean"
          },
          {
            "name": "includeZeroValues",
            "in": "query",
            "required": false,
            "type": "boolean"
          }
        ],
        "tags": [
          "GoCryptoTraderService"
        ]
      }
    },
    "/v1/getcommunicationrelayers": {
      "get": {
        "operationId": "GoCryptoTraderService_GetCommunicationRelayers",
        "responses": {
          "200": {
            "description": "A successful response.",
            "schema": {
              "$ref": "#/definitions/gctrpcGetCommunicationRelayersResponse"
            }
          },
          "default": {
            "description": "An unexpected error response.",
            "schema": {
              "$ref": "#/definitions/rpcStatus"
            }
          }
        },
        "tags": [
          "GoCryptoTraderService"
        ]
      }
    },
    "/v1/getconfig": {
      "get": {
        "operationId": "GoCryptoTraderService_GetConfig",
        "responses": {
          "200": {
            "description": "A successful response.",
            "schema": {
              "$ref": "#/definitions/gctrpcGetConfigResponse"
            }
          },
          "default": {
            "description": "An unexpected error response.",
            "schema": {
              "$ref": "#/definitions/rpcStatus"
            }
          }
        },
        "tags": [
          "GoCryptoTraderService"
        ]
      }
    },
    "/v1/getcryptodepositaddress": {
      "post": {
        "operationId": "GoCryptoTraderService_GetCryptocurrencyDepositAddress",
        "responses": {
          "200": {
            "description": "A successful response.",
            "schema": {
              "$ref": "#/definitions/gctrpcGetCryptocurrencyDepositAddressResponse"
            }
          },
          "default": {
            "description": "An unexpected error response.",
            "schema": {
              "$ref": "#/definitions/rpcStatus"
            }
          }
        },
        "parameters": [
          {
            "name": "body",
            "in": "body",
            "required": true,
            "schema": {
              "$ref": "#/definitions/gctrpcGetCryptocurrencyDepositAddressRequest"
            }
          }
        ],
        "tags": [
          "GoCryptoTraderService"
        ]
      }
    },
    "/v1/getcryptodepositaddresses": {
      "post": {
        "operationId": "GoCryptoTraderService_GetCryptocurrencyDepositAddresses",
        "responses": {
          "200": {
            "description": "A successful response.",
            "schema": {
              "$ref": "#/definitions/gctrpcGetCryptocurrencyDepositAddressesResponse"
            }
          },
          "default": {
            "description": "An unexpected error response.",
            "schema": {
              "$ref": "#/definitions/rpcStatus"
            }
          }
        },
        "parameters": [
          {
            "name": "body",
            "in": "body",
            "required": true,
            "schema": {
              "$ref": "#/definitions/gctrpcGetCryptocurrencyDepositAddressesRequest"
            }
          }
        ],
        "tags": [
          "GoCryptoTraderService"
        ]
      }
    },
    "/v1/getdatahistoryjobdetails": {
      "get": {
        "operationId": "GoCryptoTraderService_GetDataHistoryJobDetails",
        "responses": {
          "200": {
            "description": "A successful response.",
            "schema": {
              "$ref": "#/definitions/gctrpcDataHistoryJob"
            }
          },
          "default": {
            "description": "An unexpected error response.",
            "schema": {
              "$ref": "#/definitions/rpcStatus"
            }
          }
        },
        "parameters": [
          {
            "name": "id",
            "in": "query",
            "required": false,
            "type": "string"
          },
          {
            "name": "nickname",
            "in": "query",
            "required": false,
            "type": "string"
          },
          {
            "name": "fullDetails",
            "in": "query",
            "required": false,
            "type": "boolean"
          }
        ],
        "tags": [
          "GoCryptoTraderService"
        ]
      }
    },
    "/v1/getdatahistoryjobsbetween": {
      "get": {
        "operationId": "GoCryptoTraderService_GetDataHistoryJobsBetween",
        "responses": {
          "200": {
            "description": "A successful response.",
            "schema": {
              "$ref": "#/definitions/gctrpcDataHistoryJobs"
            }
          },
          "default": {
            "description": "An unexpected error response.",
            "schema": {
              "$ref": "#/definitions/rpcStatus"
            }
          }
        },
        "parameters": [
          {
            "name": "startDate",
            "in": "query",
            "required": false,
            "type": "string"
          },
          {
            "name": "endDate",
            "in": "query",
            "required": false,
            "type": "string"
          }
        ],
        "tags": [
          "GoCryptoTraderService"
        ]
      }
    },
    "/v1/getdatahistoryjobsummary": {
      "get": {
        "operationId": "GoCryptoTraderService_GetDataHistoryJobSummary",
        "responses": {
          "200": {
            "description": "A successful response.",
            "schema": {
              "$ref": "#/definitions/gctrpcDataHistoryJob"
            }
          },
          "default": {
            "description": "An unexpected error response.",
            "schema": {
              "$ref": "#/definitions/rpcStatus"
            }
          }
        },
        "parameters": [
          {
            "name": "id",
            "in": "query",
            "required": false,
            "type": "string"
          },
          {
            "name": "nickname",
            "in": "query",
            "required": false,
            "type": "string"
          },
          {
            "name": "fullDetails",
            "in": "query",
            "required": false,
            "type": "boolean"
          }
        ],
        "tags": [
          "GoCryptoTraderService"
        ]
      }
    },
    "/v1/getevents": {
      "get": {
        "operationId": "GoCryptoTraderService_GetEvents",
        "responses": {
          "200": {
            "description": "A successful response.",
            "schema": {
              "$ref": "#/definitions/gctrpcGetEventsResponse"
            }
          },
          "default": {
            "description": "An unexpected error response.",
            "schema": {
              "$ref": "#/definitions/rpcStatus"
            }
          }
        },
        "tags": [
          "GoCryptoTraderService"
        ]
      }
    },
    "/v1/getexchangeassets": {
      "get": {
        "operationId": "GoCryptoTraderService_GetExchangeAssets",
        "responses": {
          "200": {
            "description": "A successful response.",
            "schema": {
              "$ref": "#/definitions/gctrpcGetExchangeAssetsResponse"
            }
          },
          "default": {
            "description": "An unexpected error response.",
            "schema": {
              "$ref": "#/definitions/rpcStatus"
            }
          }
        },
        "parameters": [
          {
            "name": "exchange",
            "in": "query",
            "required": false,
            "type": "string"
          }
        ],
        "tags": [
          "GoCryptoTraderService"
        ]
      }
    },
    "/v1/getexchangeinfo": {
      "get": {
        "operationId": "GoCryptoTraderService_GetExchangeInfo",
        "responses": {
          "200": {
            "description": "A successful response.",
            "schema": {
              "$ref": "#/definitions/gctrpcGetExchangeInfoResponse"
            }
          },
          "default": {
            "description": "An unexpected error response.",
            "schema": {
              "$ref": "#/definitions/rpcStatus"
            }
          }
        },
        "parameters": [
          {
            "name": "exchange",
            "in": "query",
            "required": false,
            "type": "string"
          }
        ],
        "tags": [
          "GoCryptoTraderService"
        ]
      }
    },
    "/v1/getexchangeorderbookstream": {
      "get": {
        "operationId": "GoCryptoTraderService_GetExchangeOrderbookStream",
        "responses": {
          "200": {
            "description": "A successful response.(streaming responses)",
            "schema": {
              "type": "object",
              "properties": {
                "result": {
                  "$ref": "#/definitions/gctrpcOrderbookResponse"
                },
                "error": {
                  "$ref": "#/definitions/rpcStatus"
                }
              },
              "title": "Stream result of gctrpcOrderbookResponse"
            }
          },
          "default": {
            "description": "An unexpected error response.",
            "schema": {
              "$ref": "#/definitions/rpcStatus"
            }
          }
        },
        "parameters": [
          {
            "name": "exchange",
            "in": "query",
            "required": false,
            "type": "string"
          }
        ],
        "tags": [
          "GoCryptoTraderService"
        ]
      }
    },
    "/v1/getexchangeotp": {
      "get": {
        "operationId": "GoCryptoTraderService_GetExchangeOTPCode",
        "responses": {
          "200": {
            "description": "A successful response.",
            "schema": {
              "$ref": "#/definitions/gctrpcGetExchangeOTPResponse"
            }
          },
          "default": {
            "description": "An unexpected error response.",
            "schema": {
              "$ref": "#/definitions/rpcStatus"
            }
          }
        },
        "parameters": [
          {
            "name": "exchange",
            "in": "query",
            "required": false,
            "type": "string"
          }
        ],
        "tags": [
          "GoCryptoTraderService"
        ]
      }
    },
    "/v1/getexchangeotps": {
      "get": {
        "operationId": "GoCryptoTraderService_GetExchangeOTPCodes",
        "responses": {
          "200": {
            "description": "A successful response.",
            "schema": {
              "$ref": "#/definitions/gctrpcGetExchangeOTPsResponse"
            }
          },
          "default": {
            "description": "An unexpected error response.",
            "schema": {
              "$ref": "#/definitions/rpcStatus"
            }
          }
        },
        "tags": [
          "GoCryptoTraderService"
        ]
      }
    },
    "/v1/getexchangepairs": {
      "post": {
        "operationId": "GoCryptoTraderService_GetExchangePairs",
        "responses": {
          "200": {
            "description": "A successful response.",
            "schema": {
              "$ref": "#/definitions/gctrpcGetExchangePairsResponse"
            }
          },
          "default": {
            "description": "An unexpected error response.",
            "schema": {
              "$ref": "#/definitions/rpcStatus"
            }
          }
        },
        "parameters": [
          {
            "name": "body",
            "in": "body",
            "required": true,
            "schema": {
              "$ref": "#/definitions/gctrpcGetExchangePairsRequest"
            }
          }
        ],
        "tags": [
          "GoCryptoTraderService"
        ]
      }
    },
    "/v1/getexchanges": {
      "get": {
        "operationId": "GoCryptoTraderService_GetExchanges",
        "responses": {
          "200": {
            "description": "A successful response.",
            "schema": {
              "$ref": "#/definitions/gctrpcGetExchangesResponse"
            }
          },
          "default": {
            "description": "An unexpected error response.",
            "schema": {
              "$ref": "#/definitions/rpcStatus"
            }
          }
        },
        "parameters": [
          {
            "name": "enabled",
            "in": "query",
            "required": false,
            "type": "boolean"
          }
        ],
        "tags": [
          "GoCryptoTraderService"
        ]
      }
    },
    "/v1/getexchangetickerstream": {
      "get": {
        "operationId": "GoCryptoTraderService_GetExchangeTickerStream",
        "responses": {
          "200": {
            "description": "A successful response.(streaming responses)",
            "schema": {
              "type": "object",
              "properties": {
                "result": {
                  "$ref": "#/definitions/gctrpcTickerResponse"
                },
                "error": {
                  "$ref": "#/definitions/rpcStatus"
                }
              },
              "title": "Stream result of gctrpcTickerResponse"
            }
          },
          "default": {
            "description": "An unexpected error response.",
            "schema": {
              "$ref": "#/definitions/rpcStatus"
            }
          }
        },
        "parameters": [
          {
            "name": "exchange",
            "in": "query",
            "required": false,
            "type": "string"
          }
        ],
        "tags": [
          "GoCryptoTraderService"
        ]
      }
    },
    "/v1/getforexproviders": {
      "get": {
        "operationId": "GoCryptoTraderService_GetForexProviders",
        "responses": {
          "200": {
            "description": "A successful response.",
            "schema": {
              "$ref": "#/definitions/gctrpcGetForexProvidersResponse"
            }
          },
          "default": {
            "description": "An unexpected error response.",
            "schema": {
              "$ref": "#/definitions/rpcStatus"
            }
          }
        },
        "tags": [
          "GoCryptoTraderService"
        ]
      }
    },
    "/v1/getforexrates": {
      "get": {
        "operationId": "GoCryptoTraderService_GetForexRates",
        "responses": {
          "200": {
            "description": "A successful response.",
            "schema": {
              "$ref": "#/definitions/gctrpcGetForexRatesResponse"
            }
          },
          "default": {
            "description": "An unexpected error response.",
            "schema": {
              "$ref": "#/definitions/rpcStatus"
            }
          }
        },
        "tags": [
          "GoCryptoTraderService"
        ]
      }
    },
    "/v1/getfuturespositions": {
      "get": {
        "operationId": "GoCryptoTraderService_GetFuturesPositions",
        "responses": {
          "200": {
            "description": "A successful response.",
            "schema": {
              "$ref": "#/definitions/gctrpcGetFuturesPositionsResponse"
            }
          },
          "default": {
            "description": "An unexpected error response.",
            "schema": {
              "$ref": "#/definitions/rpcStatus"
            }
          }
        },
        "parameters": [
          {
            "name": "exchange",
            "in": "query",
            "required": false,
            "type": "string"
          },
          {
            "name": "asset",
            "in": "query",
            "required": false,
            "type": "string"
          },
          {
            "name": "pair.delimiter",
            "in": "query",
            "required": false,
            "type": "string"
          },
          {
            "name": "pair.base",
            "in": "query",
            "required": false,
            "type": "string"
          },
          {
            "name": "pair.quote",
            "in": "query",
            "required": false,
            "type": "string"
          },
          {
            "name": "startDate",
            "in": "query",
            "required": false,
            "type": "string"
          },
          {
            "name": "endDate",
            "in": "query",
            "required": false,
            "type": "string"
          },
          {
            "name": "status",
            "in": "query",
            "required": false,
            "type": "string"
          },
          {
            "name": "positionLimit",
            "in": "query",
            "required": false,
            "type": "string",
            "format": "int64"
          },
          {
            "name": "verbose",
            "in": "query",
            "required": false,
            "type": "boolean"
          },
          {
            "name": "overwrite",
            "in": "query",
            "required": false,
            "type": "boolean"
          }
        ],
        "tags": [
          "GoCryptoTraderService"
        ]
      }
    },
    "/v1/gethistoriccandles": {
      "get": {
        "operationId": "GoCryptoTraderService_GetHistoricCandles",
        "responses": {
          "200": {
            "description": "A successful response.",
            "schema": {
              "$ref": "#/definitions/gctrpcGetHistoricCandlesResponse"
            }
          },
          "default": {
            "description": "An unexpected error response.",
            "schema": {
              "$ref": "#/definitions/rpcStatus"
            }
          }
        },
        "parameters": [
          {
            "name": "exchange",
            "in": "query",
            "required": false,
            "type": "string"
          },
          {
            "name": "pair.delimiter",
            "in": "query",
            "required": false,
            "type": "string"
          },
          {
            "name": "pair.base",
            "in": "query",
            "required": false,
            "type": "string"
          },
          {
            "name": "pair.quote",
            "in": "query",
            "required": false,
            "type": "string"
          },
          {
            "name": "assetType",
            "in": "query",
            "required": false,
            "type": "string"
          },
          {
            "name": "start",
            "in": "query",
            "required": false,
            "type": "string"
          },
          {
            "name": "end",
            "in": "query",
            "required": false,
            "type": "string"
          },
          {
            "name": "timeInterval",
            "in": "query",
            "required": false,
            "type": "string",
            "format": "int64"
          },
          {
            "name": "exRequest",
            "in": "query",
            "required": false,
            "type": "boolean"
          },
          {
            "name": "sync",
            "in": "query",
            "required": false,
            "type": "boolean"
          },
          {
            "name": "useDb",
            "in": "query",
            "required": false,
            "type": "boolean"
          },
          {
            "name": "fillMissingWithTrades",
            "in": "query",
            "required": false,
            "type": "boolean"
          },
          {
            "name": "force",
            "in": "query",
            "required": false,
            "type": "boolean"
          }
        ],
        "tags": [
          "GoCryptoTraderService"
        ]
      }
    },
    "/v1/gethistorictrades": {
      "get": {
        "operationId": "GoCryptoTraderService_GetHistoricTrades",
        "responses": {
          "200": {
            "description": "A successful response.(streaming responses)",
            "schema": {
              "type": "object",
              "properties": {
                "result": {
                  "$ref": "#/definitions/gctrpcSavedTradesResponse"
                },
                "error": {
                  "$ref": "#/definitions/rpcStatus"
                }
              },
              "title": "Stream result of gctrpcSavedTradesResponse"
            }
          },
          "default": {
            "description": "An unexpected error response.",
            "schema": {
              "$ref": "#/definitions/rpcStatus"
            }
          }
        },
        "parameters": [
          {
            "name": "exchange",
            "in": "query",
            "required": false,
            "type": "string"
          },
          {
            "name": "pair.delimiter",
            "in": "query",
            "required": false,
            "type": "string"
          },
          {
            "name": "pair.base",
            "in": "query",
            "required": false,
            "type": "string"
          },
          {
            "name": "pair.quote",
            "in": "query",
            "required": false,
            "type": "string"
          },
          {
            "name": "assetType",
            "in": "query",
            "required": false,
            "type": "string"
          },
          {
            "name": "start",
            "in": "query",
            "required": false,
            "type": "string"
          },
          {
            "name": "end",
            "in": "query",
            "required": false,
            "type": "string"
          }
        ],
        "tags": [
          "GoCryptoTraderService"
        ]
      }
    },
    "/v1/getinfo": {
      "get": {
        "operationId": "GoCryptoTraderService_GetInfo",
        "responses": {
          "200": {
            "description": "A successful response.",
            "schema": {
              "$ref": "#/definitions/gctrpcGetInfoResponse"
            }
          },
          "default": {
            "description": "An unexpected error response.",
            "schema": {
              "$ref": "#/definitions/rpcStatus"
            }
          }
        },
        "tags": [
          "GoCryptoTraderService"
        ]
      }
    },
    "/v1/getloggerdetails": {
      "get": {
        "operationId": "GoCryptoTraderService_GetLoggerDetails",
        "responses": {
          "200": {
            "description": "A successful response.",
            "schema": {
              "$ref": "#/definitions/gctrpcGetLoggerDetailsResponse"
            }
          },
          "default": {
            "description": "An unexpected error response.",
            "schema": {
              "$ref": "#/definitions/rpcStatus"
            }
          }
        },
        "parameters": [
          {
            "name": "logger",
            "in": "query",
            "required": false,
            "type": "string"
          }
        ],
        "tags": [
          "GoCryptoTraderService"
        ]
      }
    },
    "/v1/getmanagedorders": {
      "post": {
        "operationId": "GoCryptoTraderService_GetManagedOrders",
        "responses": {
          "200": {
            "description": "A successful response.",
            "schema": {
              "$ref": "#/definitions/gctrpcGetOrdersResponse"
            }
          },
          "default": {
            "description": "An unexpected error response.",
            "schema": {
              "$ref": "#/definitions/rpcStatus"
            }
          }
        },
        "parameters": [
          {
            "name": "body",
            "in": "body",
            "required": true,
            "schema": {
              "$ref": "#/definitions/gctrpcGetOrdersRequest"
            }
          }
        ],
        "tags": [
          "GoCryptoTraderService"
        ]
      }
    },
    "/v1/getmarginrateshistory": {
      "get": {
        "operationId": "GoCryptoTraderService_GetMarginRatesHistory",
        "responses": {
          "200": {
            "description": "A successful response.",
            "schema": {
              "$ref": "#/definitions/gctrpcGetMarginRatesHistoryResponse"
            }
          },
          "default": {
            "description": "An unexpected error response.",
            "schema": {
              "$ref": "#/definitions/rpcStatus"
            }
          }
        },
        "parameters": [
          {
            "name": "exchange",
            "in": "query",
            "required": false,
            "type": "string"
          },
          {
            "name": "asset",
            "in": "query",
            "required": false,
            "type": "string"
          },
          {
            "name": "currency",
            "in": "query",
            "required": false,
            "type": "string"
          },
          {
            "name": "startDate",
            "in": "query",
            "required": false,
            "type": "string"
          },
          {
            "name": "endDate",
            "in": "query",
            "required": false,
            "type": "string"
          },
          {
            "name": "getPredictedRate",
            "in": "query",
            "required": false,
            "type": "boolean"
          },
          {
            "name": "getLendingPayments",
            "in": "query",
            "required": false,
            "type": "boolean"
          },
          {
            "name": "getBorrowRates",
            "in": "query",
            "required": false,
            "type": "boolean"
          },
          {
            "name": "getBorrowCosts",
            "in": "query",
            "required": false,
            "type": "boolean"
          },
          {
            "name": "includeAllRates",
            "in": "query",
            "required": false,
            "type": "boolean"
          },
          {
            "name": "calculateOffline",
            "in": "query",
            "required": false,
            "type": "boolean"
          },
          {
            "name": "takerFeeRate",
            "in": "query",
            "required": false,
            "type": "string"
          }
        ],
        "tags": [
          "GoCryptoTraderService"
        ]
      }
    },
    "/v1/getorder": {
      "post": {
        "operationId": "GoCryptoTraderService_GetOrder",
        "responses": {
          "200": {
            "description": "A successful response.",
            "schema": {
              "$ref": "#/definitions/gctrpcOrderDetails"
            }
          },
          "default": {
            "description": "An unexpected error response.",
            "schema": {
              "$ref": "#/definitions/rpcStatus"
            }
          }
        },
        "parameters": [
          {
            "name": "body",
            "in": "body",
            "required": true,
            "schema": {
              "$ref": "#/definitions/gctrpcGetOrderRequest"
            }
          }
        ],
        "tags": [
          "GoCryptoTraderService"
        ]
      }
    },
    "/v1/getorderbook": {
      "post": {
        "operationId": "GoCryptoTraderService_GetOrderbook",
        "responses": {
          "200": {
            "description": "A successful response.",
            "schema": {
              "$ref": "#/definitions/gctrpcOrderbookResponse"
            }
          },
          "default": {
            "description": "An unexpected error response.",
            "schema": {
              "$ref": "#/definitions/rpcStatus"
            }
          }
        },
        "parameters": [
          {
            "name": "body",
            "in": "body",
            "required": true,
            "schema": {
              "$ref": "#/definitions/gctrpcGetOrderbookRequest"
            }
          }
        ],
        "tags": [
          "GoCryptoTraderService"
        ]
      }
    },
    "/v1/getorderbooks": {
      "get": {
        "operationId": "GoCryptoTraderService_GetOrderbooks",
        "responses": {
          "200": {
            "description": "A successful response.",
            "schema": {
              "$ref": "#/definitions/gctrpcGetOrderbooksResponse"
            }
          },
          "default": {
            "description": "An unexpected error response.",
            "schema": {
              "$ref": "#/definitions/rpcStatus"
            }
          }
        },
        "tags": [
          "GoCryptoTraderService"
        ]
      }
    },
    "/v1/getorderbookstream": {
      "get": {
        "operationId": "GoCryptoTraderService_GetOrderbookStream",
        "responses": {
          "200": {
            "description": "A successful response.(streaming responses)",
            "schema": {
              "type": "object",
              "properties": {
                "result": {
                  "$ref": "#/definitions/gctrpcOrderbookResponse"
                },
                "error": {
                  "$ref": "#/definitions/rpcStatus"
                }
              },
              "title": "Stream result of gctrpcOrderbookResponse"
            }
          },
          "default": {
            "description": "An unexpected error response.",
            "schema": {
              "$ref": "#/definitions/rpcStatus"
            }
          }
        },
        "parameters": [
          {
            "name": "exchange",
            "in": "query",
            "required": false,
            "type": "string"
          },
          {
            "name": "pair.delimiter",
            "in": "query",
            "required": false,
            "type": "string"
          },
          {
            "name": "pair.base",
            "in": "query",
            "required": false,
            "type": "string"
          },
          {
            "name": "pair.quote",
            "in": "query",
            "required": false,
            "type": "string"
          },
          {
            "name": "assetType",
            "in": "query",
            "required": false,
            "type": "string"
          }
        ],
        "tags": [
          "GoCryptoTraderService"
        ]
      }
    },
    "/v1/getorders": {
      "post": {
        "operationId": "GoCryptoTraderService_GetOrders",
        "responses": {
          "200": {
            "description": "A successful response.",
            "schema": {
              "$ref": "#/definitions/gctrpcGetOrdersResponse"
            }
          },
          "default": {
            "description": "An unexpected error response.",
            "schema": {
              "$ref": "#/definitions/rpcStatus"
            }
          }
        },
        "parameters": [
          {
            "name": "body",
            "in": "body",
            "required": true,
            "schema": {
              "$ref": "#/definitions/gctrpcGetOrdersRequest"
            }
          }
        ],
        "tags": [
          "GoCryptoTraderService"
        ]
      }
    },
    "/v1/getportfolio": {
      "get": {
        "operationId": "GoCryptoTraderService_GetPortfolio",
        "responses": {
          "200": {
            "description": "A successful response.",
            "schema": {
              "$ref": "#/definitions/gctrpcGetPortfolioResponse"
            }
          },
          "default": {
            "description": "An unexpected error response.",
            "schema": {
              "$ref": "#/definitions/rpcStatus"
            }
          }
        },
        "tags": [
          "GoCryptoTraderService"
        ]
      }
    },
    "/v1/getportfoliosummary": {
      "get": {
        "operationId": "GoCryptoTraderService_GetPortfolioSummary",
        "responses": {
          "200": {
            "description": "A successful response.",
            "schema": {
              "$ref": "#/definitions/gctrpcGetPortfolioSummaryResponse"
            }
          },
          "default": {
            "description": "An unexpected error response.",
            "schema": {
              "$ref": "#/definitions/rpcStatus"
            }
          }
        },
        "tags": [
          "GoCryptoTraderService"
        ]
      }
    },
    "/v1/getrecenttrades": {
      "get": {
        "operationId": "GoCryptoTraderService_GetRecentTrades",
        "responses": {
          "200": {
            "description": "A successful response.",
            "schema": {
              "$ref": "#/definitions/gctrpcSavedTradesResponse"
            }
          },
          "default": {
            "description": "An unexpected error response.",
            "schema": {
              "$ref": "#/definitions/rpcStatus"
            }
          }
        },
        "parameters": [
          {
            "name": "exchange",
            "in": "query",
            "required": false,
            "type": "string"
          },
          {
            "name": "pair.delimiter",
            "in": "query",
            "required": false,
            "type": "string"
          },
          {
            "name": "pair.base",
            "in": "query",
            "required": false,
            "type": "string"
          },
          {
            "name": "pair.quote",
            "in": "query",
            "required": false,
            "type": "string"
          },
          {
            "name": "assetType",
            "in": "query",
            "required": false,
            "type": "string"
          },
          {
            "name": "start",
            "in": "query",
            "required": false,
            "type": "string"
          },
          {
            "name": "end",
            "in": "query",
            "required": false,
            "type": "string"
          }
        ],
        "tags": [
          "GoCryptoTraderService"
        ]
      }
    },
    "/v1/getrpcendpoints": {
      "get": {
        "operationId": "GoCryptoTraderService_GetRPCEndpoints",
        "responses": {
          "200": {
            "description": "A successful response.",
            "schema": {
              "$ref": "#/definitions/gctrpcGetRPCEndpointsResponse"
            }
          },
          "default": {
            "description": "An unexpected error response.",
            "schema": {
              "$ref": "#/definitions/rpcStatus"
            }
          }
        },
        "tags": [
          "GoCryptoTraderService"
        ]
      }
    },
    "/v1/getsavedtrades": {
      "get": {
        "operationId": "GoCryptoTraderService_GetSavedTrades",
        "responses": {
          "200": {
            "description": "A successful response.",
            "schema": {
              "$ref": "#/definitions/gctrpcSavedTradesResponse"
            }
          },
          "default": {
            "description": "An unexpected error response.",
            "schema": {
              "$ref": "#/definitions/rpcStatus"
            }
          }
        },
        "parameters": [
          {
            "name": "exchange",
            "in": "query",
            "required": false,
            "type": "string"
          },
          {
            "name": "pair.delimiter",
            "in": "query",
            "required": false,
            "type": "string"
          },
          {
            "name": "pair.base",
            "in": "query",
            "required": false,
            "type": "string"
          },
          {
            "name": "pair.quote",
            "in": "query",
            "required": false,
            "type": "string"
          },
          {
            "name": "assetType",
            "in": "query",
            "required": false,
            "type": "string"
          },
          {
            "name": "start",
            "in": "query",
            "required": false,
            "type": "string"
          },
          {
            "name": "end",
            "in": "query",
            "required": false,
            "type": "string"
          }
        ],
        "tags": [
          "GoCryptoTraderService"
        ]
      }
    },
    "/v1/getsubsystems": {
      "get": {
        "operationId": "GoCryptoTraderService_GetSubsystems",
        "responses": {
          "200": {
            "description": "A successful response.",
            "schema": {
              "$ref": "#/definitions/gctrpcGetSusbsytemsResponse"
            }
          },
          "default": {
            "description": "An unexpected error response.",
            "schema": {
              "$ref": "#/definitions/rpcStatus"
            }
          }
        },
        "tags": [
          "GoCryptoTraderService"
        ]
      }
    },
    "/v1/gettechnicalanalysis": {
      "get": {
        "operationId": "GoCryptoTraderService_GetTechnicalAnalysis",
        "responses": {
          "200": {
            "description": "A successful response.",
            "schema": {
              "$ref": "#/definitions/gctrpcGetTechnicalAnalysisResponse"
            }
          },
          "default": {
            "description": "An unexpected error response.",
            "schema": {
              "$ref": "#/definitions/rpcStatus"
            }
          }
        },
        "parameters": [
          {
            "name": "exchange",
            "in": "query",
            "required": false,
            "type": "string"
          },
          {
            "name": "pair.delimiter",
            "in": "query",
            "required": false,
            "type": "string"
          },
          {
            "name": "pair.base",
            "in": "query",
            "required": false,
            "type": "string"
          },
          {
            "name": "pair.quote",
            "in": "query",
            "required": false,
            "type": "string"
          },
          {
            "name": "assetType",
            "in": "query",
            "required": false,
            "type": "string"
          },
          {
            "name": "algorithmType",
            "in": "query",
            "required": false,
            "type": "string"
          },
          {
            "name": "interval",
            "in": "query",
            "required": false,
            "type": "string",
            "format": "int64"
          },
          {
            "name": "start",
            "in": "query",
            "required": false,
            "type": "string",
            "format": "date-time"
          },
          {
            "name": "end",
            "in": "query",
            "required": false,
            "type": "string",
            "format": "date-time"
          },
          {
            "name": "period",
            "in": "query",
            "required": false,
            "type": "string",
            "format": "int64"
          },
          {
            "name": "fastPeriod",
            "in": "query",
            "required": false,
            "type": "string",
            "format": "int64"
          },
          {
            "name": "slowPeriod",
            "in": "query",
            "required": false,
            "type": "string",
            "format": "int64"
          },
          {
            "name": "standardDeviationUp",
            "in": "query",
            "required": false,
            "type": "number",
            "format": "double"
          },
          {
            "name": "standardDeviationDown",
            "in": "query",
            "required": false,
            "type": "number",
            "format": "double"
          },
          {
            "name": "movingAverageType",
            "in": "query",
            "required": false,
            "type": "string",
            "format": "int64"
          },
          {
            "name": "otherExchange",
            "in": "query",
            "required": false,
            "type": "string"
          },
          {
            "name": "otherPair.delimiter",
            "in": "query",
            "required": false,
            "type": "string"
          },
          {
            "name": "otherPair.base",
            "in": "query",
            "required": false,
            "type": "string"
          },
          {
            "name": "otherPair.quote",
            "in": "query",
            "required": false,
            "type": "string"
          },
          {
            "name": "otherAssetType",
            "in": "query",
            "required": false,
            "type": "string"
          }
        ],
        "tags": [
          "GoCryptoTraderService"
        ]
      }
    },
    "/v1/getticker": {
      "post": {
        "operationId": "GoCryptoTraderService_GetTicker",
        "responses": {
          "200": {
            "description": "A successful response.",
            "schema": {
              "$ref": "#/definitions/gctrpcTickerResponse"
            }
          },
          "default": {
            "description": "An unexpected error response.",
            "schema": {
              "$ref": "#/definitions/rpcStatus"
            }
          }
        },
        "parameters": [
          {
            "name": "body",
            "in": "body",
            "required": true,
            "schema": {
              "$ref": "#/definitions/gctrpcGetTickerRequest"
            }
          }
        ],
        "tags": [
          "GoCryptoTraderService"
        ]
      }
    },
    "/v1/gettickers": {
      "get": {
        "operationId": "GoCryptoTraderService_GetTickers",
        "responses": {
          "200": {
            "description": "A successful response.",
            "schema": {
              "$ref": "#/definitions/gctrpcGetTickersResponse"
            }
          },
          "default": {
            "description": "An unexpected error response.",
            "schema": {
              "$ref": "#/definitions/rpcStatus"
            }
          }
        },
        "tags": [
          "GoCryptoTraderService"
        ]
      }
    },
    "/v1/gettickerstream": {
      "get": {
        "operationId": "GoCryptoTraderService_GetTickerStream",
        "responses": {
          "200": {
            "description": "A successful response.(streaming responses)",
            "schema": {
              "type": "object",
              "properties": {
                "result": {
                  "$ref": "#/definitions/gctrpcTickerResponse"
                },
                "error": {
                  "$ref": "#/definitions/rpcStatus"
                }
              },
              "title": "Stream result of gctrpcTickerResponse"
            }
          },
          "default": {
            "description": "An unexpected error response.",
            "schema": {
              "$ref": "#/definitions/rpcStatus"
            }
          }
        },
        "parameters": [
          {
            "name": "exchange",
            "in": "query",
            "required": false,
            "type": "string"
          },
          {
            "name": "pair.delimiter",
            "in": "query",
            "required": false,
            "type": "string"
          },
          {
            "name": "pair.base",
            "in": "query",
            "required": false,
            "type": "string"
          },
          {
            "name": "pair.quote",
            "in": "query",
            "required": false,
            "type": "string"
          },
          {
            "name": "assetType",
            "in": "query",
            "required": false,
            "type": "string"
          }
        ],
        "tags": [
          "GoCryptoTraderService"
        ]
      }
    },
    "/v1/modifyorder": {
      "get": {
        "operationId": "GoCryptoTraderService_ModifyOrder",
        "responses": {
          "200": {
            "description": "A successful response.",
            "schema": {
              "$ref": "#/definitions/gctrpcModifyOrderResponse"
            }
          },
          "default": {
            "description": "An unexpected error response.",
            "schema": {
              "$ref": "#/definitions/rpcStatus"
            }
          }
        },
        "parameters": [
          {
            "name": "exchange",
            "in": "query",
            "required": false,
            "type": "string"
          },
          {
            "name": "orderId",
            "in": "query",
            "required": false,
            "type": "string"
          },
          {
            "name": "pair.delimiter",
            "in": "query",
            "required": false,
            "type": "string"
          },
          {
            "name": "pair.base",
            "in": "query",
            "required": false,
            "type": "string"
          },
          {
            "name": "pair.quote",
            "in": "query",
            "required": false,
            "type": "string"
          },
          {
            "name": "asset",
            "in": "query",
            "required": false,
            "type": "string"
          },
          {
            "name": "amount",
            "in": "query",
            "required": false,
            "type": "number",
            "format": "double"
          },
          {
            "name": "price",
            "in": "query",
            "required": false,
            "type": "number",
            "format": "double"
          }
        ],
        "tags": [
          "GoCryptoTraderService"
        ]
      }
    },
    "/v1/removeevent": {
      "post": {
        "operationId": "GoCryptoTraderService_RemoveEvent",
        "responses": {
          "200": {
            "description": "A successful response.",
            "schema": {
              "$ref": "#/definitions/gctrpcGenericResponse"
            }
          },
          "default": {
            "description": "An unexpected error response.",
            "schema": {
              "$ref": "#/definitions/rpcStatus"
            }
          }
        },
        "parameters": [
          {
            "name": "body",
            "in": "body",
            "required": true,
            "schema": {
              "$ref": "#/definitions/gctrpcRemoveEventRequest"
            }
          }
        ],
        "tags": [
          "GoCryptoTraderService"
        ]
      }
    },
    "/v1/removeportfolioaddress": {
      "post": {
        "operationId": "GoCryptoTraderService_RemovePortfolioAddress",
        "responses": {
          "200": {
            "description": "A successful response.",
            "schema": {
              "$ref": "#/definitions/gctrpcGenericResponse"
            }
          },
          "default": {
            "description": "An unexpected error response.",
            "schema": {
              "$ref": "#/definitions/rpcStatus"
            }
          }
        },
        "parameters": [
          {
            "name": "body",
            "in": "body",
            "required": true,
            "schema": {
              "$ref": "#/definitions/gctrpcRemovePortfolioAddressRequest"
            }
          }
        ],
        "tags": [
          "GoCryptoTraderService"
        ]
      }
    },
    "/v1/setallexchangepairs": {
      "get": {
        "operationId": "GoCryptoTraderService_SetAllExchangePairs",
        "responses": {
          "200": {
            "description": "A successful response.",
            "schema": {
              "$ref": "#/definitions/gctrpcGenericResponse"
            }
          },
          "default": {
            "description": "An unexpected error response.",
            "schema": {
              "$ref": "#/definitions/rpcStatus"
            }
          }
        },
        "parameters": [
          {
            "name": "exchange",
            "in": "query",
            "required": false,
            "type": "string"
          },
          {
            "name": "enable",
            "in": "query",
            "required": false,
            "type": "boolean"
          }
        ],
        "tags": [
          "GoCryptoTraderService"
        ]
      }
    },
    "/v1/setdatahistoryjobstatus": {
      "post": {
        "operationId": "GoCryptoTraderService_SetDataHistoryJobStatus",
        "responses": {
          "200": {
            "description": "A successful response.",
            "schema": {
              "$ref": "#/definitions/gctrpcGenericResponse"
            }
          },
          "default": {
            "description": "An unexpected error response.",
            "schema": {
              "$ref": "#/definitions/rpcStatus"
            }
          }
        },
        "parameters": [
          {
            "name": "body",
            "in": "body",
            "required": true,
            "schema": {
              "$ref": "#/definitions/gctrpcSetDataHistoryJobStatusRequest"
            }
          }
        ],
        "tags": [
          "GoCryptoTraderService"
        ]
      }
    },
    "/v1/setexchangeasset": {
      "get": {
        "operationId": "GoCryptoTraderService_SetExchangeAsset",
        "responses": {
          "200": {
            "description": "A successful response.",
            "schema": {
              "$ref": "#/definitions/gctrpcGenericResponse"
            }
          },
          "default": {
            "description": "An unexpected error response.",
            "schema": {
              "$ref": "#/definitions/rpcStatus"
            }
          }
        },
        "parameters": [
          {
            "name": "exchange",
            "in": "query",
            "required": false,
            "type": "string"
          },
          {
            "name": "asset",
            "in": "query",
            "required": false,
            "type": "string"
          },
          {
            "name": "enable",
            "in": "query",
            "required": false,
            "type": "boolean"
          }
        ],
        "tags": [
          "GoCryptoTraderService"
        ]
      }
    },
    "/v1/setexchangepair": {
      "post": {
        "operationId": "GoCryptoTraderService_SetExchangePair",
        "responses": {
          "200": {
            "description": "A successful response.",
            "schema": {
              "$ref": "#/definitions/gctrpcGenericResponse"
            }
          },
          "default": {
            "description": "An unexpected error response.",
            "schema": {
              "$ref": "#/definitions/rpcStatus"
            }
          }
        },
        "parameters": [
          {
            "name": "body",
            "in": "body",
            "required": true,
            "schema": {
              "$ref": "#/definitions/gctrpcSetExchangePairRequest"
            }
          }
        ],
        "tags": [
          "GoCryptoTraderService"
        ]
      }
    },
    "/v1/setexchangetradeprocessing": {
      "get": {
        "operationId": "GoCryptoTraderService_SetExchangeTradeProcessing",
        "responses": {
          "200": {
            "description": "A successful response.",
            "schema": {
              "$ref": "#/definitions/gctrpcGenericResponse"
            }
          },
          "default": {
            "description": "An unexpected error response.",
            "schema": {
              "$ref": "#/definitions/rpcStatus"
            }
          }
        },
        "parameters": [
          {
            "name": "exchange",
            "in": "query",
            "required": false,
            "type": "string"
          },
          {
            "name": "status",
            "in": "query",
            "required": false,
            "type": "boolean"
          }
        ],
        "tags": [
          "GoCryptoTraderService"
        ]
      }
    },
    "/v1/setloggerdetails": {
      "post": {
        "operationId": "GoCryptoTraderService_SetLoggerDetails",
        "responses": {
          "200": {
            "description": "A successful response.",
            "schema": {
              "$ref": "#/definitions/gctrpcGetLoggerDetailsResponse"
            }
          },
          "default": {
            "description": "An unexpected error response.",
            "schema": {
              "$ref": "#/definitions/rpcStatus"
            }
          }
        },
        "parameters": [
          {
            "name": "body",
            "in": "body",
            "required": true,
            "schema": {
              "$ref": "#/definitions/gctrpcSetLoggerDetailsRequest"
            }
          }
        ],
        "tags": [
          "GoCryptoTraderService"
        ]
      }
    },
    "/v1/shutdown": {
      "get": {
        "operationId": "GoCryptoTraderService_Shutdown",
        "responses": {
          "200": {
            "description": "A successful response.",
            "schema": {
              "$ref": "#/definitions/gctrpcShutdownResponse"
            }
          },
          "default": {
            "description": "An unexpected error response.",
            "schema": {
              "$ref": "#/definitions/rpcStatus"
            }
          }
        },
        "tags": [
          "GoCryptoTraderService"
        ]
      }
    },
    "/v1/simulateorder": {
      "post": {
        "operationId": "GoCryptoTraderService_SimulateOrder",
        "responses": {
          "200": {
            "description": "A successful response.",
            "schema": {
              "$ref": "#/definitions/gctrpcSimulateOrderResponse"
            }
          },
          "default": {
            "description": "An unexpected error response.",
            "schema": {
              "$ref": "#/definitions/rpcStatus"
            }
          }
        },
        "parameters": [
          {
            "name": "body",
            "in": "body",
            "required": true,
            "schema": {
              "$ref": "#/definitions/gctrpcSimulateOrderRequest"
            }
          }
        ],
        "tags": [
          "GoCryptoTraderService"
        ]
      }
    },
    "/v1/submitorder": {
      "post": {
        "operationId": "GoCryptoTraderService_SubmitOrder",
        "responses": {
          "200": {
            "description": "A successful response.",
            "schema": {
              "$ref": "#/definitions/gctrpcSubmitOrderResponse"
            }
          },
          "default": {
            "description": "An unexpected error response.",
            "schema": {
              "$ref": "#/definitions/rpcStatus"
            }
          }
        },
        "parameters": [
          {
            "name": "body",
            "in": "body",
            "required": true,
            "schema": {
              "$ref": "#/definitions/gctrpcSubmitOrderRequest"
            }
          }
        ],
        "tags": [
          "GoCryptoTraderService"
        ]
      }
    },
    "/v1/updateaccountinfo": {
      "get": {
        "operationId": "GoCryptoTraderService_UpdateAccountInfo",
        "responses": {
          "200": {
            "description": "A successful response.",
            "schema": {
              "$ref": "#/definitions/gctrpcGetAccountInfoResponse"
            }
          },
          "default": {
            "description": "An unexpected error response.",
            "schema": {
              "$ref": "#/definitions/rpcStatus"
            }
          }
        },
        "parameters": [
          {
            "name": "exchange",
            "in": "query",
            "required": false,
            "type": "string"
          },
          {
            "name": "assetType",
            "in": "query",
            "required": false,
            "type": "string"
          }
        ],
        "tags": [
          "GoCryptoTraderService"
        ]
      }
    },
    "/v1/updatedatahistoryjobprerequisite": {
      "post": {
        "operationId": "GoCryptoTraderService_UpdateDataHistoryJobPrerequisite",
        "responses": {
          "200": {
            "description": "A successful response.",
            "schema": {
              "$ref": "#/definitions/gctrpcGenericResponse"
            }
          },
          "default": {
            "description": "An unexpected error response.",
            "schema": {
              "$ref": "#/definitions/rpcStatus"
            }
          }
        },
        "parameters": [
          {
            "name": "body",
            "in": "body",
            "required": true,
            "schema": {
              "$ref": "#/definitions/gctrpcUpdateDataHistoryJobPrerequisiteRequest"
            }
          }
        ],
        "tags": [
          "GoCryptoTraderService"
        ]
      }
    },
    "/v1/updateexchangesupportedpairs": {
      "get": {
        "operationId": "GoCryptoTraderService_UpdateExchangeSupportedPairs",
        "responses": {
          "200": {
            "description": "A successful response.",
            "schema": {
              "$ref": "#/definitions/gctrpcGenericResponse"
            }
          },
          "default": {
            "description": "An unexpected error response.",
            "schema": {
              "$ref": "#/definitions/rpcStatus"
            }
          }
        },
        "parameters": [
          {
            "name": "exchange",
            "in": "query",
            "required": false,
            "type": "string"
          }
        ],
        "tags": [
          "GoCryptoTraderService"
        ]
      }
    },
    "/v1/upsertdatahistoryjob": {
      "post": {
        "operationId": "GoCryptoTraderService_UpsertDataHistoryJob",
        "responses": {
          "200": {
            "description": "A successful response.",
            "schema": {
              "$ref": "#/definitions/gctrpcUpsertDataHistoryJobResponse"
            }
          },
          "default": {
            "description": "An unexpected error response.",
            "schema": {
              "$ref": "#/definitions/rpcStatus"
            }
          }
        },
        "parameters": [
          {
            "name": "body",
            "in": "body",
            "required": true,
            "schema": {
              "$ref": "#/definitions/gctrpcUpsertDataHistoryJobRequest"
            }
          }
        ],
        "tags": [
          "GoCryptoTraderService"
        ]
      }
    },
    "/v1/websocketgetinfo": {
      "get": {
        "operationId": "GoCryptoTraderService_WebsocketGetInfo",
        "responses": {
          "200": {
            "description": "A successful response.",
            "schema": {
              "$ref": "#/definitions/gctrpcWebsocketGetInfoResponse"
            }
          },
          "default": {
            "description": "An unexpected error response.",
            "schema": {
              "$ref": "#/definitions/rpcStatus"
            }
          }
        },
        "parameters": [
          {
            "name": "exchange",
            "in": "query",
            "required": false,
            "type": "string"
          }
        ],
        "tags": [
          "GoCryptoTraderService"
        ]
      }
    },
    "/v1/websocketgetsubscriptions": {
      "get": {
        "operationId": "GoCryptoTraderService_WebsocketGetSubscriptions",
        "responses": {
          "200": {
            "description": "A successful response.",
            "schema": {
              "$ref": "#/definitions/gctrpcWebsocketGetSubscriptionsResponse"
            }
          },
          "default": {
            "description": "An unexpected error response.",
            "schema": {
              "$ref": "#/definitions/rpcStatus"
            }
          }
        },
        "parameters": [
          {
            "name": "exchange",
            "in": "query",
            "required": false,
            "type": "string"
          }
        ],
        "tags": [
          "GoCryptoTraderService"
        ]
      }
    },
    "/v1/websocketsetenabled": {
      "get": {
        "operationId": "GoCryptoTraderService_WebsocketSetEnabled",
        "responses": {
          "200": {
            "description": "A successful response.",
            "schema": {
              "$ref": "#/definitions/gctrpcGenericResponse"
            }
          },
          "default": {
            "description": "An unexpected error response.",
            "schema": {
              "$ref": "#/definitions/rpcStatus"
            }
          }
        },
        "parameters": [
          {
            "name": "exchange",
            "in": "query",
            "required": false,
            "type": "string"
          },
          {
            "name": "enable",
            "in": "query",
            "required": false,
            "type": "boolean"
          }
        ],
        "tags": [
          "GoCryptoTraderService"
        ]
      }
    },
    "/v1/websocketsetproxy": {
      "get": {
        "operationId": "GoCryptoTraderService_WebsocketSetProxy",
        "responses": {
          "200": {
            "description": "A successful response.",
            "schema": {
              "$ref": "#/definitions/gctrpcGenericResponse"
            }
          },
          "default": {
            "description": "An unexpected error response.",
            "schema": {
              "$ref": "#/definitions/rpcStatus"
            }
          }
        },
        "parameters": [
          {
            "name": "exchange",
            "in": "query",
            "required": false,
            "type": "string"
          },
          {
            "name": "proxy",
            "in": "query",
            "required": false,
            "type": "string"
          }
        ],
        "tags": [
          "GoCryptoTraderService"
        ]
      }
    },
    "/v1/websocketseturl": {
      "get": {
        "operationId": "GoCryptoTraderService_WebsocketSetURL",
        "responses": {
          "200": {
            "description": "A successful response.",
            "schema": {
              "$ref": "#/definitions/gctrpcGenericResponse"
            }
          },
          "default": {
            "description": "An unexpected error response.",
            "schema": {
              "$ref": "#/definitions/rpcStatus"
            }
          }
        },
        "parameters": [
          {
            "name": "exchange",
            "in": "query",
            "required": false,
            "type": "string"
          },
          {
            "name": "url",
            "in": "query",
            "required": false,
            "type": "string"
          }
        ],
        "tags": [
          "GoCryptoTraderService"
        ]
      }
    },
    "/v1/whalebomb": {
      "post": {
        "operationId": "GoCryptoTraderService_WhaleBomb",
        "responses": {
          "200": {
            "description": "A successful response.",
            "schema": {
              "$ref": "#/definitions/gctrpcSimulateOrderResponse"
            }
          },
          "default": {
            "description": "An unexpected error response.",
            "schema": {
              "$ref": "#/definitions/rpcStatus"
            }
          }
        },
        "parameters": [
          {
            "name": "body",
            "in": "body",
            "required": true,
            "schema": {
              "$ref": "#/definitions/gctrpcWhaleBombRequest"
            }
          }
        ],
        "tags": [
          "GoCryptoTraderService"
        ]
      }
    },
    "/v1/withdrawaleventbydate": {
      "post": {
        "operationId": "GoCryptoTraderService_WithdrawalEventsByDate",
        "responses": {
          "200": {
            "description": "A successful response.",
            "schema": {
              "$ref": "#/definitions/gctrpcWithdrawalEventsByExchangeResponse"
            }
          },
          "default": {
            "description": "An unexpected error response.",
            "schema": {
              "$ref": "#/definitions/rpcStatus"
            }
          }
        },
        "parameters": [
          {
            "name": "body",
            "in": "body",
            "required": true,
            "schema": {
              "$ref": "#/definitions/gctrpcWithdrawalEventsByDateRequest"
            }
          }
        ],
        "tags": [
          "GoCryptoTraderService"
        ]
      }
    },
    "/v1/withdrawaleventbyexchange": {
      "post": {
        "operationId": "GoCryptoTraderService_WithdrawalEventsByExchange",
        "responses": {
          "200": {
            "description": "A successful response.",
            "schema": {
              "$ref": "#/definitions/gctrpcWithdrawalEventsByExchangeResponse"
            }
          },
          "default": {
            "description": "An unexpected error response.",
            "schema": {
              "$ref": "#/definitions/rpcStatus"
            }
          }
        },
        "parameters": [
          {
            "name": "body",
            "in": "body",
            "required": true,
            "schema": {
              "$ref": "#/definitions/gctrpcWithdrawalEventsByExchangeRequest"
            }
          }
        ],
        "tags": [
          "GoCryptoTraderService"
        ]
      }
    },
    "/v1/withdrawaleventbyid": {
      "post": {
        "operationId": "GoCryptoTraderService_WithdrawalEventByID",
        "responses": {
          "200": {
            "description": "A successful response.",
            "schema": {
              "$ref": "#/definitions/gctrpcWithdrawalEventByIDResponse"
            }
          },
          "default": {
            "description": "An unexpected error response.",
            "schema": {
              "$ref": "#/definitions/rpcStatus"
            }
          }
        },
        "parameters": [
          {
            "name": "body",
            "in": "body",
            "required": true,
            "schema": {
              "$ref": "#/definitions/gctrpcWithdrawalEventByIDRequest"
            }
          }
        ],
        "tags": [
          "GoCryptoTraderService"
        ]
      }
    },
    "/v1/withdrawfiatfunds": {
      "post": {
        "operationId": "GoCryptoTraderService_WithdrawFiatFunds",
        "responses": {
          "200": {
            "description": "A successful response.",
            "schema": {
              "$ref": "#/definitions/gctrpcWithdrawResponse"
            }
          },
          "default": {
            "description": "An unexpected error response.",
            "schema": {
              "$ref": "#/definitions/rpcStatus"
            }
          }
        },
        "parameters": [
          {
            "name": "body",
            "in": "body",
            "required": true,
            "schema": {
              "$ref": "#/definitions/gctrpcWithdrawFiatRequest"
            }
          }
        ],
        "tags": [
          "GoCryptoTraderService"
        ]
      }
    },
    "/v1/withdrawithdrawcryptofundswfiatfunds": {
      "post": {
        "operationId": "GoCryptoTraderService_WithdrawCryptocurrencyFunds",
        "responses": {
          "200": {
            "description": "A successful response.",
            "schema": {
              "$ref": "#/definitions/gctrpcWithdrawResponse"
            }
          },
          "default": {
            "description": "An unexpected error response.",
            "schema": {
              "$ref": "#/definitions/rpcStatus"
            }
          }
        },
        "parameters": [
          {
            "name": "body",
            "in": "body",
            "required": true,
            "schema": {
              "$ref": "#/definitions/gctrpcWithdrawCryptoRequest"
            }
          }
        ],
        "tags": [
          "GoCryptoTraderService"
        ]
      }
    }
  },
  "definitions": {
    "gctrpcAccount": {
      "type": "object",
      "properties": {
        "id": {
          "type": "string"
        },
        "currencies": {
          "type": "array",
          "items": {
            "$ref": "#/definitions/gctrpcAccountCurrencyInfo"
          }
        }
      }
    },
    "gctrpcAccountCurrencyInfo": {
      "type": "object",
      "properties": {
        "currency": {
          "type": "string"
        },
        "totalValue": {
          "type": "number",
          "format": "double"
        },
        "hold": {
          "type": "number",
          "format": "double"
        },
        "free": {
          "type": "number",
          "format": "double"
        },
        "freeWithoutBorrow": {
          "type": "number",
          "format": "double"
        },
        "borrowed": {
          "type": "number",
          "format": "double"
        }
      }
    },
    "gctrpcAddEventRequest": {
      "type": "object",
      "properties": {
        "exchange": {
          "type": "string"
        },
        "item": {
          "type": "string"
        },
        "conditionParams": {
          "$ref": "#/definitions/gctrpcConditionParams"
        },
        "pair": {
          "$ref": "#/definitions/gctrpcCurrencyPair"
        },
        "assetType": {
          "type": "string"
        },
        "action": {
          "type": "string"
        }
      }
    },
    "gctrpcAddEventResponse": {
      "type": "object",
      "properties": {
        "id": {
          "type": "string",
          "format": "int64"
        }
      }
    },
    "gctrpcAddPortfolioAddressRequest": {
      "type": "object",
      "properties": {
        "address": {
          "type": "string"
        },
        "coinType": {
          "type": "string"
        },
        "description": {
          "type": "string"
        },
        "balance": {
          "type": "number",
          "format": "double"
        },
        "supportedExchanges": {
          "type": "string"
        },
        "coldStorage": {
          "type": "boolean"
        }
      }
    },
    "gctrpcAuditEvent": {
      "type": "object",
      "properties": {
        "type": {
          "type": "string"
        },
        "identifier": {
          "type": "string"
        },
        "message": {
          "type": "string"
        },
        "timestamp": {
          "type": "string"
        }
      }
    },
    "gctrpcBorrowCost": {
      "type": "object",
      "properties": {
        "cost": {
          "type": "string"
        },
        "size": {
          "type": "string"
        }
      }
    },
    "gctrpcCancelAllOrdersRequest": {
      "type": "object",
      "properties": {
        "exchange": {
          "type": "string"
        }
      }
    },
    "gctrpcCancelAllOrdersResponse": {
      "type": "object",
      "properties": {
        "orders": {
          "type": "array",
          "items": {
            "$ref": "#/definitions/gctrpcOrders"
          }
        },
        "count": {
          "type": "string",
          "format": "int64"
        }
      }
    },
    "gctrpcCancelBatchOrdersRequest": {
      "type": "object",
      "properties": {
        "exchange": {
          "type": "string"
        },
        "accountId": {
          "type": "string"
        },
        "ordersId": {
          "type": "string"
        },
        "pair": {
          "$ref": "#/definitions/gctrpcCurrencyPair"
        },
        "assetType": {
          "type": "string"
        },
        "walletAddress": {
          "type": "string"
        },
        "side": {
          "type": "string"
        }
      }
    },
    "gctrpcCancelBatchOrdersResponse": {
      "type": "object",
      "properties": {
        "orders": {
          "type": "array",
          "items": {
            "$ref": "#/definitions/gctrpcOrders"
          }
        }
      }
    },
    "gctrpcCancelOrderRequest": {
      "type": "object",
      "properties": {
        "exchange": {
          "type": "string"
        },
        "accountId": {
          "type": "string"
        },
        "orderId": {
          "type": "string"
        },
        "pair": {
          "$ref": "#/definitions/gctrpcCurrencyPair"
        },
        "assetType": {
          "type": "string"
        },
        "walletAddress": {
          "type": "string"
        },
        "side": {
          "type": "string"
        }
      }
    },
    "gctrpcCandle": {
      "type": "object",
      "properties": {
        "time": {
          "type": "string"
        },
        "low": {
          "type": "number",
          "format": "double"
        },
        "high": {
          "type": "number",
          "format": "double"
        },
        "open": {
          "type": "number",
          "format": "double"
        },
        "close": {
          "type": "number",
          "format": "double"
        },
        "volume": {
          "type": "number",
          "format": "double"
        }
      }
    },
    "gctrpcCoin": {
      "type": "object",
      "properties": {
        "coin": {
          "type": "string"
        },
        "balance": {
          "type": "number",
          "format": "double"
        },
        "address": {
          "type": "string"
        },
        "percentage": {
          "type": "number",
          "format": "double"
        }
      }
    },
    "gctrpcCollateralByPosition": {
      "type": "object",
      "properties": {
        "currency": {
          "type": "string"
        },
        "size": {
          "type": "string"
        },
        "openOrderSize": {
          "type": "string"
        },
        "positionSize": {
          "type": "string"
        },
        "markPrice": {
          "type": "string"
        },
        "requiredMargin": {
          "type": "string"
        },
        "totalCollateralUsed": {
          "type": "string"
        }
      }
    },
    "gctrpcCollateralForCurrency": {
      "type": "object",
      "properties": {
        "currency": {
          "type": "string"
        },
        "excludedFromCollateral": {
          "type": "boolean"
        },
        "totalFunds": {
          "type": "string"
        },
        "availableForUseAsCollateral": {
          "type": "string"
        },
        "approxFairMarketValue": {
          "type": "string"
        },
        "weighting": {
          "type": "string"
        },
        "collateralContribution": {
          "type": "string"
        },
        "scaledToCurrency": {
          "type": "string"
        },
        "unrealisedPnl": {
          "type": "string"
        },
        "fundsInUse": {
          "type": "string"
        },
        "additionalCollateralUsed": {
          "type": "string"
        },
        "usedBreakdown": {
          "$ref": "#/definitions/gctrpcCollateralUsedBreakdown"
        },
        "error": {
          "type": "string"
        }
      }
    },
    "gctrpcCollateralUsedBreakdown": {
      "type": "object",
      "properties": {
        "lockedInStakes": {
          "type": "string"
        },
        "lockedInNftBids": {
          "type": "string"
        },
        "lockedInFeeVoucher": {
          "type": "string"
        },
        "lockedInSpotMarginFundingOffers": {
          "type": "string"
        },
        "lockedInSpotOrders": {
          "type": "string"
        },
        "lockedAsCollateral": {
          "type": "string"
        },
        "usedInFutures": {
          "type": "string"
        },
        "usedInSpotMargin": {
          "type": "string"
        }
      }
    },
    "gctrpcCommunicationRelayer": {
      "type": "object",
      "properties": {
        "enabled": {
          "type": "boolean"
        },
        "connected": {
          "type": "boolean"
        }
      }
    },
    "gctrpcConditionParams": {
      "type": "object",
      "properties": {
        "condition": {
          "type": "string"
        },
        "price": {
          "type": "number",
          "format": "double"
        },
        "checkBids": {
          "type": "boolean"
        },
        "checkAsks": {
          "type": "boolean"
        },
        "orderbookAmount": {
          "type": "number",
          "format": "double"
        }
      }
    },
    "gctrpcCryptoWithdrawalEvent": {
      "type": "object",
      "properties": {
        "address": {
          "type": "string"
        },
        "addressTag": {
          "type": "string"
        },
        "fee": {
          "type": "number",
          "format": "double"
        },
        "txId": {
          "type": "string"
        }
      }
    },
    "gctrpcCurrencyPair": {
      "type": "object",
      "properties": {
        "delimiter": {
          "type": "string"
        },
        "base": {
          "type": "string"
        },
        "quote": {
          "type": "string"
        }
      }
    },
    "gctrpcCurrencyState": {
      "type": "object",
      "properties": {
        "currency": {
          "type": "string"
        },
        "asset": {
          "type": "string"
        },
        "withdrawEnabled": {
          "type": "boolean"
        },
        "depositEnabled": {
          "type": "boolean"
        },
        "tradingEnabled": {
          "type": "boolean"
        }
      }
    },
    "gctrpcCurrencyStateResponse": {
      "type": "object",
      "properties": {
        "currencyStates": {
          "type": "array",
          "items": {
            "$ref": "#/definitions/gctrpcCurrencyState"
          }
        }
      }
    },
    "gctrpcDataHistoryJob": {
      "type": "object",
      "properties": {
        "id": {
          "type": "string"
        },
        "nickname": {
          "type": "string"
        },
        "exchange": {
          "type": "string"
        },
        "asset": {
          "type": "string"
        },
        "pair": {
          "$ref": "#/definitions/gctrpcCurrencyPair"
        },
        "startDate": {
          "type": "string"
        },
        "endDate": {
          "type": "string"
        },
        "interval": {
          "type": "string",
          "format": "int64"
        },
        "requestSizeLimit": {
          "type": "string",
          "format": "int64"
        },
        "maxRetryAttempts": {
          "type": "string",
          "format": "int64"
        },
        "batchSize": {
          "type": "string",
          "format": "int64"
        },
        "status": {
          "type": "string"
        },
        "dataType": {
          "type": "string"
        },
        "conversionInterval": {
          "type": "string",
          "format": "int64"
        },
        "overwriteExistingData": {
          "type": "boolean"
        },
        "prerequisiteJobNickname": {
          "type": "string"
        },
        "decimalPlaceComparison": {
          "type": "string",
          "format": "int64"
        },
        "secondaryExchangeName": {
          "type": "string"
        },
        "issueTolerancePercentage": {
          "type": "number",
          "format": "double"
        },
        "replaceOnIssue": {
          "type": "boolean"
        },
        "jobResults": {
          "type": "array",
          "items": {
            "$ref": "#/definitions/gctrpcDataHistoryJobResult"
          }
        },
        "resultSummaries": {
          "type": "array",
          "items": {
            "type": "string"
          }
        }
      }
    },
    "gctrpcDataHistoryJobResult": {
      "type": "object",
      "properties": {
        "startDate": {
          "type": "string"
        },
        "endDate": {
          "type": "string"
        },
        "hasData": {
          "type": "boolean"
        },
        "message": {
          "type": "string"
        },
        "runDate": {
          "type": "string"
        }
      }
    },
    "gctrpcDataHistoryJobs": {
      "type": "object",
      "properties": {
        "results": {
          "type": "array",
          "items": {
            "$ref": "#/definitions/gctrpcDataHistoryJob"
          }
        }
      }
    },
    "gctrpcDepositAddress": {
      "type": "object",
      "properties": {
        "address": {
          "type": "string"
        },
        "tag": {
          "type": "string"
        },
        "chain": {
          "type": "string"
        }
      }
    },
    "gctrpcDepositAddresses": {
      "type": "object",
      "properties": {
        "addresses": {
          "type": "array",
          "items": {
            "$ref": "#/definitions/gctrpcDepositAddress"
          }
        }
      }
    },
    "gctrpcFiatWithdrawalEvent": {
      "type": "object",
      "properties": {
        "bankName": {
          "type": "string"
        },
        "accountName": {
          "type": "string"
        },
        "accountNumber": {
          "type": "string"
        },
        "bsb": {
          "type": "string"
        },
        "swift": {
          "type": "string"
        },
        "iban": {
          "type": "string"
        }
      }
    },
    "gctrpcFindMissingIntervalsResponse": {
      "type": "object",
      "properties": {
        "exchangeName": {
          "type": "string"
        },
        "assetType": {
          "type": "string"
        },
        "pair": {
          "$ref": "#/definitions/gctrpcCurrencyPair"
        },
        "missingPeriods": {
          "type": "array",
          "items": {
            "type": "string"
          }
        },
        "status": {
          "type": "string"
        }
      }
    },
    "gctrpcForexProvider": {
      "type": "object",
      "properties": {
        "name": {
          "type": "string"
        },
        "enabled": {
          "type": "boolean"
        },
        "verbose": {
          "type": "boolean"
        },
        "restPollingDelay": {
          "type": "string"
        },
        "apiKey": {
          "type": "string"
        },
        "apiKeyLevel": {
          "type": "string",
          "format": "int64"
        },
        "primaryProvider": {
          "type": "boolean"
        }
      }
    },
    "gctrpcForexRatesConversion": {
      "type": "object",
      "properties": {
        "from": {
          "type": "string"
        },
        "to": {
          "type": "string"
        },
        "rate": {
          "type": "number",
          "format": "double"
        },
        "inverseRate": {
          "type": "number",
          "format": "double"
        }
      }
    },
    "gctrpcFuturePosition": {
      "type": "object",
      "properties": {
        "status": {
          "type": "string"
        },
        "currentDirection": {
          "type": "string"
        },
        "unrealisedPnl": {
          "type": "string"
        },
        "realisedPnl": {
          "type": "string"
        },
        "openingDate": {
          "type": "string"
        },
        "closingDate": {
          "type": "string"
        },
        "orders": {
          "type": "array",
          "items": {
            "$ref": "#/definitions/gctrpcOrderDetails"
          }
        }
      }
    },
    "gctrpcGCTScript": {
      "type": "object",
      "properties": {
        "uuid": {
          "type": "string"
        },
        "name": {
          "type": "string"
        },
        "path": {
          "type": "string"
        },
        "nextRun": {
          "type": "string"
        }
      }
    },
    "gctrpcGCTScriptAutoLoadRequest": {
      "type": "object",
      "properties": {
        "script": {
          "type": "string"
        },
        "status": {
          "type": "boolean"
        }
      }
    },
    "gctrpcGCTScriptListAllRequest": {
      "type": "object"
    },
    "gctrpcGCTScriptQueryResponse": {
      "type": "object",
      "properties": {
        "status": {
          "type": "string"
        },
        "script": {
          "$ref": "#/definitions/gctrpcGCTScript"
        },
        "data": {
          "type": "string"
        }
      }
    },
    "gctrpcGCTScriptReadScriptRequest": {
      "type": "object",
      "properties": {
        "script": {
          "$ref": "#/definitions/gctrpcGCTScript"
        }
      }
    },
    "gctrpcGCTScriptStatusResponse": {
      "type": "object",
      "properties": {
        "status": {
          "type": "string"
        },
        "scripts": {
          "type": "array",
          "items": {
            "$ref": "#/definitions/gctrpcGCTScript"
          }
        }
      }
    },
    "gctrpcGCTScriptStopAllRequest": {
      "type": "object"
    },
    "gctrpcGCTScriptStopRequest": {
      "type": "object",
      "properties": {
        "script": {
          "$ref": "#/definitions/gctrpcGCTScript"
        }
      }
    },
    "gctrpcGCTScriptUploadRequest": {
      "type": "object",
      "properties": {
        "scriptName": {
          "type": "string"
        },
        "scriptData": {
          "type": "string"
        },
        "data": {
          "type": "string",
          "format": "byte"
        },
        "archived": {
          "type": "boolean"
        },
        "overwrite": {
          "type": "boolean"
        }
      }
    },
    "gctrpcGenericExchangeNameRequest": {
      "type": "object",
      "properties": {
        "exchange": {
          "type": "string"
        }
      }
    },
    "gctrpcGenericResponse": {
      "type": "object",
      "properties": {
        "status": {
          "type": "string"
        },
        "data": {
          "type": "string"
        }
      }
    },
    "gctrpcGetAccountInfoResponse": {
      "type": "object",
      "properties": {
        "exchange": {
          "type": "string"
        },
        "accounts": {
          "type": "array",
          "items": {
            "$ref": "#/definitions/gctrpcAccount"
          }
        }
      }
    },
    "gctrpcGetAuditEventResponse": {
      "type": "object",
      "properties": {
        "events": {
          "type": "array",
          "items": {
            "$ref": "#/definitions/gctrpcAuditEvent"
          }
        }
      }
    },
    "gctrpcGetAvailableTransferChainsRequest": {
      "type": "object",
      "properties": {
        "exchange": {
          "type": "string"
        },
        "cryptocurrency": {
          "type": "string"
        }
      }
    },
    "gctrpcGetAvailableTransferChainsResponse": {
      "type": "object",
      "properties": {
        "chains": {
          "type": "array",
          "items": {
            "type": "string"
          }
        }
      }
    },
    "gctrpcGetCollateralResponse": {
      "type": "object",
      "properties": {
        "subAccount": {
          "type": "string"
        },
        "collateralCurrency": {
          "type": "string"
        },
        "totalValueOfPositiveSpotBalances": {
          "type": "string"
        },
        "collateralContributedByPositiveSpotBalances": {
          "type": "string"
        },
        "usedCollateral": {
          "type": "string"
        },
        "usedBreakdown": {
          "$ref": "#/definitions/gctrpcCollateralUsedBreakdown"
        },
        "availableCollateral": {
          "type": "string"
        },
        "maintenanceCollateral": {
          "type": "string"
        },
        "unrealisedPnl": {
          "type": "string"
        },
        "currencyBreakdown": {
          "type": "array",
          "items": {
            "$ref": "#/definitions/gctrpcCollateralForCurrency"
          }
        },
        "positionBreakdown": {
          "type": "array",
          "items": {
            "$ref": "#/definitions/gctrpcCollateralByPosition"
          }
        }
      }
    },
    "gctrpcGetCommunicationRelayersResponse": {
      "type": "object",
      "properties": {
        "communicationRelayers": {
          "type": "object",
          "additionalProperties": {
            "$ref": "#/definitions/gctrpcCommunicationRelayer"
          }
        }
      }
    },
    "gctrpcGetConfigResponse": {
      "type": "object",
      "properties": {
        "data": {
          "type": "string",
          "format": "byte"
        }
      }
    },
    "gctrpcGetCryptocurrencyDepositAddressRequest": {
      "type": "object",
      "properties": {
        "exchange": {
          "type": "string"
        },
        "cryptocurrency": {
          "type": "string"
        },
        "chain": {
          "type": "string"
        },
        "bypass": {
          "type": "boolean"
        }
      }
    },
    "gctrpcGetCryptocurrencyDepositAddressResponse": {
      "type": "object",
      "properties": {
        "address": {
          "type": "string"
        },
        "tag": {
          "type": "string"
        }
      }
    },
    "gctrpcGetCryptocurrencyDepositAddressesRequest": {
      "type": "object",
      "properties": {
        "exchange": {
          "type": "string"
        }
      }
    },
    "gctrpcGetCryptocurrencyDepositAddressesResponse": {
      "type": "object",
      "properties": {
        "addresses": {
          "type": "object",
          "additionalProperties": {
            "$ref": "#/definitions/gctrpcDepositAddresses"
          }
        }
      }
    },
    "gctrpcGetEventsResponse": {
      "type": "object",
      "properties": {
        "id": {
          "type": "string",
          "format": "int64"
        },
        "exchange": {
          "type": "string"
        },
        "item": {
          "type": "string"
        },
        "conditionParams": {
          "$ref": "#/definitions/gctrpcConditionParams"
        },
        "pair": {
          "$ref": "#/definitions/gctrpcCurrencyPair"
        },
        "action": {
          "type": "string"
        },
        "executed": {
          "type": "boolean"
        }
      }
    },
    "gctrpcGetExchangeAssetsResponse": {
      "type": "object",
      "properties": {
        "assets": {
          "type": "string"
        }
      }
    },
    "gctrpcGetExchangeInfoResponse": {
      "type": "object",
      "properties": {
        "name": {
          "type": "string"
        },
        "enabled": {
          "type": "boolean"
        },
        "verbose": {
          "type": "boolean"
        },
        "usingSandbox": {
          "type": "boolean"
        },
        "httpTimeout": {
          "type": "string"
        },
        "httpUseragent": {
          "type": "string"
        },
        "httpProxy": {
          "type": "string"
        },
        "baseCurrencies": {
          "type": "string"
        },
        "supportedAssets": {
          "type": "object",
          "additionalProperties": {
            "$ref": "#/definitions/gctrpcPairsSupported"
          }
        },
        "authenticatedApi": {
          "type": "boolean"
        }
      }
    },
    "gctrpcGetExchangeOTPResponse": {
      "type": "object",
      "properties": {
        "otpCode": {
          "type": "string"
        }
      }
    },
    "gctrpcGetExchangeOTPsResponse": {
      "type": "object",
      "properties": {
        "otpCodes": {
          "type": "object",
          "additionalProperties": {
            "type": "string"
          }
        }
      }
    },
    "gctrpcGetExchangePairsRequest": {
      "type": "object",
      "properties": {
        "exchange": {
          "type": "string"
        },
        "asset": {
          "type": "string"
        }
      }
    },
    "gctrpcGetExchangePairsResponse": {
      "type": "object",
      "properties": {
        "supportedAssets": {
          "type": "object",
          "additionalProperties": {
            "$ref": "#/definitions/gctrpcPairsSupported"
          }
        }
      }
    },
    "gctrpcGetExchangesResponse": {
      "type": "object",
      "properties": {
        "exchanges": {
          "type": "string"
        }
      }
    },
    "gctrpcGetForexProvidersResponse": {
      "type": "object",
      "properties": {
        "forexProviders": {
          "type": "array",
          "items": {
            "$ref": "#/definitions/gctrpcForexProvider"
          }
        }
      }
    },
    "gctrpcGetForexRatesResponse": {
      "type": "object",
      "properties": {
        "forexRates": {
          "type": "array",
          "items": {
            "$ref": "#/definitions/gctrpcForexRatesConversion"
          }
        }
      }
    },
    "gctrpcGetFuturesPositionsResponse": {
      "type": "object",
      "properties": {
        "totalOrders": {
          "type": "string",
          "format": "int64"
        },
        "subAccount": {
          "type": "string"
        },
        "totalRealisedPnl": {
          "type": "string"
        },
        "totalUnrealisedPnl": {
          "type": "string"
        },
        "totalPnl": {
          "type": "string"
        },
        "positions": {
          "type": "array",
          "items": {
            "$ref": "#/definitions/gctrpcFuturePosition"
          }
        }
      }
    },
    "gctrpcGetHistoricCandlesResponse": {
      "type": "object",
      "properties": {
        "exchange": {
          "type": "string"
        },
        "pair": {
          "$ref": "#/definitions/gctrpcCurrencyPair"
        },
        "start": {
          "type": "string"
        },
        "end": {
          "type": "string"
        },
        "interval": {
          "type": "string"
        },
        "candle": {
          "type": "array",
          "items": {
            "$ref": "#/definitions/gctrpcCandle"
          }
        }
      }
    },
    "gctrpcGetInfoResponse": {
      "type": "object",
      "properties": {
        "uptime": {
          "type": "string"
        },
        "availableExchanges": {
          "type": "string",
          "format": "int64"
        },
        "enabledExchanges": {
          "type": "string",
          "format": "int64"
        },
        "defaultForexProvider": {
          "type": "string"
        },
        "defaultFiatCurrency": {
          "type": "string"
        },
        "subsystemStatus": {
          "type": "object",
          "additionalProperties": {
            "type": "boolean"
          }
        },
        "rpcEndpoints": {
          "type": "object",
          "additionalProperties": {
            "$ref": "#/definitions/gctrpcRPCEndpoint"
          }
        }
      }
    },
    "gctrpcGetLoggerDetailsResponse": {
      "type": "object",
      "properties": {
        "info": {
          "type": "boolean"
        },
        "debug": {
          "type": "boolean"
        },
        "warn": {
          "type": "boolean"
        },
        "error": {
          "type": "boolean"
        }
      }
    },
    "gctrpcGetMarginRatesHistoryResponse": {
      "type": "object",
      "properties": {
        "rates": {
          "type": "array",
          "items": {
            "$ref": "#/definitions/gctrpcMarginRate"
          }
        },
        "totalRates": {
          "type": "string",
          "format": "int64"
        },
        "sumBorrowCosts": {
          "type": "string"
        },
        "avgBorrowSize": {
          "type": "string"
        },
        "sumLendingPayments": {
          "type": "string"
        },
        "avgLendingSize": {
          "type": "string"
        },
        "latestRate": {
          "$ref": "#/definitions/gctrpcMarginRate"
        },
        "predictedRate": {
          "$ref": "#/definitions/gctrpcMarginRate"
        },
        "takerFeeRate": {
          "type": "string"
        }
      }
    },
    "gctrpcGetOrderRequest": {
      "type": "object",
      "properties": {
        "exchange": {
          "type": "string"
        },
        "orderId": {
          "type": "string"
        },
        "pair": {
          "$ref": "#/definitions/gctrpcCurrencyPair"
        },
        "asset": {
          "type": "string"
        }
      }
    },
    "gctrpcGetOrderbookRequest": {
      "type": "object",
      "properties": {
        "exchange": {
          "type": "string"
        },
        "pair": {
          "$ref": "#/definitions/gctrpcCurrencyPair"
        },
        "assetType": {
          "type": "string"
        }
      }
    },
    "gctrpcGetOrderbooksResponse": {
      "type": "object",
      "properties": {
        "orderbooks": {
          "type": "array",
          "items": {
            "$ref": "#/definitions/gctrpcOrderbooks"
          }
        }
      }
    },
    "gctrpcGetOrdersRequest": {
      "type": "object",
      "properties": {
        "exchange": {
          "type": "string"
        },
        "assetType": {
          "type": "string"
        },
        "pair": {
          "$ref": "#/definitions/gctrpcCurrencyPair"
        },
        "startDate": {
          "type": "string"
        },
        "endDate": {
          "type": "string"
        }
      }
    },
    "gctrpcGetOrdersResponse": {
      "type": "object",
      "properties": {
        "orders": {
          "type": "array",
          "items": {
            "$ref": "#/definitions/gctrpcOrderDetails"
          }
        }
      }
    },
    "gctrpcGetPortfolioResponse": {
      "type": "object",
      "properties": {
        "portfolio": {
          "type": "array",
          "items": {
            "$ref": "#/definitions/gctrpcPortfolioAddress"
          }
        }
      }
    },
    "gctrpcGetPortfolioSummaryResponse": {
      "type": "object",
      "properties": {
        "coinTotals": {
          "type": "array",
          "items": {
            "$ref": "#/definitions/gctrpcCoin"
          }
        },
        "coinsOffline": {
          "type": "array",
          "items": {
            "$ref": "#/definitions/gctrpcCoin"
          }
        },
        "coinsOfflineSummary": {
          "type": "object",
          "additionalProperties": {
            "$ref": "#/definitions/gctrpcOfflineCoins"
          }
        },
        "coinsOnline": {
          "type": "array",
          "items": {
            "$ref": "#/definitions/gctrpcCoin"
          }
        },
        "coinsOnlineSummary": {
          "type": "object",
          "additionalProperties": {
            "$ref": "#/definitions/gctrpcOnlineCoins"
          }
        }
      }
    },
    "gctrpcGetRPCEndpointsResponse": {
      "type": "object",
      "properties": {
        "endpoints": {
          "type": "object",
          "additionalProperties": {
            "$ref": "#/definitions/gctrpcRPCEndpoint"
          }
        }
      }
    },
    "gctrpcGetSusbsytemsResponse": {
      "type": "object",
      "properties": {
        "subsystemsStatus": {
          "type": "object",
          "additionalProperties": {
            "type": "boolean"
          }
        }
      }
    },
    "gctrpcGetTechnicalAnalysisResponse": {
      "type": "object",
      "properties": {
        "signals": {
          "type": "object",
          "additionalProperties": {
            "$ref": "#/definitions/gctrpcListOfSignals"
          }
        }
      }
    },
    "gctrpcGetTickerRequest": {
      "type": "object",
      "properties": {
        "exchange": {
          "type": "string"
        },
        "pair": {
          "$ref": "#/definitions/gctrpcCurrencyPair"
        },
        "assetType": {
          "type": "string"
        }
      }
    },
    "gctrpcGetTickersResponse": {
      "type": "object",
      "properties": {
        "tickers": {
          "type": "array",
          "items": {
            "$ref": "#/definitions/gctrpcTickers"
          }
        }
      }
    },
<<<<<<< HEAD
    "gctrpcLendingPayment": {
      "type": "object",
      "properties": {
        "payment": {
          "type": "string"
        },
        "size": {
          "type": "string"
        }
      }
    },
    "gctrpcMarginRate": {
      "type": "object",
      "properties": {
        "time": {
          "type": "string"
        },
        "marketBorrowSize": {
          "type": "string"
        },
        "hourlyRate": {
          "type": "string"
        },
        "yearlyRate": {
          "type": "string"
        },
        "hourlyBorrowRate": {
          "type": "string"
        },
        "yearlyBorrowRate": {
          "type": "string"
        },
        "lendingPayment": {
          "$ref": "#/definitions/gctrpcLendingPayment"
        },
        "borrowCost": {
          "$ref": "#/definitions/gctrpcBorrowCost"
=======
    "gctrpcListOfSignals": {
      "type": "object",
      "properties": {
        "signals": {
          "type": "array",
          "items": {
            "type": "number",
            "format": "double"
          }
>>>>>>> 7da74512
        }
      }
    },
    "gctrpcModifyOrderResponse": {
      "type": "object",
      "properties": {
        "modifiedOrderId": {
          "type": "string"
        }
      }
    },
    "gctrpcOfflineCoinSummary": {
      "type": "object",
      "properties": {
        "address": {
          "type": "string"
        },
        "balance": {
          "type": "number",
          "format": "double"
        },
        "percentage": {
          "type": "number",
          "format": "double"
        }
      }
    },
    "gctrpcOfflineCoins": {
      "type": "object",
      "properties": {
        "addresses": {
          "type": "array",
          "items": {
            "$ref": "#/definitions/gctrpcOfflineCoinSummary"
          }
        }
      }
    },
    "gctrpcOnlineCoinSummary": {
      "type": "object",
      "properties": {
        "balance": {
          "type": "number",
          "format": "double"
        },
        "percentage": {
          "type": "number",
          "format": "double"
        }
      }
    },
    "gctrpcOnlineCoins": {
      "type": "object",
      "properties": {
        "coins": {
          "type": "object",
          "additionalProperties": {
            "$ref": "#/definitions/gctrpcOnlineCoinSummary"
          }
        }
      }
    },
    "gctrpcOrderDetails": {
      "type": "object",
      "properties": {
        "exchange": {
          "type": "string"
        },
        "id": {
          "type": "string"
        },
        "clientOrderId": {
          "type": "string"
        },
        "baseCurrency": {
          "type": "string"
        },
        "quoteCurrency": {
          "type": "string"
        },
        "assetType": {
          "type": "string"
        },
        "orderSide": {
          "type": "string"
        },
        "orderType": {
          "type": "string"
        },
        "creationTime": {
          "type": "string",
          "format": "int64"
        },
        "updateTime": {
          "type": "string",
          "format": "int64"
        },
        "status": {
          "type": "string"
        },
        "price": {
          "type": "number",
          "format": "double"
        },
        "amount": {
          "type": "number",
          "format": "double"
        },
        "openVolume": {
          "type": "number",
          "format": "double"
        },
        "fee": {
          "type": "number",
          "format": "double"
        },
        "cost": {
          "type": "number",
          "format": "double"
        },
        "trades": {
          "type": "array",
          "items": {
            "$ref": "#/definitions/gctrpcTradeHistory"
          }
        }
      }
    },
    "gctrpcOrderbookItem": {
      "type": "object",
      "properties": {
        "amount": {
          "type": "number",
          "format": "double"
        },
        "price": {
          "type": "number",
          "format": "double"
        },
        "id": {
          "type": "string",
          "format": "int64"
        }
      }
    },
    "gctrpcOrderbookResponse": {
      "type": "object",
      "properties": {
        "pair": {
          "$ref": "#/definitions/gctrpcCurrencyPair"
        },
        "currencyPair": {
          "type": "string"
        },
        "bids": {
          "type": "array",
          "items": {
            "$ref": "#/definitions/gctrpcOrderbookItem"
          }
        },
        "asks": {
          "type": "array",
          "items": {
            "$ref": "#/definitions/gctrpcOrderbookItem"
          }
        },
        "lastUpdated": {
          "type": "string",
          "format": "int64"
        },
        "assetType": {
          "type": "string"
        },
        "error": {
          "type": "string"
        }
      }
    },
    "gctrpcOrderbooks": {
      "type": "object",
      "properties": {
        "exchange": {
          "type": "string"
        },
        "orderbooks": {
          "type": "array",
          "items": {
            "$ref": "#/definitions/gctrpcOrderbookResponse"
          }
        }
      }
    },
    "gctrpcOrders": {
      "type": "object",
      "properties": {
        "exchange": {
          "type": "string"
        },
        "orderStatus": {
          "type": "object",
          "additionalProperties": {
            "type": "string"
          }
        }
      }
    },
    "gctrpcPairsSupported": {
      "type": "object",
      "properties": {
        "availablePairs": {
          "type": "string"
        },
        "enabledPairs": {
          "type": "string"
        }
      }
    },
    "gctrpcPortfolioAddress": {
      "type": "object",
      "properties": {
        "address": {
          "type": "string"
        },
        "coinType": {
          "type": "string"
        },
        "description": {
          "type": "string"
        },
        "balance": {
          "type": "number",
          "format": "double"
        }
      }
    },
    "gctrpcRPCEndpoint": {
      "type": "object",
      "properties": {
        "started": {
          "type": "boolean"
        },
        "listenAddress": {
          "type": "string"
        }
      }
    },
    "gctrpcRemoveEventRequest": {
      "type": "object",
      "properties": {
        "id": {
          "type": "string",
          "format": "int64"
        }
      }
    },
    "gctrpcRemovePortfolioAddressRequest": {
      "type": "object",
      "properties": {
        "address": {
          "type": "string"
        },
        "coinType": {
          "type": "string"
        },
        "description": {
          "type": "string"
        }
      }
    },
    "gctrpcSavedTrades": {
      "type": "object",
      "properties": {
        "price": {
          "type": "number",
          "format": "double"
        },
        "amount": {
          "type": "number",
          "format": "double"
        },
        "side": {
          "type": "string"
        },
        "timestamp": {
          "type": "string"
        },
        "tradeId": {
          "type": "string"
        }
      }
    },
    "gctrpcSavedTradesResponse": {
      "type": "object",
      "properties": {
        "exchangeName": {
          "type": "string"
        },
        "asset": {
          "type": "string"
        },
        "pair": {
          "$ref": "#/definitions/gctrpcCurrencyPair"
        },
        "trades": {
          "type": "array",
          "items": {
            "$ref": "#/definitions/gctrpcSavedTrades"
          }
        }
      }
    },
    "gctrpcSetDataHistoryJobStatusRequest": {
      "type": "object",
      "properties": {
        "id": {
          "type": "string"
        },
        "nickname": {
          "type": "string"
        },
        "status": {
          "type": "string",
          "format": "int64"
        }
      }
    },
    "gctrpcSetExchangePairRequest": {
      "type": "object",
      "properties": {
        "exchange": {
          "type": "string"
        },
        "assetType": {
          "type": "string"
        },
        "pairs": {
          "type": "array",
          "items": {
            "$ref": "#/definitions/gctrpcCurrencyPair"
          }
        },
        "enable": {
          "type": "boolean"
        }
      }
    },
    "gctrpcSetLoggerDetailsRequest": {
      "type": "object",
      "properties": {
        "logger": {
          "type": "string"
        },
        "level": {
          "type": "string"
        }
      }
    },
    "gctrpcShutdownResponse": {
      "type": "object"
    },
    "gctrpcSimulateOrderRequest": {
      "type": "object",
      "properties": {
        "exchange": {
          "type": "string"
        },
        "pair": {
          "$ref": "#/definitions/gctrpcCurrencyPair"
        },
        "amount": {
          "type": "number",
          "format": "double"
        },
        "side": {
          "type": "string"
        }
      }
    },
    "gctrpcSimulateOrderResponse": {
      "type": "object",
      "properties": {
        "orders": {
          "type": "array",
          "items": {
            "$ref": "#/definitions/gctrpcOrderbookItem"
          }
        },
        "amount": {
          "type": "number",
          "format": "double"
        },
        "minimumPrice": {
          "type": "number",
          "format": "double"
        },
        "maximumPrice": {
          "type": "number",
          "format": "double"
        },
        "percentageGainLoss": {
          "type": "number",
          "format": "double"
        },
        "status": {
          "type": "string"
        }
      }
    },
    "gctrpcSubmitOrderRequest": {
      "type": "object",
      "properties": {
        "exchange": {
          "type": "string"
        },
        "pair": {
          "$ref": "#/definitions/gctrpcCurrencyPair"
        },
        "side": {
          "type": "string"
        },
        "orderType": {
          "type": "string"
        },
        "amount": {
          "type": "number",
          "format": "double"
        },
        "price": {
          "type": "number",
          "format": "double"
        },
        "clientId": {
          "type": "string"
        },
        "assetType": {
          "type": "string"
        }
      }
    },
    "gctrpcSubmitOrderResponse": {
      "type": "object",
      "properties": {
        "orderPlaced": {
          "type": "boolean"
        },
        "orderId": {
          "type": "string"
        },
        "trades": {
          "type": "array",
          "items": {
            "$ref": "#/definitions/gctrpcTrades"
          }
        }
      }
    },
    "gctrpcTickerResponse": {
      "type": "object",
      "properties": {
        "pair": {
          "$ref": "#/definitions/gctrpcCurrencyPair"
        },
        "lastUpdated": {
          "type": "string",
          "format": "int64"
        },
        "currencyPair": {
          "type": "string"
        },
        "last": {
          "type": "number",
          "format": "double"
        },
        "high": {
          "type": "number",
          "format": "double"
        },
        "low": {
          "type": "number",
          "format": "double"
        },
        "bid": {
          "type": "number",
          "format": "double"
        },
        "ask": {
          "type": "number",
          "format": "double"
        },
        "volume": {
          "type": "number",
          "format": "double"
        },
        "priceAth": {
          "type": "number",
          "format": "double"
        }
      }
    },
    "gctrpcTickers": {
      "type": "object",
      "properties": {
        "exchange": {
          "type": "string"
        },
        "tickers": {
          "type": "array",
          "items": {
            "$ref": "#/definitions/gctrpcTickerResponse"
          }
        }
      }
    },
    "gctrpcTradeHistory": {
      "type": "object",
      "properties": {
        "creationTime": {
          "type": "string",
          "format": "int64"
        },
        "id": {
          "type": "string"
        },
        "price": {
          "type": "number",
          "format": "double"
        },
        "amount": {
          "type": "number",
          "format": "double"
        },
        "exchange": {
          "type": "string"
        },
        "assetType": {
          "type": "string"
        },
        "orderSide": {
          "type": "string"
        },
        "fee": {
          "type": "number",
          "format": "double"
        },
        "total": {
          "type": "number",
          "format": "double"
        }
      }
    },
    "gctrpcTrades": {
      "type": "object",
      "properties": {
        "amount": {
          "type": "number",
          "format": "double"
        },
        "price": {
          "type": "number",
          "format": "double"
        },
        "fee": {
          "type": "number",
          "format": "double"
        },
        "feeAsset": {
          "type": "string"
        }
      }
    },
    "gctrpcUpdateDataHistoryJobPrerequisiteRequest": {
      "type": "object",
      "properties": {
        "nickname": {
          "type": "string"
        },
        "prerequisiteJobNickname": {
          "type": "string"
        }
      }
    },
    "gctrpcUpsertDataHistoryJobRequest": {
      "type": "object",
      "properties": {
        "nickname": {
          "type": "string"
        },
        "exchange": {
          "type": "string"
        },
        "asset": {
          "type": "string"
        },
        "pair": {
          "$ref": "#/definitions/gctrpcCurrencyPair"
        },
        "startDate": {
          "type": "string"
        },
        "endDate": {
          "type": "string"
        },
        "interval": {
          "type": "string",
          "format": "int64"
        },
        "requestSizeLimit": {
          "type": "string",
          "format": "int64"
        },
        "dataType": {
          "type": "string",
          "format": "int64"
        },
        "maxRetryAttempts": {
          "type": "string",
          "format": "int64"
        },
        "batchSize": {
          "type": "string",
          "format": "int64"
        },
        "insertOnly": {
          "type": "boolean"
        },
        "conversionInterval": {
          "type": "string",
          "format": "int64"
        },
        "overwriteExistingData": {
          "type": "boolean"
        },
        "prerequisiteJobNickname": {
          "type": "string"
        },
        "decimalPlaceComparison": {
          "type": "string",
          "format": "int64"
        },
        "secondaryExchangeName": {
          "type": "string"
        },
        "issueTolerancePercentage": {
          "type": "number",
          "format": "double"
        },
        "replaceOnIssue": {
          "type": "boolean"
        }
      }
    },
    "gctrpcUpsertDataHistoryJobResponse": {
      "type": "object",
      "properties": {
        "message": {
          "type": "string"
        },
        "jobId": {
          "type": "string"
        }
      }
    },
    "gctrpcWebsocketGetInfoResponse": {
      "type": "object",
      "properties": {
        "exchange": {
          "type": "string"
        },
        "supported": {
          "type": "boolean"
        },
        "enabled": {
          "type": "boolean"
        },
        "authenticatedSupported": {
          "type": "boolean"
        },
        "authenticated": {
          "type": "boolean"
        },
        "runningUrl": {
          "type": "string"
        },
        "proxyAddress": {
          "type": "string"
        }
      }
    },
    "gctrpcWebsocketGetSubscriptionsResponse": {
      "type": "object",
      "properties": {
        "exchange": {
          "type": "string"
        },
        "subscriptions": {
          "type": "array",
          "items": {
            "$ref": "#/definitions/gctrpcWebsocketSubscription"
          }
        }
      }
    },
    "gctrpcWebsocketSubscription": {
      "type": "object",
      "properties": {
        "channel": {
          "type": "string"
        },
        "currency": {
          "type": "string"
        },
        "asset": {
          "type": "string"
        },
        "params": {
          "type": "string"
        }
      }
    },
    "gctrpcWhaleBombRequest": {
      "type": "object",
      "properties": {
        "exchange": {
          "type": "string"
        },
        "pair": {
          "$ref": "#/definitions/gctrpcCurrencyPair"
        },
        "priceTarget": {
          "type": "number",
          "format": "double"
        },
        "side": {
          "type": "string"
        }
      }
    },
    "gctrpcWithdrawCryptoRequest": {
      "type": "object",
      "properties": {
        "exchange": {
          "type": "string"
        },
        "address": {
          "type": "string"
        },
        "addressTag": {
          "type": "string"
        },
        "currency": {
          "type": "string"
        },
        "amount": {
          "type": "number",
          "format": "double"
        },
        "fee": {
          "type": "number",
          "format": "double"
        },
        "description": {
          "type": "string"
        },
        "chain": {
          "type": "string"
        }
      }
    },
    "gctrpcWithdrawFiatRequest": {
      "type": "object",
      "properties": {
        "exchange": {
          "type": "string"
        },
        "currency": {
          "type": "string"
        },
        "amount": {
          "type": "number",
          "format": "double"
        },
        "description": {
          "type": "string"
        },
        "bankAccountId": {
          "type": "string"
        }
      }
    },
    "gctrpcWithdrawResponse": {
      "type": "object",
      "properties": {
        "id": {
          "type": "string"
        },
        "status": {
          "type": "string"
        }
      }
    },
    "gctrpcWithdrawalEventByIDRequest": {
      "type": "object",
      "properties": {
        "id": {
          "type": "string"
        }
      }
    },
    "gctrpcWithdrawalEventByIDResponse": {
      "type": "object",
      "properties": {
        "event": {
          "$ref": "#/definitions/gctrpcWithdrawalEventResponse"
        }
      }
    },
    "gctrpcWithdrawalEventResponse": {
      "type": "object",
      "properties": {
        "id": {
          "type": "string"
        },
        "exchange": {
          "$ref": "#/definitions/gctrpcWithdrawlExchangeEvent"
        },
        "request": {
          "$ref": "#/definitions/gctrpcWithdrawalRequestEvent"
        },
        "createdAt": {
          "type": "string",
          "format": "date-time"
        },
        "updatedAt": {
          "type": "string",
          "format": "date-time"
        }
      }
    },
    "gctrpcWithdrawalEventsByDateRequest": {
      "type": "object",
      "properties": {
        "exchange": {
          "type": "string"
        },
        "start": {
          "type": "string"
        },
        "end": {
          "type": "string"
        },
        "limit": {
          "type": "integer",
          "format": "int32"
        }
      }
    },
    "gctrpcWithdrawalEventsByExchangeRequest": {
      "type": "object",
      "properties": {
        "exchange": {
          "type": "string"
        },
        "id": {
          "type": "string"
        },
        "limit": {
          "type": "integer",
          "format": "int32"
        },
        "currency": {
          "type": "string"
        }
      }
    },
    "gctrpcWithdrawalEventsByExchangeResponse": {
      "type": "object",
      "properties": {
        "event": {
          "type": "array",
          "items": {
            "$ref": "#/definitions/gctrpcWithdrawalEventResponse"
          }
        }
      }
    },
    "gctrpcWithdrawalRequestEvent": {
      "type": "object",
      "properties": {
        "currency": {
          "type": "string"
        },
        "description": {
          "type": "string"
        },
        "amount": {
          "type": "number",
          "format": "double"
        },
        "type": {
          "type": "integer",
          "format": "int32"
        },
        "fiat": {
          "$ref": "#/definitions/gctrpcFiatWithdrawalEvent"
        },
        "crypto": {
          "$ref": "#/definitions/gctrpcCryptoWithdrawalEvent"
        }
      }
    },
    "gctrpcWithdrawlExchangeEvent": {
      "type": "object",
      "properties": {
        "name": {
          "type": "string"
        },
        "id": {
          "type": "string"
        },
        "status": {
          "type": "string"
        }
      }
    },
    "protobufAny": {
      "type": "object",
      "properties": {
        "@type": {
          "type": "string"
        }
      },
      "additionalProperties": {}
    },
    "rpcStatus": {
      "type": "object",
      "properties": {
        "code": {
          "type": "integer",
          "format": "int32"
        },
        "message": {
          "type": "string"
        },
        "details": {
          "type": "array",
          "items": {
            "$ref": "#/definitions/protobufAny"
          }
        }
      }
    }
  }
}<|MERGE_RESOLUTION|>--- conflicted
+++ resolved
@@ -2176,102 +2176,6 @@
         ]
       }
     },
-    "/v1/getmarginrateshistory": {
-      "get": {
-        "operationId": "GoCryptoTraderService_GetMarginRatesHistory",
-        "responses": {
-          "200": {
-            "description": "A successful response.",
-            "schema": {
-              "$ref": "#/definitions/gctrpcGetMarginRatesHistoryResponse"
-            }
-          },
-          "default": {
-            "description": "An unexpected error response.",
-            "schema": {
-              "$ref": "#/definitions/rpcStatus"
-            }
-          }
-        },
-        "parameters": [
-          {
-            "name": "exchange",
-            "in": "query",
-            "required": false,
-            "type": "string"
-          },
-          {
-            "name": "asset",
-            "in": "query",
-            "required": false,
-            "type": "string"
-          },
-          {
-            "name": "currency",
-            "in": "query",
-            "required": false,
-            "type": "string"
-          },
-          {
-            "name": "startDate",
-            "in": "query",
-            "required": false,
-            "type": "string"
-          },
-          {
-            "name": "endDate",
-            "in": "query",
-            "required": false,
-            "type": "string"
-          },
-          {
-            "name": "getPredictedRate",
-            "in": "query",
-            "required": false,
-            "type": "boolean"
-          },
-          {
-            "name": "getLendingPayments",
-            "in": "query",
-            "required": false,
-            "type": "boolean"
-          },
-          {
-            "name": "getBorrowRates",
-            "in": "query",
-            "required": false,
-            "type": "boolean"
-          },
-          {
-            "name": "getBorrowCosts",
-            "in": "query",
-            "required": false,
-            "type": "boolean"
-          },
-          {
-            "name": "includeAllRates",
-            "in": "query",
-            "required": false,
-            "type": "boolean"
-          },
-          {
-            "name": "calculateOffline",
-            "in": "query",
-            "required": false,
-            "type": "boolean"
-          },
-          {
-            "name": "takerFeeRate",
-            "in": "query",
-            "required": false,
-            "type": "string"
-          }
-        ],
-        "tags": [
-          "GoCryptoTraderService"
-        ]
-      }
-    },
     "/v1/getorder": {
       "post": {
         "operationId": "GoCryptoTraderService_GetOrder",
@@ -3984,17 +3888,6 @@
         }
       }
     },
-    "gctrpcBorrowCost": {
-      "type": "object",
-      "properties": {
-        "cost": {
-          "type": "string"
-        },
-        "size": {
-          "type": "string"
-        }
-      }
-    },
     "gctrpcCancelAllOrdersRequest": {
       "type": "object",
       "properties": {
@@ -5108,42 +5001,6 @@
         }
       }
     },
-    "gctrpcGetMarginRatesHistoryResponse": {
-      "type": "object",
-      "properties": {
-        "rates": {
-          "type": "array",
-          "items": {
-            "$ref": "#/definitions/gctrpcMarginRate"
-          }
-        },
-        "totalRates": {
-          "type": "string",
-          "format": "int64"
-        },
-        "sumBorrowCosts": {
-          "type": "string"
-        },
-        "avgBorrowSize": {
-          "type": "string"
-        },
-        "sumLendingPayments": {
-          "type": "string"
-        },
-        "avgLendingSize": {
-          "type": "string"
-        },
-        "latestRate": {
-          "$ref": "#/definitions/gctrpcMarginRate"
-        },
-        "predictedRate": {
-          "$ref": "#/definitions/gctrpcMarginRate"
-        },
-        "takerFeeRate": {
-          "type": "string"
-        }
-      }
-    },
     "gctrpcGetOrderRequest": {
       "type": "object",
       "properties": {
@@ -5321,45 +5178,6 @@
         }
       }
     },
-<<<<<<< HEAD
-    "gctrpcLendingPayment": {
-      "type": "object",
-      "properties": {
-        "payment": {
-          "type": "string"
-        },
-        "size": {
-          "type": "string"
-        }
-      }
-    },
-    "gctrpcMarginRate": {
-      "type": "object",
-      "properties": {
-        "time": {
-          "type": "string"
-        },
-        "marketBorrowSize": {
-          "type": "string"
-        },
-        "hourlyRate": {
-          "type": "string"
-        },
-        "yearlyRate": {
-          "type": "string"
-        },
-        "hourlyBorrowRate": {
-          "type": "string"
-        },
-        "yearlyBorrowRate": {
-          "type": "string"
-        },
-        "lendingPayment": {
-          "$ref": "#/definitions/gctrpcLendingPayment"
-        },
-        "borrowCost": {
-          "$ref": "#/definitions/gctrpcBorrowCost"
-=======
     "gctrpcListOfSignals": {
       "type": "object",
       "properties": {
@@ -5369,7 +5187,6 @@
             "type": "number",
             "format": "double"
           }
->>>>>>> 7da74512
         }
       }
     },
