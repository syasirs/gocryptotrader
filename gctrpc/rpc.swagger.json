--- conflicted
+++ resolved
@@ -1135,54 +1135,6 @@
         ]
       }
     },
-    "/v1/getallmanagedpositions": {
-      "get": {
-        "operationId": "GoCryptoTraderService_GetAllManagedPositions",
-        "responses": {
-          "200": {
-            "description": "A successful response.",
-            "schema": {
-              "$ref": "#/definitions/gctrpcGetManagedPositionsResponse"
-            }
-          },
-          "default": {
-            "description": "An unexpected error response.",
-            "schema": {
-              "$ref": "#/definitions/rpcStatus"
-            }
-          }
-        },
-        "parameters": [
-          {
-            "name": "includeFullOrderData",
-            "in": "query",
-            "required": false,
-            "type": "boolean"
-          },
-          {
-            "name": "getFundingPayments",
-            "in": "query",
-            "required": false,
-            "type": "boolean"
-          },
-          {
-            "name": "includeFullFundingRates",
-            "in": "query",
-            "required": false,
-            "type": "boolean"
-          },
-          {
-            "name": "includePredictedRate",
-            "in": "query",
-            "required": false,
-            "type": "boolean"
-          }
-        ],
-        "tags": [
-          "GoCryptoTraderService"
-        ]
-      }
-    },
     "/v1/getauditevent": {
       "get": {
         "operationId": "GoCryptoTraderService_GetAuditEvent",
@@ -1871,76 +1823,6 @@
         ]
       }
     },
-    "/v1/getfundingrates": {
-      "get": {
-        "operationId": "GoCryptoTraderService_GetFundingRates",
-        "responses": {
-          "200": {
-            "description": "A successful response.",
-            "schema": {
-              "$ref": "#/definitions/gctrpcGetFundingRatesResponse"
-            }
-          },
-          "default": {
-            "description": "An unexpected error response.",
-            "schema": {
-              "$ref": "#/definitions/rpcStatus"
-            }
-          }
-        },
-        "parameters": [
-          {
-            "name": "exchange",
-            "in": "query",
-            "required": false,
-            "type": "string"
-          },
-          {
-            "name": "asset",
-            "in": "query",
-            "required": false,
-            "type": "string"
-          },
-          {
-            "name": "pairs",
-            "in": "query",
-            "required": false,
-            "type": "array",
-            "items": {
-              "type": "string"
-            },
-            "collectionFormat": "multi"
-          },
-          {
-            "name": "startDate",
-            "in": "query",
-            "required": false,
-            "type": "string"
-          },
-          {
-            "name": "endDate",
-            "in": "query",
-            "required": false,
-            "type": "string"
-          },
-          {
-            "name": "includePredicted",
-            "in": "query",
-            "required": false,
-            "type": "boolean"
-          },
-          {
-            "name": "includePayments",
-            "in": "query",
-            "required": false,
-            "type": "boolean"
-          }
-        ],
-        "tags": [
-          "GoCryptoTraderService"
-        ]
-      }
-    },
     "/v1/getfuturespositions": {
       "get": {
         "operationId": "GoCryptoTraderService_GetFuturesPositions",
@@ -2015,37 +1897,13 @@
             "format": "int64"
           },
           {
+            "name": "verbose",
+            "in": "query",
+            "required": false,
+            "type": "boolean"
+          },
+          {
             "name": "overwrite",
-            "in": "query",
-            "required": false,
-            "type": "boolean"
-          },
-          {
-            "name": "getPositionStats",
-            "in": "query",
-            "required": false,
-            "type": "boolean"
-          },
-          {
-            "name": "includeFullOrderData",
-            "in": "query",
-            "required": false,
-            "type": "boolean"
-          },
-          {
-            "name": "getFundingPayments",
-            "in": "query",
-            "required": false,
-            "type": "boolean"
-          },
-          {
-            "name": "includeFullFundingRates",
-            "in": "query",
-            "required": false,
-            "type": "boolean"
-          },
-          {
-            "name": "includePredictedRate",
             "in": "query",
             "required": false,
             "type": "boolean"
@@ -2318,24 +2176,14 @@
         ]
       }
     },
-<<<<<<< HEAD
-    "/v1/getmanagedposition": {
-      "get": {
-        "operationId": "GoCryptoTraderService_GetManagedPosition",
-=======
     "/v1/getmarginrateshistory": {
       "get": {
         "operationId": "GoCryptoTraderService_GetMarginRatesHistory",
->>>>>>> bed9425a
-        "responses": {
-          "200": {
-            "description": "A successful response.",
-            "schema": {
-<<<<<<< HEAD
-              "$ref": "#/definitions/gctrpcGetManagedPositionsResponse"
-=======
+        "responses": {
+          "200": {
+            "description": "A successful response.",
+            "schema": {
               "$ref": "#/definitions/gctrpcGetMarginRatesHistoryResponse"
->>>>>>> bed9425a
             }
           },
           "default": {
@@ -2359,95 +2207,64 @@
             "type": "string"
           },
           {
-<<<<<<< HEAD
-            "name": "pair.delimiter",
-=======
             "name": "currency",
->>>>>>> bed9425a
-            "in": "query",
-            "required": false,
-            "type": "string"
-          },
-          {
-<<<<<<< HEAD
-            "name": "pair.base",
-=======
+            "in": "query",
+            "required": false,
+            "type": "string"
+          },
+          {
             "name": "startDate",
->>>>>>> bed9425a
-            "in": "query",
-            "required": false,
-            "type": "string"
-          },
-          {
-<<<<<<< HEAD
-            "name": "pair.quote",
-=======
+            "in": "query",
+            "required": false,
+            "type": "string"
+          },
+          {
             "name": "endDate",
->>>>>>> bed9425a
-            "in": "query",
-            "required": false,
-            "type": "string"
-          },
-          {
-<<<<<<< HEAD
-            "name": "includeFullOrderData",
-=======
+            "in": "query",
+            "required": false,
+            "type": "string"
+          },
+          {
             "name": "getPredictedRate",
->>>>>>> bed9425a
             "in": "query",
             "required": false,
             "type": "boolean"
           },
           {
-<<<<<<< HEAD
-            "name": "getFundingPayments",
-=======
             "name": "getLendingPayments",
->>>>>>> bed9425a
             "in": "query",
             "required": false,
             "type": "boolean"
           },
           {
-<<<<<<< HEAD
-            "name": "includeFullFundingRates",
-=======
             "name": "getBorrowRates",
->>>>>>> bed9425a
             "in": "query",
             "required": false,
             "type": "boolean"
           },
           {
-<<<<<<< HEAD
-            "name": "includePredictedRate",
+            "name": "getBorrowCosts",
             "in": "query",
             "required": false,
             "type": "boolean"
-=======
-            "name": "getBorrowCosts",
+          },
+          {
+            "name": "includeAllRates",
             "in": "query",
             "required": false,
             "type": "boolean"
           },
           {
-            "name": "includeAllRates",
+            "name": "calculateOffline",
             "in": "query",
             "required": false,
             "type": "boolean"
           },
           {
-            "name": "calculateOffline",
-            "in": "query",
-            "required": false,
-            "type": "boolean"
-          },
-          {
             "name": "takerFeeRate",
             "in": "query",
             "required": false,
             "type": "string"
->>>>>>> bed9425a
           }
         ],
         "tags": [
@@ -4738,156 +4555,32 @@
         }
       }
     },
-    "gctrpcFundingData": {
-      "type": "object",
-      "properties": {
-        "exchange": {
-          "type": "string"
-        },
-        "asset": {
-          "type": "string"
-        },
-        "pair": {
-          "$ref": "#/definitions/gctrpcCurrencyPair"
-        },
-        "startDate": {
-          "type": "string"
-        },
-        "endDate": {
-          "type": "string"
-        },
-        "rates": {
-          "type": "array",
-          "items": {
-            "$ref": "#/definitions/gctrpcFundingRate"
-          }
-        },
-        "latestRate": {
-          "$ref": "#/definitions/gctrpcFundingRate"
-        },
-        "upcomingRate": {
-          "$ref": "#/definitions/gctrpcFundingRate"
-        },
-        "paymentSum": {
-          "type": "string"
-        }
-      }
-    },
-    "gctrpcFundingRate": {
-      "type": "object",
-      "properties": {
-        "date": {
-          "type": "string"
-        },
-        "rate": {
-          "type": "string"
-        },
-        "payment": {
-          "type": "string"
-        }
-      }
-    },
     "gctrpcFuturePosition": {
       "type": "object",
       "properties": {
-        "exchange": {
-          "type": "string"
-        },
-        "asset": {
-          "type": "string"
-        },
-        "pair": {
-          "$ref": "#/definitions/gctrpcCurrencyPair"
-        },
         "status": {
           "type": "string"
         },
+        "currentDirection": {
+          "type": "string"
+        },
+        "unrealisedPnl": {
+          "type": "string"
+        },
+        "realisedPnl": {
+          "type": "string"
+        },
         "openingDate": {
           "type": "string"
         },
-        "openingDirection": {
-          "type": "string"
-        },
-        "openingPrice": {
-          "type": "string"
-        },
-        "openingSize": {
-          "type": "string"
-        },
-        "currentDirection": {
-          "type": "string"
-        },
-        "currentPrice": {
-          "type": "string"
-        },
-        "currentSize": {
-          "type": "string"
-        },
-        "unrealisedPnl": {
-          "type": "string"
-        },
-        "realisedPnl": {
-          "type": "string"
-        },
         "closingDate": {
           "type": "string"
-        },
-        "orderCount": {
-          "type": "string",
-          "format": "int64"
         },
         "orders": {
           "type": "array",
           "items": {
             "$ref": "#/definitions/gctrpcOrderDetails"
           }
-        },
-        "positionStats": {
-          "$ref": "#/definitions/gctrpcFuturesPositionStats"
-        },
-        "fundingData": {
-          "$ref": "#/definitions/gctrpcFundingData"
-        }
-      }
-    },
-    "gctrpcFuturesPositionStats": {
-      "type": "object",
-      "properties": {
-        "maintenanceMarginRequirement": {
-          "type": "string"
-        },
-        "initialMarginRequirement": {
-          "type": "string"
-        },
-        "estimatedLiquidationPrice": {
-          "type": "string"
-        },
-        "collateralUsed": {
-          "type": "string"
-        },
-        "markPrice": {
-          "type": "string"
-        },
-        "currentSize": {
-          "type": "string"
-        },
-        "breakEvenPrice": {
-          "type": "string"
-        },
-        "averageOpenPrice": {
-          "type": "string"
-        },
-        "recentPnl": {
-          "type": "string"
-        },
-        "marginFraction": {
-          "type": "string"
-        },
-        "freeCollateral": {
-          "type": "string"
-        },
-        "totalCollateral": {
-          "type": "string"
         }
       }
     },
@@ -5311,17 +5004,6 @@
         }
       }
     },
-    "gctrpcGetFundingRatesResponse": {
-      "type": "object",
-      "properties": {
-        "fundingPayments": {
-          "type": "array",
-          "items": {
-            "$ref": "#/definitions/gctrpcFundingData"
-          }
-        }
-      }
-    },
     "gctrpcGetFuturesPositionsResponse": {
       "type": "object",
       "properties": {
@@ -5426,16 +5108,6 @@
         }
       }
     },
-<<<<<<< HEAD
-    "gctrpcGetManagedPositionsResponse": {
-      "type": "object",
-      "properties": {
-        "positions": {
-          "type": "array",
-          "items": {
-            "$ref": "#/definitions/gctrpcFuturePosition"
-          }
-=======
     "gctrpcGetMarginRatesHistoryResponse": {
       "type": "object",
       "properties": {
@@ -5469,7 +5141,6 @@
         },
         "takerFeeRate": {
           "type": "string"
->>>>>>> bed9425a
         }
       }
     },
@@ -5789,10 +5460,12 @@
           "type": "string"
         },
         "creationTime": {
-          "type": "string"
+          "type": "string",
+          "format": "int64"
         },
         "updateTime": {
-          "type": "string"
+          "type": "string",
+          "format": "int64"
         },
         "status": {
           "type": "string"
