package common

import (
	"context"
	"errors"
	"fmt"
	"io"
	"math/rand"
	"net/http"
	"net/url"
	"os"
	"os/user"
	"path/filepath"
	"reflect"
	"regexp"
	"strconv"
	"strings"
	"sync"
	"time"

	"github.com/thrasher-corp/gocryptotrader/common/file"
	"github.com/thrasher-corp/gocryptotrader/log"
)

const (
	// SimpleTimeFormat a common, but non-implemented time format in golang
	SimpleTimeFormat = "2006-01-02 15:04:05"
	// SimpleTimeFormatWithTimezone a common, but non-implemented time format in golang
	SimpleTimeFormatWithTimezone = "2006-01-02 15:04:05 MST"
	// GctExt is the extension for GCT Tengo script files
	GctExt         = ".gct"
	defaultTimeout = time.Second * 15
)

// characters representing the small, capital, and Numberic characters as a string.
const (
	SmallLetters     = "abcdefghijklmnopqrstuvwxyz"
	CapitalLetters   = "ABCDEFGHIJKLMNOPQRSTUVWXYZ"
	NumberCharacters = "0123456789"
)

// Vars for common.go operations
var (
	_HTTPClient    *http.Client
	_HTTPUserAgent string
	m              sync.RWMutex
	// ErrNotYetImplemented defines a common error across the code base that
	// alerts of a function that has not been completed or tied into main code
	ErrNotYetImplemented = errors.New("not yet implemented")
	// ErrFunctionNotSupported defines a standardised error for an unsupported
	// wrapper function by an API
	ErrFunctionNotSupported  = errors.New("unsupported wrapper function")
	errInvalidCryptoCurrency = errors.New("invalid crypto currency")
	// ErrDateUnset is an error for start end check calculations
	ErrDateUnset = errors.New("date unset")
	// ErrStartAfterEnd is an error for start end check calculations
	ErrStartAfterEnd = errors.New("start date after end date")
	// ErrStartEqualsEnd is an error for start end check calculations
	ErrStartEqualsEnd = errors.New("start date equals end date")
	// ErrStartAfterTimeNow is an error for start end check calculations
	ErrStartAfterTimeNow = errors.New("start date is after current time")
	// ErrNilPointer defines an error for a nil pointer
	ErrNilPointer = errors.New("nil pointer")
	// ErrCannotCalculateOffline is returned when a request wishes to calculate
	// something offline, but has an online requirement
	ErrCannotCalculateOffline = errors.New("cannot calculate offline")
	// ErrNoResponse is returned when a response has no entries/is empty
	// when one is expected
	ErrNoResponse = errors.New("no response")

	errCannotSetInvalidTimeout = errors.New("cannot set new HTTP client with timeout that is equal or less than 0")
	errUserAgentInvalid        = errors.New("cannot set invalid user agent")
	errHTTPClientInvalid       = errors.New("custom http client cannot be nil")

	zeroValueUnix = time.Unix(0, 0)
	// ErrTypeAssertFailure defines an error when type assertion fails
	ErrTypeAssertFailure = errors.New("type assert failure")
)

// SetHTTPClientWithTimeout sets a new *http.Client with different timeout
// settings
func SetHTTPClientWithTimeout(t time.Duration) error {
	if t <= 0 {
		return errCannotSetInvalidTimeout
	}
	m.Lock()
	_HTTPClient = NewHTTPClientWithTimeout(t)
	m.Unlock()
	return nil
}

// SetHTTPUserAgent sets the user agent which will be used for all common HTTP
// requests.
func SetHTTPUserAgent(agent string) error {
	if agent == "" {
		return errUserAgentInvalid
	}
	m.Lock()
	_HTTPUserAgent = agent
	m.Unlock()
	return nil
}

// SetHTTPClient sets a custom HTTP client.
func SetHTTPClient(client *http.Client) error {
	if client == nil {
		return errHTTPClientInvalid
	}
	m.Lock()
	_HTTPClient = client
	m.Unlock()
	return nil
}

// NewHTTPClientWithTimeout initialises a new HTTP client and its underlying
// transport IdleConnTimeout with the specified timeout duration
func NewHTTPClientWithTimeout(t time.Duration) *http.Client {
	tr := &http.Transport{
		// Added IdleConnTimeout to reduce the time of idle connections which
		// could potentially slow macOS reconnection when there is a sudden
		// network disconnection/issue
		IdleConnTimeout: t,
		Proxy:           http.ProxyFromEnvironment,
	}
	h := &http.Client{
		Transport: tr,
		Timeout:   t}
	return h
}

// StringSliceDifference concatenates slices together based on its index and
// returns an individual string array
func StringSliceDifference(slice1, slice2 []string) []string {
	var diff []string
	for i := 0; i < 2; i++ {
		for _, s1 := range slice1 {
			found := false
			for _, s2 := range slice2 {
				if s1 == s2 {
					found = true
					break
				}
			}
			if !found {
				diff = append(diff, s1)
			}
		}
		if i == 0 {
			slice1, slice2 = slice2, slice1
		}
	}
	return diff
}

// StringDataContains checks the substring array with an input and returns a bool
func StringDataContains(haystack []string, needle string) bool {
	data := strings.Join(haystack, ",")
	return strings.Contains(data, needle)
}

// StringDataCompare data checks the substring array with an input and returns a bool
func StringDataCompare(haystack []string, needle string) bool {
	for x := range haystack {
		if haystack[x] == needle {
			return true
		}
	}
	return false
}

// StringDataCompareInsensitive data checks the substring array with an input and returns
// a bool irrespective of lower or upper case strings
func StringDataCompareInsensitive(haystack []string, needle string) bool {
	for x := range haystack {
		if strings.EqualFold(haystack[x], needle) {
			return true
		}
	}
	return false
}

// StringDataContainsInsensitive checks the substring array with an input and returns
// a bool irrespective of lower or upper case strings
func StringDataContainsInsensitive(haystack []string, needle string) bool {
	for _, data := range haystack {
		if strings.Contains(strings.ToUpper(data), strings.ToUpper(needle)) {
			return true
		}
	}
	return false
}

// IsEnabled takes in a boolean param  and returns a string if it is enabled
// or disabled
func IsEnabled(isEnabled bool) string {
	if isEnabled {
		return "Enabled"
	}
	return "Disabled"
}

// IsValidCryptoAddress validates your cryptocurrency address string using the
// regexp package // Validation issues occurring because "3" is contained in
// litecoin and Bitcoin addresses - non-fatal
func IsValidCryptoAddress(address, crypto string) (bool, error) {
	switch strings.ToLower(crypto) {
	case "btc":
		return regexp.MatchString("^(bc1|[13])[a-zA-HJ-NP-Z0-9]{25,90}$", address)
	case "ltc":
		return regexp.MatchString("^[L3M][a-km-zA-HJ-NP-Z1-9]{25,34}$", address)
	case "eth":
		return regexp.MatchString("^0x[a-km-z0-9]{40}$", address)
	default:
		return false, fmt.Errorf("%w %s", errInvalidCryptoCurrency, crypto)
	}
}

// YesOrNo returns a boolean variable to check if input is "y" or "yes"
func YesOrNo(input string) bool {
	if strings.EqualFold(input, "y") || strings.EqualFold(input, "yes") {
		return true
	}
	return false
}

// SendHTTPRequest sends a request using the http package and returns the body
// contents
func SendHTTPRequest(ctx context.Context, method, urlPath string, headers map[string]string, body io.Reader, verbose bool) ([]byte, error) {
	method = strings.ToUpper(method)

	if method != http.MethodOptions && method != http.MethodGet &&
		method != http.MethodHead && method != http.MethodPost &&
		method != http.MethodPut && method != http.MethodDelete &&
		method != http.MethodTrace && method != http.MethodConnect {
		return nil, errors.New("invalid HTTP method specified")
	}

	req, err := http.NewRequestWithContext(ctx, method, urlPath, body)
	if err != nil {
		return nil, err
	}

	for k, v := range headers {
		req.Header.Add(k, v)
	}

	if verbose {
		log.Debugf(log.Global, "Request path: %s", urlPath)
		for k, d := range req.Header {
			log.Debugf(log.Global, "Request header [%s]: %s", k, d)
		}
		log.Debugf(log.Global, "Request type: %s", method)
		if body != nil {
			log.Debugf(log.Global, "Request body: %v", body)
		}
	}

	m.RLock()
	if _HTTPUserAgent != "" && req.Header.Get("User-Agent") == "" {
		req.Header.Add("User-Agent", _HTTPUserAgent)
	}

	if _HTTPClient == nil {
		m.RUnlock()
		m.Lock()
		// Set *http.Client with default timeout if not populated.
		_HTTPClient = NewHTTPClientWithTimeout(defaultTimeout)
		m.Unlock()
		m.RLock()
	}

	resp, err := _HTTPClient.Do(req)
	m.RUnlock()
	if err != nil {
		return nil, err
	}
	defer resp.Body.Close()

	contents, err := io.ReadAll(resp.Body)

	if verbose {
		log.Debugf(log.Global, "HTTP status: %s, Code: %v",
			resp.Status,
			resp.StatusCode)
		log.Debugf(log.Global, "Raw response: %s", string(contents))
	}

	return contents, err
}

// EncodeURLValues concatenates url values onto a url string and returns a
// string
func EncodeURLValues(urlPath string, values url.Values) string {
	u := urlPath
	if len(values) > 0 {
		u += "?" + values.Encode()
	}
	return u
}

// ExtractHost returns the hostname out of a string
func ExtractHost(address string) string {
	host := strings.Split(address, ":")[0]
	if host == "" {
		return "localhost"
	}
	return host
}

// ExtractPort returns the port name out of a string
func ExtractPort(host string) int {
	portStrs := strings.Split(host, ":")
	if len(portStrs) == 1 {
		return 80
	}
	port, _ := strconv.Atoi(portStrs[1])
	return port
}

// GetURIPath returns the path of a URL given a URI
func GetURIPath(uri string) string {
	urip, err := url.Parse(uri)
	if err != nil {
		return ""
	}
	if urip.RawQuery != "" {
		return urip.Path + "?" + urip.RawQuery
	}
	return urip.Path
}

// GetExecutablePath returns the executables launch path
func GetExecutablePath() (string, error) {
	ex, err := os.Executable()
	if err != nil {
		return "", err
	}
	return filepath.Dir(ex), nil
}

// GetDefaultDataDir returns the default data directory
// Windows - C:\Users\%USER%\AppData\Roaming\GoCryptoTrader
// Linux/Unix or OSX - $HOME/.gocryptotrader
func GetDefaultDataDir(env string) string {
	if env == "windows" {
		return filepath.Join(os.Getenv("APPDATA"), "GoCryptoTrader")
	}

	usr, err := user.Current()
	if err == nil {
		return filepath.Join(usr.HomeDir, ".gocryptotrader")
	}

	dir, err := os.UserHomeDir()
	if err != nil {
		log.Warnln(log.Global, "Environment variable unset, defaulting to current directory")
		dir = "."
	}
	return filepath.Join(dir, ".gocryptotrader")
}

// CreateDir creates a directory based on the supplied parameter
func CreateDir(dir string) error {
	_, err := os.Stat(dir)
	if !os.IsNotExist(err) {
		return nil
	}

	log.Warnf(log.Global, "Directory %s does not exist.. creating.\n", dir)
	return os.MkdirAll(dir, file.DefaultPermissionOctal)
}

// ChangePermission lists all the directories and files in an array
func ChangePermission(directory string) error {
	return filepath.Walk(directory, func(path string, info os.FileInfo, err error) error {
		if err != nil {
			return err
		}
		if info.Mode().Perm() != file.DefaultPermissionOctal {
			return os.Chmod(path, file.DefaultPermissionOctal)
		}
		return nil
	})
}

// SplitStringSliceByLimit splits a slice of strings into slices by input limit and returns a slice of slice of strings
func SplitStringSliceByLimit(in []string, limit uint) [][]string {
	var stringSlice []string
	sliceSlice := make([][]string, 0, len(in)/int(limit)+1)
	for len(in) >= int(limit) {
		stringSlice, in = in[:limit], in[limit:]
		sliceSlice = append(sliceSlice, stringSlice)
	}
	if len(in) > 0 {
		sliceSlice = append(sliceSlice, in)
	}
	return sliceSlice
}

// InArray checks if _val_ belongs to _array_
func InArray(val, array interface{}) (exists bool, index int) {
	exists = false
	index = -1
	if array == nil {
		return
	}
	switch reflect.TypeOf(array).Kind() {
	case reflect.Array, reflect.Slice:
		s := reflect.ValueOf(array)
		for i := 0; i < s.Len(); i++ {
			if reflect.DeepEqual(val, s.Index(i).Interface()) {
				index = i
				exists = true
				return
			}
		}
	}
	return
}

// Errors defines multiple errors
type Errors []error

// Error implements error interface
func (e Errors) Error() string {
	if len(e) == 0 {
		return ""
	}
	var r string
	for i := range e {
		r += e[i].Error() + ", "
	}
	return r[:len(r)-2]
}

// Unwrap implements interface behaviour for errors.Is() matching NOTE: only
// returns first element.
func (e Errors) Unwrap() error {
	if len(e) == 0 {
		return nil
	}
	return e[0]
}

// StartEndTimeCheck provides some basic checks which occur
// frequently in the codebase
func StartEndTimeCheck(start, end time.Time) error {
	if start.IsZero() || start.Equal(zeroValueUnix) {
		return fmt.Errorf("start %w", ErrDateUnset)
	}
	if end.IsZero() || end.Equal(zeroValueUnix) {
		return fmt.Errorf("end %w", ErrDateUnset)
	}
	if start.After(time.Now()) {
		return ErrStartAfterTimeNow
	}
	if start.After(end) {
		return ErrStartAfterEnd
	}
	if start.Equal(end) {
		return ErrStartEqualsEnd
	}

	return nil
}

<<<<<<< HEAD
// GenerateRandomString generates a random string provided a length and list of Character types {  }.
func GenerateRandomString(length int, characters ...string) string {
	b := make([]byte, length)
	chars := strings.Join(characters, "")
	for i := range b {
		b[i] = chars[rand.Intn(len(chars))]
	}
	return string(b)
=======
// GetAssertError returns additional information for when an assertion failure
// occurs.
func GetAssertError(required string, received interface{}) error {
	return fmt.Errorf("%w from %T to %s", ErrTypeAssertFailure, received, required)
>>>>>>> 98feed24
}<|MERGE_RESOLUTION|>--- conflicted
+++ resolved
@@ -464,7 +464,6 @@
 	return nil
 }
 
-<<<<<<< HEAD
 // GenerateRandomString generates a random string provided a length and list of Character types {  }.
 func GenerateRandomString(length int, characters ...string) string {
 	b := make([]byte, length)
@@ -473,10 +472,10 @@
 		b[i] = chars[rand.Intn(len(chars))]
 	}
 	return string(b)
-=======
+}
+
 // GetAssertError returns additional information for when an assertion failure
 // occurs.
 func GetAssertError(required string, received interface{}) error {
 	return fmt.Errorf("%w from %T to %s", ErrTypeAssertFailure, received, required)
->>>>>>> 98feed24
 }