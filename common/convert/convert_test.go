package convert

import (
	"bytes"
	"encoding/json"
	"strings"
	"testing"
	"time"

	"github.com/shopspring/decimal"
)

func TestFloatFromString(t *testing.T) {
	t.Parallel()
	testString := "1.41421356237"
	expectedOutput := float64(1.41421356237)

	actualOutput, err := FloatFromString(testString)
	if actualOutput != expectedOutput || err != nil {
		t.Errorf("Common FloatFromString. Expected '%v'. Actual '%v'. Error: %s",
			expectedOutput, actualOutput, err)
	}

	var testByte []byte
	_, err = FloatFromString(testByte)
	if err == nil {
		t.Error("Common FloatFromString. Converted non-string.")
	}

	testString = "   something unconvertible  "
	_, err = FloatFromString(testString)
	if err == nil {
		t.Error("Common FloatFromString. Converted invalid syntax.")
	}
}

func TestIntFromString(t *testing.T) {
	t.Parallel()
	testString := "1337"
	actualOutput, err := IntFromString(testString)
	if expectedOutput := 1337; actualOutput != expectedOutput || err != nil {
		t.Errorf("Common IntFromString. Expected '%v'. Actual '%v'. Error: %s",
			expectedOutput, actualOutput, err)
	}

	var testByte []byte
	_, err = IntFromString(testByte)
	if err == nil {
		t.Error("Common IntFromString. Converted non-string.")
	}

	testString = "1.41421356237"
	_, err = IntFromString(testString)
	if err == nil {
		t.Error("Common IntFromString. Converted invalid syntax.")
	}
}

func TestInt64FromString(t *testing.T) {
	t.Parallel()
	testString := "4398046511104"
	expectedOutput := int64(1 << 42)

	actualOutput, err := Int64FromString(testString)
	if actualOutput != expectedOutput || err != nil {
		t.Errorf("Common Int64FromString. Expected '%v'. Actual '%v'. Error: %s",
			expectedOutput, actualOutput, err)
	}

	var testByte []byte
	_, err = Int64FromString(testByte)
	if err == nil {
		t.Error("Common Int64FromString. Converted non-string.")
	}

	testString = "1.41421356237"
	_, err = Int64FromString(testString)
	if err == nil {
		t.Error("Common Int64FromString. Converted invalid syntax.")
	}
}

func TestTimeFromUnixTimestampFloat(t *testing.T) {
	t.Parallel()
	testTimestamp := float64(1414456320000)
	expectedOutput := time.Date(2014, time.October, 28, 0, 32, 0, 0, time.UTC)

	actualOutput, err := TimeFromUnixTimestampFloat(testTimestamp)
	if actualOutput.UTC().String() != expectedOutput.UTC().String() || err != nil {
		t.Errorf("Common TimeFromUnixTimestampFloat. Expected '%v'. Actual '%v'. Error: %s",
			expectedOutput, actualOutput, err)
	}

	testString := "Time"
	_, err = TimeFromUnixTimestampFloat(testString)
	if err == nil {
		t.Error("Common TimeFromUnixTimestampFloat. Converted invalid syntax.")
	}
}

func TestTimeFromUnixTimestampDecimal(t *testing.T) {
	r := TimeFromUnixTimestampDecimal(1590633982.5714)
	if r.Year() != 2020 ||
		r.Month().String() != "May" ||
		r.Day() != 28 {
		t.Error("unexpected result")
	}

	r = TimeFromUnixTimestampDecimal(1560516023.070651)
	if r.Year() != 2019 ||
		r.Month().String() != "June" ||
		r.Day() != 14 {
		t.Error("unexpected result")
	}
}

func TestUnixTimestampToTime(t *testing.T) {
	t.Parallel()
	testTime := int64(1489439831)
	tm := time.Unix(testTime, 0)
	expectedOutput := "2017-03-13 21:17:11 +0000 UTC"
	actualResult := UnixTimestampToTime(testTime)
	if tm.String() != actualResult.String() {
		t.Errorf(
			"Expected '%s'. Actual '%s'.", expectedOutput, actualResult)
	}
}

func TestUnixTimestampStrToTime(t *testing.T) {
	t.Parallel()
	testTime := "1489439831"
	incorrectTime := "DINGDONG"
	expectedOutput := "2017-03-13 21:17:11 +0000 UTC"
	actualResult, err := UnixTimestampStrToTime(testTime)
	if err != nil {
		t.Error(err)
	}
	if actualResult.UTC().String() != expectedOutput {
		t.Errorf(
			"Expected '%s'. Actual '%s'.", expectedOutput, actualResult)
	}
	_, err = UnixTimestampStrToTime(incorrectTime)
	if err == nil {
		t.Error("should throw an error")
	}
}

func TestBoolPtr(t *testing.T) {
	y := BoolPtr(true)
	if !*y {
		t.Fatal("true expected received false")
	}
	z := BoolPtr(false)
	if *z {
		t.Fatal("false expected received true")
	}
}

func TestFloatToHumanFriendlyString(t *testing.T) {
	t.Parallel()
	test := FloatToHumanFriendlyString(0, 3, ".", ",")
	if strings.Contains(test, ",") {
		t.Error("unexpected ','")
	}
	test = FloatToHumanFriendlyString(100, 3, ".", ",")
	if strings.Contains(test, ",") {
		t.Error("unexpected ','")
	}
	test = FloatToHumanFriendlyString(1000, 3, ".", ",")
	if !strings.Contains(test, ",") {
		t.Error("expected ','")
	}

	test = FloatToHumanFriendlyString(-1000, 3, ".", ",")
	if !strings.Contains(test, ",") {
		t.Error("expected ','")
	}

	test = FloatToHumanFriendlyString(-1000, 10, ".", ",")
	if !strings.Contains(test, ",") {
		t.Error("expected ','")
	}

	test = FloatToHumanFriendlyString(1000.1337, 1, ".", ",")
	if !strings.Contains(test, ",") {
		t.Error("expected ','")
	}
	dec := strings.Split(test, ".")
	if len(dec) == 1 {
		t.Error("expected decimal place")
	}
	if dec[1] != "1" {
		t.Error("expected decimal place")
	}
}

func TestDecimalToHumanFriendlyString(t *testing.T) {
	t.Parallel()
	test := DecimalToHumanFriendlyString(decimal.Zero, 0, ".", ",")
	if strings.Contains(test, ",") {
		t.Log(test)
		t.Error("unexpected ','")
	}
	test = DecimalToHumanFriendlyString(decimal.NewFromInt(100), 0, ".", ",")
	if strings.Contains(test, ",") {
		t.Log(test)
		t.Error("unexpected ','")
	}
	test = DecimalToHumanFriendlyString(decimal.NewFromInt(1000), 0, ".", ",")
	if !strings.Contains(test, ",") {
		t.Error("expected ','")
	}

	test = DecimalToHumanFriendlyString(decimal.NewFromFloat(1000.1337), 1, ".", ",")
	if !strings.Contains(test, ",") {
		t.Error("expected ','")
	}
	dec := strings.Split(test, ".")
	if len(dec) == 1 {
		t.Error("expected decimal place")
	}
	if dec[1] != "1" {
		t.Error("expected decimal place")
	}

	test = DecimalToHumanFriendlyString(decimal.NewFromFloat(-1000.1337), 1, ".", ",")
	if !strings.Contains(test, ",") {
		t.Error("expected ','")
	}

	test = DecimalToHumanFriendlyString(decimal.NewFromFloat(-1000.1337), 100000, ".", ",")
	if !strings.Contains(test, ",") {
		t.Error("expected ','")
	}

	test = DecimalToHumanFriendlyString(decimal.NewFromFloat(1000.1), 10, ".", ",")
	if !strings.Contains(test, ",") {
		t.Error("expected ','")
	}
	dec = strings.Split(test, ".")
	if len(dec) == 1 {
		t.Error("expected decimal place")
	}
	if dec[1] != "1" {
		t.Error("expected decimal place")
	}
}

func TestIntToHumanFriendlyString(t *testing.T) {
	t.Parallel()
	test := IntToHumanFriendlyString(0, ",")
	if strings.Contains(test, ",") {
		t.Log(test)
		t.Error("unexpected ','")
	}
	test = IntToHumanFriendlyString(100, ",")
	if strings.Contains(test, ",") {
		t.Log(test)
		t.Error("unexpected ','")
	}
	test = IntToHumanFriendlyString(1000, ",")
	if !strings.Contains(test, ",") {
		t.Error("expected ','")
	}

	test = IntToHumanFriendlyString(-1000, ",")
	if !strings.Contains(test, ",") {
		t.Error("expected ','")
	}

	test = IntToHumanFriendlyString(1000000, ",")
	if !strings.Contains(test, ",") {
		t.Error("expected ','")
	}
	dec := strings.Split(test, ",")
	if len(dec) <= 2 {
		t.Error("expected two commas place")
	}
}

func TestNumberToHumanFriendlyString(t *testing.T) {
	resp := numberToHumanFriendlyString("1", 1337, ".", ",", false)
	if strings.Contains(resp, ".") {
		t.Error("expected no comma")
	}
}

func TestInterfaceToFloat64OrZeroValue(t *testing.T) {
	var x interface{}
	if r := InterfaceToFloat64OrZeroValue(x); r != 0 {
		t.Errorf("expected 0, got: %v", r)
	}
	x = float64(420)
	if r := InterfaceToFloat64OrZeroValue(x); r != 420 {
		t.Errorf("expected 420, got: %v", x)
	}
}

func TestInterfaceToIntOrZeroValue(t *testing.T) {
	var x interface{}
	if r := InterfaceToIntOrZeroValue(x); r != 0 {
		t.Errorf("expected 0, got: %v", r)
	}
	x = int(420)
	if r := InterfaceToIntOrZeroValue(x); r != 420 {
		t.Errorf("expected 420, got: %v", x)
	}
}

func TestInterfaceToStringOrZeroValue(t *testing.T) {
	var x interface{}
	if r := InterfaceToStringOrZeroValue(x); r != "" {
		t.Errorf("expected empty string, got: %v", r)
	}
	x = string("meow")
	if r := InterfaceToStringOrZeroValue(x); r != "meow" {
		t.Errorf("expected meow, got: %v", x)
	}
}

<<<<<<< HEAD
func TestStringToFloat64(t *testing.T) {
	t.Parallel()
	resp := struct {
		Data StringToFloat64 `json:"data"`
	}{}

	err := json.Unmarshal([]byte(`{"data":"0.00000001"}`), &resp)
	if err != nil {
		t.Fatal(err)
	}

	if resp.Data.Float64() != 1e-8 {
		t.Fatalf("expected 1e-8, got %v", resp.Data.Float64())
	}

	err = json.Unmarshal([]byte(`{"data":""}`), &resp)
	if err != nil {
		t.Fatal(err)
	}

	err = json.Unmarshal([]byte(`{"data":1337.37}`), &resp)
	if !errors.Is(err, errUnhandledType) {
		t.Fatalf("received %v but expected %v", err, errUnhandledType)
	}

	// Demonstrates that a suffix check is not needed.
	err = json.Unmarshal([]byte(`{"data":"1337.37}`), &resp)
	if err == nil {
		t.Fatal("error cannot be nil")
	}

	err = json.Unmarshal([]byte(`{"data":"MEOW"}`), &resp)
	if err == nil {
		t.Fatal("error cannot be nil")
	}

	data, err := json.Marshal(StringToFloat64(0))
	if err != nil {
		t.Fatal(err)
	}

	if string(data) != `""` {
		t.Fatalf("expected empty string, got %v", string(data))
	}

	data, err = json.Marshal(StringToFloat64(1337.1337))
	if err != nil {
		t.Fatal(err)
	}

	if string(data) != `"1337.1337"` {
		t.Fatalf("expected \"1337.1337\" string, got %v", string(data))
	}
}

func TestStringToFloat64Decimal(t *testing.T) {
	t.Parallel()
	resp := struct {
		Data StringToFloat64 `json:"data"`
	}{}
	err := json.Unmarshal([]byte(`{"data":"0.00000001"}`), &resp)
	if err != nil {
		t.Fatal(err)
	}
	if !resp.Data.Decimal().Equal(decimal.NewFromFloat(0.00000001)) {
		t.Errorf("received '%v' expected '%v'", resp.Data.Decimal(), 0.00000001)
	}
}

// 2677173	       428.9 ns/op	     240 B/op	       5 allocs/op
func BenchmarkStringToFloat64(b *testing.B) {
	resp := struct {
		Data StringToFloat64 `json:"data"`
	}{}

	for i := 0; i < b.N; i++ {
		err := json.Unmarshal([]byte(`{"data":"0.00000001"}`), &resp)
		if err != nil {
			b.Fatal(err)
		}
	}
}

// 4211751               259.9 ns/op            80 B/op          5 allocs/op
func BenchmarkStringToFloat64Marshal(b *testing.B) {
	resp := struct {
		Data StringToFloat64 `json:"data"`
	}{
		Data: -0.00000001,
	}
	for i := 0; i < b.N; i++ {
		val, err := json.Marshal(&resp)
		if err != nil {
			b.Fatal(err)
		} else if !bytes.Equal(val, []byte(`{"data":"-0.00000001"}`)) {
			b.Fatalf("expected %s, but found %s", `{"data":"-0.00000001"}`, string(val))
		}
	}
}

=======
>>>>>>> f05f24da
func TestExchangeTimeUnmarshalJSON(t *testing.T) {
	t.Parallel()
	unmarshaledResult := &struct {
		Timestamp ExchangeTime `json:"ts"`
	}{}
	data1 := `{"ts":""}`
	result := time.Time{}
	err := json.Unmarshal([]byte(data1), &unmarshaledResult)
	if err != nil {
		t.Fatal(err)
	} else if !unmarshaledResult.Timestamp.Time().Equal(result) {
		t.Errorf("found %v, but expected %v", unmarshaledResult.Timestamp.Time(), result)
	}
	data2 := `{"ts":"1685564775371"}`
	result = time.UnixMilli(1685564775371)
	err = json.Unmarshal([]byte(data2), &unmarshaledResult)
	if err != nil {
		t.Fatal(err)
	} else if !unmarshaledResult.Timestamp.Time().Equal(result) {
		t.Errorf("found %v, but expected %v", unmarshaledResult.Timestamp.Time(), result)
	}
	data3 := `{"ts":1685564775371}`
	err = json.Unmarshal([]byte(data3), &unmarshaledResult)
	if err != nil {
		t.Fatal(err)
	} else if !unmarshaledResult.Timestamp.Time().Equal(result) {
		t.Errorf("found %v, but expected %v", unmarshaledResult.Timestamp.Time(), result)
	}
	data4 := `{"ts":"1685564775"}`
	result = time.Unix(1685564775, 0)
	err = json.Unmarshal([]byte(data4), &unmarshaledResult)
	if err != nil {
		t.Fatal(err)
	} else if !unmarshaledResult.Timestamp.Time().Equal(result) {
		t.Errorf("found %v, but expected %v", unmarshaledResult.Timestamp.Time(), result)
	}
	data5 := `{"ts":1685564775}`
	err = json.Unmarshal([]byte(data5), &unmarshaledResult)
	if err != nil {
		t.Fatal(err)
	} else if !unmarshaledResult.Timestamp.Time().Equal(result) {
		t.Errorf("found %v, but expected %v", unmarshaledResult.Timestamp.Time(), result)
	}
	data6 := `{"ts":"1685564775371320000"}`
	result = time.Unix(int64(1685564775371320000)/1e9, int64(1685564775371320000)%1e9)
	err = json.Unmarshal([]byte(data6), &unmarshaledResult)
	if err != nil {
		t.Fatal(err)
	} else if !unmarshaledResult.Timestamp.Time().Equal(result) {
		t.Errorf("found %v, but expected %v", unmarshaledResult.Timestamp.Time(), result)
	}
	data7 := `{"ts":"abcdefg"}`
	err = json.Unmarshal([]byte(data7), &unmarshaledResult)
	if err == nil {
		t.Fatal("expecting error but found nil")
	}
	data8 := `{"ts":0}`
	result = time.Time{}
	err = json.Unmarshal([]byte(data8), &unmarshaledResult)
	if err != nil {
		t.Fatal(err)
	} else if !unmarshaledResult.Timestamp.Time().Equal(result) {
		t.Errorf("found %v, but expected %v", unmarshaledResult.Timestamp.Time(), result)
	}
}

// 2239239               516.1 ns/op           424 B/op          9 allocs/op
func BenchmarkExchangeTimeUnmarshaling(b *testing.B) {
	unmarshaledResult := &struct {
		Timestamp ExchangeTime `json:"ts"`
	}{}
	data5 := `{"ts":1685564775}`
	result := time.Unix(1685564775, 0)
	var err error
	for i := 0; i < b.N; i++ {
		if err = json.Unmarshal([]byte(data5), &unmarshaledResult); err != nil {
			b.Fatal(err)
		} else if !unmarshaledResult.Timestamp.Time().Equal(result) {
			b.Fatalf("found %v, but expected %v", unmarshaledResult.Timestamp.Time(), result)
		}
	}
}<|MERGE_RESOLUTION|>--- conflicted
+++ resolved
@@ -1,7 +1,6 @@
 package convert
 
 import (
-	"bytes"
 	"encoding/json"
 	"strings"
 	"testing"
@@ -318,109 +317,6 @@
 	}
 }
 
-<<<<<<< HEAD
-func TestStringToFloat64(t *testing.T) {
-	t.Parallel()
-	resp := struct {
-		Data StringToFloat64 `json:"data"`
-	}{}
-
-	err := json.Unmarshal([]byte(`{"data":"0.00000001"}`), &resp)
-	if err != nil {
-		t.Fatal(err)
-	}
-
-	if resp.Data.Float64() != 1e-8 {
-		t.Fatalf("expected 1e-8, got %v", resp.Data.Float64())
-	}
-
-	err = json.Unmarshal([]byte(`{"data":""}`), &resp)
-	if err != nil {
-		t.Fatal(err)
-	}
-
-	err = json.Unmarshal([]byte(`{"data":1337.37}`), &resp)
-	if !errors.Is(err, errUnhandledType) {
-		t.Fatalf("received %v but expected %v", err, errUnhandledType)
-	}
-
-	// Demonstrates that a suffix check is not needed.
-	err = json.Unmarshal([]byte(`{"data":"1337.37}`), &resp)
-	if err == nil {
-		t.Fatal("error cannot be nil")
-	}
-
-	err = json.Unmarshal([]byte(`{"data":"MEOW"}`), &resp)
-	if err == nil {
-		t.Fatal("error cannot be nil")
-	}
-
-	data, err := json.Marshal(StringToFloat64(0))
-	if err != nil {
-		t.Fatal(err)
-	}
-
-	if string(data) != `""` {
-		t.Fatalf("expected empty string, got %v", string(data))
-	}
-
-	data, err = json.Marshal(StringToFloat64(1337.1337))
-	if err != nil {
-		t.Fatal(err)
-	}
-
-	if string(data) != `"1337.1337"` {
-		t.Fatalf("expected \"1337.1337\" string, got %v", string(data))
-	}
-}
-
-func TestStringToFloat64Decimal(t *testing.T) {
-	t.Parallel()
-	resp := struct {
-		Data StringToFloat64 `json:"data"`
-	}{}
-	err := json.Unmarshal([]byte(`{"data":"0.00000001"}`), &resp)
-	if err != nil {
-		t.Fatal(err)
-	}
-	if !resp.Data.Decimal().Equal(decimal.NewFromFloat(0.00000001)) {
-		t.Errorf("received '%v' expected '%v'", resp.Data.Decimal(), 0.00000001)
-	}
-}
-
-// 2677173	       428.9 ns/op	     240 B/op	       5 allocs/op
-func BenchmarkStringToFloat64(b *testing.B) {
-	resp := struct {
-		Data StringToFloat64 `json:"data"`
-	}{}
-
-	for i := 0; i < b.N; i++ {
-		err := json.Unmarshal([]byte(`{"data":"0.00000001"}`), &resp)
-		if err != nil {
-			b.Fatal(err)
-		}
-	}
-}
-
-// 4211751               259.9 ns/op            80 B/op          5 allocs/op
-func BenchmarkStringToFloat64Marshal(b *testing.B) {
-	resp := struct {
-		Data StringToFloat64 `json:"data"`
-	}{
-		Data: -0.00000001,
-	}
-	for i := 0; i < b.N; i++ {
-		val, err := json.Marshal(&resp)
-		if err != nil {
-			b.Fatal(err)
-		} else if !bytes.Equal(val, []byte(`{"data":"-0.00000001"}`)) {
-			b.Fatalf("expected %s, but found %s", `{"data":"-0.00000001"}`, string(val))
-		}
-	}
-}
-
-=======
->>>>>>> f05f24da
 func TestExchangeTimeUnmarshalJSON(t *testing.T) {
 	t.Parallel()
 	unmarshaledResult := &struct {
