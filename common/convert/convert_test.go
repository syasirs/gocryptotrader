--- conflicted
+++ resolved
@@ -318,17 +318,10 @@
 	}
 }
 
-<<<<<<< HEAD
-func TestNullableFloat64(t *testing.T) {
-	t.Parallel()
-	resp := struct {
-		Data NullableFloat64 `json:"data"`
-=======
 func TestStringToFloat64(t *testing.T) {
 	t.Parallel()
 	resp := struct {
 		Data StringToFloat64 `json:"data"`
->>>>>>> 92839eba
 	}{}
 
 	err := json.Unmarshal([]byte(`{"data":"0.00000001"}`), &resp)
@@ -363,15 +356,9 @@
 }
 
 // 2677173	       428.9 ns/op	     240 B/op	       5 allocs/op
-<<<<<<< HEAD
-func BenchmarkXX(b *testing.B) {
-	resp := struct {
-		Data NullableFloat64 `json:"data"`
-=======
 func BenchmarkStringToFloat64(b *testing.B) {
 	resp := struct {
 		Data StringToFloat64 `json:"data"`
->>>>>>> 92839eba
 	}{}
 
 	for i := 0; i < b.N; i++ {
