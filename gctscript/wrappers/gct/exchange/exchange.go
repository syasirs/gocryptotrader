--- conflicted
+++ resolved
@@ -112,15 +112,9 @@
 
 	cancel := &order.Cancel{
 		AccountID: orderDetails.AccountID,
-<<<<<<< HEAD
-		OrderID:   orderDetails.ID,
-		Pair:      orderDetails.Pair,
-		Side:      orderDetails.OrderSide,
-=======
 		ID:        orderDetails.ID,
 		Pair:      orderDetails.Pair,
 		Side:      orderDetails.Side,
->>>>>>> 1deeca99
 	}
 
 	err = engine.Bot.OrderManager.Cancel(cancel)
