--- conflicted
+++ resolved
@@ -16,12 +16,8 @@
 	Name = "gctscript"
 )
 
-<<<<<<< HEAD
-var errNilSubsystem = errors.New("gct script has not been set up")
-=======
 // ErrNilSubsystem returned when script manager has not been set up
 var ErrNilSubsystem = errors.New("gct script has not been set up")
->>>>>>> 10554851
 
 // GctScriptManager loads and runs GCT Tengo scripts
 type GctScriptManager struct {
@@ -73,7 +69,7 @@
 // Stop stops gctscript subsystem along with all running Virtual Machines
 func (g *GctScriptManager) Stop() error {
 	if g == nil {
-		return fmt.Errorf("%s %w", caseName, errNilSubsystem)
+		return fmt.Errorf("%s %w", caseName, ErrNilSubsystem)
 	}
 	if atomic.LoadInt32(&g.started) == 0 {
 		return fmt.Errorf("%s not running", caseName)
