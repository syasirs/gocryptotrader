package logger

import (
	"io"
	"sync"
)

const (
<<<<<<< HEAD
	timestampFormat          = " 02/01/2006 15:04:05 "
	spacer                   = " | "
	DefaultMaxFileSize int64 = 100
=======
	timestampFormat = " 02/01/2006 15:04:05 "
>>>>>>> 4e05ad41
)

var (
	logger = &Logger{}
	// FileLoggingConfiguredCorrectly flag set during config check if file logging meets requirements
	FileLoggingConfiguredCorrectly bool
	// GlobalLogConfig holds global configuration options for logger
	GlobalLogConfig = &Config{}
	// GlobalLogFile hold global configuration options for file logger
	GlobalLogFile = &Rotate{}

	eventPool = &sync.Pool{
		New: func() interface{} {
			return &LogEvent{
				data: make([]byte, 0, 80),
			}
		},
	}

	// LogPath system path to store log files in
	LogPath string

	f = func(f bool) *bool { return &f }(false)
	t = func(t bool) *bool { return &t }(true)
)

// Config holds configuration settings loaded from bot config
type Config struct {
	Enabled *bool `json:"enabled"`
	SubLoggerConfig
	LoggerFileConfig *loggerFileConfig `json:"fileSettings,omitempty"`
	AdvancedSettings advancedSettings  `json:"advancedSettings"`
	SubLoggers       []SubLoggerConfig `json:"subloggers,omitempty"`
}

type advancedSettings struct {
	ShowLogSystemName *bool   `json:"showLogSystemName"`
	Spacer            string  `json:"spacer"`
	TimeStampFormat   string  `json:"timeStampFormat"`
	Headers           headers `json:"headers"`
}

type headers struct {
	Info  string `json:"info"`
	Warn  string `json:"warn"`
	Debug string `json:"debug"`
	Error string `json:"error"`
}

// SubLoggerConfig holds sub logger configuration settings loaded from bot config
type SubLoggerConfig struct {
	Name   string `json:"name,omitempty"`
	Level  string `json:"level"`
	Output string `json:"output"`
}

type loggerFileConfig struct {
	FileName string `json:"filename,omitempty"`
	Rotate   *bool  `json:"rotate,omitempty"`
	MaxSize  int64  `json:"maxsize,omitempty"`
}

// Logger each instance of logger settings
type Logger struct {
	ShowLogSystemName                                bool
	Timestamp                                        string
	InfoHeader, ErrorHeader, DebugHeader, WarnHeader string
	Spacer                                           string
}

// Levels flags for each sub logger type
type Levels struct {
	Info, Debug, Warn, Error bool
}

type subLogger struct {
	name string
	Levels
	output io.Writer
}

// LogEvent holds the data sent to the log and which multiwriter to send to
type LogEvent struct {
	data   []byte
	output io.Writer
}

type multiWriter struct {
	writers []io.Writer
	mu      sync.RWMutex
}<|MERGE_RESOLUTION|>--- conflicted
+++ resolved
@@ -6,13 +6,9 @@
 )
 
 const (
-<<<<<<< HEAD
 	timestampFormat          = " 02/01/2006 15:04:05 "
 	spacer                   = " | "
 	DefaultMaxFileSize int64 = 100
-=======
-	timestampFormat = " 02/01/2006 15:04:05 "
->>>>>>> 4e05ad41
 )
 
 var (
