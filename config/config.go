--- conflicted
+++ resolved
@@ -960,15 +960,10 @@
 					failed = true
 				}
 
-<<<<<<< HEAD
-				if !c.Exchanges[i].API.AuthenticatedSupport {
-					log.Warnf("%s %s\n", WarningExchangeAuthAPIDefaultOrEmptyValues, c.Exchanges[i].Name)
-=======
 				if failed {
 					c.Exchanges[i].API.AuthenticatedSupport = false
 					c.Exchanges[i].API.AuthenticatedWebsocketSupport = false
-					log.Warnf(WarningExchangeAuthAPIDefaultOrEmptyValues, c.Exchanges[i].Name)
->>>>>>> 9ff4471a
+					log.Warnf("%s %s\n", WarningExchangeAuthAPIDefaultOrEmptyValues, c.Exchanges[i].Name)
 				}
 			}
 			if !c.Exchanges[i].Features.Supports.RESTCapabilities.AutoPairUpdates && !c.Exchanges[i].Features.Supports.WebsocketCapabilities.AutoPairUpdates {
