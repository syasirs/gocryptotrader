--- conflicted
+++ resolved
@@ -1,12 +1,7 @@
 language: go
 
 go:
-<<<<<<< HEAD
- - 1.8.x
- #- master
-=======
  - 1.10.x
->>>>>>> a5f51328
 
 before_install:
  - go get -t -v ./...
