--- conflicted
+++ resolved
@@ -1,5 +1,4 @@
 {
-<<<<<<< HEAD
     "name": "Skynet",
     "encryptConfig": -1,
     "globalHTTPTimeout": 15000000000,
@@ -15,2425 +14,6 @@
             "database": "gocryptotrader.db",
             "sslmode": ""
         }
-=======
- "name": "Skynet",
- "encryptConfig": -1,
- "globalHTTPTimeout": 15000000000,
- "database": {
-  "enabled": true,
-  "verbose": false,
-  "driver": "sqlite3",
-  "connectionDetails": {
-   "host": "",
-   "port": 0,
-   "username": "",
-   "password": "",
-   "database": "gocryptotrader.db",
-   "sslmode": ""
-  }
- },
- "logging": {
-  "enabled": true,
-  "level": "INFO|DEBUG|WARN|ERROR",
-  "output": "console",
-  "fileSettings": {
-   "filename": "log.txt",
-   "rotate": false,
-   "maxsize": 100
-  },
-  "advancedSettings": {
-   "showLogSystemName": false,
-   "spacer": " | ",
-   "timeStampFormat": " 02/01/2006 15:04:05 ",
-   "headers": {
-    "info": "[INFO]",
-    "warn": "[WARN]",
-    "debug": "[DEBUG]",
-    "error": "[ERROR]"
-   }
-  }
- },
- "connectionMonitor": {
-  "preferredDNSList": [
-   "8.8.8.8",
-   "8.8.4.4",
-   "1.1.1.1",
-   "1.0.0.1"
-  ],
-  "preferredDomainList": [
-   "www.google.com",
-   "www.cloudflare.com",
-   "www.facebook.com"
-  ],
-  "checkInterval": 1000000000
- },
- "profiler": {
-  "enabled": false,
-  "mutex_profile_fraction": 0
- },
- "ntpclient": {
-  "enabled": 0,
-  "pool": [
-   "0.pool.ntp.org:123",
-   "pool.ntp.org:123"
-  ],
-  "allowedDifference": 50000000,
-  "allowedNegativeDifference": 50000000
- },
- "gctscript": {
-  "enabled": false,
-  "timeout": 30000000000,
-  "max_virtual_machines": 10,
-  "allow_imports": false,
-  "auto_load": null,
-  "verbose": false
- },
- "currencyConfig": {
-  "forexProviders": [
-   {
-    "name": "CurrencyConverter",
-    "enabled": false,
-    "verbose": false,
-    "restPollingDelay": 600,
-    "apiKey": "Key",
-    "apiKeyLvl": -1,
-    "primaryProvider": false
-   },
-   {
-    "name": "CurrencyLayer",
-    "enabled": false,
-    "verbose": false,
-    "restPollingDelay": 600,
-    "apiKey": "Key",
-    "apiKeyLvl": -1,
-    "primaryProvider": false
-   },
-   {
-    "name": "Fixer",
-    "enabled": false,
-    "verbose": false,
-    "restPollingDelay": 600,
-    "apiKey": "Key",
-    "apiKeyLvl": -1,
-    "primaryProvider": false
-   },
-   {
-    "name": "OpenExchangeRates",
-    "enabled": false,
-    "verbose": false,
-    "restPollingDelay": 600,
-    "apiKey": "Key",
-    "apiKeyLvl": -1,
-    "primaryProvider": false
-   },
-   {
-    "name": "ExchangeRates",
-    "enabled": true,
-    "verbose": false,
-    "restPollingDelay": 600,
-    "apiKey": "Key",
-    "apiKeyLvl": -1,
-    "primaryProvider": true
-   }
-  ],
-  "cryptocurrencyProvider": {
-   "name": "CoinMarketCap",
-   "enabled": false,
-   "verbose": false,
-   "apiKey": "Key",
-   "accountPlan": "accountPlan"
-  },
-  "cryptocurrencies": "BTC,LTC,ETH,DOGE,DASH,XRP,XMR",
-  "currencyPairFormat": {
-   "uppercase": true,
-   "delimiter": "-"
-  },
-  "fiatDisplayCurrency": "USD",
-  "currencyFileUpdateDuration": 0,
-  "foreignExchangeUpdateDuration": 0
- },
- "communications": {
-  "slack": {
-   "name": "Slack",
-   "enabled": false,
-   "verbose": false,
-   "targetChannel": "general",
-   "verificationToken": "testtest"
-  },
-  "smsGlobal": {
-   "name": "SMSGlobal",
-   "from": "Skynet",
-   "enabled": true,
-   "verbose": false,
-   "username": "1234",
-   "password": "12334",
-   "contacts": [
-    {
-     "name": "StyleGherkin",
-     "number": "1231424",
-     "enabled": true
-    }
-   ]
-  },
-  "smtp": {
-   "name": "SMTP",
-   "enabled": false,
-   "verbose": false,
-   "host": "smtp.google.com",
-   "port": "537",
-   "accountName": "some",
-   "accountPassword": "password",
-   "from": "",
-   "recipientList": "lol123@gmail.com"
-  },
-  "telegram": {
-   "name": "Telegram",
-   "enabled": false,
-   "verbose": false,
-   "verificationToken": "testest"
-  }
- },
- "remoteControl": {
-  "username": "admin",
-  "password": "Password",
-  "gRPC": {
-   "enabled": true,
-   "listenAddress": "localhost:9052",
-   "grpcProxyEnabled": true,
-   "grpcProxyListenAddress": "localhost:9053"
-  },
-  "deprecatedRPC": {
-   "enabled": true,
-   "listenAddress": "localhost:9050"
-  },
-  "websocketRPC": {
-   "enabled": true,
-   "listenAddress": "localhost:9051",
-   "connectionLimit": 1,
-   "maxAuthFailures": 3,
-   "allowInsecureOrigin": true
-  }
- },
- "portfolioAddresses": {
-  "addresses": [
-   {
-    "Address": "1JCe8z4jJVNXSjohjM4i9Hh813dLCNx2Sy",
-    "CoinType": "BTC",
-    "Balance": 53000.01741264,
-    "Description": "",
-    "WhiteListed": false,
-    "ColdStorage": false,
-    "SupportedExchanges": ""
-   },
-   {
-    "Address": "3Nxwenay9Z8Lc9JBiywExpnEFiLp6Afp8v",
-    "CoinType": "BTC",
-    "Balance": 107848.28963408,
-    "Description": "",
-    "WhiteListed": false,
-    "ColdStorage": false,
-    "SupportedExchanges": ""
-   },
-   {
-    "Address": "LgY8ahfHRhvjVQC1zJnBhFMG5pCTMuKRqh",
-    "CoinType": "LTC",
-    "Balance": 0.03665026,
-    "Description": "",
-    "WhiteListed": false,
-    "ColdStorage": false,
-    "SupportedExchanges": ""
-   },
-   {
-    "Address": "0xb794f5ea0ba39494ce839613fffba74279579268",
-    "CoinType": "ETH",
-    "Balance": 0.25555604051326,
-    "Description": "",
-    "WhiteListed": false,
-    "ColdStorage": false,
-    "SupportedExchanges": ""
-   }
-  ]
- },
- "exchanges": [
-    {
-        "name": "Binanceus",
-        "enabled": true,
-        "verbose": false,
-        "httpTimeout": 15000000000,
-        "websocketResponseCheckTimeout": 30000000,
-        "websocketResponseMaxLimit": 7000000000,
-        "websocketTrafficTimeout": 30000000000,
-        "baseCurrencies": "USD",
-        "currencyPairs": {
-         "bypassConfigFormatUpgrades": false,
-         "pairs": {
-          "spot": {
-           "assetEnabled": true,
-           "enabled": "BTC-USDT,ETH-USDT,LTC-USDT,ADA-USDT",
-           "available": "BTC-USD,BCH-USD,LTC-USD,USDT-USD,BTC-USDT,ETH-USDT,BCH-USDT,LTC-USDT,BNB-USD,BNB-USDT,ETH-BTC,BNB-BTC,LTC-BTC,BCH-BTC,ADA-USD,BAT-USD,ETC-USD,XLM-USD,ZRX-USD,ADA-USDT,BAT-USDT,ETC-USDT,XLM-USDT,ZRX-USDT,LINK-USD,RVN-USD,DASH-USD,ZEC-USD,ALGO-USD,IOTA-USD,BUSD-USD,BTCB-USD,DOGE-USDT,WAVES-USD,ATOM-USDT,ATOM-USD,NEO-USDT,NEO-USD,VET-USDT,QTUM-USDT,QTUM-USD,ICX-USD,ENJ-USD,ONT-USD,ONT-USDT,ZIL-USD,ZILB-USD,VET-USD,BNBB-USD,ETHB-USD,ALGO-BUSD,XTZ-USD,XTZ-BUSD,HBAR-USD,HBAR-BUSD,OMG-USD,OMG-BUSD,MATIC-USD,MATIC-BUSD,XTZ-BTC,ADA-BTC,REP-BUSD,REP-USD,EOS-BUSD,EOS-USD,DOGE-USD,KNC-USD,KNC-USDT,VTHO-USDT,VTHO-USD,USDC-USD,COMP-USDT,COMP-USD,MANA-USD,HNT-USD,HNT-USDT,MKR-USD,MKR-USDT,DAI-USD,ONE-USDT,ONE-USD,BAND-USDT,BAND-USD,STORJ-USDT,STORJ-USD,UNI-USD,UNI-USDT,SOL-USD,SOL-USDT,LINK-BTC,VET-BTC,UNI-BTC,EGLD-USDT,EGLD-USD,PAXG-USDT,PAXG-USD,OXT-USDT,OXT-USD,ZEN-USDT,ZEN-USD,BTC-USDC,ONEB-USD,FIL-USDT,FIL-USD,AAVE-USDT,AAVE-USD,GRT-USDT,GRT-USD,SUSHI-USD,ANKR-USD,AMP-USD,SHIB-USDT,SHIB-BUSD,CRV-USDT,CRV-USD,AXS-USDT,AXS-USD,SOL-BTC,AVAX-USDT,AVAX-USD,CTSI-USDT,CTSI-USD,DOT-USDT,DOT-USD,YFI-USDT,YFI-USD,1INCH-USDT,1INCH-USD,FTM-USDT,FTM-USD,USDC-USDT,ETH-USDC,USDC-BUSD,MATIC-USDT,MANA-USDT,MANA-BUSD,ALGO-USDT,ADA-BUSD,SOL-BUSD,EOS-USDT,ENJ-USDT,NEAR-USDT,NEAR-BUSD,NEAR-USD,OMG-USDT,SUSHI-USDT,LRC-USDT,LRC-USD,LRC-BTC,KSHI-BUSD,LPT-USDT,LPT-BUSD,LPT-USD,POLY-USDT,POLY-BUSD,POLY-USD,POLY-BTC,MATIC-BTC,DOT-BTC,NMR-USDT,NMR-USD,SLP-USDT,ANT-USD,XNO-USD,CHZ-USDT,CHZ-USD,OGN-USDT,OGN-USD,GALA-USDT,GALA-USD,TLM-USDT,TLM-USD,SNX-USDT,SNX-USD,AUDIO-USDT,AUDIO-USD,ENS-USDT,MANA-BTC,ATOM-BTC,AVAX-BTC,WBTC-BTC,REQ-USDT,REQ-USD,APE-USDT,APE-USD,FLUX-USDT,FLUX-USD,TRX-BTC,TRX-BUSD,TRX-USDT,TRX-USD,COTI-USDT,COTI-USD,VOXEL-USDT,VOXEL-USD,RLC-USDT,RLC-USD,UST-USDT,UST-USD,BICO-USDT,BICO-USD,API3-USDT,API3-USD,ENS-USD,BTC-UST,BNT-USDT,BNT-USD,IMX-USDT,IMX-USD,SPELL-USDT,SPELL-USD,JASMY-USDT,JASMY-USD,FLOW-USDT,FLOW-USD,GTC-USDT,GTC-USD,BTC-BUSD,ZIL-BUSD,BNB-BUSD,ETH-BUSD,BUSD-USDT,ONE-BUSD,LINK-USDT,ZEC-USDT,SLP-USD,ANT-USDT",
-           "requestFormat": {
-            "uppercase": true
-           },
-           "configFormat": {
-            "uppercase": true,
-            "delimiter": "-"
-           }
-          }
-         }
-        },
-        "api": {
-         "authenticatedSupport": false,
-         "authenticatedWebsocketApiSupport": false,
-         "credentials": {
-          "key": "",
-          "secret": ""
-         },
-         "credentialsValidator": {
-          "requiresKey": true,
-          "requiresSecret": true
-         },
-         "urlEndpoints": {
-          "RestSpotSupplementaryURL": "https://api.binance.us",
-          "RestSpotURL": "https://api.binance.us",
-          "WebsocketSpotSupplementaryURL": "wss://stream.binance.us:9443/stream",
-          "WebsocketSpotURL": "wss://stream.binance.us:9443/stream"
-         }
-        },
-        "features": {
-         "supports": {
-          "restAPI": true,
-          "restCapabilities": {
-           "tickerBatching": true,
-           "autoPairUpdates": true
-          },
-          "websocketAPI": true,
-          "websocketCapabilities": {}
-         },
-         "enabled": {
-          "autoPairUpdates": true,
-          "websocketAPI": true,
-          "saveTradeData": false,
-          "tradeFeed": false,
-          "fillsFeed": false
-         }
-        },
-        "bankAccounts": [
-         {
-          "enabled": false,
-          "bankName": "",
-          "bankAddress": "",
-          "bankPostalCode": "",
-          "bankPostalCity": "",
-          "bankCountry": "",
-          "accountName": "",
-          "accountNumber": "",
-          "swiftCode": "",
-          "iban": "",
-          "supportedCurrencies": ""
-         }
-        ],
-        "orderbook": {
-         "verificationBypass": false,
-         "websocketBufferLimit": 5,
-         "websocketBufferEnabled": false,
-         "publishPeriod": 10000000000
-        }
-    },
-  {
-   "name": "Binance",
-   "enabled": true,
-   "verbose": false,
-   "httpTimeout": 15000000000,
-   "websocketResponseCheckTimeout": 30000000,
-   "websocketResponseMaxLimit": 7000000000,
-   "websocketTrafficTimeout": 30000000000,
-   "websocketOrderbookBufferLimit": 5,
-   "baseCurrencies": "USD",
-   "currencyPairs": {
-    "requestFormat": {
-     "uppercase": true
-    },
-    "configFormat": {
-     "uppercase": true,
-     "delimiter": "-"
-    },
-    "useGlobalFormat": true,
-    "assetTypes": [
-     "spot"
-    ],
-    "pairs": {
-     "spot": {
-      "enabled": "BTC-USDT,DOGE-USDT",
-      "available": "ETH-BTC,LTC-BTC,BNB-BTC,NEO-BTC,QTUM-ETH,EOS-ETH,SNT-ETH,BNT-ETH,GAS-BTC,BNB-ETH,BTC-USDT,ETH-USDT,OAX-ETH,DNT-ETH,MCO-ETH,MCO-BTC,WTC-BTC,WTC-ETH,LRC-BTC,LRC-ETH,QTUM-BTC,YOYO-BTC,OMG-BTC,OMG-ETH,ZRX-BTC,ZRX-ETH,STRAT-BTC,STRAT-ETH,SNGLS-BTC,BQX-BTC,BQX-ETH,KNC-BTC,KNC-ETH,FUN-BTC,FUN-ETH,SNM-BTC,SNM-ETH,NEO-ETH,IOTA-BTC,IOTA-ETH,LINK-BTC,LINK-ETH,XVG-BTC,XVG-ETH,MDA-BTC,MDA-ETH,MTL-BTC,MTL-ETH,EOS-BTC,SNT-BTC,ETC-ETH,ETC-BTC,MTH-BTC,MTH-ETH,ENG-BTC,ENG-ETH,DNT-BTC,ZEC-BTC,ZEC-ETH,BNT-BTC,AST-BTC,AST-ETH,DASH-BTC,DASH-ETH,OAX-BTC,BTG-BTC,BTG-ETH,EVX-BTC,EVX-ETH,REQ-BTC,REQ-ETH,VIB-BTC,VIB-ETH,TRX-BTC,TRX-ETH,POWR-BTC,POWR-ETH,ARK-BTC,ARK-ETH,YOYO-ETH,XRP-BTC,XRP-ETH,ENJ-BTC,ENJ-ETH,STORJ-BTC,STORJ-ETH,BNB-USDT,YOYO-BNB,POWR-BNB,KMD-BTC,KMD-ETH,NULS-BNB,RCN-BTC,RCN-ETH,RCN-BNB,NULS-BTC,NULS-ETH,RDN-BTC,RDN-ETH,RDN-BNB,XMR-BTC,XMR-ETH,DLT-BNB,WTC-BNB,DLT-BTC,DLT-ETH,AMB-BTC,AMB-ETH,AMB-BNB,BAT-BTC,BAT-ETH,BAT-BNB,BCPT-BTC,BCPT-ETH,BCPT-BNB,ARN-BTC,ARN-ETH,GVT-BTC,GVT-ETH,CDT-BTC,CDT-ETH,GXS-BTC,GXS-ETH,NEO-USDT,NEO-BNB,POE-BTC,POE-ETH,QSP-BTC,QSP-ETH,QSP-BNB,BTS-BTC,BTS-ETH,XZC-BTC,XZC-ETH,XZC-BNB,LSK-BTC,LSK-ETH,LSK-BNB,TNT-BTC,TNT-ETH,FUEL-BTC,MANA-BTC,MANA-ETH,BCD-BTC,BCD-ETH,DGD-BTC,DGD-ETH,IOTA-BNB,ADX-BTC,ADX-ETH,ADA-BTC,ADA-ETH,PPT-BTC,PPT-ETH,CMT-BTC,CMT-ETH,CMT-BNB,XLM-BTC,XLM-ETH,XLM-BNB,CND-BTC,CND-ETH,CND-BNB,LEND-BTC,LEND-ETH,WABI-BTC,WABI-ETH,WABI-BNB,LTC-ETH,LTC-USDT,LTC-BNB,TNB-BTC,TNB-ETH,WAVES-BTC,WAVES-ETH,WAVES-BNB,GTO-BTC,GTO-ETH,GTO-BNB,ICX-BTC,ICX-ETH,ICX-BNB,OST-BTC,OST-ETH,OST-BNB,ELF-BTC,ELF-ETH,AION-BTC,AION-ETH,AION-BNB,NEBL-BTC,NEBL-ETH,NEBL-BNB,BRD-BTC,BRD-ETH,BRD-BNB,MCO-BNB,EDO-BTC,EDO-ETH,NAV-BTC,LUN-BTC,APPC-BTC,APPC-ETH,APPC-BNB,VIBE-BTC,VIBE-ETH,RLC-BTC,RLC-ETH,RLC-BNB,INS-BTC,INS-ETH,PIVX-BTC,PIVX-ETH,PIVX-BNB,IOST-BTC,IOST-ETH,STEEM-BTC,STEEM-ETH,STEEM-BNB,NANO-BTC,NANO-ETH,NANO-BNB,VIA-BTC,VIA-ETH,VIA-BNB,BLZ-BTC,BLZ-ETH,BLZ-BNB,AE-BTC,AE-ETH,AE-BNB,NCASH-BTC,NCASH-ETH,POA-BTC,POA-ETH,ZIL-BTC,ZIL-ETH,ZIL-BNB,ONT-BTC,ONT-ETH,ONT-BNB,STORM-BTC,STORM-ETH,STORM-BNB,QTUM-BNB,QTUM-USDT,XEM-BTC,XEM-ETH,XEM-BNB,WAN-BTC,WAN-ETH,WAN-BNB,WPR-BTC,WPR-ETH,QLC-BTC,QLC-ETH,SYS-BTC,SYS-ETH,SYS-BNB,QLC-BNB,GRS-BTC,GRS-ETH,ADA-USDT,ADA-BNB,GNT-BTC,GNT-ETH,LOOM-BTC,LOOM-ETH,LOOM-BNB,XRP-USDT,REP-BTC,REP-ETH,BTC-TUSD,ETH-TUSD,ZEN-BTC,ZEN-ETH,ZEN-BNB,SKY-BTC,SKY-ETH,SKY-BNB,EOS-USDT,EOS-BNB,CVC-BTC,CVC-ETH,THETA-BTC,THETA-ETH,THETA-BNB,XRP-BNB,TUSD-USDT,IOTA-USDT,XLM-USDT,IOTX-BTC,IOTX-ETH,QKC-BTC,QKC-ETH,AGI-BTC,AGI-ETH,AGI-BNB,NXS-BTC,NXS-ETH,NXS-BNB,ENJ-BNB,DATA-BTC,DATA-ETH,ONT-USDT,TRX-BNB,TRX-USDT,ETC-USDT,ETC-BNB,ICX-USDT,SC-BTC,SC-ETH,SC-BNB,NPXS-ETH,KEY-BTC,KEY-ETH,NAS-BTC,NAS-ETH,NAS-BNB,MFT-BTC,MFT-ETH,MFT-BNB,DENT-ETH,ARDR-BTC,ARDR-ETH,NULS-USDT,HOT-BTC,HOT-ETH,VET-BTC,VET-ETH,VET-USDT,VET-BNB,DOCK-BTC,DOCK-ETH,POLY-BTC,POLY-BNB,HC-BTC,HC-ETH,GO-BTC,GO-BNB,PAX-USDT,RVN-BTC,RVN-BNB,DCR-BTC,DCR-BNB,MITH-BTC,MITH-BNB,BNB-PAX,BTC-PAX,ETH-PAX,XRP-PAX,EOS-PAX,XLM-PAX,REN-BTC,REN-BNB,BNB-TUSD,XRP-TUSD,EOS-TUSD,XLM-TUSD,BNB-USDC,BTC-USDC,ETH-USDC,XRP-USDC,EOS-USDC,XLM-USDC,USDC-USDT,ADA-TUSD,TRX-TUSD,NEO-TUSD,TRX-XRP,XZC-XRP,PAX-TUSD,USDC-TUSD,USDC-PAX,LINK-USDT,LINK-TUSD,LINK-PAX,LINK-USDC,WAVES-USDT,WAVES-TUSD,WAVES-USDC,LTC-TUSD,LTC-PAX,LTC-USDC,TRX-PAX,TRX-USDC,BTT-BNB,BTT-USDT,BNB-USDS,BTC-USDS,USDS-USDT,USDS-PAX,USDS-TUSD,USDS-USDC,BTT-PAX,BTT-TUSD,BTT-USDC,ONG-BNB,ONG-BTC,ONG-USDT,HOT-BNB,HOT-USDT,ZIL-USDT,ZRX-BNB,ZRX-USDT,FET-BNB,FET-BTC,FET-USDT,BAT-USDT,XMR-BNB,XMR-USDT,ZEC-BNB,ZEC-USDT,ZEC-PAX,ZEC-TUSD,ZEC-USDC,IOST-BNB,IOST-USDT,CELR-BNB,CELR-BTC,CELR-USDT,ADA-PAX,ADA-USDC,NEO-PAX,NEO-USDC,DASH-BNB,DASH-USDT,NANO-USDT,OMG-BNB,OMG-USDT,THETA-USDT,ENJ-USDT,MITH-USDT,MATIC-BNB,MATIC-BTC,MATIC-USDT,ATOM-BNB,ATOM-BTC,ATOM-USDT,ATOM-USDC,ATOM-TUSD,ETC-TUSD,BAT-USDC,BAT-PAX,BAT-TUSD,PHB-BNB,PHB-BTC,PHB-TUSD,TFUEL-BNB,TFUEL-BTC,TFUEL-USDT,ONE-BNB,ONE-BTC,ONE-USDT,ONE-USDC,FTM-BNB,FTM-BTC,FTM-USDT,FTM-USDC,ALGO-BNB,ALGO-BTC,ALGO-USDT,ALGO-TUSD,ALGO-PAX,ALGO-USDC,GTO-USDT,ERD-BNB,ERD-BTC,ERD-USDT,DOGE-BNB,DOGE-BTC,DOGE-USDT,DUSK-BNB,DUSK-BTC,DUSK-USDT,DUSK-USDC,DUSK-PAX,BGBP-USDC,ANKR-BNB,ANKR-BTC,ANKR-USDT,ONT-PAX,ONT-USDC,WIN-BNB,WIN-USDT,WIN-USDC,COS-BNB,COS-BTC,COS-USDT,NPXS-USDT,COCOS-BNB,COCOS-BTC,COCOS-USDT,MTL-USDT,TOMO-BNB,TOMO-BTC,TOMO-USDT,TOMO-USDC,PERL-BNB,PERL-BTC,PERL-USDT,DENT-USDT,MFT-USDT,KEY-USDT,STORM-USDT,DOCK-USDT,WAN-USDT,FUN-USDT,CVC-USDT,BTT-TRX,WIN-TRX,CHZ-BNB,CHZ-BTC,CHZ-USDT,BAND-BNB,BAND-BTC,BAND-USDT,BNB-BUSD,BTC-BUSD,BUSD-USDT,BEAM-BNB,BEAM-BTC,BEAM-USDT,XTZ-BNB,XTZ-BTC,XTZ-USDT,REN-USDT,RVN-USDT,HC-USDT,HBAR-BNB,HBAR-BTC,HBAR-USDT,NKN-BNB,NKN-BTC,NKN-USDT,XRP-BUSD,ETH-BUSD,LTC-BUSD,LINK-BUSD,ETC-BUSD,STX-BNB,STX-BTC,STX-USDT,KAVA-BNB,KAVA-BTC,KAVA-USDT,BUSD-NGN,BNB-NGN,BTC-NGN,ARPA-BNB,ARPA-BTC,ARPA-USDT,TRX-BUSD,EOS-BUSD,IOTX-USDT,RLC-USDT,MCO-USDT,XLM-BUSD,ADA-BUSD,CTXC-BNB,CTXC-BTC,CTXC-USDT,BCH-BNB,BCH-BTC,BCH-USDT,BCH-USDC,BCH-TUSD,BCH-PAX,BCH-BUSD,BTC-RUB,ETH-RUB,XRP-RUB,BNB-RUB,TROY-BNB,TROY-BTC,TROY-USDT,BUSD-RUB,QTUM-BUSD,VET-BUSD"
-     }
-    }
-   },
-   "api": {
-    "authenticatedSupport": false,
-    "authenticatedWebsocketApiSupport": false,
-    "endpoints": {
-     "url": "NON_DEFAULT_HTTP_LINK_TO_EXCHANGE_API",
-     "urlSecondary": "NON_DEFAULT_HTTP_LINK_TO_EXCHANGE_API",
-     "websocketURL": "NON_DEFAULT_HTTP_LINK_TO_WEBSOCKET_EXCHANGE_API"
-    },
-    "credentials": {
-     "key": "Key",
-     "secret": "Secret"
-    },
-    "credentialsValidator": {
-     "requiresKey": true,
-     "requiresSecret": true
-    }
-   },
-   "features": {
-    "supports": {
-     "restAPI": true,
-     "restCapabilities": {
-      "tickerBatching": true,
-      "autoPairUpdates": true
-     },
-     "websocketAPI": true,
-     "websocketCapabilities": {}
-    },
-    "enabled": {
-     "autoPairUpdates": true,
-     "websocketAPI": false
-    }
-   },
-   "bankAccounts": [
-    {
-     "enabled": false,
-     "bankName": "",
-     "bankAddress": "",
-     "bankPostalCode": "",
-     "bankPostalCity": "",
-     "bankCountry": "",
-     "accountName": "",
-     "accountNumber": "",
-     "swiftCode": "",
-     "iban": "",
-     "supportedCurrencies": ""
-    }
-   ]
-  },
-  {
-   "name": "Bitfinex",
-   "enabled": true,
-   "verbose": false,
-   "httpTimeout": 15000000000,
-   "websocketResponseCheckTimeout": 30000000,
-   "websocketResponseMaxLimit": 7000000000,
-   "websocketTrafficTimeout": 30000000000,
-   "websocketOrderbookBufferLimit": 5,
-   "baseCurrencies": "USD",
-   "currencyPairs": {
-    "requestFormat": {
-     "uppercase": true
-    },
-    "configFormat": {
-     "uppercase": true
-    },
-    "useGlobalFormat": true,
-    "assetTypes": [
-     "spot"
-    ],
-    "pairs": {
-     "spot": {
-      "enabled": "BTCUSD,LTCUSD,LTCBTC,ETHUSD,ETHBTC",
-      "available": "BTCUSD,LTCUSD,LTCBTC,ETHUSD,ETHBTC,ETCBTC,ETCUSD,RRTUSD,RRTBTC,ZECUSD,ZECBTC,XMRUSD,XMRBTC,DSHUSD,DSHBTC,BTCEUR,BTCJPY,XRPUSD,XRPBTC,IOTUSD,IOTBTC,IOTETH,EOSUSD,EOSBTC,EOSETH,SANUSD,SANBTC,SANETH,OMGUSD,OMGBTC,OMGETH,NEOUSD,NEOBTC,NEOETH,ETPUSD,ETPBTC,ETPETH,QTMUSD,QTMBTC,QTMETH,AVTUSD,AVTBTC,AVTETH,EDOUSD,EDOBTC,EDOETH,BTGUSD,BTGBTC,DATUSD,DATBTC,DATETH,QSHUSD,QSHBTC,QSHETH,YYWUSD,YYWBTC,YYWETH,GNTUSD,GNTBTC,GNTETH,SNTUSD,SNTBTC,SNTETH,IOTEUR,BATUSD,BATBTC,BATETH,MNAUSD,MNABTC,MNAETH,FUNUSD,FUNBTC,FUNETH,ZRXUSD,ZRXBTC,ZRXETH,TNBUSD,TNBBTC,TNBETH,SPKUSD,SPKBTC,SPKETH,TRXUSD,TRXBTC,TRXETH,RCNUSD,RCNBTC,RCNETH,RLCUSD,RLCBTC,RLCETH,AIDUSD,AIDBTC,AIDETH,SNGUSD,SNGBTC,SNGETH,REPUSD,REPBTC,REPETH,ELFUSD,ELFBTC,ELFETH,NECUSD,NECBTC,NECETH,BTCGBP,ETHEUR,ETHJPY,ETHGBP,NEOEUR,NEOJPY,NEOGBP,EOSEUR,EOSJPY,EOSGBP,IOTJPY,IOTGBP,IOSUSD,IOSBTC,IOSETH,AIOUSD,AIOBTC,AIOETH,REQUSD,REQBTC,REQETH,RDNUSD,RDNBTC,RDNETH,LRCUSD,LRCBTC,LRCETH,WAXUSD,WAXBTC,WAXETH,DAIUSD,DAIBTC,DAIETH,AGIUSD,AGIBTC,AGIETH,BFTUSD,BFTBTC,BFTETH,MTNUSD,MTNBTC,MTNETH,ODEUSD,ODEBTC,ODEETH,ANTUSD,ANTBTC,ANTETH,DTHUSD,DTHBTC,DTHETH,MITUSD,MITBTC,MITETH,STJUSD,STJBTC,STJETH,XLMUSD,XLMEUR,XLMJPY,XLMGBP,XLMBTC,XLMETH,XVGUSD,XVGEUR,XVGJPY,XVGGBP,XVGBTC,XVGETH,BCIUSD,BCIBTC,MKRUSD,MKRBTC,MKRETH,KNCUSD,KNCBTC,KNCETH,POAUSD,POABTC,POAETH,EVTUSD,LYMUSD,LYMBTC,LYMETH,UTKUSD,UTKBTC,UTKETH,VEEUSD,VEEBTC,VEEETH,DADUSD,DADBTC,DADETH,ORSUSD,ORSBTC,ORSETH,AUCUSD,AUCBTC,AUCETH,POYUSD,POYBTC,POYETH,FSNUSD,FSNBTC,FSNETH,CBTUSD,CBTBTC,CBTETH,ZCNUSD,ZCNBTC,ZCNETH,SENUSD,SENBTC,SENETH,NCAUSD,NCABTC,NCAETH,CNDUSD,CNDBTC,CNDETH,CTXUSD,CTXBTC,CTXETH,PAIUSD,PAIBTC,SEEUSD,SEEBTC,SEEETH,ESSUSD,ESSBTC,ESSETH,ATMUSD,ATMBTC,ATMETH,HOTUSD,HOTBTC,HOTETH,DTAUSD,DTABTC,DTAETH,IQXUSD,IQXBTC,IQXEOS,WPRUSD,WPRBTC,WPRETH,ZILUSD,ZILBTC,ZILETH,BNTUSD,BNTBTC,BNTETH,ABSUSD,ABSETH,XRAUSD,XRAETH,MANUSD,MANETH,BBNUSD,BBNETH,NIOUSD,NIOETH,DGXUSD,DGXETH,VETUSD,VETBTC,VETETH,UTNUSD,UTNETH,TKNUSD,TKNETH,GOTUSD,GOTEUR,GOTETH,XTZUSD,XTZBTC,CNNUSD,CNNETH,BOXUSD,BOXETH,TRXEUR,TRXGBP,TRXJPY,MGOUSD,MGOETH,RTEUSD,RTEETH,YGGUSD,YGGETH,MLNUSD,MLNETH,WTCUSD,WTCETH,CSXUSD,CSXETH,OMNUSD,OMNBTC,INTUSD,INTETH,DRNUSD,DRNETH,PNKUSD,PNKETH,DGBUSD,DGBBTC,BSVUSD,BSVBTC,BABUSD,BABBTC,WLOUSD,WLOXLM,VLDUSD,VLDETH,ENJUSD,ENJETH,ONLUSD,ONLETH,RBTUSD,RBTBTC,USTUSD,EUTEUR,EUTUSD,GSDUSD,UDCUSD,TSDUSD,PAXUSD,RIFUSD,RIFBTC,PASUSD,PASETH,VSYUSD,VSYBTC,ZRXDAI,MKRDAI,OMGDAI,BTTUSD,BTTBTC,BTCUST,ETHUST,CLOUSD,CLOBTC,IMPUSD,IMPETH,LTCUST,EOSUST,BABUST,SCRUSD,SCRETH,GNOUSD,GNOETH,GENUSD,GENETH,ATOUSD,ATOBTC,ATOETH,WBTUSD,XCHUSD,EUSUSD,WBTETH,XCHETH,EUSETH,LEOUSD,LEOBTC,LEOUST,LEOEOS,LEOETH,ASTUSD,ASTETH,FOAUSD,FOAETH,UFRUSD,UFRETH,ZBTUSD,ZBTUST,OKBUSD,USKUSD,GTXUSD,KANUSD,OKBUST,OKBETH,OKBBTC,USKUST,USKETH,USKBTC,USKEOS,GTXUST,KANUST,AMPUSD,ALGUSD,ALGBTC,ALGUST,BTCXCH,SWMUSD,SWMETH,TRIUSD,TRIETH,LOOUSD,LOOETH,AMPUST,DUSK:USD,DUSK:BTC,UOSUSD,UOSBTC,RRBUSD,RRBUST,DTXUSD,DTXUST,AMPBTC,FTTUSD,FTTUST,PAXUST,UDCUST,TSDUST,BTC:CNHT,UST:CNHT,CNH:CNHT,CHZUSD,CHZUST,BTCF0:USTF0,ETHF0:USTF0"
-     }
-    }
-   },
-   "api": {
-    "authenticatedSupport": false,
-    "authenticatedWebsocketApiSupport": false,
-    "endpoints": {
-     "url": "NON_DEFAULT_HTTP_LINK_TO_EXCHANGE_API",
-     "urlSecondary": "NON_DEFAULT_HTTP_LINK_TO_EXCHANGE_API",
-     "websocketURL": "NON_DEFAULT_HTTP_LINK_TO_WEBSOCKET_EXCHANGE_API"
-    },
-    "credentials": {
-     "key": "Key",
-     "secret": "Secret"
-    },
-    "credentialsValidator": {
-     "requiresKey": true,
-     "requiresSecret": true
-    }
-   },
-   "features": {
-    "supports": {
-     "restAPI": true,
-     "restCapabilities": {
-      "tickerBatching": true,
-      "autoPairUpdates": true
-     },
-     "websocketAPI": true,
-     "websocketCapabilities": {}
-    },
-    "enabled": {
-     "autoPairUpdates": true,
-     "websocketAPI": false
-    }
-   },
-   "bankAccounts": [
-    {
-     "enabled": false,
-     "bankName": "Deutsche Bank Privat Und Geschaeftskunden AG",
-     "bankAddress": "Karlsruhe, 76125, GERMANY",
-     "bankPostalCode": "",
-     "bankPostalCity": "",
-     "bankCountry": "",
-     "accountName": "GLOBAL TRADE SOLUTIONS GmbH",
-     "accountNumber": "DE51660700240057016802",
-     "swiftCode": "DEUTDEDB660",
-     "iban": "DE51660700240057016802",
-     "supportedCurrencies": "EUR,USD"
-    },
-    {
-     "enabled": false,
-     "bankName": "Deutsche Bank Privat Und Geschaeftskunden AG",
-     "bankAddress": "Karlsruhe, 76125, GERMANY",
-     "bankPostalCode": "",
-     "bankPostalCity": "",
-     "bankCountry": "",
-     "accountName": "GLOBAL TRADE SOLUTIONS GmbH",
-     "accountNumber": "DE78660700240057016801",
-     "swiftCode": "DEUTDEDB660",
-     "iban": "DE78660700240057016801",
-     "supportedCurrencies": "JPY,GBP"
-    }
-   ]
-  },
-  {
-   "name": "Bitflyer",
-   "enabled": true,
-   "verbose": false,
-   "httpTimeout": 15000000000,
-   "websocketResponseCheckTimeout": 30000000,
-   "websocketResponseMaxLimit": 7000000000,
-   "websocketTrafficTimeout": 30000000000,
-   "websocketOrderbookBufferLimit": 5,
-   "baseCurrencies": "JPY",
-   "currencyPairs": {
-    "requestFormat": {
-     "uppercase": true,
-     "delimiter": "_"
-    },
-    "configFormat": {
-     "uppercase": true,
-     "delimiter": "_"
-    },
-    "useGlobalFormat": true,
-    "lastUpdated": 1566798411,
-    "assetTypes": [
-     "spot",
-     "futures"
-    ],
-    "pairs": {
-     "spot": {
-      "enabled": "BTC_JPY,ETH_BTC,BCH_BTC",
-      "available": "BTC_JPY,FXBTC_JPY,ETH_BTC,BCH_BTC"
-     }
-    }
-   },
-   "api": {
-    "authenticatedSupport": false,
-    "authenticatedWebsocketApiSupport": false,
-    "endpoints": {
-     "url": "NON_DEFAULT_HTTP_LINK_TO_EXCHANGE_API",
-     "urlSecondary": "NON_DEFAULT_HTTP_LINK_TO_EXCHANGE_API",
-     "websocketURL": "NON_DEFAULT_HTTP_LINK_TO_WEBSOCKET_EXCHANGE_API"
-    },
-    "credentials": {
-     "key": "Key",
-     "secret": "Secret"
-    },
-    "credentialsValidator": {
-     "requiresKey": true,
-     "requiresSecret": true
-    }
-   },
-   "features": {
-    "supports": {
-     "restAPI": true,
-     "restCapabilities": {
-      "autoPairUpdates": true
-     },
-     "websocketAPI": false,
-     "websocketCapabilities": {}
-    },
-    "enabled": {
-     "autoPairUpdates": false,
-     "websocketAPI": false
-    }
-   },
-   "bankAccounts": [
-    {
-     "enabled": false,
-     "bankName": "",
-     "bankAddress": "",
-     "bankPostalCode": "",
-     "bankPostalCity": "",
-     "bankCountry": "",
-     "accountName": "",
-     "accountNumber": "",
-     "swiftCode": "",
-     "iban": "",
-     "supportedCurrencies": ""
-    }
-   ]
-  },
-  {
-   "name": "Bithumb",
-   "enabled": true,
-   "verbose": false,
-   "httpTimeout": 15000000000,
-   "websocketResponseCheckTimeout": 30000000,
-   "websocketResponseMaxLimit": 7000000000,
-   "websocketTrafficTimeout": 30000000000,
-   "websocketOrderbookBufferLimit": 5,
-   "baseCurrencies": "KRW",
-   "currencyPairs": {
-    "requestFormat": {
-     "uppercase": true
-    },
-    "configFormat": {
-     "uppercase": true,
-     "index": "KRW"
-    },
-    "useGlobalFormat": true,
-    "assetTypes": [
-     "spot"
-    ],
-    "pairs": {
-     "spot": {
-      "enabled": "BTCKRW,ETHKRW,LTCKRW,ETCKRW,XRPKRW,BCHKRW,QTUMKRW,BTGKRW,EOSKRW",
-      "available": "BHPKRW,STEEMKRW,GTOKRW,ETCKRW,STRATKRW,FXKRW,LTCKRW,MIXKRW,THETAKRW,QTUMKRW,ADAKRW,MCOKRW,INSKRW,RDNKRW,CONKRW,FABKRW,ETHKRW,HDACKRW,BTCKRW,POWRKRW,CMTKRW,LBAKRW,ETHOSKRW,HCKRW,ETZKRW,PPTKRW,XVGKRW,WTCKRW,TMTGKRW,LOOMKRW,WETKRW,ABTKRW,ITCKRW,GXCKRW,ORBSKRW,ICXKRW,BSVKRW,MXCKRW,MITHKRW,AEKRW,SALTKRW,ARNKRW,TRUEKRW,ENJKRW,GNTKRW,PLYKRW,REPKRW,ZRXKRW,BTGKRW,APISKRW,QKCKRW,LRCKRW,DVPKRW,DADKRW,CHRKRW,BCHKRW,NPXSKRW,PIVXKRW,AMOKRW,RNTKRW,XEMKRW,FCTKRW,WOMKRW,WAXPKRW,DACKRW,OMGKRW,PCMKRW,CROKRW,FNBKRW,ANKRKRW,EOSKRW,KNCKRW,OCNKRW,MTLKRW,XSRKRW,VALORKRW,TRVKRW,AUTOKRW,HYCKRW,AOAKRW,BTTKRW,MBLKRW,VETKRW,XRPKRW,ZILKRW,ELFKRW,LAMBKRW,POLYKRW,IOSTKRW,BZNTKRW,CTXCKRW,BATKRW,FZZKRW,PAYKRW,BCDKRW,SNTKRW,WAVESKRW,XLMKRW,LINKKRW,OGOKRW,WICCKRW,TRXKRW"
-     }
-    }
-   },
-   "api": {
-    "authenticatedSupport": false,
-    "authenticatedWebsocketApiSupport": false,
-    "endpoints": {
-     "url": "NON_DEFAULT_HTTP_LINK_TO_EXCHANGE_API",
-     "urlSecondary": "NON_DEFAULT_HTTP_LINK_TO_EXCHANGE_API",
-     "websocketURL": "NON_DEFAULT_HTTP_LINK_TO_WEBSOCKET_EXCHANGE_API"
-    },
-    "credentials": {
-     "key": "Key",
-     "secret": "Secret",
-     "clientID": "ClientID"
-    },
-    "credentialsValidator": {
-     "requiresKey": true,
-     "requiresSecret": true
-    }
-   },
-   "features": {
-    "supports": {
-     "restAPI": true,
-     "restCapabilities": {
-      "tickerBatching": true,
-      "autoPairUpdates": true
-     },
-     "websocketAPI": false,
-     "websocketCapabilities": {}
-    },
-    "enabled": {
-     "autoPairUpdates": true,
-     "websocketAPI": false
-    }
-   },
-   "bankAccounts": [
-    {
-     "enabled": false,
-     "bankName": "",
-     "bankAddress": "",
-     "bankPostalCode": "",
-     "bankPostalCity": "",
-     "bankCountry": "",
-     "accountName": "",
-     "accountNumber": "",
-     "swiftCode": "",
-     "iban": "",
-     "supportedCurrencies": ""
-    }
-   ]
-  },
-  {
-   "name": "Bitstamp",
-   "enabled": true,
-   "verbose": false,
-   "httpTimeout": 15000000000,
-   "websocketResponseCheckTimeout": 30000000,
-   "websocketResponseMaxLimit": 7000000000,
-   "websocketTrafficTimeout": 30000000000,
-   "websocketOrderbookBufferLimit": 5,
-   "baseCurrencies": "USD,EUR",
-   "currencyPairs": {
-    "requestFormat": {
-     "uppercase": true
-    },
-    "configFormat": {
-     "uppercase": true
-    },
-    "useGlobalFormat": true,
-    "assetTypes": [
-     "spot"
-    ],
-    "pairs": {
-     "spot": {
-      "enabled": "BTCUSD,BTCEUR,EURUSD,XRPUSD,XRPEUR",
-      "available": "LTCUSD,ETHUSD,XRPEUR,BCHUSD,BCHEUR,BTCEUR,XRPBTC,EURUSD,BCHBTC,LTCEUR,BTCUSD,LTCBTC,XRPUSD,ETHBTC,ETHEUR"
-     }
-    }
-   },
-   "api": {
-    "authenticatedSupport": false,
-    "authenticatedWebsocketApiSupport": false,
-    "endpoints": {
-     "url": "NON_DEFAULT_HTTP_LINK_TO_EXCHANGE_API",
-     "urlSecondary": "NON_DEFAULT_HTTP_LINK_TO_EXCHANGE_API",
-     "websocketURL": "NON_DEFAULT_HTTP_LINK_TO_WEBSOCKET_EXCHANGE_API"
-    },
-    "credentials": {
-     "key": "Key",
-     "secret": "Secret",
-     "clientID": "ClientID"
-    },
-    "credentialsValidator": {
-     "requiresKey": true,
-     "requiresSecret": true,
-     "requiresClientID": true
-    }
-   },
-   "features": {
-    "supports": {
-     "restAPI": true,
-     "restCapabilities": {
-      "autoPairUpdates": true
-     },
-     "websocketAPI": true,
-     "websocketCapabilities": {}
-    },
-    "enabled": {
-     "autoPairUpdates": true,
-     "websocketAPI": false
-    }
-   },
-   "bankAccounts": [
-    {
-     "enabled": false,
-     "bankName": "",
-     "bankAddress": "",
-     "bankPostalCode": "",
-     "bankPostalCity": "",
-     "bankCountry": "",
-     "accountName": "",
-     "accountNumber": "",
-     "swiftCode": "",
-     "iban": "",
-     "supportedCurrencies": ""
-    }
-   ]
-  },
-  {
-   "name": "Bybit",
-   "enabled": true,
-   "verbose": false,
-   "httpTimeout": 15000000000,
-   "websocketResponseCheckTimeout": 30000000,
-   "websocketResponseMaxLimit": 7000000000,
-   "websocketTrafficTimeout": 30000000000,
-   "baseCurrencies": "",
-   "currencyPairs": {
-    "bypassConfigFormatUpgrades": false,
-    "requestFormat": {
-     "uppercase": true
-    },
-    "configFormat": {
-     "uppercase": true,
-     "delimiter": "-"
-    },
-    "useGlobalFormat": true,
-    "pairs": {
-     "coinmarginedfutures": {
-      "assetEnabled": true,
-      "enabled": "BTC-USD",
-      "available": "BTC-USD,XRP-USD,SOL-USD,ADA-USD,MANA-USD,LTC-USD,ETH-USD,EOS-USD,DOT-USD,BIT-USD"
-     },
-     "futures": {
-      "assetEnabled": true,
-      "enabled": "BTCUSD-Z22",
-      "available": "BTCUSD-U22,BTCUSD-M22,BTCUSD-Z22,ETHUSD-U22,ETHUSD-M22"
-     },
-     "spot": {
-      "assetEnabled": true,
-      "enabled": "BTC-USDT,ETH-USDT",
-      "available": "BTC-USDT,ETH-USDT,XRP-USDT,EOS-USDT,ETH-BTC,XRP-BTC,DOT-USDT,XLM-USDT,LTC-USDT,DOGE-USDT,BIT-USDT,CHZ-USDT,AXS-USDT,MANA-USDT,DYDX-USDT,MKR-USDT,COMP-USDT,AAVE-USDT,YFI-USDT,LINK-USDT,SUSHI-USDT,UNI-USDT,KSM-USDT,ICP-USDT,ADA-USDT,KLAY-USDT,XTZ-USDT,BCH-USDT,SRM-USDT,QNT-USDT,USDC-USDT,GRT-USDT,SOL-USDT,FIL-USDT,OMG-USDT,TRIBE-USDT,BAT-USDT,ZRX-USDT,CRV-USDT,AGLD-USDT,ANKR-USDT,PERP-USDT,MATIC-USDT,WAVES-USDT,LUNC-USDT,SPELL-USDT,SHIB-USDT,FTM-USDT,ATOM-USDT,ALGO-USDT,ENJ-USDT,CBX-USDT,SAND-USDT,AVAX-USDT,WOO-USDT,FTT-USDT,GODS-USDT,IMX-USDT,ENS-USDT,GM-USDT,CWAR-USDT,CAKE-USDT,STETH-USDT,GALFT-USDT,LFW-USDT,SLP-USDT,C98-USDT,PSP-USDT,GENE-USDT,AVA-USDT,ONE-USDT,PTU-USDT,SHILL-USDT,XYM-USDT,BOBA-USDT,INSUR-USDT,JASMY-USDT,GALA-USDT,RNDR-USDT,TRVL-USDT,WEMIX-USDT,XEM-USDT,KMA-USDT,BICO-USDT,CEL-USDT,UMA-USDT,HOT-USDT,NEXO-USDT,AMP-USDT,BNT-USDT,SNX-USDT,REN-USDT,1INCH-USDT,TEL-USDT,SIS-USDT,LRC-USDT,LDO-USDT,REAL-USDT,KRL-USDT,DEVT-USDT,CRAFT-USDT,BIT-BTC,BIT-USDC,ETH-USDC,BTC-USDC,1SOL-USDT,PLT-USDT,IZI-USDT,QTUM-USDT,DCR-USDT,ZEN-USDT,THETA-USDT,MX-USDT,DGB-USDT,RVN-USDT,EGLD-USDT,RUNE-USDT,XLM-BTC,XLM-USDC,SOL-USDC,XRP-USDC,ALGO-BTC,SOL-BTC,DFL-USDT,RAIN-USDT,RUN-USDT,XEC-USDT,ICX-USDT,XDC-USDT,HNT-USDT,BTG-USDT,ZIL-USDT,HBAR-USDT,FLOW-USDT,SOS-USDT,KASTA-USDT,GAS-USDT,STX-USDT,SIDUS-USDT,VPAD-USDT,GGM-USDT,LOOKS-USDT,MBS-USDT,DAI-USDT,BUSD-USDT,ACA-USDT,MV-USDT,MIX-USDT,LTC-USDC,MANA-BTC,MATIC-BTC,LTC-BTC,DOT-BTC,SAND-BTC,MANA-USDC,MATIC-USDC,SAND-USDC,DOT-USDC,LUNC-USDC,RSS3-USDT,SYNR-USDT,TAP-USDT,ERTHA-USDT,GMX-USDT,POSI-USDT,T-USDT,ACH-USDT,JST-USDT,SUN-USDT,BTT-USDT,TRX-USDT,NFT-USDT,POKT-USDT,SCRT-USDT,PSTAKE-USDT,SON-USDT,HERO-USDT,DOME-USDT,ZBC-USDT,USTC-USDT,BNB-USDT,NEAR-USDT,PAXG-USDT,SD-USDT,APE-USDT,BTC3S-USDT,BTC3L-USDT,FIDA-USDT,MINA-USDT,SC-USDT,RACA-USDT,IME-USDT,CAPS-USDT,STG-USDT,LMR-USDT,GLMR-USDT,MOVR-USDT,ZAM-USDT,ETH-DAI,BTC-DAI,WBTC-USDT,XAVA-USDT,MELOS-USDT,GMT-USDT,GST-USDT,CELO-USDT,SFUND-USDT,ELT-USDT,LGX-USDT,BIT-DAI,APEX-USDT,CTC-USDT,COT-USDT,KMON-USDT,PLY-USDT,XWG-USDT,FITFI-USDT,STRM-USDT,GAL-USDT,FCD-USDT,ETH3S-USDT,ETH3L-USDT,KOK-USDT,FAME-USDT,XRP3S-USDT,XRP3L-USDT,USDD-USDT,LUNA-USDT"
-     },
-     "usdcmarginedfutures": {
-      "assetEnabled": true,
-      "enabled": "BTC-PERP",
-      "available": "BTC-PERP"
-     },
-     "usdtmarginedfutures": {
-      "assetEnabled": true,
-      "enabled": "BTC-USDT",
-      "available": "BTC-USDT,AGLD-USDT,RAY-USDT,ASTR-USDT,XTZ-USDT,SFP-USDT,REEF-USDT,XEM-USDT,IOST-USDT,SLP-USDT,JASMY-USDT,ZEC-USDT,SC-USDT,MINA-USDT,HNT-USDT,XRP-USDT,MATIC-USDT,BNB-USDT,CHZ-USDT,OMG-USDT,ZEN-USDT,PEOPLE-USDT,DAR-USDT,SUN-USDT,DODO-USDT,AKRO-USDT,RUNE-USDT,YGG-USDT,XCN-USDT,FITFI-USDT,BIT-USDT,PAXG-USDT,KDA-USDT,AVAX-USDT,GALA-USDT,RVN-USDT,MTL-USDT,GAL-USDT,SXP-USDT,KAVA-USDT,CREAM-USDT,CKB-USDT,BSW-USDT,EOS-USDT,UNI-USDT,SUSHI-USDT,ATOM-USDT,LRC-USDT,SAND-USDT,GRT-USDT,CVC-USDT,1000BTT-USDT,FLM-USDT,VET-USDT,CELO-USDT,OGN-USDT,BCH-USDT,DOGE-USDT,CRV-USDT,LPT-USDT,DGB-USDT,TOMO-USDT,ETC-USDT,FLOW-USDT,STORJ-USDT,KLAY-USDT,SPELL-USDT,10000NFT-USDT,STMX-USDT,ALGO-USDT,DASH-USDT,API3-USDT,GLMR-USDT,ZRX-USDT,IOTX-USDT,QTUM-USDT,SKL-USDT,IOTA-USDT,KNC-USDT,ROSE-USDT,ARPA-USDT,SOL-USDT,BAT-USDT,ICX-USDT,ACH-USDT,XLM-USDT,SHIB1000-USDT,YFI-USDT,EGLD-USDT,REQ-USDT,APE-USDT,BOBA-USDT,TRX-USDT,COMP-USDT,CRO-USDT,ALPHA-USDT,LTC-USDT,AAVE-USDT,NEAR-USDT,ENS-USDT,RSR-USDT,STX-USDT,XMR-USDT,BNX-USDT,CVX-USDT,GST-USDT,ADA-USDT,SRM-USDT,CELR-USDT,C98-USDT,GTC-USDT,AR-USDT,SCRT-USDT,LINK-USDT,DOT-USDT,DYDX-USDT,ANKR-USDT,AUDIO-USDT,KSM-USDT,REN-USDT,IMX-USDT,MASK-USDT,WAVES-USDT,CTSI-USDT,LINA-USDT,MKR-USDT,ANT-USDT,DUSK-USDT,HOT-USDT,BSV-USDT,ALICE-USDT,GMT-USDT,BAKE-USDT,SNX-USDT,BICO-USDT,ZIL-USDT,FIL-USDT,ENJ-USDT,ICP-USDT,FTT-USDT,ILV-USDT,CTK-USDT,LOOKS-USDT,THETA-USDT,ONE-USDT,TLM-USDT,RNDR-USDT,DENT-USDT,NEO-USDT,OCEAN-USDT,ETH-USDT,AXS-USDT,COTI-USDT,JST-USDT,FXS-USDT,HBAR-USDT,CHR-USDT,1INCH-USDT,RSS3-USDT,1000XEC-USDT,BAL-USDT,CTC-USDT,MANA-USDT,FTM-USDT,WOO-USDT,LIT-USDT,BAND-USDT"
-     }
-    }
-   },
-   "api": {
-    "authenticatedSupport": true,
-    "authenticatedWebsocketApiSupport": false,
-    "credentials": {
-     "key": "Key",
-     "secret": "Secret"
-    },
-    "credentialsValidator": {
-     "requiresKey": true,
-     "requiresSecret": true
-    },
-    "urlEndpoints": {
-     "RestCoinMarginedFuturesURL": "https://api.bybit.com",
-     "RestFuturesURL": "https://api.bybit.com",
-     "RestSpotURL": "https://api.bybit.com",
-     "RestUSDTMarginedFuturesURL": "https://api.bybit.com",
-     "WebsocketSpotURL": "wss://stream.bybit.com/spot/quote/ws/v2",
-     "RestUSDCMarginedFuturesURL": "https://api.bybit.com"
-    }
-   },
-   "features": {
-    "supports": {
-     "restAPI": true,
-     "restCapabilities": {
-      "autoPairUpdates": false
-     },
-     "websocketAPI": true,
-     "websocketCapabilities": {}
-    },
-    "enabled": {
-     "autoPairUpdates": false,
-     "websocketAPI": true,
-     "saveTradeData": false,
-     "tradeFeed": false,
-     "fillsFeed": false
-    }
-   },
-   "bankAccounts": [
-    {
-     "enabled": false,
-     "bankName": "",
-     "bankAddress": "",
-     "bankPostalCode": "",
-     "bankPostalCity": "",
-     "bankCountry": "",
-     "accountName": "",
-     "accountNumber": "",
-     "swiftCode": "",
-     "iban": "",
-     "supportedCurrencies": ""
-    }
-   ],
-   "orderbook": {
-    "verificationBypass": false,
-    "websocketBufferLimit": 5,
-    "websocketBufferEnabled": false,
-    "publishPeriod": 10000000000
-   }
-  },
-  {
-   "name": "LBank",
-   "enabled": true,
-   "verbose": false,
-   "httpTimeout": 15000000000,
-   "websocketResponseCheckTimeout": 30000000,
-   "websocketResponseMaxLimit": 7000000000,
-   "websocketTrafficTimeout": 30000000000,
-   "websocketOrderbookBufferLimit": 5,
-   "baseCurrencies": "USD",
-   "currencyPairs": {
-    "requestFormat": {
-     "uppercase": false,
-     "delimiter": "_"
-    },
-    "configFormat": {
-     "uppercase": false,
-     "delimiter": "_"
-    },
-    "useGlobalFormat": true,
-    "assetTypes": [
-     "spot"
-    ],
-    "pairs": {
-     "spot": {
-      "enabled": "eth_btc",
-      "available": "FBC_USDT,GALT_USDT,IOEX_USDT,OATH_USDT,BLOC_USDT,BTC_USDT,ETH_USDT,ETH_BTC,ABBC_BTC,KISC_ETH,BXA_USDT,ATP_USDT,MAT_USDT,SKY_BTC,RNT_USDT,VENA_USDT,GRIN_USDT,IDA_USDT,PNT_USDT,OPX_USDT,VTHO_BTC,AMO_ETH,UBEX_BTC,EOS_BTC,UBEX_USDT,TNS_BTC,SAIT_ETH,DAX_BTC,DAX_ETH,DALI_USDT,VET_USDT,BCH_BTC,BCH_USDT,NEO_USDT,QTUM_USDT,ZEC_USDT,VET_BTC,PAI_BTC,PNT_BTC,NEO_BTC,DASH_BTC,LTC_BTC,ETC_BTC,QTUM_BTC,ZEC_BTC,SC_BTC,BTS_BTC,CPX_BTC,XWC_BTC,FIL6_BTC,FIL12_BTC,FIL36_BTC,EOS_USDT,UT_ETH,ELA_ETH,VET_ETH,VTHO_ETH,PAI_ETH,HER_ETH,PTT_ETH,TAC_ETH,IDHUB_ETH,SSC_ETH,SKM_ETH,PLY_ETH,EXT_ETH,EOS_ETH,YOYOW_ETH,TRX_ETH,QTUM_ETH,ZEC_ETH,BTS_ETH,BTM_ETH,MITH_ETH,NAS_ETH,MAN_ETH,DBC_ETH,BTO_ETH,DDD_ETH,CPX_ETH,CS_ETH,IHT_ETH,OCN_ETH,EKO_ETH,XWC_ETH,PUT_ETH,PNT_ETH,AAC_ETH,FIL6_ETH,FIL12_ETH,FIL36_ETH,SEER_ETH,BSB_ETH,CDC_ETH,GRAMS_ETH,DDMX_ETH,EAI_ETH,BNB_USDT,HT_USDT,KBC_BTC,KBC_USDT,MAI_USDT,PHV_USDT,GT_USDT,VOKEN_USDT,CYE_USDT,BRC_USDT,BTC_AUSD,DDMX_USDT,SEAL_USDT,SEOS_BTC,BTY_USDT,FO_USDT,DLX_USDT,BFC_USDT,LBK_USDT,SERO_USDT,MTV_USDT,CKB_USDT,ARPA_USDT,ZIP_USDT,AT_USDT,DOT_USDT,DILI_USDT,DUO_USDT,TEP_USDT,BIKI_USDT,MX_USDT,DNS_USDT,OKB_USDT,FLDT_USDT,CCTC_USDT,WIN_USDT,BTT_USDT,TRX_USDT,GRS_BTC,GST_USDT,GST_ETH,ABBC_USDT,UTK_USDT,GKI_USDT,BPX_USDT,SUTER_USDT,LT_USDT,LM_USDT,HTDF_USDT"
-     }
-    }
-   },
-   "api": {
-    "authenticatedSupport": false,
-    "authenticatedWebsocketApiSupport": false,
-    "endpoints": {
-     "url": "NON_DEFAULT_HTTP_LINK_TO_EXCHANGE_API",
-     "urlSecondary": "NON_DEFAULT_HTTP_LINK_TO_EXCHANGE_API",
-     "websocketURL": "NON_DEFAULT_HTTP_LINK_TO_WEBSOCKET_EXCHANGE_API"
-    },
-    "credentials": {
-     "key": "Key",
-     "secret": "Secret"
-    },
-    "credentialsValidator": {
-     "requiresKey": true,
-     "requiresSecret": true
-    }
-   },
-   "features": {
-    "supports": {
-     "restAPI": true,
-     "restCapabilities": {
-      "tickerBatching": true,
-      "autoPairUpdates": true
-     },
-     "websocketAPI": false,
-     "websocketCapabilities": {}
-    },
-    "enabled": {
-     "autoPairUpdates": true,
-     "websocketAPI": false
-    }
-   },
-   "bankAccounts": [
-    {
-     "enabled": false,
-     "bankName": "",
-     "bankAddress": "",
-     "bankPostalCode": "",
-     "bankPostalCity": "",
-     "bankCountry": "",
-     "accountName": "",
-     "accountNumber": "",
-     "swiftCode": "",
-     "iban": "",
-     "supportedCurrencies": ""
-    }
-   ]
-  },
-  {
-   "name": "Bittrex",
-   "enabled": true,
-   "verbose": false,
-   "httpTimeout": 15000000000,
-   "websocketResponseCheckTimeout": 30000000,
-   "websocketResponseMaxLimit": 7000000000,
-   "websocketTrafficTimeout": 30000000000,
-   "websocketOrderbookBufferLimit": 5,
-   "baseCurrencies": "USD",
-   "currencyPairs": {
-    "requestFormat": {
-     "uppercase": true,
-     "delimiter": "-"
-    },
-    "configFormat": {
-     "uppercase": true,
-     "delimiter": "-"
-    },
-    "useGlobalFormat": true,
-    "assetTypes": [
-     "spot"
-    ],
-    "pairs": {
-     "spot": {
-      "enabled": "USDT-BTC",
-      "available": "BTC-LTC,BTC-DOGE,BTC-VTC,BTC-PPC,BTC-FTC,BTC-RDD,BTC-NXT,BTC-DASH,BTC-POT,BTC-BLK,BTC-EMC2,BTC-XMY,BTC-GRS,BTC-NLG,BTC-MONA,BTC-VRC,BTC-CURE,BTC-XMR,BTC-XDN,BTC-NAV,BTC-XST,BTC-VIA,BTC-PINK,BTC-IOC,BTC-SYS,BTC-DGB,BTC-BURST,BTC-EXCL,BTC-BLOCK,BTC-BTS,BTC-XRP,BTC-GAME,BTC-NXS,BTC-GEO,BTC-FLO,BTC-MUE,BTC-XEM,BTC-SPHR,BTC-OK,BTC-AEON,BTC-ETH,BTC-EXP,BTC-XLM,USDT-BTC,BTC-FCT,BTC-MAID,BTC-SLS,BTC-RADS,BTC-DCR,BTC-XVG,BTC-PIVX,BTC-MEME,BTC-STEEM,BTC-LSK,BTC-WAVES,BTC-LBC,BTC-SBD,BTC-ETC,ETH-ETC,BTC-STRAT,BTC-REP,BTC-ARDR,BTC-XZC,BTC-NEO,BTC-ZEC,BTC-UBQ,BTC-KMD,BTC-SIB,BTC-ION,BTC-CRW,BTC-ARK,BTC-INCNT,BTC-GBYTE,BTC-GNT,BTC-EDG,BTC-MORE,ETH-GNT,ETH-REP,USDT-ETH,BTC-RLC,BTC-GNO,BTC-GUP,ETH-GNO,BTC-HMQ,BTC-ANT,ETH-ANT,BTC-SC,ETH-BAT,BTC-BAT,BTC-ZEN,BTC-1ST,BTC-QRL,BTC-PTOY,BTC-BNT,ETH-BNT,BTC-NMR,ETH-LTC,ETH-XRP,BTC-SNT,ETH-SNT,BTC-DCT,BTC-XEL,BTC-MCO,ETH-MCO,BTC-ADT,BTC-PAY,ETH-PAY,BTC-MTL,BTC-STORJ,BTC-ADX,ETH-ADX,ETH-DASH,ETH-SC,ETH-ZEC,USDT-ZEC,USDT-LTC,USDT-ETC,USDT-XRP,BTC-OMG,ETH-OMG,BTC-CVC,ETH-CVC,BTC-PART,BTC-QTUM,ETH-QTUM,ETH-XMR,ETH-XEM,ETH-XLM,ETH-NEO,USDT-XMR,USDT-DASH,ETH-BCH,USDT-BCH,BTC-BCH,BTC-DNT,USDT-NEO,ETH-WAVES,ETH-STRAT,ETH-DGB,USDT-OMG,BTC-ADA,BTC-MANA,ETH-MANA,BTC-RCN,BTC-VIB,ETH-VIB,BTC-MER,ETH-ADA,BTC-ENG,ETH-ENG,USDT-ADA,USDT-XVG,BTC-UKG,ETH-UKG,BTC-IGNIS,BTC-SRN,ETH-SRN,BTC-WAXP,ETH-WAXP,BTC-ZRX,ETH-ZRX,BTC-VEE,BTC-TRX,ETH-TRX,BTC-TUSD,BTC-LRC,ETH-TUSD,BTC-DMT,ETH-DMT,USDT-TUSD,USDT-SC,USDT-TRX,BTC-STORM,ETH-STORM,BTC-AID,BTC-GTO,USDT-DCR,USD-BTC,USD-USDT,USD-TUSD,BTC-TUBE,BTC-CMCT,USD-ETH,BTC-NLC2,BTC-BKX,BTC-MFT,BTC-LOOM,BTC-RFR,USDT-DGB,BTC-RVN,USD-XRP,USD-ETC,BTC-BFT,BTC-GO,BTC-HYDRO,BTC-UPP,USD-ADA,USD-ZEC,USDT-DOGE,BTC-ENJ,BTC-MET,USD-LTC,USD-TRX,BTC-DTA,BTC-EDR,BTC-IHT,USD-BCH,BTC-XHV,USDT-ZRX,BTC-NPXS,BTC-PMA,USDT-BAT,USDT-RVN,BTC-PAL,USD-SC,BTC-PAX,BTC-ZIL,BTC-MOC,BTC-OST,BTC-SPC,BTC-MED,BTC-BSV,BTC-IOST,USDT-BSV,ETH-BSV,BTC-SOLVE,BTC-USDS,USDT-PMA,ETH-NPXS,USDT-NPXS,USD-ZRX,BTC-JNT,BTC-LBA,USD-BAT,USD-BSV,BTC-DENT,USD-USDS,BTC-DRGN,USD-PAX,BTC-VITE,BTC-IOTX,USD-DGB,BTC-BTM,BTC-ELF,BTC-QNT,BTC-BTU,USD-ZEN,BTC-SPND,BTC-BTT,BTC-NKN,USD-KMD,USDT-BTT,BTC-GRIN,BTC-CTXC,BTC-HXRO,BTC-META,USDT-GRIN,BTC-FSN,BTC-ANKR,USDT-XLM,BTC-TRAC,BTC-CRO,BTC-ONT,ETH-SOLVE,BTC-ONG,BTC-TTC,BTC-PTON,BTC-PI,ETH-ANKR,BTC-PLA,BTC-ART,BTC-ORBS,USDT-ENJ,BTC-VBK,BTC-BORA,BTC-CND,USDT-ONT,BTC-FX,ETH-FX,BTC-ATOM,USDT-ATOM,ETH-ATOM,BTC-OCEAN,USDT-OCEAN,BTC-BWX,BTC-VDX,USDT-VDX,ETH-VDX,BTC-COSM,BTC-LAMB,BTC-STPT,BTC-DAI,ETH-DAI,USDT-DAI,BTC-CPT,BTC-FNB,BTC-PROM,BTC-ABYSS,BTC-EOS,ETH-EOS,USDT-EOS,BTC-FXC,BTC-DUSK,BTC-URAC,BTC-BLOC,BTC-TEMCO,BTC-SPIN,BTC-LUNA,BTC-CHR,BTC-TUDA,BTC-UTK,BTC-PXL,BTC-AKRO,BTC-TSHP,BTC-HEDG,BTC-MRPH,BTC-HBAR,ETH-HBAR,USD-HBAR,USDT-HBAR,BTC-PLG,BTC-VET,USDT-VET,BTC-SIX,BTC-WGP,BTC-APM,BTC-FLETA,USD-DCR,BTC-BLTV,BTC-HDAC,BTC-LINK,USD-EOS,BTC-APIX"
-     }
-    }
-   },
-   "api": {
-    "authenticatedSupport": false,
-    "authenticatedWebsocketApiSupport": false,
-    "endpoints": {
-     "url": "NON_DEFAULT_HTTP_LINK_TO_EXCHANGE_API",
-     "urlSecondary": "NON_DEFAULT_HTTP_LINK_TO_EXCHANGE_API",
-     "websocketURL": "NON_DEFAULT_HTTP_LINK_TO_WEBSOCKET_EXCHANGE_API"
-    },
-    "credentials": {
-     "key": "Key",
-     "secret": "Secret"
-    },
-    "credentialsValidator": {
-     "requiresKey": true,
-     "requiresSecret": true
-    }
-   },
-   "features": {
-    "supports": {
-     "restAPI": true,
-     "restCapabilities": {
-      "tickerBatching": true,
-      "autoPairUpdates": true
-     },
-     "websocketAPI": true,
-     "websocketCapabilities": {}
-    },
-    "enabled": {
-     "autoPairUpdates": true,
-     "websocketAPI": true
-    }
-   },
-   "bankAccounts": [
-    {
-     "enabled": false,
-     "bankName": "",
-     "bankAddress": "",
-     "bankPostalCode": "",
-     "bankPostalCity": "",
-     "bankCountry": "",
-     "accountName": "",
-     "accountNumber": "",
-     "swiftCode": "",
-     "iban": "",
-     "supportedCurrencies": ""
-    }
-   ]
-  },
-  {
-   "name": "BTSE",
-   "enabled": true,
-   "verbose": false,
-   "httpTimeout": 15000000000,
-   "websocketResponseCheckTimeout": 30000000,
-   "websocketResponseMaxLimit": 7000000000,
-   "websocketTrafficTimeout": 30000000000,
-   "websocketOrderbookBufferLimit": 5,
-   "baseCurrencies": "USD",
-   "currencyPairs": {
-    "requestFormat": {
-     "uppercase": true,
-     "delimiter": "-"
-    },
-    "configFormat": {
-     "uppercase": true,
-     "delimiter": "-"
-    },
-    "useGlobalFormat": true,
-    "assetTypes": [
-     "spot"
-    ],
-    "pairs": {
-     "spot": {
-      "enabled": "BTC-USD",
-      "available": "BTC-CNY,BTC-EUR,BTC-GBP,BTC-HKD,BTC-JPY,BTC-SGD,BTC-USD,ETH-CNY,ETH-EUR,ETH-GBP,ETH-HKD,ETH-JPY,ETH-SGD,ETH-USD,LTC-CNY,LTC-EUR,LTC-GBP,LTC-HKD,LTC-JPY,LTC-SGD,LTC-USD,USDT-CNY,USDT-EUR,USDT-GBP,USDT-HKD,USDT-JPY,USDT-SGD,USDT-USD,XMR-CNY,XMR-EUR,XMR-GBP,XMR-HKD,XMR-JPY,XMR-SGD,XMR-USD"
-     }
-    }
-   },
-   "api": {
-    "authenticatedSupport": false,
-    "authenticatedWebsocketApiSupport": false,
-    "endpoints": {
-     "url": "NON_DEFAULT_HTTP_LINK_TO_EXCHANGE_API",
-     "urlSecondary": "NON_DEFAULT_HTTP_LINK_TO_EXCHANGE_API",
-     "websocketURL": "NON_DEFAULT_HTTP_LINK_TO_WEBSOCKET_EXCHANGE_API"
-    },
-    "credentials": {
-     "key": "Key",
-     "secret": "Secret"
-    },
-    "credentialsValidator": {
-     "requiresKey": true,
-     "requiresSecret": true
-    }
-   },
-   "features": {
-    "supports": {
-     "restAPI": true,
-     "restCapabilities": {
-      "autoPairUpdates": true
-     },
-     "websocketAPI": true,
-     "websocketCapabilities": {}
-    },
-    "enabled": {
-     "autoPairUpdates": true,
-     "websocketAPI": true
-    }
-   },
-   "bankAccounts": [
-    {
-     "enabled": false,
-     "bankName": "",
-     "bankAddress": "",
-     "bankPostalCode": "",
-     "bankPostalCity": "",
-     "bankCountry": "",
-     "accountName": "",
-     "accountNumber": "",
-     "swiftCode": "",
-     "iban": "",
-     "supportedCurrencies": ""
-    }
-   ]
-  },
-  {
-   "name": "BTC Markets",
-   "enabled": true,
-   "verbose": false,
-   "httpTimeout": 15000000000,
-   "websocketResponseCheckTimeout": 30000000,
-   "websocketResponseMaxLimit": 7000000000,
-   "websocketTrafficTimeout": 30000000000,
-   "websocketOrderbookBufferLimit": 5,
-   "baseCurrencies": "AUD",
-   "currencyPairs": {
-    "requestFormat": {
-     "uppercase": true,
-     "delimiter": "-"
-    },
-    "configFormat": {
-     "uppercase": true,
-     "delimiter": "-"
-    },
-    "useGlobalFormat": true,
-    "assetTypes": [
-     "spot"
-    ],
-    "pairs": {
-     "spot": {
-      "enabled": "BTC-AUD",
-      "available": "BTC-AUD,LTC-AUD,LTC-BTC,ETH-BTC,ETH-AUD,ETC-AUD,ETC-BTC,XRP-AUD,XRP-BTC,POWR-AUD,POWR-BTC,OMG-AUD,OMG-BTC,BCHABC-AUD,BCHABC-BTC,BCHSV-AUD,BCHSV-BTC,GNT-AUD,GNT-BTC,BAT-AUD,BAT-BTC,XLM-AUD,XLM-BTC"
-     }
-    }
-   },
-   "api": {
-    "authenticatedSupport": false,
-    "authenticatedWebsocketApiSupport": false,
-    "endpoints": {
-     "url": "NON_DEFAULT_HTTP_LINK_TO_EXCHANGE_API",
-     "urlSecondary": "NON_DEFAULT_HTTP_LINK_TO_EXCHANGE_API",
-     "websocketURL": "NON_DEFAULT_HTTP_LINK_TO_WEBSOCKET_EXCHANGE_API"
-    },
-    "credentials": {
-     "key": "Key",
-     "secret": "Secret"
-    },
-    "credentialsValidator": {
-     "requiresKey": true,
-     "requiresSecret": true,
-     "requiresBase64DecodeSecret": true
-    }
-   },
-   "features": {
-    "supports": {
-     "restAPI": true,
-     "restCapabilities": {
-      "autoPairUpdates": true
-     },
-     "websocketAPI": true,
-     "websocketCapabilities": {}
-    },
-    "enabled": {
-     "autoPairUpdates": true,
-     "websocketAPI": false
-    }
-   },
-   "bankAccounts": [
-    {
-     "enabled": false,
-     "bankName": "",
-     "bankAddress": "",
-     "bankPostalCode": "",
-     "bankPostalCity": "",
-     "bankCountry": "",
-     "accountName": "",
-     "accountNumber": "",
-     "swiftCode": "",
-     "iban": "",
-     "supportedCurrencies": ""
-    }
-   ]
-  },
-  {
-   "name": "COINUT",
-   "enabled": true,
-   "verbose": false,
-   "httpTimeout": 15000000000,
-   "websocketResponseCheckTimeout": 30000000,
-   "websocketResponseMaxLimit": 7000000000,
-   "websocketTrafficTimeout": 30000000000,
-   "websocketOrderbookBufferLimit": 5,
-   "baseCurrencies": "USD",
-   "currencyPairs": {
-    "requestFormat": {
-     "uppercase": true
-    },
-    "configFormat": {
-     "uppercase": true,
-     "delimiter": "-"
-    },
-    "useGlobalFormat": true,
-    "assetTypes": [
-     "spot"
-    ],
-    "pairs": {
-     "spot": {
-      "enabled": "LTC-USDT",
-      "available": "LTC-CAD,LTC-SGD,USDT-USD,ETC-LTC,LTC-BTC,USDT-SGD,XMR-USDT,ZEC-SGD,ETH-USD,BTC-USDT,ETC-BTC,ETH-LTC,LTC-USD,BTC-USD,ETH-USDT,XMR-LTC,ZEC-USD,ETC-SGD,DAI-SGD,ZEC-CAD,BTC-SGD,ETH-BTC,ETH-SGD,LTC-USDT,ZEC-BTC,ZEC-USDT,BTC-CAD,XMR-BTC,ZEC-LTC,ETC-USDT,ETH-CAD"
-     }
-    }
-   },
-   "api": {
-    "authenticatedSupport": false,
-    "authenticatedWebsocketApiSupport": false,
-    "endpoints": {
-     "url": "NON_DEFAULT_HTTP_LINK_TO_EXCHANGE_API",
-     "urlSecondary": "NON_DEFAULT_HTTP_LINK_TO_EXCHANGE_API",
-     "websocketURL": "NON_DEFAULT_HTTP_LINK_TO_WEBSOCKET_EXCHANGE_API"
-    },
-    "credentials": {
-     "key": "Key",
-     "secret": "Secret",
-     "clientID": "ClientID"
-    },
-    "credentialsValidator": {
-     "requiresKey": true,
-     "requiresClientID": true
-    }
-   },
-   "features": {
-    "supports": {
-     "restAPI": true,
-     "restCapabilities": {
-      "autoPairUpdates": true
-     },
-     "websocketAPI": true,
-     "websocketCapabilities": {}
-    },
-    "enabled": {
-     "autoPairUpdates": true,
-     "websocketAPI": false
-    }
-   },
-   "bankAccounts": [
-    {
-     "enabled": false,
-     "bankName": "",
-     "bankAddress": "",
-     "bankPostalCode": "",
-     "bankPostalCity": "",
-     "bankCountry": "",
-     "accountName": "",
-     "accountNumber": "",
-     "swiftCode": "",
-     "iban": "",
-     "supportedCurrencies": ""
-    }
-   ]
-  },
-  {
-   "name": "EXMO",
-   "enabled": true,
-   "verbose": false,
-   "httpTimeout": 15000000000,
-   "websocketResponseCheckTimeout": 30000000,
-   "websocketResponseMaxLimit": 7000000000,
-   "websocketTrafficTimeout": 30000000000,
-   "websocketOrderbookBufferLimit": 5,
-   "baseCurrencies": "USD,EUR,RUB,PLN,UAH",
-   "currencyPairs": {
-    "requestFormat": {
-     "uppercase": true,
-     "delimiter": "_",
-     "separator": ","
-    },
-    "configFormat": {
-     "uppercase": true,
-     "delimiter": "_"
-    },
-    "useGlobalFormat": true,
-    "assetTypes": [
-     "spot"
-    ],
-    "pairs": {
-     "spot": {
-      "enabled": "BTC_USD,LTC_USD",
-      "available": "BCH_RUB,DASH_RUB,EOS_USD,ETH_TRY,GNT_ETH,LTC_USD,PTI_USDT,XRP_BTC,EXM_BTC,BTG_BTC,ETC_RUB,BTG_USD,NEO_RUB,XMR_BTC,ZRX_ETH,MNX_BTC,USDC_BTC,XRP_EUR,SMART_USD,EOS_BTC,MNX_ETH,ZEC_BTC,BCH_USD,WAVES_USD,TRX_BTC,XRP_TRY,DASH_USD,DOGE_USD,ETZ_USDT,GUSD_USD,MNC_BTC,ZEC_USD,DCR_BTC,DXT_USD,PTI_RUB,XMR_ETH,ZRX_USD,DAI_RUB,MNC_USD,XLM_TRY,DAI_BTC,BTC_EUR,LTC_EUR,OMG_BTC,PTI_EOS,SMART_RUB,XTZ_USD,HP_EXM,ADA_USD,OMG_ETH,QTUM_USD,TRX_RUB,USDC_ETH,USDC_USDT,USD_RUB,BTC_UAH,BCH_USDT,ETH_PLN,KICK_RUB,LSK_RUB,SMART_BTC,XMR_UAH,XRP_USD,GUSD_BTC,QTUM_ETH,USDT_EUR,BTC_RUB,DCR_UAH,ETH_RUB,DOGE_BTC,ETZ_BTC,INK_USD,LTC_UAH,BTT_UAH,BTC_USDT,MNC_ETH,XTZ_ETH,BTC_TRY,DXT_BTC,KICK_USDT,OMG_USD,WAVES_BTC,XLM_BTC,BTCZ_BTC,GNT_BTC,LSK_BTC,LTC_RUB,NEO_BTC,XEM_UAH,XMR_USD,ZAG_BTC,GAS_USD,LTC_BTC,TRX_UAH,XEM_EUR,XMR_RUB,XTZ_RUB,ETZ_ETH,ETC_BTC,GUSD_RUB,INK_BTC,LSK_USD,MNX_USD,SMART_EUR,VLX_BTC,BCH_ETH,XMR_EUR,ADA_ETH,QTUM_BTC,XEM_USD,ATMCASH_BTC,ADA_BTC,ETH_EUR,TRX_USD,USDC_USD,BCH_BTC,ETH_UAH,KICK_BTC,WAVES_RUB,XEM_BTC,ETH_BTC,BCH_EUR,BTT_BTC,ROOBEE_BTC,XLM_USD,XRP_ETH,ETH_USD,MKR_DAI,XTZ_BTC,DAI_USD,BCH_UAH,INK_ETH,KICK_ETH,MKR_BTC,NEO_USD,XRP_USDT,ZEC_EUR,BTC_USD,XRP_RUB,EOS_EUR,ETH_USDT,USDT_UAH,XRP_UAH,ZEC_RUB,HP_BTC,BTT_RUB,DAI_ETH,DASH_UAH,DASH_USDT,ETH_LTC,GAS_BTC,USDT_USD,BTG_ETH,XLM_RUB,WAVES_ETH,USDT_RUB,ZRX_BTC,DASH_BTC,DCR_RUB,ETC_USD,HB_BTC,PTI_BTC,BTC_PLN"
-     }
-    }
-   },
-   "api": {
-    "authenticatedSupport": false,
-    "authenticatedWebsocketApiSupport": false,
-    "endpoints": {
-     "url": "NON_DEFAULT_HTTP_LINK_TO_EXCHANGE_API",
-     "urlSecondary": "NON_DEFAULT_HTTP_LINK_TO_EXCHANGE_API",
-     "websocketURL": "NON_DEFAULT_HTTP_LINK_TO_WEBSOCKET_EXCHANGE_API"
-    },
-    "credentials": {
-     "key": "Key",
-     "secret": "Secret"
-    },
-    "credentialsValidator": {
-     "requiresKey": true,
-     "requiresSecret": true
-    }
-   },
-   "features": {
-    "supports": {
-     "restAPI": true,
-     "restCapabilities": {
-      "tickerBatching": true,
-      "autoPairUpdates": true
-     },
-     "websocketAPI": false,
-     "websocketCapabilities": {}
-    },
-    "enabled": {
-     "autoPairUpdates": true,
-     "websocketAPI": false
-    }
-   },
-   "bankAccounts": [
-    {
-     "enabled": false,
-     "bankName": "",
-     "bankAddress": "",
-     "bankPostalCode": "",
-     "bankPostalCity": "",
-     "bankCountry": "",
-     "accountName": "",
-     "accountNumber": "",
-     "swiftCode": "",
-     "iban": "",
-     "supportedCurrencies": ""
-    }
-   ]
-  },
-  {
-   "name": "CoinbasePro",
-   "enabled": true,
-   "verbose": false,
-   "httpTimeout": 15000000000,
-   "websocketResponseCheckTimeout": 30000000,
-   "websocketResponseMaxLimit": 7000000000,
-   "websocketTrafficTimeout": 30000000000,
-   "websocketOrderbookBufferLimit": 5,
-   "baseCurrencies": "USD,GBP,EUR",
-   "currencyPairs": {
-    "requestFormat": {
-     "uppercase": true,
-     "delimiter": "-"
-    },
-    "configFormat": {
-     "uppercase": true,
-     "delimiter": "-"
-    },
-    "useGlobalFormat": true,
-    "assetTypes": [
-     "spot"
-    ],
-    "pairs": {
-     "spot": {
-      "enabled": "BTC-USD",
-      "available": "LTC-GBP,XLM-BTC,DASH-BTC,DAI-USDC,ZEC-USDC,XLM-EUR,ZRX-BTC,LTC-BTC,ETC-BTC,ETH-USD,XRP-EUR,BTC-USDC,REP-USD,EOS-BTC,ZEC-BTC,ETC-GBP,LINK-ETH,XRP-BTC,ZRX-USD,ETH-USDC,MANA-USDC,BTC-EUR,BCH-GBP,DNT-USDC,EOS-EUR,BCH-EUR,LTC-EUR,CVC-USDC,ETH-GBP,DASH-USD,ETH-EUR,XTZ-BTC,ZRX-EUR,BAT-ETH,BTC-GBP,ETC-USD,BAT-USDC,BCH-USD,GNT-USDC,ALGO-USD,LINK-USD,XLM-USD,ETH-BTC,EOS-USD,REP-BTC,ETH-DAI,XRP-USD,LTC-USD,ETC-EUR,BTC-USD,XTZ-USD,BCH-BTC,LOOM-USDC"
-     }
-    }
-   },
-   "api": {
-    "authenticatedSupport": false,
-    "authenticatedWebsocketApiSupport": false,
-    "endpoints": {
-     "url": "NON_DEFAULT_HTTP_LINK_TO_EXCHANGE_API",
-     "urlSecondary": "NON_DEFAULT_HTTP_LINK_TO_EXCHANGE_API",
-     "websocketURL": "NON_DEFAULT_HTTP_LINK_TO_WEBSOCKET_EXCHANGE_API"
-    },
-    "credentials": {
-     "key": "Key",
-     "secret": "Secret",
-     "clientID": "ClientID"
-    },
-    "credentialsValidator": {
-     "requiresKey": true,
-     "requiresSecret": true,
-     "requiresClientID": true,
-     "requiresBase64DecodeSecret": true
-    }
-   },
-   "features": {
-    "supports": {
-     "restAPI": true,
-     "restCapabilities": {
-      "autoPairUpdates": true
-     },
-     "websocketAPI": true,
-     "websocketCapabilities": {}
-    },
-    "enabled": {
-     "autoPairUpdates": true,
-     "websocketAPI": false
-    }
-   },
-   "bankAccounts": [
-    {
-     "enabled": false,
-     "bankName": "",
-     "bankAddress": "",
-     "bankPostalCode": "",
-     "bankPostalCity": "",
-     "bankCountry": "",
-     "accountName": "",
-     "accountNumber": "",
-     "swiftCode": "",
-     "iban": "",
-     "supportedCurrencies": ""
-    }
-   ]
-  },
-  {
-   "name": "GateIO",
-   "enabled": true,
-   "verbose": false,
-   "httpTimeout": 15000000000,
-   "websocketResponseCheckTimeout": 30000000,
-   "websocketResponseMaxLimit": 7000000000,
-   "websocketTrafficTimeout": 30000000000,
-   "websocketOrderbookBufferLimit": 5,
-   "baseCurrencies": "USD",
-   "currencyPairs": {
-    "requestFormat": {
-     "uppercase": false,
-     "delimiter": "_"
-    },
-    "configFormat": {
-     "uppercase": true,
-     "delimiter": "_"
-    },
-    "useGlobalFormat": true,
-    "assetTypes": [
-     "spot"
-    ],
-    "pairs": {
-     "spot": {
-      "enabled": "BTC_USDT",
-      "available": "USDT_CNYX,BTC_CNYX,ETH_CNYX,EOS_CNYX,BCH_CNYX,XRP_CNYX,DOGE_CNYX,TIPS_CNYX,BTC_USDC,BTC_PAX,BTC_USDT,BCH_USDT,ETH_USDT,ETC_USDT,QTUM_USDT,LTC_USDT,DASH_USDT,ZEC_USDT,BTM_USDT,EOS_USDT,REQ_USDT,SNT_USDT,OMG_USDT,PAY_USDT,CVC_USDT,ZRX_USDT,TNT_USDT,XMR_USDT,XRP_USDT,DOGE_USDT,BAT_USDT,PST_USDT,BTG_USDT,DPY_USDT,LRC_USDT,STORJ_USDT,RDN_USDT,STX_USDT,KNC_USDT,LINK_USDT,CDT_USDT,AE_USDT,AE_ETH,AE_BTC,CDT_ETH,RDN_ETH,STX_ETH,KNC_ETH,LINK_ETH,REQ_ETH,RCN_ETH,TRX_ETH,ARN_ETH,BNT_ETH,VET_ETH,MCO_ETH,FUN_ETH,DATA_ETH,RLC_ETH,RLC_USDT,ZSC_ETH,WINGS_ETH,MDA_ETH,RCN_USDT,TRX_USDT,VET_USDT,MCO_USDT,FUN_USDT,DATA_USDT,ZSC_USDT,MDA_USDT,XTZ_USDT,XTZ_BTC,XTZ_ETH,GNT_USDT,GNT_ETH,GEM_USDT,GEM_ETH,RFR_USDT,RFR_ETH,DADI_USDT,DADI_ETH,ABT_USDT,ABT_ETH,LEDU_BTC,LEDU_ETH,OST_USDT,OST_ETH,XLM_USDT,XLM_ETH,XLM_BTC,MOBI_USDT,MOBI_ETH,MOBI_BTC,OCN_USDT,OCN_ETH,OCN_BTC,ZPT_USDT,ZPT_ETH,ZPT_BTC,COFI_USDT,COFI_ETH,JNT_USDT,JNT_ETH,JNT_BTC,BLZ_USDT,BLZ_ETH,GXS_USDT,GXS_BTC,MTN_USDT,MTN_ETH,RUFF_USDT,RUFF_ETH,RUFF_BTC,TNC_USDT,TNC_ETH,TNC_BTC,ZIL_USDT,ZIL_ETH,BTO_USDT,BTO_ETH,THETA_USDT,THETA_ETH,DDD_USDT,DDD_ETH,DDD_BTC,MKR_USDT,MKR_ETH,DAI_USDT,SMT_USDT,SMT_ETH,MDT_USDT,MDT_ETH,MDT_BTC,MANA_USDT,MANA_ETH,LUN_USDT,LUN_ETH,SALT_USDT,SALT_ETH,FUEL_USDT,FUEL_ETH,ELF_USDT,ELF_ETH,DRGN_USDT,DRGN_ETH,GTC_USDT,GTC_ETH,GTC_BTC,QLC_USDT,QLC_BTC,QLC_ETH,DBC_USDT,DBC_BTC,DBC_ETH,BNTY_USDT,BNTY_ETH,LEND_USDT,LEND_ETH,ICX_USDT,ICX_ETH,BTF_USDT,BTF_BTC,ADA_USDT,ADA_BTC,LSK_USDT,LSK_BTC,WAVES_USDT,WAVES_BTC,BIFI_USDT,BIFI_BTC,MDS_ETH,MDS_USDT,DGD_USDT,DGD_ETH,QASH_USDT,QASH_ETH,QASH_BTC,POWR_USDT,POWR_ETH,POWR_BTC,FIL_USDT,BCD_USDT,BCD_BTC,SBTC_USDT,SBTC_BTC,GOD_USDT,GOD_BTC,BCX_USDT,BCX_BTC,QSP_USDT,QSP_ETH,INK_BTC,INK_USDT,INK_ETH,INK_QTUM,QBT_QTUM,QBT_ETH,QBT_USDT,TSL_QTUM,TSL_USDT,GNX_USDT,GNX_ETH,NEO_USDT,GAS_USDT,NEO_BTC,GAS_BTC,IOTA_USDT,IOTA_BTC,NAS_USDT,NAS_ETH,NAS_BTC,ETH_BTC,ETC_BTC,ETC_ETH,ZEC_BTC,DASH_BTC,LTC_BTC,BCH_BTC,BTG_BTC,QTUM_BTC,QTUM_ETH,XRP_BTC,DOGE_BTC,XMR_BTC,ZRX_BTC,ZRX_ETH,DNT_ETH,DPY_ETH,OAX_BTC,OAX_USDT,OAX_ETH,REP_ETH,LRC_ETH,LRC_BTC,PST_ETH,BCDN_ETH,BCDN_USDT,TNT_ETH,SNT_ETH,SNT_BTC,BTM_ETH,BTM_BTC,SNET_ETH,SNET_USDT,LLT_SNET,OMG_ETH,OMG_BTC,PAY_ETH,PAY_BTC,BAT_ETH,BAT_BTC,CVC_ETH,STORJ_ETH,STORJ_BTC,EOS_ETH,EOS_BTC,BTS_USDT,BTS_BTC,TIPS_ETH,GT_BTC,GT_USDT,ATOM_BTC,ATOM_USDT,XEM_ETH,XEM_USDT,XEM_BTC,BU_USDT,BU_ETH,BU_BTC,BCHSV_USDT,BCHSV_CNYX,BCHSV_BTC,DCR_USDT,DCR_BTC,BCN_USDT,BCN_BTC,XMC_USDT,XMC_BTC,ATP_USDT,ATP_ETH,NAX_ETH,NBOT_ETH,NBOT_USDT,MED_USDT,MED_ETH,GRIN_USDT,GRIN_ETH,GRIN_BTC,BEAM_USDT,BEAM_ETH,BEAM_BTC,VTHO_ETH,BTT_USDT,BTT_ETH,BTT_TRX,TFUEL_ETH,TFUEL_USDT,CELR_ETH,CELR_USDT,CS_ETH,CS_USDT,MAN_ETH,MAN_USDT,REM_ETH,REM_USDT,LYM_ETH,LYM_BTC,LYM_USDT,ONG_ETH,ONG_USDT,ONT_ETH,ONT_USDT,BFT_ETH,BFT_USDT,IHT_ETH,IHT_USDT,SENC_ETH,SENC_USDT,TOMO_ETH,TOMO_USDT,ELEC_ETH,ELEC_USDT,HAV_ETH,HAV_USDT,SWTH_ETH,SWTH_USDT,NKN_ETH,NKN_USDT,SOUL_ETH,SOUL_USDT,LRN_ETH,LRN_USDT,EOSDAC_ETH,EOSDAC_USDT,DOCK_USDT,DOCK_ETH,GSE_USDT,GSE_ETH,RATING_USDT,RATING_ETH,HSC_USDT,HSC_ETH,HIT_USDT,HIT_ETH,DX_USDT,DX_ETH,CNNS_ETH,CNNS_USDT,DREP_ETH,DREP_USDT,MBL_USDT,MBL_ETH,GMAT_USDT,GMAT_ETH,MIX_USDT,MIX_ETH,LAMB_USDT,LAMB_ETH,LEO_USDT,LEO_BTC,WICC_USDT,WICC_ETH,SERO_USDT,SERO_ETH,VIDY_USDT,VIDY_ETH,KGC_USDT,FTM_USDT,FTM_ETH,COS_USDT,CRO_USDT,ALY_USDT,WIN_USDT,MTV_USDT,ONE_USDT,ARPA_USDT,ARPA_ETH,DILI_USDT,ALGO_USDT,PI_USDT,CKB_USDT,CKB_BTC,CKB_ETH,BKC_USDT,BXC_USDT,BXC_ETH,PAX_USDT,PAX_CNYX,USDC_CNYX,USDC_USDT,TUSD_CNYX,TUSD_USDT,HC_USDT,HC_BTC,HC_ETH,GARD_USDT,GARD_ETH,FTI_USDT,FTI_ETH,SOP_ETH,SOP_USDT,LEMO_USDT,LEMO_ETH,QKC_USDT,QKC_ETH,QKC_BTC,IOTX_USDT,IOTX_ETH,RED_USDT,RED_ETH,LBA_USDT,LBA_ETH,OPEN_USDT,OPEN_ETH,MITH_USDT,MITH_ETH,SKM_USDT,SKM_ETH,XVG_USDT,XVG_BTC,NANO_USDT,NANO_BTC,HT_USDT,BNB_USDT,MET_ETH,MET_USDT,TCT_ETH,TCT_USDT,MXC_USDT,MXC_BTC,MXC_ETH"
-     }
-    }
-   },
-   "api": {
-    "authenticatedSupport": false,
-    "authenticatedWebsocketApiSupport": false,
-    "endpoints": {
-     "url": "NON_DEFAULT_HTTP_LINK_TO_EXCHANGE_API",
-     "urlSecondary": "NON_DEFAULT_HTTP_LINK_TO_EXCHANGE_API",
-     "websocketURL": "NON_DEFAULT_HTTP_LINK_TO_WEBSOCKET_EXCHANGE_API"
-    },
-    "credentials": {
-     "key": "Key",
-     "secret": "Secret"
-    },
-    "credentialsValidator": {
-     "requiresKey": true,
-     "requiresSecret": true
-    }
-   },
-   "features": {
-    "supports": {
-     "restAPI": true,
-     "restCapabilities": {
-      "tickerBatching": true,
-      "autoPairUpdates": true
-     },
-     "websocketAPI": true,
-     "websocketCapabilities": {}
-    },
-    "enabled": {
-     "autoPairUpdates": true,
-     "websocketAPI": false
-    }
-   },
-   "bankAccounts": [
-    {
-     "enabled": false,
-     "bankName": "",
-     "bankAddress": "",
-     "bankPostalCode": "",
-     "bankPostalCity": "",
-     "bankCountry": "",
-     "accountName": "",
-     "accountNumber": "",
-     "swiftCode": "",
-     "iban": "",
-     "supportedCurrencies": ""
-    }
-   ]
-  },
-  {
-   "name": "Gemini",
-   "enabled": true,
-   "verbose": false,
-   "httpTimeout": 15000000000,
-   "websocketResponseCheckTimeout": 30000000,
-   "websocketResponseMaxLimit": 7000000000,
-   "websocketTrafficTimeout": 30000000000,
-   "websocketOrderbookBufferLimit": 5,
-   "baseCurrencies": "USD",
-   "currencyPairs": {
-    "requestFormat": {
-     "uppercase": true
-    },
-    "configFormat": {
-     "uppercase": true
-    },
-    "useGlobalFormat": true,
-    "assetTypes": [
-     "spot"
-    ],
-    "pairs": {
-     "spot": {
-      "enabled": "BTCUSD",
-      "available": "BTCUSD,ETHBTC,ETHUSD,BCHUSD,BCHBTC,BCHETH,LTCUSD,LTCBTC,LTCETH,LTCBCH,ZECUSD,ZECBTC,ZECETH,ZECBCH,ZECLTC"
-     }
-    }
-   },
-   "api": {
-    "authenticatedSupport": false,
-    "authenticatedWebsocketApiSupport": false,
-    "endpoints": {
-     "url": "NON_DEFAULT_HTTP_LINK_TO_EXCHANGE_API",
-     "urlSecondary": "NON_DEFAULT_HTTP_LINK_TO_EXCHANGE_API",
-     "websocketURL": "NON_DEFAULT_HTTP_LINK_TO_WEBSOCKET_EXCHANGE_API"
-    },
-    "credentials": {
-     "key": "Key",
-     "secret": "Secret"
-    },
-    "credentialsValidator": {
-     "requiresKey": true,
-     "requiresSecret": true
-    }
-   },
-   "features": {
-    "supports": {
-     "restAPI": true,
-     "restCapabilities": {
-      "autoPairUpdates": true
-     },
-     "websocketAPI": true,
-     "websocketCapabilities": {}
-    },
-    "enabled": {
-     "autoPairUpdates": true,
-     "websocketAPI": false
-    }
-   },
-   "bankAccounts": [
-    {
-     "enabled": false,
-     "bankName": "",
-     "bankAddress": "",
-     "bankPostalCode": "",
-     "bankPostalCity": "",
-     "bankCountry": "",
-     "accountName": "",
-     "accountNumber": "",
-     "swiftCode": "",
-     "iban": "",
-     "supportedCurrencies": ""
-    }
-   ]
-  },
-  {
-   "name": "HitBTC",
-   "enabled": true,
-   "verbose": false,
-   "httpTimeout": 15000000000,
-   "websocketResponseCheckTimeout": 30000000,
-   "websocketResponseMaxLimit": 7000000000,
-   "websocketTrafficTimeout": 30000000000,
-   "websocketOrderbookBufferLimit": 5,
-   "baseCurrencies": "USD",
-   "currencyPairs": {
-    "requestFormat": {
-     "uppercase": true
-    },
-    "configFormat": {
-     "uppercase": true,
-     "delimiter": "-"
-    },
-    "useGlobalFormat": true,
-    "assetTypes": [
-     "spot"
-    ],
-    "pairs": {
-     "spot": {
-      "enabled": "BTC-USD",
-      "available": "BCN-BTC,BTC-USD,DASH-BTC,DOGE-BTC,DOGE-USD,EMC-BTC,ETH-BTC,LSK-BTC,LTC-BTC,LTC-USD,NXT-BTC,SBD-BTC,SC-BTC,STEEM-BTC,XDN-BTC,XEM-BTC,XMR-BTC,ARDR-BTC,ZEC-BTC,WAVES-BTC,MAID-BTC,DGD-BTC,SNGLS-BTC,1ST-BTC,TRST-BTC,TIME-BTC,GNO-BTC,REP-BTC,XMR-USD,DASH-USD,ETH-USD,NXT-USD,ZRC-BTC,BOS-BTC,DCT-BTC,ANT-BTC,AEON-BTC,GUP-BTC,PLU-BTC,LUN-BTC,EDG-BTC,RLC-BTC,SWT-BTC,TKN-BTC,WINGS-BTC,XAUR-BTC,AE-BTC,PTOY-BTC,ZEC-USD,XEM-USD,BCN-USD,XDN-USD,MAID-USD,ETC-BTC,ETC-USD,PLBT-BTC,BNT-BTC,SNT-ETH,CVC-USD,PAY-ETH,OAX-ETH,OMG-ETH,BQX-ETH,XTZ-BTC,DICE-BTC,PTOY-ETH,1ST-ETH,XAUR-ETH,TIME-ETH,DICE-ETH,SWT-ETH,XMR-ETH,ETC-ETH,DASH-ETH,ZEC-ETH,PLU-ETH,GNO-ETH,XRP-BTC,STRAT-USD,STRAT-BTC,SNC-ETH,ADX-ETH,BET-ETH,EOS-ETH,DENT-ETH,SAN-ETH,EOS-BTC,EOS-USD,XTZ-ETH,XTZ-USD,MYB-ETH,SUR-ETH,IXT-ETH,PLR-ETH,TIX-ETH,PRO-ETH,AVT-ETH,EVX-USD,DLT-BTC,BNT-ETH,BNT-USD,MANA-USD,DNT-BTC,FYP-BTC,OPT-BTC,TNT-ETH,STX-BTC,STX-ETH,STX-USD,TNT-USD,TNT-BTC,ENG-ETH,XUC-USD,SNC-BTC,SNC-USD,OAX-USD,OAX-BTC,ZRX-BTC,ZRX-ETH,ZRX-USD,RVT-BTC,PPC-BTC,PPC-USD,QTUM-ETH,IGNIS-ETH,BMC-BTC,BMC-ETH,BMC-USD,CND-BTC,CND-ETH,CND-USD,CDT-ETH,CDT-USD,FUN-BTC,FUN-ETH,FUN-USD,HVN-BTC,HVN-ETH,POE-BTC,POE-ETH,AMB-USD,AMB-ETH,AMB-BTC,HPC-BTC,PPT-ETH,MTH-BTC,MTH-ETH,LRC-BTC,LRC-ETH,ICX-BTC,ICX-ETH,NEO-BTC,NEO-ETH,NEO-USD,CSNO-BTC,ICX-USD,IND-ETH,KICK-BTC,YOYOW-BTC,CDT-BTC,XVG-BTC,XVG-ETH,XVG-USD,DGB-BTC,DGB-ETH,DGB-USD,DCN-ETH,DCN-USD,VIBE-BTC,ENJ-BTC,ENJ-ETH,ENJ-USD,ZSC-BTC,ZSC-ETH,ZSC-USD,TRX-BTC,TRX-ETH,TRX-USD,ART-BTC,EVX-BTC,EVX-ETH,SUB-BTC,SUB-ETH,SUB-USD,WTC-BTC,BTM-BTC,BTM-ETH,BTM-USD,LIFE-BTC,VIB-BTC,VIB-ETH,VIB-USD,DRT-ETH,STU-USD,OMG-BTC,PAY-BTC,PPT-BTC,SNT-BTC,BTG-BTC,BTG-ETH,BTG-USD,SMART-BTC,SMART-ETH,SMART-USD,XUC-ETH,XUC-BTC,LA-ETH,EDO-BTC,EDO-ETH,EDO-USD,HGT-ETH,IXT-BTC,SCL-BTC,ETP-BTC,ETP-ETH,ETP-USD,NEBL-BTC,NEBL-ETH,ARN-BTC,ARN-ETH,STU-BTC,STU-ETH,GVT-ETH,BTX-BTC,LTC-ETH,BCN-ETH,MAID-ETH,NXT-ETH,STRAT-ETH,XDN-ETH,XEM-ETH,PLR-BTC,SUR-BTC,BQX-BTC,DOGE-ETH,AMM-BTC,AMM-ETH,AMM-USD,DBIX-BTC,PRE-BTC,ZAP-BTC,DOV-BTC,DOV-ETH,XRP-ETH,XRP-USD,HSR-BTC,LEND-BTC,LEND-ETH,SPF-ETH,SBTC-BTC,SBTC-ETH,LOC-BTC,LOC-ETH,LOC-USD,SWFTC-BTC,SWFTC-ETH,SWFTC-USD,STAR-ETH,SBTC-USD,STORM-BTC,DIM-ETH,DIM-USD,DIM-BTC,NGC-BTC,NGC-ETH,NGC-USD,EMC-ETH,EMC-USD,MCO-BTC,MCO-ETH,MCO-USD,MANA-ETH,MANA-BTC,CPAY-ETH,DATA-BTC,DATA-ETH,DATA-USD,UTT-BTC,UTT-ETH,UTT-USD,KMD-BTC,KMD-ETH,KMD-USD,QTUM-USD,QTUM-BTC,SNT-USD,OMG-USD,EKO-BTC,EKO-ETH,ADX-BTC,ADX-USD,LSK-ETH,LSK-USD,PLR-USD,SUR-USD,BQX-USD,DRT-USD,REP-ETH,REP-USD,WAXP-BTC,WAXP-ETH,WAXP-USD,C20-BTC,C20-ETH,IDH-BTC,IDH-ETH,IPL-BTC,COV-BTC,COV-ETH,SENT-BTC,SENT-ETH,SENT-USD,SMT-BTC,SMT-ETH,SMT-USD,CHAT-BTC,CHAT-ETH,CHAT-USD,TRAC-ETH,JNT-ETH,UTK-BTC,UTK-ETH,UTK-USD,GNX-ETH,CHSB-BTC,CHSB-ETH,DAY-BTC,DAY-ETH,DAY-USD,NEU-BTC,NEU-ETH,NEU-USD,TAU-BTC,FLP-BTC,FLP-ETH,FLP-USD,R-BTC,R-ETH,EKO-USD,BCPT-ETH,BCPT-USD,PKT-BTC,PKT-ETH,BETR-BTC,BETR-ETH,HAND-ETH,HAND-USD,CHP-ETH,BCPT-BTC,ACT-BTC,ACT-ETH,ACT-USD,ADA-BTC,ADA-ETH,ADA-USD,SIG-BTC,MTX-BTC,MTX-ETH,MTX-USD,WIZ-BTC,WIZ-ETH,WIZ-USD,DADI-BTC,DADI-ETH,BDG-ETH,DATX-BTC,DATX-ETH,TRUE-BTC,DRG-BTC,DRG-ETH,BANCA-BTC,BANCA-ETH,ZAP-ETH,ZAP-USD,AUTO-BTC,SOC-BTC,OCN-BTC,OCN-ETH,STQ-BTC,STQ-ETH,XLM-BTC,XLM-ETH,XLM-USD,IOTA-BTC,IOTA-ETH,IOTA-USD,DRT-BTC,BETR-USD,ERT-BTC,CRPT-BTC,CRPT-USD,MESH-BTC,MESH-ETH,MESH-USD,IHT-BTC,IHT-ETH,IHT-USD,SCC-BTC,YCC-BTC,DAN-BTC,TEL-BTC,TEL-ETH,NCT-BTC,NCT-ETH,NCT-USD,BMH-BTC,BANCA-USD,BERRY-BTC,BERRY-ETH,BERRY-USD,GBX-BTC,GBX-ETH,GBX-USD,SHIP-BTC,SHIP-ETH,NANO-BTC,NANO-ETH,NANO-USD,LNC-BTC,KIN-ETH,ARDR-USD,FOTA-ETH,FOTA-BTC,CVT-BTC,CVT-ETH,CVT-USD,STQ-USD,GNT-BTC,GNT-ETH,GNT-USD,GET-BTC,MITH-BTC,MITH-ETH,MITH-USD,DADI-USD,TKY-BTC,ACAT-BTC,ACAT-ETH,ACAT-USD,BTX-USD,WIKI-BTC,WIKI-ETH,WIKI-USD,ONT-BTC,ONT-ETH,ONT-USD,FTX-BTC,FTX-ETH,NAVI-BTC,VME-ETH,NAVI-ETH,LND-ETH,CSM-BTC,NANJ-BTC,NTK-BTC,NTK-ETH,NTK-USD,AUC-BTC,AUC-ETH,CMCT-BTC,CMCT-ETH,CMCT-USD,MAN-BTC,MAN-ETH,MAN-USD,PNT-BTC,PNT-ETH,FXT-BTC,NEXO-BTC,PAT-BTC,PAT-ETH,XMC-BTC,FXT-ETH,XMC-ETH,XMC-USD,FDZ-BTC,FDZ-ETH,FDZ-USD,SPD-BTC,SPD-ETH,MITX-BTC,TIV-BTC,B2G-BTC,B2G-USD,HBZ-BTC,FACE-BTC,FACE-ETH,HBZ-ETH,HBZ-USD,CPT-BTC,PAT-USD,HTML-BTC,HTML-ETH,MITX-ETH,BTS-BTC,BNK-BTC,BNK-ETH,BNK-USD,TIV-ETH,TIV-USD,CSM-ETH,CSM-USD,INK-BTC,IOST-BTC,INK-ETH,INK-USD,CBC-BTC,IOST-USD,ZIL-BTC,ABYSS-BTC,ABYSS-ETH,ZIL-USD,BCI-BTC,CBC-ETH,CBC-USD,PITCH-BTC,PITCH-ETH,HTML-USD,TDS-BTC,TDS-ETH,TDS-USD,SBD-ETH,SBD-USD,DPN-BTC,UUU-BTC,UUU-ETH,XBP-BTC,ELEC-BTC,ELEC-ETH,ELEC-USD,QNTU-BTC,QNTU-ETH,QNTU-USD,IPL-ETH,IPL-USD,CENNZ-BTC,CENNZ-ETH,SWM-BTC,SPF-USD,SPF-BTC,LCC-BTC,HGT-BTC,ETH-TUSD,BTC-TUSD,LTC-TUSD,XMR-TUSD,ZRX-TUSD,NEO-TUSD,USD-TUSD,BTC-DAI,ETH-DAI,MKR-DAI,EOS-DAI,USD-DAI,MKR-BTC,MKR-ETH,MKR-USD,TUSD-DAI,NEO-DAI,LTC-DAI,XMR-DAI,XRP-DAI,NEXO-ETH,NEXO-USD,DWS-BTC,DWS-ETH,DWS-USD,APPC-BTC,APPC-ETH,APPC-USD,BIT-ETH,SPC-BTC,SPC-ETH,SPC-USD,REX-BTC,REX-ETH,REX-USD,ELF-BTC,ELF-USD,BCD-BTC,BCD-USD,CVCOIN-BTC,CVCOIN-ETH,CVCOIN-USD,EDG-ETH,EDG-USD,NLC2-BTC,DASH-EURS,ZEC-EURS,BTC-EURS,EOS-EURS,ETH-EURS,LTC-EURS,NEO-EURS,XMR-EURS,XRP-EURS,EURS-USD,EURS-TUSD,EURS-DAI,MNX-USD,ROX-ETH,ZPR-ETH,MNX-BTC,MNX-ETH,KIND-BTC,KIND-ETH,ENGT-BTC,ENGT-ETH,PMA-BTC,PMA-ETH,TV-BTC,TV-ETH,TV-USD,BAT-BTC,BAT-ETH,BAT-USD,SRN-BTC,SRN-ETH,SRN-USD,SVD-BTC,SVD-ETH,SVD-USD,GST-BTC,GST-ETH,GST-USD,BNB-BTC,BNB-ETH,BNB-USD,DIT-BTC,DIT-ETH,POA20-BTC,PROC-BTC,POA20-ETH,POA20-USD,POA20-DAI,NIM-BTC,USE-BTC,USE-ETH,DAV-BTC,DAV-ETH,ABTC-BTC,NIM-ETH,ABA-BTC,ABA-ETH,ABA-USD,BCN-EOS,LTC-EOS,XMR-EOS,DASH-EOS,TRX-EOS,NEO-EOS,ZEC-EOS,LSK-EOS,XEM-EOS,XRP-EOS,RCN-BTC,RCN-ETH,RCN-USD,HMQ-BTC,HMQ-ETH,MYST-BTC,MYST-ETH,USD-GUSD,BTC-GUSD,ETH-GUSD,EOS-GUSD,AXPR-BTC,AXPR-ETH,DAG-BTC,DAG-ETH,BITS-BTC,BITS-ETH,BITS-USD,CDCC-BTC,CDCC-ETH,CDCC-USD,VET-BTC,VET-ETH,VET-USD,SILK-ETH,BOX-BTC,BOX-ETH,BOX-EURS,BOX-EOS,VOCO-BTC,VOCO-ETH,VOCO-USD,PASS-BTC,PASS-ETH,SLX-BTC,SLX-USD,PBTT-BTC,PMA-USD,TRAD-BTC,DGTX-BTC,DGTX-ETH,DGTX-USD,MRK-BTC,MRK-ETH,DGB-TUSD,SNBL-BTC,BCH-BTC,BCH-USD,BSV-BTC,BSV-USD,BKX-BTC,NPLC-BTC,NPLC-ETH,ETN-BTC,ETN-ETH,ETN-USD,DTR-BTC,DTR-ETH,TDP-BTC,HBT-ETH,PXG-BTC,PXG-USD,BTC-PAX,ETH-PAX,USD-PAX,BTC-USDC,ETH-USDC,USD-USDC,TUSD-USDC,DAI-USDC,EOS-PAX,CLO-BTC,CLO-ETH,CLO-USD,PETH-BTC,PETH-ETH,PETH-USD,BRD-BTC,BRD-ETH,NMR-BTC,SALT-BTC,SALT-ETH,POLY-BTC,POLY-ETH,POWR-BTC,POWR-ETH,STORJ-BTC,STORJ-ETH,STORJ-USD,MLN-BTC,MLN-ETH,BDG-BTC,POA-ETH,POA-BTC,POA-USD,POA-DAI,KIN-BTC,VEO-BTC,PLA-BTC,PLA-ETH,PLA-USD,BTT-BTC,BTT-USD,BTT-ETH,ZEN-BTC,ZEN-ETH,ZEN-USD,GRIN-BTC,GRIN-ETH,GRIN-USD,FET-BTC,HT-BTC,HT-USD,XZC-BTC,XZC-ETH,XZC-USD,VRA-BTC,VRA-ETH,BTC-KRWB,USD-KRWB,WBTC-ETH,CRO-BTC,CRO-ETH,CRO-USD,GAS-BTC,GAS-ETH,GAS-USD,ORMEUS-BTC,ORMEUS-ETH,SWM-ETH,SWM-USD,PRE-ETH,PHX-BTC,PHX-ETH,PHX-USD,BET-BTC,USD-EOSDT,BTC-EOSDT,ETH-EOSDT,EOS-EOSDT,DAI-EOSDT,NUT-BTC,NUT-EOS,NUT-USD,CUTE-BTC,CUTE-ETH,CUTE-USD,CUTE-EOS,XCON-BTC,DCR-BTC,DCR-ETH,DCR-USD,MG-BTC,MG-ETH,MG-EOS,MG-USD,GNX-BTC,PRO-BTC,EURS-EOSDT,TUSD-EOSDT,ECOIN-BTC,ECOIN-ETH,ECOIN-USD,AGI-BTC,LOOM-BTC,LOOM-ETH,BLZ-BTC,QKC-BTC,QKC-ETH,KNC-BTC,KNC-ETH,KNC-USD,KEY-BTC,KEY-ETH,ATOM-BTC,ATOM-USD,ATOM-ETH,BRDG-BTC,BRDG-ETH,BRDG-USD,MTL-BTC,MTL-ETH,EXP-BTC,BTCB-BTC,PBT-BTC,PBT-ETH,LINK-BTC,LINK-ETH,LINK-USD,USD-USDT20,PHB-BTC,BCH-ETH,BCH-DAI,BCH-TUSD,BCH-EURS,DAPP-BTC,DAPP-EOS,BTC-USDT20,DENT-BTC,DENT-USD,NJBC-BTC,NJBC-ETH,XRC-BTC,EOS-BCH,LTC-BCH,XRP-BCH,TRX-BCH,XLM-BCH,ETC-BCH,DASH-BCH,ZEC-BCH,BKX-USD,LAMB-BTC,NPXS-BTC,HBAR-BTC,HBAR-USD,ONE-BTC,RFR-BTC,RFR-USD,BUSD-USD,PAXG-BTC,PAXG-USD,REN-BTC,IGNIS-BTC,CEL-BTC,CEL-ETH,WIN-USD,ADK-BTC,PART-BTC,SOZ-BTC,SOZ-ETH,SOZ-USD,WAVES-USD,ADA-BCH,ONT-BCH,XMR-BCH,ATOM-BCH,LINK-BCH,OMG-BCH,WAVES-BCH,IOTX-BTC,HOT-BTC,SLV-BTC,HEDG-BTC,CHZ-BTC,CHZ-USD,COCOS-BTC,COCOS-USD,SEELE-BTC,SEELE-USD,MDA-BTC,LEO-USD,REM-BTC,REM-ETH,REM-USD,SCD-DAI,BTC-BUSD,RVN-BTC,BST-BTC,ERD-BTC,KRL-BTC,FTT-BTC,FTT-USD,RAISE-BTC,RAISE-ETH"
-     }
-    }
-   },
-   "api": {
-    "authenticatedSupport": false,
-    "authenticatedWebsocketApiSupport": false,
-    "endpoints": {
-     "url": "NON_DEFAULT_HTTP_LINK_TO_EXCHANGE_API",
-     "urlSecondary": "NON_DEFAULT_HTTP_LINK_TO_EXCHANGE_API",
-     "websocketURL": "NON_DEFAULT_HTTP_LINK_TO_WEBSOCKET_EXCHANGE_API"
-    },
-    "credentials": {
-     "key": "Key",
-     "secret": "Secret"
-    },
-    "credentialsValidator": {
-     "requiresKey": true,
-     "requiresSecret": true
-    }
-   },
-   "features": {
-    "supports": {
-     "restAPI": true,
-     "restCapabilities": {
-      "tickerBatching": true,
-      "autoPairUpdates": true
-     },
-     "websocketAPI": true,
-     "websocketCapabilities": {}
-    },
-    "enabled": {
-     "autoPairUpdates": true,
-     "websocketAPI": false
-    }
-   },
-   "bankAccounts": [
-    {
-     "enabled": false,
-     "bankName": "",
-     "bankAddress": "",
-     "bankPostalCode": "",
-     "bankPostalCity": "",
-     "bankCountry": "",
-     "accountName": "",
-     "accountNumber": "",
-     "swiftCode": "",
-     "iban": "",
-     "supportedCurrencies": ""
-    }
-   ]
-  },
-  {
-   "name": "Huobi",
-   "enabled": true,
-   "verbose": false,
-   "httpTimeout": 15000000000,
-   "websocketResponseCheckTimeout": 30000000,
-   "websocketResponseMaxLimit": 7000000000,
-   "websocketTrafficTimeout": 30000000000,
-   "websocketOrderbookBufferLimit": 5,
-   "baseCurrencies": "USD",
-   "currencyPairs": {
-    "requestFormat": {
-     "uppercase": false
-    },
-    "configFormat": {
-     "uppercase": true,
-     "delimiter": "-"
-    },
-    "useGlobalFormat": true,
-    "assetTypes": [
-     "spot"
-    ],
-    "pairs": {
-     "spot": {
-      "enabled": "BTC-USDT",
-      "available": "PROPY-ETH,IOTA-BTC,UGAS-ETH,PAI-USDT,BSV-HUSD,MTX-ETH,BCH-BTC,LTC-HT,SOC-USDT,WXT-BTC,SALT-BTC,RCN-ETH,PNT-ETH,TT-USDT,AIDOC-ETH,BIX-BTC,OCN-USDT,QTUM-ETH,KCASH-ETH,SNT-USDT,LUN-BTC,QASH-BTC,ITC-BTC,NAS-BTC,XMR-BTC,TNT-ETH,UC-ETH,FAIR-BTC,PC-ETH,YEE-BTC,PAY-ETH,XMX-BTC,CRE-USDT,BAT-ETH,BHT-USDT,CKB-HT,LAMB-HT,AE-USDT,QUN-ETH,LYM-BTC,BCH-HT,BHT-BTC,RUFF-ETH,CNN-BTC,FOR-USDT,GTC-ETH,TRX-ETH,ELA-USDT,ACT-ETH,SMT-ETH,BUT-ETH,BCH-USDT,ICX-BTC,MEET-BTC,NCC-BTC,APPC-BTC,GVE-ETH,TNB-BTC,STEEM-ETH,18C-ETH,LBA-BTC,EKO-BTC,REQ-BTC,SOC-BTC,BOX-ETH,ELF-BTC,ZRX-ETH,LET-USDT,HT-BTC,TUSD-HUSD,EGCC-BTC,WTC-BTC,ATP-USDT,DOCK-USDT,PAI-BTC,ONT-ETH,IRIS-BTC,BTT-ETH,SC-BTC,XZC-BTC,LBA-USDT,HT-USDT,VET-ETH,KMD-ETH,SHE-ETH,PORTAL-BTC,ONE-BTC,BIX-USDT,RCCC-BTC,SKM-USDT,XTZ-ETH,SWFTC-BTC,RSR-BTC,LINK-ETH,DATX-BTC,HPT-HT,GET-ETH,BLZ-ETH,CTXC-USDT,CNNS-USDT,PVT-HT,ITC-USDT,LTC-BTC,NCASH-BTC,HOT-ETH,ADA-USDT,ADX-BTC,NODE-USDT,TRIO-BTC,GXC-ETH,SNT-BTC,FOR-BTC,DBC-BTC,UUU-USDT,CVCOIN-ETH,RSR-USDT,CRO-USDT,OCN-BTC,NEW-USDT,EGT-USDT,MANA-BTC,CMT-USDT,WXT-HT,XRP-BTC,MT-ETH,PAX-HUSD,LSK-ETH,IOTA-USDT,SRN-ETH,ZIL-ETH,ELF-USDT,LXT-ETH,LAMB-BTC,CRE-HT,CKB-BTC,XVG-BTC,BSV-BTC,BFT-BTC,WPR-ETH,HT-HUSD,POWR-BTC,MANA-ETH,ENG-ETH,ZJLT-ETH,SNC-ETH,ATOM-ETH,WICC-USDT,KAN-ETH,DGD-BTC,VSYS-HT,BCD-BTC,BTM-ETH,DOGE-USDT,MEX-BTC,BTG-BTC,DAC-ETH,DAT-BTC,GRS-ETH,ADX-ETH,EM-HT,GXC-USDT,CVC-BTC,OMG-ETH,SSP-ETH,OGO-HT,CMT-ETH,POLY-ETH,XZC-USDT,THETA-USDT,XEM-USDT,LOL-USDT,BCH-HUSD,GSC-BTC,DOGE-ETH,MDS-BTC,BTS-ETH,CTXC-BTC,MCO-BTC,BCX-BTC,ZLA-ETH,EKT-USDT,MAN-BTC,BLZ-BTC,ATOM-USDT,LOL-BTC,HPT-USDT,EM-BTC,EOS-USDT,WAN-BTC,GNT-BTC,CRO-BTC,MANA-USDT,SEELE-USDT,FSN-BTC,VIDY-HT,USDC-HUSD,LTC-HUSD,XRP-USDT,VSYS-BTC,STORJ-BTC,LOOM-ETH,SKM-BTC,LINK-USDT,TT-HT,QSP-ETH,ETN-BTC,FSN-HT,NODE-BTC,HC-USDT,PHX-BTC,XLM-BTC,RCCC-ETH,LTC-USDT,UUU-BTC,SEELE-ETH,PVT-BTC,HC-ETH,REN-ETH,KAN-USDT,EOS-ETH,BSV-USDT,BTS-USDT,KMD-BTC,OGO-USDT,THETA-ETH,MUSK-BTC,CNNS-HT,ETC-BTC,COVA-BTC,BTT-TRX,XMR-USDT,MTN-ETH,QUN-BTC,NAS-USDT,ELA-ETH,HIT-ETH,BTT-USDT,EKT-ETH,TOS-BTC,GAS-ETH,DCR-USDT,ONT-BTC,NEW-HT,NEXO-BTC,ETH-USDT,WXT-USDT,FOR-HT,ADA-BTC,EVX-ETH,VET-BTC,ZEC-USDT,NANO-ETH,IOST-HT,BCV-ETH,REN-USDT,NULS-ETH,ACT-USDT,LET-ETH,BTM-USDT,MEET-ETH,AKRO-HT,ARDR-BTC,DCR-ETH,NANO-USDT,BTC-HUSD,ALGO-BTC,IIC-ETH,BHD-BTC,KNC-ETH,ATP-BTC,ZRX-BTC,ABT-BTC,18C-BTC,XMR-ETH,WAXP-BTC,CVNT-BTC,MX-USDT,OST-ETH,NKN-BTC,TOPC-BTC,GNX-BTC,FTT-USDT,ONE-HT,DGB-ETH,NULS-USDT,DASH-BTC,UIP-BTC,KCASH-HT,WICC-ETH,EKO-ETH,EGT-HT,IRIS-USDT,STK-ETH,MXC-BTC,NAS-ETH,OMG-USDT,SMT-BTC,BUT-BTC,HIT-USDT,BAT-BTC,IRIS-ETH,NKN-HT,PC-BTC,TOP-USDT,GTC-BTC,LSK-BTC,ITC-ETH,DTA-BTC,HOT-BTC,BTT-BTC,FAIR-ETH,DOCK-ETH,QTUM-BTC,ZEN-BTC,ZIL-BTC,RCN-BTC,FTI-BTC,BHD-USDT,VIDY-USDT,LUN-ETH,DBC-ETH,TOPC-ETH,IIC-BTC,STEEM-USDT,IOTA-ETH,KCASH-BTC,RUFF-BTC,APPC-ETH,MT-BTC,SOC-ETH,GT-HT,PROPY-BTC,AIDOC-BTC,ACT-BTC,LYM-ETH,CHAT-BTC,SWFTC-ETH,ETH-BTC,UIP-USDT,UGAS-BTC,XRP-HUSD,ALGO-USDT,TNT-BTC,ONT-USDT,YEE-ETH,AKRO-BTC,TRX-USDT,OCN-ETH,SRN-BTC,DASH-USDT,XMX-ETH,NANO-BTC,QASH-ETH,EOS-HT,GT-BTC,XTZ-USDT,ARPA-USDT,SALT-ETH,BKBT-ETH,MTX-BTC,SMT-USDT,GXC-BTC,VIDY-BTC,FTT-HT,LAMB-ETH,TRX-BTC,TRIO-ETH,BFT-ETH,LINK-BTC,AE-ETH,NULS-BTC,BHD-HT,AST-ETH,NEO-USDT,EDU-BTC,CVCOIN-BTC,GVE-BTC,GET-BTC,ZRX-USDT,ELF-ETH,DATX-ETH,ADA-ETH,TOP-HT,NCASH-ETH,QTUM-USDT,ETC-HT,ZIL-USDT,TNB-ETH,BIX-ETH,SHE-BTC,PNT-BTC,BTC-USDT,PORTAL-ETH,WAVES-USDT,XZC-ETH,HT-ETH,POLY-BTC,MCO-ETH,MUSK-ETH,PAI-ETH,LXT-USDT,UTK-BTC,RTE-BTC,NCC-ETH,HB10-USDT,BOX-BTC,RDN-ETH,ARPA-BTC,LBA-ETH,CNN-ETH,AAC-ETH,XTZ-BTC,IDT-BTC,AKRO-USDT,IOST-BTC,GT-USDT,WAN-ETH,ETN-ETH,PVT-USDT,NEO-BTC,WAVES-ETH,ONE-USDT,ZEC-BTC,SKM-HT,IOST-ETH,NPXS-ETH,CVC-ETH,CMT-BTC,COVA-ETH,ARDR-ETH,RDN-BTC,DCR-BTC,REN-BTC,YCC-ETH,MX-HT,NEXO-ETH,XLM-ETH,YCC-BTC,ENG-BTC,CNNS-BTC,ZLA-BTC,QSP-BTC,MAN-ETH,UUU-ETH,ETH-HUSD,RTE-ETH,ATP-HT,BTM-BTC,DAC-BTC,TOS-ETH,LAMB-USDT,DASH-HT,NPXS-BTC,NEW-BTC,FTT-BTC,EOS-HUSD,GRS-BTC,POWR-ETH,VET-USDT,AAC-BTC,MX-BTC,MTN-BTC,XVG-ETH,GNX-ETH,SSP-BTC,WAVES-BTC,EGT-BTC,CTXC-ETH,IDT-ETH,STK-BTC,WICC-BTC,UTK-ETH,CRO-HT,LXT-BTC,GSC-ETH,OMG-BTC,XRP-HT,DGB-BTC,IOST-USDT,CVNT-ETH,GAS-BTC,HIT-BTC,CKB-USDT,ARPA-HT,RUFF-USDT,HC-BTC,WTC-ETH,MDS-USDT,ABT-ETH,ALGO-ETH,BIFI-BTC,KNC-BTC,TT-BTC,LET-BTC,NKN-USDT,PAY-BTC,DTA-USDT,AE-BTC,UC-BTC,VSYS-USDT,USDT-HUSD,EOS-BTC,STEEM-BTC,DOGE-BTC,NODE-HT,MDS-ETH,CRE-BTC,GNT-USDT,UIP-ETH,AST-BTC,XEM-BTC,ZEN-ETH,EDU-ETH,MEX-ETH,EKT-BTC,CVC-USDT,WAXP-ETH,REQ-ETH,OST-BTC,STORJ-USDT,SBTC-BTC,DGD-ETH,SC-ETH,WTC-USDT,THETA-BTC,DTA-ETH,BCV-BTC,SNC-BTC,RSR-HT,KAN-BTC,ELA-BTC,ATOM-BTC,BKBT-BTC,FSN-USDT,EM-USDT,WPR-BTC,TOP-BTC,BTS-BTC,EGCC-ETH,MTL-BTC,GNT-ETH,SEELE-BTC,EVX-BTC,FTI-ETH,BAT-USDT,MT-HT,LOL-HT,ICX-ETH,LOOM-BTC,ZJLT-BTC,XLM-USDT,OGO-BTC,DOCK-BTC,CHAT-ETH,DAT-ETH,ETC-USDT,HPT-BTC,BHT-HT"
-     }
-    }
-   },
-   "api": {
-    "authenticatedSupport": false,
-    "authenticatedWebsocketApiSupport": false,
-    "endpoints": {
-     "url": "NON_DEFAULT_HTTP_LINK_TO_EXCHANGE_API",
-     "urlSecondary": "NON_DEFAULT_HTTP_LINK_TO_EXCHANGE_API",
-     "websocketURL": "NON_DEFAULT_HTTP_LINK_TO_WEBSOCKET_EXCHANGE_API"
-    },
-    "credentials": {
-     "key": "Key",
-     "secret": "Secret"
-    },
-    "credentialsValidator": {
-     "requiresKey": true,
-     "requiresSecret": true
-    }
-   },
-   "features": {
-    "supports": {
-     "restAPI": true,
-     "restCapabilities": {
-      "tickerBatching": true,
-      "autoPairUpdates": true
-     },
-     "websocketAPI": true,
-     "websocketCapabilities": {}
-    },
-    "enabled": {
-     "autoPairUpdates": true,
-     "websocketAPI": false
-    }
-   },
-   "bankAccounts": [
-    {
-     "enabled": false,
-     "bankName": "",
-     "bankAddress": "",
-     "bankPostalCode": "",
-     "bankPostalCity": "",
-     "bankCountry": "",
-     "accountName": "",
-     "accountNumber": "",
-     "swiftCode": "",
-     "iban": "",
-     "supportedCurrencies": ""
-    }
-   ]
-  },
-  {
-   "name": "ITBIT",
-   "enabled": true,
-   "verbose": false,
-   "httpTimeout": 15000000000,
-   "websocketResponseCheckTimeout": 30000000,
-   "websocketResponseMaxLimit": 7000000000,
-   "websocketTrafficTimeout": 30000000000,
-   "websocketOrderbookBufferLimit": 5,
-   "baseCurrencies": "USD,SGD",
-   "currencyPairs": {
-    "requestFormat": {
-     "uppercase": true
-    },
-    "configFormat": {
-     "uppercase": true
-    },
-    "useGlobalFormat": true,
-    "lastUpdated": 1591062026,
-    "assetTypes": [
-     "spot"
-    ],
-    "pairs": {
-     "spot": {
-      "enabled": "XBTUSD,XBTSGD",
-      "available": "XBTUSD,XBTSGD"
-     }
-    }
-   },
-   "api": {
-    "authenticatedSupport": false,
-    "authenticatedWebsocketApiSupport": false,
-    "endpoints": {
-     "url": "NON_DEFAULT_HTTP_LINK_TO_EXCHANGE_API",
-     "urlSecondary": "NON_DEFAULT_HTTP_LINK_TO_EXCHANGE_API",
-     "websocketURL": "NON_DEFAULT_HTTP_LINK_TO_WEBSOCKET_EXCHANGE_API"
-    },
-    "credentials": {
-     "key": "Key",
-     "secret": "Secret",
-     "clientID": "ClientID"
-    },
-    "credentialsValidator": {
-     "requiresSecret": true,
-     "requiresClientID": true
-    }
-   },
-   "features": {
-    "supports": {
-     "restAPI": true,
-     "restCapabilities": {},
-     "websocketAPI": false,
-     "websocketCapabilities": {}
-    },
-    "enabled": {
-     "autoPairUpdates": false,
-     "websocketAPI": false
-    }
-   },
-   "bankAccounts": [
-    {
-     "enabled": false,
-     "bankName": "",
-     "bankAddress": "",
-     "bankPostalCode": "",
-     "bankPostalCity": "",
-     "bankCountry": "",
-     "accountName": "",
-     "accountNumber": "",
-     "swiftCode": "",
-     "iban": "",
-     "supportedCurrencies": ""
-    }
-   ]
-  },
-  {
-   "name": "Kraken",
-   "enabled": true,
-   "verbose": false,
-   "httpTimeout": 15000000000,
-   "websocketResponseCheckTimeout": 30000000,
-   "websocketResponseMaxLimit": 7000000000,
-   "websocketTrafficTimeout": 30000000000,
-   "websocketOrderbookBufferLimit": 5,
-   "baseCurrencies": "EUR,USD,CAD,GBP,JPY",
-   "currencyPairs": {
-    "requestFormat": {
-     "uppercase": true,
-     "separator": ","
-    },
-    "configFormat": {
-     "uppercase": true,
-     "delimiter": "-",
-     "separator": ","
-    },
-    "useGlobalFormat": true,
-    "assetTypes": [
-     "spot"
-    ],
-    "pairs": {
-     "spot": {
-      "enabled": "XBT-USD",
-      "available": "ETH-GBP,XRP-USD,DAI-EUR,LSK-USD,BAT-EUR,BCH-EUR,EOS-ETH,GNO-EUR,ETH-CAD,XRP-JPY,ADA-ETH,DAI-USD,DASH-EUR,GNO-USD,LSK-XBT,ETH-EUR,ZEC-EUR,DASH-XBT,EOS-EUR,ETH-CHF,SC-ETH,SC-USD,WAVES-EUR,XBT-USD,ADA-EUR,LINK-USD,NANO-EUR,PAXG-USD,SC-EUR,WAVES-ETH,REP-USD,EOS-XBT,ETC-ETH,XMR-USD,LTC-USD,MLN-XBT,XTZ-CAD,XBT-GBP,ADA-CAD,XTZ-EUR,ETH-JPY,XTZ-USD,XDG-XBT,XLM-EUR,ATOM-USD,ATOM-XBT,OMG-EUR,ZEC-JPY,ADA-XBT,GNO-ETH,LINK-XBT,ETC-EUR,BCH-XBT,QTUM-ETH,XBT-CHF,LTC-EUR,ETH-DAI,LSK-EUR,NANO-USD,QTUM-XBT,XRP-XBT,ZEC-USD,BAT-ETH,LINK-ETH,XBT-CAD,BAT-USD,GNO-XBT,ICX-XBT,PAXG-ETH,DAI-USDT,NANO-ETH,OMG-ETH,WAVES-XBT,ZEC-XBT,BAT-XBT,NANO-XBT,XBT-JPY,DASH-USD,ICX-ETH,LSK-ETH,QTUM-CAD,REP-XBT,XMR-XBT,XRP-EUR,ATOM-CAD,OMG-USD,LTC-XBT,MLN-ETH,XTZ-ETH,EOS-USD,ICX-EUR,SC-XBT,ETC-USD,BCH-USD,ICX-USD,QTUM-USD,ETH-XBT,ETH-USD,OMG-XBT,PAXG-EUR,REP-EUR,ADA-USD,USDT-USD,XMR-EUR,XRP-CAD,ATOM-EUR,ETC-XBT,XBT-EUR,XLM-USD,ATOM-ETH,LINK-EUR,PAXG-XBT,WAVES-USD,REP-ETH,XLM-XBT,QTUM-EUR,XTZ-XBT"
-     }
-    }
-   },
-   "api": {
-    "authenticatedSupport": false,
-    "authenticatedWebsocketApiSupport": false,
-    "endpoints": {
-     "url": "NON_DEFAULT_HTTP_LINK_TO_EXCHANGE_API",
-     "urlSecondary": "NON_DEFAULT_HTTP_LINK_TO_EXCHANGE_API",
-     "websocketURL": "NON_DEFAULT_HTTP_LINK_TO_WEBSOCKET_EXCHANGE_API"
-    },
-    "credentials": {
-     "key": "Key",
-     "secret": "Secret"
-    },
-    "credentialsValidator": {
-     "requiresKey": true,
-     "requiresSecret": true,
-     "requiresBase64DecodeSecret": true
-    }
-   },
-   "features": {
-    "supports": {
-     "restAPI": true,
-     "restCapabilities": {
-      "tickerBatching": true,
-      "autoPairUpdates": true
-     },
-     "websocketAPI": true,
-     "websocketCapabilities": {}
-    },
-    "enabled": {
-     "autoPairUpdates": true,
-     "websocketAPI": true
-    }
-   },
-   "bankAccounts": [
-    {
-     "enabled": false,
-     "bankName": "",
-     "bankAddress": "",
-     "bankPostalCode": "",
-     "bankPostalCity": "",
-     "bankCountry": "",
-     "accountName": "",
-     "accountNumber": "",
-     "swiftCode": "",
-     "iban": "",
-     "supportedCurrencies": ""
-    }
-   ]
-  },
-  {
-   "name": "LocalBitcoins",
-   "enabled": true,
-   "verbose": false,
-   "httpTimeout": 15000000000,
-   "websocketResponseCheckTimeout": 30000000,
-   "websocketResponseMaxLimit": 7000000000,
-   "websocketTrafficTimeout": 30000000000,
-   "websocketOrderbookBufferLimit": 5,
-   "baseCurrencies": "ARS,AUD,BRL,CAD,CHF,CZK,DKK,EUR,GBP,HKD,ILS,INR,MXN,NOK,NZD,PLN,RUB,SEK,SGD,THB,USD,ZAR",
-   "currencyPairs": {
-    "requestFormat": {
-     "uppercase": true
-    },
-    "configFormat": {
-     "uppercase": true
-    },
-    "useGlobalFormat": true,
-    "assetTypes": [
-     "spot"
-    ],
-    "pairs": {
-     "spot": {
-      "enabled": "BTCARS,BTCAUD,BTCBRL,BTCCAD,BTCCHF,BTCDKK,BTCEUR,BTCGBP,BTCHKD,BTCILS,BTCINR,BTCMXN,BTCNOK,BTCNZD,BTCPLN,BTCRUB,BTCSEK,BTCSGD,BTCTHB,BTCUSD,BTCZAR",
-      "available": "BTCRUB,BTCRON,BTCXRP,BTCIRR,BTCKRW,BTCCNY,BTCRWF,BTCRSD,BTCOMR,BTCGTQ,BTCKES,BTCCOP,BTCJPY,BTCIDR,BTCBAM,BTCBDT,BTCDOP,BTCMWK,BTCUGX,BTCAOA,BTCAWG,BTCNZD,BTCGBP,BTCBOB,BTCCHF,BTCBYN,BTCLTC,BTCBRL,BTCTWD,BTCCRC,BTCPKR,BTCMXN,BTCVND,BTCDKK,BTCETB,BTCSEK,BTCAED,BTCTHB,BTCEUR,BTCARS,BTCUAH,BTCCAD,BTCPYG,BTCPEN,BTCUSD,BTCETH,BTCLKR,BTCTTD,BTCMYR,BTCHRK,BTCILS,BTCJOD,BTCKWD,BTCHKD,BTCTRY,BTCPLN,BTCZAR,BTCXOF,BTCSAR,BTCUYU,BTCTZS,BTCVES,BTCXAF,BTCGHS,BTCSGD,BTCNOK,BTCINR,BTCEGP,BTCAUD,BTCZMW,BTCGEL,BTCPAB,BTCCLP,BTCCZK,BTCMAD,BTCNGN,BTCQAR,BTCMDL,BTCCDF,BTCKZT,BTCPHP"
-     }
-    }
-   },
-   "api": {
-    "authenticatedSupport": false,
-    "authenticatedWebsocketApiSupport": false,
-    "endpoints": {
-     "url": "NON_DEFAULT_HTTP_LINK_TO_EXCHANGE_API",
-     "urlSecondary": "NON_DEFAULT_HTTP_LINK_TO_EXCHANGE_API",
-     "websocketURL": "NON_DEFAULT_HTTP_LINK_TO_WEBSOCKET_EXCHANGE_API"
-    },
-    "credentials": {
-     "key": "Key",
-     "secret": "Secret"
-    },
-    "credentialsValidator": {
-     "requiresKey": true,
-     "requiresSecret": true
-    }
-   },
-   "features": {
-    "supports": {
-     "restAPI": true,
-     "restCapabilities": {
-      "tickerBatching": true,
-      "autoPairUpdates": true
-     },
-     "websocketAPI": false,
-     "websocketCapabilities": {}
-    },
-    "enabled": {
-     "autoPairUpdates": true,
-     "websocketAPI": false
-    }
-   },
-   "bankAccounts": [
-    {
-     "enabled": false,
-     "bankName": "",
-     "bankAddress": "",
-     "bankPostalCode": "",
-     "bankPostalCity": "",
-     "bankCountry": "",
-     "accountName": "",
-     "accountNumber": "",
-     "swiftCode": "",
-     "iban": "",
-     "supportedCurrencies": ""
-    }
-   ]
-  },
-  {
-   "name": "OKCOIN International",
-   "enabled": true,
-   "verbose": false,
-   "httpTimeout": 15000000000,
-   "websocketResponseCheckTimeout": 30000000,
-   "websocketResponseMaxLimit": 7000000000,
-   "websocketTrafficTimeout": 30000000000,
-   "websocketOrderbookBufferLimit": 5,
-   "baseCurrencies": "USD",
-   "currencyPairs": {
-    "requestFormat": {
-     "uppercase": true,
-     "delimiter": "-"
-    },
-    "configFormat": {
-     "uppercase": true,
-     "delimiter": "-"
-    },
-    "useGlobalFormat": true,
-    "assetTypes": [
-     "spot",
-     "margin"
-    ],
-    "pairs": {
-     "spot": {
-      "enabled": "BTC-USD",
-      "available": "BTC-USD,LTC-USD,ETH-USD,ETC-USD,TUSD-USD,BCH-USD,EOS-USD,XRP-USD,TRX-USD,BSV-USD,USDT-USD,USDK-USD,XLM-USD,ADA-USD,BAT-USD,DCR-USD,EURS-USD,HBAR-USD,PAX-USD,USDC-USD,ZEC-USD,BTC-USDT,BTC-SGD,ETH-SGD,BTC-EUR,BTC-EURS,ETH-EUR,BCH-EUR,EURS-EUR"
-     }
-    }
-   },
-   "api": {
-    "authenticatedSupport": false,
-    "authenticatedWebsocketApiSupport": false,
-    "endpoints": {
-     "url": "NON_DEFAULT_HTTP_LINK_TO_EXCHANGE_API",
-     "urlSecondary": "NON_DEFAULT_HTTP_LINK_TO_EXCHANGE_API",
-     "websocketURL": "NON_DEFAULT_HTTP_LINK_TO_WEBSOCKET_EXCHANGE_API"
-    },
-    "credentials": {
-     "key": "Key",
-     "secret": "Secret"
-    },
-    "credentialsValidator": {
-     "requiresKey": true,
-     "requiresSecret": true,
-     "requiresClientID": true
-    }
-   },
-   "features": {
-    "supports": {
-     "restAPI": true,
-     "restCapabilities": {
-      "tickerBatching": true,
-      "autoPairUpdates": true
-     },
-     "websocketAPI": true,
-     "websocketCapabilities": {}
-    },
-    "enabled": {
-     "autoPairUpdates": true,
-     "websocketAPI": true
-    }
-   },
-   "bankAccounts": [
-    {
-     "enabled": false,
-     "bankName": "",
-     "bankAddress": "",
-     "bankPostalCode": "",
-     "bankPostalCity": "",
-     "bankCountry": "",
-     "accountName": "",
-     "accountNumber": "",
-     "swiftCode": "",
-     "iban": "",
-     "supportedCurrencies": ""
-    }
-   ]
-  },
-  {
-   "name": "OKEX",
-   "enabled": true,
-   "verbose": false,
-   "httpTimeout": 15000000000,
-   "websocketResponseCheckTimeout": 30000000,
-   "websocketResponseMaxLimit": 7000000000,
-   "websocketTrafficTimeout": 30000000000,
-   "websocketOrderbookBufferLimit": 5,
-   "baseCurrencies": "USD",
-   "currencyPairs": {
-    "assetTypes": [
-     "spot",
-     "futures",
-     "perpetualswap",
-     "index"
-    ],
-    "pairs": {
-     "futures": {
-      "enabled": "TRX-USD_191227",
-      "available": "XRP-USD_191213,XRP-USD_191220,XRP-USD_191227,BTC-USD_191213,BTC-USD_191220,BTC-USD_191227,BTC-USDT_191213,BTC-USDT_191220,BTC-USDT_191227,LTC-USD_191213,LTC-USD_191220,LTC-USD_191227,LTC-USDT_191213,LTC-USDT_191220,LTC-USDT_191227,ETH-USD_191213,ETH-USD_191220,ETH-USD_191227,ETH-USDT_191213,ETH-USDT_191220,ETH-USDT_191227,TRX-USDT_191213,TRX-USDT_191220,TRX-USDT_191227,ETC-USD_191213,ETC-USD_191220,ETC-USD_191227,BCH-USD_191213,BCH-USD_191220,BCH-USD_191227,BCH-USDT_191213,BCH-USDT_191220,BCH-USDT_191227,BSV-USD_191213,BSV-USD_191220,BSV-USD_191227,BSV-USDT_191213,BSV-USDT_191220,BSV-USDT_191227,EOS-USDT_191213,EOS-USDT_191220,EOS-USDT_191227,XRP-USDT_191213,XRP-USDT_191220,XRP-USDT_191227,ETC-USDT_191213,ETC-USDT_191220,ETC-USDT_191227,EOS-USD_191213,EOS-USD_191220,EOS-USD_191227,TRX-USD_191213,TRX-USD_191220,TRX-USD_191227",
-      "requestFormat": {
-       "uppercase": true,
-       "delimiter": "-"
-      },
-      "configFormat": {
-       "uppercase": true,
-       "delimiter": "_"
-      }
-     },
-     "index": {
-      "enabled": "BCH-USDT",
-      "available": "XRP-USD,XRP-USD,XRP-USD,BTC-USD,BTC-USD,BTC-USD,BTC-USDT,BTC-USDT,BTC-USDT,LTC-USD,LTC-USD,LTC-USD,LTC-USDT,LTC-USDT,LTC-USDT,ETH-USD,ETH-USD,ETH-USD,ETH-USDT,ETH-USDT,ETH-USDT,TRX-USDT,TRX-USDT,TRX-USDT,ETC-USD,ETC-USD,ETC-USD,BCH-USD,BCH-USD,BCH-USD,BCH-USDT,BCH-USDT,BCH-USDT,BSV-USD,BSV-USD,BSV-USD,BSV-USDT,BSV-USDT,BSV-USDT,EOS-USDT,EOS-USDT,EOS-USDT,XRP-USDT,XRP-USDT,XRP-USDT,ETC-USDT,ETC-USDT,ETC-USDT,EOS-USD,EOS-USD,EOS-USD,TRX-USD,TRX-USD,TRX-USD",
-      "requestFormat": {
-       "uppercase": true,
-       "delimiter": "-"
-      },
-      "configFormat": {
-       "uppercase": true
-      }
-     },
-     "perpetualswap": {
-      "enabled": "EOS-USD_SWAP",
-      "available": "BTC-USD_SWAP,LTC-USD_SWAP,ETH-USD_SWAP,TRX-USD_SWAP,BCH-USD_SWAP,BSV-USD_SWAP,EOS-USD_SWAP,XRP-USD_SWAP,ETC-USD_SWAP",
-      "requestFormat": {
-       "uppercase": true,
-       "delimiter": "-"
-      },
-      "configFormat": {
-       "uppercase": true,
-       "delimiter": "_"
-      }
-     },
-     "spot": {
-      "enabled": "EOS-USDT",
-      "available": "XPO-USDT,SPND-USDK,SPND-BTC,ROAD-USDK,BCH-BTC,BSV-BTC,DASH-BTC,ADA-BTC,ABL-BTC,AE-BTC,ALGO-BTC,ARDR-BTC,ATOM-BTC,BLOC-BTC,BTT-BTC,CAI-BTC,CRO-BTC,CTXC-BTC,CVT-BTC,DCR-BTC,EGT-BTC,GUSD-BTC,HBAR-BTC,HPB-BTC,HYC-BTC,KAN-BTC,LBA-BTC,LEO-BTC,LET-BTC,LSK-BTC,NXT-BTC,ORS-BTC,PAX-BTC,PMA-BTC,SC-BTC,TUSD-BTC,USDC-BTC,VITE-BTC,VSYS-BTC,WAVES-BTC,WIN-BTC,WXT-BTC,XAS-BTC,XTZ-BTC,YOU-BTC,ZIL-BTC,XRP-BTC,ELF-BTC,LRC-BTC,MCO-BTC,NULS-BTC,BCX-BTC,CMT-BTC,EDO-BTC,ITC-BTC,SBTC-BTC,ZEC-BTC,NEO-BTC,GAS-BTC,HC-BTC,QTUM-BTC,IOTA-BTC,XUC-BTC,EOS-BTC,SNT-BTC,OMG-BTC,LTC-BTC,ETH-BTC,ETC-BTC,BCD-BTC,BTG-BTC,ACT-BTC,PAY-BTC,BTM-BTC,DGD-BTC,GNT-BTC,LINK-BTC,WTC-BTC,ZRX-BTC,BNT-BTC,CVC-BTC,MANA-BTC,KNC-BTC,GNX-BTC,ICX-BTC,XEM-BTC,ARK-BTC,YOYO-BTC,FUN-BTC,ACE-BTC,TRX-BTC,DGB-BTC,SWFTC-BTC,XMR-BTC,XLM-BTC,KCASH-BTC,MDT-BTC,NAS-BTC,UGC-BTC,DPY-BTC,SSC-BTC,AAC-BTC,VIB-BTC,QUN-BTC,INT-BTC,IOST-BTC,INS-BTC,MOF-BTC,TCT-BTC,STC-BTC,THETA-BTC,PST-BTC,SNC-BTC,MKR-BTC,LIGHT-BTC,OF-BTC,TRUE-BTC,SOC-BTC,ZEN-BTC,HMC-BTC,ZIP-BTC,NANO-BTC,CIC-BTC,GTO-BTC,CHAT-BTC,INSUR-BTC,R-BTC,BEC-BTC,MITH-BTC,ABT-BTC,BKX-BTC,RFR-BTC,TRIO-BTC,EDGE-BTC,ONT-BTC,OKB-BTC,ADA-ETH,ABL-ETH,AE-ETH,ALGO-ETH,ATOM-ETH,BTT-ETH,CAI-ETH,CTXC-ETH,DCR-ETH,EGT-ETH,HPB-ETH,HYC-ETH,KAN-ETH,LEO-ETH,MVP-ETH,ORS-ETH,SC-ETH,SDA-ETH,WAVES-ETH,WIN-ETH,YOU-ETH,ZIL-ETH,ELF-ETH,LTC-ETH,CMT-ETH,PRA-ETH,LRC-ETH,MCO-ETH,NULS-ETH,DGD-ETH,STORJ-ETH,BTM-ETH,EOS-ETH,OMG-ETH,DASH-ETH,XRP-ETH,ZEC-ETH,NEO-ETH,GAS-ETH,HC-ETH,QTUM-ETH,IOTA-ETH,ETC-ETH,LINK-ETH,WTC-ETH,ZRX-ETH,CVC-ETH,MANA-ETH,GNX-ETH,XEM-ETH,TRX-ETH,SWFTC-ETH,XMR-ETH,XLM-ETH,KCASH-ETH,MDT-ETH,NAS-ETH,SSC-ETH,AAC-ETH,FAIR-ETH,RCT-ETH,TOPC-ETH,INT-ETH,IOST-ETH,INS-ETH,MOF-ETH,REF-ETH,MKR-ETH,LIGHT-ETH,OF-ETH,TRUE-ETH,ZEN-ETH,NANO-ETH,CIC-ETH,GTO-ETH,UCT-ETH,MITH-ETH,ABT-ETH,AUTO-ETH,TRIO-ETH,ONT-ETH,OKB-ETH,BTC-USDK,LTC-USDK,ETH-USDK,OKB-USDK,ETC-USDK,BCH-USDT,BCH-USDK,EOS-USDK,XRP-USDK,TRX-USDK,BSV-USDT,BSV-USDK,USDT-USDK,ADA-USDT,AE-USDT,ALGO-USDT,ALGO-USDK,ALV-USDT,ATOM-USDT,BLOC-USDT,BTT-USDT,CAI-USDT,CRO-USDT,CRO-USDK,CTXC-USDT,CVT-USDT,DCR-USDT,DOGE-USDT,DOGE-USDK,EC-USDT,EC-USDK,EGT-USDT,EM-USDT,EM-USDK,ETM-USDT,ETM-USDK,FSN-USDT,FSN-USDK,FTM-USDT,FTM-USDK,GUSD-USDT,HBAR-USDT,HBAR-USDK,HPB-USDT,HYC-USDT,KAN-USDT,LAMB-USDT,LAMB-USDK,LBA-USDT,LEO-USDT,LEO-USDK,LET-USDT,LSK-USDT,MVP-USDT,ORBS-USDT,ORBS-USDK,ORS-USDT,PAX-USDT,PLG-USDT,PLG-USDK,PMA-USDK,ROAD-USDT,SC-USDT,TUSD-USDT,USDC-USDT,VNT-USDT,VNT-USDK,VSYS-USDT,VSYS-USDK,WAVES-USDT,WIN-USDT,WXT-USDT,WXT-USDK,XAS-USDT,XPO-USDK,XTZ-USDT,YOU-USDT,ZIL-USDT,TRX-OKB,AE-OKB,BLOC-OKB,EGT-OKB,SC-OKB,WXT-OKB,ELF-USDT,DASH-USDT,BTG-USDT,LRC-USDT,MCO-USDT,NULS-USDT,DASH-OKB,XRP-USDT,ZEC-USDT,NEO-USDT,GAS-USDT,HC-USDT,QTUM-USDT,IOTA-USDT,BTC-USDT,BCD-USDT,XUC-USDT,CMT-USDT,EDO-USDT,ITC-USDT,PRA-USDT,ETH-USDT,LTC-USDT,ETC-USDT,EOS-USDT,OMG-USDT,ACT-USDT,BTM-USDT,DGD-USDT,GNT-USDT,PAY-USDT,STORJ-USDT,SNT-USDT,LINK-USDT,WTC-USDT,ZRX-USDT,BNT-USDT,CVC-USDT,MANA-USDT,KNC-USDT,ICX-USDT,XEM-USDT,ARK-USDT,YOYO-USDT,AST-USDT,TRX-USDT,MDA-USDT,DGB-USDT,PPT-USDT,SWFTC-USDT,XMR-USDT,XLM-USDT,KCASH-USDT,MDT-USDT,NAS-USDT,RNT-USDT,UGC-USDT,DPY-USDT,SSC-USDT,AAC-USDT,FAIR-USDT,UBTC-USDT,SHOW-USDT,VIB-USDT,MOT-USDT,UTK-USDT,TOPC-USDT,QUN-USDT,INT-USDT,IPC-USDT,IOST-USDT,INS-USDT,YEE-USDT,MOF-USDT,TCT-USDT,STC-USDT,THETA-USDT,PST-USDT,MKR-USDT,LIGHT-USDT,OF-USDT,TRUE-USDT,SOC-USDT,ZEN-USDT,HMC-USDT,ZIP-USDT,NANO-USDT,CIC-USDT,GTO-USDT,CHAT-USDT,INSUR-USDT,R-USDT,BEC-USDT,MITH-USDT,ABT-USDT,BKX-USDT,RFR-USDT,TRIO-USDT,EDGE-USDT,ONT-USDT,OKB-USDT,NEO-OKB,LTC-OKB,ETC-OKB,XRP-OKB,ZEC-OKB,IOTA-OKB,EOS-OKB",
-      "requestFormat": {
-       "uppercase": true,
-       "delimiter": "-"
-      },
-      "configFormat": {
-       "uppercase": true,
-       "delimiter": "-"
-      }
-     }
-    }
-   },
-   "api": {
-    "authenticatedSupport": false,
-    "authenticatedWebsocketApiSupport": false,
-    "endpoints": {
-     "url": "NON_DEFAULT_HTTP_LINK_TO_EXCHANGE_API",
-     "urlSecondary": "NON_DEFAULT_HTTP_LINK_TO_EXCHANGE_API",
-     "websocketURL": "NON_DEFAULT_HTTP_LINK_TO_WEBSOCKET_EXCHANGE_API"
-    },
-    "credentials": {
-     "key": "Key",
-     "secret": "Secret"
-    },
-    "credentialsValidator": {
-     "requiresKey": true,
-     "requiresSecret": true,
-     "requiresClientID": true
-    }
-   },
-   "features": {
-    "supports": {
-     "restAPI": true,
-     "restCapabilities": {
-      "tickerBatching": true,
-      "autoPairUpdates": true
-     },
-     "websocketAPI": true,
-     "websocketCapabilities": {}
-    },
-    "enabled": {
-     "autoPairUpdates": true,
-     "websocketAPI": false
-    }
-   },
-   "bankAccounts": [
-    {
-     "enabled": false,
-     "bankName": "",
-     "bankAddress": "",
-     "bankPostalCode": "",
-     "bankPostalCity": "",
-     "bankCountry": "",
-     "accountName": "",
-     "accountNumber": "",
-     "swiftCode": "",
-     "iban": "",
-     "supportedCurrencies": ""
-    }
-   ]
-  },
-  {
-   "name": "Poloniex",
-   "enabled": true,
-   "verbose": false,
-   "httpTimeout": 15000000000,
-   "websocketResponseCheckTimeout": 30000000,
-   "websocketResponseMaxLimit": 7000000000,
-   "websocketTrafficTimeout": 30000000000,
-   "websocketOrderbookBufferLimit": 5,
-   "baseCurrencies": "USD",
-   "currencyPairs": {
-    "requestFormat": {
-     "uppercase": true,
-     "delimiter": "_"
-    },
-    "configFormat": {
-     "uppercase": true,
-     "delimiter": "_"
-    },
-    "useGlobalFormat": true,
-    "assetTypes": [
-     "spot"
-    ],
-    "pairs": {
-     "spot": {
-      "enabled": "BTC_LTC,BTC_ETH,BTC_DOGE,BTC_DASH,BTC_XRP",
-      "available": "USDC_GRIN,BTC_BCN,BTC_DGB,BTC_XMR,USDT_STR,BTC_SC,BTC_ZRX,USDC_XMR,BTC_TRX,BTC_STR,BTC_SNT,USDT_QTUM,USDC_BTC,BTC_NMR,BTC_DASH,BTC_NXT,USDT_LTC,BTC_DCR,USDT_ZRX,USDC_ZEC,USDT_REP,USDT_BAT,BTC_MANA,USDC_BCHABC,USDC_STR,BTC_XRP,USDT_ETH,BTC_REP,USDT_EOS,USDC_ATOM,USDT_XRP,BTC_ETH,USDT_LSK,USDT_SC,USDT_MANA,USDC_ETC,USDC_ETH,BTC_BTS,BTC_LTC,BTC_ETC,BTC_OMG,BTC_STORJ,USDC_XRP,USDT_GRIN,BTC_QTUM,BTC_MAID,BTC_XEM,USDT_BTC,USDT_DASH,ETH_REP,BTC_ZEC,BTC_STRAT,USDC_LTC,BTC_FOAM,USDC_TRX,BTC_DOGE,BTC_VIA,BTC_VTC,ETH_ETC,USDT_ETC,ETH_EOS,USDC_BCHSV,USDT_NXT,USDT_XMR,BTC_ARDR,BTC_CVC,ETH_BAT,USDC_DOGE,BTC_XPM,BTC_LOOM,BTC_LPT,USDC_EOS,USDT_DGB,USDT_BCHSV,BTC_OMNI,ETH_ZEC,BTC_EOS,BTC_KNC,BTC_BCHSV,BTC_POLY,USDC_DASH,USDT_GNT,BTC_BCHABC,BTC_GRIN,BTC_ATOM,USDT_ATOM,USDT_BCHABC,BTC_LSK,ETH_ZRX,BTC_GAS,BTC_BAT,BTC_BNT,USDT_TRX,BTC_FCT,USDT_ZEC,BTC_GNT,USDT_DOGE,USDC_USDT"
-     }
-    }
-   },
-   "api": {
-    "authenticatedSupport": false,
-    "authenticatedWebsocketApiSupport": false,
-    "endpoints": {
-     "url": "NON_DEFAULT_HTTP_LINK_TO_EXCHANGE_API",
-     "urlSecondary": "NON_DEFAULT_HTTP_LINK_TO_EXCHANGE_API",
-     "websocketURL": "NON_DEFAULT_HTTP_LINK_TO_WEBSOCKET_EXCHANGE_API"
-    },
-    "credentials": {
-     "key": "Key",
-     "secret": "Secret"
-    },
-    "credentialsValidator": {
-     "requiresKey": true,
-     "requiresSecret": true
-    }
-   },
-   "features": {
-    "supports": {
-     "restAPI": true,
-     "restCapabilities": {
-      "tickerBatching": true,
-      "autoPairUpdates": true
-     },
-     "websocketAPI": true,
-     "websocketCapabilities": {}
-    },
-    "enabled": {
-     "autoPairUpdates": true,
-     "websocketAPI": false
-    }
-   },
-   "bankAccounts": [
-    {
-     "enabled": false,
-     "bankName": "",
-     "bankAddress": "",
-     "bankPostalCode": "",
-     "bankPostalCity": "",
-     "bankCountry": "",
-     "accountName": "",
-     "accountNumber": "",
-     "swiftCode": "",
-     "iban": "",
-     "supportedCurrencies": ""
-    }
-   ]
-  },
-  {
-   "name": "Yobit",
-   "enabled": true,
-   "verbose": false,
-   "httpTimeout": 15000000000,
-   "websocketResponseCheckTimeout": 30000000,
-   "websocketResponseMaxLimit": 7000000000,
-   "websocketTrafficTimeout": 30000000000,
-   "websocketOrderbookBufferLimit": 5,
-   "baseCurrencies": "USD",
-   "currencyPairs": {
-    "requestFormat": {
-     "uppercase": false,
-     "delimiter": "_",
-     "separator": "-"
-    },
-    "configFormat": {
-     "uppercase": true,
-     "delimiter": "_"
-    },
-    "useGlobalFormat": true,
-    "lastUpdated": 1566798411,
-    "assetTypes": [
-     "spot"
-    ],
-    "pairs": {
-     "spot": {
-      "enabled": "LTC_BTC,ETH_BTC,BTC_USD,DASH_BTC",
-      "available": "DASH_BTC,WAVES_BTC,LSK_BTC,LIZA_BTC,BCC_BTC,ETH_BTC,LTC_BTC,TRX_BTC,DOGE_BTC,VNTX_BTC,SW_BTC,ZEC_BTC,DASH_ETH,WAVES_ETH,LSK_ETH,LIZA_ETH,BCC_ETH,LTC_ETH,TRX_ETH,DOGE_ETH,VNTX_ETH,SW_ETH,ZEC_ETH,DASH_DOGE,WAVES_DOGE,LSK_DOGE,LIZA_DOGE,BCC_DOGE,LTC_DOGE,TRX_DOGE,VNTX_DOGE,SW_DOGE,ZEC_DOGE,DASH_USD,WAVES_USD,LSK_USD,LIZA_USD,BCC_USD,LTC_USD,TRX_USD,VNTX_USD,SW_USD,ZEC_USD,ETH_USD,BTC_USD,DASH_RUR,WAVES_BTC,WAVES_RUR,LSK_RUR,LIZA_RUR,BCC_RUR,LTC_RUR,TRX_RUR,VNTX_RUR,SW_RUR,ETH_RUR,ZEC_RUR"
-     }
-    }
-   },
-   "api": {
-    "authenticatedSupport": false,
-    "authenticatedWebsocketApiSupport": false,
-    "endpoints": {
-     "url": "NON_DEFAULT_HTTP_LINK_TO_EXCHANGE_API",
-     "urlSecondary": "NON_DEFAULT_HTTP_LINK_TO_EXCHANGE_API",
-     "websocketURL": "NON_DEFAULT_HTTP_LINK_TO_WEBSOCKET_EXCHANGE_API"
-    },
-    "credentials": {
-     "key": "Key",
-     "secret": "Secret"
-    },
-    "credentialsValidator": {
-     "requiresKey": true,
-     "requiresSecret": true
-    }
-   },
-   "features": {
-    "supports": {
-     "restAPI": true,
-     "restCapabilities": {
-      "tickerBatching": true,
-      "autoPairUpdates": true
-     },
-     "websocketAPI": false,
-     "websocketCapabilities": {}
-    },
-    "enabled": {
-     "autoPairUpdates": false,
-     "websocketAPI": false
-    }
-   },
-   "bankAccounts": [
-    {
-     "enabled": false,
-     "bankName": "",
-     "bankAddress": "",
-     "bankPostalCode": "",
-     "bankPostalCity": "",
-     "bankCountry": "",
-     "accountName": "",
-     "accountNumber": "",
-     "swiftCode": "",
-     "iban": "",
-     "supportedCurrencies": ""
-    }
-   ]
-  },
-  {
-   "name": "ZB",
-   "enabled": true,
-   "verbose": false,
-   "httpTimeout": 15000000000,
-   "websocketResponseCheckTimeout": 30000000,
-   "websocketResponseMaxLimit": 7000000000,
-   "websocketTrafficTimeout": 30000000000,
-   "websocketOrderbookBufferLimit": 5,
-   "baseCurrencies": "USD",
-   "currencyPairs": {
-    "requestFormat": {
-     "uppercase": false,
-     "delimiter": "_"
-    },
-    "configFormat": {
-     "uppercase": true,
-     "delimiter": "_"
-    },
-    "useGlobalFormat": true,
-    "assetTypes": [
-     "spot"
-    ],
-    "pairs": {
-     "spot": {
-      "enabled": "BTC_USDT,ETH_USDT",
-      "available": "TRUE_BTC,LTC_USDT,ACC_USDT,MANA_BTC,GRIN_USDT,HC_USDT,ADA_BTC,SLT_BTC,TRX_QC,CRO_USDT,BCHABC_USDT,MANA_QC,OMG_USDT,BTS_QC,TRUE_USDT,BCW_QC,TOPC_QC,ZB_BTC,SAFE_QC,BTH_USDT,MCO_USDT,UBTC_QC,XEM_USDT,BTC_QC,B91_QC,BCW_USDT,MCO_QC,BTP_QC,CHAT_USDT,VSYS_BTC,HSR_USDT,DDM_USDT,MANA_USDT,XLM_BTC,ETC_QC,KAN_QC,ZRX_USDT,TUSD_USDT,SBTC_USDT,NXWC_USDT,BRC_BTC,PDX_BTC,XUC_QC,ETH_QC,EOSDAC_USDT,BTN_USDT,GNT_QC,BRC_USDT,LTC_BTC,SUB_QC,INK_USDT,EOSDAC_QC,TRUE_QC,XLM_USDT,BTS_BTC,HLC_QC,YTNB_USDT,AE_BTC,PDX_QC,DOGE_USDT,XWC_USDT,ADA_QC,BSV_USDT,XEM_BTC,DDM_QC,LBTC_USDT,SAFE_USDT,OMG_QC,EDO_USDT,XMR_QC,MITH_QC,TV_QC,TOPC_USDT,CRO_QC,LVN_USDT,HOTC_QC,TRX_USDT,XLM_QC,HLC_USDT,QUN_USDT,BTM_BTC,TV_USDT,NEO_BTC,QTUM_USDT,ZRX_QC,SNT_USDT,XWC_QC,HC_QC,ENTC_USDT,XTZ_USDT,BITCNY_QC,EPC_QC,KAN_BTC,AAA_QC,PAX_USDT,BCHABC_QC,QTUM_BTC,HPY_QC,GNT_USDT,BCD_QC,SLT_QC,BAT_BTC,HC_BTC,BCHSV_QC,HSR_BTC,AE_QC,HX_QC,INK_QC,LBTC_QC,BDS_QC,XRP_BTC,VSYS_ZB,ETC_USDT,OMG_BTC,1ST_USDT,SLT_USDT,BAR_USDT,NEO_USDT,BCD_USDT,MTL_USDT,XEM_QC,BSV_QC,BTP_USDT,TRX_BTC,XRP_QC,ETZ_QC,LVN_QC,BTM_QC,DASH_BTC,BTN_QC,LBTC_BTC,EPC_BTC,FN_QC,PAX_QC,NWT_USDT,XMR_USDT,ICX_BTC,1ST_QC,BCX_USDT,EOS_USDT,KNC_QC,EOS_BTC,BTM_USDT,USDT_QC,BAT_USDT,NEO_QC,LTC_QC,ETZ_USDT,CDC_QC,ICX_QC,RCN_USDT,BTC_USDT,BRC_QC,TSR_USDT,ETH_BTC,GRIN_QC,SNT_QC,ICX_USDT,ETC_BTC,TV_BTC,ADA_USDT,GNT_BTC,CDC_USDT,B91_USDT,DASH_QC,PDX_USDT,GRAM_USDT,GRAM_QC,HSR_QC,HOTC_USDT,XRP_USDT,VSYS_QC,LEO_USDT,HX_USDT,QTUM_QC,ZB_QC,ETH_USDT,BCHSV_USDT,QUN_QC,BCX_QC,ZB_USDT,HPY_USDT,DOGE_BTC,BCX_BTC,SNT_BTC,DASH_USDT,ZRX_BTC,BTH_QC,KNC_USDT,UBTC_USDT,BTS_USDT,BITE_BTC,DOGE_QC,BAT_QC,EOS_QC,GRAM_BTC"
-     }
-    }
-   },
-   "api": {
-    "authenticatedSupport": false,
-    "authenticatedWebsocketApiSupport": false,
-    "endpoints": {
-     "url": "NON_DEFAULT_HTTP_LINK_TO_EXCHANGE_API",
-     "urlSecondary": "NON_DEFAULT_HTTP_LINK_TO_EXCHANGE_API",
-     "websocketURL": "NON_DEFAULT_HTTP_LINK_TO_WEBSOCKET_EXCHANGE_API"
-    },
-    "credentials": {
-     "key": "Key",
-     "secret": "Secret"
-    },
-    "credentialsValidator": {
-     "requiresKey": true,
-     "requiresSecret": true
-    }
-   },
-   "features": {
-    "supports": {
-     "restAPI": true,
-     "restCapabilities": {
-      "tickerBatching": true,
-      "autoPairUpdates": true
-     },
-     "websocketAPI": true,
-     "websocketCapabilities": {}
-    },
-    "enabled": {
-     "autoPairUpdates": true,
-     "websocketAPI": false
-    }
-   },
-   "bankAccounts": [
-    {
-     "enabled": false,
-     "bankName": "",
-     "bankAddress": "",
-     "bankPostalCode": "",
-     "bankPostalCity": "",
-     "bankCountry": "",
-     "accountName": "",
-     "accountNumber": "",
-     "swiftCode": "",
-     "iban": "",
-     "supportedCurrencies": ""
-    }
-   ]
-  },
-  {
-   "name": "Bitmex",
-   "enabled": true,
-   "verbose": false,
-   "httpTimeout": 15000000000,
-   "websocketResponseCheckTimeout": 30000000,
-   "websocketResponseMaxLimit": 7000000000,
-   "websocketTrafficTimeout": 30000000000,
-   "websocketOrderbookBufferLimit": 5,
-   "baseCurrencies": "USD",
-   "currencyPairs": {
-    "assetTypes": [
-     "perpetualcontract",
-     "futures",
-     "downsideprofitcontract",
-     "upsideprofitcontract"
-    ],
-    "pairs": {
-     "downsideprofitcontract": {
-      "enabled": "XBT7D_D95",
-      "available": "XBT7D_D95",
-      "requestFormat": {
-       "uppercase": true,
-       "delimiter": "_"
-      },
-      "configFormat": {
-       "uppercase": true,
-       "delimiter": "_"
-      }
-     },
-     "futures": {
-      "enabled": "BCHZ19",
-      "available": "XRPZ19,BCHZ19,ADAZ19,EOSZ19,TRXZ19,XBTZ19,ETHZ19,LTCZ19",
-      "requestFormat": {
-       "uppercase": true
-      },
-      "configFormat": {
-       "uppercase": true
-      }
-     },
-     "perpetualcontract": {
-      "enabled": "ETHUSD",
-      "available": "XBTUSD,ETHUSD",
-      "requestFormat": {
-       "uppercase": true
-      },
-      "configFormat": {
-       "uppercase": true
-      }
-     },
-     "upsideprofitcontract": {
-      "enabled": "XBT7D_U105",
-      "available": "XBT7D_U105",
-      "requestFormat": {
-       "uppercase": true,
-       "delimiter": "_"
-      },
-      "configFormat": {
-       "uppercase": true,
-       "delimiter": "_"
-      }
-     }
-    }
-   },
-   "api": {
-    "authenticatedSupport": false,
-    "authenticatedWebsocketApiSupport": false,
-    "endpoints": {
-     "url": "NON_DEFAULT_HTTP_LINK_TO_EXCHANGE_API",
-     "urlSecondary": "NON_DEFAULT_HTTP_LINK_TO_EXCHANGE_API",
-     "websocketURL": "NON_DEFAULT_HTTP_LINK_TO_WEBSOCKET_EXCHANGE_API"
->>>>>>> ace5e64c
     },
     "logging": {
         "enabled": true,
@@ -2782,6 +362,90 @@
             }
         },
         {
+            "name": "Binanceus",
+            "enabled": true,
+            "verbose": false,
+            "httpTimeout": 15000000000,
+            "websocketResponseCheckTimeout": 30000000,
+            "websocketResponseMaxLimit": 7000000000,
+            "websocketTrafficTimeout": 30000000000,
+            "baseCurrencies": "USD",
+            "currencyPairs": {
+                "bypassConfigFormatUpgrades": false,
+                "pairs": {
+                    "spot": {
+                        "assetEnabled": true,
+                        "enabled": "BTC-USDT,ETH-USDT,LTC-USDT,ADA-USDT",
+                        "available": "BTC-USD,BCH-USD,LTC-USD,USDT-USD,BTC-USDT,ETH-USDT,BCH-USDT,LTC-USDT,BNB-USD,BNB-USDT,ETH-BTC,BNB-BTC,LTC-BTC,BCH-BTC,ADA-USD,BAT-USD,ETC-USD,XLM-USD,ZRX-USD,ADA-USDT,BAT-USDT,ETC-USDT,XLM-USDT,ZRX-USDT,LINK-USD,RVN-USD,DASH-USD,ZEC-USD,ALGO-USD,IOTA-USD,BUSD-USD,BTCB-USD,DOGE-USDT,WAVES-USD,ATOM-USDT,ATOM-USD,NEO-USDT,NEO-USD,VET-USDT,QTUM-USDT,QTUM-USD,ICX-USD,ENJ-USD,ONT-USD,ONT-USDT,ZIL-USD,ZILB-USD,VET-USD,BNBB-USD,ETHB-USD,ALGO-BUSD,XTZ-USD,XTZ-BUSD,HBAR-USD,HBAR-BUSD,OMG-USD,OMG-BUSD,MATIC-USD,MATIC-BUSD,XTZ-BTC,ADA-BTC,REP-BUSD,REP-USD,EOS-BUSD,EOS-USD,DOGE-USD,KNC-USD,KNC-USDT,VTHO-USDT,VTHO-USD,USDC-USD,COMP-USDT,COMP-USD,MANA-USD,HNT-USD,HNT-USDT,MKR-USD,MKR-USDT,DAI-USD,ONE-USDT,ONE-USD,BAND-USDT,BAND-USD,STORJ-USDT,STORJ-USD,UNI-USD,UNI-USDT,SOL-USD,SOL-USDT,LINK-BTC,VET-BTC,UNI-BTC,EGLD-USDT,EGLD-USD,PAXG-USDT,PAXG-USD,OXT-USDT,OXT-USD,ZEN-USDT,ZEN-USD,BTC-USDC,ONEB-USD,FIL-USDT,FIL-USD,AAVE-USDT,AAVE-USD,GRT-USDT,GRT-USD,SUSHI-USD,ANKR-USD,AMP-USD,SHIB-USDT,SHIB-BUSD,CRV-USDT,CRV-USD,AXS-USDT,AXS-USD,SOL-BTC,AVAX-USDT,AVAX-USD,CTSI-USDT,CTSI-USD,DOT-USDT,DOT-USD,YFI-USDT,YFI-USD,1INCH-USDT,1INCH-USD,FTM-USDT,FTM-USD,USDC-USDT,ETH-USDC,USDC-BUSD,MATIC-USDT,MANA-USDT,MANA-BUSD,ALGO-USDT,ADA-BUSD,SOL-BUSD,EOS-USDT,ENJ-USDT,NEAR-USDT,NEAR-BUSD,NEAR-USD,OMG-USDT,SUSHI-USDT,LRC-USDT,LRC-USD,LRC-BTC,KSHI-BUSD,LPT-USDT,LPT-BUSD,LPT-USD,POLY-USDT,POLY-BUSD,POLY-USD,POLY-BTC,MATIC-BTC,DOT-BTC,NMR-USDT,NMR-USD,SLP-USDT,ANT-USD,XNO-USD,CHZ-USDT,CHZ-USD,OGN-USDT,OGN-USD,GALA-USDT,GALA-USD,TLM-USDT,TLM-USD,SNX-USDT,SNX-USD,AUDIO-USDT,AUDIO-USD,ENS-USDT,MANA-BTC,ATOM-BTC,AVAX-BTC,WBTC-BTC,REQ-USDT,REQ-USD,APE-USDT,APE-USD,FLUX-USDT,FLUX-USD,TRX-BTC,TRX-BUSD,TRX-USDT,TRX-USD,COTI-USDT,COTI-USD,VOXEL-USDT,VOXEL-USD,RLC-USDT,RLC-USD,UST-USDT,UST-USD,BICO-USDT,BICO-USD,API3-USDT,API3-USD,ENS-USD,BTC-UST,BNT-USDT,BNT-USD,IMX-USDT,IMX-USD,SPELL-USDT,SPELL-USD,JASMY-USDT,JASMY-USD,FLOW-USDT,FLOW-USD,GTC-USDT,GTC-USD,BTC-BUSD,ZIL-BUSD,BNB-BUSD,ETH-BUSD,BUSD-USDT,ONE-BUSD,LINK-USDT,ZEC-USDT,SLP-USD,ANT-USDT",
+                        "requestFormat": {
+                            "uppercase": true
+                        },
+                        "configFormat": {
+                            "uppercase": true,
+                            "delimiter": "-"
+                        }
+                    }
+                }
+            },
+            "api": {
+                "authenticatedSupport": false,
+                "authenticatedWebsocketApiSupport": false,
+                "credentials": {
+                    "key": "",
+                    "secret": ""
+                },
+                "credentialsValidator": {
+                    "requiresKey": true,
+                    "requiresSecret": true
+                },
+                "urlEndpoints": {
+                    "RestSpotSupplementaryURL": "https://api.binance.us",
+                    "RestSpotURL": "https://api.binance.us",
+                    "WebsocketSpotSupplementaryURL": "wss://stream.binance.us:9443/stream",
+                    "WebsocketSpotURL": "wss://stream.binance.us:9443/stream"
+                }
+            },
+            "features": {
+                "supports": {
+                    "restAPI": true,
+                    "restCapabilities": {
+                        "tickerBatching": true,
+                        "autoPairUpdates": true
+                    },
+                    "websocketAPI": true,
+                    "websocketCapabilities": {}
+                },
+                "enabled": {
+                    "autoPairUpdates": true,
+                    "websocketAPI": true,
+                    "saveTradeData": false,
+                    "tradeFeed": false,
+                    "fillsFeed": false
+                }
+            },
+            "bankAccounts": [
+                {
+                    "enabled": false,
+                    "bankName": "",
+                    "bankAddress": "",
+                    "bankPostalCode": "",
+                    "bankPostalCity": "",
+                    "bankCountry": "",
+                    "accountName": "",
+                    "accountNumber": "",
+                    "swiftCode": "",
+                    "iban": "",
+                    "supportedCurrencies": ""
+                }
+            ],
+            "orderbook": {
+                "verificationBypass": false,
+                "websocketBufferLimit": 5,
+                "websocketBufferEnabled": false,
+                "publishPeriod": 10000000000
+            }
+        },
+        {
             "name": "Binance",
             "enabled": true,
             "verbose": false,
