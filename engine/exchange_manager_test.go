--- conflicted
+++ resolved
@@ -159,12 +159,8 @@
 		t.Fatalf("received: '%v' but expected: '%v'", err, ErrExchangeNameIsEmpty)
 	}
 
-<<<<<<< HEAD
-	exchanges := []string{"binanceus", "binance", "bitfinex", "bitflyer", "bithumb", "bitmex", "bitstamp", "bittrex", "btc markets", "btse", "bybit", "coinut", "cryptodotcom", "exmo", "coinbasepro", "gateio", "gemini", "hitbtc", "huobi", "itbit", "kraken", "lbank", "okcoin international", "okx", "poloniex", "yobit", "zb", "fake"}
-=======
 	exchanges := exchange.Exchanges
 	exchanges = append(exchanges, "fake")
->>>>>>> 048c4b0f
 	for i := range exchanges {
 		var exch exchange.IBotExchange
 		exch, err = m.NewExchangeByName(exchanges[i])
