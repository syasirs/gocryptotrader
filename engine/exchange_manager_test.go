--- conflicted
+++ resolved
@@ -91,11 +91,7 @@
 
 func TestNewExchangeByName(t *testing.T) {
 	m := SetupExchangeManager()
-<<<<<<< HEAD
-	exchanges := []string{"binance", "bitfinex", "bitflyer", "bithumb", "bitmex", "bitstamp", "bittrex", "btc markets", "btse", "coinbene", "coinut", "exmo", "coinbasepro", "ftx", "gateio", "gemini", "hitbtc", "huobi", "itbit", "kraken", "lbank", "localbitcoins", "okcoin international", "okex", "poloniex", "yobit", "zb", fakeExchangeName}
-=======
-	exchanges := []string{"binance", "bitfinex", "bitflyer", "bithumb", "bitmex", "bitstamp", "bittrex", "btc markets", "btse", "coinut", "exmo", "coinbasepro", "ftx", "gateio", "gemini", "hitbtc", "huobi", "itbit", "kraken", "lbank", "localbitcoins", "okcoin international", "okex", "poloniex", "yobit", "zb", "fake"}
->>>>>>> 02afa1e9
+	exchanges := []string{"binance", "bitfinex", "bitflyer", "bithumb", "bitmex", "bitstamp", "bittrex", "btc markets", "btse", "coinut", "exmo", "coinbasepro", "ftx", "gateio", "gemini", "hitbtc", "huobi", "itbit", "kraken", "lbank", "localbitcoins", "okcoin international", "okex", "poloniex", "yobit", "zb", fakeExchangeName}
 	for i := range exchanges {
 		exch, err := m.NewExchangeByName(exchanges[i])
 		if err != nil && exchanges[i] != fakeExchangeName {
