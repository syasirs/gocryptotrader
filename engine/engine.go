package engine

import (
	"errors"
	"fmt"
	"log"
	"os"
	"path/filepath"
	"runtime"
	"strings"
	"sync"
	"time"

	"github.com/thrasher-corp/gocryptotrader/common"
	"github.com/thrasher-corp/gocryptotrader/config"
	"github.com/thrasher-corp/gocryptotrader/currency"
	"github.com/thrasher-corp/gocryptotrader/currency/coinmarketcap"
	"github.com/thrasher-corp/gocryptotrader/dispatch"
	exchange "github.com/thrasher-corp/gocryptotrader/exchanges"
	"github.com/thrasher-corp/gocryptotrader/exchanges/asset"
	"github.com/thrasher-corp/gocryptotrader/exchanges/request"
	"github.com/thrasher-corp/gocryptotrader/exchanges/trade"
	gctscript "github.com/thrasher-corp/gocryptotrader/gctscript/vm"
	gctlog "github.com/thrasher-corp/gocryptotrader/log"
	"github.com/thrasher-corp/gocryptotrader/portfolio/withdraw"
	"github.com/thrasher-corp/gocryptotrader/utils"
)

// Engine contains configuration, portfolio manager, exchange & ticker data and is the
// overarching type across this code base.
type Engine struct {
	Config                  *config.Config
	apiServer               *ApiServerManager
	CommunicationsManager   *CommunicationManager
	connectionManager       *ConnectionManager
	currencyPairSyncer      *SyncManager
	DatabaseManager         *DatabaseConnectionManager
	DepositAddressManager   *DepositAddressManager
	eventManager            *EventManager
	ExchangeManager         *ExchangeManager
	ntpManager              *NTPManager
	OrderManager            *OrderManager
	portfolioManager        *PortfolioManager
	gctScriptManager        *gctscript.GctScriptManager
	websocketRoutineManager *WebsocketRoutineManager
	WithdrawManager         *WithdrawManager
	Settings                Settings
	uptime                  time.Time
	ServicesWG              sync.WaitGroup
}

// Bot is a happy global engine to allow various areas of the application
// to access its setup services and functions
var Bot *Engine

// New starts a new engine
func New() (*Engine, error) {
	newEngineMutex.Lock()
	defer newEngineMutex.Unlock()
	var b Engine
	b.Config = &config.Cfg

	err := b.Config.LoadConfig("", false)
	if err != nil {
		return nil, fmt.Errorf("failed to load config. Err: %s", err)
	}

	return &b, nil
}

// NewFromSettings starts a new engine based on supplied settings
func NewFromSettings(settings *Settings, flagSet map[string]bool) (*Engine, error) {
	newEngineMutex.Lock()
	defer newEngineMutex.Unlock()
	if settings == nil {
		return nil, errors.New("engine: settings is nil")
	}

	var b Engine
	var err error

	b.Config, err = loadConfigWithSettings(settings, flagSet)
	if err != nil {
		return nil, fmt.Errorf("failed to load config. Err: %s", err)
	}

	if *b.Config.Logging.Enabled {
		gctlog.SetupGlobalLogger()
		gctlog.SetupSubLoggers(b.Config.Logging.SubLoggers)
		gctlog.Infoln(gctlog.Global, "Logger initialised.")
	}

	b.Settings.ConfigFile = settings.ConfigFile
	b.Settings.DataDir = b.Config.GetDataPath()
	b.Settings.CheckParamInteraction = settings.CheckParamInteraction

	err = utils.AdjustGoMaxProcs(settings.GoMaxProcs)
	if err != nil {
		return nil, fmt.Errorf("unable to adjust runtime GOMAXPROCS value. Err: %s", err)
	}

	b.gctScriptManager, err = gctscript.NewManager(&b.Config.GCTScript)
	if err != nil {
		return nil, fmt.Errorf("failed to create script manager. Err: %s", err)
	}

	validateSettings(&b, settings, flagSet)

	return &b, nil
}

// loadConfigWithSettings creates configuration based on the provided settings
func loadConfigWithSettings(settings *Settings, flagSet map[string]bool) (*config.Config, error) {
	filePath, err := config.GetAndMigrateDefaultPath(settings.ConfigFile)
	if err != nil {
		return nil, err
	}
	log.Printf("Loading config file %s..\n", filePath)

	conf := &config.Config{}
	err = conf.ReadConfigFromFile(filePath, settings.EnableDryRun)
	if err != nil {
		return nil, fmt.Errorf(config.ErrFailureOpeningConfig, filePath, err)
	}
	// Apply overrides from settings
	if flagSet["datadir"] {
		// warn if dryrun isn't enabled
		if !settings.EnableDryRun {
			log.Println("Command line argument '-datadir' induces dry run mode.")
		}
		settings.EnableDryRun = true
		conf.DataDirectory = settings.DataDir
	}

	return conf, conf.CheckConfig()
}

// validateSettings validates and sets all bot settings
func validateSettings(b *Engine, s *Settings, flagSet map[string]bool) {
	b.Settings.Verbose = s.Verbose
	b.Settings.EnableDryRun = s.EnableDryRun
	b.Settings.EnableAllExchanges = s.EnableAllExchanges
	b.Settings.EnableAllPairs = s.EnableAllPairs
	b.Settings.EnableCoinmarketcapAnalysis = s.EnableCoinmarketcapAnalysis
	b.Settings.EnableDatabaseManager = s.EnableDatabaseManager
	b.Settings.EnableGCTScriptManager = s.EnableGCTScriptManager && (flagSet["gctscriptmanager"] || b.Config.GCTScript.Enabled)
	b.Settings.MaxVirtualMachines = s.MaxVirtualMachines
	b.Settings.EnableDispatcher = s.EnableDispatcher
	b.Settings.EnablePortfolioManager = s.EnablePortfolioManager
	b.Settings.WithdrawCacheSize = s.WithdrawCacheSize
	if b.Settings.EnablePortfolioManager {
		if b.Settings.PortfolioManagerDelay == time.Duration(0) && s.PortfolioManagerDelay > 0 {
			b.Settings.PortfolioManagerDelay = s.PortfolioManagerDelay
		} else {
			b.Settings.PortfolioManagerDelay = PortfolioSleepDelay
		}
	}

	if flagSet["grpc"] {
		b.Settings.EnableGRPC = s.EnableGRPC
	} else {
		b.Settings.EnableGRPC = b.Config.RemoteControl.GRPC.Enabled
	}

	if flagSet["grpcproxy"] {
		b.Settings.EnableGRPCProxy = s.EnableGRPCProxy
	} else {
		b.Settings.EnableGRPCProxy = b.Config.RemoteControl.GRPC.GRPCProxyEnabled
	}

	if flagSet["websocketrpc"] {
		b.Settings.EnableWebsocketRPC = s.EnableWebsocketRPC
	} else {
		b.Settings.EnableWebsocketRPC = b.Config.RemoteControl.WebsocketRPC.Enabled
	}

	if flagSet["deprecatedrpc"] {
		b.Settings.EnableDeprecatedRPC = s.EnableDeprecatedRPC
	} else {
		b.Settings.EnableDeprecatedRPC = b.Config.RemoteControl.DeprecatedRPC.Enabled
	}

	if flagSet["maxvirtualmachines"] {
		maxMachines := uint8(s.MaxVirtualMachines)
		b.gctScriptManager.MaxVirtualMachines = &maxMachines
	}

	if flagSet["withdrawcachesize"] {
		withdraw.CacheSize = s.WithdrawCacheSize
	}

	b.Settings.EnableCommsRelayer = s.EnableCommsRelayer
	b.Settings.EnableEventManager = s.EnableEventManager

	if b.Settings.EnableEventManager {
		if b.Settings.EventManagerDelay != time.Duration(0) && s.EventManagerDelay > 0 {
			b.Settings.EventManagerDelay = s.EventManagerDelay
		} else {
			b.Settings.EventManagerDelay = EventSleepDelay
		}
	}

	b.Settings.EnableConnectivityMonitor = s.EnableConnectivityMonitor
	b.Settings.EnableNTPClient = s.EnableNTPClient
	b.Settings.EnableOrderManager = s.EnableOrderManager
	b.Settings.EnableExchangeSyncManager = s.EnableExchangeSyncManager
	b.Settings.EnableTickerSyncing = s.EnableTickerSyncing
	b.Settings.EnableOrderbookSyncing = s.EnableOrderbookSyncing
	b.Settings.EnableTradeSyncing = s.EnableTradeSyncing
	b.Settings.SyncWorkers = s.SyncWorkers
	b.Settings.SyncTimeoutREST = s.SyncTimeoutREST
	b.Settings.SyncTimeoutWebsocket = s.SyncTimeoutWebsocket
	b.Settings.SyncContinuously = s.SyncContinuously
	b.Settings.EnableDepositAddressManager = s.EnableDepositAddressManager
	b.Settings.EnableExchangeAutoPairUpdates = s.EnableExchangeAutoPairUpdates
	b.Settings.EnableExchangeWebsocketSupport = s.EnableExchangeWebsocketSupport
	b.Settings.EnableExchangeRESTSupport = s.EnableExchangeRESTSupport
	b.Settings.EnableExchangeVerbose = s.EnableExchangeVerbose
	b.Settings.EnableExchangeHTTPRateLimiter = s.EnableExchangeHTTPRateLimiter
	b.Settings.EnableExchangeHTTPDebugging = s.EnableExchangeHTTPDebugging
	b.Settings.DisableExchangeAutoPairUpdates = s.DisableExchangeAutoPairUpdates
	b.Settings.ExchangePurgeCredentials = s.ExchangePurgeCredentials
	b.Settings.EnableWebsocketRoutine = s.EnableWebsocketRoutine

	// Checks if the flag values are different from the defaults
	b.Settings.MaxHTTPRequestJobsLimit = s.MaxHTTPRequestJobsLimit
	if b.Settings.MaxHTTPRequestJobsLimit != int(request.DefaultMaxRequestJobs) &&
		s.MaxHTTPRequestJobsLimit > 0 {
		request.MaxRequestJobs = int32(b.Settings.MaxHTTPRequestJobsLimit)
	}

	b.Settings.TradeBufferProcessingInterval = s.TradeBufferProcessingInterval
	if b.Settings.TradeBufferProcessingInterval != trade.DefaultProcessorIntervalTime {
		if b.Settings.TradeBufferProcessingInterval >= time.Second {
			trade.BufferProcessorIntervalTime = b.Settings.TradeBufferProcessingInterval
		} else {
			b.Settings.TradeBufferProcessingInterval = trade.DefaultProcessorIntervalTime
			gctlog.Warnf(gctlog.Global, "-tradeprocessinginterval must be >= to 1 second, using default value of %v",
				trade.DefaultProcessorIntervalTime)
		}
	}

	b.Settings.RequestMaxRetryAttempts = s.RequestMaxRetryAttempts
	if b.Settings.RequestMaxRetryAttempts != request.DefaultMaxRetryAttempts && s.RequestMaxRetryAttempts > 0 {
		request.MaxRetryAttempts = b.Settings.RequestMaxRetryAttempts
	}

	b.Settings.HTTPTimeout = s.HTTPTimeout
	if s.HTTPTimeout != time.Duration(0) && s.HTTPTimeout > 0 {
		b.Settings.HTTPTimeout = s.HTTPTimeout
	} else {
		b.Settings.HTTPTimeout = b.Config.GlobalHTTPTimeout
	}

	b.Settings.HTTPUserAgent = s.HTTPUserAgent
	b.Settings.HTTPProxy = s.HTTPProxy

	if s.GlobalHTTPTimeout != time.Duration(0) && s.GlobalHTTPTimeout > 0 {
		b.Settings.GlobalHTTPTimeout = s.GlobalHTTPTimeout
	} else {
		b.Settings.GlobalHTTPTimeout = b.Config.GlobalHTTPTimeout
	}
	common.HTTPClient = common.NewHTTPClientWithTimeout(b.Settings.GlobalHTTPTimeout)

	b.Settings.GlobalHTTPUserAgent = s.GlobalHTTPUserAgent
	if b.Settings.GlobalHTTPUserAgent != "" {
		common.HTTPUserAgent = b.Settings.GlobalHTTPUserAgent
	}

	b.Settings.GlobalHTTPProxy = s.GlobalHTTPProxy
	b.Settings.DispatchMaxWorkerAmount = s.DispatchMaxWorkerAmount
	b.Settings.DispatchJobsLimit = s.DispatchJobsLimit
}

// PrintSettings returns the engine settings
func PrintSettings(s *Settings) {
	gctlog.Debugln(gctlog.Global)
	gctlog.Debugf(gctlog.Global, "ENGINE SETTINGS")
	gctlog.Debugf(gctlog.Global, "- CORE SETTINGS:")
	gctlog.Debugf(gctlog.Global, "\t Verbose mode: %v", s.Verbose)
	gctlog.Debugf(gctlog.Global, "\t Enable dry run mode: %v", s.EnableDryRun)
	gctlog.Debugf(gctlog.Global, "\t Enable all exchanges: %v", s.EnableAllExchanges)
	gctlog.Debugf(gctlog.Global, "\t Enable all pairs: %v", s.EnableAllPairs)
	gctlog.Debugf(gctlog.Global, "\t Enable coinmarketcap analaysis: %v", s.EnableCoinmarketcapAnalysis)
	gctlog.Debugf(gctlog.Global, "\t Enable portfolio manager: %v", s.EnablePortfolioManager)
	gctlog.Debugf(gctlog.Global, "\t Portfolio manager sleep delay: %v\n", s.PortfolioManagerDelay)
	gctlog.Debugf(gctlog.Global, "\t Enable gPRC: %v", s.EnableGRPC)
	gctlog.Debugf(gctlog.Global, "\t Enable gRPC Proxy: %v", s.EnableGRPCProxy)
	gctlog.Debugf(gctlog.Global, "\t Enable websocket RPC: %v", s.EnableWebsocketRPC)
	gctlog.Debugf(gctlog.Global, "\t Enable deprecated RPC: %v", s.EnableDeprecatedRPC)
	gctlog.Debugf(gctlog.Global, "\t Enable comms relayer: %v", s.EnableCommsRelayer)
	gctlog.Debugf(gctlog.Global, "\t Enable event manager: %v", s.EnableEventManager)
	gctlog.Debugf(gctlog.Global, "\t Event manager sleep delay: %v", s.EventManagerDelay)
	gctlog.Debugf(gctlog.Global, "\t Enable order manager: %v", s.EnableOrderManager)
	gctlog.Debugf(gctlog.Global, "\t Enable exchange sync manager: %v", s.EnableExchangeSyncManager)
	gctlog.Debugf(gctlog.Global, "\t Enable deposit address manager: %v\n", s.EnableDepositAddressManager)
	gctlog.Debugf(gctlog.Global, "\t Enable websocket routine: %v\n", s.EnableWebsocketRoutine)
	gctlog.Debugf(gctlog.Global, "\t Enable NTP client: %v", s.EnableNTPClient)
	gctlog.Debugf(gctlog.Global, "\t Enable Database manager: %v", s.EnableDatabaseManager)
	gctlog.Debugf(gctlog.Global, "\t Enable dispatcher: %v", s.EnableDispatcher)
	gctlog.Debugf(gctlog.Global, "\t Dispatch package max worker amount: %d", s.DispatchMaxWorkerAmount)
	gctlog.Debugf(gctlog.Global, "\t Dispatch package jobs limit: %d", s.DispatchJobsLimit)
	gctlog.Debugf(gctlog.Global, "- EXCHANGE SYNCER SETTINGS:\n")
	gctlog.Debugf(gctlog.Global, "\t Exchange sync continuously: %v\n", s.SyncContinuously)
	gctlog.Debugf(gctlog.Global, "\t Exchange sync workers: %v\n", s.SyncWorkers)
	gctlog.Debugf(gctlog.Global, "\t Enable ticker syncing: %v\n", s.EnableTickerSyncing)
	gctlog.Debugf(gctlog.Global, "\t Enable orderbook syncing: %v\n", s.EnableOrderbookSyncing)
	gctlog.Debugf(gctlog.Global, "\t Enable trade syncing: %v\n", s.EnableTradeSyncing)
	gctlog.Debugf(gctlog.Global, "\t Exchange REST sync timeout: %v\n", s.SyncTimeoutREST)
	gctlog.Debugf(gctlog.Global, "\t Exchange Websocket sync timeout: %v\n", s.SyncTimeoutWebsocket)
	gctlog.Debugf(gctlog.Global, "- FOREX SETTINGS:")
	gctlog.Debugf(gctlog.Global, "\t Enable currency conveter: %v", s.EnableCurrencyConverter)
	gctlog.Debugf(gctlog.Global, "\t Enable currency layer: %v", s.EnableCurrencyLayer)
	gctlog.Debugf(gctlog.Global, "\t Enable fixer: %v", s.EnableFixer)
	gctlog.Debugf(gctlog.Global, "\t Enable OpenExchangeRates: %v", s.EnableOpenExchangeRates)
	gctlog.Debugf(gctlog.Global, "- EXCHANGE SETTINGS:")
	gctlog.Debugf(gctlog.Global, "\t Enable exchange auto pair updates: %v", s.EnableExchangeAutoPairUpdates)
	gctlog.Debugf(gctlog.Global, "\t Disable all exchange auto pair updates: %v", s.DisableExchangeAutoPairUpdates)
	gctlog.Debugf(gctlog.Global, "\t Enable exchange websocket support: %v", s.EnableExchangeWebsocketSupport)
	gctlog.Debugf(gctlog.Global, "\t Enable exchange verbose mode: %v", s.EnableExchangeVerbose)
	gctlog.Debugf(gctlog.Global, "\t Enable exchange HTTP rate limiter: %v", s.EnableExchangeHTTPRateLimiter)
	gctlog.Debugf(gctlog.Global, "\t Enable exchange HTTP debugging: %v", s.EnableExchangeHTTPDebugging)
	gctlog.Debugf(gctlog.Global, "\t Max HTTP request jobs: %v", s.MaxHTTPRequestJobsLimit)
	gctlog.Debugf(gctlog.Global, "\t HTTP request max retry attempts: %v", s.RequestMaxRetryAttempts)
	gctlog.Debugf(gctlog.Global, "\t Trade buffer processing interval: %v", s.TradeBufferProcessingInterval)
	gctlog.Debugf(gctlog.Global, "\t HTTP timeout: %v", s.HTTPTimeout)
	gctlog.Debugf(gctlog.Global, "\t HTTP user agent: %v", s.HTTPUserAgent)
	gctlog.Debugf(gctlog.Global, "- GCTSCRIPT SETTINGS: ")
	gctlog.Debugf(gctlog.Global, "\t Enable GCTScript manager: %v", s.EnableGCTScriptManager)
	gctlog.Debugf(gctlog.Global, "\t GCTScript max virtual machines: %v", s.MaxVirtualMachines)
	gctlog.Debugf(gctlog.Global, "- WITHDRAW SETTINGS: ")
	gctlog.Debugf(gctlog.Global, "\t Withdraw Cache size: %v", s.WithdrawCacheSize)
	gctlog.Debugf(gctlog.Global, "- COMMON SETTINGS:")
	gctlog.Debugf(gctlog.Global, "\t Global HTTP timeout: %v", s.GlobalHTTPTimeout)
	gctlog.Debugf(gctlog.Global, "\t Global HTTP user agent: %v", s.GlobalHTTPUserAgent)
	gctlog.Debugf(gctlog.Global, "\t Global HTTP proxy: %v", s.GlobalHTTPProxy)

	gctlog.Debugln(gctlog.Global)
}

// Start starts the engine
func (bot *Engine) Start() error {
	if bot == nil {
		return errors.New("engine instance is nil")
	}
	var err error
	newEngineMutex.Lock()
	defer newEngineMutex.Unlock()

	if bot.Settings.EnableDatabaseManager {
		bot.DatabaseManager, err = SetupDatabaseConnectionManager(&bot.Config.Database)
		if err != nil {
			gctlog.Errorf(gctlog.Global, "Database manager unable to setup: %v", err)
		} else {
			err = bot.DatabaseManager.Start(&bot.ServicesWG)
			if err != nil {
				gctlog.Errorf(gctlog.Global, "Database manager unable to start: %v", err)
			}
		}
	}

	if bot.Settings.EnableDispatcher {
		if err = dispatch.Start(bot.Settings.DispatchMaxWorkerAmount, bot.Settings.DispatchJobsLimit); err != nil {
			gctlog.Errorf(gctlog.DispatchMgr, "Dispatcher unable to start: %v", err)
		}
	}

	// Sets up internet connectivity monitor
	if bot.Settings.EnableConnectivityMonitor {
		bot.connectionManager, err = SetupConnectionManager(&bot.Config.ConnectionMonitor)
		if err != nil {
			gctlog.Errorf(gctlog.Global, "Connection manager unable to setup: %v", err)
		} else {
			err = bot.connectionManager.Start()
			if err != nil {
				gctlog.Errorf(gctlog.Global, "Connection manager unable to start: %v", err)
			}
		}
	}

	if bot.Settings.EnableNTPClient {
		if bot.Config.NTPClient.Level == 0 {
			var responseMessage string
			responseMessage, err = bot.Config.SetNTPCheck(os.Stdin)
			if err != nil {
				return fmt.Errorf("unable to set NTP check: %w", err)
			}
			gctlog.Info(gctlog.TimeMgr, responseMessage)
		}
		bot.ntpManager, err = SetupNTPManager(&bot.Config.NTPClient, *bot.Config.Logging.Enabled)
		if err != nil {
			gctlog.Errorf(gctlog.Global, "NTP manager unable to start: %s", err)
		}
	}

	bot.uptime = time.Now()
	gctlog.Debugf(gctlog.Global, "Bot '%s' started.\n", bot.Config.Name)
	gctlog.Debugf(gctlog.Global, "Using data dir: %s\n", bot.Settings.DataDir)
	if *bot.Config.Logging.Enabled && strings.Contains(bot.Config.Logging.Output, "file") {
		gctlog.Debugf(gctlog.Global, "Using log file: %s\n",
			filepath.Join(gctlog.LogPath, bot.Config.Logging.LoggerFileConfig.FileName))
	}
	gctlog.Debugf(gctlog.Global,
		"Using %d out of %d logical processors for runtime performance\n",
		runtime.GOMAXPROCS(-1), runtime.NumCPU())

	enabledExchanges := bot.Config.CountEnabledExchanges()
	if bot.Settings.EnableAllExchanges {
		enabledExchanges = len(bot.Config.Exchanges)
	}

	gctlog.Debugln(gctlog.Global, "EXCHANGE COVERAGE")
	gctlog.Debugf(gctlog.Global, "\t Available Exchanges: %d. Enabled Exchanges: %d.\n",
		len(bot.Config.Exchanges), enabledExchanges)

	if bot.Settings.ExchangePurgeCredentials {
		gctlog.Debugln(gctlog.Global, "Purging exchange API credentials.")
		bot.Config.PurgeExchangeAPICredentials()
	}

	bot.ExchangeManager = SetupExchangeManager()
	gctlog.Debugln(gctlog.Global, "Setting up exchanges..")
	err = bot.SetupExchanges()
	if err != nil {
		return err
	}

	if bot.Settings.EnableCommsRelayer {
		bot.CommunicationsManager, err = SetupCommunicationManager(&bot.Config.Communications)
		if err != nil {
			gctlog.Errorf(gctlog.Global, "Communications manager unable to setup: %s", err)
		} else {
			err = bot.CommunicationsManager.Start()
			if err != nil {
				gctlog.Errorf(gctlog.Global, "Communications manager unable to start: %s", err)
			}
		}
	}
	if bot.Settings.EnableCoinmarketcapAnalysis ||
		bot.Settings.EnableCurrencyConverter ||
		bot.Settings.EnableCurrencyLayer ||
		bot.Settings.EnableFixer ||
		bot.Settings.EnableOpenExchangeRates {
		err = currency.RunStorageUpdater(currency.BotOverrides{
			Coinmarketcap:       bot.Settings.EnableCoinmarketcapAnalysis,
			FxCurrencyConverter: bot.Settings.EnableCurrencyConverter,
			FxCurrencyLayer:     bot.Settings.EnableCurrencyLayer,
			FxFixer:             bot.Settings.EnableFixer,
			FxOpenExchangeRates: bot.Settings.EnableOpenExchangeRates,
		},
			&currency.MainConfiguration{
				ForexProviders:         bot.Config.GetForexProviders(),
				CryptocurrencyProvider: coinmarketcap.Settings(bot.Config.Currency.CryptocurrencyProvider),
				Cryptocurrencies:       bot.Config.Currency.Cryptocurrencies,
				FiatDisplayCurrency:    bot.Config.Currency.FiatDisplayCurrency,
				CurrencyDelay:          bot.Config.Currency.CurrencyFileUpdateDuration,
				FxRateDelay:            bot.Config.Currency.ForeignExchangeUpdateDuration,
			},
			bot.Settings.DataDir)
		if err != nil {
			gctlog.Errorf(gctlog.Global, "ExchangeSettings updater system failed to start %s", err)
		}
	}

	if bot.Settings.EnableGRPC {
		err = checkCerts(utils.GetTLSDir(bot.Settings.DataDir))
		if err != nil {
			return err
		}
		go StartRPCServer(bot)
	}

	if bot.Settings.EnablePortfolioManager {
		if bot.portfolioManager == nil {
			bot.portfolioManager, err = SetupPortfolioManager(bot.ExchangeManager, bot.Settings.PortfolioManagerDelay, &bot.Config.Portfolio)
			if err != nil {
				gctlog.Errorf(gctlog.Global, "portfolio manager unable to setup: %s", err)
			} else {
				err = bot.portfolioManager.Start(&bot.ServicesWG)
				if err != nil {
					gctlog.Errorf(gctlog.Global, "portfolio manager unable to start: %s", err)
				}
			}
		}
	}

	bot.WithdrawManager, err = SetupWithdrawManager(bot.ExchangeManager, bot.portfolioManager, bot.Settings.EnableDryRun)
	if err != nil {
		return err
	}

	if bot.Settings.EnableGRPCProxy &&
		(bot.Settings.EnableDeprecatedRPC ||
			bot.Settings.EnableWebsocketRPC) {
		var filePath string
		filePath, err = config.GetAndMigrateDefaultPath(bot.Settings.ConfigFile)
		if err != nil {
			return err
		}
		bot.apiServer, err = SetupAPIServerManager(&bot.Config.RemoteControl, &bot.Config.Profiler, bot.ExchangeManager, bot, bot.portfolioManager, filePath)
		if err != nil {
			gctlog.Errorf(gctlog.Global, "API Server unable to start: %s", err)
		} else {
			if bot.Settings.EnableDeprecatedRPC {
				err = bot.apiServer.StartRESTServer()
				if err != nil {
					gctlog.Errorf(gctlog.Global, "could not start REST API server: %s", err)
				}
			}
			if bot.Settings.EnableWebsocketRPC {
				err = bot.apiServer.StartWebsocketServer()
				if err != nil {
					gctlog.Errorf(gctlog.Global, "could not start websocket API server: %s", err)
				}
			}
		}
	}

	if bot.Settings.EnableDepositAddressManager {
		bot.DepositAddressManager = SetupDepositAddressManager()
		go func() {
			err = bot.DepositAddressManager.Sync(bot.GetExchangeCryptocurrencyDepositAddresses())
			if err != nil {
				gctlog.Errorf(gctlog.Global, "Deposit address manager unable to setup: %s", err)
			}
		}()
	}

	if bot.Settings.EnableOrderManager {
		bot.OrderManager, err = SetupOrderManager(
			bot.ExchangeManager,
			bot.CommunicationsManager,
			&bot.ServicesWG,
			bot.Settings.Verbose)
		if err != nil {
			gctlog.Errorf(gctlog.Global, "Order manager unable to setup: %s", err)
		} else {
			err = bot.OrderManager.Start()
			if err != nil {
				gctlog.Errorf(gctlog.Global, "Order manager unable to start: %s", err)
			}
		}
	}

	if bot.Settings.EnableExchangeSyncManager {
<<<<<<< HEAD
		exchangeSyncCfg := &Config{
			SyncTicker:       bot.Settings.EnableTickerSyncing,
			SyncOrderbook:    bot.Settings.EnableOrderbookSyncing,
			SyncTrades:       bot.Settings.EnableTradeSyncing,
			SyncContinuously: bot.Settings.SyncContinuously,
			NumWorkers:       bot.Settings.SyncWorkers,
			Verbose:          bot.Settings.Verbose,
			SyncTimeout:      bot.Settings.SyncTimeout,
=======
		exchangeSyncCfg := CurrencyPairSyncerConfig{
			SyncTicker:           bot.Settings.EnableTickerSyncing,
			SyncOrderbook:        bot.Settings.EnableOrderbookSyncing,
			SyncTrades:           bot.Settings.EnableTradeSyncing,
			SyncContinuously:     bot.Settings.SyncContinuously,
			NumWorkers:           bot.Settings.SyncWorkers,
			Verbose:              bot.Settings.Verbose,
			SyncTimeoutREST:      bot.Settings.SyncTimeoutREST,
			SyncTimeoutWebsocket: bot.Settings.SyncTimeoutWebsocket,
>>>>>>> d106d091
		}

		bot.currencyPairSyncer, err = SetupSyncManager(
			exchangeSyncCfg,
			bot.ExchangeManager,
			bot.websocketRoutineManager,
			&bot.Config.RemoteControl)
		if err != nil {
			gctlog.Errorf(gctlog.Global, "Unable to initialise exchange currency pair syncer. Err: %s", err)
		} else {
			go func() {
				err = bot.currencyPairSyncer.Start()
				if err != nil {
					gctlog.Errorf(gctlog.Global, "failed to start exchange currency pair manager. Err: %s", err)
				}
			}()
		}
	}

	if bot.Settings.EnableEventManager {
		bot.eventManager, err = SetupEventManager(bot.CommunicationsManager, bot.ExchangeManager, bot.Settings.EventManagerDelay, bot.Settings.EnableDryRun)
		if err != nil {
			gctlog.Errorf(gctlog.Global, "Unable to initialise event manager. Err: %s", err)
		} else {
			err = bot.eventManager.Start()
			if err != nil {
				gctlog.Errorf(gctlog.Global, "failed to start event manager. Err: %s", err)
			}
		}
	}

	if bot.Settings.EnableWebsocketRoutine {
		bot.websocketRoutineManager, err = SetupWebsocketRoutineManager(bot.ExchangeManager, bot.OrderManager, bot.currencyPairSyncer, &bot.Config.Currency, bot.Settings.Verbose)
		if err != nil {
			gctlog.Errorf(gctlog.Global, "Unable to initialise websocket routine manager. Err: %s", err)
		} else {
			err = bot.websocketRoutineManager.Start()
			if err != nil {
				gctlog.Errorf(gctlog.Global, "failed to start websocket routine manager. Err: %s", err)
			}
		}
	}

	if bot.Settings.EnableGCTScriptManager {
		bot.gctScriptManager, err = gctscript.NewManager(&bot.Config.GCTScript)
		if err != nil {
			gctlog.Errorf(gctlog.Global, "failed to create script manager. Err: %s", err)
		}
		if err := bot.gctScriptManager.Start(&bot.ServicesWG); err != nil {
			gctlog.Errorf(gctlog.Global, "GCTScript manager unable to start: %s", err)
		}
	}

	return nil
}

// Stop correctly shuts down engine saving configuration files
func (bot *Engine) Stop() {
	newEngineMutex.Lock()
	defer newEngineMutex.Unlock()

	gctlog.Debugln(gctlog.Global, "Engine shutting down..")

	if len(bot.portfolioManager.GetAddresses()) != 0 {
		bot.Config.Portfolio = *bot.portfolioManager.GetPortfolio()
	}

	if bot.gctScriptManager.IsRunning() {
		if err := bot.gctScriptManager.Stop(); err != nil {
			gctlog.Errorf(gctlog.Global, "GCTScript manager unable to stop. Error: %v", err)
		}
	}
	if bot.OrderManager.IsRunning() {
		if err := bot.OrderManager.Stop(); err != nil {
			gctlog.Errorf(gctlog.Global, "Order manager unable to stop. Error: %v", err)
		}
	}

	if bot.eventManager.IsRunning() {
		if err := bot.eventManager.Stop(); err != nil {
			gctlog.Errorf(gctlog.Global, "event manager unable to stop. Error: %v", err)
		}
	}

	if bot.ntpManager.IsRunning() {
		if err := bot.ntpManager.Stop(); err != nil {
			gctlog.Errorf(gctlog.Global, "NTP manager unable to stop. Error: %v", err)
		}
	}

	if bot.CommunicationsManager.IsRunning() {
		if err := bot.CommunicationsManager.Stop(); err != nil {
			gctlog.Errorf(gctlog.Global, "Communication manager unable to stop. Error: %v", err)
		}
	}

	if bot.portfolioManager.IsRunning() {
		if err := bot.portfolioManager.Stop(); err != nil {
			gctlog.Errorf(gctlog.Global, "Fund manager unable to stop. Error: %v", err)
		}
	}

	if bot.connectionManager.IsRunning() {
		if err := bot.connectionManager.Stop(); err != nil {
			gctlog.Errorf(gctlog.Global, "Connection manager unable to stop. Error: %v", err)
		}
	}

	if bot.apiServer.IsRunning() {
		if err := bot.apiServer.Stop(); err != nil {
			gctlog.Errorf(gctlog.Global, "API Server unable to stop. Error: %s", err)
		}
	}

	if bot.DatabaseManager.IsRunning() {
		if err := bot.DatabaseManager.Stop(); err != nil {
			gctlog.Errorf(gctlog.Global, "Database manager unable to stop. Error: %v", err)
		}
	}

	if dispatch.IsRunning() {
		if err := dispatch.Stop(); err != nil {
			gctlog.Errorf(gctlog.DispatchMgr, "Dispatch system unable to stop. Error: %v", err)
		}
	}
	if bot.websocketRoutineManager.IsRunning() {
		if err := bot.websocketRoutineManager.Stop(); err != nil {
			gctlog.Errorf(gctlog.Global, "websocket routine manager unable to stop. Error: %v", err)
		}
	}

	if bot.Settings.EnableCoinmarketcapAnalysis ||
		bot.Settings.EnableCurrencyConverter ||
		bot.Settings.EnableCurrencyLayer ||
		bot.Settings.EnableFixer ||
		bot.Settings.EnableOpenExchangeRates {
		if err := currency.ShutdownStorageUpdater(); err != nil {
			gctlog.Errorf(gctlog.Global, "ExchangeSettings storage system. Error: %v", err)
		}
	}

	if !bot.Settings.EnableDryRun {
		err := bot.Config.SaveConfigToFile(bot.Settings.ConfigFile)
		if err != nil {
			gctlog.Errorln(gctlog.Global, "Unable to save config.")
		} else {
			gctlog.Debugln(gctlog.Global, "Config file saved successfully.")
		}
	}

	// Wait for services to gracefully shutdown
	bot.ServicesWG.Wait()
	err := gctlog.CloseLogger()
	if err != nil {
		log.Printf("Failed to close logger. Error: %v\n", err)
	}
}

// GetExchangeByName returns an exchange given an exchange name
func (bot *Engine) GetExchangeByName(exchName string) exchange.IBotExchange {
	return bot.ExchangeManager.GetExchangeByName(exchName)
}

// UnloadExchange unloads an exchange by name
func (bot *Engine) UnloadExchange(exchName string) error {
	exchCfg, err := bot.Config.GetExchangeConfig(exchName)
	if err != nil {
		return err
	}

	err = bot.ExchangeManager.RemoveExchange(exchName)
	if err != nil {
		return err
	}

	exchCfg.Enabled = false
	return nil
}

// GetExchanges retrieves the loaded exchanges
func (bot *Engine) GetExchanges() []exchange.IBotExchange {
	return bot.ExchangeManager.GetExchanges()
}

// LoadExchange loads an exchange by name
func (bot *Engine) LoadExchange(name string, useWG bool, wg *sync.WaitGroup) error {
	exch, err := bot.ExchangeManager.NewExchangeByName(name)
	if err != nil {
		return err
	}
	if exch.GetBase() == nil {
		return ErrExchangeFailedToLoad
	}

	var localWG sync.WaitGroup
	localWG.Add(1)
	go func() {
		exch.SetDefaults()
		localWG.Done()
	}()
	exchCfg, err := bot.Config.GetExchangeConfig(name)
	if err != nil {
		return err
	}

	if bot.Settings.EnableAllPairs &&
		exchCfg.CurrencyPairs != nil {
		assets := exchCfg.CurrencyPairs.GetAssetTypes()
		for x := range assets {
			var pairs currency.Pairs
			pairs, err = exchCfg.CurrencyPairs.GetPairs(assets[x], false)
			if err != nil {
				return err
			}
			exchCfg.CurrencyPairs.StorePairs(assets[x], pairs, true)
		}
	}

	if bot.Settings.EnableExchangeVerbose {
		exchCfg.Verbose = true
	}
	if exchCfg.Features != nil {
		if bot.Settings.EnableExchangeWebsocketSupport &&
			exchCfg.Features.Supports.Websocket {
			exchCfg.Features.Enabled.Websocket = true
		}
		if bot.Settings.EnableExchangeAutoPairUpdates &&
			exchCfg.Features.Supports.RESTCapabilities.AutoPairUpdates {
			exchCfg.Features.Enabled.AutoPairUpdates = true
		}
		if bot.Settings.DisableExchangeAutoPairUpdates {
			if exchCfg.Features.Supports.RESTCapabilities.AutoPairUpdates {
				exchCfg.Features.Enabled.AutoPairUpdates = false
			}
		}
	}
	if bot.Settings.HTTPUserAgent != "" {
		exchCfg.HTTPUserAgent = bot.Settings.HTTPUserAgent
	}
	if bot.Settings.HTTPProxy != "" {
		exchCfg.ProxyAddress = bot.Settings.HTTPProxy
	}
	if bot.Settings.HTTPTimeout != exchange.DefaultHTTPTimeout {
		exchCfg.HTTPTimeout = bot.Settings.HTTPTimeout
	}
	if bot.Settings.EnableExchangeHTTPDebugging {
		exchCfg.HTTPDebugging = bot.Settings.EnableExchangeHTTPDebugging
	}

	localWG.Wait()
	if !bot.Settings.EnableExchangeHTTPRateLimiter {
		gctlog.Warnf(gctlog.ExchangeSys,
			"Loaded exchange %s rate limiting has been turned off.\n",
			exch.GetName(),
		)
		err = exch.DisableRateLimiter()
		if err != nil {
			gctlog.Errorf(gctlog.ExchangeSys,
				"Loaded exchange %s rate limiting cannot be turned off: %s.\n",
				exch.GetName(),
				err,
			)
		}
	}

	exchCfg.Enabled = true
	err = exch.Setup(exchCfg)
	if err != nil {
		exchCfg.Enabled = false
		return err
	}

	bot.ExchangeManager.Add(exch)
	base := exch.GetBase()
	if base.API.AuthenticatedSupport ||
		base.API.AuthenticatedWebsocketSupport {
		assetTypes := base.GetAssetTypes()
		var useAsset asset.Item
		for a := range assetTypes {
			err = base.CurrencyPairs.IsAssetEnabled(assetTypes[a])
			if err != nil {
				continue
			}
			useAsset = assetTypes[a]
			break
		}
		err = exch.ValidateCredentials(useAsset)
		if err != nil {
			gctlog.Warnf(gctlog.ExchangeSys,
				"%s: Cannot validate credentials, authenticated support has been disabled, Error: %s\n",
				base.Name,
				err)
			base.API.AuthenticatedSupport = false
			base.API.AuthenticatedWebsocketSupport = false
			exchCfg.API.AuthenticatedSupport = false
			exchCfg.API.AuthenticatedWebsocketSupport = false
		}
	}

	if useWG {
		exch.Start(wg)
	} else {
		tempWG := sync.WaitGroup{}
		exch.Start(&tempWG)
		tempWG.Wait()
	}

	return nil
}

func (bot *Engine) dryRunParamInteraction(param string) {
	if !bot.Settings.CheckParamInteraction {
		return
	}

	if !bot.Settings.EnableDryRun {
		gctlog.Warnf(gctlog.Global,
			"Command line argument '-%s' induces dry run mode."+
				" Set -dryrun=false if you wish to override this.",
			param)
		bot.Settings.EnableDryRun = true
	}
}

// SetupExchanges sets up the exchanges used by the Bot
func (bot *Engine) SetupExchanges() error {
	var wg sync.WaitGroup
	configs := bot.Config.GetAllExchangeConfigs()
	if bot.Settings.EnableAllPairs {
		bot.dryRunParamInteraction("enableallpairs")
	}
	if bot.Settings.EnableAllExchanges {
		bot.dryRunParamInteraction("enableallexchanges")
	}
	if bot.Settings.EnableExchangeVerbose {
		bot.dryRunParamInteraction("exchangeverbose")
	}
	if bot.Settings.EnableExchangeWebsocketSupport {
		bot.dryRunParamInteraction("exchangewebsocketsupport")
	}
	if bot.Settings.EnableExchangeAutoPairUpdates {
		bot.dryRunParamInteraction("exchangeautopairupdates")
	}
	if bot.Settings.DisableExchangeAutoPairUpdates {
		bot.dryRunParamInteraction("exchangedisableautopairupdates")
	}
	if bot.Settings.HTTPUserAgent != "" {
		bot.dryRunParamInteraction("httpuseragent")
	}
	if bot.Settings.HTTPProxy != "" {
		bot.dryRunParamInteraction("httpproxy")
	}
	if bot.Settings.HTTPTimeout != exchange.DefaultHTTPTimeout {
		bot.dryRunParamInteraction("httptimeout")
	}
	if bot.Settings.EnableExchangeHTTPDebugging {
		bot.dryRunParamInteraction("exchangehttpdebugging")
	}

	for x := range configs {
		if !configs[x].Enabled && !bot.Settings.EnableAllExchanges {
			gctlog.Debugf(gctlog.ExchangeSys, "%s: Exchange support: Disabled\n", configs[x].Name)
			continue
		}
		wg.Add(1)
		cfg := configs[x]
		go func(currCfg config.ExchangeConfig) {
			defer wg.Done()
			err := bot.LoadExchange(currCfg.Name, true, &wg)
			if err != nil {
				gctlog.Errorf(gctlog.ExchangeSys, "LoadExchange %s failed: %s\n", currCfg.Name, err)
				return
			}
			gctlog.Debugf(gctlog.ExchangeSys,
				"%s: Exchange support: Enabled (Authenticated API support: %s - Verbose mode: %s).\n",
				currCfg.Name,
				common.IsEnabled(currCfg.API.AuthenticatedSupport),
				common.IsEnabled(currCfg.Verbose),
			)
		}(cfg)
	}
	wg.Wait()
	if len(bot.ExchangeManager.GetExchanges()) == 0 {
		return ErrNoExchangesLoaded
	}
	return nil
}<|MERGE_RESOLUTION|>--- conflicted
+++ resolved
@@ -543,17 +543,7 @@
 	}
 
 	if bot.Settings.EnableExchangeSyncManager {
-<<<<<<< HEAD
 		exchangeSyncCfg := &Config{
-			SyncTicker:       bot.Settings.EnableTickerSyncing,
-			SyncOrderbook:    bot.Settings.EnableOrderbookSyncing,
-			SyncTrades:       bot.Settings.EnableTradeSyncing,
-			SyncContinuously: bot.Settings.SyncContinuously,
-			NumWorkers:       bot.Settings.SyncWorkers,
-			Verbose:          bot.Settings.Verbose,
-			SyncTimeout:      bot.Settings.SyncTimeout,
-=======
-		exchangeSyncCfg := CurrencyPairSyncerConfig{
 			SyncTicker:           bot.Settings.EnableTickerSyncing,
 			SyncOrderbook:        bot.Settings.EnableOrderbookSyncing,
 			SyncTrades:           bot.Settings.EnableTradeSyncing,
@@ -562,7 +552,6 @@
 			Verbose:              bot.Settings.Verbose,
 			SyncTimeoutREST:      bot.Settings.SyncTimeoutREST,
 			SyncTimeoutWebsocket: bot.Settings.SyncTimeoutWebsocket,
->>>>>>> d106d091
 		}
 
 		bot.currencyPairSyncer, err = SetupSyncManager(
