package engine

import (
	"context"
	"errors"
	"fmt"
	"log"
	"os"
	"path/filepath"
	"reflect"
	"strings"
	"sync"
	"testing"
	"time"

	"github.com/gofrs/uuid"
	"github.com/shopspring/decimal"
	"github.com/thrasher-corp/gocryptotrader/common"
	"github.com/thrasher-corp/gocryptotrader/common/convert"
	"github.com/thrasher-corp/gocryptotrader/config"
	"github.com/thrasher-corp/gocryptotrader/currency"
	"github.com/thrasher-corp/gocryptotrader/database"
	"github.com/thrasher-corp/gocryptotrader/database/drivers"
	"github.com/thrasher-corp/gocryptotrader/database/repository"
	dbexchange "github.com/thrasher-corp/gocryptotrader/database/repository/exchange"
	sqltrade "github.com/thrasher-corp/gocryptotrader/database/repository/trade"
	exchange "github.com/thrasher-corp/gocryptotrader/exchanges"
	"github.com/thrasher-corp/gocryptotrader/exchanges/account"
	"github.com/thrasher-corp/gocryptotrader/exchanges/asset"
	"github.com/thrasher-corp/gocryptotrader/exchanges/binance"
	"github.com/thrasher-corp/gocryptotrader/exchanges/currencystate"
	"github.com/thrasher-corp/gocryptotrader/exchanges/kline"
	"github.com/thrasher-corp/gocryptotrader/exchanges/margin"
	"github.com/thrasher-corp/gocryptotrader/exchanges/order"
	"github.com/thrasher-corp/gocryptotrader/exchanges/orderbook"
	"github.com/thrasher-corp/gocryptotrader/exchanges/ticker"
	"github.com/thrasher-corp/gocryptotrader/exchanges/trade"
	"github.com/thrasher-corp/gocryptotrader/gctrpc"
	"github.com/thrasher-corp/gocryptotrader/portfolio/banking"
	"github.com/thrasher-corp/gocryptotrader/portfolio/withdraw"
	"github.com/thrasher-corp/goose"
	"google.golang.org/grpc/metadata"
)

const (
	unexpectedLackOfError = "unexpected lack of error"
	migrationsFolder      = "migrations"
	databaseFolder        = "database"
	fakeExchangeName      = "fake"
)

var errExpectedTestError = errors.New("expected test error")

// fExchange is a fake exchange with function overrides
// we're not testing an actual exchange's implemented functions
type fExchange struct {
	exchange.IBotExchange
}

func (f fExchange) GetPositionSummary(context.Context, *order.PositionSummaryRequest) (*order.PositionSummary, error) {
	leet := decimal.NewFromInt(1337)
	return &order.PositionSummary{
		MaintenanceMarginRequirement: leet,
		InitialMarginRequirement:     leet,
		EstimatedLiquidationPrice:    leet,
		CollateralUsed:               leet,
		MarkPrice:                    leet,
		CurrentSize:                  leet,
		BreakEvenPrice:               leet,
		AverageOpenPrice:             leet,
		RecentPNL:                    leet,
		MarginFraction:               leet,
		FreeCollateral:               leet,
		TotalCollateral:              leet,
	}, nil
}

func (f fExchange) GetFuturesPositions(ctx context.Context, req *order.PositionsRequest) ([]order.PositionDetails, error) {
	id, err := uuid.NewV4()
	if err != nil {
		return nil, err
	}
	resp := make([]order.PositionDetails, len(req.Pairs))
	tt := time.Now()
	for i := range req.Pairs {
		resp[i] = order.PositionDetails{
			Exchange: f.GetName(),
			Asset:    req.Asset,
			Pair:     req.Pairs[i],
			Orders: []order.Detail{
				{
					Exchange:        f.GetName(),
					Price:           1337,
					Amount:          1337,
					InternalOrderID: id,
					OrderID:         "1337",
					ClientOrderID:   "1337",
					Type:            order.Market,
					Side:            order.Short,
					Status:          order.Open,
					AssetType:       req.Asset,
					Date:            tt,
					CloseTime:       tt,
					LastUpdated:     tt,
					Pair:            req.Pairs[i],
				},
			},
		}
	}
	return resp, nil
}

func (f fExchange) GetFundingRates(ctx context.Context, request *order.FundingRatesRequest) ([]order.FundingRates, error) {
	leet := decimal.NewFromInt(1337)
	return []order.FundingRates{
		{
			Exchange:  f.GetName(),
			Asset:     request.Asset,
			Pair:      request.Pairs[0],
			StartDate: request.StartDate,
			EndDate:   request.EndDate,
			LatestRate: order.FundingRate{
				Time:    request.EndDate,
				Rate:    leet,
				Payment: leet,
			},
			PredictedUpcomingRate: order.FundingRate{
				Time:    request.EndDate,
				Rate:    leet,
				Payment: leet,
			},
			FundingRates: []order.FundingRate{
				{
					Time:    request.EndDate,
					Rate:    leet,
					Payment: leet,
				},
			},
			PaymentSum: leet,
		},
	}, nil
}

func (f fExchange) GetHistoricCandles(ctx context.Context, p currency.Pair, a asset.Item, interval kline.Interval, timeStart, _ time.Time) (*kline.Item, error) {
	return &kline.Item{
		Exchange: fakeExchangeName,
		Pair:     p,
		Asset:    a,
		Interval: interval,
		Candles: []kline.Candle{
			{
				Time:   timeStart,
				Open:   1337,
				High:   1337,
				Low:    1337,
				Close:  1337,
				Volume: 1337,
			},
		},
	}, nil
}

func generateCandles(amount int, timeStart time.Time, interval kline.Interval) []kline.Candle {
	candy := make([]kline.Candle, amount)
	for x := 0; x < amount; x++ {
		candy[x] = kline.Candle{
			Time:   timeStart,
			Open:   1337,
			High:   1337,
			Low:    1337,
			Close:  1337,
			Volume: 1337,
		}
		timeStart = timeStart.Add(interval.Duration())
	}
	return candy
}

func (f fExchange) GetHistoricCandlesExtended(ctx context.Context, p currency.Pair, a asset.Item, interval kline.Interval, timeStart, _ time.Time) (*kline.Item, error) {
	if interval == 0 {
		return nil, errExpectedTestError
	}
	return &kline.Item{
		Exchange: fakeExchangeName,
		Pair:     p,
		Asset:    a,
		Interval: interval,
		Candles:  generateCandles(33, timeStart, interval),
	}, nil
}

func (f fExchange) GetMarginRatesHistory(context.Context, *margin.RateHistoryRequest) (*margin.RateHistoryResponse, error) {
	leet := decimal.NewFromInt(1337)
	rates := []margin.Rate{
		{
			Time:             time.Now(),
			MarketBorrowSize: leet,
			HourlyRate:       leet,
			HourlyBorrowRate: leet,
			LendingPayment: margin.LendingPayment{
				Payment: leet,
				Size:    leet,
			},
			BorrowCost: margin.BorrowCost{
				Cost: leet,
				Size: leet,
			},
		},
	}
	resp := &margin.RateHistoryResponse{
		Rates:              rates,
		SumBorrowCosts:     leet,
		AverageBorrowSize:  leet,
		SumLendingPayments: leet,
		AverageLendingSize: leet,
		PredictedRate:      rates[0],
		TakerFeeRate:       leet,
	}

	return resp, nil
}

func (f fExchange) FetchTicker(ctx context.Context, p currency.Pair, a asset.Item) (*ticker.Price, error) {
	return &ticker.Price{
		Last:         1337,
		High:         1337,
		Low:          1337,
		Bid:          1337,
		Ask:          1337,
		Volume:       1337,
		QuoteVolume:  1337,
		PriceATH:     1337,
		Open:         1337,
		Close:        1337,
		Pair:         p,
		ExchangeName: f.GetName(),
		AssetType:    a,
		LastUpdated:  time.Now(),
	}, nil
}

// FetchAccountInfo overrides testExchange's fetch account info function
// to do the bare minimum required with no API calls or credentials required
func (f fExchange) FetchAccountInfo(_ context.Context, a asset.Item) (account.Holdings, error) {
	return account.Holdings{
		Exchange: f.GetName(),
		Accounts: []account.SubAccount{
			{
				ID:        "1337",
				AssetType: a,
				Currencies: []account.Balance{
					{
						Currency: currency.USD,
						Total:    1337,
					},
					{
						Currency: currency.BTC,
						Total:    13337,
					},
				},
			},
		},
	}, nil
}

// CalculateTotalCollateral overrides testExchange's CalculateTotalCollateral function
func (f fExchange) CalculateTotalCollateral(context.Context, *order.TotalCollateralCalculator) (*order.TotalCollateralResponse, error) {
	return &order.TotalCollateralResponse{
		CollateralCurrency:             currency.USD,
		AvailableMaintenanceCollateral: decimal.NewFromInt(1338),
		AvailableCollateral:            decimal.NewFromInt(1337),
		UsedBreakdown: &order.UsedCollateralBreakdown{
			LockedInStakes:                  decimal.NewFromInt(3),
			LockedInNFTBids:                 decimal.NewFromInt(3),
			LockedInFeeVoucher:              decimal.NewFromInt(3),
			LockedInSpotMarginFundingOffers: decimal.NewFromInt(3),
			LockedInSpotOrders:              decimal.NewFromInt(3),
			LockedAsCollateral:              decimal.NewFromInt(3),
		},
		BreakdownByCurrency: []order.CollateralByCurrency{
			{
				Currency:               currency.USD,
				TotalFunds:             decimal.NewFromInt(1330),
				CollateralContribution: decimal.NewFromInt(1330),
				ScaledCurrency:         currency.USD,
			},
			{
				Currency:   currency.DOGE,
				TotalFunds: decimal.NewFromInt(1000),
				ScaledUsed: decimal.NewFromInt(6),
				ScaledUsedBreakdown: &order.UsedCollateralBreakdown{
					LockedInStakes:                  decimal.NewFromInt(1),
					LockedInNFTBids:                 decimal.NewFromInt(1),
					LockedInFeeVoucher:              decimal.NewFromInt(1),
					LockedInSpotMarginFundingOffers: decimal.NewFromInt(1),
					LockedInSpotOrders:              decimal.NewFromInt(1),
					LockedAsCollateral:              decimal.NewFromInt(1),
				},
				CollateralContribution: decimal.NewFromInt(4),
				ScaledCurrency:         currency.USD,
			},
			{
				Currency:               currency.XRP,
				TotalFunds:             decimal.NewFromInt(1333333333333337),
				CollateralContribution: decimal.NewFromInt(-3),
				ScaledCurrency:         currency.USD,
			},
		},
	}, nil
}

// UpdateAccountInfo overrides testExchange's update account info function
// to do the bare minimum required with no API calls or credentials required
func (f fExchange) UpdateAccountInfo(ctx context.Context, a asset.Item) (account.Holdings, error) {
	if a == asset.Futures {
		return account.Holdings{}, errAssetTypeDisabled
	}
	return account.Holdings{
		Exchange: f.GetName(),
		Accounts: []account.SubAccount{
			{
				ID:         "1337",
				AssetType:  a,
				Currencies: nil,
			},
		},
	}, nil
}

// GetCurrencyStateSnapshot overrides interface function
func (f fExchange) GetCurrencyStateSnapshot() ([]currencystate.Snapshot, error) {
	return []currencystate.Snapshot{
		{
			Code:  currency.BTC,
			Asset: asset.Spot,
		},
	}, nil
}

// CanTradePair overrides interface function
func (f fExchange) CanTradePair(p currency.Pair, a asset.Item) error {
	return nil
}

// CanTrade overrides interface function
func (f fExchange) CanTrade(c currency.Code, a asset.Item) error {
	return nil
}

// CanWithdraw overrides interface function
func (f fExchange) CanWithdraw(c currency.Code, a asset.Item) error {
	return nil
}

// CanDeposit overrides interface function
func (f fExchange) CanDeposit(c currency.Code, a asset.Item) error {
	return nil
}

// Sets up everything required to run any function inside rpcserver
// Only use if you require a database, this makes tests slow
func RPCTestSetup(t *testing.T) *Engine {
	t.Helper()
	var err error
	dbConf := database.Config{
		Enabled: true,
		Driver:  database.DBSQLite3,
		ConnectionDetails: drivers.ConnectionDetails{
			Host:     "localhost",
			Database: "test123.db",
		},
	}
	engerino := new(Engine)
	dbm, err := SetupDatabaseConnectionManager(&dbConf)
	if err != nil {
		t.Fatal(err)
	}
	dbm.dbConn.DataPath = t.TempDir()
	engerino.DatabaseManager = dbm
	var wg sync.WaitGroup
	err = dbm.Start(&wg)
	if err != nil {
		t.Fatal(err)
	}
	t.Cleanup(func() {
		err = dbm.Stop()
		if err != nil {
			t.Fatal(err)
		}
	})

	engerino.Config = &config.Config{}
	em := NewExchangeManager()
	exch, err := em.NewExchangeByName(testExchange)
	if err != nil {
		t.Fatal(err)
	}
	exch.SetDefaults()
	b := exch.GetBase()
	cp := currency.NewPair(currency.BTC, currency.USD)
	b.CurrencyPairs.Pairs = make(map[asset.Item]*currency.PairStore)
	b.CurrencyPairs.Pairs[asset.Spot] = &currency.PairStore{
		Available:     currency.Pairs{cp},
		Enabled:       currency.Pairs{cp},
		AssetEnabled:  convert.BoolPtr(true),
		ConfigFormat:  &currency.PairFormat{Uppercase: true},
		RequestFormat: &currency.PairFormat{Uppercase: true}}
	err = em.Add(exch)
	if !errors.Is(err, nil) {
		t.Fatalf("received: '%v' but expected: '%v'", err, nil)
	}

	exch, err = em.NewExchangeByName("Binance")
	if err != nil {
		t.Fatal(err)
	}
	exch.SetDefaults()
	b = exch.GetBase()
	cp = currency.NewPair(currency.BTC, currency.USDT)
	b.CurrencyPairs.Pairs = make(map[asset.Item]*currency.PairStore)
	b.CurrencyPairs.Pairs[asset.Spot] = &currency.PairStore{
		Available:     currency.Pairs{cp},
		Enabled:       currency.Pairs{cp},
		AssetEnabled:  convert.BoolPtr(true),
		ConfigFormat:  &currency.PairFormat{Uppercase: true},
		RequestFormat: &currency.PairFormat{Uppercase: true}}
	err = em.Add(exch)
	if !errors.Is(err, nil) {
		t.Fatalf("received: '%v' but expected: '%v'", err, nil)
	}
	engerino.ExchangeManager = em

	engerino.Config.Database = dbConf
	engerino.DatabaseManager, err = SetupDatabaseConnectionManager(&engerino.Config.Database)
	if err != nil {
		log.Fatal(err)
	}
	err = engerino.DatabaseManager.Start(&engerino.ServicesWG)
	if err != nil {
		log.Fatal(err)
	}
	path := filepath.Join("..", databaseFolder, migrationsFolder)
	err = goose.Run("up", database.DB.SQL, repository.GetSQLDialect(), path, "")
	if err != nil {
		t.Fatalf("failed to run migrations %v", err)
	}
	uuider, err := uuid.NewV4()
	if err != nil {
		t.Fatal(err)
	}
	uuider2, err := uuid.NewV4()
	if err != nil {
		t.Fatal(err)
	}
	err = dbexchange.InsertMany([]dbexchange.Details{{Name: testExchange, UUID: uuider}, {Name: "Binance", UUID: uuider2}})
	if err != nil {
		t.Fatalf("failed to insert exchange %v", err)
	}

	return engerino
}

func CleanRPCTest(t *testing.T, engerino *Engine) {
	t.Helper()
	err := engerino.DatabaseManager.Stop()
	if err != nil {
		t.Error(err)
		return
	}
	err = os.Remove(filepath.Join(engerino.DatabaseManager.dbConn.DataPath, engerino.DatabaseManager.cfg.Database))
	if err != nil {
		t.Error(err)
	}
}

func TestGetSavedTrades(t *testing.T) {
	engerino := RPCTestSetup(t)
	defer CleanRPCTest(t, engerino)
	s := RPCServer{Engine: engerino}
	_, err := s.GetSavedTrades(context.Background(), &gctrpc.GetSavedTradesRequest{})
	if !errors.Is(err, errInvalidArguments) {
		t.Error(err)
	}
	_, err = s.GetSavedTrades(context.Background(), &gctrpc.GetSavedTradesRequest{
		Exchange: fakeExchangeName,
		Pair: &gctrpc.CurrencyPair{
			Delimiter: currency.DashDelimiter,
			Base:      currency.BTC.String(),
			Quote:     currency.USD.String(),
		},
		AssetType: asset.Spot.String(),
		Start:     time.Date(2020, 0, 0, 0, 0, 0, 0, time.UTC).Format(common.SimpleTimeFormatWithTimezone),
		End:       time.Date(2020, 1, 1, 1, 1, 1, 1, time.UTC).Format(common.SimpleTimeFormatWithTimezone),
	})
	if !errors.Is(err, ErrExchangeNotFound) {
		t.Error(err)
	}
	_, err = s.GetSavedTrades(context.Background(), &gctrpc.GetSavedTradesRequest{
		Exchange: testExchange,
		Pair: &gctrpc.CurrencyPair{
			Delimiter: currency.DashDelimiter,
			Base:      currency.BTC.String(),
			Quote:     currency.USD.String(),
		},
		AssetType: asset.Spot.String(),
		Start:     time.Date(2020, 0, 0, 0, 0, 0, 0, time.UTC).Format(common.SimpleTimeFormatWithTimezone),
		End:       time.Date(2020, 1, 1, 1, 1, 1, 1, time.UTC).Format(common.SimpleTimeFormatWithTimezone),
	})
	if err == nil {
		t.Error(unexpectedLackOfError)
		return
	}
	if err.Error() != "request for Bitstamp spot trade data between 2019-11-30 00:00:00 UTC and 2020-01-01 01:01:01 UTC and returned no results" {
		t.Error(err)
	}
	err = sqltrade.Insert(sqltrade.Data{
		Timestamp: time.Date(2020, 0, 0, 0, 0, 1, 0, time.UTC),
		Exchange:  testExchange,
		Base:      currency.BTC.String(),
		Quote:     currency.USD.String(),
		AssetType: asset.Spot.String(),
		Price:     1337,
		Amount:    1337,
		Side:      order.Buy.String(),
	})
	if err != nil {
		t.Error(err)
		return
	}
	_, err = s.GetSavedTrades(context.Background(), &gctrpc.GetSavedTradesRequest{
		Exchange: testExchange,
		Pair: &gctrpc.CurrencyPair{
			Delimiter: currency.DashDelimiter,
			Base:      currency.BTC.String(),
			Quote:     currency.USD.String(),
		},
		AssetType: asset.Spot.String(),
		Start:     time.Date(2020, 0, 0, 0, 0, 0, 0, time.UTC).Format(common.SimpleTimeFormatWithTimezone),
		End:       time.Date(2020, 1, 1, 1, 1, 1, 1, time.UTC).Format(common.SimpleTimeFormatWithTimezone),
	})
	if err != nil {
		t.Error(err)
	}
}

func TestConvertTradesToCandles(t *testing.T) {
	engerino := RPCTestSetup(t)
	defer CleanRPCTest(t, engerino)
	s := RPCServer{Engine: engerino}
	// bad param test
	_, err := s.ConvertTradesToCandles(context.Background(), &gctrpc.ConvertTradesToCandlesRequest{})
	if !errors.Is(err, errInvalidArguments) {
		t.Error(err)
	}

	// bad exchange test
	_, err = s.ConvertTradesToCandles(context.Background(), &gctrpc.ConvertTradesToCandlesRequest{
		Exchange: "faker",
		Pair: &gctrpc.CurrencyPair{
			Delimiter: currency.DashDelimiter,
			Base:      currency.BTC.String(),
			Quote:     currency.USD.String(),
		},
		AssetType:    asset.Spot.String(),
		Start:        time.Date(2020, 0, 0, 0, 0, 0, 0, time.UTC).Format(common.SimpleTimeFormatWithTimezone),
		End:          time.Date(2020, 0, 0, 1, 0, 0, 0, time.UTC).Format(common.SimpleTimeFormatWithTimezone),
		TimeInterval: int64(kline.OneHour.Duration()),
	})
	if !errors.Is(err, ErrExchangeNotFound) {
		t.Error(err)
	}

	// no trades test
	_, err = s.ConvertTradesToCandles(context.Background(), &gctrpc.ConvertTradesToCandlesRequest{
		Exchange: testExchange,
		Pair: &gctrpc.CurrencyPair{
			Delimiter: currency.DashDelimiter,
			Base:      currency.BTC.String(),
			Quote:     currency.USD.String(),
		},
		AssetType:    asset.Spot.String(),
		Start:        time.Date(2020, 0, 0, 0, 0, 0, 0, time.UTC).Format(common.SimpleTimeFormatWithTimezone),
		End:          time.Date(2020, 0, 0, 1, 0, 0, 0, time.UTC).Format(common.SimpleTimeFormatWithTimezone),
		TimeInterval: int64(kline.OneHour.Duration()),
	})
	if !errors.Is(err, errNoTrades) {
		t.Errorf("received '%v' expected '%v'", err, errNoTrades)
	}

	// add a trade
	err = sqltrade.Insert(sqltrade.Data{
		Timestamp: time.Date(2020, 0, 0, 0, 30, 0, 0, time.UTC),
		Exchange:  testExchange,
		Base:      currency.BTC.String(),
		Quote:     currency.USD.String(),
		AssetType: asset.Spot.String(),
		Price:     1337,
		Amount:    1337,
		Side:      order.Buy.String(),
	})
	if err != nil {
		t.Fatal(err)
	}

	// get candle from one trade
	var candles *gctrpc.GetHistoricCandlesResponse
	candles, err = s.ConvertTradesToCandles(context.Background(), &gctrpc.ConvertTradesToCandlesRequest{
		Exchange: testExchange,
		Pair: &gctrpc.CurrencyPair{
			Delimiter: currency.DashDelimiter,
			Base:      currency.BTC.String(),
			Quote:     currency.USD.String(),
		},
		AssetType:    asset.Spot.String(),
		Start:        time.Date(2020, 0, 0, 0, 0, 0, 0, time.UTC).Format(common.SimpleTimeFormatWithTimezone),
		End:          time.Date(2020, 0, 0, 1, 0, 0, 0, time.UTC).Format(common.SimpleTimeFormatWithTimezone),
		TimeInterval: int64(kline.OneHour.Duration()),
	})
	if err != nil {
		t.Error(err)
	}
	if len(candles.Candle) == 0 {
		t.Error("no candles returned")
	}

	// save generated candle to database
	_, err = s.ConvertTradesToCandles(context.Background(), &gctrpc.ConvertTradesToCandlesRequest{
		Exchange: testExchange,
		Pair: &gctrpc.CurrencyPair{
			Delimiter: currency.DashDelimiter,
			Base:      currency.BTC.String(),
			Quote:     currency.USD.String(),
		},
		AssetType:    asset.Spot.String(),
		Start:        time.Date(2020, 0, 0, 0, 0, 0, 0, time.UTC).Format(common.SimpleTimeFormatWithTimezone),
		End:          time.Date(2020, 0, 0, 1, 0, 0, 0, time.UTC).Format(common.SimpleTimeFormatWithTimezone),
		TimeInterval: int64(kline.OneHour.Duration()),
		Sync:         true,
	})
	if err != nil {
		t.Error(err)
	}

	// forcefully remove previous candle and insert a new one
	_, err = s.ConvertTradesToCandles(context.Background(), &gctrpc.ConvertTradesToCandlesRequest{
		Exchange: testExchange,
		Pair: &gctrpc.CurrencyPair{
			Delimiter: currency.DashDelimiter,
			Base:      currency.BTC.String(),
			Quote:     currency.USD.String(),
		},
		AssetType:    asset.Spot.String(),
		Start:        time.Date(2020, 0, 0, 0, 0, 0, 0, time.UTC).Format(common.SimpleTimeFormatWithTimezone),
		End:          time.Date(2020, 0, 0, 1, 0, 0, 0, time.UTC).Format(common.SimpleTimeFormatWithTimezone),
		TimeInterval: int64(kline.OneHour.Duration()),
		Sync:         true,
		Force:        true,
	})
	if err != nil {
		t.Error(err)
	}

	// load the saved candle to verify that it was overwritten
	candles, err = s.GetHistoricCandles(context.Background(), &gctrpc.GetHistoricCandlesRequest{
		Exchange: testExchange,
		Pair: &gctrpc.CurrencyPair{
			Delimiter: currency.DashDelimiter,
			Base:      currency.BTC.String(),
			Quote:     currency.USD.String(),
		},
		AssetType:    asset.Spot.String(),
		Start:        time.Date(2020, 0, 0, 0, 0, 0, 0, time.UTC).Format(common.SimpleTimeFormatWithTimezone),
		End:          time.Date(2020, 0, 0, 1, 0, 0, 0, time.UTC).Format(common.SimpleTimeFormatWithTimezone),
		TimeInterval: int64(kline.OneHour.Duration()),
		UseDb:        true,
	})
	if err != nil {
		t.Error(err)
	}

	if len(candles.Candle) != 1 {
		t.Error("expected only one candle")
	}
}

func TestGetHistoricCandles(t *testing.T) {
	engerino := RPCTestSetup(t)
	defer CleanRPCTest(t, engerino)
	s := RPCServer{Engine: engerino}
	// error checks
	defaultStart := time.Date(2020, 0, 0, 0, 0, 0, 0, time.UTC)
	defaultEnd := time.Date(2020, 0, 0, 1, 0, 0, 0, time.UTC)
	cp := currency.NewPair(currency.BTC, currency.USD)
	_, err := s.GetHistoricCandles(context.Background(), &gctrpc.GetHistoricCandlesRequest{
		Exchange: "",
		Pair: &gctrpc.CurrencyPair{
			Base:  cp.Base.String(),
			Quote: cp.Quote.String(),
		},
		Start:     defaultStart.Format(common.SimpleTimeFormatWithTimezone),
		End:       defaultEnd.Format(common.SimpleTimeFormatWithTimezone),
		AssetType: asset.Spot.String(),
	})
	if !errors.Is(err, ErrExchangeNameIsEmpty) {
		t.Errorf("received '%v', expected '%v'", err, ErrExchangeNameIsEmpty)
	}

	_, err = s.GetHistoricCandles(context.Background(), &gctrpc.GetHistoricCandlesRequest{
		Exchange: "bruh",
		Pair: &gctrpc.CurrencyPair{
			Base:  cp.Base.String(),
			Quote: cp.Quote.String(),
		},
		Start:     defaultStart.Format(common.SimpleTimeFormatWithTimezone),
		End:       defaultEnd.Format(common.SimpleTimeFormatWithTimezone),
		AssetType: asset.Spot.String(),
	})
	if !errors.Is(err, ErrExchangeNotFound) {
		t.Errorf("received '%v', expected '%v'", err, ErrExchangeNotFound)
	}

	_, err = s.GetHistoricCandles(context.Background(), &gctrpc.GetHistoricCandlesRequest{
		Exchange:  testExchange,
		Start:     defaultStart.Format(common.SimpleTimeFormatWithTimezone),
		End:       defaultEnd.Format(common.SimpleTimeFormatWithTimezone),
		Pair:      nil,
		AssetType: asset.Spot.String(),
	})
	if !errors.Is(err, errCurrencyPairUnset) {
		t.Errorf("received '%v', expected '%v'", err, errCurrencyPairUnset)
	}
	_, err = s.GetHistoricCandles(context.Background(), &gctrpc.GetHistoricCandlesRequest{
		Exchange: testExchange,
		Pair: &gctrpc.CurrencyPair{
			Base:  currency.BTC.String(),
			Quote: currency.USD.String(),
		},
		Start: "2020-01-02 15:04:05 UTC",
		End:   "2020-01-02 15:04:05 UTC",
	})
	if !errors.Is(err, common.ErrStartEqualsEnd) {
		t.Errorf("received %v, expected %v", err, common.ErrStartEqualsEnd)
	}
	var results *gctrpc.GetHistoricCandlesResponse
	// default run
	results, err = s.GetHistoricCandles(context.Background(), &gctrpc.GetHistoricCandlesRequest{
		Exchange: testExchange,
		Pair: &gctrpc.CurrencyPair{
			Base:  cp.Base.String(),
			Quote: cp.Quote.String(),
		},
		Start:        defaultStart.Format(common.SimpleTimeFormatWithTimezone),
		End:          defaultEnd.Format(common.SimpleTimeFormatWithTimezone),
		AssetType:    asset.Spot.String(),
		TimeInterval: int64(kline.OneHour.Duration()),
	})
	if err != nil {
		t.Error(err)
	}
	if len(results.Candle) == 0 {
		t.Error("expected results")
	}

	// sync run
	results, err = s.GetHistoricCandles(context.Background(), &gctrpc.GetHistoricCandlesRequest{
		Exchange: testExchange,
		Pair: &gctrpc.CurrencyPair{
			Base:  cp.Base.String(),
			Quote: cp.Quote.String(),
		},
		AssetType:    asset.Spot.String(),
		Start:        defaultStart.Format(common.SimpleTimeFormatWithTimezone),
		End:          defaultEnd.Format(common.SimpleTimeFormatWithTimezone),
		TimeInterval: int64(kline.OneHour.Duration()),
		Sync:         true,
		ExRequest:    true,
	})
	if err != nil {
		t.Error(err)
	}
	if len(results.Candle) == 0 {
		t.Error("expected results")
	}

	// db run
	results, err = s.GetHistoricCandles(context.Background(), &gctrpc.GetHistoricCandlesRequest{
		Exchange: testExchange,
		Pair: &gctrpc.CurrencyPair{
			Base:  cp.Base.String(),
			Quote: cp.Quote.String(),
		},
		AssetType:    asset.Spot.String(),
		Start:        defaultStart.Format(common.SimpleTimeFormatWithTimezone),
		End:          defaultEnd.Format(common.SimpleTimeFormatWithTimezone),
		TimeInterval: int64(kline.OneHour.Duration()),
		UseDb:        true,
	})
	if err != nil {
		t.Error(err)
	}
	if len(results.Candle) == 0 {
		t.Error("expected results")
	}
	err = trade.SaveTradesToDatabase(trade.Data{
		TID:          "test123",
		Exchange:     testExchange,
		CurrencyPair: cp,
		AssetType:    asset.Spot,
		Price:        1337,
		Amount:       1337,
		Side:         order.Buy,
		Timestamp:    time.Date(2020, 0, 0, 2, 0, 0, 0, time.UTC),
	})
	if err != nil {
		t.Error(err)
		return
	}
	// db run including trades
	results, err = s.GetHistoricCandles(context.Background(), &gctrpc.GetHistoricCandlesRequest{
		Exchange: testExchange,
		Pair: &gctrpc.CurrencyPair{
			Base:  cp.Base.String(),
			Quote: cp.Quote.String(),
		},
		AssetType:             asset.Spot.String(),
		Start:                 defaultStart.Format(common.SimpleTimeFormatWithTimezone),
		End:                   time.Date(2020, 0, 0, 3, 0, 0, 0, time.UTC).Format(common.SimpleTimeFormatWithTimezone),
		TimeInterval:          int64(kline.OneHour.Duration()),
		UseDb:                 true,
		FillMissingWithTrades: true,
	})
	if err != nil {
		t.Error(err)
	}
	if results.Candle[len(results.Candle)-1].Close != 1337 {
		t.Error("expected fancy new candle based off fancy new trade data")
	}
}

func TestFindMissingSavedTradeIntervals(t *testing.T) {
	engerino := RPCTestSetup(t)
	defer CleanRPCTest(t, engerino)
	s := RPCServer{Engine: engerino}
	// bad request checks
	_, err := s.FindMissingSavedTradeIntervals(context.Background(), &gctrpc.FindMissingTradePeriodsRequest{})
	if err == nil {
		t.Error("expected error")
		return
	}
	if !errors.Is(err, errInvalidArguments) {
		t.Error(err)
		return
	}
	cp := currency.NewPair(currency.BTC, currency.USD)
	// no data found response
	defaultStart := time.Date(2020, 1, 1, 0, 0, 0, 0, time.UTC).UTC()
	defaultEnd := time.Date(2020, 1, 2, 0, 0, 0, 0, time.UTC).UTC()
	var resp *gctrpc.FindMissingIntervalsResponse
	resp, err = s.FindMissingSavedTradeIntervals(context.Background(), &gctrpc.FindMissingTradePeriodsRequest{
		ExchangeName: testExchange,
		AssetType:    asset.Spot.String(),
		Pair: &gctrpc.CurrencyPair{
			Base:  cp.Base.String(),
			Quote: cp.Quote.String(),
		},
		Start: defaultStart.UTC().Format(common.SimpleTimeFormatWithTimezone),
		End:   defaultEnd.UTC().Format(common.SimpleTimeFormatWithTimezone),
	})
	if err != nil {
		t.Error(err)
	}
	if resp.Status == "" {
		t.Errorf("expected a status message")
	}
	// one trade response
	err = trade.SaveTradesToDatabase(trade.Data{
		TID:          "test1234",
		Exchange:     testExchange,
		CurrencyPair: cp,
		AssetType:    asset.Spot,
		Price:        1337,
		Amount:       1337,
		Side:         order.Buy,
		Timestamp:    time.Date(2020, 1, 1, 12, 0, 0, 0, time.UTC),
	})
	if err != nil {
		t.Error(err)
		return
	}

	resp, err = s.FindMissingSavedTradeIntervals(context.Background(), &gctrpc.FindMissingTradePeriodsRequest{
		ExchangeName: testExchange,
		AssetType:    asset.Spot.String(),
		Pair: &gctrpc.CurrencyPair{
			Base:  cp.Base.String(),
			Quote: cp.Quote.String(),
		},
		Start: defaultStart.In(time.UTC).Format(common.SimpleTimeFormatWithTimezone),
		End:   defaultEnd.In(time.UTC).Format(common.SimpleTimeFormatWithTimezone),
	})
	if err != nil {
		t.Error(err)
	}
	if len(resp.MissingPeriods) != 2 {
		t.Errorf("expected 2 missing period, received: %v", len(resp.MissingPeriods))
	}

	// two trades response
	err = trade.SaveTradesToDatabase(trade.Data{
		TID:          "test123",
		Exchange:     testExchange,
		CurrencyPair: cp,
		AssetType:    asset.Spot,
		Price:        1337,
		Amount:       1337,
		Side:         order.Buy,
		Timestamp:    time.Date(2020, 1, 1, 13, 0, 0, 0, time.UTC),
	})
	if err != nil {
		t.Error(err)
		return
	}

	resp, err = s.FindMissingSavedTradeIntervals(context.Background(), &gctrpc.FindMissingTradePeriodsRequest{
		ExchangeName: testExchange,
		AssetType:    asset.Spot.String(),
		Pair: &gctrpc.CurrencyPair{
			Base:  cp.Base.String(),
			Quote: cp.Quote.String(),
		},
		Start: defaultStart.In(time.UTC).Format(common.SimpleTimeFormatWithTimezone),
		End:   defaultEnd.In(time.UTC).Format(common.SimpleTimeFormatWithTimezone),
	})
	if err != nil {
		t.Error(err)
	}
	if len(resp.MissingPeriods) != 2 {
		t.Errorf("expected 2 missing periods, received: %v", len(resp.MissingPeriods))
	}
}

func TestFindMissingSavedCandleIntervals(t *testing.T) {
	engerino := RPCTestSetup(t)
	defer CleanRPCTest(t, engerino)
	s := RPCServer{Engine: engerino}
	// bad request checks
	_, err := s.FindMissingSavedCandleIntervals(context.Background(), &gctrpc.FindMissingCandlePeriodsRequest{})
	if err == nil {
		t.Error("expected error")
		return
	}
	if !errors.Is(err, errInvalidArguments) {
		t.Error(err)
		return
	}
	cp := currency.NewPair(currency.BTC, currency.USD)
	// no data found response
	defaultStart := time.Date(2020, 0, 0, 0, 0, 0, 0, time.UTC)
	defaultEnd := time.Date(2020, 0, 0, 4, 0, 0, 0, time.UTC)
	var resp *gctrpc.FindMissingIntervalsResponse
	_, err = s.FindMissingSavedCandleIntervals(context.Background(), &gctrpc.FindMissingCandlePeriodsRequest{
		ExchangeName: testExchange,
		AssetType:    asset.Spot.String(),
		Pair: &gctrpc.CurrencyPair{
			Base:  cp.Base.String(),
			Quote: cp.Quote.String(),
		},
		Interval: int64(time.Hour),
		Start:    defaultStart.Format(common.SimpleTimeFormatWithTimezone),
		End:      defaultEnd.Format(common.SimpleTimeFormatWithTimezone),
	})
	if err != nil && err.Error() != "no candle data found: Bitstamp BTC USD 3600 spot" {
		t.Error(err)
		return
	}

	// one candle missing periods response
	_, err = kline.StoreInDatabase(&kline.Item{
		Exchange: testExchange,
		Pair:     cp,
		Asset:    asset.Spot,
		Interval: kline.OneHour,
		Candles: []kline.Candle{
			{
				Time:   time.Date(2020, 0, 0, 0, 30, 0, 0, time.UTC),
				Open:   1337,
				High:   1337,
				Low:    1337,
				Close:  1337,
				Volume: 1337,
			},
		},
	}, false)
	if err != nil {
		t.Error(err)
		return
	}

	_, err = s.FindMissingSavedCandleIntervals(context.Background(), &gctrpc.FindMissingCandlePeriodsRequest{
		ExchangeName: testExchange,
		AssetType:    asset.Spot.String(),
		Pair: &gctrpc.CurrencyPair{
			Base:  cp.Base.String(),
			Quote: cp.Quote.String(),
		},
		Interval: int64(time.Hour),
		Start:    defaultStart.Format(common.SimpleTimeFormatWithTimezone),
		End:      defaultEnd.Format(common.SimpleTimeFormatWithTimezone),
	})
	if err != nil {
		t.Error(err)
	}

	// two candle missing periods response
	_, err = kline.StoreInDatabase(&kline.Item{
		Exchange: testExchange,
		Pair:     cp,
		Asset:    asset.Spot,
		Interval: kline.OneHour,
		Candles: []kline.Candle{
			{
				Time:   time.Date(2020, 0, 0, 2, 45, 0, 0, time.UTC),
				Open:   1337,
				High:   1337,
				Low:    1337,
				Close:  1337,
				Volume: 1337,
			},
		},
	}, false)
	if err != nil {
		t.Error(err)
		return
	}

	resp, err = s.FindMissingSavedCandleIntervals(context.Background(), &gctrpc.FindMissingCandlePeriodsRequest{
		ExchangeName: testExchange,
		AssetType:    asset.Spot.String(),
		Pair: &gctrpc.CurrencyPair{
			Base:  cp.Base.String(),
			Quote: cp.Quote.String(),
		},
		Interval: int64(time.Hour),
		Start:    defaultStart.Format(common.SimpleTimeFormatWithTimezone),
		End:      defaultEnd.Format(common.SimpleTimeFormatWithTimezone),
	})
	if err != nil {
		t.Error(err)
	}
	if len(resp.MissingPeriods) != 2 {
		t.Errorf("expected 2 missing periods, received: %v", len(resp.MissingPeriods))
	}
}

func TestSetExchangeTradeProcessing(t *testing.T) {
	t.Parallel()
	em := NewExchangeManager()
	exch, err := em.NewExchangeByName(testExchange)
	if err != nil {
		t.Fatal(err)
	}
	exch.SetDefaults()
	b := exch.GetBase()
	b.Config = &config.Exchange{
		Features: &config.FeaturesConfig{Enabled: config.FeaturesEnabledConfig{SaveTradeData: false}},
	}
	err = em.Add(exch)
	if !errors.Is(err, nil) {
		t.Fatalf("received: '%v' but expected: '%v'", err, nil)
	}
	s := RPCServer{Engine: &Engine{ExchangeManager: em}}
	_, err = s.SetExchangeTradeProcessing(context.Background(), &gctrpc.SetExchangeTradeProcessingRequest{Exchange: testExchange, Status: true})
	if err != nil {
		t.Error(err)
		return
	}
	if !b.IsSaveTradeDataEnabled() {
		t.Error("expected true")
	}
	_, err = s.SetExchangeTradeProcessing(context.Background(), &gctrpc.SetExchangeTradeProcessingRequest{Exchange: testExchange, Status: false})
	if err != nil {
		t.Error(err)
		return
	}
	if b.IsSaveTradeDataEnabled() {
		t.Error("expected false")
	}
}

func TestGetRecentTrades(t *testing.T) {
	engerino := RPCTestSetup(t)
	defer CleanRPCTest(t, engerino)
	s := RPCServer{Engine: engerino}
	_, err := s.GetRecentTrades(context.Background(), &gctrpc.GetSavedTradesRequest{})
	if !errors.Is(err, errInvalidArguments) {
		t.Error(err)
	}
	_, err = s.GetRecentTrades(context.Background(), &gctrpc.GetSavedTradesRequest{
		Exchange: fakeExchangeName,
		Pair: &gctrpc.CurrencyPair{
			Delimiter: currency.DashDelimiter,
			Base:      currency.BTC.String(),
			Quote:     currency.USD.String(),
		},
		AssetType: asset.Spot.String(),
		Start:     time.Date(2020, 0, 0, 0, 0, 0, 0, time.UTC).Format(common.SimpleTimeFormatWithTimezone),
		End:       time.Date(2020, 0, 0, 1, 0, 0, 0, time.UTC).Format(common.SimpleTimeFormatWithTimezone),
	})
	if !errors.Is(err, ErrExchangeNotFound) {
		t.Error(err)
	}
	_, err = s.GetRecentTrades(context.Background(), &gctrpc.GetSavedTradesRequest{
		Exchange: testExchange,
		Pair: &gctrpc.CurrencyPair{
			Delimiter: currency.DashDelimiter,
			Base:      currency.BTC.String(),
			Quote:     currency.USD.String(),
		},
		AssetType: asset.Spot.String(),
	})
	if err != nil {
		t.Error(err)
	}
}

// dummyServer implements a basic RPC server interface for deployment in a test
// when streaming occurs, so we can deliver a context value.
type dummyServer struct{}

func (d *dummyServer) Send(*gctrpc.SavedTradesResponse) error { return nil }
func (d *dummyServer) SetHeader(metadata.MD) error            { return nil }
func (d *dummyServer) SendHeader(metadata.MD) error           { return nil }
func (d *dummyServer) SetTrailer(metadata.MD)                 {}
func (d *dummyServer) Context() context.Context               { return context.Background() }
func (d *dummyServer) SendMsg(m interface{}) error            { return nil }
func (d *dummyServer) RecvMsg(m interface{}) error            { return nil }

func TestGetHistoricTrades(t *testing.T) {
	engerino := RPCTestSetup(t)
	defer CleanRPCTest(t, engerino)
	s := RPCServer{Engine: engerino}
	err := s.GetHistoricTrades(&gctrpc.GetSavedTradesRequest{}, nil)
	if !errors.Is(err, errInvalidArguments) {
		t.Error(err)
	}
	err = s.GetHistoricTrades(&gctrpc.GetSavedTradesRequest{
		Exchange: fakeExchangeName,
		Pair: &gctrpc.CurrencyPair{
			Delimiter: currency.DashDelimiter,
			Base:      currency.BTC.String(),
			Quote:     currency.USD.String(),
		},
		AssetType: asset.Spot.String(),
		Start:     time.Date(2020, 0, 0, 0, 0, 0, 0, time.UTC).Format(common.SimpleTimeFormatWithTimezone),
		End:       time.Date(2020, 0, 0, 1, 0, 0, 0, time.UTC).Format(common.SimpleTimeFormatWithTimezone),
	}, nil)
	if !errors.Is(err, ErrExchangeNotFound) {
		t.Error(err)
	}
	err = s.GetHistoricTrades(&gctrpc.GetSavedTradesRequest{
		Exchange: testExchange,
		Pair: &gctrpc.CurrencyPair{
			Delimiter: currency.DashDelimiter,
			Base:      currency.BTC.String(),
			Quote:     currency.USD.String(),
		},
		AssetType: asset.Spot.String(),
		Start:     time.Date(2020, 0, 0, 0, 0, 0, 0, time.UTC).Format(common.SimpleTimeFormatWithTimezone),
		End:       time.Date(2020, 0, 0, 1, 0, 0, 0, time.UTC).Format(common.SimpleTimeFormatWithTimezone),
	}, &dummyServer{})
	if err != common.ErrFunctionNotSupported {
		t.Error(err)
	}
}

func TestGetAccountInfo(t *testing.T) {
	t.Parallel()
	em := NewExchangeManager()
	exch, err := em.NewExchangeByName(testExchange)
	if err != nil {
		t.Fatal(err)
	}
	b := exch.GetBase()
	b.Name = fakeExchangeName
	b.Enabled = true
	b.CurrencyPairs.Pairs = make(map[asset.Item]*currency.PairStore)
	b.CurrencyPairs.Pairs[asset.Spot] = &currency.PairStore{
		AssetEnabled: convert.BoolPtr(true),
	}
	fakeExchange := fExchange{
		IBotExchange: exch,
	}
	err = em.Add(fakeExchange)
	if !errors.Is(err, nil) {
		t.Fatalf("received: '%v' but expected: '%v'", err, nil)
	}
	s := RPCServer{Engine: &Engine{ExchangeManager: em}}
	_, err = s.GetAccountInfo(context.Background(), &gctrpc.GetAccountInfoRequest{Exchange: fakeExchangeName, AssetType: asset.Spot.String()})
	if !errors.Is(err, nil) {
		t.Errorf("received '%v', expected '%v'", err, nil)
	}
}

func TestUpdateAccountInfo(t *testing.T) {
	t.Parallel()
	em := NewExchangeManager()
	exch, err := em.NewExchangeByName(testExchange)
	if err != nil {
		t.Fatal(err)
	}
	b := exch.GetBase()
	b.Name = fakeExchangeName
	b.Enabled = true
	b.CurrencyPairs.Pairs = make(map[asset.Item]*currency.PairStore)
	b.CurrencyPairs.Pairs[asset.Spot] = &currency.PairStore{
		AssetEnabled: convert.BoolPtr(true),
	}
	fakeExchange := fExchange{
		IBotExchange: exch,
	}
	err = em.Add(fakeExchange)
	if !errors.Is(err, nil) {
		t.Fatalf("received: '%v' but expected: '%v'", err, nil)
	}
	s := RPCServer{Engine: &Engine{ExchangeManager: em}}

	_, err = s.GetAccountInfo(context.Background(), &gctrpc.GetAccountInfoRequest{Exchange: fakeExchangeName, AssetType: asset.Spot.String()})
	if !errors.Is(err, nil) {
		t.Errorf("received '%v', expected '%v'", err, nil)
	}

	_, err = s.UpdateAccountInfo(context.Background(), &gctrpc.GetAccountInfoRequest{Exchange: fakeExchangeName, AssetType: asset.Futures.String()})
	if !errors.Is(err, errAssetTypeDisabled) {
		t.Errorf("received '%v', expected '%v'", err, errAssetTypeDisabled)
	}

	_, err = s.UpdateAccountInfo(context.Background(), &gctrpc.GetAccountInfoRequest{
		Exchange:  fakeExchangeName,
		AssetType: asset.Spot.String(),
	})
	if !errors.Is(err, nil) {
		t.Errorf("received '%v', expected '%v'", err, nil)
	}
}

func TestGetOrders(t *testing.T) {
	t.Parallel()
	exchName := "Binance"
	engerino := &Engine{}
	em := NewExchangeManager()
	exch, err := em.NewExchangeByName(exchName)
	if err != nil {
		t.Fatal(err)
	}
	exch.SetDefaults()
	b := exch.GetBase()
	cp := currency.NewPair(currency.BTC, currency.USDT)
	b.CurrencyPairs.Pairs = make(map[asset.Item]*currency.PairStore)
	b.CurrencyPairs.Pairs[asset.Spot] = &currency.PairStore{
		Available:     currency.Pairs{cp},
		Enabled:       currency.Pairs{cp},
		AssetEnabled:  convert.BoolPtr(true),
		ConfigFormat:  &currency.PairFormat{Uppercase: true},
		RequestFormat: &currency.PairFormat{Uppercase: true}}
	err = em.Add(exch)
	if !errors.Is(err, nil) {
		t.Fatalf("received: '%v' but expected: '%v'", err, nil)
	}
	var wg sync.WaitGroup
	om, err := SetupOrderManager(em, engerino.CommunicationsManager, &wg, false, false, 0)
	if !errors.Is(err, nil) {
		t.Errorf("received '%v', expected '%v'", err, nil)
	}
	om.started = 1
	s := RPCServer{Engine: &Engine{ExchangeManager: em, OrderManager: om}}

	p := &gctrpc.CurrencyPair{
		Delimiter: "-",
		Base:      currency.BTC.String(),
		Quote:     currency.USDT.String(),
	}

	_, err = s.GetOrders(context.Background(), nil)
	if !errors.Is(err, errInvalidArguments) {
		t.Errorf("received '%v', expected '%v'", err, errInvalidArguments)
	}

	_, err = s.GetOrders(context.Background(), &gctrpc.GetOrdersRequest{
		AssetType: asset.Spot.String(),
		Pair:      p,
	})
	if !errors.Is(err, ErrExchangeNameIsEmpty) {
		t.Errorf("received '%v', expected '%v'", ErrExchangeNameIsEmpty, err)
	}

	_, err = s.GetOrders(context.Background(), &gctrpc.GetOrdersRequest{
		Exchange:  "bruh",
		AssetType: asset.Spot.String(),
		Pair:      p,
	})
	if !errors.Is(err, ErrExchangeNotFound) {
		t.Errorf("received '%v', expected '%v'", ErrExchangeNotFound, err)
	}

	_, err = s.GetOrders(context.Background(), &gctrpc.GetOrdersRequest{
		Exchange:  exchName,
		AssetType: asset.Spot.String(),
	})
	if !errors.Is(err, errCurrencyPairUnset) {
		t.Errorf("received '%v', expected '%v'", err, errCurrencyPairUnset)
	}

	_, err = s.GetOrders(context.Background(), &gctrpc.GetOrdersRequest{
		Exchange: exchName,
		Pair:     p,
	})
	if !errors.Is(err, asset.ErrNotSupported) {
		t.Errorf("received '%v', expected '%v'", err, asset.ErrNotSupported)
	}

	_, err = s.GetOrders(context.Background(), &gctrpc.GetOrdersRequest{
		Exchange:  exchName,
		AssetType: asset.Spot.String(),
		Pair:      p,
		StartDate: time.Now().UTC().Add(time.Second).Format(common.SimpleTimeFormatWithTimezone),
		EndDate:   time.Now().UTC().Add(-time.Hour).Format(common.SimpleTimeFormatWithTimezone),
	})
	if !errors.Is(err, common.ErrStartAfterTimeNow) {
		t.Errorf("received %v, expected %v", err, common.ErrStartAfterTimeNow)
	}

	_, err = s.GetOrders(context.Background(), &gctrpc.GetOrdersRequest{
		Exchange:  exchName,
		AssetType: asset.Spot.String(),
		Pair:      p,
		StartDate: time.Now().UTC().Add(-time.Hour).Format(common.SimpleTimeFormatWithTimezone),
		EndDate:   time.Now().UTC().Add(time.Hour).Format(common.SimpleTimeFormatWithTimezone),
	})
	if !errors.Is(err, exchange.ErrCredentialsAreEmpty) {
		t.Errorf("received '%v', expected '%v'", err, exchange.ErrCredentialsAreEmpty)
	}

	b.SetCredentials("test", "test", "", "", "", "")
	b.API.AuthenticatedSupport = true

	_, err = s.GetOrders(context.Background(), &gctrpc.GetOrdersRequest{
		Exchange:  exchName,
		AssetType: asset.Spot.String(),
		Pair:      p,
	})
	if err == nil {
		t.Error("expected error")
	}
}

func TestGetOrder(t *testing.T) {
	t.Parallel()
	exchName := "Binance"
	engerino := &Engine{}
	em := NewExchangeManager()
	exch, err := em.NewExchangeByName(exchName)
	if err != nil {
		t.Fatal(err)
	}
	exch.SetDefaults()
	b := exch.GetBase()
	cp := currency.NewPair(currency.BTC, currency.USDT)
	b.CurrencyPairs.Pairs = make(map[asset.Item]*currency.PairStore)
	b.CurrencyPairs.Pairs[asset.Spot] = &currency.PairStore{
		Available:     currency.Pairs{cp},
		Enabled:       currency.Pairs{cp},
		AssetEnabled:  convert.BoolPtr(true),
		ConfigFormat:  &currency.PairFormat{Uppercase: true},
		RequestFormat: &currency.PairFormat{Uppercase: true}}
	err = em.Add(exch)
	if !errors.Is(err, nil) {
		t.Fatalf("received: '%v' but expected: '%v'", err, nil)
	}
	var wg sync.WaitGroup
	om, err := SetupOrderManager(em, engerino.CommunicationsManager, &wg, false, false, 0)
	if !errors.Is(err, nil) {
		t.Errorf("received '%v', expected '%v'", err, nil)
	}
	om.started = 1
	if !errors.Is(err, nil) {
		t.Errorf("received '%v', expected '%v'", err, nil)
	}
	s := RPCServer{Engine: &Engine{ExchangeManager: em, OrderManager: om}}
	p := &gctrpc.CurrencyPair{
		Delimiter: "-",
		Base:      "BTC",
		Quote:     "USDT",
	}

	_, err = s.GetOrder(context.Background(), nil)
	if !errors.Is(err, errInvalidArguments) {
		t.Errorf("received '%v', expected '%v'", err, errInvalidArguments)
	}

	_, err = s.GetOrder(context.Background(), &gctrpc.GetOrderRequest{
		Exchange: "test123",
		OrderId:  "",
		Pair:     p,
		Asset:    "spot",
	})
	if !errors.Is(err, ErrExchangeNotFound) {
		t.Errorf("received '%v', expected '%v'", err, ErrExchangeNotFound)
	}

	_, err = s.GetOrder(context.Background(), &gctrpc.GetOrderRequest{
		Exchange: exchName,
		OrderId:  "",
		Pair:     nil,
		Asset:    "",
	})
	if !errors.Is(err, errCurrencyPairUnset) {
		t.Errorf("received '%v', expected '%v'", err, errCurrencyPairUnset)
	}

	_, err = s.GetOrder(context.Background(), &gctrpc.GetOrderRequest{
		Exchange: exchName,
		OrderId:  "",
		Pair:     p,
		Asset:    "",
	})
	if !errors.Is(err, asset.ErrNotSupported) {
		t.Errorf("received '%v', expected '%v'", err, asset.ErrNotSupported)
	}

	_, err = s.GetOrder(context.Background(), &gctrpc.GetOrderRequest{
		Exchange: exchName,
		OrderId:  "",
		Pair:     p,
		Asset:    asset.Spot.String(),
	})
	if !errors.Is(err, ErrOrderIDCannotBeEmpty) {
		t.Errorf("received '%v', expected '%v'", err, ErrOrderIDCannotBeEmpty)
	}
	_, err = s.GetOrder(context.Background(), &gctrpc.GetOrderRequest{
		Exchange: exchName,
		OrderId:  "1234",
		Pair:     p,
		Asset:    asset.Spot.String(),
	})
	if !errors.Is(err, exchange.ErrCredentialsAreEmpty) {
		t.Errorf("received '%v', expected '%v'", err, exchange.ErrCredentialsAreEmpty)
	}
}

func TestCheckVars(t *testing.T) {
	t.Parallel()
	var e exchange.IBotExchange
	err := checkParams("Binance", e, asset.Spot, currency.NewPair(currency.BTC, currency.USDT))
	if !errors.Is(err, errExchangeNotLoaded) {
		t.Errorf("expected %v, got %v", errExchangeNotLoaded, err)
	}

	e = &binance.Binance{}
	err = checkParams("Binance", e, asset.Spot, currency.NewPair(currency.BTC, currency.USDT))
	if !errors.Is(err, errExchangeNotEnabled) {
		t.Errorf("expected %v, got %v", errExchangeNotEnabled, err)
	}

	e.SetEnabled(true)

	err = checkParams("Binance", e, asset.Spot, currency.NewPair(currency.BTC, currency.USDT))
	if !errors.Is(err, errAssetTypeDisabled) {
		t.Errorf("expected %v, got %v", errAssetTypeDisabled, err)
	}

	fmt1 := currency.PairStore{
		RequestFormat: &currency.PairFormat{Uppercase: true},
		ConfigFormat: &currency.PairFormat{
			Delimiter: currency.DashDelimiter,
			Uppercase: true,
		},
	}
	coinFutures := currency.PairStore{
		RequestFormat: &currency.PairFormat{
			Uppercase: true,
			Delimiter: currency.UnderscoreDelimiter,
		},
		ConfigFormat: &currency.PairFormat{
			Uppercase: true,
			Delimiter: currency.UnderscoreDelimiter,
		},
	}
	usdtFutures := currency.PairStore{
		RequestFormat: &currency.PairFormat{
			Uppercase: true,
		},
		ConfigFormat: &currency.PairFormat{
			Uppercase: true,
			Delimiter: currency.DashDelimiter,
		},
	}
	err = e.GetBase().StoreAssetPairFormat(asset.Spot, fmt1)
	if err != nil {
		t.Error(err)
	}
	err = e.GetBase().StoreAssetPairFormat(asset.Margin, fmt1)
	if err != nil {
		t.Error(err)
	}
	err = e.GetBase().StoreAssetPairFormat(asset.CoinMarginedFutures, coinFutures)
	if err != nil {
		t.Error(err)
	}
	err = e.GetBase().StoreAssetPairFormat(asset.USDTMarginedFutures, usdtFutures)
	if err != nil {
		t.Error(err)
	}

	err = checkParams("Binance", e, asset.Spot, currency.NewPair(currency.BTC, currency.USDT))
	if !errors.Is(err, errCurrencyPairInvalid) {
		t.Errorf("expected %v, got %v", errCurrencyPairInvalid, err)
	}

	var data = []currency.Pair{
		{Delimiter: currency.DashDelimiter, Base: currency.BTC, Quote: currency.USDT},
	}

	err = e.GetBase().CurrencyPairs.StorePairs(asset.Spot, data, false)
	if err != nil {
		t.Fatal(err)
	}

	err = checkParams("Binance", e, asset.Spot, currency.NewPair(currency.BTC, currency.USDT))
	if !errors.Is(err, errCurrencyNotEnabled) {
		t.Errorf("expected %v, got %v", errCurrencyNotEnabled, err)
	}

	err = e.GetBase().CurrencyPairs.EnablePair(
		asset.Spot,
		currency.Pair{Delimiter: currency.DashDelimiter, Base: currency.BTC, Quote: currency.USDT},
	)
	if err != nil {
		t.Error(err)
	}

	err = checkParams("Binance", e, asset.Spot, currency.NewPair(currency.BTC, currency.USDT))
	if err != nil {
		t.Error(err)
	}
}

func TestParseEvents(t *testing.T) {
	t.Parallel()
	var exchangeName = "Binance"
	var testData []*withdraw.Response
	for x := 0; x < 5; x++ {
		test := fmt.Sprintf("test-%v", x)
		resp := &withdraw.Response{
			ID: withdraw.DryRunID,
			Exchange: withdraw.ExchangeResponse{
				Name:   test,
				ID:     test,
				Status: test,
			},
			RequestDetails: withdraw.Request{
				Exchange:    test,
				Description: test,
				Amount:      1.0,
			},
		}
		if x%2 == 0 {
			resp.RequestDetails.Currency = currency.AUD
			resp.RequestDetails.Type = 1
			resp.RequestDetails.Fiat = withdraw.FiatRequest{
				Bank: banking.Account{
					Enabled:             false,
					ID:                  fmt.Sprintf("test-%v", x),
					BankName:            fmt.Sprintf("test-%v-bank", x),
					AccountName:         "hello",
					AccountNumber:       fmt.Sprintf("test-%v", x),
					BSBNumber:           "123456",
					SupportedCurrencies: "BTC-AUD",
					SupportedExchanges:  exchangeName,
				},
			}
		} else {
			resp.RequestDetails.Currency = currency.BTC
			resp.RequestDetails.Type = 0
			resp.RequestDetails.Crypto.Address = test
			resp.RequestDetails.Crypto.FeeAmount = 0
			resp.RequestDetails.Crypto.AddressTag = test
		}
		testData = append(testData, resp)
	}
	v := parseMultipleEvents(testData)
	if reflect.TypeOf(v).String() != "*gctrpc.WithdrawalEventsByExchangeResponse" {
		t.Fatal("expected type to be *gctrpc.WithdrawalEventsByExchangeResponse")
	}
	if testData == nil || len(testData) < 2 {
		t.Fatal("expected at least 2")
	}

	v = parseSingleEvents(testData[0])
	if reflect.TypeOf(v).String() != "*gctrpc.WithdrawalEventsByExchangeResponse" {
		t.Fatal("expected type to be *gctrpc.WithdrawalEventsByExchangeResponse")
	}

	v = parseSingleEvents(testData[1])
	if v.Event[0].Request.Type != 0 {
		t.Fatal("Expected second entry in slice to return a Request.Type of Crypto")
	}
}

func TestRPCServerUpsertDataHistoryJob(t *testing.T) {
	t.Parallel()
	m, _ := createDHM(t)
	em := NewExchangeManager()
	exch, err := em.NewExchangeByName(testExchange)
	if err != nil {
		t.Fatal(err)
	}
	exch.SetDefaults()
	b := exch.GetBase()
	cp := currency.NewPair(currency.BTC, currency.USD)
	b.CurrencyPairs.Pairs = make(map[asset.Item]*currency.PairStore)
	b.CurrencyPairs.Pairs[asset.Spot] = &currency.PairStore{
		Available:    currency.Pairs{cp},
		Enabled:      currency.Pairs{cp},
		AssetEnabled: convert.BoolPtr(true)}
	err = em.Add(exch)
	if !errors.Is(err, nil) {
		t.Fatalf("received: '%v' but expected: '%v'", err, nil)
	}
	s := RPCServer{Engine: &Engine{dataHistoryManager: m, ExchangeManager: em}}
	_, err = s.UpsertDataHistoryJob(context.Background(), nil)
	if !errors.Is(err, errNilRequestData) {
		t.Errorf("received %v, expected %v", err, errNilRequestData)
	}

	_, err = s.UpsertDataHistoryJob(context.Background(), &gctrpc.UpsertDataHistoryJobRequest{})
	if !errors.Is(err, asset.ErrNotSupported) {
		t.Errorf("received %v, expected %v", err, asset.ErrNotSupported)
	}

	job := &gctrpc.UpsertDataHistoryJobRequest{
		Nickname: "hellomoto",
		Exchange: testExchange,
		Asset:    asset.Spot.String(),
		Pair: &gctrpc.CurrencyPair{
			Delimiter: "-",
			Base:      "BTC",
			Quote:     "USD",
		},
		StartDate:        time.Now().Add(-time.Hour * 24).Format(common.SimpleTimeFormatWithTimezone),
		EndDate:          time.Now().Format(common.SimpleTimeFormatWithTimezone),
		Interval:         int64(kline.OneHour.Duration()),
		RequestSizeLimit: 10,
		DataType:         int64(dataHistoryCandleDataType),
		MaxRetryAttempts: 3,
		BatchSize:        500,
	}

	_, err = s.UpsertDataHistoryJob(context.Background(), job)
	if !errors.Is(err, nil) {
		t.Errorf("received %v, expected %v", err, nil)
	}
}

func TestGetDataHistoryJobDetails(t *testing.T) {
	t.Parallel()
	m, _ := createDHM(t)
	s := RPCServer{Engine: &Engine{dataHistoryManager: m}}

	dhj := &DataHistoryJob{
		Nickname:  "TestGetDataHistoryJobDetails",
		Exchange:  testExchange,
		Asset:     asset.Spot,
		Pair:      currency.NewPair(currency.BTC, currency.USD),
		StartDate: time.Now().UTC().Add(-time.Minute * 2),
		EndDate:   time.Now().UTC(),
		Interval:  kline.OneMin,
	}
	err := m.UpsertJob(dhj, false)
	if !errors.Is(err, nil) {
		t.Errorf("received %v, expected %v", err, nil)
	}

	_, err = s.GetDataHistoryJobDetails(context.Background(), nil)
	if !errors.Is(err, errNilRequestData) {
		t.Errorf("received %v, expected %v", err, errNilRequestData)
	}

	_, err = s.GetDataHistoryJobDetails(context.Background(), &gctrpc.GetDataHistoryJobDetailsRequest{})
	if !errors.Is(err, errNicknameIDUnset) {
		t.Errorf("received %v, expected %v", err, errNicknameIDUnset)
	}

	_, err = s.GetDataHistoryJobDetails(context.Background(), &gctrpc.GetDataHistoryJobDetailsRequest{Id: "123", Nickname: "123"})
	if !errors.Is(err, errOnlyNicknameOrID) {
		t.Errorf("received %v, expected %v", err, errOnlyNicknameOrID)
	}

	_, err = s.GetDataHistoryJobDetails(context.Background(), &gctrpc.GetDataHistoryJobDetailsRequest{Nickname: "TestGetDataHistoryJobDetails"})
	if !errors.Is(err, nil) {
		t.Errorf("received %v, expected %v", err, nil)
	}

	_, err = s.GetDataHistoryJobDetails(context.Background(), &gctrpc.GetDataHistoryJobDetailsRequest{Id: dhj.ID.String()})
	if !errors.Is(err, nil) {
		t.Errorf("received %v, expected %v", err, nil)
	}

	resp, err := s.GetDataHistoryJobDetails(context.Background(), &gctrpc.GetDataHistoryJobDetailsRequest{Nickname: "TestGetDataHistoryJobDetails", FullDetails: true})
	if !errors.Is(err, nil) {
		t.Fatalf("received %v, expected %v", err, nil)
	}
	if resp == nil { //nolint:staticcheck,nolintlint // SA5011 Ignore the nil warnings
		t.Fatal("expected job")
	}
	if !strings.EqualFold(resp.Nickname, "TestGetDataHistoryJobDetails") { //nolint:nolintlint,staticcheck // SA5011 Ignore the nil warnings
		t.Errorf("received %v, expected %v", resp.Nickname, "TestGetDataHistoryJobDetails")
	}
}

func TestSetDataHistoryJobStatus(t *testing.T) {
	t.Parallel()
	m, j := createDHM(t)
	s := RPCServer{Engine: &Engine{dataHistoryManager: m}}

	dhj := &DataHistoryJob{
		Nickname:  "TestDeleteDataHistoryJob",
		Exchange:  testExchange,
		Asset:     asset.Spot,
		Pair:      currency.NewPair(currency.BTC, currency.USD),
		StartDate: time.Now().UTC().Add(-time.Minute * 2),
		EndDate:   time.Now().UTC(),
		Interval:  kline.OneMin,
	}
	err := m.UpsertJob(dhj, false)
	if !errors.Is(err, nil) {
		t.Fatalf("received %v, expected %v", err, nil)
	}
	_, err = s.SetDataHistoryJobStatus(context.Background(), nil)
	if !errors.Is(err, errNilRequestData) {
		t.Errorf("received %v, expected %v", err, errNilRequestData)
	}

	_, err = s.SetDataHistoryJobStatus(context.Background(), &gctrpc.SetDataHistoryJobStatusRequest{})
	if !errors.Is(err, errNicknameIDUnset) {
		t.Errorf("received %v, expected %v", err, errNicknameIDUnset)
	}

	_, err = s.SetDataHistoryJobStatus(context.Background(), &gctrpc.SetDataHistoryJobStatusRequest{Id: "123", Nickname: "123"})
	if !errors.Is(err, errOnlyNicknameOrID) {
		t.Errorf("received %v, expected %v", err, errOnlyNicknameOrID)
	}

	id := dhj.ID
	_, err = s.SetDataHistoryJobStatus(context.Background(), &gctrpc.SetDataHistoryJobStatusRequest{Nickname: "TestDeleteDataHistoryJob", Status: int64(dataHistoryStatusRemoved)})
	if !errors.Is(err, nil) {
		t.Errorf("received %v, expected %v", err, nil)
	}
	dhj.ID = id
	j.Status = int64(dataHistoryStatusActive)
	_, err = s.SetDataHistoryJobStatus(context.Background(), &gctrpc.SetDataHistoryJobStatusRequest{Id: id.String(), Status: int64(dataHistoryStatusRemoved)})
	if !errors.Is(err, nil) {
		t.Errorf("received %v, expected %v", err, nil)
	}
	_, err = s.SetDataHistoryJobStatus(context.Background(), &gctrpc.SetDataHistoryJobStatusRequest{Id: id.String(), Status: int64(dataHistoryStatusActive)})
	if !errors.Is(err, errBadStatus) {
		t.Errorf("received %v, expected %v", err, errBadStatus)
	}
	j.Status = int64(dataHistoryStatusActive)
	_, err = s.SetDataHistoryJobStatus(context.Background(), &gctrpc.SetDataHistoryJobStatusRequest{Id: id.String(), Status: int64(dataHistoryStatusPaused)})
	if !errors.Is(err, nil) {
		t.Errorf("received %v, expected %v", err, nil)
	}
	if j.Status != int64(dataHistoryStatusPaused) {
		t.Errorf("received %v, expected %v", dataHistoryStatus(j.Status), dataHistoryStatusPaused)
	}
}

func TestGetActiveDataHistoryJobs(t *testing.T) {
	t.Parallel()
	m, _ := createDHM(t)
	s := RPCServer{Engine: &Engine{dataHistoryManager: m}}

	dhj := &DataHistoryJob{
		Nickname:  "TestGetActiveDataHistoryJobs",
		Exchange:  testExchange,
		Asset:     asset.Spot,
		Pair:      currency.NewPair(currency.BTC, currency.USD),
		StartDate: time.Now().UTC().Add(-time.Minute * 2),
		EndDate:   time.Now().UTC(),
		Interval:  kline.OneMin,
	}

	if err := m.UpsertJob(dhj, false); !errors.Is(err, nil) {
		t.Fatalf("received %v, expected %v", err, nil)
	}

	r, err := s.GetActiveDataHistoryJobs(context.Background(), nil)
	if !errors.Is(err, nil) {
		t.Fatalf("received %v, expected %v", err, nil)
	}
	if len(r.Results) != 1 {
		t.Fatalf("received %v, expected %v", len(r.Results), 1)
	}
}

func TestGetDataHistoryJobsBetween(t *testing.T) {
	t.Parallel()
	m, _ := createDHM(t)
	s := RPCServer{Engine: &Engine{dataHistoryManager: m}}

	dhj := &DataHistoryJob{
		Nickname:  "GetDataHistoryJobsBetween",
		Exchange:  testExchange,
		Asset:     asset.Spot,
		Pair:      currency.NewPair(currency.BTC, currency.USD),
		StartDate: time.Now().UTC().Add(-time.Minute * 2),
		EndDate:   time.Now().UTC(),
		Interval:  kline.OneMin,
	}

	_, err := s.GetDataHistoryJobsBetween(context.Background(), nil)
	if !errors.Is(err, errNilRequestData) {
		t.Fatalf("received %v, expected %v", err, errNilRequestData)
	}

	_, err = s.GetDataHistoryJobsBetween(context.Background(), &gctrpc.GetDataHistoryJobsBetweenRequest{
		StartDate: time.Now().UTC().Add(time.Minute).Format(common.SimpleTimeFormatWithTimezone),
		EndDate:   time.Now().UTC().Format(common.SimpleTimeFormatWithTimezone),
	})
	if !errors.Is(err, common.ErrStartAfterTimeNow) {
		t.Fatalf("received %v, expected %v", err, common.ErrStartAfterTimeNow)
	}

	err = m.UpsertJob(dhj, false)
	if !errors.Is(err, nil) {
		t.Fatalf("received %v, expected %v", err, nil)
	}

	r, err := s.GetDataHistoryJobsBetween(context.Background(), &gctrpc.GetDataHistoryJobsBetweenRequest{
		StartDate: time.Now().Add(-time.Minute).UTC().Format(common.SimpleTimeFormatWithTimezone),
		EndDate:   time.Now().Add(time.Minute).UTC().Format(common.SimpleTimeFormatWithTimezone),
	})
	if !errors.Is(err, nil) {
		t.Errorf("received %v, expected %v", err, nil)
	}
	if len(r.Results) != 1 {
		t.Errorf("received %v, expected %v", len(r.Results), 1)
	}
}

func TestGetDataHistoryJobSummary(t *testing.T) {
	t.Parallel()
	m, _ := createDHM(t)
	s := RPCServer{Engine: &Engine{dataHistoryManager: m}}

	dhj := &DataHistoryJob{
		Nickname:  "TestGetDataHistoryJobSummary",
		Exchange:  testExchange,
		Asset:     asset.Spot,
		Pair:      currency.NewPair(currency.BTC, currency.USD),
		StartDate: time.Now().UTC().Add(-time.Minute * 2),
		EndDate:   time.Now().UTC(),
		Interval:  kline.OneMin,
	}

	err := m.UpsertJob(dhj, false)
	if !errors.Is(err, nil) {
		t.Errorf("received %v, expected %v", err, nil)
	}

	_, err = s.GetDataHistoryJobSummary(context.Background(), nil)
	if !errors.Is(err, errNilRequestData) {
		t.Errorf("received %v, expected %v", err, errNilRequestData)
	}

	_, err = s.GetDataHistoryJobSummary(context.Background(), &gctrpc.GetDataHistoryJobDetailsRequest{})
	if !errors.Is(err, errNicknameUnset) {
		t.Errorf("received %v, expected %v", err, errNicknameUnset)
	}

	resp, err := s.GetDataHistoryJobSummary(context.Background(), &gctrpc.GetDataHistoryJobDetailsRequest{Nickname: "TestGetDataHistoryJobSummary"})
	if !errors.Is(err, nil) {
		t.Errorf("received %v, expected %v", err, nil)
	}
	if resp == nil { //nolint:staticcheck,nolintlint // SA5011 Ignore the nil warnings
		t.Fatal("expected job")
	}
	if !strings.EqualFold(resp.Nickname, "TestGetDataHistoryJobSummary") { //nolint:staticcheck,nolintlint // SA5011 Ignore the nil warnings
		t.Fatalf("received %v, expected %v", "TestGetDataHistoryJobSummary", resp.Nickname)
	}
	if resp.ResultSummaries == nil { //nolint:staticcheck,nolintlint // SA5011 Ignore the nil warnings
		t.Fatalf("received %v, expected %v", nil, "result summaries slice")
	}
}

func TestGetManagedOrders(t *testing.T) {
	exchName := "Binance"
	engerino := &Engine{}
	em := NewExchangeManager()
	exch, err := em.NewExchangeByName(exchName)
	if err != nil {
		t.Fatal(err)
	}
	exch.SetDefaults()
	b := exch.GetBase()
	cp := currency.NewPair(currency.BTC, currency.USDT)
	b.CurrencyPairs.Pairs = make(map[asset.Item]*currency.PairStore)
	b.CurrencyPairs.Pairs[asset.Spot] = &currency.PairStore{
		Available:     currency.Pairs{cp},
		Enabled:       currency.Pairs{cp},
		AssetEnabled:  convert.BoolPtr(true),
		ConfigFormat:  &currency.PairFormat{Uppercase: true},
		RequestFormat: &currency.PairFormat{Uppercase: true}}
	err = em.Add(exch)
	if !errors.Is(err, nil) {
		t.Fatalf("received: '%v' but expected: '%v'", err, nil)
	}
	var wg sync.WaitGroup
	om, err := SetupOrderManager(em, engerino.CommunicationsManager, &wg, false, false, 0)
	if !errors.Is(err, nil) {
		t.Errorf("received '%v', expected '%v'", err, nil)
	}
	om.started = 1
	s := RPCServer{Engine: &Engine{ExchangeManager: em, OrderManager: om}}

	p := &gctrpc.CurrencyPair{
		Delimiter: "-",
		Base:      currency.BTC.String(),
		Quote:     currency.USDT.String(),
	}

	_, err = s.GetManagedOrders(context.Background(), nil)
	if !errors.Is(err, errInvalidArguments) {
		t.Errorf("received '%v', expected '%v'", err, errInvalidArguments)
	}

	_, err = s.GetManagedOrders(context.Background(), &gctrpc.GetOrdersRequest{
		AssetType: asset.Spot.String(),
		Pair:      p,
	})
	if !errors.Is(err, ErrExchangeNameIsEmpty) {
		t.Errorf("received '%v', expected '%v'", ErrExchangeNameIsEmpty, err)
	}

	_, err = s.GetManagedOrders(context.Background(), &gctrpc.GetOrdersRequest{
		Exchange:  "bruh",
		AssetType: asset.Spot.String(),
		Pair:      p,
	})
	if !errors.Is(err, ErrExchangeNotFound) {
		t.Errorf("received '%v', expected '%v'", ErrExchangeNotFound, err)
	}

	_, err = s.GetManagedOrders(context.Background(), &gctrpc.GetOrdersRequest{
		Exchange:  exchName,
		AssetType: asset.Spot.String(),
	})
	if !errors.Is(err, errCurrencyPairUnset) {
		t.Errorf("received '%v', expected '%v'", err, errCurrencyPairUnset)
	}

	_, err = s.GetManagedOrders(context.Background(), &gctrpc.GetOrdersRequest{
		Exchange: exchName,
		Pair:     p,
	})
	if !errors.Is(err, asset.ErrNotSupported) {
		t.Errorf("received '%v', expected '%v'", err, asset.ErrNotSupported)
	}

	o := order.Detail{
		Price:     100000,
		Amount:    0.002,
		Exchange:  "Binance",
		Type:      order.Limit,
		Side:      order.Sell,
		Status:    order.New,
		AssetType: asset.Spot,
		Pair:      currency.NewPair(currency.BTC, currency.USDT),
	}
	err = om.Add(&o)
	if err != nil {
		t.Errorf("Error: %v", err)
	}

	oo, err := s.GetManagedOrders(context.Background(), &gctrpc.GetOrdersRequest{
		Exchange:  exchName,
		AssetType: "spot",
		Pair:      p,
	})
	if err != nil {
		t.Errorf("non expected Error: %v", err)
	} else if oo == nil || len(oo.GetOrders()) != 1 {
		t.Errorf("unexpected order result: %v", oo)
	}
}

func TestRPCServer_unixTimestamp(t *testing.T) {
	t.Parallel()

	s := RPCServer{
		Engine: &Engine{
			Config: &config.Config{
				RemoteControl: config.RemoteControlConfig{
					GRPC: config.GRPCConfig{
						TimeInNanoSeconds: false,
					},
				},
			},
		},
	}
	const sec = 1618888141
	const nsec = 2
	x := time.Unix(sec, nsec)

	timestampSeconds := s.unixTimestamp(x)
	if timestampSeconds != sec {
		t.Errorf("have %d, want %d", timestampSeconds, sec)
	}

	s.Config.RemoteControl.GRPC.TimeInNanoSeconds = true
	timestampNanos := s.unixTimestamp(x)
	if want := int64(sec*1_000_000_000 + nsec); timestampNanos != want {
		t.Errorf("have %d, want %d", timestampSeconds, want)
	}
}

func TestRPCServer_GetTicker_LastUpdatedNanos(t *testing.T) {
	t.Parallel()
	// Make a dummy pair we'll be using for this test.
	pair := currency.NewPairWithDelimiter("XXXXX", "YYYYY", "")

	// Create a mock-up RPCServer and add our newly made pair to its list of
	// available and enabled pairs.
	server := RPCServer{Engine: RPCTestSetup(t)}
	exch, err := server.GetExchangeByName(testExchange)
	if err != nil {
		t.Fatal(err)
	}
	b := exch.GetBase()
	b.CurrencyPairs.Pairs[asset.Spot].Available = append(
		b.CurrencyPairs.Pairs[asset.Spot].Available,
		pair,
	)
	b.CurrencyPairs.Pairs[asset.Spot].Enabled = append(
		b.CurrencyPairs.Pairs[asset.Spot].Enabled,
		pair,
	)

	// Push a mock-up ticker.
	now := time.Now()
	err = ticker.ProcessTicker(&ticker.Price{
		ExchangeName: testExchange,
		Pair:         pair,
		AssetType:    asset.Spot,
		LastUpdated:  now,

		Open:  69,
		High:  96,
		Low:   169,
		Close: 196,
	})
	if err != nil {
		t.Fatal(err)
	}

	// Prepare a ticker request.
	request := &gctrpc.GetTickerRequest{
		Exchange: testExchange,
		Pair: &gctrpc.CurrencyPair{
			Delimiter: pair.Delimiter,
			Base:      pair.Base.String(),
			Quote:     pair.Quote.String(),
		},
		AssetType: asset.Spot.String(),
	}

	// Check if timestamp returned is in seconds if !TimeInNanoSeconds.
	server.Config.RemoteControl.GRPC.TimeInNanoSeconds = false
	one, err := server.GetTicker(context.Background(), request)
	if err != nil {
		t.Error(err)
	}
	if want := now.Unix(); one.LastUpdated != want {
		t.Errorf("have %d, want %d", one.LastUpdated, want)
	}

	// Check if timestamp returned is in nanoseconds if TimeInNanoSeconds.
	server.Config.RemoteControl.GRPC.TimeInNanoSeconds = true
	two, err := server.GetTicker(context.Background(), request)
	if err != nil {
		t.Error(err)
	}
	if want := now.UnixNano(); two.LastUpdated != want {
		t.Errorf("have %d, want %d", two.LastUpdated, want)
	}
}

func TestUpdateDataHistoryJobPrerequisite(t *testing.T) {
	t.Parallel()
	m, _ := createDHM(t)
	s := RPCServer{Engine: &Engine{dataHistoryManager: m}}
	_, err := s.UpdateDataHistoryJobPrerequisite(context.Background(), nil)
	if !errors.Is(err, errNilRequestData) {
		t.Errorf("received %v, expected %v", err, errNilRequestData)
	}

	_, err = s.UpdateDataHistoryJobPrerequisite(context.Background(), &gctrpc.UpdateDataHistoryJobPrerequisiteRequest{})
	if !errors.Is(err, errNicknameUnset) {
		t.Errorf("received %v, expected %v", err, errNicknameUnset)
	}

	_, err = s.UpdateDataHistoryJobPrerequisite(context.Background(), &gctrpc.UpdateDataHistoryJobPrerequisiteRequest{
		Nickname: "test456",
	})
	if !errors.Is(err, nil) {
		t.Errorf("received %v, expected %v", err, nil)
	}

	_, err = s.UpdateDataHistoryJobPrerequisite(context.Background(), &gctrpc.UpdateDataHistoryJobPrerequisiteRequest{
		Nickname:                "test456",
		PrerequisiteJobNickname: "test123",
	})
	if !errors.Is(err, nil) {
		t.Errorf("received %v, expected %v", err, nil)
	}
}

func TestCurrencyStateGetAll(t *testing.T) {
	t.Parallel()
	_, err := (&RPCServer{Engine: &Engine{}}).CurrencyStateGetAll(context.Background(),
		&gctrpc.CurrencyStateGetAllRequest{Exchange: fakeExchangeName})
	if !errors.Is(err, ErrSubSystemNotStarted) {
		t.Errorf("received %v, expected %v", err, ErrSubSystemNotStarted)
	}
}

func TestCurrencyStateWithdraw(t *testing.T) {
	t.Parallel()
	_, err := (&RPCServer{
		Engine: &Engine{},
	}).CurrencyStateWithdraw(context.Background(),
		&gctrpc.CurrencyStateWithdrawRequest{
			Exchange: "wow", Asset: "meow"})
	if !errors.Is(err, asset.ErrNotSupported) {
		t.Fatalf("received: %v, but expected: %v", err, asset.ErrNotSupported)
	}

	_, err = (&RPCServer{
		Engine: &Engine{},
	}).CurrencyStateWithdraw(context.Background(),
		&gctrpc.CurrencyStateWithdrawRequest{
			Exchange: "wow", Asset: "spot"})
	if !errors.Is(err, ErrSubSystemNotStarted) {
		t.Fatalf("received: %v, but expected: %v", err, ErrSubSystemNotStarted)
	}
}

func TestCurrencyStateDeposit(t *testing.T) {
	t.Parallel()
	_, err := (&RPCServer{
		Engine: &Engine{},
	}).CurrencyStateDeposit(context.Background(),
		&gctrpc.CurrencyStateDepositRequest{Exchange: "wow", Asset: "meow"})
	if !errors.Is(err, asset.ErrNotSupported) {
		t.Fatalf("received: %v, but expected: %v", err, asset.ErrNotSupported)
	}

	_, err = (&RPCServer{
		Engine: &Engine{},
	}).CurrencyStateDeposit(context.Background(),
		&gctrpc.CurrencyStateDepositRequest{Exchange: "wow", Asset: "spot"})
	if !errors.Is(err, ErrSubSystemNotStarted) {
		t.Fatalf("received: %v, but expected: %v", err, ErrSubSystemNotStarted)
	}
}

func TestCurrencyStateTrading(t *testing.T) {
	t.Parallel()
	_, err := (&RPCServer{
		Engine: &Engine{},
	}).CurrencyStateTrading(context.Background(),
		&gctrpc.CurrencyStateTradingRequest{Exchange: "wow", Asset: "meow"})
	if !errors.Is(err, asset.ErrNotSupported) {
		t.Fatalf("received: %v, but expected: %v", err, asset.ErrNotSupported)
	}

	_, err = (&RPCServer{
		Engine: &Engine{},
	}).CurrencyStateTrading(context.Background(),
		&gctrpc.CurrencyStateTradingRequest{Exchange: "wow", Asset: "spot"})
	if !errors.Is(err, ErrSubSystemNotStarted) {
		t.Fatalf("received: %v, but expected: %v", err, ErrSubSystemNotStarted)
	}
}

func TestCurrencyStateTradingPair(t *testing.T) {
	t.Parallel()
	em := NewExchangeManager()
	exch, err := em.NewExchangeByName(testExchange)
	if err != nil {
		t.Fatal(err)
	}
	b := exch.GetBase()
	b.Name = fakeExchangeName
	b.Enabled = true

	cp, err := currency.NewPairFromString("btc-usd")
	if err != nil {
		t.Fatal(err)
	}

	b.CurrencyPairs.Pairs = make(map[asset.Item]*currency.PairStore)
	b.CurrencyPairs.Pairs[asset.Spot] = &currency.PairStore{
		AssetEnabled: convert.BoolPtr(true),
		ConfigFormat: &currency.EMPTYFORMAT,
		Available:    currency.Pairs{cp},
		Enabled:      currency.Pairs{cp},
	}
	fakeExchange := fExchange{
		IBotExchange: exch,
	}
	err = em.Add(fakeExchange)
	if !errors.Is(err, nil) {
		t.Fatalf("received: '%v' but expected: '%v'", err, nil)
	}
	s := RPCServer{Engine: &Engine{ExchangeManager: em,
		currencyStateManager: &CurrencyStateManager{started: 1, iExchangeManager: em}}}

	_, err = s.CurrencyStateTradingPair(context.Background(),
		&gctrpc.CurrencyStateTradingPairRequest{
			Exchange: fakeExchangeName,
			Pair:     "btc-usd",
			Asset:    "spot",
		})
	if !errors.Is(err, nil) {
		t.Fatalf("received: %v, but expected: %v", err, nil)
	}
}

func TestGetFuturesPositions(t *testing.T) {
	t.Parallel()
	em := NewExchangeManager()
	exch, err := em.NewExchangeByName("ftx")
	if err != nil {
		t.Fatal(err)
	}
	exch.SetDefaults()
	b := exch.GetBase()
	b.Name = fakeExchangeName
	b.Enabled = true

	cp, err := currency.NewPairFromString("btc-perp")
	if err != nil {
		t.Fatal(err)
	}
	cp.Delimiter = ""

	b.CurrencyPairs.Pairs = make(map[asset.Item]*currency.PairStore)
	b.CurrencyPairs.Pairs[asset.Futures] = &currency.PairStore{
		AssetEnabled:  convert.BoolPtr(true),
		RequestFormat: &currency.PairFormat{Delimiter: "-"},
		ConfigFormat:  &currency.PairFormat{Delimiter: "-"},
		Available:     currency.Pairs{cp},
		Enabled:       currency.Pairs{cp},
	}
	b.CurrencyPairs.Pairs[asset.Spot] = &currency.PairStore{
		AssetEnabled:  convert.BoolPtr(true),
		ConfigFormat:  &currency.PairFormat{Delimiter: "/"},
		RequestFormat: &currency.PairFormat{Delimiter: "/"},
		Available:     currency.Pairs{cp},
		Enabled:       currency.Pairs{cp},
	}
	fakeExchange := fExchange{
		IBotExchange: exch,
	}
	err = em.Add(fakeExchange)
	if !errors.Is(err, nil) {
		t.Fatalf("received: '%v' but expected: '%v'", err, nil)
	}
	var wg sync.WaitGroup
	om, err := SetupOrderManager(em, &CommunicationManager{}, &wg, false, false, time.Hour)
	if !errors.Is(err, nil) {
		t.Errorf("received '%v', expected '%v'", err, nil)
	}
	om.started = 1
	s := RPCServer{
		Engine: &Engine{
			ExchangeManager: em,
			currencyStateManager: &CurrencyStateManager{
				started:          1,
				iExchangeManager: em,
			},
			OrderManager: om,
		},
	}

	_, err = s.GetFuturesPositions(context.Background(), &gctrpc.GetFuturesPositionsRequest{
		Exchange: fakeExchangeName,
		Asset:    asset.Futures.String(),
		Pair: &gctrpc.CurrencyPair{
			Delimiter: currency.DashDelimiter,
			Base:      cp.Base.String(),
			Quote:     cp.Quote.String(),
		},
	})
	if !errors.Is(err, exchange.ErrCredentialsAreEmpty) {
		t.Fatalf("received '%v', expected '%v'", err, exchange.ErrCredentialsAreEmpty)
	}

	ctx := account.DeployCredentialsToContext(context.Background(),
		&account.Credentials{
			Key:    "wow",
			Secret: "super wow",
		},
	)

	_, err = s.GetFuturesPositions(ctx, &gctrpc.GetFuturesPositionsRequest{
		Exchange: "test",
		Asset:    asset.Futures.String(),
		Pair: &gctrpc.CurrencyPair{
			Delimiter: currency.DashDelimiter,
			Base:      cp.Base.String(),
			Quote:     cp.Quote.String(),
		},
		IncludeFullOrderData:    true,
		IncludeFullFundingRates: true,
		IncludePredictedRate:    true,
		GetPositionStats:        true,
		GetFundingPayments:      true,
	})
	if !errors.Is(err, ErrExchangeNotFound) {
		t.Errorf("received '%v', expected '%v'", err, ErrExchangeNotFound)
	}

	od := &order.Detail{
		Price:     1337,
		Amount:    1337,
		Fee:       1.337,
		Exchange:  fakeExchangeName,
		OrderID:   "test",
		Side:      order.Long,
		Status:    order.Open,
		AssetType: asset.Futures,
		Date:      time.Now(),
		Pair:      cp,
	}
	err = s.OrderManager.orderStore.futuresPositionController.TrackNewOrder(od)
	if !errors.Is(err, nil) {
		t.Fatalf("received '%v', expected '%v'", err, nil)
	}
	_, err = s.GetFuturesPositions(ctx, &gctrpc.GetFuturesPositionsRequest{
		Exchange: fakeExchangeName,
		Asset:    asset.Futures.String(),
		Pair: &gctrpc.CurrencyPair{
			Delimiter: currency.DashDelimiter,
			Base:      cp.Base.String(),
			Quote:     cp.Quote.String(),
		},
		IncludeFullOrderData: true,
	})
	if !errors.Is(err, nil) {
		t.Fatalf("received '%v', expected '%v'", err, nil)
	}

	_, err = s.GetFuturesPositions(ctx, &gctrpc.GetFuturesPositionsRequest{
		Exchange: fakeExchangeName,
		Asset:    asset.Spot.String(),
		Pair: &gctrpc.CurrencyPair{
			Delimiter: currency.DashDelimiter,
			Base:      cp.Base.String(),
			Quote:     cp.Quote.String(),
		},
	})
	if !errors.Is(err, order.ErrNotFuturesAsset) {
		t.Errorf("received '%v', expected '%v'", err, order.ErrNotFuturesAsset)
	}
}

func TestGetCollateral(t *testing.T) {
	t.Parallel()
	em := NewExchangeManager()
	exch, err := em.NewExchangeByName(testExchange)
	if err != nil {
		t.Fatal(err)
	}
	b := exch.GetBase()
	b.Name = fakeExchangeName
	b.Enabled = true

	cp, err := currency.NewPairFromString("btc-usd")
	if !errors.Is(err, nil) {
		t.Fatalf("received '%v', expected '%v'", err, nil)
	}

	b.CurrencyPairs.Pairs = make(map[asset.Item]*currency.PairStore)
	b.CurrencyPairs.Pairs[asset.Futures] = &currency.PairStore{
		AssetEnabled: convert.BoolPtr(true),
		ConfigFormat: &currency.EMPTYFORMAT,
		Available:    currency.Pairs{cp},
		Enabled:      currency.Pairs{cp},
	}
	b.CurrencyPairs.Pairs[asset.Spot] = &currency.PairStore{
		AssetEnabled: convert.BoolPtr(true),
		ConfigFormat: &currency.EMPTYFORMAT,
		Available:    currency.Pairs{cp},
		Enabled:      currency.Pairs{cp},
	}
	fakeExchange := fExchange{
		IBotExchange: exch,
	}
	err = em.Add(fakeExchange)
	if !errors.Is(err, nil) {
		t.Fatalf("received: '%v' but expected: '%v'", err, nil)
	}
	s := RPCServer{
		Engine: &Engine{
			ExchangeManager: em,
			currencyStateManager: &CurrencyStateManager{
				started: 1, iExchangeManager: em,
			},
		},
	}

	_, err = s.GetCollateral(context.Background(), &gctrpc.GetCollateralRequest{
		Exchange: fakeExchangeName,
		Asset:    asset.Futures.String(),
	})
	if !errors.Is(err, exchange.ErrCredentialsAreEmpty) {
		t.Fatalf("received '%v', expected '%v'", err, exchange.ErrCredentialsAreEmpty)
	}

	ctx := account.DeployCredentialsToContext(context.Background(),
		&account.Credentials{Key: "fakerino", Secret: "supafake"})

	_, err = s.GetCollateral(ctx, &gctrpc.GetCollateralRequest{
		Exchange: fakeExchangeName,
		Asset:    asset.Futures.String(),
	})
	if !errors.Is(err, errNoAccountInformation) {
		t.Fatalf("received '%v', expected '%v'", err, errNoAccountInformation)
	}

	ctx = account.DeployCredentialsToContext(context.Background(),
		&account.Credentials{Key: "fakerino", Secret: "supafake", SubAccount: "1337"})

	r, err := s.GetCollateral(ctx, &gctrpc.GetCollateralRequest{
		Exchange:         fakeExchangeName,
		Asset:            asset.Futures.String(),
		IncludeBreakdown: true,
	})
	if !errors.Is(err, nil) {
		t.Fatalf("received '%v', expected '%v'", err, nil)
	}
	if len(r.CurrencyBreakdown) != 3 {
		t.Errorf("expected 3 currencies, received '%v'", len(r.CurrencyBreakdown))
	}
	if r.AvailableCollateral != "1337 USD" {
		t.Errorf("received '%v' expected '1337 USD'", r.AvailableCollateral)
	}

	_, err = s.GetCollateral(ctx, &gctrpc.GetCollateralRequest{
		Exchange:         fakeExchangeName,
		Asset:            asset.Spot.String(),
		IncludeBreakdown: true,
	})
	if !errors.Is(err, order.ErrNotFuturesAsset) {
		t.Errorf("received '%v', expected '%v'", err, order.ErrNotFuturesAsset)
	}

	_, err = s.GetCollateral(ctx, &gctrpc.GetCollateralRequest{
		Exchange:         fakeExchangeName,
		Asset:            asset.Futures.String(),
		IncludeBreakdown: true,
		CalculateOffline: true,
	})
	if !errors.Is(err, nil) {
		t.Errorf("received '%v', expected '%v'", err, nil)
	}
}

func TestShutdown(t *testing.T) {
	t.Parallel()
	s := RPCServer{Engine: &Engine{}}
	_, err := s.Shutdown(context.Background(), &gctrpc.ShutdownRequest{})
	if !errors.Is(err, errShutdownNotAllowed) {
		t.Fatalf("received: '%v' but expected: '%v'", err, errShutdownNotAllowed)
	}

	s.Engine.Settings.EnableGRPCShutdown = true
	_, err = s.Shutdown(context.Background(), &gctrpc.ShutdownRequest{})
	if !errors.Is(err, errGRPCShutdownSignalIsNil) {
		t.Fatalf("received: '%v' but expected: '%v'", err, errGRPCShutdownSignalIsNil)
	}

	s.Engine.GRPCShutdownSignal = make(chan struct{}, 1)
	_, err = s.Shutdown(context.Background(), &gctrpc.ShutdownRequest{})
	if !errors.Is(err, nil) {
		t.Fatalf("received: '%v' but expected: '%v'", err, nil)
	}
}

func TestGetTechnicalAnalysis(t *testing.T) {
	t.Parallel()

	em := NewExchangeManager()
	exch, err := em.NewExchangeByName(testExchange)
	if err != nil {
		t.Fatal(err)
	}
	b := exch.GetBase()
	b.Name = fakeExchangeName
	b.Enabled = true

	cp, err := currency.NewPairFromString("btc-usd")
	if !errors.Is(err, nil) {
		t.Fatalf("received '%v', expected '%v'", err, nil)
	}

	b.CurrencyPairs.Pairs = make(map[asset.Item]*currency.PairStore)
	b.CurrencyPairs.Pairs[asset.Futures] = &currency.PairStore{
		AssetEnabled: convert.BoolPtr(true),
		ConfigFormat: &currency.PairFormat{},
		Available:    currency.Pairs{cp},
		Enabled:      currency.Pairs{cp},
	}
	b.CurrencyPairs.Pairs[asset.Spot] = &currency.PairStore{
		AssetEnabled: convert.BoolPtr(true),
		ConfigFormat: &currency.PairFormat{},
		Available:    currency.Pairs{cp},
		Enabled:      currency.Pairs{cp},
	}

<<<<<<< HEAD
	b.Features.Enabled.Kline.Intervals = map[string]bool{
		kline.OneDay.Word(): true,
	}
	err = em.Add(fExchange{IBotExchange: exch})
	if !errors.Is(err, nil) {
		t.Fatalf("received: '%v' but expected: '%v'", err, nil)
	}
=======
	b.Features.Enabled.Kline.Intervals = kline.DeployExchangeIntervals(kline.OneDay)
	em.Add(fExchange{IBotExchange: exch})
>>>>>>> 83cfefa4
	s := RPCServer{
		Engine: &Engine{
			ExchangeManager: em,
			currencyStateManager: &CurrencyStateManager{
				started:          1,
				iExchangeManager: em,
			},
		},
	}

	_, err = s.GetTechnicalAnalysis(context.Background(), &gctrpc.GetTechnicalAnalysisRequest{})
	if !errors.Is(err, ErrExchangeNameIsEmpty) {
		t.Fatalf("received: '%v' but expected: '%v'", err, ErrExchangeNameIsEmpty)
	}

	_, err = s.GetTechnicalAnalysis(context.Background(), &gctrpc.GetTechnicalAnalysisRequest{
		Exchange: fakeExchangeName,
	})
	if !errors.Is(err, asset.ErrNotSupported) {
		t.Fatalf("received: '%v' but expected: '%v'", err, asset.ErrNotSupported)
	}

	_, err = s.GetTechnicalAnalysis(context.Background(), &gctrpc.GetTechnicalAnalysisRequest{
		Exchange:  fakeExchangeName,
		AssetType: "upsideprofitcontract",
		Pair:      &gctrpc.CurrencyPair{},
	})
	if !errors.Is(err, errExpectedTestError) {
		t.Fatalf("received: '%v' but expected: '%v'", err, errExpectedTestError)
	}

	_, err = s.GetTechnicalAnalysis(context.Background(), &gctrpc.GetTechnicalAnalysisRequest{
		Exchange:  fakeExchangeName,
		AssetType: "spot",
		Pair:      &gctrpc.CurrencyPair{Base: "btc", Quote: "usd"},
		Interval:  int64(kline.OneDay),
	})
	if !errors.Is(err, errInvalidStrategy) {
		t.Fatalf("received: '%v' but expected: '%v'", err, errInvalidStrategy)
	}

	resp, err := s.GetTechnicalAnalysis(context.Background(), &gctrpc.GetTechnicalAnalysisRequest{
		Exchange:      fakeExchangeName,
		AssetType:     "spot",
		Pair:          &gctrpc.CurrencyPair{Base: "btc", Quote: "usd"},
		Interval:      int64(kline.OneDay),
		AlgorithmType: "twap",
	})
	if !errors.Is(err, nil) {
		t.Fatalf("received: '%v' but expected: '%v'", err, nil)
	}

	if resp.Signals["TWAP"].Signals[0] != 1337 {
		t.Fatalf("received: '%v' but expected: '%v'", resp.Signals["TWAP"].Signals[0], 1337)
	}

	resp, err = s.GetTechnicalAnalysis(context.Background(), &gctrpc.GetTechnicalAnalysisRequest{
		Exchange:      fakeExchangeName,
		AssetType:     "spot",
		Pair:          &gctrpc.CurrencyPair{Base: "btc", Quote: "usd"},
		Interval:      int64(kline.OneDay),
		AlgorithmType: "vwap",
	})
	if !errors.Is(err, nil) {
		t.Fatalf("received: '%v' but expected: '%v'", err, nil)
	}

	if len(resp.Signals["VWAP"].Signals) != 33 {
		t.Fatalf("received: '%v' but expected: '%v'", len(resp.Signals["VWAP"].Signals), 33)
	}

	resp, err = s.GetTechnicalAnalysis(context.Background(), &gctrpc.GetTechnicalAnalysisRequest{
		Exchange:      fakeExchangeName,
		AssetType:     "spot",
		Pair:          &gctrpc.CurrencyPair{Base: "btc", Quote: "usd"},
		Interval:      int64(kline.OneDay),
		AlgorithmType: "atr",
		Period:        9,
	})
	if !errors.Is(err, nil) {
		t.Fatalf("received: '%v' but expected: '%v'", err, nil)
	}

	if len(resp.Signals["ATR"].Signals) != 33 {
		t.Fatalf("received: '%v' but expected: '%v'", len(resp.Signals["ATR"].Signals), 33)
	}

	resp, err = s.GetTechnicalAnalysis(context.Background(), &gctrpc.GetTechnicalAnalysisRequest{
		Exchange:              fakeExchangeName,
		AssetType:             "spot",
		Pair:                  &gctrpc.CurrencyPair{Base: "btc", Quote: "usd"},
		Interval:              int64(kline.OneDay),
		AlgorithmType:         "bbands",
		Period:                9,
		StandardDeviationUp:   0.5,
		StandardDeviationDown: 0.5,
	})
	if !errors.Is(err, nil) {
		t.Fatalf("received: '%v' but expected: '%v'", err, nil)
	}

	if len(resp.Signals["UPPER"].Signals) != 33 {
		t.Fatalf("received: '%v' but expected: '%v'", len(resp.Signals["UPPER"].Signals), 33)
	}

	if len(resp.Signals["MIDDLE"].Signals) != 33 {
		t.Fatalf("received: '%v' but expected: '%v'", len(resp.Signals["MIDDLE"].Signals), 33)
	}

	if len(resp.Signals["LOWER"].Signals) != 33 {
		t.Fatalf("received: '%v' but expected: '%v'", len(resp.Signals["LOWER"].Signals), 33)
	}

	resp, err = s.GetTechnicalAnalysis(context.Background(), &gctrpc.GetTechnicalAnalysisRequest{
		Exchange:      fakeExchangeName,
		AssetType:     "spot",
		Pair:          &gctrpc.CurrencyPair{Base: "btc", Quote: "usd"},
		OtherPair:     &gctrpc.CurrencyPair{Base: "btc", Quote: "usd"},
		Interval:      int64(kline.OneDay),
		AlgorithmType: "COCO",
		Period:        9,
	})
	if !errors.Is(err, nil) {
		t.Fatalf("received: '%v' but expected: '%v'", err, nil)
	}

	if len(resp.Signals["COCO"].Signals) != 33 {
		t.Fatalf("received: '%v' but expected: '%v'", len(resp.Signals["COCO"].Signals), 33)
	}

	resp, err = s.GetTechnicalAnalysis(context.Background(), &gctrpc.GetTechnicalAnalysisRequest{
		Exchange:      fakeExchangeName,
		AssetType:     "spot",
		Pair:          &gctrpc.CurrencyPair{Base: "btc", Quote: "usd"},
		Interval:      int64(kline.OneDay),
		AlgorithmType: "sma",
		Period:        9,
	})
	if !errors.Is(err, nil) {
		t.Fatalf("received: '%v' but expected: '%v'", err, nil)
	}

	if len(resp.Signals["SMA"].Signals) != 33 {
		t.Fatalf("received: '%v' but expected: '%v'", len(resp.Signals["SMA"].Signals), 33)
	}

	resp, err = s.GetTechnicalAnalysis(context.Background(), &gctrpc.GetTechnicalAnalysisRequest{
		Exchange:      fakeExchangeName,
		AssetType:     "spot",
		Pair:          &gctrpc.CurrencyPair{Base: "btc", Quote: "usd"},
		Interval:      int64(kline.OneDay),
		AlgorithmType: "ema",
		Period:        9,
	})
	if !errors.Is(err, nil) {
		t.Fatalf("received: '%v' but expected: '%v'", err, nil)
	}

	if len(resp.Signals["EMA"].Signals) != 33 {
		t.Fatalf("received: '%v' but expected: '%v'", len(resp.Signals["EMA"].Signals), 33)
	}

	resp, err = s.GetTechnicalAnalysis(context.Background(), &gctrpc.GetTechnicalAnalysisRequest{
		Exchange:      fakeExchangeName,
		AssetType:     "spot",
		Pair:          &gctrpc.CurrencyPair{Base: "btc", Quote: "usd"},
		Interval:      int64(kline.OneDay),
		AlgorithmType: "macd",
		Period:        9,
		FastPeriod:    12,
		SlowPeriod:    26,
	})
	if !errors.Is(err, nil) {
		t.Fatalf("received: '%v' but expected: '%v'", err, nil)
	}

	if len(resp.Signals["MACD"].Signals) != 33 {
		t.Fatalf("received: '%v' but expected: '%v'", len(resp.Signals["MACD"].Signals), 33)
	}

	if len(resp.Signals["SIGNAL"].Signals) != 33 {
		t.Fatalf("received: '%v' but expected: '%v'", len(resp.Signals["SIGNAL"].Signals), 33)
	}

	if len(resp.Signals["HISTOGRAM"].Signals) != 33 {
		t.Fatalf("received: '%v' but expected: '%v'", len(resp.Signals["HISTOGRAM"].Signals), 33)
	}

	resp, err = s.GetTechnicalAnalysis(context.Background(), &gctrpc.GetTechnicalAnalysisRequest{
		Exchange:      fakeExchangeName,
		AssetType:     "spot",
		Pair:          &gctrpc.CurrencyPair{Base: "btc", Quote: "usd"},
		Interval:      int64(kline.OneDay),
		AlgorithmType: "mfi",
		Period:        9,
	})
	if !errors.Is(err, nil) {
		t.Fatalf("received: '%v' but expected: '%v'", err, nil)
	}

	if len(resp.Signals["MFI"].Signals) != 33 {
		t.Fatalf("received: '%v' but expected: '%v'", len(resp.Signals["MFI"].Signals), 33)
	}

	resp, err = s.GetTechnicalAnalysis(context.Background(), &gctrpc.GetTechnicalAnalysisRequest{
		Exchange:      fakeExchangeName,
		AssetType:     "spot",
		Pair:          &gctrpc.CurrencyPair{Base: "btc", Quote: "usd"},
		Interval:      int64(kline.OneDay),
		AlgorithmType: "obv",
		Period:        9,
	})
	if !errors.Is(err, nil) {
		t.Fatalf("received: '%v' but expected: '%v'", err, nil)
	}

	if len(resp.Signals["OBV"].Signals) != 33 {
		t.Fatalf("received: '%v' but expected: '%v'", len(resp.Signals["OBV"].Signals), 33)
	}

	resp, err = s.GetTechnicalAnalysis(context.Background(), &gctrpc.GetTechnicalAnalysisRequest{
		Exchange:      fakeExchangeName,
		AssetType:     "spot",
		Pair:          &gctrpc.CurrencyPair{Base: "btc", Quote: "usd"},
		Interval:      int64(kline.OneDay),
		AlgorithmType: "rsi",
		Period:        9,
	})
	if !errors.Is(err, nil) {
		t.Fatalf("received: '%v' but expected: '%v'", err, nil)
	}

	if len(resp.Signals["RSI"].Signals) != 33 {
		t.Fatalf("received: '%v' but expected: '%v'", len(resp.Signals["RSI"].Signals), 33)
	}
}

func TestGetMarginRatesHistory(t *testing.T) {
	t.Parallel()
	em := NewExchangeManager()
	exch, err := em.NewExchangeByName(testExchange)
	if err != nil {
		t.Fatal(err)
	}
	b := exch.GetBase()
	b.Name = fakeExchangeName
	b.Enabled = true

	cp, err := currency.NewPairFromString("btc-usd")
	if !errors.Is(err, nil) {
		t.Fatalf("received '%v', expected '%v'", err, nil)
	}

	b.CurrencyPairs.Pairs = make(map[asset.Item]*currency.PairStore)
	b.CurrencyPairs.Pairs[asset.Spot] = &currency.PairStore{
		AssetEnabled: convert.BoolPtr(true),
		ConfigFormat: &currency.PairFormat{},
		Available:    currency.Pairs{cp},
		Enabled:      currency.Pairs{cp},
	}
	fakeExchange := fExchange{
		IBotExchange: exch,
	}
	err = em.Add(fakeExchange)
	if !errors.Is(err, nil) {
		t.Fatalf("received: '%v' but expected: '%v'", err, nil)
	}
	s := RPCServer{
		Engine: &Engine{
			ExchangeManager: em,
			currencyStateManager: &CurrencyStateManager{
				started: 1, iExchangeManager: em,
			},
		},
	}
	_, err = s.GetMarginRatesHistory(context.Background(), nil)
	if !errors.Is(err, common.ErrNilPointer) {
		t.Errorf("received '%v' expected '%v'", err, common.ErrNilPointer)
	}

	request := &gctrpc.GetMarginRatesHistoryRequest{}
	_, err = s.GetMarginRatesHistory(context.Background(), request)
	if !errors.Is(err, ErrExchangeNameIsEmpty) {
		t.Errorf("received '%v' expected '%v'", err, ErrExchangeNameIsEmpty)
	}

	request.Exchange = fakeExchangeName
	_, err = s.GetMarginRatesHistory(context.Background(), request)
	if !errors.Is(err, asset.ErrNotSupported) {
		t.Errorf("received '%v' expected '%v'", err, asset.ErrNotSupported)
	}

	request.Asset = asset.Spot.String()
	_, err = s.GetMarginRatesHistory(context.Background(), request)
	if !errors.Is(err, currency.ErrCurrencyNotFound) {
		t.Errorf("received '%v' expected '%v'", err, currency.ErrCurrencyNotFound)
	}

	request.Currency = "usd"
	_, err = s.GetMarginRatesHistory(context.Background(), request)
	if !errors.Is(err, nil) {
		t.Errorf("received '%v' expected '%v'", err, nil)
	}

	request.GetBorrowRates = true
	request.GetLendingPayments = true
	request.GetBorrowCosts = true
	request.GetPredictedRate = true
	request.IncludeAllRates = true
	resp, err := s.GetMarginRatesHistory(context.Background(), request)
	if !errors.Is(err, nil) {
		t.Errorf("received '%v' expected '%v'", err, nil)
	}
	if len(resp.Rates) == 0 {
		t.Errorf("received '%v' expected '%v'", len(resp.Rates), 1)
	}
	if resp.PredictedRate == nil {
		t.Errorf("received '%v' expected '%v'", nil, "not nil")
	}
	if resp.TakerFeeRate != "1337" {
		t.Errorf("received '%v' expected '%v'", resp.TakerFeeRate, "1337")
	}
	if resp.SumLendingPayments != "1337" {
		t.Errorf("received '%v' expected '%v'", resp.SumLendingPayments, "1337")
	}
	if resp.AvgBorrowSize != "1337" {
		t.Errorf("received '%v' expected '%v'", resp.AvgBorrowSize, "1337")
	}
	if resp.AvgLendingSize != "1337" {
		t.Errorf("received '%v' expected '%v'", resp.AvgLendingSize, "1337")
	}
	if resp.SumBorrowCosts != "1337" {
		t.Errorf("received '%v' expected '%v'", resp.SumBorrowCosts, "1337")
	}

	request.CalculateOffline = true
	_, err = s.GetMarginRatesHistory(context.Background(), request)
	if !errors.Is(err, common.ErrCannotCalculateOffline) {
		t.Errorf("received '%v' expected '%v'", err, common.ErrCannotCalculateOffline)
	}

	request.TakerFeeRate = "-1337"
	_, err = s.GetMarginRatesHistory(context.Background(), request)
	if !errors.Is(err, common.ErrCannotCalculateOffline) {
		t.Errorf("received '%v' expected '%v'", err, common.ErrCannotCalculateOffline)
	}

	request.TakerFeeRate = "1337"
	_, err = s.GetMarginRatesHistory(context.Background(), request)
	if !errors.Is(err, common.ErrCannotCalculateOffline) {
		t.Errorf("received '%v' expected '%v'", err, common.ErrCannotCalculateOffline)
	}

	request.Rates = []*gctrpc.MarginRate{
		{
			Time:       time.Now().Format(common.SimpleTimeFormatWithTimezone),
			HourlyRate: "1337",
		},
	}
	_, err = s.GetMarginRatesHistory(context.Background(), request)
	if !errors.Is(err, nil) {
		t.Errorf("received '%v' expected '%v'", err, nil)
	}

	request.Rates = []*gctrpc.MarginRate{
		{
			Time:           time.Now().Format(common.SimpleTimeFormatWithTimezone),
			HourlyRate:     "1337",
			LendingPayment: &gctrpc.LendingPayment{Size: "1337"},
			BorrowCost:     &gctrpc.BorrowCost{Size: "1337"},
		},
	}
	_, err = s.GetMarginRatesHistory(context.Background(), request)
	if !errors.Is(err, nil) {
		t.Errorf("received '%v' expected '%v'", err, nil)
	}
}

func TestGetFundingRates(t *testing.T) {
	t.Parallel()
	em := NewExchangeManager()
	exch, err := em.NewExchangeByName("ftx")
	if err != nil {
		t.Fatal(err)
	}
	exch.SetDefaults()
	b := exch.GetBase()
	b.Name = fakeExchangeName
	b.Enabled = true

	cp, err := currency.NewPairFromString("btc-perp")
	if err != nil {
		t.Fatal(err)
	}

	b.CurrencyPairs.Pairs = make(map[asset.Item]*currency.PairStore)
	b.CurrencyPairs.Pairs[asset.Futures] = &currency.PairStore{
		AssetEnabled:  convert.BoolPtr(true),
		RequestFormat: &currency.PairFormat{Delimiter: "-"},
		ConfigFormat:  &currency.PairFormat{Delimiter: "-"},
		Available:     currency.Pairs{cp},
		Enabled:       currency.Pairs{cp},
	}
	b.CurrencyPairs.Pairs[asset.Spot] = &currency.PairStore{
		AssetEnabled:  convert.BoolPtr(true),
		ConfigFormat:  &currency.PairFormat{Delimiter: "/"},
		RequestFormat: &currency.PairFormat{Delimiter: "/"},
		Available:     currency.Pairs{cp},
		Enabled:       currency.Pairs{cp},
	}
	fakeExchange := fExchange{
		IBotExchange: exch,
	}
	err = em.Add(fakeExchange)
	if !errors.Is(err, nil) {
		t.Fatalf("received: '%v' but expected: '%v'", err, nil)
	}
	var wg sync.WaitGroup
	om, err := SetupOrderManager(em, &CommunicationManager{}, &wg, false, false, time.Hour)
	if !errors.Is(err, nil) {
		t.Errorf("received '%v', expected '%v'", err, nil)
	}
	om.started = 1
	s := RPCServer{
		Engine: &Engine{
			ExchangeManager: em,
			currencyStateManager: &CurrencyStateManager{
				started:          1,
				iExchangeManager: em,
			},
			OrderManager: om,
		},
	}

	_, err = s.GetFundingRates(context.Background(), nil)
	if !errors.Is(err, common.ErrNilPointer) {
		t.Errorf("received: '%v' but expected: '%v'", err, common.ErrNilPointer)
	}
	request := &gctrpc.GetFundingRatesRequest{
		Exchange:         "",
		Asset:            "",
		Pairs:            nil,
		StartDate:        "",
		EndDate:          "",
		IncludePredicted: false,
		IncludePayments:  false,
	}
	_, err = s.GetFundingRates(context.Background(), request)
	if !errors.Is(err, ErrExchangeNameIsEmpty) {
		t.Errorf("received: '%v' but expected: '%v'", err, ErrExchangeNameIsEmpty)
	}
	request.Exchange = exch.GetName()
	_, err = s.GetFundingRates(context.Background(), request)
	if !errors.Is(err, asset.ErrNotSupported) {
		t.Errorf("received: '%v' but expected: '%v'", err, asset.ErrNotSupported)
	}

	request.Asset = asset.Spot.String()
	_, err = s.GetFundingRates(context.Background(), request)
	if !errors.Is(err, order.ErrNotFuturesAsset) {
		t.Errorf("received: '%v' but expected: '%v'", err, order.ErrNotFuturesAsset)
	}

	request.Asset = asset.Futures.String()
	request.Pairs = []string{cp.String()}
	request.IncludePredicted = true
	request.IncludePayments = true
	_, err = s.GetFundingRates(context.Background(), request)
	if !errors.Is(err, nil) {
		t.Errorf("received: '%v' but expected: '%v'", err, nil)
	}
}

func TestGetManagedPosition(t *testing.T) {
	t.Parallel()
	em := NewExchangeManager()
	exch, err := em.NewExchangeByName("ftx")
	if err != nil {
		t.Fatal(err)
	}
	exch.SetDefaults()
	b := exch.GetBase()
	b.Name = fakeExchangeName
	b.Enabled = true

	cp, err := currency.NewPairFromString("btc-perp")
	if err != nil {
		t.Fatal(err)
	}
	cp2, err := currency.NewPairFromString("btc-usd")
	if err != nil {
		t.Fatal(err)
	}

	b.CurrencyPairs.Pairs = make(map[asset.Item]*currency.PairStore)
	b.CurrencyPairs.Pairs[asset.Futures] = &currency.PairStore{
		AssetEnabled:  convert.BoolPtr(true),
		RequestFormat: &currency.PairFormat{Delimiter: "-"},
		ConfigFormat:  &currency.PairFormat{Delimiter: "-"},
		Available:     currency.Pairs{cp, cp2},
		Enabled:       currency.Pairs{cp, cp2},
	}
	b.CurrencyPairs.Pairs[asset.Spot] = &currency.PairStore{
		AssetEnabled:  convert.BoolPtr(true),
		ConfigFormat:  &currency.PairFormat{Delimiter: "/"},
		RequestFormat: &currency.PairFormat{Delimiter: "/"},
		Available:     currency.Pairs{cp, cp2},
		Enabled:       currency.Pairs{cp, cp2},
	}
	fakeExchange := fExchange{
		IBotExchange: exch,
	}
	err = em.Add(fakeExchange)
	if !errors.Is(err, nil) {
		t.Fatalf("received: '%v' but expected: '%v'", err, nil)
	}
	var wg sync.WaitGroup
	om, err := SetupOrderManager(em, &CommunicationManager{}, &wg, false, false, time.Hour)
	if !errors.Is(err, nil) {
		t.Errorf("received '%v', expected '%v'", err, nil)
	}
	om.started = 1
	s := RPCServer{
		Engine: &Engine{
			ExchangeManager: em,
			currencyStateManager: &CurrencyStateManager{
				started:          1,
				iExchangeManager: em,
			},
			OrderManager: om,
		},
	}
	_, err = s.GetManagedPosition(context.Background(), nil)
	if !errors.Is(err, common.ErrNilPointer) {
		t.Errorf("received '%v', expected '%v'", err, common.ErrNilPointer)
	}

	request := &gctrpc.GetManagedPositionRequest{}
	_, err = s.GetManagedPosition(context.Background(), request)
	if !errors.Is(err, common.ErrNilPointer) {
		t.Errorf("received '%v', expected '%v'", err, common.ErrNilPointer)
	}

	request.Pair = &gctrpc.CurrencyPair{
		Delimiter: "-",
		Base:      "BTC",
		Quote:     "USD",
	}
	_, err = s.GetManagedPosition(context.Background(), request)
	if !errors.Is(err, ErrExchangeNameIsEmpty) {
		t.Errorf("received '%v', expected '%v'", err, ErrExchangeNameIsEmpty)
	}

	request.Exchange = fakeExchangeName
	_, err = s.GetManagedPosition(context.Background(), request)
	if !errors.Is(err, asset.ErrNotSupported) {
		t.Errorf("received '%v', expected '%v'", err, asset.ErrNotSupported)
	}

	request.Asset = asset.Spot.String()
	_, err = s.GetManagedPosition(context.Background(), request)
	if !errors.Is(err, order.ErrNotFuturesAsset) {
		t.Errorf("received '%v', expected '%v'", err, order.ErrNotFuturesAsset)
	}

	request.Asset = asset.Futures.String()
	s.OrderManager, err = SetupOrderManager(em, &CommunicationManager{}, &wg, false, false, time.Hour)
	if !errors.Is(err, nil) {
		t.Errorf("received '%v', expected '%v'", err, nil)
	}
	s.OrderManager.started = 1
	s.OrderManager.activelyTrackFuturesPositions = true
	_, err = s.GetManagedPosition(context.Background(), request)
	if !errors.Is(err, order.ErrPositionNotFound) {
		t.Errorf("received '%v', expected '%v'", err, order.ErrPositionNotFound)
	}

	err = s.OrderManager.orderStore.futuresPositionController.TrackNewOrder(&order.Detail{
		Leverage:             1337,
		Price:                1337,
		Amount:               1337,
		LimitPriceUpper:      1337,
		LimitPriceLower:      1337,
		TriggerPrice:         1337,
		AverageExecutedPrice: 1337,
		QuoteAmount:          1337,
		ExecutedAmount:       1337,
		RemainingAmount:      1337,
		Cost:                 1337,
		Exchange:             fakeExchangeName,
		OrderID:              "1337",
		Type:                 order.Market,
		Side:                 order.Buy,
		Status:               order.Filled,
		AssetType:            asset.Futures,
		Date:                 time.Now(),
		LastUpdated:          time.Now(),
		Pair:                 cp2,
		Trades: []order.TradeHistory{
			{
				Timestamp: time.Now(),
				Side:      order.Buy,
			},
		},
	})
	if !errors.Is(err, nil) {
		t.Errorf("received '%v', expected '%v'", err, nil)
	}
	_, err = s.GetManagedPosition(context.Background(), request)
	if !errors.Is(err, nil) {
		t.Errorf("received '%v', expected '%v'", err, nil)
	}
}

func TestGetAllManagedPositions(t *testing.T) {
	t.Parallel()
	em := NewExchangeManager()
	exch, err := em.NewExchangeByName("ftx")
	if err != nil {
		t.Fatal(err)
	}
	exch.SetDefaults()
	b := exch.GetBase()
	b.Name = fakeExchangeName
	b.Enabled = true

	cp, err := currency.NewPairFromString("btc-perp")
	if err != nil {
		t.Fatal(err)
	}
	cp2, err := currency.NewPairFromString("btc-usd")
	if err != nil {
		t.Fatal(err)
	}

	b.CurrencyPairs.Pairs = make(map[asset.Item]*currency.PairStore)
	b.CurrencyPairs.Pairs[asset.Futures] = &currency.PairStore{
		AssetEnabled:  convert.BoolPtr(true),
		RequestFormat: &currency.PairFormat{Delimiter: "-"},
		ConfigFormat:  &currency.PairFormat{Delimiter: "-"},
		Available:     currency.Pairs{cp, cp2},
		Enabled:       currency.Pairs{cp, cp2},
	}
	b.CurrencyPairs.Pairs[asset.Spot] = &currency.PairStore{
		AssetEnabled:  convert.BoolPtr(true),
		ConfigFormat:  &currency.PairFormat{Delimiter: "/"},
		RequestFormat: &currency.PairFormat{Delimiter: "/"},
		Available:     currency.Pairs{cp, cp2},
		Enabled:       currency.Pairs{cp, cp2},
	}
	fakeExchange := fExchange{
		IBotExchange: exch,
	}
	err = em.Add(fakeExchange)
	if !errors.Is(err, nil) {
		t.Fatalf("received: '%v' but expected: '%v'", err, nil)
	}
	var wg sync.WaitGroup
	om, err := SetupOrderManager(em, &CommunicationManager{}, &wg, false, false, time.Hour)
	if !errors.Is(err, nil) {
		t.Errorf("received '%v', expected '%v'", err, nil)
	}
	om.started = 1
	s := RPCServer{
		Engine: &Engine{
			ExchangeManager: em,
			currencyStateManager: &CurrencyStateManager{
				started:          1,
				iExchangeManager: em,
			},
			OrderManager: om,
		},
	}
	_, err = s.GetAllManagedPositions(context.Background(), nil)
	if !errors.Is(err, common.ErrNilPointer) {
		t.Errorf("received '%v', expected '%v'", err, common.ErrNilPointer)
	}

	request := &gctrpc.GetAllManagedPositionsRequest{}
	s.OrderManager, err = SetupOrderManager(em, &CommunicationManager{}, &wg, false, true, time.Hour)
	if !errors.Is(err, nil) {
		t.Errorf("received '%v', expected '%v'", err, nil)
	}
	s.OrderManager.started = 1
	_, err = s.GetAllManagedPositions(context.Background(), request)
	if !errors.Is(err, order.ErrNoPositionsFound) {
		t.Errorf("received '%v', expected '%v'", err, order.ErrNoPositionsFound)
	}

	err = s.OrderManager.orderStore.futuresPositionController.TrackNewOrder(&order.Detail{
		Leverage:             1337,
		Price:                1337,
		Amount:               1337,
		LimitPriceUpper:      1337,
		LimitPriceLower:      1337,
		TriggerPrice:         1337,
		AverageExecutedPrice: 1337,
		QuoteAmount:          1337,
		ExecutedAmount:       1337,
		RemainingAmount:      1337,
		Cost:                 1337,
		Exchange:             fakeExchangeName,
		OrderID:              "1337",
		Type:                 order.Market,
		Side:                 order.Buy,
		Status:               order.Filled,
		AssetType:            asset.Futures,
		Date:                 time.Now(),
		LastUpdated:          time.Now(),
		Pair:                 cp2,
	})
	if !errors.Is(err, nil) {
		t.Errorf("received '%v', expected '%v'", err, nil)
	}
	request.IncludePredictedRate = true
	request.GetFundingPayments = true
	request.IncludeFullFundingRates = true
	request.IncludeFullOrderData = true
	_, err = s.GetAllManagedPositions(context.Background(), request)
	if !errors.Is(err, nil) {
		t.Errorf("received '%v', expected '%v'", err, nil)
	}
}

func TestGetOrderbookMovement(t *testing.T) {
	t.Parallel()
	em := NewExchangeManager()
	exch, err := em.NewExchangeByName("ftx")
	if err != nil {
		t.Fatal(err)
	}
	exch.SetDefaults()
	b := exch.GetBase()
	b.Name = fakeExchangeName
	b.Enabled = true

	cp, err := currency.NewPairFromString("btc-metal")
	if err != nil {
		t.Fatal(err)
	}

	b.CurrencyPairs.Pairs = make(map[asset.Item]*currency.PairStore)
	b.CurrencyPairs.Pairs[asset.Spot] = &currency.PairStore{
		AssetEnabled:  convert.BoolPtr(true),
		ConfigFormat:  &currency.PairFormat{Delimiter: "/"},
		RequestFormat: &currency.PairFormat{Delimiter: "/"},
		Available:     currency.Pairs{cp},
		Enabled:       currency.Pairs{cp},
	}

	fakeExchange := fExchange{
		IBotExchange: exch,
	}
	err = em.Add(fakeExchange)
	if !errors.Is(err, nil) {
		t.Fatalf("received: '%v' but expected: '%v'", err, nil)
	}

	s := RPCServer{Engine: &Engine{ExchangeManager: em}}

	req := &gctrpc.GetOrderbookMovementRequest{}
	_, err = s.GetOrderbookMovement(context.Background(), req)
	if !errors.Is(err, ErrExchangeNameIsEmpty) {
		t.Fatalf("received: '%+v' but expected: '%v'", err, ErrExchangeNameIsEmpty)
	}

	req.Exchange = "fake"
	_, err = s.GetOrderbookMovement(context.Background(), req)
	if !errors.Is(err, asset.ErrNotSupported) {
		t.Fatalf("received: '%+v' but expected: '%v'", err, asset.ErrNotSupported)
	}

	req.Asset = asset.Spot.String()
	req.Pair = &gctrpc.CurrencyPair{}
	_, err = s.GetOrderbookMovement(context.Background(), req)
	if !errors.Is(err, currency.ErrCurrencyPairEmpty) {
		t.Fatalf("received: '%+v' but expected: '%v'", err, currency.ErrCurrencyPairEmpty)
	}

	req.Pair = &gctrpc.CurrencyPair{
		Base:  currency.BTC.String(),
		Quote: currency.METAL.String(),
	}
	_, err = s.GetOrderbookMovement(context.Background(), req)
	if !strings.Contains(err.Error(), "cannot find orderbook") {
		t.Fatalf("received: '%+v' but expected: '%v'", err, "cannot find orderbook")
	}

	depth, err := orderbook.DeployDepth(req.Exchange, currency.NewPair(currency.BTC, currency.METAL), asset.Spot)
	if err != nil {
		t.Fatal(err)
	}

	bid := []orderbook.Item{
		{Price: 10, Amount: 1},
		{Price: 9, Amount: 1},
		{Price: 8, Amount: 1},
		{Price: 7, Amount: 1},
	}
	ask := []orderbook.Item{
		{Price: 11, Amount: 1},
		{Price: 12, Amount: 1},
		{Price: 13, Amount: 1},
		{Price: 14, Amount: 1},
	}
	depth.LoadSnapshot(bid, ask, 0, time.Time{}, true)

	_, err = s.GetOrderbookMovement(context.Background(), req)
	if err.Error() != "quote amount invalid" {
		t.Fatalf("received: '%+v' but expected: '%v'", err, "quote amount invalid")
	}

	req.Amount = 11
	move, err := s.GetOrderbookMovement(context.Background(), req)
	if !errors.Is(err, nil) {
		t.Fatalf("received: '%+v' but expected: '%v'", err, nil)
	}

	if move.Bought != 1 {
		t.Fatalf("received: '%v' but expected: '%v'", move.Bought, 1)
	}

	req.Sell = true
	req.Amount = 1
	move, err = s.GetOrderbookMovement(context.Background(), req)
	if !errors.Is(err, nil) {
		t.Fatalf("received: '%+v' but expected: '%v'", err, nil)
	}

	if move.Bought != 10 {
		t.Fatalf("received: '%v' but expected: '%v'", move.Bought, 10)
	}
}

func TestGetOrderbookAmountByNominal(t *testing.T) {
	t.Parallel()
	em := NewExchangeManager()
	exch, err := em.NewExchangeByName("ftx")
	if err != nil {
		t.Fatal(err)
	}
	exch.SetDefaults()
	b := exch.GetBase()
	b.Name = fakeExchangeName
	b.Enabled = true

	cp, err := currency.NewPairFromString("btc-meme")
	if err != nil {
		t.Fatal(err)
	}

	b.CurrencyPairs.Pairs = make(map[asset.Item]*currency.PairStore)
	b.CurrencyPairs.Pairs[asset.Spot] = &currency.PairStore{
		AssetEnabled:  convert.BoolPtr(true),
		ConfigFormat:  &currency.PairFormat{Delimiter: "/"},
		RequestFormat: &currency.PairFormat{Delimiter: "/"},
		Available:     currency.Pairs{cp},
		Enabled:       currency.Pairs{cp},
	}

	fakeExchange := fExchange{
		IBotExchange: exch,
	}
	err = em.Add(fakeExchange)
	if !errors.Is(err, nil) {
		t.Fatalf("received: '%v' but expected: '%v'", err, nil)
	}

	s := RPCServer{Engine: &Engine{ExchangeManager: em}}

	req := &gctrpc.GetOrderbookAmountByNominalRequest{}
	_, err = s.GetOrderbookAmountByNominal(context.Background(), req)
	if !errors.Is(err, ErrExchangeNameIsEmpty) {
		t.Fatalf("received: '%+v' but expected: '%v'", err, ErrExchangeNameIsEmpty)
	}

	req.Exchange = "fake"
	_, err = s.GetOrderbookAmountByNominal(context.Background(), req)
	if !errors.Is(err, asset.ErrNotSupported) {
		t.Fatalf("received: '%+v' but expected: '%v'", err, asset.ErrNotSupported)
	}

	req.Asset = asset.Spot.String()
	req.Pair = &gctrpc.CurrencyPair{}
	_, err = s.GetOrderbookAmountByNominal(context.Background(), req)
	if !errors.Is(err, currency.ErrCurrencyPairEmpty) {
		t.Fatalf("received: '%+v' but expected: '%v'", err, currency.ErrCurrencyPairEmpty)
	}

	req.Pair = &gctrpc.CurrencyPair{
		Base:  currency.BTC.String(),
		Quote: currency.MEME.String(),
	}
	_, err = s.GetOrderbookAmountByNominal(context.Background(), req)
	if !strings.Contains(err.Error(), "cannot find orderbook") {
		t.Fatalf("received: '%+v' but expected: '%v'", err, "cannot find orderbook")
	}

	depth, err := orderbook.DeployDepth(req.Exchange, currency.NewPair(currency.BTC, currency.MEME), asset.Spot)
	if err != nil {
		t.Fatal(err)
	}

	bid := []orderbook.Item{
		{Price: 10, Amount: 1},
		{Price: 9, Amount: 1},
		{Price: 8, Amount: 1},
		{Price: 7, Amount: 1},
	}
	ask := []orderbook.Item{
		{Price: 11, Amount: 1},
		{Price: 12, Amount: 1},
		{Price: 13, Amount: 1},
		{Price: 14, Amount: 1},
	}
	depth.LoadSnapshot(bid, ask, 0, time.Time{}, true)

	nominal, err := s.GetOrderbookAmountByNominal(context.Background(), req)
	if !errors.Is(err, nil) {
		t.Fatalf("received: '%+v' but expected: '%v'", err, nil)
	}

	if nominal.AmountRequired != 11 {
		t.Fatalf("received: '%v' but expected: '%v'", nominal.AmountRequired, 11)
	}

	req.Sell = true
	nominal, err = s.GetOrderbookAmountByNominal(context.Background(), req)
	if !errors.Is(err, nil) {
		t.Fatalf("received: '%+v' but expected: '%v'", err, nil)
	}

	if nominal.AmountRequired != 1 {
		t.Fatalf("received: '%v' but expected: '%v'", nominal.AmountRequired, 1)
	}
}

func TestGetOrderbookAmountByImpact(t *testing.T) {
	t.Parallel()
	em := NewExchangeManager()
	exch, err := em.NewExchangeByName("ftx")
	if err != nil {
		t.Fatal(err)
	}
	exch.SetDefaults()
	b := exch.GetBase()
	b.Name = fakeExchangeName
	b.Enabled = true

	cp, err := currency.NewPairFromString("btc-mad")
	if err != nil {
		t.Fatal(err)
	}

	b.CurrencyPairs.Pairs = make(map[asset.Item]*currency.PairStore)
	b.CurrencyPairs.Pairs[asset.Spot] = &currency.PairStore{
		AssetEnabled:  convert.BoolPtr(true),
		ConfigFormat:  &currency.PairFormat{Delimiter: "/"},
		RequestFormat: &currency.PairFormat{Delimiter: "/"},
		Available:     currency.Pairs{cp},
		Enabled:       currency.Pairs{cp},
	}

	fakeExchange := fExchange{
		IBotExchange: exch,
	}
	err = em.Add(fakeExchange)
	if !errors.Is(err, nil) {
		t.Fatalf("received: '%v' but expected: '%v'", err, nil)
	}

	s := RPCServer{Engine: &Engine{ExchangeManager: em}}

	req := &gctrpc.GetOrderbookAmountByImpactRequest{}
	_, err = s.GetOrderbookAmountByImpact(context.Background(), req)
	if !errors.Is(err, ErrExchangeNameIsEmpty) {
		t.Fatalf("received: '%+v' but expected: '%v'", err, ErrExchangeNameIsEmpty)
	}

	req.Exchange = "fake"
	_, err = s.GetOrderbookAmountByImpact(context.Background(), req)
	if !errors.Is(err, asset.ErrNotSupported) {
		t.Fatalf("received: '%+v' but expected: '%v'", err, asset.ErrNotSupported)
	}

	req.Asset = asset.Spot.String()
	req.Pair = &gctrpc.CurrencyPair{}
	_, err = s.GetOrderbookAmountByImpact(context.Background(), req)
	if !errors.Is(err, currency.ErrCurrencyPairEmpty) {
		t.Fatalf("received: '%+v' but expected: '%v'", err, currency.ErrCurrencyPairEmpty)
	}

	req.Pair = &gctrpc.CurrencyPair{
		Base:  currency.BTC.String(),
		Quote: currency.MAD.String(),
	}
	_, err = s.GetOrderbookAmountByImpact(context.Background(), req)
	if !strings.Contains(err.Error(), "cannot find orderbook") {
		t.Fatalf("received: '%+v' but expected: '%v'", err, "cannot find orderbook")
	}

	depth, err := orderbook.DeployDepth(req.Exchange, currency.NewPair(currency.BTC, currency.MAD), asset.Spot)
	if err != nil {
		t.Fatal(err)
	}

	bid := []orderbook.Item{
		{Price: 10, Amount: 1},
		{Price: 9, Amount: 1},
		{Price: 8, Amount: 1},
		{Price: 7, Amount: 1},
	}
	ask := []orderbook.Item{
		{Price: 11, Amount: 1},
		{Price: 12, Amount: 1},
		{Price: 13, Amount: 1},
		{Price: 14, Amount: 1},
	}
	depth.LoadSnapshot(bid, ask, 0, time.Time{}, true)

	req.ImpactPercentage = 9.090909090909092
	impact, err := s.GetOrderbookAmountByImpact(context.Background(), req)
	if !errors.Is(err, nil) {
		t.Fatalf("received: '%+v' but expected: '%v'", err, nil)
	}

	if impact.AmountRequired != 11 {
		t.Fatalf("received: '%v' but expected: '%v'", impact.AmountRequired, 11)
	}

	req.Sell = true
	req.ImpactPercentage = 10
	impact, err = s.GetOrderbookAmountByImpact(context.Background(), req)
	if !errors.Is(err, nil) {
		t.Fatalf("received: '%+v' but expected: '%v'", err, nil)
	}

	if impact.AmountRequired != 1 {
		t.Fatalf("received: '%v' but expected: '%v'", impact.AmountRequired, 1)
	}
}<|MERGE_RESOLUTION|>--- conflicted
+++ resolved
@@ -2530,18 +2530,11 @@
 		Enabled:      currency.Pairs{cp},
 	}
 
-<<<<<<< HEAD
-	b.Features.Enabled.Kline.Intervals = map[string]bool{
-		kline.OneDay.Word(): true,
-	}
+	b.Features.Enabled.Kline.Intervals = kline.DeployExchangeIntervals(kline.OneDay)
 	err = em.Add(fExchange{IBotExchange: exch})
 	if !errors.Is(err, nil) {
 		t.Fatalf("received: '%v' but expected: '%v'", err, nil)
 	}
-=======
-	b.Features.Enabled.Kline.Intervals = kline.DeployExchangeIntervals(kline.OneDay)
-	em.Add(fExchange{IBotExchange: exch})
->>>>>>> 83cfefa4
 	s := RPCServer{
 		Engine: &Engine{
 			ExchangeManager: em,
