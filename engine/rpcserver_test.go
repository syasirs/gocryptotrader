--- conflicted
+++ resolved
@@ -1699,35 +1699,6 @@
 	}
 }
 
-<<<<<<< HEAD
-func TestUpdateDataHistoryJobPrerequisite(t *testing.T) {
-	t.Parallel()
-	m, _ := createDHM(t)
-	s := RPCServer{Engine: &Engine{dataHistoryManager: m}}
-	_, err := s.UpdateDataHistoryJobPrerequisite(context.Background(), nil)
-	if !errors.Is(err, errNilRequestData) {
-		t.Errorf("received %v, expected %v", err, errNilRequestData)
-	}
-
-	_, err = s.UpdateDataHistoryJobPrerequisite(context.Background(), &gctrpc.UpdateDataHistoryJobPrerequisiteRequest{})
-	if !errors.Is(err, errNicknameUnset) {
-		t.Errorf("received %v, expected %v", err, errNicknameUnset)
-	}
-
-	_, err = s.UpdateDataHistoryJobPrerequisite(context.Background(), &gctrpc.UpdateDataHistoryJobPrerequisiteRequest{
-		Nickname: "test456",
-	})
-	if !errors.Is(err, nil) {
-		t.Errorf("received %v, expected %v", err, nil)
-	}
-
-	_, err = s.UpdateDataHistoryJobPrerequisite(context.Background(), &gctrpc.UpdateDataHistoryJobPrerequisiteRequest{
-		Nickname:                "test456",
-		PrerequisiteJobNickname: "test123",
-	})
-	if !errors.Is(err, nil) {
-		t.Errorf("received %v, expected %v", err, nil)
-=======
 func TestRPCServer_unixTimestamp(t *testing.T) {
 	t.Parallel()
 
@@ -1818,6 +1789,35 @@
 	}
 	if want := now.UnixNano(); two.LastUpdated != want {
 		t.Errorf("have %d, want %d", two.LastUpdated, want)
->>>>>>> 9ea72f21
+	}
+}
+
+func TestUpdateDataHistoryJobPrerequisite(t *testing.T) {
+	t.Parallel()
+	m, _ := createDHM(t)
+	s := RPCServer{Engine: &Engine{dataHistoryManager: m}}
+	_, err := s.UpdateDataHistoryJobPrerequisite(context.Background(), nil)
+	if !errors.Is(err, errNilRequestData) {
+		t.Errorf("received %v, expected %v", err, errNilRequestData)
+	}
+
+	_, err = s.UpdateDataHistoryJobPrerequisite(context.Background(), &gctrpc.UpdateDataHistoryJobPrerequisiteRequest{})
+	if !errors.Is(err, errNicknameUnset) {
+		t.Errorf("received %v, expected %v", err, errNicknameUnset)
+	}
+
+	_, err = s.UpdateDataHistoryJobPrerequisite(context.Background(), &gctrpc.UpdateDataHistoryJobPrerequisiteRequest{
+		Nickname: "test456",
+	})
+	if !errors.Is(err, nil) {
+		t.Errorf("received %v, expected %v", err, nil)
+	}
+
+	_, err = s.UpdateDataHistoryJobPrerequisite(context.Background(), &gctrpc.UpdateDataHistoryJobPrerequisiteRequest{
+		Nickname:                "test456",
+		PrerequisiteJobNickname: "test123",
+	})
+	if !errors.Is(err, nil) {
+		t.Errorf("received %v, expected %v", err, nil)
 	}
 }