--- conflicted
+++ resolved
@@ -2416,16 +2416,6 @@
 	}
 }
 
-<<<<<<< HEAD
-func TestGetFundingRates(t *testing.T) {
-	t.Parallel()
-	em := SetupExchangeManager()
-	exch, err := em.NewExchangeByName("ftx")
-	if err != nil {
-		t.Fatal(err)
-	}
-	exch.SetDefaults()
-=======
 func TestGetTechnicalAnalysis(t *testing.T) {
 	t.Parallel()
 
@@ -2434,49 +2424,17 @@
 	if err != nil {
 		t.Fatal(err)
 	}
->>>>>>> 7da74512
 	b := exch.GetBase()
 	b.Name = fakeExchangeName
 	b.Enabled = true
 
-<<<<<<< HEAD
-	cp, err := currency.NewPairFromString("btc-perp")
-	if err != nil {
-		t.Fatal(err)
-=======
 	cp, err := currency.NewPairFromString("btc-usd")
 	if !errors.Is(err, nil) {
 		t.Fatalf("received '%v', expected '%v'", err, nil)
->>>>>>> 7da74512
 	}
 
 	b.CurrencyPairs.Pairs = make(map[asset.Item]*currency.PairStore)
 	b.CurrencyPairs.Pairs[asset.Futures] = &currency.PairStore{
-<<<<<<< HEAD
-		AssetEnabled:  convert.BoolPtr(true),
-		RequestFormat: &currency.PairFormat{Delimiter: "-"},
-		ConfigFormat:  &currency.PairFormat{Delimiter: "-"},
-		Available:     currency.Pairs{cp},
-		Enabled:       currency.Pairs{cp},
-	}
-	b.CurrencyPairs.Pairs[asset.Spot] = &currency.PairStore{
-		AssetEnabled:  convert.BoolPtr(true),
-		ConfigFormat:  &currency.PairFormat{Delimiter: "/"},
-		RequestFormat: &currency.PairFormat{Delimiter: "/"},
-		Available:     currency.Pairs{cp},
-		Enabled:       currency.Pairs{cp},
-	}
-	fakeExchange := fExchange{
-		IBotExchange: exch,
-	}
-	em.Add(fakeExchange)
-	var wg sync.WaitGroup
-	om, err := SetupOrderManager(em, &CommunicationManager{}, &wg, false, false, time.Hour)
-	if !errors.Is(err, nil) {
-		t.Errorf("received '%v', expected '%v'", err, nil)
-	}
-	om.started = 1
-=======
 		AssetEnabled: convert.BoolPtr(true),
 		ConfigFormat: &currency.PairFormat{},
 		Available:    currency.Pairs{cp},
@@ -2493,7 +2451,6 @@
 		kline.OneDay.Word(): true,
 	}
 	em.Add(fExchange{IBotExchange: exch})
->>>>>>> 7da74512
 	s := RPCServer{
 		Engine: &Engine{
 			ExchangeManager: em,
@@ -2501,7 +2458,285 @@
 				started:          1,
 				iExchangeManager: em,
 			},
-<<<<<<< HEAD
+		},
+	}
+
+	_, err = s.GetTechnicalAnalysis(context.Background(), &gctrpc.GetTechnicalAnalysisRequest{})
+	if !errors.Is(err, ErrExchangeNameIsEmpty) {
+		t.Fatalf("received: '%v' but expected: '%v'", err, ErrExchangeNameIsEmpty)
+	}
+
+	_, err = s.GetTechnicalAnalysis(context.Background(), &gctrpc.GetTechnicalAnalysisRequest{
+		Exchange: fakeExchangeName,
+	})
+	if !errors.Is(err, asset.ErrNotSupported) {
+		t.Fatalf("received: '%v' but expected: '%v'", err, asset.ErrNotSupported)
+	}
+
+	_, err = s.GetTechnicalAnalysis(context.Background(), &gctrpc.GetTechnicalAnalysisRequest{
+		Exchange:  fakeExchangeName,
+		AssetType: "upsideprofitcontract",
+		Pair:      &gctrpc.CurrencyPair{},
+	})
+	if !errors.Is(err, kline.ErrValidatingParams) {
+		t.Fatalf("received: '%v' but expected: '%v'", err, kline.ErrValidatingParams)
+	}
+
+	_, err = s.GetTechnicalAnalysis(context.Background(), &gctrpc.GetTechnicalAnalysisRequest{
+		Exchange:  fakeExchangeName,
+		AssetType: "spot",
+		Pair:      &gctrpc.CurrencyPair{Base: "btc", Quote: "usd"},
+		Interval:  int64(kline.OneDay),
+	})
+	if !errors.Is(err, errInvalidStrategy) {
+		t.Fatalf("received: '%v' but expected: '%v'", err, errInvalidStrategy)
+	}
+
+	resp, err := s.GetTechnicalAnalysis(context.Background(), &gctrpc.GetTechnicalAnalysisRequest{
+		Exchange:      fakeExchangeName,
+		AssetType:     "spot",
+		Pair:          &gctrpc.CurrencyPair{Base: "btc", Quote: "usd"},
+		Interval:      int64(kline.OneDay),
+		AlgorithmType: "twap",
+	})
+	if !errors.Is(err, nil) {
+		t.Fatalf("received: '%v' but expected: '%v'", err, nil)
+	}
+
+	if resp.Signals["TWAP"].Signals[0] != 1337 {
+		t.Fatalf("received: '%v' but expected: '%v'", resp.Signals["TWAP"].Signals[0], 1337)
+	}
+
+	resp, err = s.GetTechnicalAnalysis(context.Background(), &gctrpc.GetTechnicalAnalysisRequest{
+		Exchange:      fakeExchangeName,
+		AssetType:     "spot",
+		Pair:          &gctrpc.CurrencyPair{Base: "btc", Quote: "usd"},
+		Interval:      int64(kline.OneDay),
+		AlgorithmType: "vwap",
+	})
+	if !errors.Is(err, nil) {
+		t.Fatalf("received: '%v' but expected: '%v'", err, nil)
+	}
+
+	if len(resp.Signals["VWAP"].Signals) != 33 {
+		t.Fatalf("received: '%v' but expected: '%v'", len(resp.Signals["VWAP"].Signals), 33)
+	}
+
+	resp, err = s.GetTechnicalAnalysis(context.Background(), &gctrpc.GetTechnicalAnalysisRequest{
+		Exchange:      fakeExchangeName,
+		AssetType:     "spot",
+		Pair:          &gctrpc.CurrencyPair{Base: "btc", Quote: "usd"},
+		Interval:      int64(kline.OneDay),
+		AlgorithmType: "atr",
+		Period:        9,
+	})
+	if !errors.Is(err, nil) {
+		t.Fatalf("received: '%v' but expected: '%v'", err, nil)
+	}
+
+	if len(resp.Signals["ATR"].Signals) != 33 {
+		t.Fatalf("received: '%v' but expected: '%v'", len(resp.Signals["ATR"].Signals), 33)
+	}
+
+	resp, err = s.GetTechnicalAnalysis(context.Background(), &gctrpc.GetTechnicalAnalysisRequest{
+		Exchange:              fakeExchangeName,
+		AssetType:             "spot",
+		Pair:                  &gctrpc.CurrencyPair{Base: "btc", Quote: "usd"},
+		Interval:              int64(kline.OneDay),
+		AlgorithmType:         "bbands",
+		Period:                9,
+		StandardDeviationUp:   0.5,
+		StandardDeviationDown: 0.5,
+	})
+	if !errors.Is(err, nil) {
+		t.Fatalf("received: '%v' but expected: '%v'", err, nil)
+	}
+
+	if len(resp.Signals["UPPER"].Signals) != 33 {
+		t.Fatalf("received: '%v' but expected: '%v'", len(resp.Signals["UPPER"].Signals), 33)
+	}
+
+	if len(resp.Signals["MIDDLE"].Signals) != 33 {
+		t.Fatalf("received: '%v' but expected: '%v'", len(resp.Signals["MIDDLE"].Signals), 33)
+	}
+
+	if len(resp.Signals["LOWER"].Signals) != 33 {
+		t.Fatalf("received: '%v' but expected: '%v'", len(resp.Signals["LOWER"].Signals), 33)
+	}
+
+	resp, err = s.GetTechnicalAnalysis(context.Background(), &gctrpc.GetTechnicalAnalysisRequest{
+		Exchange:      fakeExchangeName,
+		AssetType:     "spot",
+		Pair:          &gctrpc.CurrencyPair{Base: "btc", Quote: "usd"},
+		OtherPair:     &gctrpc.CurrencyPair{Base: "btc", Quote: "usd"},
+		Interval:      int64(kline.OneDay),
+		AlgorithmType: "COCO",
+		Period:        9,
+	})
+	if !errors.Is(err, nil) {
+		t.Fatalf("received: '%v' but expected: '%v'", err, nil)
+	}
+
+	if len(resp.Signals["COCO"].Signals) != 33 {
+		t.Fatalf("received: '%v' but expected: '%v'", len(resp.Signals["COCO"].Signals), 33)
+	}
+
+	resp, err = s.GetTechnicalAnalysis(context.Background(), &gctrpc.GetTechnicalAnalysisRequest{
+		Exchange:      fakeExchangeName,
+		AssetType:     "spot",
+		Pair:          &gctrpc.CurrencyPair{Base: "btc", Quote: "usd"},
+		Interval:      int64(kline.OneDay),
+		AlgorithmType: "sma",
+		Period:        9,
+	})
+	if !errors.Is(err, nil) {
+		t.Fatalf("received: '%v' but expected: '%v'", err, nil)
+	}
+
+	if len(resp.Signals["SMA"].Signals) != 33 {
+		t.Fatalf("received: '%v' but expected: '%v'", len(resp.Signals["SMA"].Signals), 33)
+	}
+
+	resp, err = s.GetTechnicalAnalysis(context.Background(), &gctrpc.GetTechnicalAnalysisRequest{
+		Exchange:      fakeExchangeName,
+		AssetType:     "spot",
+		Pair:          &gctrpc.CurrencyPair{Base: "btc", Quote: "usd"},
+		Interval:      int64(kline.OneDay),
+		AlgorithmType: "ema",
+		Period:        9,
+	})
+	if !errors.Is(err, nil) {
+		t.Fatalf("received: '%v' but expected: '%v'", err, nil)
+	}
+
+	if len(resp.Signals["EMA"].Signals) != 33 {
+		t.Fatalf("received: '%v' but expected: '%v'", len(resp.Signals["EMA"].Signals), 33)
+	}
+
+	resp, err = s.GetTechnicalAnalysis(context.Background(), &gctrpc.GetTechnicalAnalysisRequest{
+		Exchange:      fakeExchangeName,
+		AssetType:     "spot",
+		Pair:          &gctrpc.CurrencyPair{Base: "btc", Quote: "usd"},
+		Interval:      int64(kline.OneDay),
+		AlgorithmType: "macd",
+		Period:        9,
+		FastPeriod:    12,
+		SlowPeriod:    26,
+	})
+	if !errors.Is(err, nil) {
+		t.Fatalf("received: '%v' but expected: '%v'", err, nil)
+	}
+
+	if len(resp.Signals["MACD"].Signals) != 33 {
+		t.Fatalf("received: '%v' but expected: '%v'", len(resp.Signals["MACD"].Signals), 33)
+	}
+
+	if len(resp.Signals["SIGNAL"].Signals) != 33 {
+		t.Fatalf("received: '%v' but expected: '%v'", len(resp.Signals["SIGNAL"].Signals), 33)
+	}
+
+	if len(resp.Signals["HISTOGRAM"].Signals) != 33 {
+		t.Fatalf("received: '%v' but expected: '%v'", len(resp.Signals["HISTOGRAM"].Signals), 33)
+	}
+
+	resp, err = s.GetTechnicalAnalysis(context.Background(), &gctrpc.GetTechnicalAnalysisRequest{
+		Exchange:      fakeExchangeName,
+		AssetType:     "spot",
+		Pair:          &gctrpc.CurrencyPair{Base: "btc", Quote: "usd"},
+		Interval:      int64(kline.OneDay),
+		AlgorithmType: "mfi",
+		Period:        9,
+	})
+	if !errors.Is(err, nil) {
+		t.Fatalf("received: '%v' but expected: '%v'", err, nil)
+	}
+
+	if len(resp.Signals["MFI"].Signals) != 33 {
+		t.Fatalf("received: '%v' but expected: '%v'", len(resp.Signals["MFI"].Signals), 33)
+	}
+
+	resp, err = s.GetTechnicalAnalysis(context.Background(), &gctrpc.GetTechnicalAnalysisRequest{
+		Exchange:      fakeExchangeName,
+		AssetType:     "spot",
+		Pair:          &gctrpc.CurrencyPair{Base: "btc", Quote: "usd"},
+		Interval:      int64(kline.OneDay),
+		AlgorithmType: "obv",
+		Period:        9,
+	})
+	if !errors.Is(err, nil) {
+		t.Fatalf("received: '%v' but expected: '%v'", err, nil)
+	}
+
+	if len(resp.Signals["OBV"].Signals) != 33 {
+		t.Fatalf("received: '%v' but expected: '%v'", len(resp.Signals["OBV"].Signals), 33)
+	}
+
+	resp, err = s.GetTechnicalAnalysis(context.Background(), &gctrpc.GetTechnicalAnalysisRequest{
+		Exchange:      fakeExchangeName,
+		AssetType:     "spot",
+		Pair:          &gctrpc.CurrencyPair{Base: "btc", Quote: "usd"},
+		Interval:      int64(kline.OneDay),
+		AlgorithmType: "rsi",
+		Period:        9,
+	})
+	if !errors.Is(err, nil) {
+		t.Fatalf("received: '%v' but expected: '%v'", err, nil)
+	}
+
+	if len(resp.Signals["RSI"].Signals) != 33 {
+		t.Fatalf("received: '%v' but expected: '%v'", len(resp.Signals["RSI"].Signals), 33)
+	}
+}
+
+func TestGetFundingRates(t *testing.T) {
+	t.Parallel()
+	em := SetupExchangeManager()
+	exch, err := em.NewExchangeByName("ftx")
+	if err != nil {
+		t.Fatal(err)
+	}
+	exch.SetDefaults()
+	b := exch.GetBase()
+	b.Name = fakeExchangeName
+	b.Enabled = true
+
+	cp, err := currency.NewPairFromString("btc-perp")
+	if err != nil {
+		t.Fatal(err)
+	}
+
+	b.CurrencyPairs.Pairs = make(map[asset.Item]*currency.PairStore)
+	b.CurrencyPairs.Pairs[asset.Futures] = &currency.PairStore{
+		AssetEnabled:  convert.BoolPtr(true),
+		RequestFormat: &currency.PairFormat{Delimiter: "-"},
+		ConfigFormat:  &currency.PairFormat{Delimiter: "-"},
+		Available:     currency.Pairs{cp},
+		Enabled:       currency.Pairs{cp},
+	}
+	b.CurrencyPairs.Pairs[asset.Spot] = &currency.PairStore{
+		AssetEnabled:  convert.BoolPtr(true),
+		ConfigFormat:  &currency.PairFormat{Delimiter: "/"},
+		RequestFormat: &currency.PairFormat{Delimiter: "/"},
+		Available:     currency.Pairs{cp},
+		Enabled:       currency.Pairs{cp},
+	}
+	fakeExchange := fExchange{
+		IBotExchange: exch,
+	}
+	em.Add(fakeExchange)
+	var wg sync.WaitGroup
+	om, err := SetupOrderManager(em, &CommunicationManager{}, &wg, false, false, time.Hour)
+	if !errors.Is(err, nil) {
+		t.Errorf("received '%v', expected '%v'", err, nil)
+	}
+	om.started = 1
+	s := RPCServer{
+		Engine: &Engine{
+			ExchangeManager: em,
+			currencyStateManager: &CurrencyStateManager{
+				started:          1,
+				iExchangeManager: em,
+			},
 			OrderManager: om,
 		},
 	}
@@ -2787,234 +3022,5 @@
 	_, err = s.GetAllManagedPositions(context.Background(), request)
 	if !errors.Is(err, nil) {
 		t.Errorf("received '%v', expected '%v'", err, nil)
-=======
-		},
-	}
-
-	_, err = s.GetTechnicalAnalysis(context.Background(), &gctrpc.GetTechnicalAnalysisRequest{})
-	if !errors.Is(err, ErrExchangeNameIsEmpty) {
-		t.Fatalf("received: '%v' but expected: '%v'", err, ErrExchangeNameIsEmpty)
-	}
-
-	_, err = s.GetTechnicalAnalysis(context.Background(), &gctrpc.GetTechnicalAnalysisRequest{
-		Exchange: fakeExchangeName,
-	})
-	if !errors.Is(err, asset.ErrNotSupported) {
-		t.Fatalf("received: '%v' but expected: '%v'", err, asset.ErrNotSupported)
-	}
-
-	_, err = s.GetTechnicalAnalysis(context.Background(), &gctrpc.GetTechnicalAnalysisRequest{
-		Exchange:  fakeExchangeName,
-		AssetType: "upsideprofitcontract",
-		Pair:      &gctrpc.CurrencyPair{},
-	})
-	if !errors.Is(err, kline.ErrValidatingParams) {
-		t.Fatalf("received: '%v' but expected: '%v'", err, kline.ErrValidatingParams)
-	}
-
-	_, err = s.GetTechnicalAnalysis(context.Background(), &gctrpc.GetTechnicalAnalysisRequest{
-		Exchange:  fakeExchangeName,
-		AssetType: "spot",
-		Pair:      &gctrpc.CurrencyPair{Base: "btc", Quote: "usd"},
-		Interval:  int64(kline.OneDay),
-	})
-	if !errors.Is(err, errInvalidStrategy) {
-		t.Fatalf("received: '%v' but expected: '%v'", err, errInvalidStrategy)
-	}
-
-	resp, err := s.GetTechnicalAnalysis(context.Background(), &gctrpc.GetTechnicalAnalysisRequest{
-		Exchange:      fakeExchangeName,
-		AssetType:     "spot",
-		Pair:          &gctrpc.CurrencyPair{Base: "btc", Quote: "usd"},
-		Interval:      int64(kline.OneDay),
-		AlgorithmType: "twap",
-	})
-	if !errors.Is(err, nil) {
-		t.Fatalf("received: '%v' but expected: '%v'", err, nil)
-	}
-
-	if resp.Signals["TWAP"].Signals[0] != 1337 {
-		t.Fatalf("received: '%v' but expected: '%v'", resp.Signals["TWAP"].Signals[0], 1337)
-	}
-
-	resp, err = s.GetTechnicalAnalysis(context.Background(), &gctrpc.GetTechnicalAnalysisRequest{
-		Exchange:      fakeExchangeName,
-		AssetType:     "spot",
-		Pair:          &gctrpc.CurrencyPair{Base: "btc", Quote: "usd"},
-		Interval:      int64(kline.OneDay),
-		AlgorithmType: "vwap",
-	})
-	if !errors.Is(err, nil) {
-		t.Fatalf("received: '%v' but expected: '%v'", err, nil)
-	}
-
-	if len(resp.Signals["VWAP"].Signals) != 33 {
-		t.Fatalf("received: '%v' but expected: '%v'", len(resp.Signals["VWAP"].Signals), 33)
-	}
-
-	resp, err = s.GetTechnicalAnalysis(context.Background(), &gctrpc.GetTechnicalAnalysisRequest{
-		Exchange:      fakeExchangeName,
-		AssetType:     "spot",
-		Pair:          &gctrpc.CurrencyPair{Base: "btc", Quote: "usd"},
-		Interval:      int64(kline.OneDay),
-		AlgorithmType: "atr",
-		Period:        9,
-	})
-	if !errors.Is(err, nil) {
-		t.Fatalf("received: '%v' but expected: '%v'", err, nil)
-	}
-
-	if len(resp.Signals["ATR"].Signals) != 33 {
-		t.Fatalf("received: '%v' but expected: '%v'", len(resp.Signals["ATR"].Signals), 33)
-	}
-
-	resp, err = s.GetTechnicalAnalysis(context.Background(), &gctrpc.GetTechnicalAnalysisRequest{
-		Exchange:              fakeExchangeName,
-		AssetType:             "spot",
-		Pair:                  &gctrpc.CurrencyPair{Base: "btc", Quote: "usd"},
-		Interval:              int64(kline.OneDay),
-		AlgorithmType:         "bbands",
-		Period:                9,
-		StandardDeviationUp:   0.5,
-		StandardDeviationDown: 0.5,
-	})
-	if !errors.Is(err, nil) {
-		t.Fatalf("received: '%v' but expected: '%v'", err, nil)
-	}
-
-	if len(resp.Signals["UPPER"].Signals) != 33 {
-		t.Fatalf("received: '%v' but expected: '%v'", len(resp.Signals["UPPER"].Signals), 33)
-	}
-
-	if len(resp.Signals["MIDDLE"].Signals) != 33 {
-		t.Fatalf("received: '%v' but expected: '%v'", len(resp.Signals["MIDDLE"].Signals), 33)
-	}
-
-	if len(resp.Signals["LOWER"].Signals) != 33 {
-		t.Fatalf("received: '%v' but expected: '%v'", len(resp.Signals["LOWER"].Signals), 33)
-	}
-
-	resp, err = s.GetTechnicalAnalysis(context.Background(), &gctrpc.GetTechnicalAnalysisRequest{
-		Exchange:      fakeExchangeName,
-		AssetType:     "spot",
-		Pair:          &gctrpc.CurrencyPair{Base: "btc", Quote: "usd"},
-		OtherPair:     &gctrpc.CurrencyPair{Base: "btc", Quote: "usd"},
-		Interval:      int64(kline.OneDay),
-		AlgorithmType: "COCO",
-		Period:        9,
-	})
-	if !errors.Is(err, nil) {
-		t.Fatalf("received: '%v' but expected: '%v'", err, nil)
-	}
-
-	if len(resp.Signals["COCO"].Signals) != 33 {
-		t.Fatalf("received: '%v' but expected: '%v'", len(resp.Signals["COCO"].Signals), 33)
-	}
-
-	resp, err = s.GetTechnicalAnalysis(context.Background(), &gctrpc.GetTechnicalAnalysisRequest{
-		Exchange:      fakeExchangeName,
-		AssetType:     "spot",
-		Pair:          &gctrpc.CurrencyPair{Base: "btc", Quote: "usd"},
-		Interval:      int64(kline.OneDay),
-		AlgorithmType: "sma",
-		Period:        9,
-	})
-	if !errors.Is(err, nil) {
-		t.Fatalf("received: '%v' but expected: '%v'", err, nil)
-	}
-
-	if len(resp.Signals["SMA"].Signals) != 33 {
-		t.Fatalf("received: '%v' but expected: '%v'", len(resp.Signals["SMA"].Signals), 33)
-	}
-
-	resp, err = s.GetTechnicalAnalysis(context.Background(), &gctrpc.GetTechnicalAnalysisRequest{
-		Exchange:      fakeExchangeName,
-		AssetType:     "spot",
-		Pair:          &gctrpc.CurrencyPair{Base: "btc", Quote: "usd"},
-		Interval:      int64(kline.OneDay),
-		AlgorithmType: "ema",
-		Period:        9,
-	})
-	if !errors.Is(err, nil) {
-		t.Fatalf("received: '%v' but expected: '%v'", err, nil)
-	}
-
-	if len(resp.Signals["EMA"].Signals) != 33 {
-		t.Fatalf("received: '%v' but expected: '%v'", len(resp.Signals["EMA"].Signals), 33)
-	}
-
-	resp, err = s.GetTechnicalAnalysis(context.Background(), &gctrpc.GetTechnicalAnalysisRequest{
-		Exchange:      fakeExchangeName,
-		AssetType:     "spot",
-		Pair:          &gctrpc.CurrencyPair{Base: "btc", Quote: "usd"},
-		Interval:      int64(kline.OneDay),
-		AlgorithmType: "macd",
-		Period:        9,
-		FastPeriod:    12,
-		SlowPeriod:    26,
-	})
-	if !errors.Is(err, nil) {
-		t.Fatalf("received: '%v' but expected: '%v'", err, nil)
-	}
-
-	if len(resp.Signals["MACD"].Signals) != 33 {
-		t.Fatalf("received: '%v' but expected: '%v'", len(resp.Signals["MACD"].Signals), 33)
-	}
-
-	if len(resp.Signals["SIGNAL"].Signals) != 33 {
-		t.Fatalf("received: '%v' but expected: '%v'", len(resp.Signals["SIGNAL"].Signals), 33)
-	}
-
-	if len(resp.Signals["HISTOGRAM"].Signals) != 33 {
-		t.Fatalf("received: '%v' but expected: '%v'", len(resp.Signals["HISTOGRAM"].Signals), 33)
-	}
-
-	resp, err = s.GetTechnicalAnalysis(context.Background(), &gctrpc.GetTechnicalAnalysisRequest{
-		Exchange:      fakeExchangeName,
-		AssetType:     "spot",
-		Pair:          &gctrpc.CurrencyPair{Base: "btc", Quote: "usd"},
-		Interval:      int64(kline.OneDay),
-		AlgorithmType: "mfi",
-		Period:        9,
-	})
-	if !errors.Is(err, nil) {
-		t.Fatalf("received: '%v' but expected: '%v'", err, nil)
-	}
-
-	if len(resp.Signals["MFI"].Signals) != 33 {
-		t.Fatalf("received: '%v' but expected: '%v'", len(resp.Signals["MFI"].Signals), 33)
-	}
-
-	resp, err = s.GetTechnicalAnalysis(context.Background(), &gctrpc.GetTechnicalAnalysisRequest{
-		Exchange:      fakeExchangeName,
-		AssetType:     "spot",
-		Pair:          &gctrpc.CurrencyPair{Base: "btc", Quote: "usd"},
-		Interval:      int64(kline.OneDay),
-		AlgorithmType: "obv",
-		Period:        9,
-	})
-	if !errors.Is(err, nil) {
-		t.Fatalf("received: '%v' but expected: '%v'", err, nil)
-	}
-
-	if len(resp.Signals["OBV"].Signals) != 33 {
-		t.Fatalf("received: '%v' but expected: '%v'", len(resp.Signals["OBV"].Signals), 33)
-	}
-
-	resp, err = s.GetTechnicalAnalysis(context.Background(), &gctrpc.GetTechnicalAnalysisRequest{
-		Exchange:      fakeExchangeName,
-		AssetType:     "spot",
-		Pair:          &gctrpc.CurrencyPair{Base: "btc", Quote: "usd"},
-		Interval:      int64(kline.OneDay),
-		AlgorithmType: "rsi",
-		Period:        9,
-	})
-	if !errors.Is(err, nil) {
-		t.Fatalf("received: '%v' but expected: '%v'", err, nil)
-	}
-
-	if len(resp.Signals["RSI"].Signals) != 33 {
-		t.Fatalf("received: '%v' but expected: '%v'", len(resp.Signals["RSI"].Signals), 33)
->>>>>>> 7da74512
 	}
 }