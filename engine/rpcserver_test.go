--- conflicted
+++ resolved
@@ -60,11 +60,7 @@
 	exchange.IBotExchange
 }
 
-<<<<<<< HEAD
-func (f fExchange) GetPositionSummary(context.Context, *futures.PositionSummaryRequest) (*futures.PositionSummary, error) {
-=======
-func (f fExchange) GetFuturesPositionSummary(context.Context, *order.PositionSummaryRequest) (*order.PositionSummary, error) {
->>>>>>> 5f2f6f88
+func (f fExchange) GetFuturesPositionSummary(context.Context, *futures.PositionSummaryRequest) (*futures.PositionSummary, error) {
 	leet := decimal.NewFromInt(1337)
 	return &futures.PositionSummary{
 		MaintenanceMarginRequirement: leet,
@@ -81,9 +77,6 @@
 	}, nil
 }
 
-<<<<<<< HEAD
-func (f fExchange) GetFuturesPositions(_ context.Context, req *futures.PositionsRequest) ([]futures.PositionDetails, error) {
-=======
 func (f fExchange) ChangePositionMargin(_ context.Context, req *margin.PositionChangeRequest) (*margin.PositionChangeResponse, error) {
 	return &margin.PositionChangeResponse{
 		Exchange:        f.GetName(),
@@ -115,27 +108,16 @@
 }
 
 func (f fExchange) GetFuturesPositionOrders(_ context.Context, req *order.PositionsRequest) ([]order.PositionResponse, error) {
->>>>>>> 5f2f6f88
 	id, err := uuid.NewV4()
 	if err != nil {
 		return nil, err
 	}
-<<<<<<< HEAD
-	resp := make([]futures.PositionDetails, len(req.Pairs))
-	tt := time.Now()
-	for i := range req.Pairs {
-		resp[i] = futures.PositionDetails{
-			Exchange: f.GetName(),
-			Asset:    req.Asset,
-			Pair:     req.Pairs[i],
-=======
 	resp := make([]order.PositionResponse, len(req.Pairs))
 	tt := time.Now()
 	for i := range req.Pairs {
 		resp[i] = order.PositionResponse{
 			Asset: req.Asset,
 			Pair:  req.Pairs[i],
->>>>>>> 5f2f6f88
 			Orders: []order.Detail{
 				{
 					Exchange:        f.GetName(),
@@ -336,11 +318,7 @@
 		CollateralCurrency:             currency.USD,
 		AvailableMaintenanceCollateral: decimal.NewFromInt(1338),
 		AvailableCollateral:            decimal.NewFromInt(1337),
-<<<<<<< HEAD
-		UsedBreakdown: &futures.UsedCollateralBreakdown{
-=======
 		UsedBreakdown: &collateral.UsedBreakdown{
->>>>>>> 5f2f6f88
 			LockedInStakes:                  decimal.NewFromInt(3),
 			LockedInNFTBids:                 decimal.NewFromInt(3),
 			LockedInFeeVoucher:              decimal.NewFromInt(3),
@@ -348,11 +326,7 @@
 			LockedInSpotOrders:              decimal.NewFromInt(3),
 			LockedAsCollateral:              decimal.NewFromInt(3),
 		},
-<<<<<<< HEAD
-		BreakdownByCurrency: []futures.CollateralByCurrency{
-=======
 		BreakdownByCurrency: []collateral.ByCurrency{
->>>>>>> 5f2f6f88
 			{
 				Currency:               currency.USD,
 				TotalFunds:             decimal.NewFromInt(1330),
@@ -363,11 +337,7 @@
 				Currency:   currency.DOGE,
 				TotalFunds: decimal.NewFromInt(1000),
 				ScaledUsed: decimal.NewFromInt(6),
-<<<<<<< HEAD
-				ScaledUsedBreakdown: &futures.UsedCollateralBreakdown{
-=======
 				ScaledUsedBreakdown: &collateral.UsedBreakdown{
->>>>>>> 5f2f6f88
 					LockedInStakes:                  decimal.NewFromInt(1),
 					LockedInNFTBids:                 decimal.NewFromInt(1),
 					LockedInFeeVoucher:              decimal.NewFromInt(1),
