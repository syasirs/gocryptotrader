package engine

import (
	"context"
	"errors"
	"fmt"
	"log"
	"os"
	"path/filepath"
	"reflect"
	"strings"
	"sync"
	"testing"
	"time"

	"github.com/gofrs/uuid"
	"github.com/shopspring/decimal"
	"github.com/thrasher-corp/gocryptotrader/common"
	"github.com/thrasher-corp/gocryptotrader/common/convert"
	"github.com/thrasher-corp/gocryptotrader/config"
	"github.com/thrasher-corp/gocryptotrader/currency"
	"github.com/thrasher-corp/gocryptotrader/database"
	"github.com/thrasher-corp/gocryptotrader/database/drivers"
	"github.com/thrasher-corp/gocryptotrader/database/repository"
	dbexchange "github.com/thrasher-corp/gocryptotrader/database/repository/exchange"
	sqltrade "github.com/thrasher-corp/gocryptotrader/database/repository/trade"
	exchange "github.com/thrasher-corp/gocryptotrader/exchanges"
	"github.com/thrasher-corp/gocryptotrader/exchanges/account"
	"github.com/thrasher-corp/gocryptotrader/exchanges/asset"
	"github.com/thrasher-corp/gocryptotrader/exchanges/binance"
	"github.com/thrasher-corp/gocryptotrader/exchanges/currencystate"
	"github.com/thrasher-corp/gocryptotrader/exchanges/kline"
	"github.com/thrasher-corp/gocryptotrader/exchanges/margin"
	"github.com/thrasher-corp/gocryptotrader/exchanges/order"
	"github.com/thrasher-corp/gocryptotrader/exchanges/ticker"
	"github.com/thrasher-corp/gocryptotrader/exchanges/trade"
	"github.com/thrasher-corp/gocryptotrader/gctrpc"
	"github.com/thrasher-corp/gocryptotrader/portfolio/banking"
	"github.com/thrasher-corp/gocryptotrader/portfolio/withdraw"
	"github.com/thrasher-corp/goose"
	"google.golang.org/grpc/metadata"
)

const (
	unexpectedLackOfError = "unexpected lack of error"
	migrationsFolder      = "migrations"
	databaseFolder        = "database"
	fakeExchangeName      = "fake"
)

// fExchange is a fake exchange with function overrides
// we're not testing an actual exchange's implemented functions
type fExchange struct {
	exchange.IBotExchange
}

func (f fExchange) GetPositionSummary(context.Context, *order.PositionSummaryRequest) (*order.PositionSummary, error) {
	leet := decimal.NewFromInt(1337)
	return &order.PositionSummary{
		MaintenanceMarginRequirement: leet,
		InitialMarginRequirement:     leet,
		EstimatedLiquidationPrice:    leet,
		CollateralUsed:               leet,
		MarkPrice:                    leet,
		CurrentSize:                  leet,
		BreakEvenPrice:               leet,
		AverageOpenPrice:             leet,
		RecentPNL:                    leet,
		MarginFraction:               leet,
		FreeCollateral:               leet,
		TotalCollateral:              leet,
	}, nil
}

func (f fExchange) GetFuturesPositions(ctx context.Context, req *order.PositionsRequest) ([]order.PositionDetails, error) {
	id, err := uuid.NewV4()
	if err != nil {
		return nil, err
	}
	resp := make([]order.PositionDetails, len(req.Pairs))
	tt := time.Now()
	for i := range req.Pairs {
		resp[i] = order.PositionDetails{
			Exchange: f.GetName(),
			Asset:    req.Asset,
			Pair:     req.Pairs[i],
			Orders: []order.Detail{
				{
					Exchange:        f.GetName(),
					Price:           1337,
					Amount:          1337,
					InternalOrderID: id,
					OrderID:         "1337",
					ClientOrderID:   "1337",
					Type:            order.Market,
					Side:            order.Short,
					Status:          order.Open,
					AssetType:       req.Asset,
					Date:            tt,
					CloseTime:       tt,
					LastUpdated:     tt,
					Pair:            req.Pairs[i],
				},
			},
		}
	}
	return resp, nil
}

func (f fExchange) GetFundingRates(ctx context.Context, request *order.FundingRatesRequest) ([]order.FundingRates, error) {
	leet := decimal.NewFromInt(1337)
	return []order.FundingRates{
		{
			Exchange:  f.GetName(),
			Asset:     request.Asset,
			Pair:      request.Pairs[0],
			StartDate: request.StartDate,
			EndDate:   request.EndDate,
			LatestRate: order.FundingRate{
				Time:    request.EndDate,
				Rate:    leet,
				Payment: leet,
			},
			PredictedUpcomingRate: order.FundingRate{
				Time:    request.EndDate,
				Rate:    leet,
				Payment: leet,
			},
			FundingRates: []order.FundingRate{
				{
					Time:    request.EndDate,
					Rate:    leet,
					Payment: leet,
				},
			},
			PaymentSum: leet,
		},
	}, nil
}

func (f fExchange) GetHistoricCandles(ctx context.Context, p currency.Pair, a asset.Item, timeStart, _ time.Time, interval kline.Interval) (kline.Item, error) {
	return kline.Item{
		Exchange: fakeExchangeName,
		Pair:     p,
		Asset:    a,
		Interval: interval,
		Candles: []kline.Candle{
			{
				Time:   timeStart,
				Open:   1337,
				High:   1337,
				Low:    1337,
				Close:  1337,
				Volume: 1337,
			},
		},
	}, nil
}

func generateCandles(amount int, timeStart time.Time, interval kline.Interval) []kline.Candle {
	candy := make([]kline.Candle, amount)
	for x := 0; x < amount; x++ {
		candy[x] = kline.Candle{
			Time:   timeStart,
			Open:   1337,
			High:   1337,
			Low:    1337,
			Close:  1337,
			Volume: 1337,
		}
		timeStart = timeStart.Add(interval.Duration())
	}
	return candy
}

func (f fExchange) GetHistoricCandlesExtended(ctx context.Context, p currency.Pair, a asset.Item, timeStart, _ time.Time, interval kline.Interval) (kline.Item, error) {
	return kline.Item{
		Exchange: fakeExchangeName,
		Pair:     p,
		Asset:    a,
		Interval: interval,
		Candles:  generateCandles(33, timeStart, interval),
	}, nil
}

func (f fExchange) GetMarginRatesHistory(context.Context, *margin.RateHistoryRequest) (*margin.RateHistoryResponse, error) {
	leet := decimal.NewFromInt(1337)
	rates := []margin.Rate{
		{
			Time:             time.Now(),
			MarketBorrowSize: leet,
			HourlyRate:       leet,
			HourlyBorrowRate: leet,
			LendingPayment: margin.LendingPayment{
				Payment: leet,
				Size:    leet,
			},
			BorrowCost: margin.BorrowCost{
				Cost: leet,
				Size: leet,
			},
		},
	}
	resp := &margin.RateHistoryResponse{
		Rates:              rates,
		SumBorrowCosts:     leet,
		AverageBorrowSize:  leet,
		SumLendingPayments: leet,
		AverageLendingSize: leet,
		PredictedRate:      rates[0],
		TakerFeeRate:       leet,
	}

	return resp, nil
}

func (f fExchange) FetchTicker(ctx context.Context, p currency.Pair, a asset.Item) (*ticker.Price, error) {
	return &ticker.Price{
		Last:         1337,
		High:         1337,
		Low:          1337,
		Bid:          1337,
		Ask:          1337,
		Volume:       1337,
		QuoteVolume:  1337,
		PriceATH:     1337,
		Open:         1337,
		Close:        1337,
		Pair:         p,
		ExchangeName: f.GetName(),
		AssetType:    a,
		LastUpdated:  time.Now(),
	}, nil
}

// FetchAccountInfo overrides testExchange's fetch account info function
// to do the bare minimum required with no API calls or credentials required
func (f fExchange) FetchAccountInfo(_ context.Context, a asset.Item) (account.Holdings, error) {
	return account.Holdings{
		Exchange: f.GetName(),
		Accounts: []account.SubAccount{
			{
				ID:        "1337",
				AssetType: a,
				Currencies: []account.Balance{
					{
						CurrencyName: currency.USD,
						Total:        1337,
					},
					{
						CurrencyName: currency.BTC,
						Total:        13337,
					},
				},
			},
		},
	}, nil
}

// CalculateTotalCollateral overrides testExchange's CalculateTotalCollateral function
func (f fExchange) CalculateTotalCollateral(context.Context, *order.TotalCollateralCalculator) (*order.TotalCollateralResponse, error) {
	return &order.TotalCollateralResponse{
		CollateralCurrency:             currency.USD,
		AvailableMaintenanceCollateral: decimal.NewFromInt(1338),
		AvailableCollateral:            decimal.NewFromInt(1337),
		UsedBreakdown: &order.UsedCollateralBreakdown{
			LockedInStakes:                  decimal.NewFromInt(3),
			LockedInNFTBids:                 decimal.NewFromInt(3),
			LockedInFeeVoucher:              decimal.NewFromInt(3),
			LockedInSpotMarginFundingOffers: decimal.NewFromInt(3),
			LockedInSpotOrders:              decimal.NewFromInt(3),
			LockedAsCollateral:              decimal.NewFromInt(3),
		},
		BreakdownByCurrency: []order.CollateralByCurrency{
			{
				Currency:               currency.USD,
				TotalFunds:             decimal.NewFromInt(1330),
				CollateralContribution: decimal.NewFromInt(1330),
				ScaledCurrency:         currency.USD,
			},
			{
				Currency:   currency.DOGE,
				TotalFunds: decimal.NewFromInt(1000),
				ScaledUsed: decimal.NewFromInt(6),
				ScaledUsedBreakdown: &order.UsedCollateralBreakdown{
					LockedInStakes:                  decimal.NewFromInt(1),
					LockedInNFTBids:                 decimal.NewFromInt(1),
					LockedInFeeVoucher:              decimal.NewFromInt(1),
					LockedInSpotMarginFundingOffers: decimal.NewFromInt(1),
					LockedInSpotOrders:              decimal.NewFromInt(1),
					LockedAsCollateral:              decimal.NewFromInt(1),
				},
				CollateralContribution: decimal.NewFromInt(4),
				ScaledCurrency:         currency.USD,
			},
			{
				Currency:               currency.XRP,
				TotalFunds:             decimal.NewFromInt(1333333333333337),
				CollateralContribution: decimal.NewFromInt(-3),
				ScaledCurrency:         currency.USD,
			},
		},
	}, nil
}

// UpdateAccountInfo overrides testExchange's update account info function
// to do the bare minimum required with no API calls or credentials required
func (f fExchange) UpdateAccountInfo(ctx context.Context, a asset.Item) (account.Holdings, error) {
	if a == asset.Futures {
		return account.Holdings{}, errAssetTypeDisabled
	}
	return account.Holdings{
		Exchange: f.GetName(),
		Accounts: []account.SubAccount{
			{
				ID:         "1337",
				AssetType:  a,
				Currencies: nil,
			},
		},
	}, nil
}

// GetCurrencyStateSnapshot overrides interface function
func (f fExchange) GetCurrencyStateSnapshot() ([]currencystate.Snapshot, error) {
	return []currencystate.Snapshot{
		{
			Code:  currency.BTC,
			Asset: asset.Spot,
		},
	}, nil
}

// CanTradePair overrides interface function
func (f fExchange) CanTradePair(p currency.Pair, a asset.Item) error {
	return nil
}

// CanTrade overrides interface function
func (f fExchange) CanTrade(c currency.Code, a asset.Item) error {
	return nil
}

// CanWithdraw overrides interface function
func (f fExchange) CanWithdraw(c currency.Code, a asset.Item) error {
	return nil
}

// CanDeposit overrides interface function
func (f fExchange) CanDeposit(c currency.Code, a asset.Item) error {
	return nil
}

// Sets up everything required to run any function inside rpcserver
// Only use if you require a database, this makes tests slow
func RPCTestSetup(t *testing.T) *Engine {
	t.Helper()
	var err error
	dbConf := database.Config{
		Enabled: true,
		Driver:  database.DBSQLite3,
		ConnectionDetails: drivers.ConnectionDetails{
			Host:     "localhost",
			Database: "test123.db",
		},
	}
	engerino := new(Engine)
	dbm, err := SetupDatabaseConnectionManager(&dbConf)
	if err != nil {
		t.Fatal(err)
	}
	dbm.dbConn.DataPath = t.TempDir()
	engerino.DatabaseManager = dbm
	var wg sync.WaitGroup
	err = dbm.Start(&wg)
	if err != nil {
		t.Fatal(err)
	}
	t.Cleanup(func() {
		err = dbm.Stop()
		if err != nil {
			t.Fatal(err)
		}
	})

	engerino.Config = &config.Config{}
	em := SetupExchangeManager()
	exch, err := em.NewExchangeByName(testExchange)
	if err != nil {
		t.Fatal(err)
	}
	exch.SetDefaults()
	b := exch.GetBase()
	cp := currency.NewPair(currency.BTC, currency.USD)
	b.CurrencyPairs.Pairs = make(map[asset.Item]*currency.PairStore)
	b.CurrencyPairs.Pairs[asset.Spot] = &currency.PairStore{
		Available:     currency.Pairs{cp},
		Enabled:       currency.Pairs{cp},
		AssetEnabled:  convert.BoolPtr(true),
		ConfigFormat:  &currency.PairFormat{Uppercase: true},
		RequestFormat: &currency.PairFormat{Uppercase: true}}
	em.Add(exch)

	exch, err = em.NewExchangeByName("Binance")
	if err != nil {
		t.Fatal(err)
	}
	exch.SetDefaults()
	b = exch.GetBase()
	cp = currency.NewPair(currency.BTC, currency.USDT)
	b.CurrencyPairs.Pairs = make(map[asset.Item]*currency.PairStore)
	b.CurrencyPairs.Pairs[asset.Spot] = &currency.PairStore{
		Available:     currency.Pairs{cp},
		Enabled:       currency.Pairs{cp},
		AssetEnabled:  convert.BoolPtr(true),
		ConfigFormat:  &currency.PairFormat{Uppercase: true},
		RequestFormat: &currency.PairFormat{Uppercase: true}}
	em.Add(exch)
	engerino.ExchangeManager = em

	engerino.Config.Database = dbConf
	engerino.DatabaseManager, err = SetupDatabaseConnectionManager(&engerino.Config.Database)
	if err != nil {
		log.Fatal(err)
	}
	err = engerino.DatabaseManager.Start(&engerino.ServicesWG)
	if err != nil {
		log.Fatal(err)
	}
	path := filepath.Join("..", databaseFolder, migrationsFolder)
	err = goose.Run("up", database.DB.SQL, repository.GetSQLDialect(), path, "")
	if err != nil {
		t.Fatalf("failed to run migrations %v", err)
	}
	uuider, err := uuid.NewV4()
	if err != nil {
		t.Fatal(err)
	}
	uuider2, err := uuid.NewV4()
	if err != nil {
		t.Fatal(err)
	}
	err = dbexchange.InsertMany([]dbexchange.Details{{Name: testExchange, UUID: uuider}, {Name: "Binance", UUID: uuider2}})
	if err != nil {
		t.Fatalf("failed to insert exchange %v", err)
	}

	return engerino
}

func CleanRPCTest(t *testing.T, engerino *Engine) {
	t.Helper()
	err := engerino.DatabaseManager.Stop()
	if err != nil {
		t.Error(err)
		return
	}
	err = os.Remove(filepath.Join(engerino.DatabaseManager.dbConn.DataPath, engerino.DatabaseManager.cfg.Database))
	if err != nil {
		t.Error(err)
	}
}

func TestGetSavedTrades(t *testing.T) {
	engerino := RPCTestSetup(t)
	defer CleanRPCTest(t, engerino)
	s := RPCServer{Engine: engerino}
	_, err := s.GetSavedTrades(context.Background(), &gctrpc.GetSavedTradesRequest{})
	if !errors.Is(err, errInvalidArguments) {
		t.Error(err)
	}
	_, err = s.GetSavedTrades(context.Background(), &gctrpc.GetSavedTradesRequest{
		Exchange: fakeExchangeName,
		Pair: &gctrpc.CurrencyPair{
			Delimiter: currency.DashDelimiter,
			Base:      currency.BTC.String(),
			Quote:     currency.USD.String(),
		},
		AssetType: asset.Spot.String(),
		Start:     time.Date(2020, 0, 0, 0, 0, 0, 0, time.UTC).Format(common.SimpleTimeFormat),
		End:       time.Date(2020, 1, 1, 1, 1, 1, 1, time.UTC).Format(common.SimpleTimeFormat),
	})
	if !errors.Is(err, ErrExchangeNotFound) {
		t.Error(err)
	}
	_, err = s.GetSavedTrades(context.Background(), &gctrpc.GetSavedTradesRequest{
		Exchange: testExchange,
		Pair: &gctrpc.CurrencyPair{
			Delimiter: currency.DashDelimiter,
			Base:      currency.BTC.String(),
			Quote:     currency.USD.String(),
		},
		AssetType: asset.Spot.String(),
		Start:     time.Date(2020, 0, 0, 0, 0, 0, 0, time.UTC).Format(common.SimpleTimeFormat),
		End:       time.Date(2020, 1, 1, 1, 1, 1, 1, time.UTC).Format(common.SimpleTimeFormat),
	})
	if err == nil {
		t.Error(unexpectedLackOfError)
		return
	}
	if err.Error() != "request for Bitstamp spot trade data between 2019-11-30 00:00:00 and 2020-01-01 01:01:01 and returned no results" {
		t.Error(err)
	}
	err = sqltrade.Insert(sqltrade.Data{
		Timestamp: time.Date(2020, 0, 0, 0, 0, 1, 0, time.UTC),
		Exchange:  testExchange,
		Base:      currency.BTC.String(),
		Quote:     currency.USD.String(),
		AssetType: asset.Spot.String(),
		Price:     1337,
		Amount:    1337,
		Side:      order.Buy.String(),
	})
	if err != nil {
		t.Error(err)
		return
	}
	_, err = s.GetSavedTrades(context.Background(), &gctrpc.GetSavedTradesRequest{
		Exchange: testExchange,
		Pair: &gctrpc.CurrencyPair{
			Delimiter: currency.DashDelimiter,
			Base:      currency.BTC.String(),
			Quote:     currency.USD.String(),
		},
		AssetType: asset.Spot.String(),
		Start:     time.Date(2020, 0, 0, 0, 0, 0, 0, time.UTC).Format(common.SimpleTimeFormat),
		End:       time.Date(2020, 1, 1, 1, 1, 1, 1, time.UTC).Format(common.SimpleTimeFormat),
	})
	if err != nil {
		t.Error(err)
	}
}

func TestConvertTradesToCandles(t *testing.T) {
	engerino := RPCTestSetup(t)
	defer CleanRPCTest(t, engerino)
	s := RPCServer{Engine: engerino}
	// bad param test
	_, err := s.ConvertTradesToCandles(context.Background(), &gctrpc.ConvertTradesToCandlesRequest{})
	if !errors.Is(err, errInvalidArguments) {
		t.Error(err)
	}

	// bad exchange test
	_, err = s.ConvertTradesToCandles(context.Background(), &gctrpc.ConvertTradesToCandlesRequest{
		Exchange: "faker",
		Pair: &gctrpc.CurrencyPair{
			Delimiter: currency.DashDelimiter,
			Base:      currency.BTC.String(),
			Quote:     currency.USD.String(),
		},
		AssetType:    asset.Spot.String(),
		Start:        time.Date(2020, 0, 0, 0, 0, 0, 0, time.UTC).Format(common.SimpleTimeFormat),
		End:          time.Date(2020, 0, 0, 1, 0, 0, 0, time.UTC).Format(common.SimpleTimeFormat),
		TimeInterval: int64(kline.OneHour.Duration()),
	})
	if !errors.Is(err, ErrExchangeNotFound) {
		t.Error(err)
	}

	// no trades test
	_, err = s.ConvertTradesToCandles(context.Background(), &gctrpc.ConvertTradesToCandlesRequest{
		Exchange: testExchange,
		Pair: &gctrpc.CurrencyPair{
			Delimiter: currency.DashDelimiter,
			Base:      currency.BTC.String(),
			Quote:     currency.USD.String(),
		},
		AssetType:    asset.Spot.String(),
		Start:        time.Date(2020, 0, 0, 0, 0, 0, 0, time.UTC).Format(common.SimpleTimeFormat),
		End:          time.Date(2020, 0, 0, 1, 0, 0, 0, time.UTC).Format(common.SimpleTimeFormat),
		TimeInterval: int64(kline.OneHour.Duration()),
	})
	if !errors.Is(err, errNoTrades) {
		t.Errorf("received '%v' expected '%v'", err, errNoTrades)
	}

	// add a trade
	err = sqltrade.Insert(sqltrade.Data{
		Timestamp: time.Date(2020, 0, 0, 0, 30, 0, 0, time.UTC),
		Exchange:  testExchange,
		Base:      currency.BTC.String(),
		Quote:     currency.USD.String(),
		AssetType: asset.Spot.String(),
		Price:     1337,
		Amount:    1337,
		Side:      order.Buy.String(),
	})
	if err != nil {
		t.Fatal(err)
	}

	// get candle from one trade
	var candles *gctrpc.GetHistoricCandlesResponse
	candles, err = s.ConvertTradesToCandles(context.Background(), &gctrpc.ConvertTradesToCandlesRequest{
		Exchange: testExchange,
		Pair: &gctrpc.CurrencyPair{
			Delimiter: currency.DashDelimiter,
			Base:      currency.BTC.String(),
			Quote:     currency.USD.String(),
		},
		AssetType:    asset.Spot.String(),
		Start:        time.Date(2020, 0, 0, 0, 0, 0, 0, time.UTC).Format(common.SimpleTimeFormat),
		End:          time.Date(2020, 0, 0, 1, 0, 0, 0, time.UTC).Format(common.SimpleTimeFormat),
		TimeInterval: int64(kline.OneHour.Duration()),
	})
	if err != nil {
		t.Error(err)
	}
	if len(candles.Candle) == 0 {
		t.Error("no candles returned")
	}

	// save generated candle to database
	_, err = s.ConvertTradesToCandles(context.Background(), &gctrpc.ConvertTradesToCandlesRequest{
		Exchange: testExchange,
		Pair: &gctrpc.CurrencyPair{
			Delimiter: currency.DashDelimiter,
			Base:      currency.BTC.String(),
			Quote:     currency.USD.String(),
		},
		AssetType:    asset.Spot.String(),
		Start:        time.Date(2020, 0, 0, 0, 0, 0, 0, time.UTC).Format(common.SimpleTimeFormat),
		End:          time.Date(2020, 0, 0, 1, 0, 0, 0, time.UTC).Format(common.SimpleTimeFormat),
		TimeInterval: int64(kline.OneHour.Duration()),
		Sync:         true,
	})
	if err != nil {
		t.Error(err)
	}

	// forcefully remove previous candle and insert a new one
	_, err = s.ConvertTradesToCandles(context.Background(), &gctrpc.ConvertTradesToCandlesRequest{
		Exchange: testExchange,
		Pair: &gctrpc.CurrencyPair{
			Delimiter: currency.DashDelimiter,
			Base:      currency.BTC.String(),
			Quote:     currency.USD.String(),
		},
		AssetType:    asset.Spot.String(),
		Start:        time.Date(2020, 0, 0, 0, 0, 0, 0, time.UTC).Format(common.SimpleTimeFormat),
		End:          time.Date(2020, 0, 0, 1, 0, 0, 0, time.UTC).Format(common.SimpleTimeFormat),
		TimeInterval: int64(kline.OneHour.Duration()),
		Sync:         true,
		Force:        true,
	})
	if err != nil {
		t.Error(err)
	}

	// load the saved candle to verify that it was overwritten
	candles, err = s.GetHistoricCandles(context.Background(), &gctrpc.GetHistoricCandlesRequest{
		Exchange: testExchange,
		Pair: &gctrpc.CurrencyPair{
			Delimiter: currency.DashDelimiter,
			Base:      currency.BTC.String(),
			Quote:     currency.USD.String(),
		},
		AssetType:    asset.Spot.String(),
		Start:        time.Date(2020, 0, 0, 0, 0, 0, 0, time.UTC).Format(common.SimpleTimeFormat),
		End:          time.Date(2020, 0, 0, 1, 0, 0, 0, time.UTC).Format(common.SimpleTimeFormat),
		TimeInterval: int64(kline.OneHour.Duration()),
		UseDb:        true,
	})
	if err != nil {
		t.Error(err)
	}

	if len(candles.Candle) != 1 {
		t.Error("expected only one candle")
	}
}

func TestGetHistoricCandles(t *testing.T) {
	engerino := RPCTestSetup(t)
	defer CleanRPCTest(t, engerino)
	s := RPCServer{Engine: engerino}
	// error checks
	defaultStart := time.Date(2020, 0, 0, 0, 0, 0, 0, time.UTC)
	defaultEnd := time.Date(2020, 0, 0, 1, 0, 0, 0, time.UTC)
	cp := currency.NewPair(currency.BTC, currency.USD)
	_, err := s.GetHistoricCandles(context.Background(), &gctrpc.GetHistoricCandlesRequest{
		Exchange: "",
		Pair: &gctrpc.CurrencyPair{
			Base:  cp.Base.String(),
			Quote: cp.Quote.String(),
		},
		Start:     defaultStart.Format(common.SimpleTimeFormat),
		End:       defaultEnd.Format(common.SimpleTimeFormat),
		AssetType: asset.Spot.String(),
	})
	if !errors.Is(err, ErrExchangeNameIsEmpty) {
		t.Errorf("received '%v', expected '%v'", err, ErrExchangeNameIsEmpty)
	}

	_, err = s.GetHistoricCandles(context.Background(), &gctrpc.GetHistoricCandlesRequest{
		Exchange: "bruh",
		Pair: &gctrpc.CurrencyPair{
			Base:  cp.Base.String(),
			Quote: cp.Quote.String(),
		},
		Start:     defaultStart.Format(common.SimpleTimeFormat),
		End:       defaultEnd.Format(common.SimpleTimeFormat),
		AssetType: asset.Spot.String(),
	})
	if !errors.Is(err, ErrExchangeNotFound) {
		t.Errorf("received '%v', expected '%v'", err, ErrExchangeNotFound)
	}

	_, err = s.GetHistoricCandles(context.Background(), &gctrpc.GetHistoricCandlesRequest{
		Exchange:  testExchange,
		Start:     defaultStart.Format(common.SimpleTimeFormat),
		End:       defaultEnd.Format(common.SimpleTimeFormat),
		Pair:      nil,
		AssetType: asset.Spot.String(),
	})
	if !errors.Is(err, errCurrencyPairUnset) {
		t.Errorf("received '%v', expected '%v'", err, errCurrencyPairUnset)
	}
	_, err = s.GetHistoricCandles(context.Background(), &gctrpc.GetHistoricCandlesRequest{
		Exchange: testExchange,
		Pair: &gctrpc.CurrencyPair{
			Base:  currency.BTC.String(),
			Quote: currency.USD.String(),
		},
		Start: "2020-01-02 15:04:05",
		End:   "2020-01-02 15:04:05",
	})
	if !errors.Is(err, common.ErrStartEqualsEnd) {
		t.Errorf("received %v, expected %v", err, common.ErrStartEqualsEnd)
	}
	var results *gctrpc.GetHistoricCandlesResponse
	// default run
	results, err = s.GetHistoricCandles(context.Background(), &gctrpc.GetHistoricCandlesRequest{
		Exchange: testExchange,
		Pair: &gctrpc.CurrencyPair{
			Base:  cp.Base.String(),
			Quote: cp.Quote.String(),
		},
		Start:        defaultStart.Format(common.SimpleTimeFormat),
		End:          defaultEnd.Format(common.SimpleTimeFormat),
		AssetType:    asset.Spot.String(),
		TimeInterval: int64(kline.OneHour.Duration()),
	})
	if err != nil {
		t.Error(err)
	}
	if len(results.Candle) == 0 {
		t.Error("expected results")
	}

	// sync run
	results, err = s.GetHistoricCandles(context.Background(), &gctrpc.GetHistoricCandlesRequest{
		Exchange: testExchange,
		Pair: &gctrpc.CurrencyPair{
			Base:  cp.Base.String(),
			Quote: cp.Quote.String(),
		},
		AssetType:    asset.Spot.String(),
		Start:        defaultStart.Format(common.SimpleTimeFormat),
		End:          defaultEnd.Format(common.SimpleTimeFormat),
		TimeInterval: int64(kline.OneHour.Duration()),
		Sync:         true,
		ExRequest:    true,
	})
	if err != nil {
		t.Error(err)
	}
	if len(results.Candle) == 0 {
		t.Error("expected results")
	}

	// db run
	results, err = s.GetHistoricCandles(context.Background(), &gctrpc.GetHistoricCandlesRequest{
		Exchange: testExchange,
		Pair: &gctrpc.CurrencyPair{
			Base:  cp.Base.String(),
			Quote: cp.Quote.String(),
		},
		AssetType:    asset.Spot.String(),
		Start:        defaultStart.Format(common.SimpleTimeFormat),
		End:          defaultEnd.Format(common.SimpleTimeFormat),
		TimeInterval: int64(kline.OneHour.Duration()),
		UseDb:        true,
	})
	if err != nil {
		t.Error(err)
	}
	if len(results.Candle) == 0 {
		t.Error("expected results")
	}
	err = trade.SaveTradesToDatabase(trade.Data{
		TID:          "test123",
		Exchange:     testExchange,
		CurrencyPair: cp,
		AssetType:    asset.Spot,
		Price:        1337,
		Amount:       1337,
		Side:         order.Buy,
		Timestamp:    time.Date(2020, 0, 0, 2, 0, 0, 0, time.UTC),
	})
	if err != nil {
		t.Error(err)
		return
	}
	// db run including trades
	results, err = s.GetHistoricCandles(context.Background(), &gctrpc.GetHistoricCandlesRequest{
		Exchange: testExchange,
		Pair: &gctrpc.CurrencyPair{
			Base:  cp.Base.String(),
			Quote: cp.Quote.String(),
		},
		AssetType:             asset.Spot.String(),
		Start:                 defaultStart.Format(common.SimpleTimeFormat),
		End:                   time.Date(2020, 0, 0, 3, 0, 0, 0, time.UTC).Format(common.SimpleTimeFormat),
		TimeInterval:          int64(kline.OneHour.Duration()),
		UseDb:                 true,
		FillMissingWithTrades: true,
	})
	if err != nil {
		t.Error(err)
	}
	if results.Candle[len(results.Candle)-1].Close != 1337 {
		t.Error("expected fancy new candle based off fancy new trade data")
	}
}

func TestFindMissingSavedTradeIntervals(t *testing.T) {
	engerino := RPCTestSetup(t)
	defer CleanRPCTest(t, engerino)
	s := RPCServer{Engine: engerino}
	// bad request checks
	_, err := s.FindMissingSavedTradeIntervals(context.Background(), &gctrpc.FindMissingTradePeriodsRequest{})
	if err == nil {
		t.Error("expected error")
		return
	}
	if !errors.Is(err, errInvalidArguments) {
		t.Error(err)
		return
	}
	cp := currency.NewPair(currency.BTC, currency.USD)
	// no data found response
	defaultStart := time.Date(2020, 1, 1, 0, 0, 0, 0, time.UTC).UTC()
	defaultEnd := time.Date(2020, 1, 2, 0, 0, 0, 0, time.UTC).UTC()
	var resp *gctrpc.FindMissingIntervalsResponse
	resp, err = s.FindMissingSavedTradeIntervals(context.Background(), &gctrpc.FindMissingTradePeriodsRequest{
		ExchangeName: testExchange,
		AssetType:    asset.Spot.String(),
		Pair: &gctrpc.CurrencyPair{
			Base:  cp.Base.String(),
			Quote: cp.Quote.String(),
		},
		Start: defaultStart.UTC().Format(common.SimpleTimeFormat),
		End:   defaultEnd.UTC().Format(common.SimpleTimeFormat),
	})
	if err != nil {
		t.Error(err)
	}
	if resp.Status == "" {
		t.Errorf("expected a status message")
	}
	// one trade response
	err = trade.SaveTradesToDatabase(trade.Data{
		TID:          "test1234",
		Exchange:     testExchange,
		CurrencyPair: cp,
		AssetType:    asset.Spot,
		Price:        1337,
		Amount:       1337,
		Side:         order.Buy,
		Timestamp:    time.Date(2020, 1, 1, 12, 0, 0, 0, time.UTC),
	})
	if err != nil {
		t.Error(err)
		return
	}

	resp, err = s.FindMissingSavedTradeIntervals(context.Background(), &gctrpc.FindMissingTradePeriodsRequest{
		ExchangeName: testExchange,
		AssetType:    asset.Spot.String(),
		Pair: &gctrpc.CurrencyPair{
			Base:  cp.Base.String(),
			Quote: cp.Quote.String(),
		},
		Start: defaultStart.In(time.UTC).Format(common.SimpleTimeFormat),
		End:   defaultEnd.In(time.UTC).Format(common.SimpleTimeFormat),
	})
	if err != nil {
		t.Error(err)
	}
	if len(resp.MissingPeriods) != 2 {
		t.Errorf("expected 2 missing period, received: %v", len(resp.MissingPeriods))
	}

	// two trades response
	err = trade.SaveTradesToDatabase(trade.Data{
		TID:          "test123",
		Exchange:     testExchange,
		CurrencyPair: cp,
		AssetType:    asset.Spot,
		Price:        1337,
		Amount:       1337,
		Side:         order.Buy,
		Timestamp:    time.Date(2020, 1, 1, 13, 0, 0, 0, time.UTC),
	})
	if err != nil {
		t.Error(err)
		return
	}

	resp, err = s.FindMissingSavedTradeIntervals(context.Background(), &gctrpc.FindMissingTradePeriodsRequest{
		ExchangeName: testExchange,
		AssetType:    asset.Spot.String(),
		Pair: &gctrpc.CurrencyPair{
			Base:  cp.Base.String(),
			Quote: cp.Quote.String(),
		},
		Start: defaultStart.In(time.UTC).Format(common.SimpleTimeFormat),
		End:   defaultEnd.In(time.UTC).Format(common.SimpleTimeFormat),
	})
	if err != nil {
		t.Error(err)
	}
	if len(resp.MissingPeriods) != 2 {
		t.Errorf("expected 2 missing periods, received: %v", len(resp.MissingPeriods))
	}
}

func TestFindMissingSavedCandleIntervals(t *testing.T) {
	engerino := RPCTestSetup(t)
	defer CleanRPCTest(t, engerino)
	s := RPCServer{Engine: engerino}
	// bad request checks
	_, err := s.FindMissingSavedCandleIntervals(context.Background(), &gctrpc.FindMissingCandlePeriodsRequest{})
	if err == nil {
		t.Error("expected error")
		return
	}
	if !errors.Is(err, errInvalidArguments) {
		t.Error(err)
		return
	}
	cp := currency.NewPair(currency.BTC, currency.USD)
	// no data found response
	defaultStart := time.Date(2020, 0, 0, 0, 0, 0, 0, time.UTC)
	defaultEnd := time.Date(2020, 0, 0, 4, 0, 0, 0, time.UTC)
	var resp *gctrpc.FindMissingIntervalsResponse
	_, err = s.FindMissingSavedCandleIntervals(context.Background(), &gctrpc.FindMissingCandlePeriodsRequest{
		ExchangeName: testExchange,
		AssetType:    asset.Spot.String(),
		Pair: &gctrpc.CurrencyPair{
			Base:  cp.Base.String(),
			Quote: cp.Quote.String(),
		},
		Interval: int64(time.Hour),
		Start:    defaultStart.Format(common.SimpleTimeFormat),
		End:      defaultEnd.Format(common.SimpleTimeFormat),
	})
	if err != nil && err.Error() != "no candle data found: Bitstamp BTC USD 3600 spot" {
		t.Error(err)
		return
	}

	// one candle missing periods response
	_, err = kline.StoreInDatabase(&kline.Item{
		Exchange: testExchange,
		Pair:     cp,
		Asset:    asset.Spot,
		Interval: kline.OneHour,
		Candles: []kline.Candle{
			{
				Time:   time.Date(2020, 0, 0, 0, 30, 0, 0, time.UTC),
				Open:   1337,
				High:   1337,
				Low:    1337,
				Close:  1337,
				Volume: 1337,
			},
		},
	}, false)
	if err != nil {
		t.Error(err)
		return
	}

	_, err = s.FindMissingSavedCandleIntervals(context.Background(), &gctrpc.FindMissingCandlePeriodsRequest{
		ExchangeName: testExchange,
		AssetType:    asset.Spot.String(),
		Pair: &gctrpc.CurrencyPair{
			Base:  cp.Base.String(),
			Quote: cp.Quote.String(),
		},
		Interval: int64(time.Hour),
		Start:    defaultStart.Format(common.SimpleTimeFormat),
		End:      defaultEnd.Format(common.SimpleTimeFormat),
	})
	if err != nil {
		t.Error(err)
	}

	// two candle missing periods response
	_, err = kline.StoreInDatabase(&kline.Item{
		Exchange: testExchange,
		Pair:     cp,
		Asset:    asset.Spot,
		Interval: kline.OneHour,
		Candles: []kline.Candle{
			{
				Time:   time.Date(2020, 0, 0, 2, 45, 0, 0, time.UTC),
				Open:   1337,
				High:   1337,
				Low:    1337,
				Close:  1337,
				Volume: 1337,
			},
		},
	}, false)
	if err != nil {
		t.Error(err)
		return
	}

	resp, err = s.FindMissingSavedCandleIntervals(context.Background(), &gctrpc.FindMissingCandlePeriodsRequest{
		ExchangeName: testExchange,
		AssetType:    asset.Spot.String(),
		Pair: &gctrpc.CurrencyPair{
			Base:  cp.Base.String(),
			Quote: cp.Quote.String(),
		},
		Interval: int64(time.Hour),
		Start:    defaultStart.Format(common.SimpleTimeFormat),
		End:      defaultEnd.Format(common.SimpleTimeFormat),
	})
	if err != nil {
		t.Error(err)
	}
	if len(resp.MissingPeriods) != 2 {
		t.Errorf("expected 2 missing periods, received: %v", len(resp.MissingPeriods))
	}
}

func TestSetExchangeTradeProcessing(t *testing.T) {
	t.Parallel()
	em := SetupExchangeManager()
	exch, err := em.NewExchangeByName(testExchange)
	if err != nil {
		t.Fatal(err)
	}
	exch.SetDefaults()
	b := exch.GetBase()
	b.Config = &config.Exchange{
		Features: &config.FeaturesConfig{Enabled: config.FeaturesEnabledConfig{SaveTradeData: false}},
	}
	em.Add(exch)
	s := RPCServer{Engine: &Engine{ExchangeManager: em}}
	_, err = s.SetExchangeTradeProcessing(context.Background(), &gctrpc.SetExchangeTradeProcessingRequest{Exchange: testExchange, Status: true})
	if err != nil {
		t.Error(err)
		return
	}
	if !b.IsSaveTradeDataEnabled() {
		t.Error("expected true")
	}
	_, err = s.SetExchangeTradeProcessing(context.Background(), &gctrpc.SetExchangeTradeProcessingRequest{Exchange: testExchange, Status: false})
	if err != nil {
		t.Error(err)
		return
	}
	if b.IsSaveTradeDataEnabled() {
		t.Error("expected false")
	}
}

func TestGetRecentTrades(t *testing.T) {
	engerino := RPCTestSetup(t)
	defer CleanRPCTest(t, engerino)
	s := RPCServer{Engine: engerino}
	_, err := s.GetRecentTrades(context.Background(), &gctrpc.GetSavedTradesRequest{})
	if !errors.Is(err, errInvalidArguments) {
		t.Error(err)
	}
	_, err = s.GetRecentTrades(context.Background(), &gctrpc.GetSavedTradesRequest{
		Exchange: fakeExchangeName,
		Pair: &gctrpc.CurrencyPair{
			Delimiter: currency.DashDelimiter,
			Base:      currency.BTC.String(),
			Quote:     currency.USD.String(),
		},
		AssetType: asset.Spot.String(),
		Start:     time.Date(2020, 0, 0, 0, 0, 0, 0, time.UTC).Format(common.SimpleTimeFormat),
		End:       time.Date(2020, 0, 0, 1, 0, 0, 0, time.UTC).Format(common.SimpleTimeFormat),
	})
	if !errors.Is(err, ErrExchangeNotFound) {
		t.Error(err)
	}
	_, err = s.GetRecentTrades(context.Background(), &gctrpc.GetSavedTradesRequest{
		Exchange: testExchange,
		Pair: &gctrpc.CurrencyPair{
			Delimiter: currency.DashDelimiter,
			Base:      currency.BTC.String(),
			Quote:     currency.USD.String(),
		},
		AssetType: asset.Spot.String(),
	})
	if err != nil {
		t.Error(err)
	}
}

// dummyServer implements a basic RPC server interface for deployment in a test
// when streaming occurs, so we can deliver a context value.
type dummyServer struct{}

func (d *dummyServer) Send(*gctrpc.SavedTradesResponse) error { return nil }
func (d *dummyServer) SetHeader(metadata.MD) error            { return nil }
func (d *dummyServer) SendHeader(metadata.MD) error           { return nil }
func (d *dummyServer) SetTrailer(metadata.MD)                 {}
func (d *dummyServer) Context() context.Context               { return context.Background() }
func (d *dummyServer) SendMsg(m interface{}) error            { return nil }
func (d *dummyServer) RecvMsg(m interface{}) error            { return nil }

func TestGetHistoricTrades(t *testing.T) {
	engerino := RPCTestSetup(t)
	defer CleanRPCTest(t, engerino)
	s := RPCServer{Engine: engerino}
	err := s.GetHistoricTrades(&gctrpc.GetSavedTradesRequest{}, nil)
	if !errors.Is(err, errInvalidArguments) {
		t.Error(err)
	}
	err = s.GetHistoricTrades(&gctrpc.GetSavedTradesRequest{
		Exchange: fakeExchangeName,
		Pair: &gctrpc.CurrencyPair{
			Delimiter: currency.DashDelimiter,
			Base:      currency.BTC.String(),
			Quote:     currency.USD.String(),
		},
		AssetType: asset.Spot.String(),
		Start:     time.Date(2020, 0, 0, 0, 0, 0, 0, time.UTC).Format(common.SimpleTimeFormat),
		End:       time.Date(2020, 0, 0, 1, 0, 0, 0, time.UTC).Format(common.SimpleTimeFormat),
	}, nil)
	if !errors.Is(err, ErrExchangeNotFound) {
		t.Error(err)
	}
	err = s.GetHistoricTrades(&gctrpc.GetSavedTradesRequest{
		Exchange: testExchange,
		Pair: &gctrpc.CurrencyPair{
			Delimiter: currency.DashDelimiter,
			Base:      currency.BTC.String(),
			Quote:     currency.USD.String(),
		},
		AssetType: asset.Spot.String(),
		Start:     time.Date(2020, 0, 0, 0, 0, 0, 0, time.UTC).Format(common.SimpleTimeFormat),
		End:       time.Date(2020, 0, 0, 1, 0, 0, 0, time.UTC).Format(common.SimpleTimeFormat),
	}, &dummyServer{})
	if err != common.ErrFunctionNotSupported {
		t.Error(err)
	}
}

func TestGetAccountInfo(t *testing.T) {
	t.Parallel()
	em := SetupExchangeManager()
	exch, err := em.NewExchangeByName(testExchange)
	if err != nil {
		t.Fatal(err)
	}
	b := exch.GetBase()
	b.Name = fakeExchangeName
	b.Enabled = true
	b.CurrencyPairs.Pairs = make(map[asset.Item]*currency.PairStore)
	b.CurrencyPairs.Pairs[asset.Spot] = &currency.PairStore{
		AssetEnabled: convert.BoolPtr(true),
	}
	fakeExchange := fExchange{
		IBotExchange: exch,
	}
	em.Add(fakeExchange)
	s := RPCServer{Engine: &Engine{ExchangeManager: em}}
	_, err = s.GetAccountInfo(context.Background(), &gctrpc.GetAccountInfoRequest{Exchange: fakeExchangeName, AssetType: asset.Spot.String()})
	if !errors.Is(err, nil) {
		t.Errorf("received '%v', expected '%v'", err, nil)
	}
}

func TestUpdateAccountInfo(t *testing.T) {
	t.Parallel()
	em := SetupExchangeManager()
	exch, err := em.NewExchangeByName(testExchange)
	if err != nil {
		t.Fatal(err)
	}
	b := exch.GetBase()
	b.Name = fakeExchangeName
	b.Enabled = true
	b.CurrencyPairs.Pairs = make(map[asset.Item]*currency.PairStore)
	b.CurrencyPairs.Pairs[asset.Spot] = &currency.PairStore{
		AssetEnabled: convert.BoolPtr(true),
	}
	fakeExchange := fExchange{
		IBotExchange: exch,
	}
	em.Add(fakeExchange)
	s := RPCServer{Engine: &Engine{ExchangeManager: em}}

	_, err = s.GetAccountInfo(context.Background(), &gctrpc.GetAccountInfoRequest{Exchange: fakeExchangeName, AssetType: asset.Spot.String()})
	if !errors.Is(err, nil) {
		t.Errorf("received '%v', expected '%v'", err, nil)
	}

	_, err = s.UpdateAccountInfo(context.Background(), &gctrpc.GetAccountInfoRequest{Exchange: fakeExchangeName, AssetType: asset.Futures.String()})
	if !errors.Is(err, errAssetTypeDisabled) {
		t.Errorf("received '%v', expected '%v'", err, errAssetTypeDisabled)
	}

	_, err = s.UpdateAccountInfo(context.Background(), &gctrpc.GetAccountInfoRequest{
		Exchange:  fakeExchangeName,
		AssetType: asset.Spot.String(),
	})
	if !errors.Is(err, nil) {
		t.Errorf("received '%v', expected '%v'", err, nil)
	}
}

func TestGetOrders(t *testing.T) {
	t.Parallel()
	exchName := "Binance"
	engerino := &Engine{}
	em := SetupExchangeManager()
	exch, err := em.NewExchangeByName(exchName)
	if err != nil {
		t.Fatal(err)
	}
	exch.SetDefaults()
	b := exch.GetBase()
	cp := currency.NewPair(currency.BTC, currency.USDT)
	b.CurrencyPairs.Pairs = make(map[asset.Item]*currency.PairStore)
	b.CurrencyPairs.Pairs[asset.Spot] = &currency.PairStore{
		Available:     currency.Pairs{cp},
		Enabled:       currency.Pairs{cp},
		AssetEnabled:  convert.BoolPtr(true),
		ConfigFormat:  &currency.PairFormat{Uppercase: true},
		RequestFormat: &currency.PairFormat{Uppercase: true}}
	em.Add(exch)
	var wg sync.WaitGroup
	om, err := SetupOrderManager(em, engerino.CommunicationsManager, &wg, false, false, 0)
	if !errors.Is(err, nil) {
		t.Errorf("received '%v', expected '%v'", err, nil)
	}
	om.started = 1
	s := RPCServer{Engine: &Engine{ExchangeManager: em, OrderManager: om}}

	p := &gctrpc.CurrencyPair{
		Delimiter: "-",
		Base:      currency.BTC.String(),
		Quote:     currency.USDT.String(),
	}

	_, err = s.GetOrders(context.Background(), nil)
	if !errors.Is(err, errInvalidArguments) {
		t.Errorf("received '%v', expected '%v'", err, errInvalidArguments)
	}

	_, err = s.GetOrders(context.Background(), &gctrpc.GetOrdersRequest{
		AssetType: asset.Spot.String(),
		Pair:      p,
	})
	if !errors.Is(err, ErrExchangeNameIsEmpty) {
		t.Errorf("received '%v', expected '%v'", ErrExchangeNameIsEmpty, err)
	}

	_, err = s.GetOrders(context.Background(), &gctrpc.GetOrdersRequest{
		Exchange:  "bruh",
		AssetType: asset.Spot.String(),
		Pair:      p,
	})
	if !errors.Is(err, ErrExchangeNotFound) {
		t.Errorf("received '%v', expected '%v'", ErrExchangeNotFound, err)
	}

	_, err = s.GetOrders(context.Background(), &gctrpc.GetOrdersRequest{
		Exchange:  exchName,
		AssetType: asset.Spot.String(),
	})
	if !errors.Is(err, errCurrencyPairUnset) {
		t.Errorf("received '%v', expected '%v'", err, errCurrencyPairUnset)
	}

	_, err = s.GetOrders(context.Background(), &gctrpc.GetOrdersRequest{
		Exchange: exchName,
		Pair:     p,
	})
	if !errors.Is(err, asset.ErrNotSupported) {
		t.Errorf("received '%v', expected '%v'", err, asset.ErrNotSupported)
	}

	_, err = s.GetOrders(context.Background(), &gctrpc.GetOrdersRequest{
		Exchange:  exchName,
		AssetType: asset.Spot.String(),
		Pair:      p,
		StartDate: time.Now().UTC().Add(time.Second).Format(common.SimpleTimeFormat),
		EndDate:   time.Now().UTC().Add(-time.Hour).Format(common.SimpleTimeFormat),
	})
	if !errors.Is(err, common.ErrStartAfterTimeNow) {
		t.Errorf("received %v, expected %v", err, common.ErrStartAfterTimeNow)
	}

	_, err = s.GetOrders(context.Background(), &gctrpc.GetOrdersRequest{
		Exchange:  exchName,
		AssetType: asset.Spot.String(),
		Pair:      p,
		StartDate: time.Now().UTC().Add(-time.Hour).Format(common.SimpleTimeFormat),
		EndDate:   time.Now().UTC().Add(time.Hour).Format(common.SimpleTimeFormat),
	})
	if !errors.Is(err, exchange.ErrCredentialsAreEmpty) {
		t.Errorf("received '%v', expected '%v'", err, exchange.ErrCredentialsAreEmpty)
	}

	b.SetCredentials("test", "test", "", "", "", "")
	b.API.AuthenticatedSupport = true

	_, err = s.GetOrders(context.Background(), &gctrpc.GetOrdersRequest{
		Exchange:  exchName,
		AssetType: asset.Spot.String(),
		Pair:      p,
	})
	if err == nil {
		t.Error("expected error")
	}
}

func TestGetOrder(t *testing.T) {
	t.Parallel()
	exchName := "Binance"
	engerino := &Engine{}
	em := SetupExchangeManager()
	exch, err := em.NewExchangeByName(exchName)
	if err != nil {
		t.Fatal(err)
	}
	exch.SetDefaults()
	b := exch.GetBase()
	cp := currency.NewPair(currency.BTC, currency.USDT)
	b.CurrencyPairs.Pairs = make(map[asset.Item]*currency.PairStore)
	b.CurrencyPairs.Pairs[asset.Spot] = &currency.PairStore{
		Available:     currency.Pairs{cp},
		Enabled:       currency.Pairs{cp},
		AssetEnabled:  convert.BoolPtr(true),
		ConfigFormat:  &currency.PairFormat{Uppercase: true},
		RequestFormat: &currency.PairFormat{Uppercase: true}}
	em.Add(exch)
	var wg sync.WaitGroup
	om, err := SetupOrderManager(em, engerino.CommunicationsManager, &wg, false, false, 0)
	if !errors.Is(err, nil) {
		t.Errorf("received '%v', expected '%v'", err, nil)
	}
	om.started = 1
	if !errors.Is(err, nil) {
		t.Errorf("received '%v', expected '%v'", err, nil)
	}
	s := RPCServer{Engine: &Engine{ExchangeManager: em, OrderManager: om}}
	p := &gctrpc.CurrencyPair{
		Delimiter: "-",
		Base:      "BTC",
		Quote:     "USDT",
	}

	_, err = s.GetOrder(context.Background(), nil)
	if !errors.Is(err, errInvalidArguments) {
		t.Errorf("received '%v', expected '%v'", err, errInvalidArguments)
	}

	_, err = s.GetOrder(context.Background(), &gctrpc.GetOrderRequest{
		Exchange: "test123",
		OrderId:  "",
		Pair:     p,
		Asset:    "spot",
	})
	if !errors.Is(err, ErrExchangeNotFound) {
		t.Errorf("received '%v', expected '%v'", err, ErrExchangeNotFound)
	}

	_, err = s.GetOrder(context.Background(), &gctrpc.GetOrderRequest{
		Exchange: exchName,
		OrderId:  "",
		Pair:     nil,
		Asset:    "",
	})
	if !errors.Is(err, errCurrencyPairUnset) {
		t.Errorf("received '%v', expected '%v'", err, errCurrencyPairUnset)
	}

	_, err = s.GetOrder(context.Background(), &gctrpc.GetOrderRequest{
		Exchange: exchName,
		OrderId:  "",
		Pair:     p,
		Asset:    "",
	})
	if !errors.Is(err, asset.ErrNotSupported) {
		t.Errorf("received '%v', expected '%v'", err, asset.ErrNotSupported)
	}

	_, err = s.GetOrder(context.Background(), &gctrpc.GetOrderRequest{
		Exchange: exchName,
		OrderId:  "",
		Pair:     p,
		Asset:    asset.Spot.String(),
	})
	if !errors.Is(err, ErrOrderIDCannotBeEmpty) {
		t.Errorf("received '%v', expected '%v'", err, ErrOrderIDCannotBeEmpty)
	}
	_, err = s.GetOrder(context.Background(), &gctrpc.GetOrderRequest{
		Exchange: exchName,
		OrderId:  "1234",
		Pair:     p,
		Asset:    asset.Spot.String(),
	})
	if !errors.Is(err, exchange.ErrCredentialsAreEmpty) {
		t.Errorf("received '%v', expected '%v'", err, exchange.ErrCredentialsAreEmpty)
	}
}

func TestCheckVars(t *testing.T) {
	t.Parallel()
	var e exchange.IBotExchange
	err := checkParams("Binance", e, asset.Spot, currency.NewPair(currency.BTC, currency.USDT))
	if !errors.Is(err, errExchangeNotLoaded) {
		t.Errorf("expected %v, got %v", errExchangeNotLoaded, err)
	}

	e = &binance.Binance{}
	err = checkParams("Binance", e, asset.Spot, currency.NewPair(currency.BTC, currency.USDT))
	if !errors.Is(err, errExchangeNotEnabled) {
		t.Errorf("expected %v, got %v", errExchangeNotEnabled, err)
	}

	e.SetEnabled(true)

	err = checkParams("Binance", e, asset.Spot, currency.NewPair(currency.BTC, currency.USDT))
	if !errors.Is(err, errAssetTypeDisabled) {
		t.Errorf("expected %v, got %v", errAssetTypeDisabled, err)
	}

	fmt1 := currency.PairStore{
		RequestFormat: &currency.PairFormat{Uppercase: true},
		ConfigFormat: &currency.PairFormat{
			Delimiter: currency.DashDelimiter,
			Uppercase: true,
		},
	}
	coinFutures := currency.PairStore{
		RequestFormat: &currency.PairFormat{
			Uppercase: true,
			Delimiter: currency.UnderscoreDelimiter,
		},
		ConfigFormat: &currency.PairFormat{
			Uppercase: true,
			Delimiter: currency.UnderscoreDelimiter,
		},
	}
	usdtFutures := currency.PairStore{
		RequestFormat: &currency.PairFormat{
			Uppercase: true,
		},
		ConfigFormat: &currency.PairFormat{
			Uppercase: true,
		},
	}
	err = e.GetBase().StoreAssetPairFormat(asset.Spot, fmt1)
	if err != nil {
		t.Error(err)
	}
	err = e.GetBase().StoreAssetPairFormat(asset.Margin, fmt1)
	if err != nil {
		t.Error(err)
	}
	err = e.GetBase().StoreAssetPairFormat(asset.CoinMarginedFutures, coinFutures)
	if err != nil {
		t.Error(err)
	}
	err = e.GetBase().StoreAssetPairFormat(asset.USDTMarginedFutures, usdtFutures)
	if err != nil {
		t.Error(err)
	}

	err = checkParams("Binance", e, asset.Spot, currency.NewPair(currency.BTC, currency.USDT))
	if !errors.Is(err, errCurrencyPairInvalid) {
		t.Errorf("expected %v, got %v", errCurrencyPairInvalid, err)
	}

	var data = []currency.Pair{
		{Delimiter: currency.DashDelimiter, Base: currency.BTC, Quote: currency.USDT},
	}

	e.GetBase().CurrencyPairs.StorePairs(asset.Spot, data, false)

	err = checkParams("Binance", e, asset.Spot, currency.NewPair(currency.BTC, currency.USDT))
	if !errors.Is(err, errCurrencyNotEnabled) {
		t.Errorf("expected %v, got %v", errCurrencyNotEnabled, err)
	}

	err = e.GetBase().CurrencyPairs.EnablePair(
		asset.Spot,
		currency.Pair{Delimiter: currency.DashDelimiter, Base: currency.BTC, Quote: currency.USDT},
	)
	if err != nil {
		t.Error(err)
	}

	err = checkParams("Binance", e, asset.Spot, currency.NewPair(currency.BTC, currency.USDT))
	if err != nil {
		t.Error(err)
	}
}

func TestParseEvents(t *testing.T) {
	t.Parallel()
	var exchangeName = "Binance"
	var testData []*withdraw.Response
	for x := 0; x < 5; x++ {
		test := fmt.Sprintf("test-%v", x)
		resp := &withdraw.Response{
			ID: withdraw.DryRunID,
			Exchange: withdraw.ExchangeResponse{
				Name:   test,
				ID:     test,
				Status: test,
			},
			RequestDetails: withdraw.Request{
				Exchange:    test,
				Description: test,
				Amount:      1.0,
			},
		}
		if x%2 == 0 {
			resp.RequestDetails.Currency = currency.AUD
			resp.RequestDetails.Type = 1
			resp.RequestDetails.Fiat = withdraw.FiatRequest{
				Bank: banking.Account{
					Enabled:             false,
					ID:                  fmt.Sprintf("test-%v", x),
					BankName:            fmt.Sprintf("test-%v-bank", x),
					AccountName:         "hello",
					AccountNumber:       fmt.Sprintf("test-%v", x),
					BSBNumber:           "123456",
					SupportedCurrencies: "BTC-AUD",
					SupportedExchanges:  exchangeName,
				},
			}
		} else {
			resp.RequestDetails.Currency = currency.BTC
			resp.RequestDetails.Type = 0
			resp.RequestDetails.Crypto.Address = test
			resp.RequestDetails.Crypto.FeeAmount = 0
			resp.RequestDetails.Crypto.AddressTag = test
		}
		testData = append(testData, resp)
	}
	v := parseMultipleEvents(testData)
	if reflect.TypeOf(v).String() != "*gctrpc.WithdrawalEventsByExchangeResponse" {
		t.Fatal("expected type to be *gctrpc.WithdrawalEventsByExchangeResponse")
	}
	if testData == nil || len(testData) < 2 {
		t.Fatal("expected at least 2")
	}

	v = parseSingleEvents(testData[0])
	if reflect.TypeOf(v).String() != "*gctrpc.WithdrawalEventsByExchangeResponse" {
		t.Fatal("expected type to be *gctrpc.WithdrawalEventsByExchangeResponse")
	}

	v = parseSingleEvents(testData[1])
	if v.Event[0].Request.Type != 0 {
		t.Fatal("Expected second entry in slice to return a Request.Type of Crypto")
	}
}

func TestRPCServerUpsertDataHistoryJob(t *testing.T) {
	t.Parallel()
	m, _ := createDHM(t)
	em := SetupExchangeManager()
	exch, err := em.NewExchangeByName(testExchange)
	if err != nil {
		t.Fatal(err)
	}
	exch.SetDefaults()
	b := exch.GetBase()
	cp := currency.NewPair(currency.BTC, currency.USD)
	b.CurrencyPairs.Pairs = make(map[asset.Item]*currency.PairStore)
	b.CurrencyPairs.Pairs[asset.Spot] = &currency.PairStore{
		Available:    currency.Pairs{cp},
		Enabled:      currency.Pairs{cp},
		AssetEnabled: convert.BoolPtr(true)}
	em.Add(exch)
	s := RPCServer{Engine: &Engine{dataHistoryManager: m, ExchangeManager: em}}
	_, err = s.UpsertDataHistoryJob(context.Background(), nil)
	if !errors.Is(err, errNilRequestData) {
		t.Errorf("received %v, expected %v", err, errNilRequestData)
	}

	_, err = s.UpsertDataHistoryJob(context.Background(), &gctrpc.UpsertDataHistoryJobRequest{})
	if !errors.Is(err, asset.ErrNotSupported) {
		t.Errorf("received %v, expected %v", err, asset.ErrNotSupported)
	}

	job := &gctrpc.UpsertDataHistoryJobRequest{
		Nickname: "hellomoto",
		Exchange: testExchange,
		Asset:    asset.Spot.String(),
		Pair: &gctrpc.CurrencyPair{
			Delimiter: "-",
			Base:      "BTC",
			Quote:     "USD",
		},
		StartDate:        time.Now().Add(-time.Hour * 24).Format(common.SimpleTimeFormat),
		EndDate:          time.Now().Format(common.SimpleTimeFormat),
		Interval:         int64(kline.OneHour.Duration()),
		RequestSizeLimit: 10,
		DataType:         int64(dataHistoryCandleDataType),
		MaxRetryAttempts: 3,
		BatchSize:        500,
	}

	_, err = s.UpsertDataHistoryJob(context.Background(), job)
	if !errors.Is(err, nil) {
		t.Errorf("received %v, expected %v", err, nil)
	}
}

func TestGetDataHistoryJobDetails(t *testing.T) {
	t.Parallel()
	m, _ := createDHM(t)
	s := RPCServer{Engine: &Engine{dataHistoryManager: m}}

	dhj := &DataHistoryJob{
		Nickname:  "TestGetDataHistoryJobDetails",
		Exchange:  testExchange,
		Asset:     asset.Spot,
		Pair:      currency.NewPair(currency.BTC, currency.USD),
		StartDate: time.Now().UTC().Add(-time.Minute * 2),
		EndDate:   time.Now().UTC(),
		Interval:  kline.OneMin,
	}
	err := m.UpsertJob(dhj, false)
	if !errors.Is(err, nil) {
		t.Errorf("received %v, expected %v", err, nil)
	}

	_, err = s.GetDataHistoryJobDetails(context.Background(), nil)
	if !errors.Is(err, errNilRequestData) {
		t.Errorf("received %v, expected %v", err, errNilRequestData)
	}

	_, err = s.GetDataHistoryJobDetails(context.Background(), &gctrpc.GetDataHistoryJobDetailsRequest{})
	if !errors.Is(err, errNicknameIDUnset) {
		t.Errorf("received %v, expected %v", err, errNicknameIDUnset)
	}

	_, err = s.GetDataHistoryJobDetails(context.Background(), &gctrpc.GetDataHistoryJobDetailsRequest{Id: "123", Nickname: "123"})
	if !errors.Is(err, errOnlyNicknameOrID) {
		t.Errorf("received %v, expected %v", err, errOnlyNicknameOrID)
	}

	_, err = s.GetDataHistoryJobDetails(context.Background(), &gctrpc.GetDataHistoryJobDetailsRequest{Nickname: "TestGetDataHistoryJobDetails"})
	if !errors.Is(err, nil) {
		t.Errorf("received %v, expected %v", err, nil)
	}

	_, err = s.GetDataHistoryJobDetails(context.Background(), &gctrpc.GetDataHistoryJobDetailsRequest{Id: dhj.ID.String()})
	if !errors.Is(err, nil) {
		t.Errorf("received %v, expected %v", err, nil)
	}

	resp, err := s.GetDataHistoryJobDetails(context.Background(), &gctrpc.GetDataHistoryJobDetailsRequest{Nickname: "TestGetDataHistoryJobDetails", FullDetails: true})
	if !errors.Is(err, nil) {
		t.Fatalf("received %v, expected %v", err, nil)
	}
	if resp == nil { //nolint:staticcheck,nolintlint // SA5011 Ignore the nil warnings
		t.Fatal("expected job")
	}
	if !strings.EqualFold(resp.Nickname, "TestGetDataHistoryJobDetails") { //nolint:nolintlint,staticcheck // SA5011 Ignore the nil warnings
		t.Errorf("received %v, expected %v", resp.Nickname, "TestGetDataHistoryJobDetails")
	}
}

func TestSetDataHistoryJobStatus(t *testing.T) {
	t.Parallel()
	m, j := createDHM(t)
	s := RPCServer{Engine: &Engine{dataHistoryManager: m}}

	dhj := &DataHistoryJob{
		Nickname:  "TestDeleteDataHistoryJob",
		Exchange:  testExchange,
		Asset:     asset.Spot,
		Pair:      currency.NewPair(currency.BTC, currency.USD),
		StartDate: time.Now().UTC().Add(-time.Minute * 2),
		EndDate:   time.Now().UTC(),
		Interval:  kline.OneMin,
	}
	err := m.UpsertJob(dhj, false)
	if !errors.Is(err, nil) {
		t.Fatalf("received %v, expected %v", err, nil)
	}
	_, err = s.SetDataHistoryJobStatus(context.Background(), nil)
	if !errors.Is(err, errNilRequestData) {
		t.Errorf("received %v, expected %v", err, errNilRequestData)
	}

	_, err = s.SetDataHistoryJobStatus(context.Background(), &gctrpc.SetDataHistoryJobStatusRequest{})
	if !errors.Is(err, errNicknameIDUnset) {
		t.Errorf("received %v, expected %v", err, errNicknameIDUnset)
	}

	_, err = s.SetDataHistoryJobStatus(context.Background(), &gctrpc.SetDataHistoryJobStatusRequest{Id: "123", Nickname: "123"})
	if !errors.Is(err, errOnlyNicknameOrID) {
		t.Errorf("received %v, expected %v", err, errOnlyNicknameOrID)
	}

	id := dhj.ID
	_, err = s.SetDataHistoryJobStatus(context.Background(), &gctrpc.SetDataHistoryJobStatusRequest{Nickname: "TestDeleteDataHistoryJob", Status: int64(dataHistoryStatusRemoved)})
	if !errors.Is(err, nil) {
		t.Errorf("received %v, expected %v", err, nil)
	}
	dhj.ID = id
	j.Status = int64(dataHistoryStatusActive)
	_, err = s.SetDataHistoryJobStatus(context.Background(), &gctrpc.SetDataHistoryJobStatusRequest{Id: id.String(), Status: int64(dataHistoryStatusRemoved)})
	if !errors.Is(err, nil) {
		t.Errorf("received %v, expected %v", err, nil)
	}
	_, err = s.SetDataHistoryJobStatus(context.Background(), &gctrpc.SetDataHistoryJobStatusRequest{Id: id.String(), Status: int64(dataHistoryStatusActive)})
	if !errors.Is(err, errBadStatus) {
		t.Errorf("received %v, expected %v", err, errBadStatus)
	}
	j.Status = int64(dataHistoryStatusActive)
	_, err = s.SetDataHistoryJobStatus(context.Background(), &gctrpc.SetDataHistoryJobStatusRequest{Id: id.String(), Status: int64(dataHistoryStatusPaused)})
	if !errors.Is(err, nil) {
		t.Errorf("received %v, expected %v", err, nil)
	}
	if j.Status != int64(dataHistoryStatusPaused) {
		t.Errorf("received %v, expected %v", dataHistoryStatus(j.Status), dataHistoryStatusPaused)
	}
}

func TestGetActiveDataHistoryJobs(t *testing.T) {
	t.Parallel()
	m, _ := createDHM(t)
	s := RPCServer{Engine: &Engine{dataHistoryManager: m}}

	dhj := &DataHistoryJob{
		Nickname:  "TestGetActiveDataHistoryJobs",
		Exchange:  testExchange,
		Asset:     asset.Spot,
		Pair:      currency.NewPair(currency.BTC, currency.USD),
		StartDate: time.Now().UTC().Add(-time.Minute * 2),
		EndDate:   time.Now().UTC(),
		Interval:  kline.OneMin,
	}

	if err := m.UpsertJob(dhj, false); !errors.Is(err, nil) {
		t.Fatalf("received %v, expected %v", err, nil)
	}

	r, err := s.GetActiveDataHistoryJobs(context.Background(), nil)
	if !errors.Is(err, nil) {
		t.Fatalf("received %v, expected %v", err, nil)
	}
	if len(r.Results) != 1 {
		t.Fatalf("received %v, expected %v", len(r.Results), 1)
	}
}

func TestGetDataHistoryJobsBetween(t *testing.T) {
	t.Parallel()
	m, _ := createDHM(t)
	s := RPCServer{Engine: &Engine{dataHistoryManager: m}}

	dhj := &DataHistoryJob{
		Nickname:  "GetDataHistoryJobsBetween",
		Exchange:  testExchange,
		Asset:     asset.Spot,
		Pair:      currency.NewPair(currency.BTC, currency.USD),
		StartDate: time.Now().UTC().Add(-time.Minute * 2),
		EndDate:   time.Now().UTC(),
		Interval:  kline.OneMin,
	}

	_, err := s.GetDataHistoryJobsBetween(context.Background(), nil)
	if !errors.Is(err, errNilRequestData) {
		t.Fatalf("received %v, expected %v", err, errNilRequestData)
	}

	_, err = s.GetDataHistoryJobsBetween(context.Background(), &gctrpc.GetDataHistoryJobsBetweenRequest{
		StartDate: time.Now().UTC().Add(time.Minute).Format(common.SimpleTimeFormat),
		EndDate:   time.Now().UTC().Format(common.SimpleTimeFormat),
	})
	if !errors.Is(err, common.ErrStartAfterTimeNow) {
		t.Fatalf("received %v, expected %v", err, common.ErrStartAfterTimeNow)
	}

	err = m.UpsertJob(dhj, false)
	if !errors.Is(err, nil) {
		t.Fatalf("received %v, expected %v", err, nil)
	}

	r, err := s.GetDataHistoryJobsBetween(context.Background(), &gctrpc.GetDataHistoryJobsBetweenRequest{
		StartDate: time.Now().Add(-time.Minute).UTC().Format(common.SimpleTimeFormat),
		EndDate:   time.Now().Add(time.Minute).UTC().Format(common.SimpleTimeFormat),
	})
	if !errors.Is(err, nil) {
		t.Errorf("received %v, expected %v", err, nil)
	}
	if len(r.Results) != 1 {
		t.Errorf("received %v, expected %v", len(r.Results), 1)
	}
}

func TestGetDataHistoryJobSummary(t *testing.T) {
	t.Parallel()
	m, _ := createDHM(t)
	s := RPCServer{Engine: &Engine{dataHistoryManager: m}}

	dhj := &DataHistoryJob{
		Nickname:  "TestGetDataHistoryJobSummary",
		Exchange:  testExchange,
		Asset:     asset.Spot,
		Pair:      currency.NewPair(currency.BTC, currency.USD),
		StartDate: time.Now().UTC().Add(-time.Minute * 2),
		EndDate:   time.Now().UTC(),
		Interval:  kline.OneMin,
	}

	err := m.UpsertJob(dhj, false)
	if !errors.Is(err, nil) {
		t.Errorf("received %v, expected %v", err, nil)
	}

	_, err = s.GetDataHistoryJobSummary(context.Background(), nil)
	if !errors.Is(err, errNilRequestData) {
		t.Errorf("received %v, expected %v", err, errNilRequestData)
	}

	_, err = s.GetDataHistoryJobSummary(context.Background(), &gctrpc.GetDataHistoryJobDetailsRequest{})
	if !errors.Is(err, errNicknameUnset) {
		t.Errorf("received %v, expected %v", err, errNicknameUnset)
	}

	resp, err := s.GetDataHistoryJobSummary(context.Background(), &gctrpc.GetDataHistoryJobDetailsRequest{Nickname: "TestGetDataHistoryJobSummary"})
	if !errors.Is(err, nil) {
		t.Errorf("received %v, expected %v", err, nil)
	}
	if resp == nil { //nolint:staticcheck,nolintlint // SA5011 Ignore the nil warnings
		t.Fatal("expected job")
	}
	if !strings.EqualFold(resp.Nickname, "TestGetDataHistoryJobSummary") { //nolint:staticcheck,nolintlint // SA5011 Ignore the nil warnings
		t.Fatalf("received %v, expected %v", "TestGetDataHistoryJobSummary", resp.Nickname)
	}
	if resp.ResultSummaries == nil { //nolint:staticcheck,nolintlint // SA5011 Ignore the nil warnings
		t.Fatalf("received %v, expected %v", nil, "result summaries slice")
	}
}

func TestGetManagedOrders(t *testing.T) {
	exchName := "Binance"
	engerino := &Engine{}
	em := SetupExchangeManager()
	exch, err := em.NewExchangeByName(exchName)
	if err != nil {
		t.Fatal(err)
	}
	exch.SetDefaults()
	b := exch.GetBase()
	cp := currency.NewPair(currency.BTC, currency.USDT)
	b.CurrencyPairs.Pairs = make(map[asset.Item]*currency.PairStore)
	b.CurrencyPairs.Pairs[asset.Spot] = &currency.PairStore{
		Available:     currency.Pairs{cp},
		Enabled:       currency.Pairs{cp},
		AssetEnabled:  convert.BoolPtr(true),
		ConfigFormat:  &currency.PairFormat{Uppercase: true},
		RequestFormat: &currency.PairFormat{Uppercase: true}}
	em.Add(exch)
	var wg sync.WaitGroup
	om, err := SetupOrderManager(em, engerino.CommunicationsManager, &wg, false, false, 0)
	if !errors.Is(err, nil) {
		t.Errorf("received '%v', expected '%v'", err, nil)
	}
	om.started = 1
	s := RPCServer{Engine: &Engine{ExchangeManager: em, OrderManager: om}}

	p := &gctrpc.CurrencyPair{
		Delimiter: "-",
		Base:      currency.BTC.String(),
		Quote:     currency.USDT.String(),
	}

	_, err = s.GetManagedOrders(context.Background(), nil)
	if !errors.Is(err, errInvalidArguments) {
		t.Errorf("received '%v', expected '%v'", err, errInvalidArguments)
	}

	_, err = s.GetManagedOrders(context.Background(), &gctrpc.GetOrdersRequest{
		AssetType: asset.Spot.String(),
		Pair:      p,
	})
	if !errors.Is(err, ErrExchangeNameIsEmpty) {
		t.Errorf("received '%v', expected '%v'", ErrExchangeNameIsEmpty, err)
	}

	_, err = s.GetManagedOrders(context.Background(), &gctrpc.GetOrdersRequest{
		Exchange:  "bruh",
		AssetType: asset.Spot.String(),
		Pair:      p,
	})
	if !errors.Is(err, ErrExchangeNotFound) {
		t.Errorf("received '%v', expected '%v'", ErrExchangeNotFound, err)
	}

	_, err = s.GetManagedOrders(context.Background(), &gctrpc.GetOrdersRequest{
		Exchange:  exchName,
		AssetType: asset.Spot.String(),
	})
	if !errors.Is(err, errCurrencyPairUnset) {
		t.Errorf("received '%v', expected '%v'", err, errCurrencyPairUnset)
	}

	_, err = s.GetManagedOrders(context.Background(), &gctrpc.GetOrdersRequest{
		Exchange: exchName,
		Pair:     p,
	})
	if !errors.Is(err, asset.ErrNotSupported) {
		t.Errorf("received '%v', expected '%v'", err, asset.ErrNotSupported)
	}

	o := order.Detail{
		Price:     100000,
		Amount:    0.002,
		Exchange:  "Binance",
		Type:      order.Limit,
		Side:      order.Sell,
		Status:    order.New,
		AssetType: asset.Spot,
		Pair:      currency.NewPair(currency.BTC, currency.USDT),
	}
	err = om.Add(&o)
	if err != nil {
		t.Errorf("Error: %v", err)
	}

	oo, err := s.GetManagedOrders(context.Background(), &gctrpc.GetOrdersRequest{
		Exchange:  exchName,
		AssetType: "spot",
		Pair:      p,
	})
	if err != nil {
		t.Errorf("non expected Error: %v", err)
	} else if oo == nil || len(oo.GetOrders()) != 1 {
		t.Errorf("unexpected order result: %v", oo)
	}
}

func TestRPCServer_unixTimestamp(t *testing.T) {
	t.Parallel()

	s := RPCServer{
		Engine: &Engine{
			Config: &config.Config{
				RemoteControl: config.RemoteControlConfig{
					GRPC: config.GRPCConfig{
						TimeInNanoSeconds: false,
					},
				},
			},
		},
	}
	const sec = 1618888141
	const nsec = 2
	x := time.Unix(sec, nsec)

	timestampSeconds := s.unixTimestamp(x)
	if timestampSeconds != sec {
		t.Errorf("have %d, want %d", timestampSeconds, sec)
	}

	s.Config.RemoteControl.GRPC.TimeInNanoSeconds = true
	timestampNanos := s.unixTimestamp(x)
	if want := int64(sec*1_000_000_000 + nsec); timestampNanos != want {
		t.Errorf("have %d, want %d", timestampSeconds, want)
	}
}

func TestRPCServer_GetTicker_LastUpdatedNanos(t *testing.T) {
	// Make a dummy pair we'll be using for this test.
	pair := currency.NewPairWithDelimiter("XXXXX", "YYYYY", "")

	// Create a mock-up RPCServer and add our newly made pair to its list of
	// available and enabled pairs.
	server := RPCServer{Engine: RPCTestSetup(t)}
	exch, err := server.GetExchangeByName(testExchange)
	if err != nil {
		t.Fatal(err)
	}
	b := exch.GetBase()
	b.CurrencyPairs.Pairs[asset.Spot].Available = append(
		b.CurrencyPairs.Pairs[asset.Spot].Available,
		pair,
	)
	b.CurrencyPairs.Pairs[asset.Spot].Enabled = append(
		b.CurrencyPairs.Pairs[asset.Spot].Enabled,
		pair,
	)

	// Push a mock-up ticker.
	now := time.Now()
	err = ticker.ProcessTicker(&ticker.Price{
		ExchangeName: testExchange,
		Pair:         pair,
		AssetType:    asset.Spot,
		LastUpdated:  now,

		Open:  69,
		High:  96,
		Low:   169,
		Close: 196,
	})
	if err != nil {
		t.Fatal(err)
	}

	// Prepare a ticker request.
	request := &gctrpc.GetTickerRequest{
		Exchange: testExchange,
		Pair: &gctrpc.CurrencyPair{
			Delimiter: pair.Delimiter,
			Base:      pair.Base.String(),
			Quote:     pair.Quote.String(),
		},
		AssetType: asset.Spot.String(),
	}

	// Check if timestamp returned is in seconds if !TimeInNanoSeconds.
	server.Config.RemoteControl.GRPC.TimeInNanoSeconds = false
	one, err := server.GetTicker(context.Background(), request)
	if err != nil {
		t.Error(err)
	}
	if want := now.Unix(); one.LastUpdated != want {
		t.Errorf("have %d, want %d", one.LastUpdated, want)
	}

	// Check if timestamp returned is in nanoseconds if TimeInNanoSeconds.
	server.Config.RemoteControl.GRPC.TimeInNanoSeconds = true
	two, err := server.GetTicker(context.Background(), request)
	if err != nil {
		t.Error(err)
	}
	if want := now.UnixNano(); two.LastUpdated != want {
		t.Errorf("have %d, want %d", two.LastUpdated, want)
	}
}

func TestUpdateDataHistoryJobPrerequisite(t *testing.T) {
	t.Parallel()
	m, _ := createDHM(t)
	s := RPCServer{Engine: &Engine{dataHistoryManager: m}}
	_, err := s.UpdateDataHistoryJobPrerequisite(context.Background(), nil)
	if !errors.Is(err, errNilRequestData) {
		t.Errorf("received %v, expected %v", err, errNilRequestData)
	}

	_, err = s.UpdateDataHistoryJobPrerequisite(context.Background(), &gctrpc.UpdateDataHistoryJobPrerequisiteRequest{})
	if !errors.Is(err, errNicknameUnset) {
		t.Errorf("received %v, expected %v", err, errNicknameUnset)
	}

	_, err = s.UpdateDataHistoryJobPrerequisite(context.Background(), &gctrpc.UpdateDataHistoryJobPrerequisiteRequest{
		Nickname: "test456",
	})
	if !errors.Is(err, nil) {
		t.Errorf("received %v, expected %v", err, nil)
	}

	_, err = s.UpdateDataHistoryJobPrerequisite(context.Background(), &gctrpc.UpdateDataHistoryJobPrerequisiteRequest{
		Nickname:                "test456",
		PrerequisiteJobNickname: "test123",
	})
	if !errors.Is(err, nil) {
		t.Errorf("received %v, expected %v", err, nil)
	}
}

func TestCurrencyStateGetAll(t *testing.T) {
	t.Parallel()
	_, err := (&RPCServer{Engine: &Engine{}}).CurrencyStateGetAll(context.Background(),
		&gctrpc.CurrencyStateGetAllRequest{Exchange: fakeExchangeName})
	if !errors.Is(err, ErrSubSystemNotStarted) {
		t.Errorf("received %v, expected %v", err, ErrSubSystemNotStarted)
	}
}

func TestCurrencyStateWithdraw(t *testing.T) {
	t.Parallel()
	_, err := (&RPCServer{
		Engine: &Engine{},
	}).CurrencyStateWithdraw(context.Background(),
		&gctrpc.CurrencyStateWithdrawRequest{
			Exchange: "wow", Asset: "meow"})
	if !errors.Is(err, asset.ErrNotSupported) {
		t.Fatalf("received: %v, but expected: %v", err, asset.ErrNotSupported)
	}

	_, err = (&RPCServer{
		Engine: &Engine{},
	}).CurrencyStateWithdraw(context.Background(),
		&gctrpc.CurrencyStateWithdrawRequest{
			Exchange: "wow", Asset: "spot"})
	if !errors.Is(err, ErrSubSystemNotStarted) {
		t.Fatalf("received: %v, but expected: %v", err, ErrSubSystemNotStarted)
	}
}

func TestCurrencyStateDeposit(t *testing.T) {
	t.Parallel()
	_, err := (&RPCServer{
		Engine: &Engine{},
	}).CurrencyStateDeposit(context.Background(),
		&gctrpc.CurrencyStateDepositRequest{Exchange: "wow", Asset: "meow"})
	if !errors.Is(err, asset.ErrNotSupported) {
		t.Fatalf("received: %v, but expected: %v", err, asset.ErrNotSupported)
	}

	_, err = (&RPCServer{
		Engine: &Engine{},
	}).CurrencyStateDeposit(context.Background(),
		&gctrpc.CurrencyStateDepositRequest{Exchange: "wow", Asset: "spot"})
	if !errors.Is(err, ErrSubSystemNotStarted) {
		t.Fatalf("received: %v, but expected: %v", err, ErrSubSystemNotStarted)
	}
}

func TestCurrencyStateTrading(t *testing.T) {
	t.Parallel()
	_, err := (&RPCServer{
		Engine: &Engine{},
	}).CurrencyStateTrading(context.Background(),
		&gctrpc.CurrencyStateTradingRequest{Exchange: "wow", Asset: "meow"})
	if !errors.Is(err, asset.ErrNotSupported) {
		t.Fatalf("received: %v, but expected: %v", err, asset.ErrNotSupported)
	}

	_, err = (&RPCServer{
		Engine: &Engine{},
	}).CurrencyStateTrading(context.Background(),
		&gctrpc.CurrencyStateTradingRequest{Exchange: "wow", Asset: "spot"})
	if !errors.Is(err, ErrSubSystemNotStarted) {
		t.Fatalf("received: %v, but expected: %v", err, ErrSubSystemNotStarted)
	}
}

func TestCurrencyStateTradingPair(t *testing.T) {
	t.Parallel()
	em := SetupExchangeManager()
	exch, err := em.NewExchangeByName(testExchange)
	if err != nil {
		t.Fatal(err)
	}
	b := exch.GetBase()
	b.Name = fakeExchangeName
	b.Enabled = true

	cp, err := currency.NewPairFromString("btc-usd")
	if err != nil {
		t.Fatal(err)
	}

	b.CurrencyPairs.Pairs = make(map[asset.Item]*currency.PairStore)
	b.CurrencyPairs.Pairs[asset.Spot] = &currency.PairStore{
		AssetEnabled: convert.BoolPtr(true),
		ConfigFormat: &currency.PairFormat{},
		Available:    currency.Pairs{cp},
		Enabled:      currency.Pairs{cp},
	}
	fakeExchange := fExchange{
		IBotExchange: exch,
	}
	em.Add(fakeExchange)
	s := RPCServer{Engine: &Engine{ExchangeManager: em,
		currencyStateManager: &CurrencyStateManager{started: 1, iExchangeManager: em}}}

	_, err = s.CurrencyStateTradingPair(context.Background(),
		&gctrpc.CurrencyStateTradingPairRequest{
			Exchange: fakeExchangeName,
			Pair:     "btc-usd",
			Asset:    "spot",
		})
	if !errors.Is(err, nil) {
		t.Fatalf("received: %v, but expected: %v", err, nil)
	}
}

func TestGetFuturesPositions(t *testing.T) {
	t.Parallel()
	em := SetupExchangeManager()
	exch, err := em.NewExchangeByName("ftx")
	if err != nil {
		t.Fatal(err)
	}
	exch.SetDefaults()
	b := exch.GetBase()
	b.Name = fakeExchangeName
	b.Enabled = true

	cp, err := currency.NewPairFromString("btc-perp")
	if err != nil {
		t.Fatal(err)
	}
	cp.Delimiter = ""

	b.CurrencyPairs.Pairs = make(map[asset.Item]*currency.PairStore)
	b.CurrencyPairs.Pairs[asset.Futures] = &currency.PairStore{
		AssetEnabled:  convert.BoolPtr(true),
		RequestFormat: &currency.PairFormat{Delimiter: "-"},
		ConfigFormat:  &currency.PairFormat{Delimiter: "-"},
		Available:     currency.Pairs{cp},
		Enabled:       currency.Pairs{cp},
	}
	b.CurrencyPairs.Pairs[asset.Spot] = &currency.PairStore{
		AssetEnabled:  convert.BoolPtr(true),
		ConfigFormat:  &currency.PairFormat{Delimiter: "/"},
		RequestFormat: &currency.PairFormat{Delimiter: "/"},
		Available:     currency.Pairs{cp},
		Enabled:       currency.Pairs{cp},
	}
	fakeExchange := fExchange{
		IBotExchange: exch,
	}
	em.Add(fakeExchange)
	var wg sync.WaitGroup
	om, err := SetupOrderManager(em, &CommunicationManager{}, &wg, false, false, time.Hour)
	if !errors.Is(err, nil) {
		t.Errorf("received '%v', expected '%v'", err, nil)
	}
	om.started = 1
	s := RPCServer{
		Engine: &Engine{
			ExchangeManager: em,
			currencyStateManager: &CurrencyStateManager{
				started:          1,
				iExchangeManager: em,
			},
			OrderManager: om,
		},
	}

	_, err = s.GetFuturesPositions(context.Background(), &gctrpc.GetFuturesPositionsRequest{
		Exchange: fakeExchangeName,
		Asset:    asset.Futures.String(),
		Pair: &gctrpc.CurrencyPair{
			Delimiter: currency.DashDelimiter,
			Base:      cp.Base.String(),
			Quote:     cp.Quote.String(),
		},
	})
	if !errors.Is(err, exchange.ErrCredentialsAreEmpty) {
		t.Fatalf("received '%v', expected '%v'", err, exchange.ErrCredentialsAreEmpty)
	}

	ctx := exchange.DeployCredentialsToContext(context.Background(), &exchange.Credentials{
		Key:    "wow",
		Secret: "super wow",
	})

	_, err = s.GetFuturesPositions(ctx, &gctrpc.GetFuturesPositionsRequest{
		Exchange: "test",
		Asset:    asset.Futures.String(),
		Pair: &gctrpc.CurrencyPair{
			Delimiter: currency.DashDelimiter,
			Base:      cp.Base.String(),
			Quote:     cp.Quote.String(),
		},
		IncludeFullOrderData:    true,
		IncludeFullFundingRates: true,
		IncludePredictedRate:    true,
		GetPositionStats:        true,
		GetFundingPayments:      true,
	})
	if !errors.Is(err, ErrExchangeNotFound) {
		t.Errorf("received '%v', expected '%v'", err, ErrExchangeNotFound)
	}

	od := &order.Detail{
		Price:     1337,
		Amount:    1337,
		Fee:       1.337,
		Exchange:  fakeExchangeName,
		OrderID:   "test",
		Side:      order.Long,
		Status:    order.Open,
		AssetType: asset.Futures,
		Date:      time.Now(),
		Pair:      cp,
	}
	err = s.OrderManager.orderStore.futuresPositionController.TrackNewOrder(od)
	if !errors.Is(err, nil) {
		t.Fatalf("received '%v', expected '%v'", err, nil)
	}
	_, err = s.GetFuturesPositions(ctx, &gctrpc.GetFuturesPositionsRequest{
		Exchange: fakeExchangeName,
		Asset:    asset.Futures.String(),
		Pair: &gctrpc.CurrencyPair{
			Delimiter: currency.DashDelimiter,
			Base:      cp.Base.String(),
			Quote:     cp.Quote.String(),
		},
		IncludeFullOrderData: true,
	})
	if !errors.Is(err, nil) {
		t.Fatalf("received '%v', expected '%v'", err, nil)
	}

	_, err = s.GetFuturesPositions(ctx, &gctrpc.GetFuturesPositionsRequest{
		Exchange: fakeExchangeName,
		Asset:    asset.Spot.String(),
		Pair: &gctrpc.CurrencyPair{
			Delimiter: currency.DashDelimiter,
			Base:      cp.Base.String(),
			Quote:     cp.Quote.String(),
		},
	})
	if !errors.Is(err, order.ErrNotFuturesAsset) {
		t.Errorf("received '%v', expected '%v'", err, order.ErrNotFuturesAsset)
	}
}

func TestGetCollateral(t *testing.T) {
	t.Parallel()
	em := SetupExchangeManager()
	exch, err := em.NewExchangeByName(testExchange)
	if err != nil {
		t.Fatal(err)
	}
	b := exch.GetBase()
	b.Name = fakeExchangeName
	b.Enabled = true

	cp, err := currency.NewPairFromString("btc-usd")
	if !errors.Is(err, nil) {
		t.Fatalf("received '%v', expected '%v'", err, nil)
	}

	b.CurrencyPairs.Pairs = make(map[asset.Item]*currency.PairStore)
	b.CurrencyPairs.Pairs[asset.Futures] = &currency.PairStore{
		AssetEnabled: convert.BoolPtr(true),
		ConfigFormat: &currency.PairFormat{},
		Available:    currency.Pairs{cp},
		Enabled:      currency.Pairs{cp},
	}
	b.CurrencyPairs.Pairs[asset.Spot] = &currency.PairStore{
		AssetEnabled: convert.BoolPtr(true),
		ConfigFormat: &currency.PairFormat{},
		Available:    currency.Pairs{cp},
		Enabled:      currency.Pairs{cp},
	}
	fakeExchange := fExchange{
		IBotExchange: exch,
	}
	em.Add(fakeExchange)
	s := RPCServer{
		Engine: &Engine{
			ExchangeManager: em,
			currencyStateManager: &CurrencyStateManager{
				started: 1, iExchangeManager: em,
			},
		},
	}

	_, err = s.GetCollateral(context.Background(), &gctrpc.GetCollateralRequest{
		Exchange: fakeExchangeName,
		Asset:    asset.Futures.String(),
	})
	if !errors.Is(err, exchange.ErrCredentialsAreEmpty) {
		t.Fatalf("received '%v', expected '%v'", err, exchange.ErrCredentialsAreEmpty)
	}

	ctx := exchange.DeployCredentialsToContext(context.Background(), &exchange.Credentials{Key: "fakerino", Secret: "supafake"})

	_, err = s.GetCollateral(ctx, &gctrpc.GetCollateralRequest{
		Exchange: fakeExchangeName,
		Asset:    asset.Futures.String(),
	})
	if !errors.Is(err, errNoAccountInformation) {
		t.Fatalf("received '%v', expected '%v'", err, errNoAccountInformation)
	}

	ctx = exchange.DeployCredentialsToContext(context.Background(), &exchange.Credentials{Key: "fakerino", Secret: "supafake", SubAccount: "1337"})

	r, err := s.GetCollateral(ctx, &gctrpc.GetCollateralRequest{
		Exchange:         fakeExchangeName,
		Asset:            asset.Futures.String(),
		IncludeBreakdown: true,
	})
	if !errors.Is(err, nil) {
		t.Fatalf("received '%v', expected '%v'", err, nil)
	}
	if len(r.CurrencyBreakdown) != 3 {
		t.Errorf("expected 3 currencies, received '%v'", len(r.CurrencyBreakdown))
	}
	if r.AvailableCollateral != "1337 USD" {
		t.Errorf("received '%v' expected '1337 USD'", r.AvailableCollateral)
	}

	_, err = s.GetCollateral(ctx, &gctrpc.GetCollateralRequest{
		Exchange:         fakeExchangeName,
		Asset:            asset.Spot.String(),
		IncludeBreakdown: true,
	})
	if !errors.Is(err, order.ErrNotFuturesAsset) {
		t.Errorf("received '%v', expected '%v'", err, order.ErrNotFuturesAsset)
	}

	_, err = s.GetCollateral(ctx, &gctrpc.GetCollateralRequest{
		Exchange:         fakeExchangeName,
		Asset:            asset.Futures.String(),
		IncludeBreakdown: true,
		CalculateOffline: true,
	})
	if !errors.Is(err, nil) {
		t.Errorf("received '%v', expected '%v'", err, nil)
	}
}

func TestShutdown(t *testing.T) {
	t.Parallel()
	s := RPCServer{Engine: &Engine{}}
	_, err := s.Shutdown(context.Background(), &gctrpc.ShutdownRequest{})
	if !errors.Is(err, errShutdownNotAllowed) {
		t.Fatalf("received: '%v' but expected: '%v'", err, errShutdownNotAllowed)
	}

	s.Engine.Settings.EnableGRPCShutdown = true
	_, err = s.Shutdown(context.Background(), &gctrpc.ShutdownRequest{})
	if !errors.Is(err, errGRPCShutdownSignalIsNil) {
		t.Fatalf("received: '%v' but expected: '%v'", err, errGRPCShutdownSignalIsNil)
	}

	s.Engine.GRPCShutdownSignal = make(chan struct{}, 1)
	_, err = s.Shutdown(context.Background(), &gctrpc.ShutdownRequest{})
	if !errors.Is(err, nil) {
		t.Fatalf("received: '%v' but expected: '%v'", err, nil)
	}
}

func TestGetTechnicalAnalysis(t *testing.T) {
	t.Parallel()

	em := SetupExchangeManager()
	exch, err := em.NewExchangeByName(testExchange)
	if err != nil {
		t.Fatal(err)
	}
	b := exch.GetBase()
	b.Name = fakeExchangeName
	b.Enabled = true

	cp, err := currency.NewPairFromString("btc-usd")
	if !errors.Is(err, nil) {
		t.Fatalf("received '%v', expected '%v'", err, nil)
	}

	b.CurrencyPairs.Pairs = make(map[asset.Item]*currency.PairStore)
	b.CurrencyPairs.Pairs[asset.Futures] = &currency.PairStore{
		AssetEnabled: convert.BoolPtr(true),
		ConfigFormat: &currency.PairFormat{},
		Available:    currency.Pairs{cp},
		Enabled:      currency.Pairs{cp},
	}
	b.CurrencyPairs.Pairs[asset.Spot] = &currency.PairStore{
		AssetEnabled: convert.BoolPtr(true),
		ConfigFormat: &currency.PairFormat{},
		Available:    currency.Pairs{cp},
		Enabled:      currency.Pairs{cp},
	}

	b.Features.Enabled.Kline.Intervals = map[string]bool{
		kline.OneDay.Word(): true,
	}
	em.Add(fExchange{IBotExchange: exch})
	s := RPCServer{
		Engine: &Engine{
			ExchangeManager: em,
			currencyStateManager: &CurrencyStateManager{
				started:          1,
				iExchangeManager: em,
			},
		},
	}

	_, err = s.GetTechnicalAnalysis(context.Background(), &gctrpc.GetTechnicalAnalysisRequest{})
	if !errors.Is(err, ErrExchangeNameIsEmpty) {
		t.Fatalf("received: '%v' but expected: '%v'", err, ErrExchangeNameIsEmpty)
	}

	_, err = s.GetTechnicalAnalysis(context.Background(), &gctrpc.GetTechnicalAnalysisRequest{
		Exchange: fakeExchangeName,
	})
	if !errors.Is(err, asset.ErrNotSupported) {
		t.Fatalf("received: '%v' but expected: '%v'", err, asset.ErrNotSupported)
	}

	_, err = s.GetTechnicalAnalysis(context.Background(), &gctrpc.GetTechnicalAnalysisRequest{
		Exchange:  fakeExchangeName,
		AssetType: "upsideprofitcontract",
		Pair:      &gctrpc.CurrencyPair{},
	})
	if !errors.Is(err, kline.ErrValidatingParams) {
		t.Fatalf("received: '%v' but expected: '%v'", err, kline.ErrValidatingParams)
	}

	_, err = s.GetTechnicalAnalysis(context.Background(), &gctrpc.GetTechnicalAnalysisRequest{
		Exchange:  fakeExchangeName,
		AssetType: "spot",
		Pair:      &gctrpc.CurrencyPair{Base: "btc", Quote: "usd"},
		Interval:  int64(kline.OneDay),
	})
	if !errors.Is(err, errInvalidStrategy) {
		t.Fatalf("received: '%v' but expected: '%v'", err, errInvalidStrategy)
	}

	resp, err := s.GetTechnicalAnalysis(context.Background(), &gctrpc.GetTechnicalAnalysisRequest{
		Exchange:      fakeExchangeName,
		AssetType:     "spot",
		Pair:          &gctrpc.CurrencyPair{Base: "btc", Quote: "usd"},
		Interval:      int64(kline.OneDay),
		AlgorithmType: "twap",
	})
	if !errors.Is(err, nil) {
		t.Fatalf("received: '%v' but expected: '%v'", err, nil)
	}

	if resp.Signals["TWAP"].Signals[0] != 1337 {
		t.Fatalf("received: '%v' but expected: '%v'", resp.Signals["TWAP"].Signals[0], 1337)
	}

	resp, err = s.GetTechnicalAnalysis(context.Background(), &gctrpc.GetTechnicalAnalysisRequest{
		Exchange:      fakeExchangeName,
		AssetType:     "spot",
		Pair:          &gctrpc.CurrencyPair{Base: "btc", Quote: "usd"},
		Interval:      int64(kline.OneDay),
		AlgorithmType: "vwap",
	})
	if !errors.Is(err, nil) {
		t.Fatalf("received: '%v' but expected: '%v'", err, nil)
	}

	if len(resp.Signals["VWAP"].Signals) != 33 {
		t.Fatalf("received: '%v' but expected: '%v'", len(resp.Signals["VWAP"].Signals), 33)
	}

	resp, err = s.GetTechnicalAnalysis(context.Background(), &gctrpc.GetTechnicalAnalysisRequest{
		Exchange:      fakeExchangeName,
		AssetType:     "spot",
		Pair:          &gctrpc.CurrencyPair{Base: "btc", Quote: "usd"},
		Interval:      int64(kline.OneDay),
		AlgorithmType: "atr",
		Period:        9,
	})
	if !errors.Is(err, nil) {
		t.Fatalf("received: '%v' but expected: '%v'", err, nil)
	}

	if len(resp.Signals["ATR"].Signals) != 33 {
		t.Fatalf("received: '%v' but expected: '%v'", len(resp.Signals["ATR"].Signals), 33)
	}

	resp, err = s.GetTechnicalAnalysis(context.Background(), &gctrpc.GetTechnicalAnalysisRequest{
		Exchange:              fakeExchangeName,
		AssetType:             "spot",
		Pair:                  &gctrpc.CurrencyPair{Base: "btc", Quote: "usd"},
		Interval:              int64(kline.OneDay),
		AlgorithmType:         "bbands",
		Period:                9,
		StandardDeviationUp:   0.5,
		StandardDeviationDown: 0.5,
	})
	if !errors.Is(err, nil) {
		t.Fatalf("received: '%v' but expected: '%v'", err, nil)
	}

	if len(resp.Signals["UPPER"].Signals) != 33 {
		t.Fatalf("received: '%v' but expected: '%v'", len(resp.Signals["UPPER"].Signals), 33)
	}

	if len(resp.Signals["MIDDLE"].Signals) != 33 {
		t.Fatalf("received: '%v' but expected: '%v'", len(resp.Signals["MIDDLE"].Signals), 33)
	}

	if len(resp.Signals["LOWER"].Signals) != 33 {
		t.Fatalf("received: '%v' but expected: '%v'", len(resp.Signals["LOWER"].Signals), 33)
	}

	resp, err = s.GetTechnicalAnalysis(context.Background(), &gctrpc.GetTechnicalAnalysisRequest{
		Exchange:      fakeExchangeName,
		AssetType:     "spot",
		Pair:          &gctrpc.CurrencyPair{Base: "btc", Quote: "usd"},
		OtherPair:     &gctrpc.CurrencyPair{Base: "btc", Quote: "usd"},
		Interval:      int64(kline.OneDay),
		AlgorithmType: "COCO",
		Period:        9,
	})
	if !errors.Is(err, nil) {
		t.Fatalf("received: '%v' but expected: '%v'", err, nil)
	}

	if len(resp.Signals["COCO"].Signals) != 33 {
		t.Fatalf("received: '%v' but expected: '%v'", len(resp.Signals["COCO"].Signals), 33)
	}

	resp, err = s.GetTechnicalAnalysis(context.Background(), &gctrpc.GetTechnicalAnalysisRequest{
		Exchange:      fakeExchangeName,
		AssetType:     "spot",
		Pair:          &gctrpc.CurrencyPair{Base: "btc", Quote: "usd"},
		Interval:      int64(kline.OneDay),
		AlgorithmType: "sma",
		Period:        9,
	})
	if !errors.Is(err, nil) {
		t.Fatalf("received: '%v' but expected: '%v'", err, nil)
	}

	if len(resp.Signals["SMA"].Signals) != 33 {
		t.Fatalf("received: '%v' but expected: '%v'", len(resp.Signals["SMA"].Signals), 33)
	}

	resp, err = s.GetTechnicalAnalysis(context.Background(), &gctrpc.GetTechnicalAnalysisRequest{
		Exchange:      fakeExchangeName,
		AssetType:     "spot",
		Pair:          &gctrpc.CurrencyPair{Base: "btc", Quote: "usd"},
		Interval:      int64(kline.OneDay),
		AlgorithmType: "ema",
		Period:        9,
	})
	if !errors.Is(err, nil) {
		t.Fatalf("received: '%v' but expected: '%v'", err, nil)
	}

	if len(resp.Signals["EMA"].Signals) != 33 {
		t.Fatalf("received: '%v' but expected: '%v'", len(resp.Signals["EMA"].Signals), 33)
	}

	resp, err = s.GetTechnicalAnalysis(context.Background(), &gctrpc.GetTechnicalAnalysisRequest{
		Exchange:      fakeExchangeName,
		AssetType:     "spot",
		Pair:          &gctrpc.CurrencyPair{Base: "btc", Quote: "usd"},
		Interval:      int64(kline.OneDay),
		AlgorithmType: "macd",
		Period:        9,
		FastPeriod:    12,
		SlowPeriod:    26,
	})
	if !errors.Is(err, nil) {
		t.Fatalf("received: '%v' but expected: '%v'", err, nil)
	}

	if len(resp.Signals["MACD"].Signals) != 33 {
		t.Fatalf("received: '%v' but expected: '%v'", len(resp.Signals["MACD"].Signals), 33)
	}

	if len(resp.Signals["SIGNAL"].Signals) != 33 {
		t.Fatalf("received: '%v' but expected: '%v'", len(resp.Signals["SIGNAL"].Signals), 33)
	}

	if len(resp.Signals["HISTOGRAM"].Signals) != 33 {
		t.Fatalf("received: '%v' but expected: '%v'", len(resp.Signals["HISTOGRAM"].Signals), 33)
	}

	resp, err = s.GetTechnicalAnalysis(context.Background(), &gctrpc.GetTechnicalAnalysisRequest{
		Exchange:      fakeExchangeName,
		AssetType:     "spot",
		Pair:          &gctrpc.CurrencyPair{Base: "btc", Quote: "usd"},
		Interval:      int64(kline.OneDay),
		AlgorithmType: "mfi",
		Period:        9,
	})
	if !errors.Is(err, nil) {
		t.Fatalf("received: '%v' but expected: '%v'", err, nil)
	}

	if len(resp.Signals["MFI"].Signals) != 33 {
		t.Fatalf("received: '%v' but expected: '%v'", len(resp.Signals["MFI"].Signals), 33)
	}

	resp, err = s.GetTechnicalAnalysis(context.Background(), &gctrpc.GetTechnicalAnalysisRequest{
		Exchange:      fakeExchangeName,
		AssetType:     "spot",
		Pair:          &gctrpc.CurrencyPair{Base: "btc", Quote: "usd"},
		Interval:      int64(kline.OneDay),
		AlgorithmType: "obv",
		Period:        9,
	})
	if !errors.Is(err, nil) {
		t.Fatalf("received: '%v' but expected: '%v'", err, nil)
	}

	if len(resp.Signals["OBV"].Signals) != 33 {
		t.Fatalf("received: '%v' but expected: '%v'", len(resp.Signals["OBV"].Signals), 33)
	}

	resp, err = s.GetTechnicalAnalysis(context.Background(), &gctrpc.GetTechnicalAnalysisRequest{
		Exchange:      fakeExchangeName,
		AssetType:     "spot",
		Pair:          &gctrpc.CurrencyPair{Base: "btc", Quote: "usd"},
		Interval:      int64(kline.OneDay),
		AlgorithmType: "rsi",
		Period:        9,
	})
	if !errors.Is(err, nil) {
		t.Fatalf("received: '%v' but expected: '%v'", err, nil)
	}

	if len(resp.Signals["RSI"].Signals) != 33 {
		t.Fatalf("received: '%v' but expected: '%v'", len(resp.Signals["RSI"].Signals), 33)
	}
}

<<<<<<< HEAD
func TestGetFundingRates(t *testing.T) {
	t.Parallel()
	em := SetupExchangeManager()
	exch, err := em.NewExchangeByName("ftx")
	if err != nil {
		t.Fatal(err)
	}
	exch.SetDefaults()
=======
func TestGetMarginRatesHistory(t *testing.T) {
	t.Parallel()
	em := SetupExchangeManager()
	exch, err := em.NewExchangeByName(testExchange)
	if err != nil {
		t.Fatal(err)
	}
>>>>>>> bed9425a
	b := exch.GetBase()
	b.Name = fakeExchangeName
	b.Enabled = true

<<<<<<< HEAD
	cp, err := currency.NewPairFromString("btc-perp")
	if err != nil {
		t.Fatal(err)
	}

	b.CurrencyPairs.Pairs = make(map[asset.Item]*currency.PairStore)
	b.CurrencyPairs.Pairs[asset.Futures] = &currency.PairStore{
		AssetEnabled:  convert.BoolPtr(true),
		RequestFormat: &currency.PairFormat{Delimiter: "-"},
		ConfigFormat:  &currency.PairFormat{Delimiter: "-"},
		Available:     currency.Pairs{cp},
		Enabled:       currency.Pairs{cp},
	}
	b.CurrencyPairs.Pairs[asset.Spot] = &currency.PairStore{
		AssetEnabled:  convert.BoolPtr(true),
		ConfigFormat:  &currency.PairFormat{Delimiter: "/"},
		RequestFormat: &currency.PairFormat{Delimiter: "/"},
		Available:     currency.Pairs{cp},
		Enabled:       currency.Pairs{cp},
=======
	cp, err := currency.NewPairFromString("btc-usd")
	if !errors.Is(err, nil) {
		t.Fatalf("received '%v', expected '%v'", err, nil)
	}

	b.CurrencyPairs.Pairs = make(map[asset.Item]*currency.PairStore)
	b.CurrencyPairs.Pairs[asset.Spot] = &currency.PairStore{
		AssetEnabled: convert.BoolPtr(true),
		ConfigFormat: &currency.PairFormat{},
		Available:    currency.Pairs{cp},
		Enabled:      currency.Pairs{cp},
>>>>>>> bed9425a
	}
	fakeExchange := fExchange{
		IBotExchange: exch,
	}
	em.Add(fakeExchange)
<<<<<<< HEAD
	var wg sync.WaitGroup
	om, err := SetupOrderManager(em, &CommunicationManager{}, &wg, false, false, time.Hour)
	if !errors.Is(err, nil) {
		t.Errorf("received '%v', expected '%v'", err, nil)
	}
	om.started = 1
=======
>>>>>>> bed9425a
	s := RPCServer{
		Engine: &Engine{
			ExchangeManager: em,
			currencyStateManager: &CurrencyStateManager{
<<<<<<< HEAD
				started:          1,
				iExchangeManager: em,
			},
			OrderManager: om,
		},
	}

	_, err = s.GetFundingRates(context.Background(), nil)
	if !errors.Is(err, common.ErrNilPointer) {
		t.Errorf("received: '%v' but expected: '%v'", err, common.ErrNilPointer)
	}
	request := &gctrpc.GetFundingRatesRequest{
		Exchange:         "",
		Asset:            "",
		Pairs:            nil,
		StartDate:        "",
		EndDate:          "",
		IncludePredicted: false,
		IncludePayments:  false,
	}
	_, err = s.GetFundingRates(context.Background(), request)
	if !errors.Is(err, ErrExchangeNameIsEmpty) {
		t.Errorf("received: '%v' but expected: '%v'", err, ErrExchangeNameIsEmpty)
	}
	request.Exchange = exch.GetName()
	_, err = s.GetFundingRates(context.Background(), request)
	if !errors.Is(err, asset.ErrNotSupported) {
		t.Errorf("received: '%v' but expected: '%v'", err, asset.ErrNotSupported)
	}

	request.Asset = asset.Spot.String()
	_, err = s.GetFundingRates(context.Background(), request)
	if !errors.Is(err, order.ErrNotFuturesAsset) {
		t.Errorf("received: '%v' but expected: '%v'", err, order.ErrNotFuturesAsset)
	}

	request.Asset = asset.Futures.String()
	request.Pairs = []string{cp.String()}
	request.IncludePredicted = true
	request.IncludePayments = true
	_, err = s.GetFundingRates(context.Background(), request)
	if !errors.Is(err, nil) {
		t.Errorf("received: '%v' but expected: '%v'", err, nil)
	}
}

func TestGetManagedPosition(t *testing.T) {
	t.Parallel()
	em := SetupExchangeManager()
	exch, err := em.NewExchangeByName("ftx")
	if err != nil {
		t.Fatal(err)
	}
	exch.SetDefaults()
	b := exch.GetBase()
	b.Name = fakeExchangeName
	b.Enabled = true

	cp, err := currency.NewPairFromString("btc-perp")
	if err != nil {
		t.Fatal(err)
	}
	cp2, err := currency.NewPairFromString("btc-usd")
	if err != nil {
		t.Fatal(err)
	}

	b.CurrencyPairs.Pairs = make(map[asset.Item]*currency.PairStore)
	b.CurrencyPairs.Pairs[asset.Futures] = &currency.PairStore{
		AssetEnabled:  convert.BoolPtr(true),
		RequestFormat: &currency.PairFormat{Delimiter: "-"},
		ConfigFormat:  &currency.PairFormat{Delimiter: "-"},
		Available:     currency.Pairs{cp, cp2},
		Enabled:       currency.Pairs{cp, cp2},
	}
	b.CurrencyPairs.Pairs[asset.Spot] = &currency.PairStore{
		AssetEnabled:  convert.BoolPtr(true),
		ConfigFormat:  &currency.PairFormat{Delimiter: "/"},
		RequestFormat: &currency.PairFormat{Delimiter: "/"},
		Available:     currency.Pairs{cp, cp2},
		Enabled:       currency.Pairs{cp, cp2},
	}
	fakeExchange := fExchange{
		IBotExchange: exch,
	}
	em.Add(fakeExchange)
	var wg sync.WaitGroup
	om, err := SetupOrderManager(em, &CommunicationManager{}, &wg, false, false, time.Hour)
	if !errors.Is(err, nil) {
		t.Errorf("received '%v', expected '%v'", err, nil)
	}
	om.started = 1
	s := RPCServer{
		Engine: &Engine{
			ExchangeManager: em,
			currencyStateManager: &CurrencyStateManager{
				started:          1,
				iExchangeManager: em,
			},
			OrderManager: om,
		},
	}
	_, err = s.GetManagedPosition(context.Background(), nil)
	if !errors.Is(err, common.ErrNilPointer) {
		t.Errorf("received '%v', expected '%v'", err, common.ErrNilPointer)
	}

	request := &gctrpc.GetManagedPositionRequest{}
	_, err = s.GetManagedPosition(context.Background(), request)
	if !errors.Is(err, common.ErrNilPointer) {
		t.Errorf("received '%v', expected '%v'", err, common.ErrNilPointer)
	}

	request.Pair = &gctrpc.CurrencyPair{
		Delimiter: "-",
		Base:      "BTC",
		Quote:     "USD",
	}
	_, err = s.GetManagedPosition(context.Background(), request)
	if !errors.Is(err, ErrExchangeNameIsEmpty) {
		t.Errorf("received '%v', expected '%v'", err, ErrExchangeNameIsEmpty)
	}

	request.Exchange = fakeExchangeName
	_, err = s.GetManagedPosition(context.Background(), request)
	if !errors.Is(err, asset.ErrNotSupported) {
		t.Errorf("received '%v', expected '%v'", err, asset.ErrNotSupported)
	}

	request.Asset = asset.Spot.String()
	_, err = s.GetManagedPosition(context.Background(), request)
	if !errors.Is(err, order.ErrNotFuturesAsset) {
		t.Errorf("received '%v', expected '%v'", err, order.ErrNotFuturesAsset)
	}

	request.Asset = asset.Futures.String()
	s.OrderManager, err = SetupOrderManager(em, &CommunicationManager{}, &wg, false, false, time.Hour)
	if !errors.Is(err, nil) {
		t.Errorf("received '%v', expected '%v'", err, nil)
	}
	s.OrderManager.started = 1
	s.OrderManager.activelyTrackFuturesPositions = true
	_, err = s.GetManagedPosition(context.Background(), request)
	if !errors.Is(err, order.ErrPositionNotFound) {
		t.Errorf("received '%v', expected '%v'", err, order.ErrPositionNotFound)
	}

	err = s.OrderManager.orderStore.futuresPositionController.TrackNewOrder(&order.Detail{
		Leverage:             1337,
		Price:                1337,
		Amount:               1337,
		LimitPriceUpper:      1337,
		LimitPriceLower:      1337,
		TriggerPrice:         1337,
		AverageExecutedPrice: 1337,
		QuoteAmount:          1337,
		ExecutedAmount:       1337,
		RemainingAmount:      1337,
		Cost:                 1337,
		Exchange:             fakeExchangeName,
		OrderID:              "1337",
		Type:                 order.Market,
		Side:                 order.Buy,
		Status:               order.Filled,
		AssetType:            asset.Futures,
		Date:                 time.Now(),
		LastUpdated:          time.Now(),
		Pair:                 cp2,
		Trades: []order.TradeHistory{
			{
				Timestamp: time.Now(),
				Side:      order.Buy,
			},
		},
	})
	if !errors.Is(err, nil) {
		t.Errorf("received '%v', expected '%v'", err, nil)
	}
	_, err = s.GetManagedPosition(context.Background(), request)
	if !errors.Is(err, nil) {
		t.Errorf("received '%v', expected '%v'", err, nil)
	}
}

func TestGetAllManagedPositions(t *testing.T) {
	t.Parallel()
	em := SetupExchangeManager()
	exch, err := em.NewExchangeByName("ftx")
	if err != nil {
		t.Fatal(err)
	}
	exch.SetDefaults()
	b := exch.GetBase()
	b.Name = fakeExchangeName
	b.Enabled = true

	cp, err := currency.NewPairFromString("btc-perp")
	if err != nil {
		t.Fatal(err)
	}
	cp2, err := currency.NewPairFromString("btc-usd")
	if err != nil {
		t.Fatal(err)
	}

	b.CurrencyPairs.Pairs = make(map[asset.Item]*currency.PairStore)
	b.CurrencyPairs.Pairs[asset.Futures] = &currency.PairStore{
		AssetEnabled:  convert.BoolPtr(true),
		RequestFormat: &currency.PairFormat{Delimiter: "-"},
		ConfigFormat:  &currency.PairFormat{Delimiter: "-"},
		Available:     currency.Pairs{cp, cp2},
		Enabled:       currency.Pairs{cp, cp2},
	}
	b.CurrencyPairs.Pairs[asset.Spot] = &currency.PairStore{
		AssetEnabled:  convert.BoolPtr(true),
		ConfigFormat:  &currency.PairFormat{Delimiter: "/"},
		RequestFormat: &currency.PairFormat{Delimiter: "/"},
		Available:     currency.Pairs{cp, cp2},
		Enabled:       currency.Pairs{cp, cp2},
	}
	fakeExchange := fExchange{
		IBotExchange: exch,
	}
	em.Add(fakeExchange)
	var wg sync.WaitGroup
	om, err := SetupOrderManager(em, &CommunicationManager{}, &wg, false, false, time.Hour)
	if !errors.Is(err, nil) {
		t.Errorf("received '%v', expected '%v'", err, nil)
	}
	om.started = 1
	s := RPCServer{
		Engine: &Engine{
			ExchangeManager: em,
			currencyStateManager: &CurrencyStateManager{
				started:          1,
				iExchangeManager: em,
			},
			OrderManager: om,
		},
	}
	_, err = s.GetAllManagedPositions(context.Background(), nil)
	if !errors.Is(err, common.ErrNilPointer) {
		t.Errorf("received '%v', expected '%v'", err, common.ErrNilPointer)
	}

	request := &gctrpc.GetAllManagedPositionsRequest{}
	s.OrderManager, err = SetupOrderManager(em, &CommunicationManager{}, &wg, false, true, time.Hour)
	if !errors.Is(err, nil) {
		t.Errorf("received '%v', expected '%v'", err, nil)
	}
	s.OrderManager.started = 1
	_, err = s.GetAllManagedPositions(context.Background(), request)
	if !errors.Is(err, order.ErrNoPositionsFound) {
		t.Errorf("received '%v', expected '%v'", err, order.ErrNoPositionsFound)
	}

	err = s.OrderManager.orderStore.futuresPositionController.TrackNewOrder(&order.Detail{
		Leverage:             1337,
		Price:                1337,
		Amount:               1337,
		LimitPriceUpper:      1337,
		LimitPriceLower:      1337,
		TriggerPrice:         1337,
		AverageExecutedPrice: 1337,
		QuoteAmount:          1337,
		ExecutedAmount:       1337,
		RemainingAmount:      1337,
		Cost:                 1337,
		Exchange:             fakeExchangeName,
		OrderID:              "1337",
		Type:                 order.Market,
		Side:                 order.Buy,
		Status:               order.Filled,
		AssetType:            asset.Futures,
		Date:                 time.Now(),
		LastUpdated:          time.Now(),
		Pair:                 cp2,
	})
	if !errors.Is(err, nil) {
		t.Errorf("received '%v', expected '%v'", err, nil)
	}
	request.IncludePredictedRate = true
	request.GetFundingPayments = true
	request.IncludeFullFundingRates = true
	request.IncludeFullOrderData = true
	_, err = s.GetAllManagedPositions(context.Background(), request)
	if !errors.Is(err, nil) {
		t.Errorf("received '%v', expected '%v'", err, nil)
=======
				started: 1, iExchangeManager: em,
			},
		},
	}
	_, err = s.GetMarginRatesHistory(context.Background(), nil)
	if !errors.Is(err, common.ErrNilPointer) {
		t.Errorf("received '%v' expected '%v'", err, common.ErrNilPointer)
	}

	request := &gctrpc.GetMarginRatesHistoryRequest{}
	_, err = s.GetMarginRatesHistory(context.Background(), request)
	if !errors.Is(err, ErrExchangeNameIsEmpty) {
		t.Errorf("received '%v' expected '%v'", err, ErrExchangeNameIsEmpty)
	}

	request.Exchange = fakeExchangeName
	_, err = s.GetMarginRatesHistory(context.Background(), request)
	if !errors.Is(err, asset.ErrNotSupported) {
		t.Errorf("received '%v' expected '%v'", err, asset.ErrNotSupported)
	}

	request.Asset = asset.Spot.String()
	_, err = s.GetMarginRatesHistory(context.Background(), request)
	if !errors.Is(err, currency.ErrCurrencyNotFound) {
		t.Errorf("received '%v' expected '%v'", err, currency.ErrCurrencyNotFound)
	}

	request.Currency = "usd"
	_, err = s.GetMarginRatesHistory(context.Background(), request)
	if !errors.Is(err, nil) {
		t.Errorf("received '%v' expected '%v'", err, nil)
	}

	request.GetBorrowRates = true
	request.GetLendingPayments = true
	request.GetBorrowCosts = true
	request.GetPredictedRate = true
	request.IncludeAllRates = true
	resp, err := s.GetMarginRatesHistory(context.Background(), request)
	if !errors.Is(err, nil) {
		t.Errorf("received '%v' expected '%v'", err, nil)
	}
	if len(resp.Rates) == 0 {
		t.Errorf("received '%v' expected '%v'", len(resp.Rates), 1)
	}
	if resp.PredictedRate == nil {
		t.Errorf("received '%v' expected '%v'", nil, "not nil")
	}
	if resp.TakerFeeRate != "1337" {
		t.Errorf("received '%v' expected '%v'", resp.TakerFeeRate, "1337")
	}
	if resp.SumLendingPayments != "1337" {
		t.Errorf("received '%v' expected '%v'", resp.SumLendingPayments, "1337")
	}
	if resp.AvgBorrowSize != "1337" {
		t.Errorf("received '%v' expected '%v'", resp.AvgBorrowSize, "1337")
	}
	if resp.AvgLendingSize != "1337" {
		t.Errorf("received '%v' expected '%v'", resp.AvgLendingSize, "1337")
	}
	if resp.SumBorrowCosts != "1337" {
		t.Errorf("received '%v' expected '%v'", resp.SumBorrowCosts, "1337")
	}

	request.CalculateOffline = true
	_, err = s.GetMarginRatesHistory(context.Background(), request)
	if !errors.Is(err, common.ErrCannotCalculateOffline) {
		t.Errorf("received '%v' expected '%v'", err, common.ErrCannotCalculateOffline)
	}

	request.TakerFeeRate = "-1337"
	_, err = s.GetMarginRatesHistory(context.Background(), request)
	if !errors.Is(err, common.ErrCannotCalculateOffline) {
		t.Errorf("received '%v' expected '%v'", err, common.ErrCannotCalculateOffline)
	}

	request.TakerFeeRate = "1337"
	_, err = s.GetMarginRatesHistory(context.Background(), request)
	if !errors.Is(err, common.ErrCannotCalculateOffline) {
		t.Errorf("received '%v' expected '%v'", err, common.ErrCannotCalculateOffline)
	}

	request.Rates = []*gctrpc.MarginRate{
		{
			Time:       time.Now().Format(common.SimpleTimeFormat),
			HourlyRate: "1337",
		},
	}
	_, err = s.GetMarginRatesHistory(context.Background(), request)
	if !errors.Is(err, nil) {
		t.Errorf("received '%v' expected '%v'", err, nil)
	}

	request.Rates = []*gctrpc.MarginRate{
		{
			Time:           time.Now().Format(common.SimpleTimeFormat),
			HourlyRate:     "1337",
			LendingPayment: &gctrpc.LendingPayment{Size: "1337"},
			BorrowCost:     &gctrpc.BorrowCost{Size: "1337"},
		},
	}
	_, err = s.GetMarginRatesHistory(context.Background(), request)
	if !errors.Is(err, nil) {
		t.Errorf("received '%v' expected '%v'", err, nil)
>>>>>>> bed9425a
	}
}<|MERGE_RESOLUTION|>--- conflicted
+++ resolved
@@ -2720,7 +2720,144 @@
 	}
 }
 
-<<<<<<< HEAD
+func TestGetMarginRatesHistory(t *testing.T) {
+	t.Parallel()
+	em := SetupExchangeManager()
+	exch, err := em.NewExchangeByName(testExchange)
+	if err != nil {
+		t.Fatal(err)
+	}
+	b := exch.GetBase()
+	b.Name = fakeExchangeName
+	b.Enabled = true
+
+	cp, err := currency.NewPairFromString("btc-usd")
+	if !errors.Is(err, nil) {
+		t.Fatalf("received '%v', expected '%v'", err, nil)
+	}
+
+	b.CurrencyPairs.Pairs = make(map[asset.Item]*currency.PairStore)
+	b.CurrencyPairs.Pairs[asset.Spot] = &currency.PairStore{
+		AssetEnabled: convert.BoolPtr(true),
+		ConfigFormat: &currency.PairFormat{},
+		Available:    currency.Pairs{cp},
+		Enabled:      currency.Pairs{cp},
+	}
+	fakeExchange := fExchange{
+		IBotExchange: exch,
+	}
+	em.Add(fakeExchange)
+	s := RPCServer{
+		Engine: &Engine{
+			ExchangeManager: em,
+			currencyStateManager: &CurrencyStateManager{
+				started: 1, iExchangeManager: em,
+			},
+		},
+	}
+	_, err = s.GetMarginRatesHistory(context.Background(), nil)
+	if !errors.Is(err, common.ErrNilPointer) {
+		t.Errorf("received '%v' expected '%v'", err, common.ErrNilPointer)
+	}
+
+	request := &gctrpc.GetMarginRatesHistoryRequest{}
+	_, err = s.GetMarginRatesHistory(context.Background(), request)
+	if !errors.Is(err, ErrExchangeNameIsEmpty) {
+		t.Errorf("received '%v' expected '%v'", err, ErrExchangeNameIsEmpty)
+	}
+
+	request.Exchange = fakeExchangeName
+	_, err = s.GetMarginRatesHistory(context.Background(), request)
+	if !errors.Is(err, asset.ErrNotSupported) {
+		t.Errorf("received '%v' expected '%v'", err, asset.ErrNotSupported)
+	}
+
+	request.Asset = asset.Spot.String()
+	_, err = s.GetMarginRatesHistory(context.Background(), request)
+	if !errors.Is(err, currency.ErrCurrencyNotFound) {
+		t.Errorf("received '%v' expected '%v'", err, currency.ErrCurrencyNotFound)
+	}
+
+	request.Currency = "usd"
+	_, err = s.GetMarginRatesHistory(context.Background(), request)
+	if !errors.Is(err, nil) {
+		t.Errorf("received '%v' expected '%v'", err, nil)
+	}
+
+	request.GetBorrowRates = true
+	request.GetLendingPayments = true
+	request.GetBorrowCosts = true
+	request.GetPredictedRate = true
+	request.IncludeAllRates = true
+	resp, err := s.GetMarginRatesHistory(context.Background(), request)
+	if !errors.Is(err, nil) {
+		t.Errorf("received '%v' expected '%v'", err, nil)
+	}
+	if len(resp.Rates) == 0 {
+		t.Errorf("received '%v' expected '%v'", len(resp.Rates), 1)
+	}
+	if resp.PredictedRate == nil {
+		t.Errorf("received '%v' expected '%v'", nil, "not nil")
+	}
+	if resp.TakerFeeRate != "1337" {
+		t.Errorf("received '%v' expected '%v'", resp.TakerFeeRate, "1337")
+	}
+	if resp.SumLendingPayments != "1337" {
+		t.Errorf("received '%v' expected '%v'", resp.SumLendingPayments, "1337")
+	}
+	if resp.AvgBorrowSize != "1337" {
+		t.Errorf("received '%v' expected '%v'", resp.AvgBorrowSize, "1337")
+	}
+	if resp.AvgLendingSize != "1337" {
+		t.Errorf("received '%v' expected '%v'", resp.AvgLendingSize, "1337")
+	}
+	if resp.SumBorrowCosts != "1337" {
+		t.Errorf("received '%v' expected '%v'", resp.SumBorrowCosts, "1337")
+	}
+
+	request.CalculateOffline = true
+	_, err = s.GetMarginRatesHistory(context.Background(), request)
+	if !errors.Is(err, common.ErrCannotCalculateOffline) {
+		t.Errorf("received '%v' expected '%v'", err, common.ErrCannotCalculateOffline)
+	}
+
+	request.TakerFeeRate = "-1337"
+	_, err = s.GetMarginRatesHistory(context.Background(), request)
+	if !errors.Is(err, common.ErrCannotCalculateOffline) {
+		t.Errorf("received '%v' expected '%v'", err, common.ErrCannotCalculateOffline)
+	}
+
+	request.TakerFeeRate = "1337"
+	_, err = s.GetMarginRatesHistory(context.Background(), request)
+	if !errors.Is(err, common.ErrCannotCalculateOffline) {
+		t.Errorf("received '%v' expected '%v'", err, common.ErrCannotCalculateOffline)
+	}
+
+	request.Rates = []*gctrpc.MarginRate{
+		{
+			Time:       time.Now().Format(common.SimpleTimeFormat),
+			HourlyRate: "1337",
+		},
+	}
+	_, err = s.GetMarginRatesHistory(context.Background(), request)
+	if !errors.Is(err, nil) {
+		t.Errorf("received '%v' expected '%v'", err, nil)
+	}
+
+	request.Rates = []*gctrpc.MarginRate{
+		{
+			Time:           time.Now().Format(common.SimpleTimeFormat),
+			HourlyRate:     "1337",
+			LendingPayment: &gctrpc.LendingPayment{Size: "1337"},
+			BorrowCost:     &gctrpc.BorrowCost{Size: "1337"},
+		},
+	}
+	_, err = s.GetMarginRatesHistory(context.Background(), request)
+	if !errors.Is(err, nil) {
+		t.Errorf("received '%v' expected '%v'", err, nil)
+	}
+}
+
 func TestGetFundingRates(t *testing.T) {
 	t.Parallel()
 	em := SetupExchangeManager()
@@ -2729,20 +2866,10 @@
 		t.Fatal(err)
 	}
 	exch.SetDefaults()
-=======
-func TestGetMarginRatesHistory(t *testing.T) {
-	t.Parallel()
-	em := SetupExchangeManager()
-	exch, err := em.NewExchangeByName(testExchange)
-	if err != nil {
-		t.Fatal(err)
-	}
->>>>>>> bed9425a
 	b := exch.GetBase()
 	b.Name = fakeExchangeName
 	b.Enabled = true
 
-<<<<<<< HEAD
 	cp, err := currency.NewPairFromString("btc-perp")
 	if err != nil {
 		t.Fatal(err)
@@ -2762,38 +2889,21 @@
 		RequestFormat: &currency.PairFormat{Delimiter: "/"},
 		Available:     currency.Pairs{cp},
 		Enabled:       currency.Pairs{cp},
-=======
-	cp, err := currency.NewPairFromString("btc-usd")
-	if !errors.Is(err, nil) {
-		t.Fatalf("received '%v', expected '%v'", err, nil)
-	}
-
-	b.CurrencyPairs.Pairs = make(map[asset.Item]*currency.PairStore)
-	b.CurrencyPairs.Pairs[asset.Spot] = &currency.PairStore{
-		AssetEnabled: convert.BoolPtr(true),
-		ConfigFormat: &currency.PairFormat{},
-		Available:    currency.Pairs{cp},
-		Enabled:      currency.Pairs{cp},
->>>>>>> bed9425a
 	}
 	fakeExchange := fExchange{
 		IBotExchange: exch,
 	}
 	em.Add(fakeExchange)
-<<<<<<< HEAD
 	var wg sync.WaitGroup
 	om, err := SetupOrderManager(em, &CommunicationManager{}, &wg, false, false, time.Hour)
 	if !errors.Is(err, nil) {
 		t.Errorf("received '%v', expected '%v'", err, nil)
 	}
 	om.started = 1
-=======
->>>>>>> bed9425a
 	s := RPCServer{
 		Engine: &Engine{
 			ExchangeManager: em,
 			currencyStateManager: &CurrencyStateManager{
-<<<<<<< HEAD
 				started:          1,
 				iExchangeManager: em,
 			},
@@ -3082,111 +3192,5 @@
 	_, err = s.GetAllManagedPositions(context.Background(), request)
 	if !errors.Is(err, nil) {
 		t.Errorf("received '%v', expected '%v'", err, nil)
-=======
-				started: 1, iExchangeManager: em,
-			},
-		},
-	}
-	_, err = s.GetMarginRatesHistory(context.Background(), nil)
-	if !errors.Is(err, common.ErrNilPointer) {
-		t.Errorf("received '%v' expected '%v'", err, common.ErrNilPointer)
-	}
-
-	request := &gctrpc.GetMarginRatesHistoryRequest{}
-	_, err = s.GetMarginRatesHistory(context.Background(), request)
-	if !errors.Is(err, ErrExchangeNameIsEmpty) {
-		t.Errorf("received '%v' expected '%v'", err, ErrExchangeNameIsEmpty)
-	}
-
-	request.Exchange = fakeExchangeName
-	_, err = s.GetMarginRatesHistory(context.Background(), request)
-	if !errors.Is(err, asset.ErrNotSupported) {
-		t.Errorf("received '%v' expected '%v'", err, asset.ErrNotSupported)
-	}
-
-	request.Asset = asset.Spot.String()
-	_, err = s.GetMarginRatesHistory(context.Background(), request)
-	if !errors.Is(err, currency.ErrCurrencyNotFound) {
-		t.Errorf("received '%v' expected '%v'", err, currency.ErrCurrencyNotFound)
-	}
-
-	request.Currency = "usd"
-	_, err = s.GetMarginRatesHistory(context.Background(), request)
-	if !errors.Is(err, nil) {
-		t.Errorf("received '%v' expected '%v'", err, nil)
-	}
-
-	request.GetBorrowRates = true
-	request.GetLendingPayments = true
-	request.GetBorrowCosts = true
-	request.GetPredictedRate = true
-	request.IncludeAllRates = true
-	resp, err := s.GetMarginRatesHistory(context.Background(), request)
-	if !errors.Is(err, nil) {
-		t.Errorf("received '%v' expected '%v'", err, nil)
-	}
-	if len(resp.Rates) == 0 {
-		t.Errorf("received '%v' expected '%v'", len(resp.Rates), 1)
-	}
-	if resp.PredictedRate == nil {
-		t.Errorf("received '%v' expected '%v'", nil, "not nil")
-	}
-	if resp.TakerFeeRate != "1337" {
-		t.Errorf("received '%v' expected '%v'", resp.TakerFeeRate, "1337")
-	}
-	if resp.SumLendingPayments != "1337" {
-		t.Errorf("received '%v' expected '%v'", resp.SumLendingPayments, "1337")
-	}
-	if resp.AvgBorrowSize != "1337" {
-		t.Errorf("received '%v' expected '%v'", resp.AvgBorrowSize, "1337")
-	}
-	if resp.AvgLendingSize != "1337" {
-		t.Errorf("received '%v' expected '%v'", resp.AvgLendingSize, "1337")
-	}
-	if resp.SumBorrowCosts != "1337" {
-		t.Errorf("received '%v' expected '%v'", resp.SumBorrowCosts, "1337")
-	}
-
-	request.CalculateOffline = true
-	_, err = s.GetMarginRatesHistory(context.Background(), request)
-	if !errors.Is(err, common.ErrCannotCalculateOffline) {
-		t.Errorf("received '%v' expected '%v'", err, common.ErrCannotCalculateOffline)
-	}
-
-	request.TakerFeeRate = "-1337"
-	_, err = s.GetMarginRatesHistory(context.Background(), request)
-	if !errors.Is(err, common.ErrCannotCalculateOffline) {
-		t.Errorf("received '%v' expected '%v'", err, common.ErrCannotCalculateOffline)
-	}
-
-	request.TakerFeeRate = "1337"
-	_, err = s.GetMarginRatesHistory(context.Background(), request)
-	if !errors.Is(err, common.ErrCannotCalculateOffline) {
-		t.Errorf("received '%v' expected '%v'", err, common.ErrCannotCalculateOffline)
-	}
-
-	request.Rates = []*gctrpc.MarginRate{
-		{
-			Time:       time.Now().Format(common.SimpleTimeFormat),
-			HourlyRate: "1337",
-		},
-	}
-	_, err = s.GetMarginRatesHistory(context.Background(), request)
-	if !errors.Is(err, nil) {
-		t.Errorf("received '%v' expected '%v'", err, nil)
-	}
-
-	request.Rates = []*gctrpc.MarginRate{
-		{
-			Time:           time.Now().Format(common.SimpleTimeFormat),
-			HourlyRate:     "1337",
-			LendingPayment: &gctrpc.LendingPayment{Size: "1337"},
-			BorrowCost:     &gctrpc.BorrowCost{Size: "1337"},
-		},
-	}
-	_, err = s.GetMarginRatesHistory(context.Background(), request)
-	if !errors.Is(err, nil) {
-		t.Errorf("received '%v' expected '%v'", err, nil)
->>>>>>> bed9425a
 	}
 }