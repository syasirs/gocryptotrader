package engine

import (
	"context"
	"errors"
	"fmt"
	"io/ioutil"
	"log"
	"os"
	"path/filepath"
	"reflect"
	"strings"
	"sync"
	"testing"
	"time"

	"github.com/gofrs/uuid"
	"github.com/shopspring/decimal"
	"github.com/thrasher-corp/gocryptotrader/common"
	"github.com/thrasher-corp/gocryptotrader/common/convert"
	"github.com/thrasher-corp/gocryptotrader/config"
	"github.com/thrasher-corp/gocryptotrader/currency"
	"github.com/thrasher-corp/gocryptotrader/database"
	"github.com/thrasher-corp/gocryptotrader/database/drivers"
	"github.com/thrasher-corp/gocryptotrader/database/repository"
	dbexchange "github.com/thrasher-corp/gocryptotrader/database/repository/exchange"
	sqltrade "github.com/thrasher-corp/gocryptotrader/database/repository/trade"
	exchange "github.com/thrasher-corp/gocryptotrader/exchanges"
	"github.com/thrasher-corp/gocryptotrader/exchanges/account"
	"github.com/thrasher-corp/gocryptotrader/exchanges/asset"
	"github.com/thrasher-corp/gocryptotrader/exchanges/bank"
	"github.com/thrasher-corp/gocryptotrader/exchanges/binance"
	"github.com/thrasher-corp/gocryptotrader/exchanges/currencystate"
	"github.com/thrasher-corp/gocryptotrader/exchanges/fee"
	"github.com/thrasher-corp/gocryptotrader/exchanges/kline"
	"github.com/thrasher-corp/gocryptotrader/exchanges/order"
	"github.com/thrasher-corp/gocryptotrader/exchanges/ticker"
	"github.com/thrasher-corp/gocryptotrader/exchanges/trade"
	"github.com/thrasher-corp/gocryptotrader/gctrpc"
	"github.com/thrasher-corp/gocryptotrader/portfolio/withdraw"
	"github.com/thrasher-corp/goose"
	"google.golang.org/grpc/metadata"
)

const (
	unexpectedLackOfError = "unexpected lack of error"
	migrationsFolder      = "migrations"
	databaseFolder        = "database"
	fakeExchangeName      = "fake"
)

// fExchange is a fake exchange with function overrides
// we're not testing an actual exchange's implemented functions
type fExchange struct {
	exchange.IBotExchange
}

func (f fExchange) GetHistoricCandles(ctx context.Context, p currency.Pair, a asset.Item, timeStart, _ time.Time, interval kline.Interval) (kline.Item, error) {
	return kline.Item{
		Exchange: fakeExchangeName,
		Pair:     p,
		Asset:    a,
		Interval: interval,
		Candles: []kline.Candle{
			{
				Time:   timeStart,
				Open:   1337,
				High:   1337,
				Low:    1337,
				Close:  1337,
				Volume: 1337,
			},
		},
	}, nil
}

func (f fExchange) GetHistoricCandlesExtended(ctx context.Context, p currency.Pair, a asset.Item, timeStart, _ time.Time, interval kline.Interval) (kline.Item, error) {
	return kline.Item{
		Exchange: fakeExchangeName,
		Pair:     p,
		Asset:    a,
		Interval: interval,
		Candles: []kline.Candle{
			{
				Time:   timeStart,
				Open:   1337,
				High:   1337,
				Low:    1337,
				Close:  1337,
				Volume: 1337,
			},
		},
	}, nil
}

func (f fExchange) FetchTicker(ctx context.Context, p currency.Pair, a asset.Item) (*ticker.Price, error) {
	return &ticker.Price{
		Last:         1337,
		High:         1337,
		Low:          1337,
		Bid:          1337,
		Ask:          1337,
		Volume:       1337,
		QuoteVolume:  1337,
		PriceATH:     1337,
		Open:         1337,
		Close:        1337,
		Pair:         p,
		ExchangeName: f.GetName(),
		AssetType:    a,
		LastUpdated:  time.Now(),
	}, nil
}

// FetchAccountInfo overrides testExchange's fetch account info function
// to do the bare minimum required with no API calls or credentials required
func (f fExchange) FetchAccountInfo(_ context.Context, a asset.Item) (account.Holdings, error) {
	return account.Holdings{
		Exchange: f.GetName(),
		Accounts: []account.SubAccount{
			{
				ID:        "1337",
				AssetType: a,
				Currencies: []account.Balance{
					{
						CurrencyName: currency.USD,
						Total:        1337,
					},
					{
						CurrencyName: currency.BTC,
						Total:        13337,
					},
				},
			},
		},
	}, nil
}

// GetFuturesPositions overrides testExchange's GetFuturesPositions function
func (f fExchange) GetFuturesPositions(_ context.Context, a asset.Item, cp currency.Pair, _, _ time.Time) ([]order.Detail, error) {
	return []order.Detail{
		{
			Price:     1337,
			Amount:    1337,
			Fee:       1.337,
			FeeAsset:  currency.Code{},
			Exchange:  f.GetName(),
			ID:        "test",
			Side:      order.Long,
			Status:    order.Open,
			AssetType: a,
			Date:      time.Now(),
			Pair:      cp,
		},
	}, nil
}

// CalculateTotalCollateral overrides testExchange's CalculateTotalCollateral function
func (f fExchange) CalculateTotalCollateral(context.Context, *order.TotalCollateralCalculator) (*order.TotalCollateralResponse, error) {
	return &order.TotalCollateralResponse{
		CollateralCurrency:             currency.USD,
		AvailableMaintenanceCollateral: decimal.NewFromInt(1338),
		AvailableCollateral:            decimal.NewFromInt(1337),
		UsedBreakdown: &order.UsedCollateralBreakdown{
			LockedInStakes:                  decimal.NewFromInt(3),
			LockedInNFTBids:                 decimal.NewFromInt(3),
			LockedInFeeVoucher:              decimal.NewFromInt(3),
			LockedInSpotMarginFundingOffers: decimal.NewFromInt(3),
			LockedInSpotOrders:              decimal.NewFromInt(3),
			LockedAsCollateral:              decimal.NewFromInt(3),
		},
		BreakdownByCurrency: []order.CollateralByCurrency{
			{
				Currency:               currency.USD,
				TotalFunds:             decimal.NewFromInt(1330),
				CollateralContribution: decimal.NewFromInt(1330),
				ScaledCurrency:         currency.USD,
			},
			{
				Currency:   currency.DOGE,
				TotalFunds: decimal.NewFromInt(1000),
				ScaledUsed: decimal.NewFromInt(6),
				ScaledUsedBreakdown: &order.UsedCollateralBreakdown{
					LockedInStakes:                  decimal.NewFromInt(1),
					LockedInNFTBids:                 decimal.NewFromInt(1),
					LockedInFeeVoucher:              decimal.NewFromInt(1),
					LockedInSpotMarginFundingOffers: decimal.NewFromInt(1),
					LockedInSpotOrders:              decimal.NewFromInt(1),
					LockedAsCollateral:              decimal.NewFromInt(1),
				},
				CollateralContribution: decimal.NewFromInt(4),
				ScaledCurrency:         currency.USD,
			},
			{
				Currency:               currency.XRP,
				TotalFunds:             decimal.NewFromInt(1333333333333337),
				CollateralContribution: decimal.NewFromInt(-3),
				ScaledCurrency:         currency.USD,
			},
		},
	}, nil
}

// UpdateAccountInfo overrides testExchange's update account info function
// to do the bare minimum required with no API calls or credentials required
func (f fExchange) UpdateAccountInfo(ctx context.Context, a asset.Item) (account.Holdings, error) {
	if a == asset.Futures {
		return account.Holdings{}, errAssetTypeDisabled
	}
	return account.Holdings{
		Exchange: f.GetName(),
		Accounts: []account.SubAccount{
			{
				ID:         "1337",
				AssetType:  a,
				Currencies: nil,
			},
		},
	}, nil
}

// GetAllFees overrides interface function
func (f fExchange) GetAllFees() (fee.Options, error) {
	return fee.Options{
		GlobalCommissions: map[asset.Item]fee.Commission{
			asset.Spot: {},
		},
		ChainTransfer: []fee.Transfer{{Currency: currency.BTC}},
		BankTransfer: []fee.Transfer{
			{Currency: currency.USD, BankTransfer: bank.WireTransfer},
		},
	}, nil
}

// GetCurrencyStateSnapshot overrides interface function
func (f fExchange) GetCurrencyStateSnapshot() ([]currencystate.Snapshot, error) {
	return []currencystate.Snapshot{
		{
			Code:  currency.BTC,
			Asset: asset.Spot,
		},
	}, nil
}

// SetTransferFee overrides interface function
func (f fExchange) SetTransferFee(c currency.Code, chain string, withdraw, deposit float64, isPercentage bool) error {
	return nil
}

// SetCommissionFee overrides interface function
func (f fExchange) SetCommissionFee(a asset.Item, pair currency.Pair, maker, taker float64, isSetAmount bool) error {
	return nil
}

// SetBankTransferFee overrides interface function
func (f fExchange) SetBankTransferFee(c currency.Code, transType bank.Transfer, withdraw, deposit float64, isPercentage bool) error {
	return nil
}

// CanTradePair overrides interface function
func (f fExchange) CanTradePair(p currency.Pair, a asset.Item) error {
	return nil
}

// CanTrade overrides interface function
func (f fExchange) CanTrade(c currency.Code, a asset.Item) error {
	return nil
}

// CanWithdraw overrides interface function
func (f fExchange) CanWithdraw(c currency.Code, a asset.Item) error {
	return nil
}

// CanDeposit overrides interface function
func (f fExchange) CanDeposit(c currency.Code, a asset.Item) error {
	return nil
}

// Sets up everything required to run any function inside rpcserver
// Only use if you require a database, this makes tests slow
func RPCTestSetup(t *testing.T) *Engine {
	t.Helper()
	var err error
	dbConf := database.Config{
		Enabled: true,
		Driver:  database.DBSQLite3,
		ConnectionDetails: drivers.ConnectionDetails{
			Host:     "localhost",
			Database: "test123.db",
		},
	}
	engerino := new(Engine)
	dbm, err := SetupDatabaseConnectionManager(&dbConf)
	if err != nil {
		t.Fatal(err)
	}
	tempDir, err := ioutil.TempDir("", "")
	if err != nil {
		t.Fatal(err)
	}
	dbm.dbConn.DataPath = tempDir
	engerino.DatabaseManager = dbm
	var wg sync.WaitGroup
	err = dbm.Start(&wg)
	if err != nil {
		t.Fatal(err)
	}
	engerino.Config = &config.Config{}
	em := SetupExchangeManager()
	exch, err := em.NewExchangeByName(testExchange)
	if err != nil {
		t.Fatal(err)
	}
	exch.SetDefaults()
	b := exch.GetBase()
	cp := currency.NewPair(currency.BTC, currency.USD)
	b.CurrencyPairs.Pairs = make(map[asset.Item]*currency.PairStore)
	b.CurrencyPairs.Pairs[asset.Spot] = &currency.PairStore{
		Available:     currency.Pairs{cp},
		Enabled:       currency.Pairs{cp},
		AssetEnabled:  convert.BoolPtr(true),
		ConfigFormat:  &currency.PairFormat{Uppercase: true},
		RequestFormat: &currency.PairFormat{Uppercase: true}}
	err = em.Add(exch)
	if err != nil {
		t.Fatal(err)
	}
	exch, err = em.NewExchangeByName("Binance")
	if err != nil {
		t.Fatal(err)
	}
	exch.SetDefaults()
	b = exch.GetBase()
	cp = currency.NewPair(currency.BTC, currency.USDT)
	b.CurrencyPairs.Pairs = make(map[asset.Item]*currency.PairStore)
	b.CurrencyPairs.Pairs[asset.Spot] = &currency.PairStore{
		Available:     currency.Pairs{cp},
		Enabled:       currency.Pairs{cp},
		AssetEnabled:  convert.BoolPtr(true),
		ConfigFormat:  &currency.PairFormat{Uppercase: true},
		RequestFormat: &currency.PairFormat{Uppercase: true}}
	err = em.Add(exch)
	if err != nil {
		t.Fatal(err)
	}
	engerino.ExchangeManager = em

	engerino.Config.Database = dbConf
	engerino.DatabaseManager, err = SetupDatabaseConnectionManager(&engerino.Config.Database)
	if err != nil {
		log.Fatal(err)
	}
	err = engerino.DatabaseManager.Start(&engerino.ServicesWG)
	if err != nil {
		log.Fatal(err)
	}
	path := filepath.Join("..", databaseFolder, migrationsFolder)
	err = goose.Run("up", database.DB.SQL, repository.GetSQLDialect(), path, "")
	if err != nil {
		t.Fatalf("failed to run migrations %v", err)
	}
	uuider, err := uuid.NewV4()
	if err != nil {
		t.Fatal(err)
	}
	uuider2, err := uuid.NewV4()
	if err != nil {
		t.Fatal(err)
	}
	err = dbexchange.InsertMany([]dbexchange.Details{{Name: testExchange, UUID: uuider}, {Name: "Binance", UUID: uuider2}})
	if err != nil {
		t.Fatalf("failed to insert exchange %v", err)
	}

	return engerino
}

func CleanRPCTest(t *testing.T, engerino *Engine) {
	t.Helper()
	err := engerino.DatabaseManager.Stop()
	if err != nil {
		t.Error(err)
		return
	}
	err = os.Remove(filepath.Join(engerino.DatabaseManager.dbConn.DataPath, engerino.DatabaseManager.cfg.Database))
	if err != nil {
		t.Error(err)
	}
}

func TestGetSavedTrades(t *testing.T) {
	engerino := RPCTestSetup(t)
	defer CleanRPCTest(t, engerino)
	s := RPCServer{Engine: engerino}
	_, err := s.GetSavedTrades(context.Background(), &gctrpc.GetSavedTradesRequest{})
	if !errors.Is(err, errInvalidArguments) {
		t.Error(err)
	}
	_, err = s.GetSavedTrades(context.Background(), &gctrpc.GetSavedTradesRequest{
		Exchange: fakeExchangeName,
		Pair: &gctrpc.CurrencyPair{
			Delimiter: currency.DashDelimiter,
			Base:      currency.BTC.String(),
			Quote:     currency.USD.String(),
		},
		AssetType: asset.Spot.String(),
		Start:     time.Date(2020, 0, 0, 0, 0, 0, 0, time.UTC).Format(common.SimpleTimeFormat),
		End:       time.Date(2020, 1, 1, 1, 1, 1, 1, time.UTC).Format(common.SimpleTimeFormat),
	})
	if !errors.Is(err, ErrExchangeNotFound) {
		t.Error(err)
	}
	_, err = s.GetSavedTrades(context.Background(), &gctrpc.GetSavedTradesRequest{
		Exchange: testExchange,
		Pair: &gctrpc.CurrencyPair{
			Delimiter: currency.DashDelimiter,
			Base:      currency.BTC.String(),
			Quote:     currency.USD.String(),
		},
		AssetType: asset.Spot.String(),
		Start:     time.Date(2020, 0, 0, 0, 0, 0, 0, time.UTC).Format(common.SimpleTimeFormat),
		End:       time.Date(2020, 1, 1, 1, 1, 1, 1, time.UTC).Format(common.SimpleTimeFormat),
	})
	if err == nil {
		t.Error(unexpectedLackOfError)
		return
	}
	if err.Error() != "request for Bitstamp spot trade data between 2019-11-30 00:00:00 and 2020-01-01 01:01:01 and returned no results" {
		t.Error(err)
	}
	err = sqltrade.Insert(sqltrade.Data{
		Timestamp: time.Date(2020, 0, 0, 0, 0, 1, 0, time.UTC),
		Exchange:  testExchange,
		Base:      currency.BTC.String(),
		Quote:     currency.USD.String(),
		AssetType: asset.Spot.String(),
		Price:     1337,
		Amount:    1337,
		Side:      order.Buy.String(),
	})
	if err != nil {
		t.Error(err)
		return
	}
	_, err = s.GetSavedTrades(context.Background(), &gctrpc.GetSavedTradesRequest{
		Exchange: testExchange,
		Pair: &gctrpc.CurrencyPair{
			Delimiter: currency.DashDelimiter,
			Base:      currency.BTC.String(),
			Quote:     currency.USD.String(),
		},
		AssetType: asset.Spot.String(),
		Start:     time.Date(2020, 0, 0, 0, 0, 0, 0, time.UTC).Format(common.SimpleTimeFormat),
		End:       time.Date(2020, 1, 1, 1, 1, 1, 1, time.UTC).Format(common.SimpleTimeFormat),
	})
	if err != nil {
		t.Error(err)
	}
}

func TestConvertTradesToCandles(t *testing.T) {
	engerino := RPCTestSetup(t)
	defer CleanRPCTest(t, engerino)
	s := RPCServer{Engine: engerino}
	// bad param test
	_, err := s.ConvertTradesToCandles(context.Background(), &gctrpc.ConvertTradesToCandlesRequest{})
	if !errors.Is(err, errInvalidArguments) {
		t.Error(err)
	}

	// bad exchange test
	_, err = s.ConvertTradesToCandles(context.Background(), &gctrpc.ConvertTradesToCandlesRequest{
		Exchange: "faker",
		Pair: &gctrpc.CurrencyPair{
			Delimiter: currency.DashDelimiter,
			Base:      currency.BTC.String(),
			Quote:     currency.USD.String(),
		},
		AssetType:    asset.Spot.String(),
		Start:        time.Date(2020, 0, 0, 0, 0, 0, 0, time.UTC).Format(common.SimpleTimeFormat),
		End:          time.Date(2020, 0, 0, 1, 0, 0, 0, time.UTC).Format(common.SimpleTimeFormat),
		TimeInterval: int64(kline.OneHour.Duration()),
	})
	if !errors.Is(err, ErrExchangeNotFound) {
		t.Error(err)
	}

	// no trades test
	_, err = s.ConvertTradesToCandles(context.Background(), &gctrpc.ConvertTradesToCandlesRequest{
		Exchange: testExchange,
		Pair: &gctrpc.CurrencyPair{
			Delimiter: currency.DashDelimiter,
			Base:      currency.BTC.String(),
			Quote:     currency.USD.String(),
		},
		AssetType:    asset.Spot.String(),
		Start:        time.Date(2020, 0, 0, 0, 0, 0, 0, time.UTC).Format(common.SimpleTimeFormat),
		End:          time.Date(2020, 0, 0, 1, 0, 0, 0, time.UTC).Format(common.SimpleTimeFormat),
		TimeInterval: int64(kline.OneHour.Duration()),
	})
	if !errors.Is(err, errNoTrades) {
		t.Errorf("received '%v' expected '%v'", err, errNoTrades)
	}

	// add a trade
	err = sqltrade.Insert(sqltrade.Data{
		Timestamp: time.Date(2020, 0, 0, 0, 30, 0, 0, time.UTC),
		Exchange:  testExchange,
		Base:      currency.BTC.String(),
		Quote:     currency.USD.String(),
		AssetType: asset.Spot.String(),
		Price:     1337,
		Amount:    1337,
		Side:      order.Buy.String(),
	})
	if err != nil {
		t.Fatal(err)
	}

	// get candle from one trade
	var candles *gctrpc.GetHistoricCandlesResponse
	candles, err = s.ConvertTradesToCandles(context.Background(), &gctrpc.ConvertTradesToCandlesRequest{
		Exchange: testExchange,
		Pair: &gctrpc.CurrencyPair{
			Delimiter: currency.DashDelimiter,
			Base:      currency.BTC.String(),
			Quote:     currency.USD.String(),
		},
		AssetType:    asset.Spot.String(),
		Start:        time.Date(2020, 0, 0, 0, 0, 0, 0, time.UTC).Format(common.SimpleTimeFormat),
		End:          time.Date(2020, 0, 0, 1, 0, 0, 0, time.UTC).Format(common.SimpleTimeFormat),
		TimeInterval: int64(kline.OneHour.Duration()),
	})
	if err != nil {
		t.Error(err)
	}
	if len(candles.Candle) == 0 {
		t.Error("no candles returned")
	}

	// save generated candle to database
	_, err = s.ConvertTradesToCandles(context.Background(), &gctrpc.ConvertTradesToCandlesRequest{
		Exchange: testExchange,
		Pair: &gctrpc.CurrencyPair{
			Delimiter: currency.DashDelimiter,
			Base:      currency.BTC.String(),
			Quote:     currency.USD.String(),
		},
		AssetType:    asset.Spot.String(),
		Start:        time.Date(2020, 0, 0, 0, 0, 0, 0, time.UTC).Format(common.SimpleTimeFormat),
		End:          time.Date(2020, 0, 0, 1, 0, 0, 0, time.UTC).Format(common.SimpleTimeFormat),
		TimeInterval: int64(kline.OneHour.Duration()),
		Sync:         true,
	})
	if err != nil {
		t.Error(err)
	}

	// forcefully remove previous candle and insert a new one
	_, err = s.ConvertTradesToCandles(context.Background(), &gctrpc.ConvertTradesToCandlesRequest{
		Exchange: testExchange,
		Pair: &gctrpc.CurrencyPair{
			Delimiter: currency.DashDelimiter,
			Base:      currency.BTC.String(),
			Quote:     currency.USD.String(),
		},
		AssetType:    asset.Spot.String(),
		Start:        time.Date(2020, 0, 0, 0, 0, 0, 0, time.UTC).Format(common.SimpleTimeFormat),
		End:          time.Date(2020, 0, 0, 1, 0, 0, 0, time.UTC).Format(common.SimpleTimeFormat),
		TimeInterval: int64(kline.OneHour.Duration()),
		Sync:         true,
		Force:        true,
	})
	if err != nil {
		t.Error(err)
	}

	// load the saved candle to verify that it was overwritten
	candles, err = s.GetHistoricCandles(context.Background(), &gctrpc.GetHistoricCandlesRequest{
		Exchange: testExchange,
		Pair: &gctrpc.CurrencyPair{
			Delimiter: currency.DashDelimiter,
			Base:      currency.BTC.String(),
			Quote:     currency.USD.String(),
		},
		AssetType:    asset.Spot.String(),
		Start:        time.Date(2020, 0, 0, 0, 0, 0, 0, time.UTC).Format(common.SimpleTimeFormat),
		End:          time.Date(2020, 0, 0, 1, 0, 0, 0, time.UTC).Format(common.SimpleTimeFormat),
		TimeInterval: int64(kline.OneHour.Duration()),
		UseDb:        true,
	})
	if err != nil {
		t.Error(err)
	}

	if len(candles.Candle) != 1 {
		t.Error("expected only one candle")
	}
}

func TestGetHistoricCandles(t *testing.T) {
	engerino := RPCTestSetup(t)
	defer CleanRPCTest(t, engerino)
	s := RPCServer{Engine: engerino}
	// error checks
	defaultStart := time.Date(2020, 0, 0, 0, 0, 0, 0, time.UTC)
	defaultEnd := time.Date(2020, 0, 0, 1, 0, 0, 0, time.UTC)
	cp := currency.NewPair(currency.BTC, currency.USD)
	_, err := s.GetHistoricCandles(context.Background(), &gctrpc.GetHistoricCandlesRequest{
		Exchange: "",
		Pair: &gctrpc.CurrencyPair{
			Base:  cp.Base.String(),
			Quote: cp.Quote.String(),
		},
		Start:     defaultStart.Format(common.SimpleTimeFormat),
		End:       defaultEnd.Format(common.SimpleTimeFormat),
		AssetType: asset.Spot.String(),
	})
	if !errors.Is(err, ErrExchangeNameIsEmpty) {
		t.Errorf("received '%v', expected '%v'", err, ErrExchangeNameIsEmpty)
	}

	_, err = s.GetHistoricCandles(context.Background(), &gctrpc.GetHistoricCandlesRequest{
		Exchange: "bruh",
		Pair: &gctrpc.CurrencyPair{
			Base:  cp.Base.String(),
			Quote: cp.Quote.String(),
		},
		Start:     defaultStart.Format(common.SimpleTimeFormat),
		End:       defaultEnd.Format(common.SimpleTimeFormat),
		AssetType: asset.Spot.String(),
	})
	if !errors.Is(err, ErrExchangeNotFound) {
		t.Errorf("received '%v', expected '%v'", err, ErrExchangeNotFound)
	}

	_, err = s.GetHistoricCandles(context.Background(), &gctrpc.GetHistoricCandlesRequest{
		Exchange:  testExchange,
		Start:     defaultStart.Format(common.SimpleTimeFormat),
		End:       defaultEnd.Format(common.SimpleTimeFormat),
		Pair:      nil,
		AssetType: asset.Spot.String(),
	})
	if !errors.Is(err, errCurrencyPairUnset) {
		t.Errorf("received '%v', expected '%v'", err, errCurrencyPairUnset)
	}
	_, err = s.GetHistoricCandles(context.Background(), &gctrpc.GetHistoricCandlesRequest{
		Exchange: testExchange,
		Pair: &gctrpc.CurrencyPair{
			Base:  currency.BTC.String(),
			Quote: currency.USD.String(),
		},
		Start: "2020-01-02 15:04:05",
		End:   "2020-01-02 15:04:05",
	})
	if !errors.Is(err, common.ErrStartEqualsEnd) {
		t.Errorf("received %v, expected %v", err, common.ErrStartEqualsEnd)
	}
	var results *gctrpc.GetHistoricCandlesResponse
	// default run
	results, err = s.GetHistoricCandles(context.Background(), &gctrpc.GetHistoricCandlesRequest{
		Exchange: testExchange,
		Pair: &gctrpc.CurrencyPair{
			Base:  cp.Base.String(),
			Quote: cp.Quote.String(),
		},
		Start:        defaultStart.Format(common.SimpleTimeFormat),
		End:          defaultEnd.Format(common.SimpleTimeFormat),
		AssetType:    asset.Spot.String(),
		TimeInterval: int64(kline.OneHour.Duration()),
	})
	if err != nil {
		t.Error(err)
	}
	if len(results.Candle) == 0 {
		t.Error("expected results")
	}

	// sync run
	results, err = s.GetHistoricCandles(context.Background(), &gctrpc.GetHistoricCandlesRequest{
		Exchange: testExchange,
		Pair: &gctrpc.CurrencyPair{
			Base:  cp.Base.String(),
			Quote: cp.Quote.String(),
		},
		AssetType:    asset.Spot.String(),
		Start:        defaultStart.Format(common.SimpleTimeFormat),
		End:          defaultEnd.Format(common.SimpleTimeFormat),
		TimeInterval: int64(kline.OneHour.Duration()),
		Sync:         true,
		ExRequest:    true,
	})
	if err != nil {
		t.Error(err)
	}
	if len(results.Candle) == 0 {
		t.Error("expected results")
	}

	// db run
	results, err = s.GetHistoricCandles(context.Background(), &gctrpc.GetHistoricCandlesRequest{
		Exchange: testExchange,
		Pair: &gctrpc.CurrencyPair{
			Base:  cp.Base.String(),
			Quote: cp.Quote.String(),
		},
		AssetType:    asset.Spot.String(),
		Start:        defaultStart.Format(common.SimpleTimeFormat),
		End:          defaultEnd.Format(common.SimpleTimeFormat),
		TimeInterval: int64(kline.OneHour.Duration()),
		UseDb:        true,
	})
	if err != nil {
		t.Error(err)
	}
	if len(results.Candle) == 0 {
		t.Error("expected results")
	}
	err = trade.SaveTradesToDatabase(trade.Data{
		TID:          "test123",
		Exchange:     testExchange,
		CurrencyPair: cp,
		AssetType:    asset.Spot,
		Price:        1337,
		Amount:       1337,
		Side:         order.Buy,
		Timestamp:    time.Date(2020, 0, 0, 2, 0, 0, 0, time.UTC),
	})
	if err != nil {
		t.Error(err)
		return
	}
	// db run including trades
	results, err = s.GetHistoricCandles(context.Background(), &gctrpc.GetHistoricCandlesRequest{
		Exchange: testExchange,
		Pair: &gctrpc.CurrencyPair{
			Base:  cp.Base.String(),
			Quote: cp.Quote.String(),
		},
		AssetType:             asset.Spot.String(),
		Start:                 defaultStart.Format(common.SimpleTimeFormat),
		End:                   time.Date(2020, 0, 0, 3, 0, 0, 0, time.UTC).Format(common.SimpleTimeFormat),
		TimeInterval:          int64(kline.OneHour.Duration()),
		UseDb:                 true,
		FillMissingWithTrades: true,
	})
	if err != nil {
		t.Error(err)
	}
	if results.Candle[len(results.Candle)-1].Close != 1337 {
		t.Error("expected fancy new candle based off fancy new trade data")
	}
}

func TestFindMissingSavedTradeIntervals(t *testing.T) {
	engerino := RPCTestSetup(t)
	defer CleanRPCTest(t, engerino)
	s := RPCServer{Engine: engerino}
	// bad request checks
	_, err := s.FindMissingSavedTradeIntervals(context.Background(), &gctrpc.FindMissingTradePeriodsRequest{})
	if err == nil {
		t.Error("expected error")
		return
	}
	if !errors.Is(err, errInvalidArguments) {
		t.Error(err)
		return
	}
	cp := currency.NewPair(currency.BTC, currency.USD)
	// no data found response
	defaultStart := time.Date(2020, 1, 1, 0, 0, 0, 0, time.UTC).UTC()
	defaultEnd := time.Date(2020, 1, 2, 0, 0, 0, 0, time.UTC).UTC()
	var resp *gctrpc.FindMissingIntervalsResponse
	resp, err = s.FindMissingSavedTradeIntervals(context.Background(), &gctrpc.FindMissingTradePeriodsRequest{
		ExchangeName: testExchange,
		AssetType:    asset.Spot.String(),
		Pair: &gctrpc.CurrencyPair{
			Base:  cp.Base.String(),
			Quote: cp.Quote.String(),
		},
		Start: defaultStart.UTC().Format(common.SimpleTimeFormat),
		End:   defaultEnd.UTC().Format(common.SimpleTimeFormat),
	})
	if err != nil {
		t.Error(err)
	}
	if resp.Status == "" {
		t.Errorf("expected a status message")
	}
	// one trade response
	err = trade.SaveTradesToDatabase(trade.Data{
		TID:          "test1234",
		Exchange:     testExchange,
		CurrencyPair: cp,
		AssetType:    asset.Spot,
		Price:        1337,
		Amount:       1337,
		Side:         order.Buy,
		Timestamp:    time.Date(2020, 1, 1, 12, 0, 0, 0, time.UTC),
	})
	if err != nil {
		t.Error(err)
		return
	}

	resp, err = s.FindMissingSavedTradeIntervals(context.Background(), &gctrpc.FindMissingTradePeriodsRequest{
		ExchangeName: testExchange,
		AssetType:    asset.Spot.String(),
		Pair: &gctrpc.CurrencyPair{
			Base:  cp.Base.String(),
			Quote: cp.Quote.String(),
		},
		Start: defaultStart.In(time.UTC).Format(common.SimpleTimeFormat),
		End:   defaultEnd.In(time.UTC).Format(common.SimpleTimeFormat),
	})
	if err != nil {
		t.Error(err)
	}
	if len(resp.MissingPeriods) != 2 {
		t.Errorf("expected 2 missing period, received: %v", len(resp.MissingPeriods))
	}

	// two trades response
	err = trade.SaveTradesToDatabase(trade.Data{
		TID:          "test123",
		Exchange:     testExchange,
		CurrencyPair: cp,
		AssetType:    asset.Spot,
		Price:        1337,
		Amount:       1337,
		Side:         order.Buy,
		Timestamp:    time.Date(2020, 1, 1, 13, 0, 0, 0, time.UTC),
	})
	if err != nil {
		t.Error(err)
		return
	}

	resp, err = s.FindMissingSavedTradeIntervals(context.Background(), &gctrpc.FindMissingTradePeriodsRequest{
		ExchangeName: testExchange,
		AssetType:    asset.Spot.String(),
		Pair: &gctrpc.CurrencyPair{
			Base:  cp.Base.String(),
			Quote: cp.Quote.String(),
		},
		Start: defaultStart.In(time.UTC).Format(common.SimpleTimeFormat),
		End:   defaultEnd.In(time.UTC).Format(common.SimpleTimeFormat),
	})
	if err != nil {
		t.Error(err)
	}
	if len(resp.MissingPeriods) != 2 {
		t.Errorf("expected 2 missing periods, received: %v", len(resp.MissingPeriods))
	}
}

func TestFindMissingSavedCandleIntervals(t *testing.T) {
	engerino := RPCTestSetup(t)
	defer CleanRPCTest(t, engerino)
	s := RPCServer{Engine: engerino}
	// bad request checks
	_, err := s.FindMissingSavedCandleIntervals(context.Background(), &gctrpc.FindMissingCandlePeriodsRequest{})
	if err == nil {
		t.Error("expected error")
		return
	}
	if !errors.Is(err, errInvalidArguments) {
		t.Error(err)
		return
	}
	cp := currency.NewPair(currency.BTC, currency.USD)
	// no data found response
	defaultStart := time.Date(2020, 0, 0, 0, 0, 0, 0, time.UTC)
	defaultEnd := time.Date(2020, 0, 0, 4, 0, 0, 0, time.UTC)
	var resp *gctrpc.FindMissingIntervalsResponse
	_, err = s.FindMissingSavedCandleIntervals(context.Background(), &gctrpc.FindMissingCandlePeriodsRequest{
		ExchangeName: testExchange,
		AssetType:    asset.Spot.String(),
		Pair: &gctrpc.CurrencyPair{
			Base:  cp.Base.String(),
			Quote: cp.Quote.String(),
		},
		Interval: int64(time.Hour),
		Start:    defaultStart.Format(common.SimpleTimeFormat),
		End:      defaultEnd.Format(common.SimpleTimeFormat),
	})
	if err != nil && err.Error() != "no candle data found: Bitstamp BTC USD 3600 spot" {
		t.Error(err)
		return
	}

	// one candle missing periods response
	_, err = kline.StoreInDatabase(&kline.Item{
		Exchange: testExchange,
		Pair:     cp,
		Asset:    asset.Spot,
		Interval: kline.OneHour,
		Candles: []kline.Candle{
			{
				Time:   time.Date(2020, 0, 0, 0, 30, 0, 0, time.UTC),
				Open:   1337,
				High:   1337,
				Low:    1337,
				Close:  1337,
				Volume: 1337,
			},
		},
	}, false)
	if err != nil {
		t.Error(err)
		return
	}

	_, err = s.FindMissingSavedCandleIntervals(context.Background(), &gctrpc.FindMissingCandlePeriodsRequest{
		ExchangeName: testExchange,
		AssetType:    asset.Spot.String(),
		Pair: &gctrpc.CurrencyPair{
			Base:  cp.Base.String(),
			Quote: cp.Quote.String(),
		},
		Interval: int64(time.Hour),
		Start:    defaultStart.Format(common.SimpleTimeFormat),
		End:      defaultEnd.Format(common.SimpleTimeFormat),
	})
	if err != nil {
		t.Error(err)
	}

	// two candle missing periods response
	_, err = kline.StoreInDatabase(&kline.Item{
		Exchange: testExchange,
		Pair:     cp,
		Asset:    asset.Spot,
		Interval: kline.OneHour,
		Candles: []kline.Candle{
			{
				Time:   time.Date(2020, 0, 0, 2, 45, 0, 0, time.UTC),
				Open:   1337,
				High:   1337,
				Low:    1337,
				Close:  1337,
				Volume: 1337,
			},
		},
	}, false)
	if err != nil {
		t.Error(err)
		return
	}

	resp, err = s.FindMissingSavedCandleIntervals(context.Background(), &gctrpc.FindMissingCandlePeriodsRequest{
		ExchangeName: testExchange,
		AssetType:    asset.Spot.String(),
		Pair: &gctrpc.CurrencyPair{
			Base:  cp.Base.String(),
			Quote: cp.Quote.String(),
		},
		Interval: int64(time.Hour),
		Start:    defaultStart.Format(common.SimpleTimeFormat),
		End:      defaultEnd.Format(common.SimpleTimeFormat),
	})
	if err != nil {
		t.Error(err)
	}
	if len(resp.MissingPeriods) != 2 {
		t.Errorf("expected 2 missing periods, received: %v", len(resp.MissingPeriods))
	}
}

func TestSetExchangeTradeProcessing(t *testing.T) {
	t.Parallel()
	em := SetupExchangeManager()
	exch, err := em.NewExchangeByName(testExchange)
	if err != nil {
		t.Fatal(err)
	}
	exch.SetDefaults()
	b := exch.GetBase()
	b.Config = &config.Exchange{
		Features: &config.FeaturesConfig{Enabled: config.FeaturesEnabledConfig{SaveTradeData: false}},
	}
	err = em.Add(exch)
	if err != nil {
		t.Fatal(err)
	}
	s := RPCServer{Engine: &Engine{ExchangeManager: em}}
	_, err = s.SetExchangeTradeProcessing(context.Background(), &gctrpc.SetExchangeTradeProcessingRequest{Exchange: testExchange, Status: true})
	if err != nil {
		t.Error(err)
		return
	}
	if !b.IsSaveTradeDataEnabled() {
		t.Error("expected true")
	}
	_, err = s.SetExchangeTradeProcessing(context.Background(), &gctrpc.SetExchangeTradeProcessingRequest{Exchange: testExchange, Status: false})
	if err != nil {
		t.Error(err)
		return
	}
	if b.IsSaveTradeDataEnabled() {
		t.Error("expected false")
	}
}

func TestGetRecentTrades(t *testing.T) {
	engerino := RPCTestSetup(t)
	defer CleanRPCTest(t, engerino)
	s := RPCServer{Engine: engerino}
	_, err := s.GetRecentTrades(context.Background(), &gctrpc.GetSavedTradesRequest{})
	if !errors.Is(err, errInvalidArguments) {
		t.Error(err)
	}
	_, err = s.GetRecentTrades(context.Background(), &gctrpc.GetSavedTradesRequest{
		Exchange: fakeExchangeName,
		Pair: &gctrpc.CurrencyPair{
			Delimiter: currency.DashDelimiter,
			Base:      currency.BTC.String(),
			Quote:     currency.USD.String(),
		},
		AssetType: asset.Spot.String(),
		Start:     time.Date(2020, 0, 0, 0, 0, 0, 0, time.UTC).Format(common.SimpleTimeFormat),
		End:       time.Date(2020, 0, 0, 1, 0, 0, 0, time.UTC).Format(common.SimpleTimeFormat),
	})
	if !errors.Is(err, ErrExchangeNotFound) {
		t.Error(err)
	}
	_, err = s.GetRecentTrades(context.Background(), &gctrpc.GetSavedTradesRequest{
		Exchange: testExchange,
		Pair: &gctrpc.CurrencyPair{
			Delimiter: currency.DashDelimiter,
			Base:      currency.BTC.String(),
			Quote:     currency.USD.String(),
		},
		AssetType: asset.Spot.String(),
	})
	if err != nil {
		t.Error(err)
	}
}

// dummyServer implements a basic RPC server interface for deployment in a test
// when streaming occurs, so we can deliver a context value.
type dummyServer struct{}

func (d *dummyServer) Send(*gctrpc.SavedTradesResponse) error { return nil }
func (d *dummyServer) SetHeader(metadata.MD) error            { return nil }
func (d *dummyServer) SendHeader(metadata.MD) error           { return nil }
func (d *dummyServer) SetTrailer(metadata.MD)                 {}
func (d *dummyServer) Context() context.Context               { return context.Background() }
func (d *dummyServer) SendMsg(m interface{}) error            { return nil }
func (d *dummyServer) RecvMsg(m interface{}) error            { return nil }

func TestGetHistoricTrades(t *testing.T) {
	engerino := RPCTestSetup(t)
	defer CleanRPCTest(t, engerino)
	s := RPCServer{Engine: engerino}
	err := s.GetHistoricTrades(&gctrpc.GetSavedTradesRequest{}, nil)
	if !errors.Is(err, errInvalidArguments) {
		t.Error(err)
	}
	err = s.GetHistoricTrades(&gctrpc.GetSavedTradesRequest{
		Exchange: fakeExchangeName,
		Pair: &gctrpc.CurrencyPair{
			Delimiter: currency.DashDelimiter,
			Base:      currency.BTC.String(),
			Quote:     currency.USD.String(),
		},
		AssetType: asset.Spot.String(),
		Start:     time.Date(2020, 0, 0, 0, 0, 0, 0, time.UTC).Format(common.SimpleTimeFormat),
		End:       time.Date(2020, 0, 0, 1, 0, 0, 0, time.UTC).Format(common.SimpleTimeFormat),
	}, nil)
	if !errors.Is(err, ErrExchangeNotFound) {
		t.Error(err)
	}
	err = s.GetHistoricTrades(&gctrpc.GetSavedTradesRequest{
		Exchange: testExchange,
		Pair: &gctrpc.CurrencyPair{
			Delimiter: currency.DashDelimiter,
			Base:      currency.BTC.String(),
			Quote:     currency.USD.String(),
		},
		AssetType: asset.Spot.String(),
		Start:     time.Date(2020, 0, 0, 0, 0, 0, 0, time.UTC).Format(common.SimpleTimeFormat),
		End:       time.Date(2020, 0, 0, 1, 0, 0, 0, time.UTC).Format(common.SimpleTimeFormat),
	}, &dummyServer{})
	if err != common.ErrFunctionNotSupported {
		t.Error(err)
	}
}

func TestGetAccountInfo(t *testing.T) {
	t.Parallel()
	em := SetupExchangeManager()
	exch, err := em.NewExchangeByName(testExchange)
	if err != nil {
		t.Fatal(err)
	}
	b := exch.GetBase()
	b.Name = fakeExchangeName
	b.Enabled = true
	b.CurrencyPairs.Pairs = make(map[asset.Item]*currency.PairStore)
	b.CurrencyPairs.Pairs[asset.Spot] = &currency.PairStore{
		AssetEnabled: convert.BoolPtr(true),
	}
	fakeExchange := fExchange{
		IBotExchange: exch,
	}
	err = em.Add(fakeExchange)
	if err != nil {
		t.Fatal(err)
	}
	s := RPCServer{Engine: &Engine{ExchangeManager: em}}
	_, err = s.GetAccountInfo(context.Background(), &gctrpc.GetAccountInfoRequest{Exchange: fakeExchangeName, AssetType: asset.Spot.String()})
	if !errors.Is(err, nil) {
		t.Errorf("received '%v', expected '%v'", err, nil)
	}
}

func TestUpdateAccountInfo(t *testing.T) {
	t.Parallel()
	em := SetupExchangeManager()
	exch, err := em.NewExchangeByName(testExchange)
	if err != nil {
		t.Fatal(err)
	}
	b := exch.GetBase()
	b.Name = fakeExchangeName
	b.Enabled = true
	b.CurrencyPairs.Pairs = make(map[asset.Item]*currency.PairStore)
	b.CurrencyPairs.Pairs[asset.Spot] = &currency.PairStore{
		AssetEnabled: convert.BoolPtr(true),
	}
	fakeExchange := fExchange{
		IBotExchange: exch,
	}
	err = em.Add(fakeExchange)
	if err != nil {
		t.Fatal(err)
	}
	s := RPCServer{Engine: &Engine{ExchangeManager: em}}

	_, err = s.GetAccountInfo(context.Background(), &gctrpc.GetAccountInfoRequest{Exchange: fakeExchangeName, AssetType: asset.Spot.String()})
	if !errors.Is(err, nil) {
		t.Errorf("received '%v', expected '%v'", err, nil)
	}

	_, err = s.UpdateAccountInfo(context.Background(), &gctrpc.GetAccountInfoRequest{Exchange: fakeExchangeName, AssetType: asset.Futures.String()})
	if !errors.Is(err, errAssetTypeDisabled) {
		t.Errorf("received '%v', expected '%v'", err, errAssetTypeDisabled)
	}

	_, err = s.UpdateAccountInfo(context.Background(), &gctrpc.GetAccountInfoRequest{
		Exchange:  fakeExchangeName,
		AssetType: asset.Spot.String(),
	})
	if !errors.Is(err, nil) {
		t.Errorf("received '%v', expected '%v'", err, nil)
	}
}

func TestGetOrders(t *testing.T) {
	t.Parallel()
	exchName := "Binance"
	engerino := &Engine{}
	em := SetupExchangeManager()
	exch, err := em.NewExchangeByName(exchName)
	if err != nil {
		t.Fatal(err)
	}
	exch.SetDefaults()
	b := exch.GetBase()
	cp := currency.NewPair(currency.BTC, currency.USDT)
	b.CurrencyPairs.Pairs = make(map[asset.Item]*currency.PairStore)
	b.CurrencyPairs.Pairs[asset.Spot] = &currency.PairStore{
		Available:     currency.Pairs{cp},
		Enabled:       currency.Pairs{cp},
		AssetEnabled:  convert.BoolPtr(true),
		ConfigFormat:  &currency.PairFormat{Uppercase: true},
		RequestFormat: &currency.PairFormat{Uppercase: true}}
	err = em.Add(exch)
	if err != nil {
		t.Fatal(err)
	}
	var wg sync.WaitGroup
	om, err := SetupOrderManager(em, engerino.CommunicationsManager, &wg, false)
	if !errors.Is(err, nil) {
		t.Errorf("received '%v', expected '%v'", err, nil)
	}
	om.started = 1
	s := RPCServer{Engine: &Engine{ExchangeManager: em, OrderManager: om}}

	p := &gctrpc.CurrencyPair{
		Delimiter: "-",
		Base:      currency.BTC.String(),
		Quote:     currency.USDT.String(),
	}

	_, err = s.GetOrders(context.Background(), nil)
	if !errors.Is(err, errInvalidArguments) {
		t.Errorf("received '%v', expected '%v'", err, errInvalidArguments)
	}

	_, err = s.GetOrders(context.Background(), &gctrpc.GetOrdersRequest{
		AssetType: asset.Spot.String(),
		Pair:      p,
	})
	if !errors.Is(err, ErrExchangeNameIsEmpty) {
		t.Errorf("received '%v', expected '%v'", ErrExchangeNameIsEmpty, err)
	}

	_, err = s.GetOrders(context.Background(), &gctrpc.GetOrdersRequest{
		Exchange:  "bruh",
		AssetType: asset.Spot.String(),
		Pair:      p,
	})
	if !errors.Is(err, ErrExchangeNotFound) {
		t.Errorf("received '%v', expected '%v'", ErrExchangeNotFound, err)
	}

	_, err = s.GetOrders(context.Background(), &gctrpc.GetOrdersRequest{
		Exchange:  exchName,
		AssetType: asset.Spot.String(),
	})
	if !errors.Is(err, errCurrencyPairUnset) {
		t.Errorf("received '%v', expected '%v'", err, errCurrencyPairUnset)
	}

	_, err = s.GetOrders(context.Background(), &gctrpc.GetOrdersRequest{
		Exchange: exchName,
		Pair:     p,
	})
	if !errors.Is(err, asset.ErrNotSupported) {
		t.Errorf("received '%v', expected '%v'", err, asset.ErrNotSupported)
	}

	_, err = s.GetOrders(context.Background(), &gctrpc.GetOrdersRequest{
		Exchange:  exchName,
		AssetType: asset.Spot.String(),
		Pair:      p,
		StartDate: time.Now().UTC().Add(time.Second).Format(common.SimpleTimeFormat),
		EndDate:   time.Now().UTC().Add(-time.Hour).Format(common.SimpleTimeFormat),
	})
	if !errors.Is(err, common.ErrStartAfterTimeNow) {
		t.Errorf("received %v, expected %v", err, common.ErrStartAfterTimeNow)
	}

	_, err = s.GetOrders(context.Background(), &gctrpc.GetOrdersRequest{
		Exchange:  exchName,
		AssetType: asset.Spot.String(),
		Pair:      p,
		StartDate: time.Now().UTC().Add(-time.Hour).Format(common.SimpleTimeFormat),
		EndDate:   time.Now().UTC().Add(time.Hour).Format(common.SimpleTimeFormat),
	})
	if !errors.Is(err, exchange.ErrAuthenticatedRequestWithoutCredentialsSet) {
		t.Errorf("received '%v', expected '%v'", err, exchange.ErrAuthenticatedRequestWithoutCredentialsSet)
	}

	b.API.Credentials.Key = "test"
	b.API.Credentials.Secret = "test"
	b.API.AuthenticatedSupport = true

	_, err = s.GetOrders(context.Background(), &gctrpc.GetOrdersRequest{
		Exchange:  exchName,
		AssetType: asset.Spot.String(),
		Pair:      p,
	})
	if err == nil {
		t.Error("expected error")
	}
}

func TestGetOrder(t *testing.T) {
	t.Parallel()
	exchName := "Binance"
	engerino := &Engine{}
	em := SetupExchangeManager()
	exch, err := em.NewExchangeByName(exchName)
	if err != nil {
		t.Fatal(err)
	}
	exch.SetDefaults()
	b := exch.GetBase()
	cp := currency.NewPair(currency.BTC, currency.USDT)
	b.CurrencyPairs.Pairs = make(map[asset.Item]*currency.PairStore)
	b.CurrencyPairs.Pairs[asset.Spot] = &currency.PairStore{
		Available:     currency.Pairs{cp},
		Enabled:       currency.Pairs{cp},
		AssetEnabled:  convert.BoolPtr(true),
		ConfigFormat:  &currency.PairFormat{Uppercase: true},
		RequestFormat: &currency.PairFormat{Uppercase: true}}
	err = em.Add(exch)
	if err != nil {
		t.Fatal(err)
	}
	var wg sync.WaitGroup
	om, err := SetupOrderManager(em, engerino.CommunicationsManager, &wg, false)
	if !errors.Is(err, nil) {
		t.Errorf("received '%v', expected '%v'", err, nil)
	}
	om.started = 1
	if !errors.Is(err, nil) {
		t.Errorf("received '%v', expected '%v'", err, nil)
	}
	s := RPCServer{Engine: &Engine{ExchangeManager: em, OrderManager: om}}
	p := &gctrpc.CurrencyPair{
		Delimiter: "-",
		Base:      "BTC",
		Quote:     "USDT",
	}

	_, err = s.GetOrder(context.Background(), nil)
	if !errors.Is(err, errInvalidArguments) {
		t.Errorf("received '%v', expected '%v'", err, errInvalidArguments)
	}

	_, err = s.GetOrder(context.Background(), &gctrpc.GetOrderRequest{
		Exchange: "test123",
		OrderId:  "",
		Pair:     p,
		Asset:    "spot",
	})
	if !errors.Is(err, ErrExchangeNotFound) {
		t.Errorf("received '%v', expected '%v'", err, ErrExchangeNotFound)
	}

	_, err = s.GetOrder(context.Background(), &gctrpc.GetOrderRequest{
		Exchange: exchName,
		OrderId:  "",
		Pair:     nil,
		Asset:    "",
	})
	if !errors.Is(err, errCurrencyPairUnset) {
		t.Errorf("received '%v', expected '%v'", err, errCurrencyPairUnset)
	}

	_, err = s.GetOrder(context.Background(), &gctrpc.GetOrderRequest{
		Exchange: exchName,
		OrderId:  "",
		Pair:     p,
		Asset:    "",
	})
	if !errors.Is(err, asset.ErrNotSupported) {
		t.Errorf("received '%v', expected '%v'", err, asset.ErrNotSupported)
	}

	_, err = s.GetOrder(context.Background(), &gctrpc.GetOrderRequest{
		Exchange: exchName,
		OrderId:  "",
		Pair:     p,
		Asset:    asset.Spot.String(),
	})
	if !errors.Is(err, ErrOrderIDCannotBeEmpty) {
		t.Errorf("received '%v', expected '%v'", err, ErrOrderIDCannotBeEmpty)
	}
	_, err = s.GetOrder(context.Background(), &gctrpc.GetOrderRequest{
		Exchange: exchName,
		OrderId:  "1234",
		Pair:     p,
		Asset:    asset.Spot.String(),
	})
	if !errors.Is(err, exchange.ErrAuthenticatedRequestWithoutCredentialsSet) {
		t.Errorf("expected '%v' received '%v'", err, exchange.ErrAuthenticatedRequestWithoutCredentialsSet)
	}
}

func TestCheckVars(t *testing.T) {
	t.Parallel()
	var e exchange.IBotExchange
	err := checkParams("Binance", e, asset.Spot, currency.NewPair(currency.BTC, currency.USDT))
	if !errors.Is(err, errExchangeNotLoaded) {
		t.Errorf("expected %v, got %v", errExchangeNotLoaded, err)
	}

	e = &binance.Binance{}
	err = checkParams("Binance", e, asset.Spot, currency.NewPair(currency.BTC, currency.USDT))
	if !errors.Is(err, errExchangeNotEnabled) {
		t.Errorf("expected %v, got %v", errExchangeNotEnabled, err)
	}

	e.SetEnabled(true)

	err = checkParams("Binance", e, asset.Spot, currency.NewPair(currency.BTC, currency.USDT))
	if !errors.Is(err, errAssetTypeDisabled) {
		t.Errorf("expected %v, got %v", errAssetTypeDisabled, err)
	}

	fmt1 := currency.PairStore{
		RequestFormat: &currency.PairFormat{Uppercase: true},
		ConfigFormat: &currency.PairFormat{
			Delimiter: currency.DashDelimiter,
			Uppercase: true,
		},
	}
	coinFutures := currency.PairStore{
		RequestFormat: &currency.PairFormat{
			Uppercase: true,
			Delimiter: currency.UnderscoreDelimiter,
		},
		ConfigFormat: &currency.PairFormat{
			Uppercase: true,
			Delimiter: currency.UnderscoreDelimiter,
		},
	}
	usdtFutures := currency.PairStore{
		RequestFormat: &currency.PairFormat{
			Uppercase: true,
		},
		ConfigFormat: &currency.PairFormat{
			Uppercase: true,
		},
	}
	err = e.GetBase().StoreAssetPairFormat(asset.Spot, fmt1)
	if err != nil {
		t.Error(err)
	}
	err = e.GetBase().StoreAssetPairFormat(asset.Margin, fmt1)
	if err != nil {
		t.Error(err)
	}
	err = e.GetBase().StoreAssetPairFormat(asset.CoinMarginedFutures, coinFutures)
	if err != nil {
		t.Error(err)
	}
	err = e.GetBase().StoreAssetPairFormat(asset.USDTMarginedFutures, usdtFutures)
	if err != nil {
		t.Error(err)
	}

	err = checkParams("Binance", e, asset.Spot, currency.NewPair(currency.BTC, currency.USDT))
	if !errors.Is(err, errCurrencyPairInvalid) {
		t.Errorf("expected %v, got %v", errCurrencyPairInvalid, err)
	}

	var data = []currency.Pair{
		{Delimiter: currency.DashDelimiter, Base: currency.BTC, Quote: currency.USDT},
	}

	e.GetBase().CurrencyPairs.StorePairs(asset.Spot, data, false)

	err = checkParams("Binance", e, asset.Spot, currency.NewPair(currency.BTC, currency.USDT))
	if !errors.Is(err, errCurrencyNotEnabled) {
		t.Errorf("expected %v, got %v", errCurrencyNotEnabled, err)
	}

	err = e.GetBase().CurrencyPairs.EnablePair(
		asset.Spot,
		currency.Pair{Delimiter: currency.DashDelimiter, Base: currency.BTC, Quote: currency.USDT},
	)
	if err != nil {
		t.Error(err)
	}

	err = checkParams("Binance", e, asset.Spot, currency.NewPair(currency.BTC, currency.USDT))
	if err != nil {
		t.Error(err)
	}
}

func TestParseEvents(t *testing.T) {
	t.Parallel()
	var exchangeName = "Binance"
	var testData []*withdraw.Response
	for x := 0; x < 5; x++ {
		test := fmt.Sprintf("test-%v", x)
		resp := &withdraw.Response{
			ID: withdraw.DryRunID,
			Exchange: withdraw.ExchangeResponse{
				Name:   test,
				ID:     test,
				Status: test,
			},
			RequestDetails: withdraw.Request{
				Exchange:    test,
				Description: test,
				Amount:      1.0,
			},
		}
		if x%2 == 0 {
			resp.RequestDetails.Currency = currency.AUD
			resp.RequestDetails.Type = 1
			resp.RequestDetails.Fiat = withdraw.FiatRequest{
				Bank: bank.Account{
					Enabled:             false,
					ID:                  fmt.Sprintf("test-%v", x),
					BankName:            fmt.Sprintf("test-%v-bank", x),
					AccountName:         "hello",
					AccountNumber:       fmt.Sprintf("test-%v", x),
					BSBNumber:           "123456",
					SupportedCurrencies: currency.Currencies{currency.BTC, currency.AUD},
					SupportedExchanges:  exchangeName,
				},
			}
		} else {
			resp.RequestDetails.Currency = currency.BTC
			resp.RequestDetails.Type = 0
			resp.RequestDetails.Crypto.Address = test
			resp.RequestDetails.Crypto.FeeAmount = 0
			resp.RequestDetails.Crypto.AddressTag = test
		}
		testData = append(testData, resp)
	}
	v := parseMultipleEvents(testData)
	if reflect.TypeOf(v).String() != "*gctrpc.WithdrawalEventsByExchangeResponse" {
		t.Fatal("expected type to be *gctrpc.WithdrawalEventsByExchangeResponse")
	}
	if testData == nil || len(testData) < 2 {
		t.Fatal("expected at least 2")
	}

	v = parseSingleEvents(testData[0])
	if reflect.TypeOf(v).String() != "*gctrpc.WithdrawalEventsByExchangeResponse" {
		t.Fatal("expected type to be *gctrpc.WithdrawalEventsByExchangeResponse")
	}

	v = parseSingleEvents(testData[1])
	if v.Event[0].Request.Type != 0 {
		t.Fatal("Expected second entry in slice to return a Request.Type of Crypto")
	}
}

func TestRPCServerUpsertDataHistoryJob(t *testing.T) {
	t.Parallel()
	m, _ := createDHM(t)
	em := SetupExchangeManager()
	exch, err := em.NewExchangeByName(testExchange)
	if err != nil {
		t.Fatal(err)
	}
	exch.SetDefaults()
	b := exch.GetBase()
	cp := currency.NewPair(currency.BTC, currency.USD)
	b.CurrencyPairs.Pairs = make(map[asset.Item]*currency.PairStore)
	b.CurrencyPairs.Pairs[asset.Spot] = &currency.PairStore{
		Available:    currency.Pairs{cp},
		Enabled:      currency.Pairs{cp},
		AssetEnabled: convert.BoolPtr(true)}
	err = em.Add(exch)
	if err != nil {
		t.Fatal(err)
	}
	s := RPCServer{Engine: &Engine{dataHistoryManager: m, ExchangeManager: em}}
	_, err = s.UpsertDataHistoryJob(context.Background(), nil)
	if !errors.Is(err, errNilRequestData) {
		t.Errorf("received %v, expected %v", err, errNilRequestData)
	}

	_, err = s.UpsertDataHistoryJob(context.Background(), &gctrpc.UpsertDataHistoryJobRequest{})
	if !errors.Is(err, asset.ErrNotSupported) {
		t.Errorf("received %v, expected %v", err, asset.ErrNotSupported)
	}

	job := &gctrpc.UpsertDataHistoryJobRequest{
		Nickname: "hellomoto",
		Exchange: testExchange,
		Asset:    asset.Spot.String(),
		Pair: &gctrpc.CurrencyPair{
			Delimiter: "-",
			Base:      "BTC",
			Quote:     "USD",
		},
		StartDate:        time.Now().Add(-time.Hour * 24).Format(common.SimpleTimeFormat),
		EndDate:          time.Now().Format(common.SimpleTimeFormat),
		Interval:         int64(kline.OneHour.Duration()),
		RequestSizeLimit: 10,
		DataType:         int64(dataHistoryCandleDataType),
		MaxRetryAttempts: 3,
		BatchSize:        500,
	}

	_, err = s.UpsertDataHistoryJob(context.Background(), job)
	if !errors.Is(err, nil) {
		t.Errorf("received %v, expected %v", err, nil)
	}
}

func TestGetDataHistoryJobDetails(t *testing.T) {
	t.Parallel()
	m, _ := createDHM(t)
	s := RPCServer{Engine: &Engine{dataHistoryManager: m}}

	dhj := &DataHistoryJob{
		Nickname:  "TestGetDataHistoryJobDetails",
		Exchange:  testExchange,
		Asset:     asset.Spot,
		Pair:      currency.NewPair(currency.BTC, currency.USD),
		StartDate: time.Now().UTC().Add(-time.Minute * 2),
		EndDate:   time.Now().UTC(),
		Interval:  kline.OneMin,
	}
	err := m.UpsertJob(dhj, false)
	if !errors.Is(err, nil) {
		t.Errorf("received %v, expected %v", err, nil)
	}

	_, err = s.GetDataHistoryJobDetails(context.Background(), nil)
	if !errors.Is(err, errNilRequestData) {
		t.Errorf("received %v, expected %v", err, errNilRequestData)
	}

	_, err = s.GetDataHistoryJobDetails(context.Background(), &gctrpc.GetDataHistoryJobDetailsRequest{})
	if !errors.Is(err, errNicknameIDUnset) {
		t.Errorf("received %v, expected %v", err, errNicknameIDUnset)
	}

	_, err = s.GetDataHistoryJobDetails(context.Background(), &gctrpc.GetDataHistoryJobDetailsRequest{Id: "123", Nickname: "123"})
	if !errors.Is(err, errOnlyNicknameOrID) {
		t.Errorf("received %v, expected %v", err, errOnlyNicknameOrID)
	}

	_, err = s.GetDataHistoryJobDetails(context.Background(), &gctrpc.GetDataHistoryJobDetailsRequest{Nickname: "TestGetDataHistoryJobDetails"})
	if !errors.Is(err, nil) {
		t.Errorf("received %v, expected %v", err, nil)
	}

	_, err = s.GetDataHistoryJobDetails(context.Background(), &gctrpc.GetDataHistoryJobDetailsRequest{Id: dhj.ID.String()})
	if !errors.Is(err, nil) {
		t.Errorf("received %v, expected %v", err, nil)
	}

	resp, err := s.GetDataHistoryJobDetails(context.Background(), &gctrpc.GetDataHistoryJobDetailsRequest{Nickname: "TestGetDataHistoryJobDetails", FullDetails: true})
	if !errors.Is(err, nil) {
		t.Fatalf("received %v, expected %v", err, nil)
	}
	if resp == nil { //nolint:staticcheck,nolintlint // SA5011 Ignore the nil warnings
		t.Fatal("expected job")
	}
	if !strings.EqualFold(resp.Nickname, "TestGetDataHistoryJobDetails") { //nolint:nolintlint,staticcheck // SA5011 Ignore the nil warnings
		t.Errorf("received %v, expected %v", resp.Nickname, "TestGetDataHistoryJobDetails")
	}
}

func TestSetDataHistoryJobStatus(t *testing.T) {
	t.Parallel()
	m, j := createDHM(t)
	s := RPCServer{Engine: &Engine{dataHistoryManager: m}}

	dhj := &DataHistoryJob{
		Nickname:  "TestDeleteDataHistoryJob",
		Exchange:  testExchange,
		Asset:     asset.Spot,
		Pair:      currency.NewPair(currency.BTC, currency.USD),
		StartDate: time.Now().UTC().Add(-time.Minute * 2),
		EndDate:   time.Now().UTC(),
		Interval:  kline.OneMin,
	}
	err := m.UpsertJob(dhj, false)
	if !errors.Is(err, nil) {
		t.Fatalf("received %v, expected %v", err, nil)
	}
	_, err = s.SetDataHistoryJobStatus(context.Background(), nil)
	if !errors.Is(err, errNilRequestData) {
		t.Errorf("received %v, expected %v", err, errNilRequestData)
	}

	_, err = s.SetDataHistoryJobStatus(context.Background(), &gctrpc.SetDataHistoryJobStatusRequest{})
	if !errors.Is(err, errNicknameIDUnset) {
		t.Errorf("received %v, expected %v", err, errNicknameIDUnset)
	}

	_, err = s.SetDataHistoryJobStatus(context.Background(), &gctrpc.SetDataHistoryJobStatusRequest{Id: "123", Nickname: "123"})
	if !errors.Is(err, errOnlyNicknameOrID) {
		t.Errorf("received %v, expected %v", err, errOnlyNicknameOrID)
	}

	id := dhj.ID
	_, err = s.SetDataHistoryJobStatus(context.Background(), &gctrpc.SetDataHistoryJobStatusRequest{Nickname: "TestDeleteDataHistoryJob", Status: int64(dataHistoryStatusRemoved)})
	if !errors.Is(err, nil) {
		t.Errorf("received %v, expected %v", err, nil)
	}
	dhj.ID = id
	j.Status = int64(dataHistoryStatusActive)
	_, err = s.SetDataHistoryJobStatus(context.Background(), &gctrpc.SetDataHistoryJobStatusRequest{Id: id.String(), Status: int64(dataHistoryStatusRemoved)})
	if !errors.Is(err, nil) {
		t.Errorf("received %v, expected %v", err, nil)
	}
	_, err = s.SetDataHistoryJobStatus(context.Background(), &gctrpc.SetDataHistoryJobStatusRequest{Id: id.String(), Status: int64(dataHistoryStatusActive)})
	if !errors.Is(err, errBadStatus) {
		t.Errorf("received %v, expected %v", err, errBadStatus)
	}
	j.Status = int64(dataHistoryStatusActive)
	_, err = s.SetDataHistoryJobStatus(context.Background(), &gctrpc.SetDataHistoryJobStatusRequest{Id: id.String(), Status: int64(dataHistoryStatusPaused)})
	if !errors.Is(err, nil) {
		t.Errorf("received %v, expected %v", err, nil)
	}
	if j.Status != int64(dataHistoryStatusPaused) {
		t.Errorf("received %v, expected %v", dataHistoryStatus(j.Status), dataHistoryStatusPaused)
	}
}

func TestGetActiveDataHistoryJobs(t *testing.T) {
	t.Parallel()
	m, _ := createDHM(t)
	s := RPCServer{Engine: &Engine{dataHistoryManager: m}}

	dhj := &DataHistoryJob{
		Nickname:  "TestGetActiveDataHistoryJobs",
		Exchange:  testExchange,
		Asset:     asset.Spot,
		Pair:      currency.NewPair(currency.BTC, currency.USD),
		StartDate: time.Now().UTC().Add(-time.Minute * 2),
		EndDate:   time.Now().UTC(),
		Interval:  kline.OneMin,
	}

	if err := m.UpsertJob(dhj, false); !errors.Is(err, nil) {
		t.Fatalf("received %v, expected %v", err, nil)
	}

	r, err := s.GetActiveDataHistoryJobs(context.Background(), nil)
	if !errors.Is(err, nil) {
		t.Fatalf("received %v, expected %v", err, nil)
	}
	if len(r.Results) != 1 {
		t.Fatalf("received %v, expected %v", len(r.Results), 1)
	}
}

func TestGetDataHistoryJobsBetween(t *testing.T) {
	t.Parallel()
	m, _ := createDHM(t)
	s := RPCServer{Engine: &Engine{dataHistoryManager: m}}

	dhj := &DataHistoryJob{
		Nickname:  "GetDataHistoryJobsBetween",
		Exchange:  testExchange,
		Asset:     asset.Spot,
		Pair:      currency.NewPair(currency.BTC, currency.USD),
		StartDate: time.Now().UTC().Add(-time.Minute * 2),
		EndDate:   time.Now().UTC(),
		Interval:  kline.OneMin,
	}

	_, err := s.GetDataHistoryJobsBetween(context.Background(), nil)
	if !errors.Is(err, errNilRequestData) {
		t.Fatalf("received %v, expected %v", err, errNilRequestData)
	}

	_, err = s.GetDataHistoryJobsBetween(context.Background(), &gctrpc.GetDataHistoryJobsBetweenRequest{
		StartDate: time.Now().UTC().Add(time.Minute).Format(common.SimpleTimeFormat),
		EndDate:   time.Now().UTC().Format(common.SimpleTimeFormat),
	})
	if !errors.Is(err, common.ErrStartAfterTimeNow) {
		t.Fatalf("received %v, expected %v", err, common.ErrStartAfterTimeNow)
	}

	err = m.UpsertJob(dhj, false)
	if !errors.Is(err, nil) {
		t.Fatalf("received %v, expected %v", err, nil)
	}

	r, err := s.GetDataHistoryJobsBetween(context.Background(), &gctrpc.GetDataHistoryJobsBetweenRequest{
		StartDate: time.Now().Add(-time.Minute).UTC().Format(common.SimpleTimeFormat),
		EndDate:   time.Now().Add(time.Minute).UTC().Format(common.SimpleTimeFormat),
	})
	if !errors.Is(err, nil) {
		t.Errorf("received %v, expected %v", err, nil)
	}
	if len(r.Results) != 1 {
		t.Errorf("received %v, expected %v", len(r.Results), 1)
	}
}

func TestGetDataHistoryJobSummary(t *testing.T) {
	t.Parallel()
	m, _ := createDHM(t)
	s := RPCServer{Engine: &Engine{dataHistoryManager: m}}

	dhj := &DataHistoryJob{
		Nickname:  "TestGetDataHistoryJobSummary",
		Exchange:  testExchange,
		Asset:     asset.Spot,
		Pair:      currency.NewPair(currency.BTC, currency.USD),
		StartDate: time.Now().UTC().Add(-time.Minute * 2),
		EndDate:   time.Now().UTC(),
		Interval:  kline.OneMin,
	}

	err := m.UpsertJob(dhj, false)
	if !errors.Is(err, nil) {
		t.Errorf("received %v, expected %v", err, nil)
	}

	_, err = s.GetDataHistoryJobSummary(context.Background(), nil)
	if !errors.Is(err, errNilRequestData) {
		t.Errorf("received %v, expected %v", err, errNilRequestData)
	}

	_, err = s.GetDataHistoryJobSummary(context.Background(), &gctrpc.GetDataHistoryJobDetailsRequest{})
	if !errors.Is(err, errNicknameUnset) {
		t.Errorf("received %v, expected %v", err, errNicknameUnset)
	}

	resp, err := s.GetDataHistoryJobSummary(context.Background(), &gctrpc.GetDataHistoryJobDetailsRequest{Nickname: "TestGetDataHistoryJobSummary"})
	if !errors.Is(err, nil) {
		t.Errorf("received %v, expected %v", err, nil)
	}
	if resp == nil { //nolint:staticcheck,nolintlint // SA5011 Ignore the nil warnings
		t.Fatal("expected job")
	}
	if !strings.EqualFold(resp.Nickname, "TestGetDataHistoryJobSummary") { //nolint:staticcheck,nolintlint // SA5011 Ignore the nil warnings
		t.Fatalf("received %v, expected %v", "TestGetDataHistoryJobSummary", resp.Nickname)
	}
	if resp.ResultSummaries == nil { //nolint:staticcheck,nolintlint // SA5011 Ignore the nil warnings
		t.Fatalf("received %v, expected %v", nil, "result summaries slice")
	}
}

func TestGetManagedOrders(t *testing.T) {
	exchName := "Binance"
	engerino := &Engine{}
	em := SetupExchangeManager()
	exch, err := em.NewExchangeByName(exchName)
	if err != nil {
		t.Fatal(err)
	}
	exch.SetDefaults()
	b := exch.GetBase()
	cp := currency.NewPair(currency.BTC, currency.USDT)
	b.CurrencyPairs.Pairs = make(map[asset.Item]*currency.PairStore)
	b.CurrencyPairs.Pairs[asset.Spot] = &currency.PairStore{
		Available:     currency.Pairs{cp},
		Enabled:       currency.Pairs{cp},
		AssetEnabled:  convert.BoolPtr(true),
		ConfigFormat:  &currency.PairFormat{Uppercase: true},
		RequestFormat: &currency.PairFormat{Uppercase: true}}
	err = em.Add(exch)
	if err != nil {
		t.Fatal(err)
	}
	var wg sync.WaitGroup
	om, err := SetupOrderManager(em, engerino.CommunicationsManager, &wg, false)
	if !errors.Is(err, nil) {
		t.Errorf("received '%v', expected '%v'", err, nil)
	}
	om.started = 1
	s := RPCServer{Engine: &Engine{ExchangeManager: em, OrderManager: om}}

	p := &gctrpc.CurrencyPair{
		Delimiter: "-",
		Base:      currency.BTC.String(),
		Quote:     currency.USDT.String(),
	}

	_, err = s.GetManagedOrders(context.Background(), nil)
	if !errors.Is(err, errInvalidArguments) {
		t.Errorf("received '%v', expected '%v'", err, errInvalidArguments)
	}

	_, err = s.GetManagedOrders(context.Background(), &gctrpc.GetOrdersRequest{
		AssetType: asset.Spot.String(),
		Pair:      p,
	})
	if !errors.Is(err, ErrExchangeNameIsEmpty) {
		t.Errorf("received '%v', expected '%v'", ErrExchangeNameIsEmpty, err)
	}

	_, err = s.GetManagedOrders(context.Background(), &gctrpc.GetOrdersRequest{
		Exchange:  "bruh",
		AssetType: asset.Spot.String(),
		Pair:      p,
	})
	if !errors.Is(err, ErrExchangeNotFound) {
		t.Errorf("received '%v', expected '%v'", ErrExchangeNotFound, err)
	}

	_, err = s.GetManagedOrders(context.Background(), &gctrpc.GetOrdersRequest{
		Exchange:  exchName,
		AssetType: asset.Spot.String(),
	})
	if !errors.Is(err, errCurrencyPairUnset) {
		t.Errorf("received '%v', expected '%v'", err, errCurrencyPairUnset)
	}

	_, err = s.GetManagedOrders(context.Background(), &gctrpc.GetOrdersRequest{
		Exchange: exchName,
		Pair:     p,
	})
	if !errors.Is(err, asset.ErrNotSupported) {
		t.Errorf("received '%v', expected '%v'", err, asset.ErrNotSupported)
	}

	o := order.Detail{
		Price:           100000,
		Amount:          0.002,
		Exchange:        "Binance",
		InternalOrderID: "",
		ID:              "",
		ClientOrderID:   "",
		AccountID:       "",
		ClientID:        "",
		WalletAddress:   "",
		Type:            order.Limit,
		Side:            "SELL",
		Status:          order.New,
		AssetType:       asset.Spot,
		Pair:            currency.NewPair(currency.BTC, currency.USDT),
	}
	err = om.Add(&o)
	if err != nil {
		t.Errorf("Error: %v", err)
	}

	oo, err := s.GetManagedOrders(context.Background(), &gctrpc.GetOrdersRequest{
		Exchange:  exchName,
		AssetType: "spot",
		Pair:      p,
	})
	if err != nil {
		t.Errorf("non expected Error: %v", err)
	} else if oo == nil || len(oo.GetOrders()) != 1 {
		t.Errorf("unexpected order result: %v", oo)
	}
}

func TestRPCServer_unixTimestamp(t *testing.T) {
	t.Parallel()

	s := RPCServer{
		Engine: &Engine{
			Config: &config.Config{
				RemoteControl: config.RemoteControlConfig{
					GRPC: config.GRPCConfig{
						TimeInNanoSeconds: false,
					},
				},
			},
		},
	}
	const sec = 1618888141
	const nsec = 2
	x := time.Unix(sec, nsec)

	timestampSeconds := s.unixTimestamp(x)
	if timestampSeconds != sec {
		t.Errorf("have %d, want %d", timestampSeconds, sec)
	}

	s.Config.RemoteControl.GRPC.TimeInNanoSeconds = true
	timestampNanos := s.unixTimestamp(x)
	if want := int64(sec*1_000_000_000 + nsec); timestampNanos != want {
		t.Errorf("have %d, want %d", timestampSeconds, want)
	}
}

func TestRPCServer_GetTicker_LastUpdatedNanos(t *testing.T) {
	// Make a dummy pair we'll be using for this test.
	pair := currency.NewPairWithDelimiter("XXXXX", "YYYYY", "")

	// Create a mock-up RPCServer and add our newly made pair to its list of
	// available and enabled pairs.
	server := RPCServer{Engine: RPCTestSetup(t)}
	exch, err := server.GetExchangeByName(testExchange)
	if err != nil {
		t.Fatal(err)
	}
	b := exch.GetBase()
	b.CurrencyPairs.Pairs[asset.Spot].Available = append(
		b.CurrencyPairs.Pairs[asset.Spot].Available,
		pair,
	)
	b.CurrencyPairs.Pairs[asset.Spot].Enabled = append(
		b.CurrencyPairs.Pairs[asset.Spot].Enabled,
		pair,
	)

	// Push a mock-up ticker.
	now := time.Now()
	err = ticker.ProcessTicker(&ticker.Price{
		ExchangeName: testExchange,
		Pair:         pair,
		AssetType:    asset.Spot,
		LastUpdated:  now,

		Open:  69,
		High:  96,
		Low:   169,
		Close: 196,
	})
	if err != nil {
		t.Fatal(err)
	}

	// Prepare a ticker request.
	request := &gctrpc.GetTickerRequest{
		Exchange: testExchange,
		Pair: &gctrpc.CurrencyPair{
			Delimiter: pair.Delimiter,
			Base:      pair.Base.String(),
			Quote:     pair.Quote.String(),
		},
		AssetType: asset.Spot.String(),
	}

	// Check if timestamp returned is in seconds if !TimeInNanoSeconds.
	server.Config.RemoteControl.GRPC.TimeInNanoSeconds = false
	one, err := server.GetTicker(context.Background(), request)
	if err != nil {
		t.Error(err)
	}
	if want := now.Unix(); one.LastUpdated != want {
		t.Errorf("have %d, want %d", one.LastUpdated, want)
	}

	// Check if timestamp returned is in nanoseconds if TimeInNanoSeconds.
	server.Config.RemoteControl.GRPC.TimeInNanoSeconds = true
	two, err := server.GetTicker(context.Background(), request)
	if err != nil {
		t.Error(err)
	}
	if want := now.UnixNano(); two.LastUpdated != want {
		t.Errorf("have %d, want %d", two.LastUpdated, want)
	}
}

func TestUpdateDataHistoryJobPrerequisite(t *testing.T) {
	t.Parallel()
	m, _ := createDHM(t)
	s := RPCServer{Engine: &Engine{dataHistoryManager: m}}
	_, err := s.UpdateDataHistoryJobPrerequisite(context.Background(), nil)
	if !errors.Is(err, errNilRequestData) {
		t.Errorf("received %v, expected %v", err, errNilRequestData)
	}

	_, err = s.UpdateDataHistoryJobPrerequisite(context.Background(), &gctrpc.UpdateDataHistoryJobPrerequisiteRequest{})
	if !errors.Is(err, errNicknameUnset) {
		t.Errorf("received %v, expected %v", err, errNicknameUnset)
	}

	_, err = s.UpdateDataHistoryJobPrerequisite(context.Background(), &gctrpc.UpdateDataHistoryJobPrerequisiteRequest{
		Nickname: "test456",
	})
	if !errors.Is(err, nil) {
		t.Errorf("received %v, expected %v", err, nil)
	}

	_, err = s.UpdateDataHistoryJobPrerequisite(context.Background(), &gctrpc.UpdateDataHistoryJobPrerequisiteRequest{
		Nickname:                "test456",
		PrerequisiteJobNickname: "test123",
	})
	if !errors.Is(err, nil) {
		t.Errorf("received %v, expected %v", err, nil)
	}
}

func TestGetAllFees(t *testing.T) {
	t.Parallel()
	em := SetupExchangeManager()
	exch, err := em.NewExchangeByName(testExchange)
	if err != nil {
		t.Fatal(err)
	}
	b := exch.GetBase()
	b.Name = "fake"
	b.Enabled = true
	b.CurrencyPairs.Pairs = make(map[asset.Item]*currency.PairStore)
	b.CurrencyPairs.Pairs[asset.Spot] = &currency.PairStore{
		AssetEnabled: convert.BoolPtr(true),
	}
	fakeExchange := fExchange{
		IBotExchange: exch,
	}
	err = em.Add(fakeExchange)
	if err != nil {
		t.Fatal(err)
	}
	s := RPCServer{Engine: &Engine{ExchangeManager: em}}

	_, err = s.GetAllFees(context.Background(), &gctrpc.GetAllFeesRequest{Exchange: "wow"})
	if !errors.Is(err, ErrExchangeNotFound) {
		t.Fatalf("received: %v, but expected: %v", err, ErrExchangeNotFound)
	}

	resp, err := s.GetAllFees(context.Background(), &gctrpc.GetAllFeesRequest{Exchange: "fake"})
	if err != nil {
		t.Fatal(err)
	}

	if resp == nil {
		t.Fatal("unexpected value")
	}
}

func TestSetTransferFee(t *testing.T) {
	t.Parallel()
	em := SetupExchangeManager()
	exch, err := em.NewExchangeByName(testExchange)
	if err != nil {
		t.Fatal(err)
	}
	b := exch.GetBase()
	b.Name = "fake"
	b.Enabled = true
	b.CurrencyPairs.Pairs = make(map[asset.Item]*currency.PairStore)
	b.CurrencyPairs.Pairs[asset.Spot] = &currency.PairStore{
		AssetEnabled: convert.BoolPtr(true),
	}
	fakeExchange := fExchange{
		IBotExchange: exch,
	}
	err = em.Add(fakeExchange)
	if err != nil {
		t.Fatal(err)
	}
	s := RPCServer{Engine: &Engine{ExchangeManager: em}}

	_, err = s.SetTransferFee(context.Background(), &gctrpc.SetTransferFeeRequest{Exchange: "wow"})
	if !errors.Is(err, ErrExchangeNotFound) {
		t.Fatalf("received: %v, but expected: %v", err, ErrExchangeNotFound)
	}

	_, err = s.SetTransferFee(context.Background(), &gctrpc.SetTransferFeeRequest{Exchange: "fake"})
	if err != nil {
		t.Fatal(err)
	}
}

func TestSetSetCommission(t *testing.T) {
	t.Parallel()
	em := SetupExchangeManager()
	exch, err := em.NewExchangeByName(testExchange)
	if err != nil {
		t.Fatal(err)
	}
	b := exch.GetBase()
	b.Name = "fake"
	b.Enabled = true
	b.CurrencyPairs.Pairs = make(map[asset.Item]*currency.PairStore)
	b.CurrencyPairs.Pairs[asset.Spot] = &currency.PairStore{
		AssetEnabled: convert.BoolPtr(true),
	}
	fakeExchange := fExchange{
		IBotExchange: exch,
	}
	err = em.Add(fakeExchange)
	if err != nil {
		t.Fatal(err)
	}
	s := RPCServer{Engine: &Engine{ExchangeManager: em}}

	_, err = s.SetCommission(context.Background(), &gctrpc.SetCommissionRequest{Exchange: "wow"})
	if !errors.Is(err, ErrExchangeNotFound) {
		t.Fatalf("received: %v, but expected: %v", err, ErrExchangeNotFound)
	}

	_, err = s.SetCommission(context.Background(), &gctrpc.SetCommissionRequest{Exchange: "fake", Pair: "btc-usd"})
	if err != nil {
		t.Fatal(err)
	}
}

func TestSetBankTransferFee(t *testing.T) {
	t.Parallel()
	em := SetupExchangeManager()
	exch, err := em.NewExchangeByName(testExchange)
	if err != nil {
		t.Fatal(err)
	}
	b := exch.GetBase()
	b.Name = "fake"
	b.Enabled = true
	b.CurrencyPairs.Pairs = make(map[asset.Item]*currency.PairStore)
	b.CurrencyPairs.Pairs[asset.Spot] = &currency.PairStore{
		AssetEnabled: convert.BoolPtr(true),
	}
	fakeExchange := fExchange{
		IBotExchange: exch,
	}
	err = em.Add(fakeExchange)
	if err != nil {
		t.Fatal(err)
	}
	s := RPCServer{Engine: &Engine{ExchangeManager: em}}

	_, err = s.SetBankTransferFee(context.Background(), &gctrpc.SetBankTransferFeeRequest{Exchange: "wow"})
	if !errors.Is(err, bank.ErrTransferTypeUnset) {
		t.Fatalf("received: %v, but expected: %v", err, bank.ErrTransferTypeUnset)
	}

	_, err = s.SetBankTransferFee(context.Background(), &gctrpc.SetBankTransferFeeRequest{Exchange: "wow", BankType: 1})
	if !errors.Is(err, ErrExchangeNotFound) {
		t.Fatalf("received: %v, but expected: %v", err, ErrExchangeNotFound)
	}

	_, err = s.SetBankTransferFee(context.Background(), &gctrpc.SetBankTransferFeeRequest{Exchange: "fake", BankType: 1})
	if err != nil {
		t.Fatal(err)
	}
}

func TestCurrencyStateGetAll(t *testing.T) {
	t.Parallel()
	_, err := (&RPCServer{Engine: &Engine{}}).CurrencyStateGetAll(context.Background(),
		&gctrpc.CurrencyStateGetAllRequest{Exchange: fakeExchangeName})
	if !errors.Is(err, ErrSubSystemNotStarted) {
		t.Errorf("received %v, expected %v", err, ErrSubSystemNotStarted)
	}
}

func TestCurrencyStateWithdraw(t *testing.T) {
	t.Parallel()
	_, err := (&RPCServer{
		Engine: &Engine{},
	}).CurrencyStateWithdraw(context.Background(),
		&gctrpc.CurrencyStateWithdrawRequest{
			Exchange: "wow"})
	if !errors.Is(err, ErrSubSystemNotStarted) {
		t.Fatalf("received: %v, but expected: %v", err, ErrSubSystemNotStarted)
	}
}

func TestCurrencyStateDeposit(t *testing.T) {
	t.Parallel()
	_, err := (&RPCServer{
		Engine: &Engine{},
	}).CurrencyStateDeposit(context.Background(),
		&gctrpc.CurrencyStateDepositRequest{Exchange: "wow"})
	if !errors.Is(err, ErrSubSystemNotStarted) {
		t.Fatalf("received: %v, but expected: %v", err, ErrSubSystemNotStarted)
	}
}

func TestCurrencyStateTrading(t *testing.T) {
	t.Parallel()
	_, err := (&RPCServer{
		Engine: &Engine{},
	}).CurrencyStateTrading(context.Background(),
		&gctrpc.CurrencyStateTradingRequest{Exchange: "wow"})
	if !errors.Is(err, ErrSubSystemNotStarted) {
		t.Fatalf("received: %v, but expected: %v", err, ErrSubSystemNotStarted)
	}
}

func TestCurrencyStateTradingPair(t *testing.T) {
	t.Parallel()
	em := SetupExchangeManager()
	exch, err := em.NewExchangeByName(testExchange)
	if err != nil {
		t.Fatal(err)
	}
	b := exch.GetBase()
	b.Name = fakeExchangeName
	b.Enabled = true

	cp, err := currency.NewPairFromString("btc-usd")
	if err != nil {
		t.Fatal(err)
	}

	b.CurrencyPairs.Pairs = make(map[asset.Item]*currency.PairStore)
	b.CurrencyPairs.Pairs[asset.Spot] = &currency.PairStore{
		AssetEnabled: convert.BoolPtr(true),
		ConfigFormat: &currency.PairFormat{},
		Available:    currency.Pairs{cp},
		Enabled:      currency.Pairs{cp},
	}
	fakeExchange := fExchange{
		IBotExchange: exch,
	}
	err = em.Add(fakeExchange)
	if err != nil {
		t.Fatal(err)
	}
	s := RPCServer{Engine: &Engine{ExchangeManager: em,
		currencyStateManager: &CurrencyStateManager{started: 1, iExchangeManager: em}}}

	_, err = s.CurrencyStateTradingPair(context.Background(),
		&gctrpc.CurrencyStateTradingPairRequest{
			Exchange: fakeExchangeName,
			Pair:     "btc-usd",
			Asset:    "spot",
		})
	if !errors.Is(err, nil) {
		t.Fatalf("received: %v, but expected: %v", err, nil)
	}
}

<<<<<<< HEAD
type errorMe struct {
	Error error
}

func (d *errorMe) GetFee(ctx context.Context, amount float64, destinationAddress, tag string) (decimal.Decimal, error) {
	return decimal.Zero, nil
}
func (d *errorMe) Display() (string, error)             { return "", d.Error }
func (d *errorMe) Validate() error                      { return nil }
func (d *errorMe) LessThan(val fee.Value) (bool, error) { return false, nil }

func TestAddTransferFee(t *testing.T) {
	_, err := addTransferFee(&fee.Transfer{
		Deposit: &errorMe{Error: errTestError},
	})
	if !errors.Is(err, errTestError) {
		t.Fatalf("received: %v, but expected: %v", err, errTestError)
	}

	_, err = addTransferFee(&fee.Transfer{
		Deposit:        &errorMe{Error: nil},
		MaximumDeposit: &errorMe{Error: errTestError},
	})
	if !errors.Is(err, errTestError) {
		t.Fatalf("received: %v, but expected: %v", err, errTestError)
	}

	_, err = addTransferFee(&fee.Transfer{
		Deposit:        &errorMe{Error: nil},
		MaximumDeposit: &errorMe{Error: errTestError},
	})
	if !errors.Is(err, errTestError) {
		t.Fatalf("received: %v, but expected: %v", err, errTestError)
	}

	_, err = addTransferFee(&fee.Transfer{
		Withdrawal: &errorMe{Error: errTestError},
	})
	if !errors.Is(err, errTestError) {
		t.Fatalf("received: %v, but expected: %v", err, errTestError)
	}
	_, err = addTransferFee(&fee.Transfer{
		Withdrawal:        &errorMe{Error: nil},
		MaximumWithdrawal: &errorMe{Error: errTestError},
	})
	if !errors.Is(err, errTestError) {
		t.Fatalf("received: %v, but expected: %v", err, errTestError)
	}

	_, err = addTransferFee(&fee.Transfer{
		Withdrawal:        &errorMe{Error: nil},
		MinimumWithdrawal: &errorMe{Error: errTestError},
	})
	if !errors.Is(err, errTestError) {
		t.Fatalf("received: %v, but expected: %v", err, errTestError)
	}

	tf, err := addTransferFee(&fee.Transfer{
		Currency:     currency.BTC,
		Chain:        "ERC-69420",
		IsPercentage: true,
		BankTransfer: bank.ExpressWireTransfer,
		Withdrawal:   &errorMe{Error: nil},
		Deposit:      &errorMe{Error: nil},
	})
	if !errors.Is(err, nil) {
		t.Fatalf("received: %v, but expected: %v", err, nil)
	}

	if tf.Currency != "BTC" {
		t.Fatal("unexpected value")
	}

	if tf.Chain != "ERC-69420" {
		t.Fatal("unexpected value")
	}

	if !tf.IsPercentage {
		t.Fatal("unexpected value")
	}

	if tf.TransferType != bank.ExpressWireTransfer.String() {
		t.Fatal("unexpected value")
	}

	if !tf.DepositEnabled {
		t.Fatal("unexpected value")
	}

	if !tf.WithdrawalEnabled {
		t.Fatal("unexpected value")
=======
func TestGetFuturesPositions(t *testing.T) {
	t.Parallel()
	em := SetupExchangeManager()
	exch, err := em.NewExchangeByName("ftx")
	if err != nil {
		t.Fatal(err)
	}
	exch.SetDefaults()
	b := exch.GetBase()
	b.Name = fakeExchangeName
	b.Enabled = true

	cp, err := currency.NewPairFromString("btc-perp")
	if err != nil {
		t.Fatal(err)
	}

	b.CurrencyPairs.Pairs = make(map[asset.Item]*currency.PairStore)
	b.CurrencyPairs.Pairs[asset.Futures] = &currency.PairStore{
		AssetEnabled:  convert.BoolPtr(true),
		RequestFormat: &currency.PairFormat{Delimiter: "-"},
		ConfigFormat:  &currency.PairFormat{Delimiter: "-"},
		Available:     currency.Pairs{cp},
		Enabled:       currency.Pairs{cp},
	}
	b.CurrencyPairs.Pairs[asset.Spot] = &currency.PairStore{
		AssetEnabled:  convert.BoolPtr(true),
		ConfigFormat:  &currency.PairFormat{Delimiter: "/"},
		RequestFormat: &currency.PairFormat{Delimiter: "/"},
		Available:     currency.Pairs{cp},
		Enabled:       currency.Pairs{cp},
	}
	fakeExchange := fExchange{
		IBotExchange: exch,
	}
	em.Add(fakeExchange)
	var wg sync.WaitGroup
	om, err := SetupOrderManager(em, &CommunicationManager{}, &wg, false)
	if !errors.Is(err, nil) {
		t.Errorf("received '%v', expected '%v'", err, nil)
	}
	om.started = 1
	s := RPCServer{
		Engine: &Engine{
			ExchangeManager: em,
			currencyStateManager: &CurrencyStateManager{
				started:          1,
				iExchangeManager: em,
			},
			OrderManager: om,
		},
	}

	r, err := s.GetFuturesPositions(context.Background(), &gctrpc.GetFuturesPositionsRequest{
		Exchange: fakeExchangeName,
		Asset:    asset.Futures.String(),
		Pair: &gctrpc.CurrencyPair{
			Delimiter: currency.DashDelimiter,
			Base:      cp.Base.String(),
			Quote:     cp.Quote.String(),
		},
		Verbose: true,
	})
	if !errors.Is(err, nil) {
		t.Fatalf("received '%v', expected '%v'", err, nil)
	}
	if r == nil { //nolint:staticcheck,nolintlint // SA5011 Ignore the nil warnings
		t.Fatal("expected not nil response")
	}
	if len(r.Positions) != 1 { //nolint:staticcheck,nolintlint // SA5011 Ignore the nil warnings
		t.Fatal("expected 1 position")
	}
	if r.TotalOrders != 1 { //nolint:staticcheck,nolintlint // SA5011 Ignore the nil warnings
		t.Fatal("expected 1 order")
	}

	_, err = s.GetFuturesPositions(context.Background(), &gctrpc.GetFuturesPositionsRequest{
		Exchange: fakeExchangeName,
		Asset:    asset.Spot.String(),
		Pair: &gctrpc.CurrencyPair{
			Delimiter: currency.DashDelimiter,
			Base:      cp.Base.String(),
			Quote:     cp.Quote.String(),
		},
		Verbose: true,
	})
	if !errors.Is(err, order.ErrNotFuturesAsset) {
		t.Errorf("received '%v', expected '%v'", err, order.ErrNotFuturesAsset)
	}
}

func TestGetCollateral(t *testing.T) {
	t.Parallel()
	em := SetupExchangeManager()
	exch, err := em.NewExchangeByName(testExchange)
	if err != nil {
		t.Fatal(err)
	}
	b := exch.GetBase()
	b.Name = fakeExchangeName
	b.Enabled = true

	cp, err := currency.NewPairFromString("btc-usd")
	if !errors.Is(err, nil) {
		t.Fatalf("received '%v', expected '%v'", err, nil)
	}

	b.CurrencyPairs.Pairs = make(map[asset.Item]*currency.PairStore)
	b.CurrencyPairs.Pairs[asset.Futures] = &currency.PairStore{
		AssetEnabled: convert.BoolPtr(true),
		ConfigFormat: &currency.PairFormat{},
		Available:    currency.Pairs{cp},
		Enabled:      currency.Pairs{cp},
	}
	b.CurrencyPairs.Pairs[asset.Spot] = &currency.PairStore{
		AssetEnabled: convert.BoolPtr(true),
		ConfigFormat: &currency.PairFormat{},
		Available:    currency.Pairs{cp},
		Enabled:      currency.Pairs{cp},
	}
	fakeExchange := fExchange{
		IBotExchange: exch,
	}
	em.Add(fakeExchange)
	s := RPCServer{
		Engine: &Engine{
			ExchangeManager: em,
			currencyStateManager: &CurrencyStateManager{
				started: 1, iExchangeManager: em,
			},
		},
	}

	_, err = s.GetCollateral(context.Background(), &gctrpc.GetCollateralRequest{
		Exchange: fakeExchangeName,
		Asset:    asset.Futures.String(),
	})
	if !errors.Is(err, errNoAccountInformation) {
		t.Fatalf("received '%v', expected '%v'", err, errNoAccountInformation)
	}

	r, err := s.GetCollateral(context.Background(), &gctrpc.GetCollateralRequest{
		Exchange:         fakeExchangeName,
		Asset:            asset.Futures.String(),
		IncludeBreakdown: true,
		SubAccount:       "1337",
	})
	if !errors.Is(err, nil) {
		t.Errorf("received '%v', expected '%v'", err, nil)
	}
	if len(r.CurrencyBreakdown) != 3 {
		t.Errorf("expected 3 currencies, received '%v'", len(r.CurrencyBreakdown))
	}
	if r.AvailableCollateral != "1337 USD" {
		t.Errorf("received '%v' expected '1337 USD'", r.AvailableCollateral)
	}

	_, err = s.GetCollateral(context.Background(), &gctrpc.GetCollateralRequest{
		Exchange:         fakeExchangeName,
		Asset:            asset.Spot.String(),
		IncludeBreakdown: true,
		SubAccount:       "1337",
	})
	if !errors.Is(err, order.ErrNotFuturesAsset) {
		t.Errorf("received '%v', expected '%v'", err, order.ErrNotFuturesAsset)
	}

	_, err = s.GetCollateral(context.Background(), &gctrpc.GetCollateralRequest{
		Exchange:         fakeExchangeName,
		Asset:            asset.Futures.String(),
		IncludeBreakdown: true,
		SubAccount:       "1337",
		CalculateOffline: true,
	})
	if !errors.Is(err, nil) {
		t.Errorf("received '%v', expected '%v'", err, nil)
>>>>>>> 10554851
	}
}<|MERGE_RESOLUTION|>--- conflicted
+++ resolved
@@ -2275,7 +2275,6 @@
 	}
 }
 
-<<<<<<< HEAD
 type errorMe struct {
 	Error error
 }
@@ -2367,7 +2366,9 @@
 
 	if !tf.WithdrawalEnabled {
 		t.Fatal("unexpected value")
-=======
+	}
+}
+
 func TestGetFuturesPositions(t *testing.T) {
 	t.Parallel()
 	em := SetupExchangeManager()
@@ -2544,6 +2545,5 @@
 	})
 	if !errors.Is(err, nil) {
 		t.Errorf("received '%v', expected '%v'", err, nil)
->>>>>>> 10554851
 	}
 }