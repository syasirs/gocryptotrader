package engine

import (
	"context"
	"errors"
	"fmt"
	"strings"
	"sync"
	"sync/atomic"
	"time"

	"github.com/gofrs/uuid"
	"github.com/shopspring/decimal"
	"github.com/thrasher-corp/gocryptotrader/common"
	"github.com/thrasher-corp/gocryptotrader/communications/base"
	"github.com/thrasher-corp/gocryptotrader/currency"
	exchange "github.com/thrasher-corp/gocryptotrader/exchanges"
	"github.com/thrasher-corp/gocryptotrader/exchanges/asset"
	"github.com/thrasher-corp/gocryptotrader/exchanges/order"
	"github.com/thrasher-corp/gocryptotrader/log"
)

// SetupOrderManager will boot up the OrderManager
func SetupOrderManager(exchangeManager iExchangeManager, communicationsManager iCommsManager, wg *sync.WaitGroup, verbose bool) (*OrderManager, error) {
	if exchangeManager == nil {
		return nil, errNilExchangeManager
	}
	if communicationsManager == nil {
		return nil, errNilCommunicationsManager
	}
	if wg == nil {
		return nil, errNilWaitGroup
	}

	return &OrderManager{
		shutdown: make(chan struct{}),
		orderStore: store{
			Orders:                    make(map[string][]*order.Detail),
			exchangeManager:           exchangeManager,
			commsManager:              communicationsManager,
			wg:                        wg,
			futuresPositionController: order.SetupPositionController(),
		},
		verbose: verbose,
	}, nil
}

// IsRunning safely checks whether the subsystem is running
func (m *OrderManager) IsRunning() bool {
	if m == nil {
		return false
	}
	return atomic.LoadInt32(&m.started) == 1
}

// Start runs the subsystem
func (m *OrderManager) Start() error {
	if m == nil {
		return fmt.Errorf("order manager %w", ErrNilSubsystem)
	}
	if !atomic.CompareAndSwapInt32(&m.started, 0, 1) {
		return fmt.Errorf("order manager %w", ErrSubSystemAlreadyStarted)
	}
	log.Debugln(log.OrderMgr, "Order manager starting...")
	m.shutdown = make(chan struct{})
	go m.run()
	return nil
}

// Stop attempts to shutdown the subsystem
func (m *OrderManager) Stop() error {
	if m == nil {
		return fmt.Errorf("order manager %w", ErrNilSubsystem)
	}
	if atomic.LoadInt32(&m.started) == 0 {
		return fmt.Errorf("order manager %w", ErrSubSystemNotStarted)
	}

	defer func() {
		atomic.CompareAndSwapInt32(&m.started, 1, 0)
	}()

	log.Debugln(log.OrderMgr, "Order manager shutting down...")
	close(m.shutdown)
	return nil
}

// gracefulShutdown cancels all orders (if enabled) before shutting down
func (m *OrderManager) gracefulShutdown() {
	if m.cfg.CancelOrdersOnShutdown {
		log.Debugln(log.OrderMgr, "Order manager: Cancelling any open orders...")
		exchanges, err := m.orderStore.exchangeManager.GetExchanges()
		if err != nil {
			log.Errorf(log.OrderMgr, "Order manager cannot get exchanges: %v", err)
			return
		}
		m.CancelAllOrders(context.TODO(), exchanges)
	}
}

// run will periodically process orders
func (m *OrderManager) run() {
	log.Debugln(log.OrderMgr, "Order manager started.")
	m.processOrders()
	tick := time.NewTicker(orderManagerDelay)
	m.orderStore.wg.Add(1)
	defer func() {
		log.Debugln(log.OrderMgr, "Order manager shutdown.")
		tick.Stop()
		m.orderStore.wg.Done()
	}()

	for {
		select {
		case <-m.shutdown:
			m.gracefulShutdown()
			return
		case <-tick.C:
			go m.processOrders()
		}
	}
}

// CancelAllOrders iterates and cancels all orders for each exchange provided
func (m *OrderManager) CancelAllOrders(ctx context.Context, exchangeNames []exchange.IBotExchange) {
	if m == nil || atomic.LoadInt32(&m.started) == 0 {
		return
	}

	orders := m.orderStore.get()
	if orders == nil {
		return
	}

	for i := range exchangeNames {
		exchangeOrders, ok := orders[strings.ToLower(exchangeNames[i].GetName())]
		if !ok {
			continue
		}
		for j := range exchangeOrders {
			log.Debugf(log.OrderMgr, "Order manager: Cancelling order(s) for exchange %s.", exchangeNames[i].GetName())
			err := m.Cancel(ctx, &order.Cancel{
				Exchange:      exchangeOrders[j].Exchange,
				ID:            exchangeOrders[j].ID,
				AccountID:     exchangeOrders[j].AccountID,
				ClientID:      exchangeOrders[j].ClientID,
				WalletAddress: exchangeOrders[j].WalletAddress,
				Type:          exchangeOrders[j].Type,
				Side:          exchangeOrders[j].Side,
				Pair:          exchangeOrders[j].Pair,
				AssetType:     exchangeOrders[j].AssetType,
			})
			if err != nil {
				log.Error(log.OrderMgr, err)
			}
		}
	}
}

// Cancel will find the order in the OrderManager, send a cancel request
// to the exchange and if successful, update the status of the order
func (m *OrderManager) Cancel(ctx context.Context, cancel *order.Cancel) error {
	if m == nil {
		return fmt.Errorf("order manager %w", ErrNilSubsystem)
	}
	if atomic.LoadInt32(&m.started) == 0 {
		return fmt.Errorf("order manager %w", ErrSubSystemNotStarted)
	}
	var err error
	defer func() {
		if err != nil {
			m.orderStore.commsManager.PushEvent(base.Event{
				Type:    "order",
				Message: err.Error(),
			})
		}
	}()

	if cancel == nil {
		err = errors.New("order cancel param is nil")
		return err
	}
	if cancel.Exchange == "" {
		err = errors.New("order exchange name is empty")
		return err
	}
	if cancel.ID == "" {
		err = errors.New("order id is empty")
		return err
	}

	exch, err := m.orderStore.exchangeManager.GetExchangeByName(cancel.Exchange)
	if err != nil {
		return err
	}

	if cancel.AssetType.String() != "" && !exch.GetAssetTypes(false).Contains(cancel.AssetType) {
		err = errors.New("order asset type not supported by exchange")
		return err
	}

	log.Debugf(log.OrderMgr, "Order manager: Cancelling order ID %v [%+v]",
		cancel.ID, cancel)

	err = exch.CancelOrder(ctx, cancel)
	if err != nil {
		err = fmt.Errorf("%v - Failed to cancel order: %w", cancel.Exchange, err)
		return err
	}
	var od *order.Detail
	od, err = m.orderStore.getByExchangeAndID(cancel.Exchange, cancel.ID)
	if err != nil {
		err = fmt.Errorf("%v - Failed to retrieve order %v to update cancelled status: %w", cancel.Exchange, cancel.ID, err)
		return err
	}

	od.Status = order.Cancelled
	msg := fmt.Sprintf("Order manager: Exchange %s order ID=%v cancelled.",
		od.Exchange, od.ID)
	log.Debugln(log.OrderMgr, msg)
	m.orderStore.commsManager.PushEvent(base.Event{
		Type:    "order",
		Message: msg,
	})

	return nil
}

// GetFuturesPositionsForExchange returns futures positions stored within
// the order manager's futures position tracker that match the provided params
func (m *OrderManager) GetFuturesPositionsForExchange(exch string, item asset.Item, pair currency.Pair) ([]order.PositionStats, error) {
	if m == nil {
		return nil, fmt.Errorf("order manager %w", ErrNilSubsystem)
	}
	if atomic.LoadInt32(&m.started) == 0 {
		return nil, fmt.Errorf("order manager %w", ErrSubSystemNotStarted)
	}
	if m.orderStore.futuresPositionController == nil {
		return nil, errFuturesTrackerNotSetup
	}
	if !item.IsFutures() {
		return nil, fmt.Errorf("%v %w", item, order.ErrNotFuturesAsset)
	}

	return m.orderStore.futuresPositionController.GetPositionsForExchange(exch, item, pair)
}

// ClearFuturesTracking will clear existing futures positions for a given exchange,
// asset, pair for the event that positions have not been tracked accurately
func (m *OrderManager) ClearFuturesTracking(exch string, item asset.Item, pair currency.Pair) error {
	if m == nil {
		return fmt.Errorf("order manager %w", ErrNilSubsystem)
	}
	if atomic.LoadInt32(&m.started) == 0 {
		return fmt.Errorf("order manager %w", ErrSubSystemNotStarted)
	}
	if m.orderStore.futuresPositionController == nil {
		return errFuturesTrackerNotSetup
	}
	if !item.IsFutures() {
		return fmt.Errorf("%v %w", item, order.ErrNotFuturesAsset)
	}

	return m.orderStore.futuresPositionController.ClearPositionsForExchange(exch, item, pair)
}

<<<<<<< HEAD
=======
// UpdateOpenPositionUnrealisedPNL finds an open position from
// an exchange asset pair, then calculates the unrealisedPNL
// using the latest ticker data
func (m *OrderManager) UpdateOpenPositionUnrealisedPNL(e string, item asset.Item, pair currency.Pair, last float64, updated time.Time) (decimal.Decimal, error) {
	if m == nil {
		return decimal.Zero, fmt.Errorf("order manager %w", ErrNilSubsystem)
	}
	if atomic.LoadInt32(&m.started) == 0 {
		return decimal.Zero, fmt.Errorf("order manager %w", ErrSubSystemNotStarted)
	}
	if m.orderStore.futuresPositionController == nil {
		return decimal.Zero, errFuturesTrackerNotSetup
	}
	if !item.IsFutures() {
		return decimal.Zero, fmt.Errorf("%v %w", item, order.ErrNotFuturesAsset)
	}

	return m.orderStore.futuresPositionController.UpdateOpenPositionUnrealisedPNL(e, item, pair, last, updated)
}

>>>>>>> b4c0ae86
// GetOrderInfo calls the exchange's wrapper GetOrderInfo function
// and stores the result in the order manager
func (m *OrderManager) GetOrderInfo(ctx context.Context, exchangeName, orderID string, cp currency.Pair, a asset.Item) (order.Detail, error) {
	if m == nil {
		return order.Detail{}, fmt.Errorf("order manager %w", ErrNilSubsystem)
	}
	if atomic.LoadInt32(&m.started) == 0 {
		return order.Detail{}, fmt.Errorf("order manager %w", ErrSubSystemNotStarted)
	}

	if orderID == "" {
		return order.Detail{}, ErrOrderIDCannotBeEmpty
	}

	exch, err := m.orderStore.exchangeManager.GetExchangeByName(exchangeName)
	if err != nil {
		return order.Detail{}, err
	}
	result, err := exch.GetOrderInfo(ctx, orderID, cp, a)
	if err != nil {
		return order.Detail{}, err
	}

	upsertResponse, err := m.orderStore.upsert(&result)
	if err != nil {
		return order.Detail{}, err
	}

	return upsertResponse.OrderDetails, nil
}

// validate ensures a submitted order is valid before adding to the manager
func (m *OrderManager) validate(newOrder *order.Submit) error {
	if newOrder == nil {
		return errNilOrder
	}

	if newOrder.Exchange == "" {
		return ErrExchangeNameIsEmpty
	}

	if err := newOrder.Validate(); err != nil {
		return fmt.Errorf("order manager: %w", err)
	}

	if m.cfg.EnforceLimitConfig {
		if !m.cfg.AllowMarketOrders && newOrder.Type == order.Market {
			return errors.New("order market type is not allowed")
		}

		if m.cfg.LimitAmount > 0 && newOrder.Amount > m.cfg.LimitAmount {
			return errors.New("order limit exceeds allowed limit")
		}

		if len(m.cfg.AllowedExchanges) > 0 &&
			!common.StringDataCompareInsensitive(m.cfg.AllowedExchanges, newOrder.Exchange) {
			return errors.New("order exchange not found in allowed list")
		}

		if len(m.cfg.AllowedPairs) > 0 && !m.cfg.AllowedPairs.Contains(newOrder.Pair, true) {
			return errors.New("order pair not found in allowed list")
		}
	}
	return nil
}

// Modify depends on the order.Modify.ID and order.Modify.Exchange fields to uniquely
// identify an order to modify.
func (m *OrderManager) Modify(ctx context.Context, mod *order.Modify) (*order.ModifyResponse, error) {
	if m == nil {
		return nil, fmt.Errorf("order manager %w", ErrNilSubsystem)
	}
	if atomic.LoadInt32(&m.started) == 0 {
		return nil, fmt.Errorf("order manager %w", ErrSubSystemNotStarted)
	}

	// Fetch details from locally managed order store.
	det, err := m.orderStore.getByExchangeAndID(mod.Exchange, mod.ID)
	if det == nil || err != nil {
		return nil, fmt.Errorf("order does not exist: %w", err)
	}

	// Populate additional Modify fields as some of them are required by various
	// exchange implementations.
	mod.Pair = det.Pair                           // Used by Bithumb.
	mod.Side = det.Side                           // Used by Bithumb.
	mod.PostOnly = det.PostOnly                   // Used by Poloniex.
	mod.ImmediateOrCancel = det.ImmediateOrCancel // Used by Poloniex.

	// Following is just a precaution to not modify orders by mistake if exchange
	// implementations do not check fields of the Modify struct for zero values.
	if mod.Amount == 0 {
		mod.Amount = det.Amount
	}
	if mod.Price == 0 {
		mod.Price = det.Price
	}

	// Get exchange instance and submit order modification request.
	exch, err := m.orderStore.exchangeManager.GetExchangeByName(mod.Exchange)
	if err != nil {
		return nil, err
	}
	res, err := exch.ModifyOrder(ctx, mod)
	if err != nil {
		message := fmt.Sprintf(
			"Order manager: Exchange %s order ID=%v: failed to modify",
			mod.Exchange,
			mod.ID,
		)
		m.orderStore.commsManager.PushEvent(base.Event{
			Type:    "order",
			Message: message,
		})
		return nil, err
	}

	// If modification is successful, apply changes to local order store.
	//
	// XXX: This comes with a race condition, because [request -> changes] are not
	// atomic.
	err = m.orderStore.modifyExisting(mod.ID, &res)

	// Notify observers.
	var message string
	if err != nil {
		message = "Order manager: Exchange %s order ID=%v: modified on exchange, but failed to modify locally"
	} else {
		message = "Order manager: Exchange %s order ID=%v: modified successfully"
	}
	m.orderStore.commsManager.PushEvent(base.Event{
		Type:    "order",
		Message: fmt.Sprintf(message, mod.Exchange, res.ID),
	})
	return &order.ModifyResponse{OrderID: res.ID}, err
}

// Submit will take in an order struct, send it to the exchange and
// populate it in the OrderManager if successful
func (m *OrderManager) Submit(ctx context.Context, newOrder *order.Submit) (*OrderSubmitResponse, error) {
	if m == nil {
		return nil, fmt.Errorf("order manager %w", ErrNilSubsystem)
	}
	if atomic.LoadInt32(&m.started) == 0 {
		return nil, fmt.Errorf("order manager %w", ErrSubSystemNotStarted)
	}

	err := m.validate(newOrder)
	if err != nil {
		return nil, err
	}
	exch, err := m.orderStore.exchangeManager.GetExchangeByName(newOrder.Exchange)
	if err != nil {
		return nil, err
	}

	// Checks for exchange min max limits for order amounts before order
	// execution can occur
	err = exch.CheckOrderExecutionLimits(newOrder.AssetType,
		newOrder.Pair,
		newOrder.Price,
		newOrder.Amount,
		newOrder.Type)
	if err != nil {
		return nil, fmt.Errorf("order manager: exchange %s unable to place order: %w",
			newOrder.Exchange,
			err)
	}

	// Determines if current trading activity is turned off by the exchange for
	// the currency pair
	err = exch.CanTradePair(newOrder.Pair, newOrder.AssetType)
	if err != nil {
		return nil, fmt.Errorf("order manager: exchange %s cannot trade pair %s %s: %w",
			newOrder.Exchange,
			newOrder.Pair,
			newOrder.AssetType,
			err)
	}

	result, err := exch.SubmitOrder(ctx, newOrder)
	if err != nil {
		return nil, err
	}

	return m.processSubmittedOrder(newOrder, result)
}

// SubmitFakeOrder runs through the same process as order submission
// but does not touch live endpoints
func (m *OrderManager) SubmitFakeOrder(newOrder *order.Submit, resultingOrder order.SubmitResponse, checkExchangeLimits bool) (*OrderSubmitResponse, error) {
	if m == nil {
		return nil, fmt.Errorf("order manager %w", ErrNilSubsystem)
	}
	if atomic.LoadInt32(&m.started) == 0 {
		return nil, fmt.Errorf("order manager %w", ErrSubSystemNotStarted)
	}

	err := m.validate(newOrder)
	if err != nil {
		return nil, err
	}
	exch, err := m.orderStore.exchangeManager.GetExchangeByName(newOrder.Exchange)
	if err != nil {
		return nil, err
	}

	if checkExchangeLimits {
		// Checks for exchange min max limits for order amounts before order
		// execution can occur
		err = exch.CheckOrderExecutionLimits(newOrder.AssetType,
			newOrder.Pair,
			newOrder.Price,
			newOrder.Amount,
			newOrder.Type)
		if err != nil {
			return nil, fmt.Errorf("order manager: exchange %s unable to place order: %w",
				newOrder.Exchange,
				err)
		}
	}
	return m.processSubmittedOrder(newOrder, resultingOrder)
}

// GetOrdersSnapshot returns a snapshot of all orders in the orderstore. It optionally filters any orders that do not match the status
// but a status of "" or ANY will include all
// the time adds contexts for when the snapshot is relevant for
func (m *OrderManager) GetOrdersSnapshot(s order.Status) []order.Detail {
	if m == nil || atomic.LoadInt32(&m.started) == 0 {
		return nil
	}
	var os []order.Detail
	for _, v := range m.orderStore.Orders {
		for i := range v {
			if s != v[i].Status &&
				s != order.AnyStatus &&
				s != "" {
				continue
			}
			os = append(os, *v[i])
		}
	}

	return os
}

// GetOrdersFiltered returns a snapshot of all orders in the order store.
// Filtering is applied based on the order.Filter unless entries are empty
func (m *OrderManager) GetOrdersFiltered(f *order.Filter) ([]order.Detail, error) {
	if m == nil {
		return nil, fmt.Errorf("order manager %w", ErrNilSubsystem)
	}
	if f == nil {
		return nil, fmt.Errorf("order manager, GetOrdersFiltered: Filter is nil")
	}
	if atomic.LoadInt32(&m.started) == 0 {
		return nil, fmt.Errorf("order manager %w", ErrSubSystemNotStarted)
	}
	return m.orderStore.getFilteredOrders(f)
}

// GetOrdersActive returns a snapshot of all orders in the order store
// that have a status that indicates it's currently tradable
func (m *OrderManager) GetOrdersActive(f *order.Filter) ([]order.Detail, error) {
	if m == nil {
		return nil, fmt.Errorf("order manager %w", ErrNilSubsystem)
	}
	if atomic.LoadInt32(&m.started) == 0 {
		return nil, fmt.Errorf("order manager %w", ErrSubSystemNotStarted)
	}
	return m.orderStore.getActiveOrders(f), nil
}

// processSubmittedOrder adds a new order to the manager
func (m *OrderManager) processSubmittedOrder(newOrder *order.Submit, result order.SubmitResponse) (*OrderSubmitResponse, error) {
	if !result.IsOrderPlaced {
		return nil, errUnableToPlaceOrder
	}

	id, err := uuid.NewV4()
	if err != nil {
		log.Warnf(log.OrderMgr,
			"Order manager: Unable to generate UUID. Err: %s",
			err)
	}
	if newOrder.Date.IsZero() {
		newOrder.Date = time.Now()
	}
	msg := fmt.Sprintf("Order manager: Exchange %s submitted order ID=%v [Ours: %v] pair=%v price=%v amount=%v side=%v type=%v for time %v.",
		newOrder.Exchange,
		result.OrderID,
		id.String(),
		newOrder.Pair,
		newOrder.Price,
		newOrder.Amount,
		newOrder.Side,
		newOrder.Type,
		newOrder.Date)

	log.Debugln(log.OrderMgr, msg)
	m.orderStore.commsManager.PushEvent(base.Event{
		Type:    "order",
		Message: msg,
	})
	status := order.New
	if result.FullyMatched {
		status = order.Filled
	}
	err = m.orderStore.add(&order.Detail{
		ImmediateOrCancel: newOrder.ImmediateOrCancel,
		HiddenOrder:       newOrder.HiddenOrder,
		FillOrKill:        newOrder.FillOrKill,
		PostOnly:          newOrder.PostOnly,
		Price:             newOrder.Price,
		Amount:            newOrder.Amount,
		LimitPriceUpper:   newOrder.LimitPriceUpper,
		LimitPriceLower:   newOrder.LimitPriceLower,
		TriggerPrice:      newOrder.TriggerPrice,
		TargetAmount:      newOrder.TargetAmount,
		ExecutedAmount:    newOrder.ExecutedAmount,
		RemainingAmount:   newOrder.RemainingAmount,
		Fee:               newOrder.Fee,
		Exchange:          newOrder.Exchange,
		InternalOrderID:   id.String(),
		ID:                result.OrderID,
		AccountID:         newOrder.AccountID,
		ClientID:          newOrder.ClientID,
		ClientOrderID:     newOrder.ClientOrderID,
		WalletAddress:     newOrder.WalletAddress,
		Type:              newOrder.Type,
		Side:              newOrder.Side,
		Status:            status,
		AssetType:         newOrder.AssetType,
		Date:              time.Now(),
		LastUpdated:       time.Now(),
		Pair:              newOrder.Pair,
		Leverage:          newOrder.Leverage,
	})
	if err != nil {
		return nil, fmt.Errorf("unable to add %v order %v to orderStore: %s", newOrder.Exchange, result.OrderID, err)
	}

	return &OrderSubmitResponse{
		SubmitResponse: order.SubmitResponse{
			IsOrderPlaced: result.IsOrderPlaced,
			OrderID:       result.OrderID,
		},
		InternalOrderID: id.String(),
	}, nil
}

// processOrders iterates over all exchange orders via API
// and adds them to the internal order store
func (m *OrderManager) processOrders() {
	if !atomic.CompareAndSwapInt32(&m.processingOrders, 0, 1) {
		return
	}
	defer func() {
		atomic.StoreInt32(&m.processingOrders, 0)
	}()
	exchanges, err := m.orderStore.exchangeManager.GetExchanges()
	if err != nil {
		log.Errorf(log.OrderMgr, "Order manager cannot get exchanges: %v", err)
		return
	}
	var wg sync.WaitGroup
	for i := range exchanges {
		if !exchanges[i].GetAuthenticatedAPISupport(exchange.RestAuthentication) {
			continue
		}
		log.Debugf(log.OrderMgr,
			"Order manager: Processing orders for exchange %v.",
			exchanges[i].GetName())

		supportedAssets := exchanges[i].GetAssetTypes(true)
		for y := range supportedAssets {
			pairs, err := exchanges[i].GetEnabledPairs(supportedAssets[y])
			if err != nil {
				log.Errorf(log.OrderMgr,
					"Order manager: Unable to get enabled pairs for %s and asset type %s: %s",
					exchanges[i].GetName(),
					supportedAssets[y],
					err)
				continue
			}

			if len(pairs) == 0 {
				if m.verbose {
					log.Debugf(log.OrderMgr,
						"Order manager: No pairs enabled for %s and asset type %s, skipping...",
						exchanges[i].GetName(),
						supportedAssets[y])
				}
				continue
			}

			filter := &order.Filter{
				Exchange: exchanges[i].GetName(),
			}
			orders := m.orderStore.getActiveOrders(filter)
			order.FilterOrdersByCurrencies(&orders, pairs)
			requiresProcessing := make(map[string]bool, len(orders))
			for x := range orders {
				requiresProcessing[orders[x].InternalOrderID] = true
			}

			req := order.GetOrdersRequest{
				Side:      order.AnySide,
				Type:      order.AnyType,
				Pairs:     pairs,
				AssetType: supportedAssets[y],
			}
			result, err := exchanges[i].GetActiveOrders(context.TODO(), &req)
			if err != nil {
				log.Errorf(log.OrderMgr,
					"Order manager: Unable to get active orders for %s and asset type %s: %s",
					exchanges[i].GetName(),
					supportedAssets[y],
					err)
				continue
			}
			if len(orders) == 0 && len(result) == 0 {
				continue
			}

			for z := range result {
				upsertResponse, err := m.UpsertOrder(&result[z])
				if err != nil {
					log.Error(log.OrderMgr, err)
				}
				requiresProcessing[upsertResponse.OrderDetails.InternalOrderID] = false
			}
			if !exchanges[i].GetBase().GetSupportedFeatures().RESTCapabilities.GetOrder {
				continue
			}
			wg.Add(1)
			go m.processMatchingOrders(exchanges[i], orders, requiresProcessing, &wg)
		}
	}
	wg.Wait()
}

func (m *OrderManager) processMatchingOrders(exch exchange.IBotExchange, orders []order.Detail, requiresProcessing map[string]bool, wg *sync.WaitGroup) {
	defer func() {
		if wg != nil {
			wg.Done()
		}
	}()
	for x := range orders {
		if time.Since(orders[x].LastUpdated) < time.Minute {
			continue
		}
		if requiresProcessing[orders[x].InternalOrderID] {
			err := m.FetchAndUpdateExchangeOrder(exch, &orders[x], orders[x].AssetType)
			if err != nil {
				log.Error(log.OrderMgr, err)
			}
		}
	}
}

// FetchAndUpdateExchangeOrder calls the exchange to upsert an order to the order store
func (m *OrderManager) FetchAndUpdateExchangeOrder(exch exchange.IBotExchange, ord *order.Detail, assetType asset.Item) error {
	if ord == nil {
		return errors.New("order manager: Order is nil")
	}
	fetchedOrder, err := exch.GetOrderInfo(context.TODO(), ord.ID, ord.Pair, assetType)
	if err != nil {
		ord.Status = order.UnknownStatus
		return err
	}
	fetchedOrder.LastUpdated = time.Now()
	_, err = m.UpsertOrder(&fetchedOrder)
	return err
}

// Exists checks whether an order exists in the order store
func (m *OrderManager) Exists(o *order.Detail) bool {
	if m == nil || atomic.LoadInt32(&m.started) == 0 {
		return false
	}

	return m.orderStore.exists(o)
}

// Add adds an order to the orderstore
func (m *OrderManager) Add(o *order.Detail) error {
	if m == nil {
		return fmt.Errorf("order manager %w", ErrNilSubsystem)
	}
	if atomic.LoadInt32(&m.started) == 0 {
		return fmt.Errorf("order manager %w", ErrSubSystemNotStarted)
	}

	return m.orderStore.add(o)
}

// GetByExchangeAndID returns a copy of an order from an exchange if it matches the ID
func (m *OrderManager) GetByExchangeAndID(exchangeName, id string) (*order.Detail, error) {
	if m == nil {
		return nil, fmt.Errorf("order manager %w", ErrNilSubsystem)
	}
	if atomic.LoadInt32(&m.started) == 0 {
		return nil, fmt.Errorf("order manager %w", ErrSubSystemNotStarted)
	}

	o, err := m.orderStore.getByExchangeAndID(exchangeName, id)
	if err != nil {
		return nil, err
	}
	var cpy order.Detail
	cpy.UpdateOrderFromDetail(o)
	return &cpy, nil
}

// UpdateExistingOrder will update an existing order in the orderstore
func (m *OrderManager) UpdateExistingOrder(od *order.Detail) error {
	if m == nil {
		return fmt.Errorf("order manager %w", ErrNilSubsystem)
	}
	if atomic.LoadInt32(&m.started) == 0 {
		return fmt.Errorf("order manager %w", ErrSubSystemNotStarted)
	}
	return m.orderStore.updateExisting(od)
}

// UpsertOrder updates an existing order or adds a new one to the orderstore
func (m *OrderManager) UpsertOrder(od *order.Detail) (resp *OrderUpsertResponse, err error) {
	if m == nil {
		return nil, fmt.Errorf("order manager %w", ErrNilSubsystem)
	}
	if atomic.LoadInt32(&m.started) == 0 {
		return nil, fmt.Errorf("order manager %w", ErrSubSystemNotStarted)
	}
	if od == nil {
		return nil, errNilOrder
	}
	var msg string
	defer func(message *string) {
		if message == nil {
			log.Errorf(log.OrderMgr, "UpsertOrder: produced nil order event message\n")
			return
		}
		m.orderStore.commsManager.PushEvent(base.Event{
			Type:    "order",
			Message: *message,
		})
	}(&msg)

	upsertResponse, err := m.orderStore.upsert(od)
	if err != nil {
		msg = fmt.Sprintf(
			"Order manager: Exchange %s unable to upsert order ID=%v internal ID=%v pair=%v price=%.8f amount=%.8f side=%v type=%v status=%v: %s",
			od.Exchange, od.ID, od.InternalOrderID, od.Pair, od.Price, od.Amount, od.Side, od.Type, od.Status, err)
		return nil, err
	}

	status := "updated"
	if upsertResponse.IsNewOrder {
		status = "added"
	}
	msg = fmt.Sprintf("Order manager: Exchange %s %s order ID=%v internal ID=%v pair=%v price=%.8f amount=%.8f side=%v type=%v status=%v.",
		upsertResponse.OrderDetails.Exchange, status, upsertResponse.OrderDetails.ID, upsertResponse.OrderDetails.InternalOrderID,
		upsertResponse.OrderDetails.Pair, upsertResponse.OrderDetails.Price, upsertResponse.OrderDetails.Amount,
		upsertResponse.OrderDetails.Side, upsertResponse.OrderDetails.Type, upsertResponse.OrderDetails.Status)
	if upsertResponse.IsNewOrder {
		log.Info(log.OrderMgr, msg)
		return upsertResponse, nil
	}
	log.Debug(log.OrderMgr, msg)
	return upsertResponse, nil
}

// get returns all orders for all exchanges
// should not be exported as it can have large impact if used improperly
func (s *store) get() map[string][]*order.Detail {
	s.m.Lock()
	orders := s.Orders
	s.m.Unlock()
	return orders
}

// getByExchangeAndID returns a specific order by exchange and id
func (s *store) getByExchangeAndID(exchange, id string) (*order.Detail, error) {
	s.m.Lock()
	defer s.m.Unlock()
	r, ok := s.Orders[strings.ToLower(exchange)]
	if !ok {
		return nil, ErrExchangeNotFound
	}

	for x := range r {
		if r[x].ID == id {
			return r[x], nil
		}
	}
	return nil, ErrOrderNotFound
}

// updateExisting checks if an order exists in the orderstore
// and then updates it
func (s *store) updateExisting(od *order.Detail) error {
	if od == nil {
		return errNilOrder
	}
	s.m.Lock()
	defer s.m.Unlock()
	r, ok := s.Orders[strings.ToLower(od.Exchange)]
	if !ok {
		return ErrExchangeNotFound
	}
	for x := range r {
		if r[x].ID == od.ID {
			r[x].UpdateOrderFromDetail(od)
			if r[x].AssetType.IsFutures() {
				err := s.futuresPositionController.TrackNewOrder(r[x])
				if err != nil {
					if !errors.Is(err, order.ErrPositionClosed) {
						return err
					}
				}
			}
			return nil
		}
	}

	return ErrOrderNotFound
}

// modifyExisting depends on mod.Exchange and given ID to uniquely identify an order and
// modify it.
func (s *store) modifyExisting(id string, mod *order.Modify) error {
	s.m.Lock()
	defer s.m.Unlock()
	r, ok := s.Orders[strings.ToLower(mod.Exchange)]
	if !ok {
		return ErrExchangeNotFound
	}
	for x := range r {
		if r[x].ID == id {
			r[x].UpdateOrderFromModify(mod)
			if r[x].AssetType.IsFutures() {
				err := s.futuresPositionController.TrackNewOrder(r[x])
				if err != nil {
					if !errors.Is(err, order.ErrPositionClosed) {
						return err
					}
				}
			}
			return nil
		}
	}
	return ErrOrderNotFound
}

// upsert (1) checks if such an exchange exists in the exchangeManager, (2) checks if
// order exists and updates/creates it.
func (s *store) upsert(od *order.Detail) (resp *OrderUpsertResponse, err error) {
	if od == nil {
		return nil, errNilOrder
	}
	lName := strings.ToLower(od.Exchange)
	_, err = s.exchangeManager.GetExchangeByName(lName)
	if err != nil {
		return nil, err
	}
	s.m.Lock()
	defer s.m.Unlock()
	if od.AssetType.IsFutures() {
		err = s.futuresPositionController.TrackNewOrder(od)
		if err != nil {
			if !errors.Is(err, order.ErrPositionClosed) {
				return nil, err
			}
		}
	}
	r, ok := s.Orders[lName]
	if !ok {
		od.GenerateInternalOrderID()
		s.Orders[lName] = []*order.Detail{od}
		resp = &OrderUpsertResponse{
			OrderDetails: od.Copy(),
			IsNewOrder:   true,
		}
		return resp, nil
	}
	for x := range r {
		if r[x].ID == od.ID {
			r[x].UpdateOrderFromDetail(od)
			resp = &OrderUpsertResponse{
				OrderDetails: r[x].Copy(),
				IsNewOrder:   false,
			}
			return resp, nil
		}
	}
	// Untracked websocket orders will not have internalIDs yet
	od.GenerateInternalOrderID()
	s.Orders[lName] = append(s.Orders[lName], od)
	resp = &OrderUpsertResponse{
		OrderDetails: od.Copy(),
		IsNewOrder:   true,
	}
	return resp, nil
}

// getByExchange returns orders by exchange
func (s *store) getByExchange(exchange string) ([]*order.Detail, error) {
	s.m.RLock()
	defer s.m.RUnlock()
	r, ok := s.Orders[strings.ToLower(exchange)]
	if !ok {
		return nil, ErrExchangeNotFound
	}
	return r, nil
}

// getByInternalOrderID will search all orders for our internal orderID
// and return the order
func (s *store) getByInternalOrderID(internalOrderID string) (*order.Detail, error) {
	s.m.RLock()
	defer s.m.RUnlock()
	for _, v := range s.Orders {
		for x := range v {
			if v[x].InternalOrderID == internalOrderID {
				return v[x], nil
			}
		}
	}
	return nil, ErrOrderNotFound
}

// exists verifies if the orderstore contains the provided order
func (s *store) exists(det *order.Detail) bool {
	if det == nil {
		return false
	}
	s.m.RLock()
	defer s.m.RUnlock()
	r, ok := s.Orders[strings.ToLower(det.Exchange)]
	if !ok {
		return false
	}

	for x := range r {
		if r[x].ID == det.ID {
			return true
		}
	}
	return false
}

// Add Adds an order to the orderStore for tracking the lifecycle
func (s *store) add(det *order.Detail) error {
	if det == nil {
		return errNilOrder
	}
	_, err := s.exchangeManager.GetExchangeByName(det.Exchange)
	if err != nil {
		return err
	}
	if s.exists(det) {
		return ErrOrdersAlreadyExists
	}
	// Untracked websocket orders will not have internalIDs yet
	det.GenerateInternalOrderID()
	s.m.Lock()
	defer s.m.Unlock()
	orders := s.Orders[strings.ToLower(det.Exchange)]
	orders = append(orders, det)
	s.Orders[strings.ToLower(det.Exchange)] = orders

	if det.AssetType.IsFutures() {
		err = s.futuresPositionController.TrackNewOrder(det)
		if err != nil {
			return err
		}
	}
	return nil
}

// getFilteredOrders returns a filtered copy of the orders
func (s *store) getFilteredOrders(f *order.Filter) ([]order.Detail, error) {
	if f == nil {
		return nil, errors.New("filter is nil")
	}
	s.m.RLock()
	defer s.m.RUnlock()

	var os []order.Detail
	// optimization if Exchange is filtered
	if f.Exchange != "" {
		if e, ok := s.Orders[strings.ToLower(f.Exchange)]; ok {
			for i := range e {
				if !e[i].MatchFilter(f) {
					continue
				}
				os = append(os, e[i].Copy())
			}
		}
	} else {
		for _, e := range s.Orders {
			for i := range e {
				if !e[i].MatchFilter(f) {
					continue
				}
				os = append(os, e[i].Copy())
			}
		}
	}
	return os, nil
}

// getActiveOrders returns copy of the orders that are active
func (s *store) getActiveOrders(f *order.Filter) []order.Detail {
	s.m.RLock()
	defer s.m.RUnlock()

	var orders []order.Detail
	switch {
	case f == nil:
		for _, e := range s.Orders {
			for i := range e {
				if !e[i].IsActive() {
					continue
				}
				orders = append(orders, e[i].Copy())
			}
		}
	case f.Exchange != "":
		// optimization if Exchange is filtered
		if e, ok := s.Orders[strings.ToLower(f.Exchange)]; ok {
			for i := range e {
				if !e[i].IsActive() || !e[i].MatchFilter(f) {
					continue
				}
				orders = append(orders, e[i].Copy())
			}
		}
	default:
		for _, e := range s.Orders {
			for i := range e {
				if !e[i].IsActive() || !e[i].MatchFilter(f) {
					continue
				}
				orders = append(orders, e[i].Copy())
			}
		}
	}

	return orders
}<|MERGE_RESOLUTION|>--- conflicted
+++ resolved
@@ -264,8 +264,6 @@
 	return m.orderStore.futuresPositionController.ClearPositionsForExchange(exch, item, pair)
 }
 
-<<<<<<< HEAD
-=======
 // UpdateOpenPositionUnrealisedPNL finds an open position from
 // an exchange asset pair, then calculates the unrealisedPNL
 // using the latest ticker data
@@ -286,7 +284,6 @@
 	return m.orderStore.futuresPositionController.UpdateOpenPositionUnrealisedPNL(e, item, pair, last, updated)
 }
 
->>>>>>> b4c0ae86
 // GetOrderInfo calls the exchange's wrapper GetOrderInfo function
 // and stores the result in the order manager
 func (m *OrderManager) GetOrderInfo(ctx context.Context, exchangeName, orderID string, cp currency.Pair, a asset.Item) (order.Detail, error) {
