package engine

import (
	"context"
	"errors"
	"strings"
	"sync"
	"testing"
	"time"

	"github.com/gofrs/uuid"
	"github.com/shopspring/decimal"
	"github.com/thrasher-corp/gocryptotrader/common"
	"github.com/thrasher-corp/gocryptotrader/common/convert"
	"github.com/thrasher-corp/gocryptotrader/config"
	"github.com/thrasher-corp/gocryptotrader/currency"
	exchange "github.com/thrasher-corp/gocryptotrader/exchanges"
	"github.com/thrasher-corp/gocryptotrader/exchanges/asset"
	"github.com/thrasher-corp/gocryptotrader/exchanges/order"
	"github.com/thrasher-corp/gocryptotrader/exchanges/protocol"
	"github.com/thrasher-corp/gocryptotrader/exchanges/ticker"
)

// omfExchange aka order manager fake exchange overrides exchange functions
// we're not testing an actual exchange's implemented functions
type omfExchange struct {
	exchange.IBotExchange
}

// CancelOrder overrides testExchange's cancel order function
// to do the bare minimum required with no API calls or credentials required
func (f omfExchange) CancelOrder(_ context.Context, _ *order.Cancel) error {
	return nil
}

func (f omfExchange) FetchTicker(_ context.Context, p currency.Pair, a asset.Item) (*ticker.Price, error) {
	return &ticker.Price{
		Last:                  1337,
		High:                  1337,
		Low:                   1337,
		Bid:                   1337,
		Ask:                   1337,
		Volume:                1337,
		QuoteVolume:           1337,
		PriceATH:              1337,
		Open:                  1337,
		Close:                 1337,
		Pair:                  p,
		ExchangeName:          f.GetName(),
		AssetType:             a,
		LastUpdated:           time.Now(),
		FlashReturnRate:       1337,
		BidPeriod:             1337,
		BidSize:               1337,
		AskPeriod:             1337,
		AskSize:               1337,
		FlashReturnRateAmount: 1337,
	}, nil
}

// GetOrderInfo overrides testExchange's get order function
// to do the bare minimum required with no API calls or credentials required
func (f omfExchange) GetOrderInfo(_ context.Context, orderID string, pair currency.Pair, assetType asset.Item) (*order.Detail, error) {
	switch orderID {
	case "":
		return nil, errors.New("")
	case "Order1-unknown-to-active":
		return &order.Detail{
			Exchange:    testExchange,
			Pair:        currency.Pair{Base: currency.BTC, Quote: currency.USD},
			AssetType:   asset.Spot,
			Amount:      1.0,
			Side:        order.Buy,
			Status:      order.Active,
			LastUpdated: time.Now().Add(-time.Hour),
			OrderID:     "Order1-unknown-to-active",
		}, nil
	case "Order2-active-to-inactive":
		return &order.Detail{
			Exchange:    testExchange,
			Pair:        currency.Pair{Base: currency.BTC, Quote: currency.USD},
			AssetType:   asset.Spot,
			Amount:      1.0,
			Side:        order.Sell,
			Status:      order.Cancelled,
			LastUpdated: time.Now().Add(-time.Hour),
			OrderID:     "Order2-active-to-inactive",
		}, nil
	}

	return &order.Detail{
		Exchange:  testExchange,
		OrderID:   orderID,
		Pair:      pair,
		AssetType: assetType,
		Status:    order.Cancelled,
	}, nil
}

// GetActiveOrders overrides the function used by processOrders to return 1 active order
func (f omfExchange) GetActiveOrders(_ context.Context, _ *order.MultiOrderRequest) (order.FilteredOrders, error) {
	return []order.Detail{{
		Exchange:    testExchange,
		Pair:        currency.Pair{Base: currency.BTC, Quote: currency.USD},
		AssetType:   asset.Spot,
		Amount:      2.0,
		Side:        order.Sell,
		Status:      order.Active,
		LastUpdated: time.Now().Add(-time.Hour),
		OrderID:     "Order3-unknown-to-active",
	}}, nil
}

func (f omfExchange) ModifyOrder(_ context.Context, action *order.Modify) (*order.ModifyResponse, error) {
	modResp, err := action.DeriveModifyResponse()
	if err != nil {
		return nil, err
	}
	modResp.OrderID = "modified_order_id"
	return modResp, nil
}

func (f omfExchange) GetFuturesPositionOrders(_ context.Context, req *order.PositionsRequest) ([]order.PositionResponse, error) {
	id, err := uuid.NewV4()
	if err != nil {
		return nil, err
	}
	resp := make([]order.PositionResponse, len(req.Pairs))
	tt := time.Now()
	for i := range req.Pairs {
		resp[i] = order.PositionResponse{
			Asset: req.Asset,
			Pair:  req.Pairs[i],
			Orders: []order.Detail{
				{
					Exchange:        f.GetName(),
					Price:           1337,
					Amount:          1337,
					InternalOrderID: id,
					OrderID:         "1337",
					ClientOrderID:   "1337",
					Type:            order.Market,
					Side:            order.Short,
					Status:          order.Open,
					AssetType:       req.Asset,
					Date:            tt,
					CloseTime:       tt,
					LastUpdated:     tt,
					Pair:            req.Pairs[i],
				},
			},
		}
	}
	return resp, nil
}

func TestSetupOrderManager(t *testing.T) {
	_, err := SetupOrderManager(nil, nil, nil, nil)
	if !errors.Is(err, errNilExchangeManager) {
		t.Errorf("error '%v', expected '%v'", err, errNilExchangeManager)
	}
	_, err = SetupOrderManager(NewExchangeManager(), nil, nil, nil)
	if !errors.Is(err, errNilCommunicationsManager) {
		t.Errorf("error '%v', expected '%v'", err, errNilCommunicationsManager)
	}
	_, err = SetupOrderManager(NewExchangeManager(), &CommunicationManager{}, nil, &config.OrderManager{})
	if !errors.Is(err, errNilWaitGroup) {
		t.Errorf("error '%v', expected '%v'", err, errNilWaitGroup)
	}
	var wg sync.WaitGroup
	_, err = SetupOrderManager(NewExchangeManager(), &CommunicationManager{}, &wg, &config.OrderManager{})
	if !errors.Is(err, nil) {
		t.Errorf("error '%v', expected '%v'", err, nil)
	}
	_, err = SetupOrderManager(NewExchangeManager(), &CommunicationManager{}, &wg, &config.OrderManager{ActivelyTrackFuturesPositions: true, FuturesTrackingSeekDuration: 0})
	if !errors.Is(err, nil) {
		t.Errorf("error '%v', expected '%v'", err, nil)
	}
	_, err = SetupOrderManager(NewExchangeManager(), &CommunicationManager{}, &wg, &config.OrderManager{ActivelyTrackFuturesPositions: true, FuturesTrackingSeekDuration: time.Hour})
	if !errors.Is(err, nil) {
		t.Errorf("error '%v', expected '%v'", err, nil)
	}
}

func TestOrderManagerStart(t *testing.T) {
	var m *OrderManager
	err := m.Start()
	if !errors.Is(err, ErrNilSubsystem) {
		t.Errorf("error '%v', expected '%v'", err, ErrNilSubsystem)
	}
	var wg sync.WaitGroup
	m, err = SetupOrderManager(NewExchangeManager(), &CommunicationManager{}, &wg, &config.OrderManager{})
	if !errors.Is(err, nil) {
		t.Errorf("error '%v', expected '%v'", err, nil)
	}
	err = m.Start()
	if !errors.Is(err, nil) {
		t.Errorf("error '%v', expected '%v'", err, nil)
	}
	err = m.Start()
	if !errors.Is(err, ErrSubSystemAlreadyStarted) {
		t.Errorf("error '%v', expected '%v'", err, ErrSubSystemAlreadyStarted)
	}
}

func TestOrderManagerIsRunning(t *testing.T) {
	var m *OrderManager
	if m.IsRunning() {
		t.Error("expected false")
	}

	var wg sync.WaitGroup
	m, err := SetupOrderManager(NewExchangeManager(), &CommunicationManager{}, &wg, &config.OrderManager{})
	if !errors.Is(err, nil) {
		t.Errorf("error '%v', expected '%v'", err, nil)
	}
	if m.IsRunning() {
		t.Error("expected false")
	}

	err = m.Start()
	if !errors.Is(err, nil) {
		t.Errorf("error '%v', expected '%v'", err, nil)
	}
	if !m.IsRunning() {
		t.Error("expected true")
	}
}

func TestOrderManagerStop(t *testing.T) {
	var m *OrderManager
	err := m.Stop()
	if !errors.Is(err, ErrNilSubsystem) {
		t.Errorf("error '%v', expected '%v'", err, ErrNilSubsystem)
	}

	var wg sync.WaitGroup
	m, err = SetupOrderManager(NewExchangeManager(), &CommunicationManager{}, &wg, &config.OrderManager{})
	if !errors.Is(err, nil) {
		t.Errorf("error '%v', expected '%v'", err, nil)
	}
	err = m.Stop()
	if !errors.Is(err, ErrSubSystemNotStarted) {
		t.Errorf("error '%v', expected '%v'", err, ErrSubSystemNotStarted)
	}

	err = m.Start()
	if !errors.Is(err, nil) {
		t.Errorf("error '%v', expected '%v'", err, nil)
	}
	err = m.Stop()
	if !errors.Is(err, nil) {
		t.Errorf("error '%v', expected '%v'", err, nil)
	}
}

func OrdersSetup(t *testing.T) *OrderManager {
	t.Helper()
	var wg sync.WaitGroup
	em := NewExchangeManager()
	exch, err := em.NewExchangeByName(testExchange)
	if err != nil {
		t.Fatal(err)
	}
	exch.SetDefaults()

	cfg, err := exch.GetDefaultConfig(context.Background())
	if err != nil {
		t.Fatal(err)
	}

	err = exch.Setup(cfg)
	if err != nil {
		t.Fatal(err)
	}
	fakeExchange := omfExchange{
		IBotExchange: exch,
	}
	err = em.Add(fakeExchange)
	if !errors.Is(err, nil) {
		t.Fatalf("received: '%v' but expected: '%v'", err, nil)
	}
	m, err := SetupOrderManager(em, &CommunicationManager{}, &wg, &config.OrderManager{})
	if !errors.Is(err, nil) {
		t.Errorf("error '%v', expected '%v'", err, nil)
	}
	m.started = 1
	return m
}

func TestOrdersGet(t *testing.T) {
	m := OrdersSetup(t)
	if m.orderStore.get() == nil {
		t.Error("orderStore not established")
	}
}

func TestOrdersAdd(t *testing.T) {
	m := OrdersSetup(t)
	err := m.orderStore.add(&order.Detail{
		Exchange: testExchange,
		OrderID:  "TestOrdersAdd",
	})
	if err != nil {
		t.Error(err)
	}
	err = m.orderStore.add(&order.Detail{
		Exchange: "testTest",
		OrderID:  "TestOrdersAdd",
	})
	if err == nil {
		t.Error("Expected error from non existent exchange")
	}

	err = m.orderStore.add(nil)
	if err == nil {
		t.Error("Expected error from nil order")
	}

	err = m.orderStore.add(&order.Detail{
		Exchange: testExchange,
		OrderID:  "TestOrdersAdd",
	})
	if err == nil {
		t.Error("Expected error re-adding order")
	}
}

func TestGetByExchangeAndID(t *testing.T) {
	m := OrdersSetup(t)
	err := m.orderStore.add(&order.Detail{
		Exchange: testExchange,
		OrderID:  "TestGetByExchangeAndID",
	})
	if err != nil {
		t.Error(err)
	}

	o, err := m.orderStore.getByExchangeAndID(testExchange, "TestGetByExchangeAndID")
	if err != nil {
		t.Error(err)
	}
	if o.OrderID != "TestGetByExchangeAndID" {
		t.Error("Expected to retrieve order")
	}

	_, err = m.orderStore.getByExchangeAndID("", "TestGetByExchangeAndID")
	if err != ErrExchangeNotFound {
		t.Error(err)
	}

	_, err = m.orderStore.getByExchangeAndID(testExchange, "")
	if err != ErrOrderNotFound {
		t.Error(err)
	}
}

func TestExists(t *testing.T) {
	m := OrdersSetup(t)
	if m.orderStore.exists(nil) {
		t.Error("Expected false")
	}
	o := &order.Detail{
		Exchange: testExchange,
		OrderID:  "TestExists",
	}
	if err := m.orderStore.add(o); err != nil {
		t.Error(err)
	}
	if b := m.orderStore.exists(o); !b {
		t.Error("Expected true")
	}
}

func TestStore_modifyOrder(t *testing.T) {
	m := OrdersSetup(t)
	pair := currency.Pair{
		Base:  currency.NewCode("XXXXX"),
		Quote: currency.NewCode("YYYYY"),
	}
	err := m.orderStore.add(&order.Detail{
		Exchange:  testExchange,
		AssetType: asset.Spot,
		Pair:      pair,
		OrderID:   "fake_order_id",

		Price:  8,
		Amount: 128,
	})
	if err != nil {
		t.Error(err)
	}

	err = m.orderStore.modifyExisting("fake_order_id", &order.ModifyResponse{
		Exchange: testExchange,
		OrderID:  "another_fake_order_id",
		Price:    16,
		Amount:   256,
	})
	if err != nil {
		t.Error(err)
	}

	_, err = m.orderStore.getByExchangeAndID(testExchange, "fake_order_id")
	if err == nil {
		// Expected error, such an order should not exist anymore in the store.
		t.Fatal("Expected error")
	}

	det, err := m.orderStore.getByExchangeAndID(testExchange, "another_fake_order_id")
	if det == nil || err != nil { //nolint:staticcheck,nolintlint // SA5011 Ignore the nil warnings
		t.Fatal("Failed to fetch order details")
	}
	if det.OrderID != "another_fake_order_id" || det.Price != 16 || det.Amount != 256 { //nolint:staticcheck,nolintlint // SA5011 Ignore the nil warnings
		t.Errorf(
			"have (%s,%f,%f), want (%s,%f,%f)",
			det.OrderID, det.Price, det.Amount,
			"another_fake_order_id", 16., 256.,
		)
	}
}

func TestCancelOrder(t *testing.T) {
	m := OrdersSetup(t)

	err := m.Cancel(context.Background(), nil)
	if err == nil {
		t.Error("Expected error due to empty order")
	}

	err = m.Cancel(context.Background(), &order.Cancel{})
	if err == nil {
		t.Error("Expected error due to empty order")
	}

	err = m.Cancel(context.Background(), &order.Cancel{
		Exchange: testExchange,
	})
	if err == nil {
		t.Error("Expected error due to no order ID")
	}

	err = m.Cancel(context.Background(), &order.Cancel{
		OrderID: "ID",
	})
	if err == nil {
		t.Error("Expected error due to no Exchange")
	}

	err = m.Cancel(context.Background(), &order.Cancel{
		OrderID:   "ID",
		Exchange:  testExchange,
		AssetType: asset.Binary,
	})
	if err == nil {
		t.Error("Expected error due to bad asset type")
	}

	o := &order.Detail{
		Exchange: testExchange,
		OrderID:  "1337",
		Status:   order.New,
	}
	err = m.orderStore.add(o)
	if err != nil {
		t.Error(err)
	}

	err = m.Cancel(context.Background(), &order.Cancel{
		OrderID:   "Unknown",
		Exchange:  testExchange,
		AssetType: asset.Spot,
	})
	if err == nil {
		t.Error("Expected error due to no order found")
	}

	pair, err := currency.NewPairFromString("BTCUSD")
	if err != nil {
		t.Fatal(err)
	}

	cancel := &order.Cancel{
		Exchange:  testExchange,
		OrderID:   "1337",
		Side:      order.Sell,
		AssetType: asset.Spot,
		Pair:      pair,
	}
	err = m.Cancel(context.Background(), cancel)
	if !errors.Is(err, nil) {
		t.Errorf("error '%v', expected '%v'", err, nil)
	}

	if o.Status != order.Cancelled {
		t.Error("Failed to cancel")
	}
}

func TestGetOrderInfo(t *testing.T) {
	m := OrdersSetup(t)
	_, err := m.GetOrderInfo(context.Background(), "", "", currency.EMPTYPAIR, asset.Empty)
	if err == nil {
		t.Error("Expected error due to empty order")
	}

	var result order.Detail
	result, err = m.GetOrderInfo(context.Background(),
		testExchange, "1337", currency.EMPTYPAIR, asset.Empty)
	if err != nil {
		t.Error(err)
	}
	if result.OrderID != "1337" {
		t.Error("unexpected order returned")
	}

	result, err = m.GetOrderInfo(context.Background(),
		testExchange, "1337", currency.EMPTYPAIR, asset.Empty)
	if err != nil {
		t.Error(err)
	}
	if result.OrderID != "1337" {
		t.Error("unexpected order returned")
	}
}

func TestCancelAllOrders(t *testing.T) {
	m := OrdersSetup(t)
	o := &order.Detail{
		Exchange: testExchange,
		OrderID:  "TestCancelAllOrders",
		Status:   order.New,
	}
	if err := m.orderStore.add(o); err != nil {
		t.Error(err)
	}

	m.CancelAllOrders(context.Background(), []exchange.IBotExchange{})
	checkDeets, err := m.orderStore.getByExchangeAndID(testExchange, "TestCancelAllOrders")
	if err != nil {
		t.Fatal(err)
	}
	if checkDeets.Status == order.Cancelled {
		t.Error("Order should not be cancelled")
	}

	exch, err := m.orderStore.exchangeManager.GetExchangeByName(testExchange)
	if err != nil {
		t.Fatal(err)
	}

	m.CancelAllOrders(context.Background(), []exchange.IBotExchange{exch})
	checkDeets, err = m.orderStore.getByExchangeAndID(testExchange, "TestCancelAllOrders")
	if err != nil {
		t.Fatal(err)
	}

	if checkDeets.Status != order.Cancelled {
		t.Error("Order should be cancelled", checkDeets.Status)
	}
}

func TestSubmit(t *testing.T) {
	m := OrdersSetup(t)
	_, err := m.Submit(context.Background(), nil)
	if err == nil {
		t.Error("Expected error from nil order")
	}

	o := &order.Submit{Type: order.Market}
	_, err = m.Submit(context.Background(), o)
	if err == nil {
		t.Error("Expected error from empty exchange")
	}

	o.Exchange = testExchange
	_, err = m.Submit(context.Background(), o)
	if err == nil {
		t.Error("Expected error from validation")
	}

	pair, err := currency.NewPairFromString("BTCUSD")
	if err != nil {
		t.Fatal(err)
	}

	m.cfg.EnforceLimitConfig = true
	m.cfg.AllowMarketOrders = false
	o.Pair = pair
	o.AssetType = asset.Spot
	o.Side = order.Buy
	o.Amount = 1
	o.Price = 1
	_, err = m.Submit(context.Background(), o)
	if err == nil {
		t.Error("Expected fail due to order market type is not allowed")
	}
	m.cfg.AllowMarketOrders = true
	m.cfg.LimitAmount = 1
	o.Amount = 2
	_, err = m.Submit(context.Background(), o)
	if err == nil {
		t.Error("Expected fail due to order limit exceeds allowed limit")
	}
	m.cfg.LimitAmount = 0
	m.cfg.AllowedExchanges = []string{"fake"}
	_, err = m.Submit(context.Background(), o)
	if err == nil {
		t.Error("Expected fail due to order exchange not found in allowed list")
	}

	failPair, err := currency.NewPairFromString("BTCAUD")
	if err != nil {
		t.Fatal(err)
	}

	m.cfg.AllowedExchanges = nil
	m.cfg.AllowedPairs = currency.Pairs{failPair}
	_, err = m.Submit(context.Background(), o)
	if err == nil {
		t.Error("Expected fail due to order pair not found in allowed list")
	}

	m.cfg.AllowedPairs = nil
	_, err = m.Submit(context.Background(), o)
	if !errors.Is(err, exchange.ErrAuthenticationSupportNotEnabled) {
		t.Errorf("received: %v but expected: %v", err, exchange.ErrAuthenticationSupportNotEnabled)
	}

	err = m.orderStore.add(&order.Detail{
		Exchange: testExchange,
		OrderID:  "FakePassingExchangeOrder",
	})
	if !errors.Is(err, nil) {
		t.Errorf("error '%v', expected '%v'", err, nil)
	}

	o2, err := m.orderStore.getByExchangeAndID(testExchange, "FakePassingExchangeOrder")
	if err != nil {
		t.Error(err)
	}
	if o2.InternalOrderID.IsNil() {
		t.Error("Failed to assign internal order id")
	}
}

func TestOrderManager_Modify(t *testing.T) {
	pair := currency.Pair{
		Base:  currency.NewCode("XXXXX"),
		Quote: currency.NewCode("YYYYY"),
	}
	f := func(mod order.Modify, expectError bool, price, amount float64) {
		t.Helper()

		m := OrdersSetup(t)
		err := m.orderStore.add(&order.Detail{
			Exchange:  testExchange,
			AssetType: asset.Spot,
			Pair:      pair,
			OrderID:   "fake_order_id",
			Price:     8,
			Amount:    128,
		})
		if err != nil {
			t.Error(err)
		}

		resp, err := m.Modify(context.Background(), &mod)
		if expectError {
			if err == nil {
				t.Fatal("Expected error")
			}
			return
		} else if err != nil {
			t.Fatal(err)
		}

		if resp.OrderID != "modified_order_id" {
			t.Errorf("have \"%s\", want \"modified_order_id\"", resp.OrderID)
		}

		det, err := m.orderStore.getByExchangeAndID(testExchange, resp.OrderID)
		if err != nil {
			t.Fatal(err)
		}
		if det.OrderID != resp.OrderID || det.Price != price || det.Amount != amount {
			t.Errorf(
				"have (%s,%f,%f), want (%s,%f,%f)",
				det.OrderID, det.Price, det.Amount,
				resp.OrderID, price, amount,
			)
		}
	}

	model := order.Modify{
		// These fields identify the order.
		Exchange:  testExchange,
		AssetType: asset.Spot,
		Pair:      pair,
		OrderID:   "fake_order_id",
		// These fields modify the order.
		Price:  0,
		Amount: 0,
	}

	// [1] Test if nonexistent order returns an error.
	one := model
	one.OrderID = "nonexistent_order_id"
	f(one, true, 0, 0)

	// [2] Test if price of 0 is ignored.
	two := model
	two.Price = 0
	two.Amount = 256
	f(two, false, 8, 256)

	// [3] Test if amount of 0 is ignored.
	three := model
	three.Price = 16
	three.Amount = 0
	f(three, false, 16, 128)

	// [4] Test if both fields work together.
	four := model
	four.Price = 16
	four.Amount = 256
	f(four, false, 16, 256)

	// [5] Test if both fields missing modifies anything but the ID.
	five := model
	five.Price = 0
	five.Amount = 0
	f(five, false, 8, 128)
}

func TestProcessOrders(t *testing.T) {
	var wg sync.WaitGroup
	em := NewExchangeManager()
	exch, err := em.NewExchangeByName(testExchange)
	if err != nil {
		t.Fatal(err)
	}
	exch.SetDefaults()
	fakeExchange := omfExchange{
		IBotExchange: exch,
	}
	err = em.Add(fakeExchange)
	if !errors.Is(err, nil) {
		t.Fatalf("received: '%v' but expected: '%v'", err, nil)
	}
	m, err := SetupOrderManager(em, &CommunicationManager{}, &wg, &config.OrderManager{})
	if !errors.Is(err, nil) {
		t.Errorf("error '%v', expected '%v'", err, nil)
	}
	m.started = 1
	pairs := currency.Pairs{
		currency.Pair{Base: currency.BTC, Quote: currency.USD},
	}
	// Ensure processOrders() can run the REST calls to GetActiveOrders
	// and to GetOrders
	exch.GetBase().API = exchange.API{
		AuthenticatedSupport:          true,
		AuthenticatedWebsocketSupport: false,
	}
	exch.GetBase().Features = exchange.Features{
		Supports: exchange.FeaturesSupported{
			REST: true,
			RESTCapabilities: protocol.Features{
				GetOrder: true,
			},
		},
	}
	exch.GetBase().CurrencyPairs = currency.PairsManager{
		UseGlobalFormat: true,
		RequestFormat: &currency.PairFormat{
			Delimiter: "-",
			Uppercase: true,
		},
		ConfigFormat: &currency.PairFormat{
			Delimiter: "-",
			Uppercase: true,
		},
		Pairs: map[asset.Item]*currency.PairStore{
			asset.Spot: {
				AssetEnabled: convert.BoolPtr(true),
				Enabled:      pairs,
				Available:    pairs,
			},
			asset.Futures: {
				AssetEnabled: convert.BoolPtr(true),
				Enabled:      pairs,
				Available:    pairs,
			},
		},
	}
	exch.GetBase().Config = &config.Exchange{
		CurrencyPairs: &currency.PairsManager{
			UseGlobalFormat: true,
			RequestFormat: &currency.PairFormat{
				Delimiter: "-",
				Uppercase: true,
			},
			ConfigFormat: &currency.PairFormat{
				Delimiter: "-",
				Uppercase: true,
			},
			Pairs: map[asset.Item]*currency.PairStore{
				asset.Spot: {
					AssetEnabled: convert.BoolPtr(true),
					Enabled:      pairs,
					Available:    pairs,
				},
				asset.Futures: {
					AssetEnabled: convert.BoolPtr(true),
					Enabled:      pairs,
					Available:    pairs,
				},
			},
		},
	}

	orders := []order.Detail{
		{
			Exchange:    testExchange,
			Pair:        pairs[0],
			AssetType:   asset.Spot,
			Amount:      1.0,
			Side:        order.Buy,
			Status:      order.UnknownStatus,
			LastUpdated: time.Now().Add(-time.Hour),
			OrderID:     "Order1-unknown-to-active",
		},
		{
			Exchange:    testExchange,
			Pair:        pairs[0],
			AssetType:   asset.Spot,
			Amount:      1.0,
			Side:        order.Sell,
			Status:      order.Active,
			LastUpdated: time.Now().Add(-time.Hour),
			OrderID:     "Order2-active-to-inactive",
		},
		{
			Exchange:    testExchange,
			Pair:        pairs[0],
			AssetType:   asset.Spot,
			Amount:      2.0,
			Side:        order.Sell,
			Status:      order.UnknownStatus,
			LastUpdated: time.Now().Add(-time.Hour),
			OrderID:     "Order3-unknown-to-active",
		},
	}
	for i := range orders {
		if err = m.orderStore.add(&orders[i]); err != nil {
			t.Error(err)
		}
	}

	m.orderStore.futuresPositionController = order.SetupPositionController()
	if err = m.orderStore.add(&order.Detail{
		Exchange:    testExchange,
		Pair:        pairs[0],
		AssetType:   asset.Futures,
		Amount:      2.0,
		Side:        order.Short,
		Status:      order.Open,
		LastUpdated: time.Now().Add(-time.Hour),
		OrderID:     "4",
		Date:        time.Now(),
	}); err != nil {
		t.Error(err)
	}

	m.processOrders()

	// Order1 is not returned by exch.GetActiveOrders()
	// It will be fetched by exch.GetOrderInfo(), which will say it is active
	res, err := m.GetOrdersFiltered(&order.Filter{OrderID: "Order1-unknown-to-active"})
	if err != nil {
		t.Error(err)
	}
	if len(res) != 1 {
		t.Errorf("Expected 1 result, got: %d", len(res))
	}
	if res[0].Status != order.Active {
		t.Errorf("Order 1 should be active, but status is %s", res[0].Status)
	}

	// Order2 is not returned by exch.GetActiveOrders()
	// It will be fetched by exch.GetOrderInfo(), which will say it is cancelled
	res, err = m.GetOrdersFiltered(&order.Filter{OrderID: "Order2-active-to-inactive"})
	if err != nil {
		t.Error(err)
	}
	if len(res) != 1 {
		t.Errorf("Expected 1 result, got: %d", len(res))
	}
	if res[0].Status != order.Cancelled {
		t.Errorf("Order 2 should be cancelled, but status is %s", res[0].Status)
	}

	// Order3 is returned by exch.GetActiveOrders(), which will say it is active
	res, err = m.GetOrdersFiltered(&order.Filter{OrderID: "Order3-unknown-to-active"})
	if err != nil {
		t.Error(err)
	}
	if len(res) != 1 {
		t.Errorf("Expected 1 result, got: %d", len(res))
	}
	if res[0].Status != order.Active {
		t.Errorf("Order 3 should be active, but status is %s", res[0].Status)
	}
}

func TestGetOrdersFiltered(t *testing.T) {
	m := OrdersSetup(t)
	_, err := m.GetOrdersFiltered(nil)
	if err == nil {
		t.Error("Expected error from nil filter")
	}
	orders := []order.Detail{
		{
			Exchange: testExchange,
			OrderID:  "Test1",
		},
		{
			Exchange: testExchange,
			OrderID:  "Test2",
		},
	}
	for i := range orders {
		if err = m.orderStore.add(&orders[i]); err != nil {
			t.Error(err)
		}
	}
	res, err := m.GetOrdersFiltered(&order.Filter{OrderID: "Test2"})
	if err != nil {
		t.Error(err)
	}
	if len(res) != 1 {
		t.Errorf("Expected 1 result, got: %d", len(res))
	}
}

func Test_getFilteredOrders(t *testing.T) {
	m := OrdersSetup(t)

	_, err := m.orderStore.getFilteredOrders(nil)
	if err == nil {
		t.Error("Error expected when Filter is nil")
	}

	orders := []order.Detail{
		{
			Exchange: testExchange,
			OrderID:  "Test1",
		},
		{
			Exchange: testExchange,
			OrderID:  "Test2",
		},
	}
	for i := range orders {
		if err = m.orderStore.add(&orders[i]); err != nil {
			t.Error(err)
		}
	}
	res, err := m.orderStore.getFilteredOrders(&order.Filter{OrderID: "Test1"})
	if err != nil {
		t.Error(err)
	}
	if len(res) != 1 {
		t.Errorf("Expected 1 result, got: %d", len(res))
	}
}

func TestGetOrdersActive(t *testing.T) {
	m := OrdersSetup(t)
	var err error
	orders := []order.Detail{
		{
			Exchange: testExchange,
			Amount:   1.0,
			Side:     order.Buy,
			Status:   order.Cancelled,
			OrderID:  "Test1",
		},
		{
			Exchange: testExchange,
			Amount:   1.0,
			Side:     order.Sell,
			Status:   order.Active,
			OrderID:  "Test2",
		},
	}
	for i := range orders {
		if err = m.orderStore.add(&orders[i]); err != nil {
			t.Error(err)
		}
	}
	res, err := m.GetOrdersActive(nil)
	if err != nil {
		t.Error(err)
	}
	if len(res) != 1 {
		t.Errorf("TestGetOrdersActive - Expected 1 result, got: %d", len(res))
	}
	res, err = m.GetOrdersActive(&order.Filter{Side: order.Sell})
	if err != nil {
		t.Error(err)
	}
	if len(res) != 1 {
		t.Errorf("TestGetOrdersActive - Expected 1 result, got: %d", len(res))
	}
	res, err = m.GetOrdersActive(&order.Filter{Side: order.Buy})
	if err != nil {
		t.Error(err)
	}
	if len(res) != 0 {
		t.Errorf("TestGetOrdersActive - Expected 0 results, got: %d", len(res))
	}
}

func Test_processMatchingOrders(t *testing.T) {
	m := OrdersSetup(t)
	exch, err := m.orderStore.exchangeManager.GetExchangeByName(testExchange)
	if err != nil {
		t.Fatal(err)
	}
	orders := []order.Detail{
		{
			Exchange:    testExchange,
			OrderID:     "Test2",
			LastUpdated: time.Now(),
		},
		{
			Exchange:    testExchange,
			OrderID:     "Test4",
			LastUpdated: time.Now().Add(-time.Hour),
		},
	}
	var wg sync.WaitGroup
	wg.Add(1)
	go m.processMatchingOrders(exch, orders, &wg)
	wg.Wait()
	res, err := m.GetOrdersFiltered(&order.Filter{Exchange: testExchange})
	if err != nil {
		t.Error(err)
	}
	if len(res) != 1 {
		t.Errorf("Expected 1 result, got: %d", len(res))
	}
	if res[0].OrderID != "Test4" {
		t.Error("Order Test4 should have been fetched and updated")
	}
}

func TestFetchAndUpdateExchangeOrder(t *testing.T) {
	m := OrdersSetup(t)
	exch, err := m.orderStore.exchangeManager.GetExchangeByName(testExchange)
	if err != nil {
		t.Fatal(err)
	}
	err = m.FetchAndUpdateExchangeOrder(exch, nil, asset.Spot)
	if err == nil {
		t.Error("Error expected when order is nil")
	}
	o := &order.Detail{
		Exchange: testExchange,
		Amount:   1.0,
		Side:     order.Sell,
		Status:   order.Active,
		OrderID:  "Test",
	}
	err = m.FetchAndUpdateExchangeOrder(exch, o, asset.Spot)
	if err != nil {
		t.Error(err)
	}
	if o.Status != order.Active {
		t.Error("Order should be active")
	}
	res, err := m.GetOrdersFiltered(&order.Filter{Exchange: testExchange})
	if err != nil {
		t.Error(err)
	}
	if len(res) != 1 {
		t.Errorf("Expected 1 result, got: %d", len(res))
	}

	o.Status = order.PartiallyCancelled
	err = m.FetchAndUpdateExchangeOrder(exch, o, asset.Spot)
	if err != nil {
		t.Error(err)
	}
	res, err = m.GetOrdersFiltered(&order.Filter{Exchange: testExchange})
	if err != nil {
		t.Error(err)
	}
	if len(res) != 1 {
		t.Errorf("Expected 1 result, got: %d", len(res))
	}
}

func Test_getActiveOrders(t *testing.T) {
	m := OrdersSetup(t)
	var err error
	orders := []order.Detail{
		{
			Exchange: testExchange,
			Amount:   1.0,
			Side:     order.Buy,
			Status:   order.Cancelled,
			OrderID:  "Test1",
		},
		{
			Exchange: testExchange,
			Amount:   1.0,
			Side:     order.Sell,
			Status:   order.Active,
			OrderID:  "Test2",
		},
	}
	for i := range orders {
		if err = m.orderStore.add(&orders[i]); err != nil {
			t.Error(err)
		}
	}
	res := m.orderStore.getActiveOrders(nil)
	if len(res) != 1 {
		t.Errorf("Test_getActiveOrders - Expected 1 result, got: %d", len(res))
	}
	res = m.orderStore.getActiveOrders(&order.Filter{Side: order.Sell})
	if len(res) != 1 {
		t.Errorf("Test_getActiveOrders - Expected 1 result, got: %d", len(res))
	}
	res = m.orderStore.getActiveOrders(&order.Filter{Side: order.Buy})
	if len(res) != 0 {
		t.Errorf("Test_getActiveOrders - Expected 0 results, got: %d", len(res))
	}
}

func TestGetFuturesPositionsForExchange(t *testing.T) {
	t.Parallel()
	o := &OrderManager{}
	cp := currency.NewPair(currency.BTC, currency.USDT)
	_, err := o.GetFuturesPositionsForExchange("test", asset.Spot, cp)
	if !errors.Is(err, ErrSubSystemNotStarted) {
		t.Errorf("received '%v', expected '%v'", err, ErrSubSystemNotStarted)
	}
	o.started = 1
	o.orderStore.futuresPositionController = order.SetupPositionController()
	_, err = o.GetFuturesPositionsForExchange("test", asset.Spot, cp)
	if !errors.Is(err, order.ErrNotFuturesAsset) {
		t.Errorf("received '%v', expected '%v'", err, order.ErrNotFuturesAsset)
	}

	_, err = o.GetFuturesPositionsForExchange("test", asset.Futures, cp)
	if !errors.Is(err, order.ErrPositionNotFound) {
		t.Errorf("received '%v', expected '%v'", err, order.ErrPositionNotFound)
	}

	err = o.orderStore.futuresPositionController.TrackNewOrder(&order.Detail{
		OrderID:   "test",
		Date:      time.Now(),
		Exchange:  "test",
		AssetType: asset.Futures,
		Pair:      cp,
		Side:      order.Buy,
		Amount:    1,
		Price:     1})
	if !errors.Is(err, nil) {
		t.Errorf("received '%v', expected '%v'", err, nil)
	}
	resp, err := o.GetFuturesPositionsForExchange("test", asset.Futures, cp)
	if !errors.Is(err, nil) {
		t.Errorf("received '%v', expected '%v'", err, nil)
	}
	if len(resp) != 1 {
		t.Error("expected 1 position")
	}

	o = nil
	_, err = o.GetFuturesPositionsForExchange("test", asset.Futures, cp)
	if !errors.Is(err, ErrNilSubsystem) {
		t.Errorf("received '%v', expected '%v'", err, ErrNilSubsystem)
	}
}

func TestClearFuturesPositionsForExchange(t *testing.T) {
	t.Parallel()
	o := &OrderManager{}
	cp := currency.NewPair(currency.BTC, currency.USDT)
	err := o.ClearFuturesTracking("test", asset.Spot, cp)
	if !errors.Is(err, ErrSubSystemNotStarted) {
		t.Errorf("received '%v', expected '%v'", err, ErrSubSystemNotStarted)
	}
	o.started = 1
	o.orderStore.futuresPositionController = order.SetupPositionController()
	err = o.ClearFuturesTracking("test", asset.Spot, cp)
	if !errors.Is(err, order.ErrNotFuturesAsset) {
		t.Errorf("received '%v', expected '%v'", err, order.ErrNotFuturesAsset)
	}

	err = o.ClearFuturesTracking("test", asset.Futures, cp)
	if !errors.Is(err, order.ErrPositionNotFound) {
		t.Errorf("received '%v', expected '%v'", err, order.ErrPositionNotFound)
	}

	err = o.orderStore.futuresPositionController.TrackNewOrder(&order.Detail{
		OrderID:   "test",
		Date:      time.Now(),
		Exchange:  "test",
		AssetType: asset.Futures,
		Pair:      cp,
		Side:      order.Buy,
		Amount:    1,
		Price:     1})
	if !errors.Is(err, nil) {
		t.Errorf("received '%v', expected '%v'", err, nil)
	}
	err = o.ClearFuturesTracking("test", asset.Futures, cp)
	if !errors.Is(err, nil) {
		t.Errorf("received '%v', expected '%v'", err, nil)
	}
	resp, err := o.GetFuturesPositionsForExchange("test", asset.Futures, cp)
	if !errors.Is(err, nil) {
		t.Errorf("received '%v', expected '%v'", err, nil)
	}
	if len(resp) != 0 {
		t.Errorf("expected no position, received '%v'", len(resp))
	}

	o = nil
	err = o.ClearFuturesTracking("test", asset.Futures, cp)
	if !errors.Is(err, ErrNilSubsystem) {
		t.Errorf("received '%v', expected '%v'", err, ErrNilSubsystem)
	}
}

func TestUpdateOpenPositionUnrealisedPNL(t *testing.T) {
	t.Parallel()
	o := &OrderManager{}
	cp := currency.NewPair(currency.BTC, currency.USDT)
	_, err := o.UpdateOpenPositionUnrealisedPNL("test", asset.Spot, cp, 1, time.Now())
	if !errors.Is(err, ErrSubSystemNotStarted) {
		t.Errorf("received '%v', expected '%v'", err, ErrSubSystemNotStarted)
	}
	o.started = 1
	o.orderStore.futuresPositionController = order.SetupPositionController()
	_, err = o.UpdateOpenPositionUnrealisedPNL("test", asset.Spot, cp, 1, time.Now())
	if !errors.Is(err, order.ErrNotFuturesAsset) {
		t.Errorf("received '%v', expected '%v'", err, order.ErrNotFuturesAsset)
	}

	_, err = o.UpdateOpenPositionUnrealisedPNL("test", asset.Futures, cp, 1, time.Now())
	if !errors.Is(err, order.ErrPositionNotFound) {
		t.Errorf("received '%v', expected '%v'", err, order.ErrPositionNotFound)
	}

	err = o.orderStore.futuresPositionController.TrackNewOrder(&order.Detail{
		OrderID:   "test",
		Date:      time.Now(),
		Exchange:  "test",
		AssetType: asset.Futures,
		Pair:      cp,
		Side:      order.Buy,
		Amount:    1,
		Price:     1})
	if !errors.Is(err, nil) {
		t.Errorf("received '%v', expected '%v'", err, nil)
	}
	unrealised, err := o.UpdateOpenPositionUnrealisedPNL("test", asset.Futures, cp, 2, time.Now())
	if !errors.Is(err, nil) {
		t.Errorf("received '%v', expected '%v'", err, nil)
	}
	if !unrealised.Equal(decimal.NewFromInt(1)) {
		t.Errorf("received '%v', expected '%v'", unrealised, 1)
	}

	o = nil
	_, err = o.UpdateOpenPositionUnrealisedPNL("test", asset.Spot, cp, 1, time.Now())
	if !errors.Is(err, ErrNilSubsystem) {
		t.Errorf("received '%v', expected '%v'", err, ErrNilSubsystem)
	}
}

func TestSubmitFakeOrder(t *testing.T) {
	t.Parallel()
	o := &OrderManager{}
	resp := &order.SubmitResponse{}
	_, err := o.SubmitFakeOrder(nil, resp, false)
	if !errors.Is(err, ErrSubSystemNotStarted) {
		t.Errorf("received '%v', expected '%v'", err, ErrSubSystemNotStarted)
	}

	o.started = 1
	_, err = o.SubmitFakeOrder(nil, resp, false)
	if !errors.Is(err, errNilOrder) {
		t.Errorf("received '%v', expected '%v'", err, errNilOrder)
	}
	ord := &order.Submit{}
	_, err = o.SubmitFakeOrder(ord, resp, false)
	if !errors.Is(err, ErrExchangeNameIsEmpty) {
		t.Errorf("received '%v', expected '%v'", err, ErrExchangeNameIsEmpty)
	}
	ord.Exchange = testExchange
	ord.AssetType = asset.Spot
	ord.Pair = currency.NewPair(currency.BTC, currency.DOGE)
	ord.Side = order.Buy
	ord.Type = order.Market
	ord.Amount = 1337
	em := NewExchangeManager()
	exch, err := em.NewExchangeByName(testExchange)
	if err != nil {
		t.Fatal(err)
	}
	exch.SetDefaults()
	err = em.Add(exch)
	if !errors.Is(err, nil) {
		t.Fatalf("received: '%v' but expected: '%v'", err, nil)
	}
	o.orderStore.exchangeManager = em

	resp, err = ord.DeriveSubmitResponse("1234")
	if err != nil {
		t.Fatal(err)
	}

	resp.Status = order.Filled
	o.orderStore.commsManager = &CommunicationManager{}
	o.orderStore.Orders = make(map[string][]*order.Detail)
	_, err = o.SubmitFakeOrder(ord, resp, false)
	if !errors.Is(err, nil) {
		t.Errorf("received '%v', expected '%v'", err, nil)
	}
}

func TestGetOrdersSnapshot(t *testing.T) {
	t.Parallel()
	o := &OrderManager{}
	o.GetOrdersSnapshot(order.AnyStatus)
	o.started = 1
	o.orderStore.Orders = make(map[string][]*order.Detail)
	o.orderStore.Orders[testExchange] = []*order.Detail{
		{
			Status: order.Open,
		},
	}
	snap := o.GetOrdersSnapshot(order.Open)
	if len(snap) != 1 {
		t.Error("expected 1")
	}
	snap = o.GetOrdersSnapshot(order.Closed)
	if len(snap) != 0 {
		t.Error("expected 0")
	}
}

func TestUpdateExisting(t *testing.T) {
	t.Parallel()
	s := &store{}
	s.Orders = make(map[string][]*order.Detail)
	err := s.updateExisting(nil)
	if !errors.Is(err, errNilOrder) {
		t.Errorf("received '%v', expected '%v'", err, errNilOrder)
	}
	od := &order.Detail{Exchange: testExchange}
	err = s.updateExisting(od)
	if !errors.Is(err, ErrExchangeNotFound) {
		t.Errorf("received '%v', expected '%v'", err, ErrExchangeNotFound)
	}
	s.Orders[strings.ToLower(testExchange)] = nil
	err = s.updateExisting(od)
	if !errors.Is(err, ErrOrderNotFound) {
		t.Errorf("received '%v', expected '%v'", err, ErrOrderNotFound)
	}
	od.Exchange = testExchange
	od.AssetType = asset.Futures
	od.OrderID = "123"
	od.Pair = currency.NewPair(currency.BTC, currency.USDT)
	od.Side = order.Buy
	od.Type = order.Market
	od.Date = time.Now()
	od.Amount = 1337
	s.Orders[strings.ToLower(testExchange)] = []*order.Detail{
		od,
	}
	s.futuresPositionController = order.SetupPositionController()
	err = s.futuresPositionController.TrackNewOrder(od)
	if !errors.Is(err, nil) {
		t.Errorf("received '%v', expected '%v'", err, nil)
	}
	err = s.updateExisting(od)
	if !errors.Is(err, nil) {
		t.Errorf("received '%v', expected '%v'", err, nil)
	}
	pos, err := s.futuresPositionController.GetPositionsForExchange(testExchange, asset.Futures, od.Pair)
	if !errors.Is(err, nil) {
		t.Errorf("received '%v', expected '%v'", err, nil)
	}
	if len(pos) != 1 {
		t.Error("expected 1")
	}
}

func TestOrderManagerExists(t *testing.T) {
	t.Parallel()
	o := &OrderManager{}
	if o.Exists(nil) {
		t.Error("expected false")
	}
	o.started = 1
	if o.Exists(nil) {
		t.Error("expected false")
	}

	o = nil
	if o.Exists(nil) {
		t.Error("expected false")
	}
}

func TestOrderManagerAdd(t *testing.T) {
	t.Parallel()
	o := &OrderManager{}
	err := o.Add(nil)
	if !errors.Is(err, ErrSubSystemNotStarted) {
		t.Errorf("received '%v', expected '%v'", err, ErrSubSystemNotStarted)
	}
	o.started = 1
	err = o.Add(nil)
	if !errors.Is(err, errNilOrder) {
		t.Errorf("received '%v', expected '%v'", err, errNilOrder)
	}

	o = nil
	err = o.Add(nil)
	if !errors.Is(err, ErrNilSubsystem) {
		t.Errorf("received '%v', expected '%v'", err, ErrNilSubsystem)
	}
}

func TestGetAllOpenFuturesPositions(t *testing.T) {
	t.Parallel()
	wg := &sync.WaitGroup{}
	o, err := SetupOrderManager(NewExchangeManager(), &CommunicationManager{}, wg, &config.OrderManager{FuturesTrackingSeekDuration: time.Hour})
	if !errors.Is(err, nil) {
		t.Errorf("received '%v', expected '%v'", err, nil)
	}
	o.started = 0
	_, err = o.GetAllOpenFuturesPositions()
	if !errors.Is(err, ErrSubSystemNotStarted) {
		t.Errorf("received '%v', expected '%v'", err, ErrSubSystemNotStarted)
	}

	o.started = 1
	o.activelyTrackFuturesPositions = true
	o.orderStore.futuresPositionController = order.SetupPositionController()
	_, err = o.GetAllOpenFuturesPositions()
	if !errors.Is(err, order.ErrNoPositionsFound) {
		t.Errorf("received '%v', expected '%v'", err, order.ErrNoPositionsFound)
	}

	o = nil
	_, err = o.GetAllOpenFuturesPositions()
	if !errors.Is(err, ErrNilSubsystem) {
		t.Errorf("received '%v', expected '%v'", err, ErrNilSubsystem)
	}
}

func TestGetOpenFuturesPosition(t *testing.T) {
	t.Parallel()
	wg := &sync.WaitGroup{}
	o, err := SetupOrderManager(NewExchangeManager(), &CommunicationManager{}, wg, &config.OrderManager{FuturesTrackingSeekDuration: time.Hour})
	if !errors.Is(err, nil) {
		t.Errorf("received '%v', expected '%v'", err, nil)
	}
	o.started = 0
	cp := currency.NewPair(currency.BTC, currency.PERP)
	_, err = o.GetOpenFuturesPosition(testExchange, asset.Spot, cp)
	if !errors.Is(err, ErrSubSystemNotStarted) {
		t.Errorf("received '%v', expected '%v'", err, ErrSubSystemNotStarted)
	}

	o.started = 1
	_, err = o.GetOpenFuturesPosition(testExchange, asset.Spot, cp)
	if !errors.Is(err, order.ErrNotFuturesAsset) {
		t.Errorf("received '%v', expected '%v'", err, order.ErrNotFuturesAsset)
	}

	em := NewExchangeManager()
	exch, err := em.NewExchangeByName("binance")
	if err != nil {
		t.Fatal(err)
	}
	exch.SetDefaults()
	b := exch.GetBase()
	b.Name = fakeExchangeName
	b.Enabled = true
	b.CurrencyPairs.Pairs = make(map[asset.Item]*currency.PairStore)
	b.CurrencyPairs.Pairs[asset.Futures] = &currency.PairStore{
		AssetEnabled:  convert.BoolPtr(true),
		RequestFormat: &currency.PairFormat{Delimiter: "-"},
		ConfigFormat:  &currency.PairFormat{Delimiter: "-"},
		Available:     currency.Pairs{cp},
		Enabled:       currency.Pairs{cp},
	}
	b.CurrencyPairs.Pairs[asset.Spot] = &currency.PairStore{
		AssetEnabled:  convert.BoolPtr(true),
		ConfigFormat:  &currency.PairFormat{Delimiter: "/"},
		RequestFormat: &currency.PairFormat{Delimiter: "/"},
		Available:     currency.Pairs{cp},
		Enabled:       currency.Pairs{cp},
	}
	fakeExchange := fExchange{
		IBotExchange: exch,
	}
	err = em.Add(fakeExchange)
	if !errors.Is(err, nil) {
		t.Fatalf("received: '%v' but expected: '%v'", err, nil)
	}
	o, err = SetupOrderManager(em, &CommunicationManager{}, wg, &config.OrderManager{
		Enabled:                       convert.BoolPtr(true),
		FuturesTrackingSeekDuration:   time.Hour,
		Verbose:                       true,
		ActivelyTrackFuturesPositions: true,
	})
	if !errors.Is(err, nil) {
		t.Errorf("received '%v', expected '%v'", err, nil)
	}
	o.started = 1

	_, err = o.GetOpenFuturesPosition(testExchange, asset.Spot, cp)
	if !errors.Is(err, order.ErrNotFuturesAsset) {
		t.Errorf("received '%v', expected '%v'", err, order.ErrNotFuturesAsset)
	}

	_, err = o.GetOpenFuturesPosition(testExchange, asset.Futures, cp)
	if !errors.Is(err, order.ErrPositionNotFound) {
		t.Errorf("received '%v', expected '%v'", err, order.ErrPositionNotFound)
	}

	err = o.orderStore.futuresPositionController.TrackNewOrder(&order.Detail{
		AssetType: asset.Futures,
		OrderID:   "123",
		Pair:      cp,
		Side:      order.Buy,
		Type:      order.Market,
		Date:      time.Now(),
		Amount:    1337,
		Exchange:  testExchange,
	})
	if !errors.Is(err, nil) {
		t.Errorf("received '%v', expected '%v'", err, nil)
	}
	_, err = o.GetOpenFuturesPosition(testExchange, asset.Futures, cp)
	if !errors.Is(err, nil) {
		t.Errorf("received '%v', expected '%v'", err, nil)
	}

	o = nil
	_, err = o.GetOpenFuturesPosition(testExchange, asset.Spot, cp)
	if !errors.Is(err, ErrNilSubsystem) {
		t.Errorf("received '%v', expected '%v'", err, ErrNilSubsystem)
	}
}

func TestProcessFuturesPositions(t *testing.T) {
	t.Parallel()
	o := &OrderManager{}
	err := o.processFuturesPositions(nil, nil)
	if !errors.Is(err, errFuturesTrackingDisabled) {
		t.Errorf("received '%v', expected '%v'", err, errFuturesTrackingDisabled)
	}
	em := NewExchangeManager()
	exch, err := em.NewExchangeByName("binance")
	if err != nil {
		t.Fatal(err)
	}
	exch.SetDefaults()
	b := exch.GetBase()
	b.Name = fakeExchangeName
	b.Enabled = true

	cp, err := currency.NewPairFromString("btc-perp")
	if err != nil {
		t.Fatal(err)
	}
	cp2, err := currency.NewPairFromString("btc-usd")
	if err != nil {
		t.Fatal(err)
	}

	b.CurrencyPairs.Pairs = make(map[asset.Item]*currency.PairStore)
	b.CurrencyPairs.Pairs[asset.Futures] = &currency.PairStore{
		AssetEnabled:  convert.BoolPtr(true),
		RequestFormat: &currency.PairFormat{Delimiter: "-"},
		ConfigFormat:  &currency.PairFormat{Delimiter: "-"},
		Available:     currency.Pairs{cp, cp2},
		Enabled:       currency.Pairs{cp, cp2},
	}
	b.CurrencyPairs.Pairs[asset.Spot] = &currency.PairStore{
		AssetEnabled:  convert.BoolPtr(true),
		ConfigFormat:  &currency.PairFormat{Delimiter: "/"},
		RequestFormat: &currency.PairFormat{Delimiter: "/"},
		Available:     currency.Pairs{cp, cp2},
		Enabled:       currency.Pairs{cp, cp2},
	}
	fakeExchange := fExchange{
		IBotExchange: exch,
	}
	err = em.Add(fakeExchange)
	if !errors.Is(err, nil) {
		t.Fatalf("received: '%v' but expected: '%v'", err, nil)
	}
	var wg sync.WaitGroup
	o, err = SetupOrderManager(em, &CommunicationManager{}, &wg, &config.OrderManager{ActivelyTrackFuturesPositions: true, FuturesTrackingSeekDuration: time.Hour})
	if !errors.Is(err, nil) {
		t.Errorf("received '%v', expected '%v'", err, nil)
	}
	o.started = 1

	err = o.processFuturesPositions(fakeExchange, nil)
	if !errors.Is(err, common.ErrNilPointer) {
		t.Errorf("received '%v', expected '%v'", err, common.ErrNilPointer)
	}

	position := &order.PositionResponse{
		Asset:  asset.Spot,
		Pair:   cp,
		Orders: nil,
	}
	err = o.processFuturesPositions(fakeExchange, position)
	if !errors.Is(err, errNilOrder) {
		t.Errorf("received '%v', expected '%v'", err, errNilOrder)
	}

	od := &order.Detail{
		AssetType: asset.Spot,
		OrderID:   "123",
		Pair:      cp,
		Side:      order.Buy,
		Type:      order.Market,
		Date:      time.Now().Add(-time.Hour),
		Amount:    1337,
		Exchange:  b.Name,
	}
	position.Orders = []order.Detail{
		*od,
	}
	err = o.processFuturesPositions(fakeExchange, position)
	if !errors.Is(err, order.ErrNotFuturesAsset) {
		t.Errorf("received '%v', expected '%v'", err, order.ErrNotFuturesAsset)
	}

	position.Orders[0].AssetType = asset.Futures
	position.Asset = asset.Futures
	err = o.processFuturesPositions(fakeExchange, position)
	if !errors.Is(err, nil) {
		t.Errorf("received '%v', expected '%v'", err, nil)
<<<<<<< HEAD
	}

	b.Features.Supports.FuturesCapabilities.FundingRates = true
	err = o.processFuturesPositions(fakeExchange, position)
	if !errors.Is(err, common.ErrNotYetImplemented) {
		t.Errorf("received '%v', expected '%v'", err, common.ErrNotYetImplemented)
=======
>>>>>>> 471f4f21
	}
}<|MERGE_RESOLUTION|>--- conflicted
+++ resolved
@@ -1659,14 +1659,11 @@
 	err = o.processFuturesPositions(fakeExchange, position)
 	if !errors.Is(err, nil) {
 		t.Errorf("received '%v', expected '%v'", err, nil)
-<<<<<<< HEAD
 	}
 
 	b.Features.Supports.FuturesCapabilities.FundingRates = true
 	err = o.processFuturesPositions(fakeExchange, position)
-	if !errors.Is(err, common.ErrNotYetImplemented) {
-		t.Errorf("received '%v', expected '%v'", err, common.ErrNotYetImplemented)
-=======
->>>>>>> 471f4f21
+	if !errors.Is(err, nil) {
+		t.Errorf("received '%v', expected '%v'", err, nil)
 	}
 }