--- conflicted
+++ resolved
@@ -316,11 +316,7 @@
 	}
 
 	resp.SupportedAssets = make(map[string]*gctrpc.PairsSupported)
-<<<<<<< HEAD
-	assets := exchCfg.CurrencyPairs.GetAssetTypes(true)
-=======
 	assets := exchCfg.CurrencyPairs.GetAssetTypes(false)
->>>>>>> 2da23973
 	for i := range assets {
 		ps, err := exchCfg.CurrencyPairs.Get(assets[i])
 		if err != nil {
@@ -1131,7 +1127,6 @@
 	}
 
 	submission := &order.Submit{
-<<<<<<< HEAD
 		Account:            r.Account,
 		Pair:               p,
 		Side:               order.Side(r.Side),
@@ -1139,20 +1134,10 @@
 		Amount:             r.Amount,
 		Price:              r.Price,
 		ClientID:           r.ClientId,
+		ClientOrderID:      r.ClientId,
 		Exchange:           r.Exchange,
 		AssetType:          a,
 		FullAmountRequired: r.FullAmountRequired,
-=======
-		Pair:          p,
-		Side:          order.Side(r.Side),
-		Type:          order.Type(r.OrderType),
-		Amount:        r.Amount,
-		Price:         r.Price,
-		ClientID:      r.ClientId,
-		ClientOrderID: r.ClientId,
-		Exchange:      r.Exchange,
-		AssetType:     a,
->>>>>>> 2da23973
 	}
 
 	resp, err := s.OrderManager.Submit(submission)
@@ -1708,10 +1693,6 @@
 	if err != nil {
 		return nil, err
 	}
-<<<<<<< HEAD
-=======
-	assetTypes := exchCfg.CurrencyPairs.GetAssetTypes(false)
->>>>>>> 2da23973
 
 	assetTypes := exchCfg.CurrencyPairs.GetAssetTypes(false)
 	var a asset.Item
@@ -2600,10 +2581,6 @@
 	}
 
 	assets := base.CurrencyPairs.GetAssetTypes(false)
-<<<<<<< HEAD
-=======
-
->>>>>>> 2da23973
 	if r.Enable {
 		for i := range assets {
 			var pairs currency.Pairs
