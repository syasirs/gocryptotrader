--- conflicted
+++ resolved
@@ -390,8 +390,8 @@
 
 // GetTickers returns a list of tickers for all enabled exchanges and all
 // enabled currency pairs
-func (s *RPCServer) GetTickers(_ context.Context, _ *gctrpc.GetTickersRequest) (*gctrpc.GetTickersResponse, error) {
-	activeTickers := s.GetAllActiveTickers()
+func (s *RPCServer) GetTickers(ctx context.Context, _ *gctrpc.GetTickersRequest) (*gctrpc.GetTickersResponse, error) {
+	activeTickers := s.GetAllActiveTickers(ctx)
 	var tickers []*gctrpc.Tickers
 
 	for x := range activeTickers {
@@ -1409,17 +1409,10 @@
 }
 
 // CancelAllOrders cancels all orders, filterable by exchange
-<<<<<<< HEAD
 func (s *RPCServer) CancelAllOrders(ctx context.Context, r *gctrpc.CancelAllOrdersRequest) (*gctrpc.CancelAllOrdersResponse, error) {
-	exch := s.GetExchangeByName(r.Exchange)
-	if exch == nil {
-		return &gctrpc.CancelAllOrdersResponse{}, errExchangeNotLoaded
-=======
-func (s *RPCServer) CancelAllOrders(_ context.Context, r *gctrpc.CancelAllOrdersRequest) (*gctrpc.CancelAllOrdersResponse, error) {
 	exch, err := s.GetExchangeByName(r.Exchange)
 	if err != nil {
 		return nil, err
->>>>>>> 4851e94e
 	}
 
 	// TODO: Change to order manager
@@ -1514,7 +1507,7 @@
 }
 
 // RemoveEvent removes an event, specified by an event ID
-func (s *RPCServer) RemoveEvent(_ context.Context, r *gctrpc.RemoveEventRequest) (*gctrpc.GenericResponse, error) {
+func (s *RPCServer) RemoveEvent(ctx context.Context, r *gctrpc.RemoveEventRequest) (*gctrpc.GenericResponse, error) {
 	if !s.eventManager.Remove(r.Id) {
 		return nil, fmt.Errorf("event %d not removed", r.Id)
 	}
@@ -1524,7 +1517,7 @@
 
 // GetCryptocurrencyDepositAddresses returns a list of cryptocurrency deposit
 // addresses specified by an exchange
-func (s *RPCServer) GetCryptocurrencyDepositAddresses(_ context.Context, r *gctrpc.GetCryptocurrencyDepositAddressesRequest) (*gctrpc.GetCryptocurrencyDepositAddressesResponse, error) {
+func (s *RPCServer) GetCryptocurrencyDepositAddresses(ctx context.Context, r *gctrpc.GetCryptocurrencyDepositAddressesRequest) (*gctrpc.GetCryptocurrencyDepositAddressesResponse, error) {
 	_, err := s.GetExchangeByName(r.Exchange)
 	if err != nil {
 		return nil, err
@@ -1536,17 +1529,10 @@
 
 // GetCryptocurrencyDepositAddress returns a cryptocurrency deposit address
 // specified by exchange and cryptocurrency
-<<<<<<< HEAD
 func (s *RPCServer) GetCryptocurrencyDepositAddress(ctx context.Context, r *gctrpc.GetCryptocurrencyDepositAddressRequest) (*gctrpc.GetCryptocurrencyDepositAddressResponse, error) {
-	exch := s.GetExchangeByName(r.Exchange)
-	if exch == nil {
-		return nil, errExchangeNotLoaded
-=======
-func (s *RPCServer) GetCryptocurrencyDepositAddress(_ context.Context, r *gctrpc.GetCryptocurrencyDepositAddressRequest) (*gctrpc.GetCryptocurrencyDepositAddressResponse, error) {
 	_, err := s.GetExchangeByName(r.Exchange)
 	if err != nil {
 		return nil, err
->>>>>>> 4851e94e
 	}
 
 	addr, err := s.GetExchangeCryptocurrencyDepositAddress(ctx,
@@ -1558,17 +1544,10 @@
 
 // WithdrawCryptocurrencyFunds withdraws cryptocurrency funds specified by
 // exchange
-<<<<<<< HEAD
 func (s *RPCServer) WithdrawCryptocurrencyFunds(ctx context.Context, r *gctrpc.WithdrawCryptoRequest) (*gctrpc.WithdrawResponse, error) {
-	exch := s.GetExchangeByName(r.Exchange)
-	if exch == nil {
-		return nil, errExchangeNotLoaded
-=======
-func (s *RPCServer) WithdrawCryptocurrencyFunds(_ context.Context, r *gctrpc.WithdrawCryptoRequest) (*gctrpc.WithdrawResponse, error) {
 	_, err := s.GetExchangeByName(r.Exchange)
 	if err != nil {
 		return nil, err
->>>>>>> 4851e94e
 	}
 
 	request := &withdraw.Request{
@@ -1596,17 +1575,10 @@
 }
 
 // WithdrawFiatFunds withdraws fiat funds specified by exchange
-<<<<<<< HEAD
 func (s *RPCServer) WithdrawFiatFunds(ctx context.Context, r *gctrpc.WithdrawFiatRequest) (*gctrpc.WithdrawResponse, error) {
-	exch := s.GetExchangeByName(r.Exchange)
-	if exch == nil {
-		return nil, errExchangeNotLoaded
-=======
-func (s *RPCServer) WithdrawFiatFunds(_ context.Context, r *gctrpc.WithdrawFiatRequest) (*gctrpc.WithdrawResponse, error) {
 	exch, err := s.GetExchangeByName(r.Exchange)
 	if err != nil {
 		return nil, err
->>>>>>> 4851e94e
 	}
 
 	bankAccount, err := banking.GetBankAccountByID(r.BankAccountId)
@@ -2742,17 +2714,10 @@
 // UpdateExchangeSupportedPairs forces an update of the supported pairs which
 // will update the available pairs list and remove any assets that are disabled
 // by the exchange
-<<<<<<< HEAD
 func (s *RPCServer) UpdateExchangeSupportedPairs(ctx context.Context, r *gctrpc.UpdateExchangeSupportedPairsRequest) (*gctrpc.GenericResponse, error) {
-	exch := s.GetExchangeByName(r.Exchange)
-	if exch == nil {
-		return nil, errExchangeNotLoaded
-=======
-func (s *RPCServer) UpdateExchangeSupportedPairs(_ context.Context, r *gctrpc.UpdateExchangeSupportedPairsRequest) (*gctrpc.GenericResponse, error) {
 	exch, err := s.GetExchangeByName(r.Exchange)
 	if err != nil {
 		return nil, err
->>>>>>> 4851e94e
 	}
 
 	base := exch.GetBase()
@@ -2765,11 +2730,7 @@
 			errors.New("cannot auto pair update for exchange, a manual update is needed")
 	}
 
-<<<<<<< HEAD
-	err := exch.UpdateTradablePairs(ctx, false)
-=======
-	err = exch.UpdateTradablePairs(false)
->>>>>>> 4851e94e
+	err = exch.UpdateTradablePairs(ctx, false)
 	if err != nil {
 		return nil, err
 	}
