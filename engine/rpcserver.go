package engine

import (
	"context"
	"encoding/json"
	"errors"
	"fmt"
	"io/ioutil"
	"net"
	"net/http"
	"os"
	"path/filepath"
	"strconv"
	"strings"
	"time"

	"github.com/gofrs/uuid"
	grpcauth "github.com/grpc-ecosystem/go-grpc-middleware/auth"
	"github.com/grpc-ecosystem/grpc-gateway/v2/runtime"
	"github.com/thrasher-corp/gocryptotrader/common"
	"github.com/thrasher-corp/gocryptotrader/common/crypto"
	"github.com/thrasher-corp/gocryptotrader/common/file"
	"github.com/thrasher-corp/gocryptotrader/common/file/archive"
	"github.com/thrasher-corp/gocryptotrader/common/timeperiods"
	"github.com/thrasher-corp/gocryptotrader/currency"
	"github.com/thrasher-corp/gocryptotrader/database"
	"github.com/thrasher-corp/gocryptotrader/database/models/postgres"
	"github.com/thrasher-corp/gocryptotrader/database/models/sqlite3"
	"github.com/thrasher-corp/gocryptotrader/database/repository/audit"
	exchangeDB "github.com/thrasher-corp/gocryptotrader/database/repository/exchange"
	exchange "github.com/thrasher-corp/gocryptotrader/exchanges"
	"github.com/thrasher-corp/gocryptotrader/exchanges/account"
	"github.com/thrasher-corp/gocryptotrader/exchanges/asset"
	"github.com/thrasher-corp/gocryptotrader/exchanges/kline"
	"github.com/thrasher-corp/gocryptotrader/exchanges/order"
	"github.com/thrasher-corp/gocryptotrader/exchanges/orderbook"
	"github.com/thrasher-corp/gocryptotrader/exchanges/ticker"
	"github.com/thrasher-corp/gocryptotrader/exchanges/trade"
	"github.com/thrasher-corp/gocryptotrader/gctrpc"
	"github.com/thrasher-corp/gocryptotrader/gctrpc/auth"
	gctscript "github.com/thrasher-corp/gocryptotrader/gctscript/vm"
	"github.com/thrasher-corp/gocryptotrader/log"
	"github.com/thrasher-corp/gocryptotrader/portfolio"
	"github.com/thrasher-corp/gocryptotrader/portfolio/banking"
	"github.com/thrasher-corp/gocryptotrader/portfolio/withdraw"
	"github.com/thrasher-corp/gocryptotrader/utils"
	"google.golang.org/grpc"
	"google.golang.org/grpc/credentials"
	"google.golang.org/grpc/metadata"
	"google.golang.org/protobuf/types/known/timestamppb"
)

var (
	errExchangeNotLoaded    = errors.New("exchange is not loaded/doesn't exist")
	errExchangeBaseNotFound = errors.New("cannot get exchange base")
	errInvalidArguments     = errors.New("invalid arguments received")
	errExchangeNameUnset    = errors.New("exchange name unset")
	errCurrencyPairUnset    = errors.New("currency pair unset")
	errInvalidTimes         = errors.New("invalid start and end times")
	errAssetTypeDisabled    = errors.New("asset type is disabled")
	errAssetTypeUnset       = errors.New("asset type unset")
	errDispatchSystem       = errors.New("dispatch system offline")
	errCurrencyNotEnabled   = errors.New("currency not enabled")
	errCurrencyPairInvalid  = errors.New("currency provided is not found in the available pairs list")
	errNoTrades             = errors.New("no trades returned from supplied params")
	errNilRequestData       = errors.New("nil request data received, cannot continue")
)

// RPCServer struct
type RPCServer struct {
	gctrpc.UnimplementedGoCryptoTraderServer
	*Engine
}

func (s *RPCServer) authenticateClient(ctx context.Context) (context.Context, error) {
	md, ok := metadata.FromIncomingContext(ctx)
	if !ok {
		return ctx, fmt.Errorf("unable to extract metadata")
	}

	authStr, ok := md["authorization"]
	if !ok {
		return ctx, fmt.Errorf("authorization header missing")
	}

	if !strings.Contains(authStr[0], "Basic") {
		return ctx, fmt.Errorf("basic not found in authorization header")
	}

	decoded, err := crypto.Base64Decode(strings.Split(authStr[0], " ")[1])
	if err != nil {
		return ctx, fmt.Errorf("unable to base64 decode authorization header")
	}

	username := strings.Split(string(decoded), ":")[0]
	password := strings.Split(string(decoded), ":")[1]

	if username != s.Config.RemoteControl.Username || password != s.Config.RemoteControl.Password {
		return ctx, fmt.Errorf("username/password mismatch")
	}

	return ctx, nil
}

// StartRPCServer starts a gRPC server with TLS auth
func StartRPCServer(engine *Engine) {
	targetDir := utils.GetTLSDir(engine.Settings.DataDir)
	err := checkCerts(targetDir)
	if err != nil {
		log.Errorf(log.GRPCSys, "gRPC checkCerts failed. err: %s\n", err)
		return
	}
	log.Debugf(log.GRPCSys, "gRPC server support enabled. Starting gRPC server on https://%v.\n", engine.Config.RemoteControl.GRPC.ListenAddress)
	lis, err := net.Listen("tcp", engine.Config.RemoteControl.GRPC.ListenAddress)
	if err != nil {
		log.Errorf(log.GRPCSys, "gRPC server failed to bind to port: %s", err)
		return
	}

	creds, err := credentials.NewServerTLSFromFile(filepath.Join(targetDir, "cert.pem"), filepath.Join(targetDir, "key.pem"))
	if err != nil {
		log.Errorf(log.GRPCSys, "gRPC server could not load TLS keys: %s\n", err)
		return
	}

	s := RPCServer{Engine: engine}
	opts := []grpc.ServerOption{
		grpc.Creds(creds),
		grpc.UnaryInterceptor(grpcauth.UnaryServerInterceptor(s.authenticateClient)),
	}
	server := grpc.NewServer(opts...)
	gctrpc.RegisterGoCryptoTraderServer(server, &s)

	go func() {
		if err := server.Serve(lis); err != nil {
			log.Errorf(log.GRPCSys, "gRPC server failed to serve: %s\n", err)
			return
		}
	}()

	log.Debugln(log.GRPCSys, "gRPC server started!")

	if s.Settings.EnableGRPCProxy {
		s.StartRPCRESTProxy()
	}
}

// StartRPCRESTProxy starts a gRPC proxy
func (s *RPCServer) StartRPCRESTProxy() {
	log.Debugf(log.GRPCSys, "gRPC proxy server support enabled. Starting gRPC proxy server on http://%v.\n", s.Config.RemoteControl.GRPC.GRPCProxyListenAddress)

	targetDir := utils.GetTLSDir(s.Settings.DataDir)
	creds, err := credentials.NewClientTLSFromFile(filepath.Join(targetDir, "cert.pem"), "")
	if err != nil {
		log.Errorf(log.GRPCSys, "Unabled to start gRPC proxy. Err: %s\n", err)
		return
	}

	mux := runtime.NewServeMux()
	opts := []grpc.DialOption{grpc.WithTransportCredentials(creds),
		grpc.WithPerRPCCredentials(auth.BasicAuth{
			Username: s.Config.RemoteControl.Username,
			Password: s.Config.RemoteControl.Password,
		}),
	}
	err = gctrpc.RegisterGoCryptoTraderHandlerFromEndpoint(context.Background(),
		mux, s.Config.RemoteControl.GRPC.ListenAddress, opts)
	if err != nil {
		log.Errorf(log.GRPCSys, "Failed to register gRPC proxy. Err: %s\n", err)
		return
	}

	go func() {
		if err := http.ListenAndServe(s.Config.RemoteControl.GRPC.GRPCProxyListenAddress, mux); err != nil {
			log.Errorf(log.GRPCSys, "gRPC proxy failed to server: %s\n", err)
			return
		}
	}()

	log.Debugln(log.GRPCSys, "gRPC proxy server started!")
}

// GetInfo returns info about the current GoCryptoTrader session
func (s *RPCServer) GetInfo(_ context.Context, _ *gctrpc.GetInfoRequest) (*gctrpc.GetInfoResponse, error) {
	d := time.Since(s.uptime)
	resp := gctrpc.GetInfoResponse{
		Uptime:               d.String(),
		EnabledExchanges:     int64(s.Config.CountEnabledExchanges()),
		AvailableExchanges:   int64(len(s.Config.Exchanges)),
		DefaultFiatCurrency:  s.Config.Currency.FiatDisplayCurrency.String(),
		DefaultForexProvider: s.Config.GetPrimaryForexProvider(),
		SubsystemStatus:      s.GetSubsystemsStatus(),
	}
	endpoints := GetRPCEndpoints()
	resp.RpcEndpoints = make(map[string]*gctrpc.RPCEndpoint)
	for k, v := range endpoints {
		resp.RpcEndpoints[k] = &gctrpc.RPCEndpoint{
			Started:       v.Started,
			ListenAddress: v.ListenAddr,
		}
	}
	return &resp, nil
}

// GetSubsystems returns a list of subsystems and their status
func (s *RPCServer) GetSubsystems(_ context.Context, _ *gctrpc.GetSubsystemsRequest) (*gctrpc.GetSusbsytemsResponse, error) {
	return &gctrpc.GetSusbsytemsResponse{SubsystemsStatus: s.GetSubsystemsStatus()}, nil
}

// EnableSubsystem enables a engine subsytem
func (s *RPCServer) EnableSubsystem(_ context.Context, r *gctrpc.GenericSubsystemRequest) (*gctrpc.GenericResponse, error) {
	err := s.SetSubsystem(r.Subsystem, true)
	if err != nil {
		return nil, err
	}
	return &gctrpc.GenericResponse{Status: MsgStatusSuccess,
		Data: fmt.Sprintf("subsystem %s enabled", r.Subsystem)}, nil
}

// DisableSubsystem disables a engine subsytem
func (s *RPCServer) DisableSubsystem(_ context.Context, r *gctrpc.GenericSubsystemRequest) (*gctrpc.GenericResponse, error) {
	err := s.SetSubsystem(r.Subsystem, false)
	if err != nil {
		return nil, err
	}
	return &gctrpc.GenericResponse{Status: MsgStatusSuccess,
		Data: fmt.Sprintf("subsystem %s disabled", r.Subsystem)}, nil
}

// GetRPCEndpoints returns a list of API endpoints
func (s *RPCServer) GetRPCEndpoints(_ context.Context, _ *gctrpc.GetRPCEndpointsRequest) (*gctrpc.GetRPCEndpointsResponse, error) {
	endpoints := GetRPCEndpoints()
	var resp gctrpc.GetRPCEndpointsResponse
	resp.Endpoints = make(map[string]*gctrpc.RPCEndpoint)
	for k, v := range endpoints {
		resp.Endpoints[k] = &gctrpc.RPCEndpoint{
			Started:       v.Started,
			ListenAddress: v.ListenAddr,
		}
	}
	return &resp, nil
}

// GetCommunicationRelayers returns the status of the engines communication relayers
func (s *RPCServer) GetCommunicationRelayers(_ context.Context, _ *gctrpc.GetCommunicationRelayersRequest) (*gctrpc.GetCommunicationRelayersResponse, error) {
	relayers, err := s.CommunicationsManager.GetStatus()
	if err != nil {
		return nil, err
	}

	var resp gctrpc.GetCommunicationRelayersResponse
	resp.CommunicationRelayers = make(map[string]*gctrpc.CommunicationRelayer)
	for k, v := range relayers {
		resp.CommunicationRelayers[k] = &gctrpc.CommunicationRelayer{
			Enabled:   v.Enabled,
			Connected: v.Connected,
		}
	}
	return &resp, nil
}

// GetExchanges returns a list of exchanges
// Param is whether or not you wish to list enabled exchanges
func (s *RPCServer) GetExchanges(_ context.Context, r *gctrpc.GetExchangesRequest) (*gctrpc.GetExchangesResponse, error) {
	exchanges := strings.Join(s.GetExchangeNames(r.Enabled), ",")
	return &gctrpc.GetExchangesResponse{Exchanges: exchanges}, nil
}

// DisableExchange disables an exchange
func (s *RPCServer) DisableExchange(_ context.Context, r *gctrpc.GenericExchangeNameRequest) (*gctrpc.GenericResponse, error) {
	err := s.UnloadExchange(r.Exchange)
	if err != nil {
		return nil, err
	}
	return &gctrpc.GenericResponse{Status: MsgStatusSuccess}, nil
}

// EnableExchange enables an exchange
func (s *RPCServer) EnableExchange(_ context.Context, r *gctrpc.GenericExchangeNameRequest) (*gctrpc.GenericResponse, error) {
	err := s.LoadExchange(r.Exchange, false, nil)
	if err != nil {
		return nil, err
	}
	return &gctrpc.GenericResponse{Status: MsgStatusSuccess}, nil
}

// GetExchangeOTPCode retrieves an exchanges OTP code
func (s *RPCServer) GetExchangeOTPCode(_ context.Context, r *gctrpc.GenericExchangeNameRequest) (*gctrpc.GetExchangeOTPReponse, error) {
	result, err := s.GetExchangeOTPByName(r.Exchange)
	return &gctrpc.GetExchangeOTPReponse{OtpCode: result}, err
}

// GetExchangeOTPCodes retrieves OTP codes for all exchanges which have an
// OTP secret installed
func (s *RPCServer) GetExchangeOTPCodes(_ context.Context, _ *gctrpc.GetExchangeOTPsRequest) (*gctrpc.GetExchangeOTPsResponse, error) {
	result, err := s.GetExchangeOTPs()
	return &gctrpc.GetExchangeOTPsResponse{OtpCodes: result}, err
}

// GetExchangeInfo gets info for a specific exchange
func (s *RPCServer) GetExchangeInfo(_ context.Context, r *gctrpc.GenericExchangeNameRequest) (*gctrpc.GetExchangeInfoResponse, error) {
	exchCfg, err := s.Config.GetExchangeConfig(r.Exchange)
	if err != nil {
		return nil, err
	}

	resp := &gctrpc.GetExchangeInfoResponse{
		Name:           exchCfg.Name,
		Enabled:        exchCfg.Enabled,
		Verbose:        exchCfg.Verbose,
		UsingSandbox:   exchCfg.UseSandbox,
		HttpTimeout:    exchCfg.HTTPTimeout.String(),
		HttpUseragent:  exchCfg.HTTPUserAgent,
		HttpProxy:      exchCfg.ProxyAddress,
		BaseCurrencies: strings.Join(exchCfg.BaseCurrencies.Strings(), ","),
	}

	resp.SupportedAssets = make(map[string]*gctrpc.PairsSupported)
	assets := exchCfg.CurrencyPairs.GetAssetTypes()
	for i := range assets {
		ps, err := exchCfg.CurrencyPairs.Get(assets[i])
		if err != nil {
			return nil, err
		}

		resp.SupportedAssets[assets[i].String()] = &gctrpc.PairsSupported{
			EnabledPairs:   ps.Enabled.Join(),
			AvailablePairs: ps.Available.Join(),
		}
	}
	return resp, nil
}

// GetTicker returns the ticker for a specified exchange, currency pair and
// asset type
func (s *RPCServer) GetTicker(_ context.Context, r *gctrpc.GetTickerRequest) (*gctrpc.TickerResponse, error) {
	a, err := asset.New(r.AssetType)
	if err != nil {
		return nil, err
	}

	e := s.GetExchangeByName(r.Exchange)
	err = checkParams(r.Exchange, e, a, currency.Pair{
		Delimiter: r.Pair.Delimiter,
		Base:      currency.NewCode(r.Pair.Base),
		Quote:     currency.NewCode(r.Pair.Quote),
	})
	if err != nil {
		return nil, err
	}

	t, err := s.GetSpecificTicker(currency.Pair{
		Delimiter: r.Pair.Delimiter,
		Base:      currency.NewCode(r.Pair.Base),
		Quote:     currency.NewCode(r.Pair.Quote),
	},
		r.Exchange,
		a,
	)
	if err != nil {
		return nil, err
	}

	resp := &gctrpc.TickerResponse{
		Pair:        r.Pair,
		LastUpdated: s.unixTimestamp(t.LastUpdated),
		Last:        t.Last,
		High:        t.High,
		Low:         t.Low,
		Bid:         t.Bid,
		Ask:         t.Ask,
		Volume:      t.Volume,
		PriceAth:    t.PriceATH,
	}

	return resp, nil
}

// GetTickers returns a list of tickers for all enabled exchanges and all
// enabled currency pairs
func (s *RPCServer) GetTickers(_ context.Context, _ *gctrpc.GetTickersRequest) (*gctrpc.GetTickersResponse, error) {
	activeTickers := s.GetAllActiveTickers()
	var tickers []*gctrpc.Tickers

	for x := range activeTickers {
		t := &gctrpc.Tickers{
			Exchange: activeTickers[x].ExchangeName,
		}
		for y := range activeTickers[x].ExchangeValues {
			val := activeTickers[x].ExchangeValues[y]
			t.Tickers = append(t.Tickers, &gctrpc.TickerResponse{
				Pair: &gctrpc.CurrencyPair{
					Delimiter: val.Pair.Delimiter,
					Base:      val.Pair.Base.String(),
					Quote:     val.Pair.Quote.String(),
				},
				LastUpdated: s.unixTimestamp(val.LastUpdated),
				Last:        val.Last,
				High:        val.High,
				Low:         val.Low,
				Bid:         val.Bid,
				Ask:         val.Ask,
				Volume:      val.Volume,
				PriceAth:    val.PriceATH,
			})
		}
		tickers = append(tickers, t)
	}

	return &gctrpc.GetTickersResponse{Tickers: tickers}, nil
}

// GetOrderbook returns an orderbook for a specific exchange, currency pair
// and asset type
func (s *RPCServer) GetOrderbook(_ context.Context, r *gctrpc.GetOrderbookRequest) (*gctrpc.OrderbookResponse, error) {
	a, err := asset.New(r.AssetType)
	if err != nil {
		return nil, err
	}

	ob, err := s.GetSpecificOrderbook(currency.Pair{
		Delimiter: r.Pair.Delimiter,
		Base:      currency.NewCode(r.Pair.Base),
		Quote:     currency.NewCode(r.Pair.Quote),
	},
		r.Exchange,
		a,
	)
	if err != nil {
		return nil, err
	}

	bids := make([]*gctrpc.OrderbookItem, 0, len(ob.Bids))
	asks := make([]*gctrpc.OrderbookItem, 0, len(ob.Asks))
	ch := make(chan bool)

	go func() {
		for _, b := range ob.Bids {
			bids = append(bids, &gctrpc.OrderbookItem{
				Amount: b.Amount,
				Price:  b.Price,
			})
		}
		ch <- true
	}()

	for _, a := range ob.Asks {
		asks = append(asks, &gctrpc.OrderbookItem{
			Amount: a.Amount,
			Price:  a.Price,
		})
	}
	<-ch

	resp := &gctrpc.OrderbookResponse{
		Pair:        r.Pair,
		Bids:        bids,
		Asks:        asks,
		LastUpdated: s.unixTimestamp(ob.LastUpdated),
		AssetType:   r.AssetType,
	}

	return resp, nil
}

// GetOrderbooks returns a list of orderbooks for all enabled exchanges and all
// enabled currency pairs
func (s *RPCServer) GetOrderbooks(_ context.Context, _ *gctrpc.GetOrderbooksRequest) (*gctrpc.GetOrderbooksResponse, error) {
	exchanges := s.ExchangeManager.GetExchanges()
	var obResponse []*gctrpc.Orderbooks
	var obs []*gctrpc.OrderbookResponse
	for x := range exchanges {
		if !exchanges[x].IsEnabled() {
			continue
		}
		assets := exchanges[x].GetAssetTypes()
		exchName := exchanges[x].GetName()
		for y := range assets {
			currencies, err := exchanges[x].GetEnabledPairs(assets[y])
			if err != nil {
				log.Errorf(log.RESTSys,
					"Exchange %s could not retrieve enabled currencies. Err: %s\n",
					exchName,
					err)
				continue
			}
			for z := range currencies {
				resp, err := exchanges[x].FetchOrderbook(currencies[z], assets[y])
				if err != nil {
					log.Errorf(log.RESTSys,
						"Exchange %s failed to retrieve %s orderbook. Err: %s\n", exchName,
						currencies[z].String(),
						err)
					continue
				}
				ob := &gctrpc.OrderbookResponse{
					Pair: &gctrpc.CurrencyPair{
						Delimiter: currencies[z].Delimiter,
						Base:      currencies[z].Base.String(),
						Quote:     currencies[z].Quote.String(),
					},
					AssetType:   assets[y].String(),
					LastUpdated: s.unixTimestamp(resp.LastUpdated),
				}
				for i := range resp.Bids {
					ob.Bids = append(ob.Bids, &gctrpc.OrderbookItem{
						Amount: resp.Bids[i].Amount,
						Price:  resp.Bids[i].Price,
					})
				}

				for i := range resp.Asks {
					ob.Asks = append(ob.Asks, &gctrpc.OrderbookItem{
						Amount: resp.Asks[i].Amount,
						Price:  resp.Asks[i].Price,
					})
				}
				obs = append(obs, ob)
			}
		}
		obResponse = append(obResponse, &gctrpc.Orderbooks{
			Exchange:   exchanges[x].GetName(),
			Orderbooks: obs,
		})
	}

	return &gctrpc.GetOrderbooksResponse{Orderbooks: obResponse}, nil
}

// GetAccountInfo returns an account balance for a specific exchange
func (s *RPCServer) GetAccountInfo(_ context.Context, r *gctrpc.GetAccountInfoRequest) (*gctrpc.GetAccountInfoResponse, error) {
	assetType, err := asset.New(r.AssetType)
	if err != nil {
		return nil, err
	}

	exch := s.GetExchangeByName(r.Exchange)

	err = checkParams(r.Exchange, exch, assetType, currency.Pair{})
	if err != nil {
		return nil, err
	}

	resp, err := exch.FetchAccountInfo(assetType)
	if err != nil {
		return nil, err
	}

	return createAccountInfoRequest(resp)
}

// UpdateAccountInfo forces an update of the account info
func (s *RPCServer) UpdateAccountInfo(_ context.Context, r *gctrpc.GetAccountInfoRequest) (*gctrpc.GetAccountInfoResponse, error) {
	assetType, err := asset.New(r.AssetType)
	if err != nil {
		return nil, err
	}

	exch := s.GetExchangeByName(r.Exchange)
	err = checkParams(r.Exchange, exch, assetType, currency.Pair{})
	if err != nil {
		return nil, err
	}

	resp, err := exch.UpdateAccountInfo(assetType)
	if err != nil {
		return nil, err
	}

	return createAccountInfoRequest(resp)
}

func createAccountInfoRequest(h account.Holdings) (*gctrpc.GetAccountInfoResponse, error) {
	var accounts []*gctrpc.Account
	for x := range h.Accounts {
		var a gctrpc.Account
		a.Id = h.Accounts[x].ID
		for _, y := range h.Accounts[x].Currencies {
			a.Currencies = append(a.Currencies, &gctrpc.AccountCurrencyInfo{
				Currency:   y.CurrencyName.String(),
				Hold:       y.Hold,
				TotalValue: y.TotalValue,
			})
		}
		accounts = append(accounts, &a)
	}

	return &gctrpc.GetAccountInfoResponse{Exchange: h.Exchange, Accounts: accounts}, nil
}

// GetAccountInfoStream streams an account balance for a specific exchange
func (s *RPCServer) GetAccountInfoStream(r *gctrpc.GetAccountInfoRequest, stream gctrpc.GoCryptoTrader_GetAccountInfoStreamServer) error {
	assetType, err := asset.New(r.AssetType)
	if err != nil {
		return err
	}

	exch := s.GetExchangeByName(r.Exchange)
	err = checkParams(r.Exchange, exch, assetType, currency.Pair{})
	if err != nil {
		return err
	}

	initAcc, err := exch.FetchAccountInfo(assetType)
	if err != nil {
		return err
	}

	var accounts []*gctrpc.Account
	for x := range initAcc.Accounts {
		var subAccounts []*gctrpc.AccountCurrencyInfo
		for y := range initAcc.Accounts[x].Currencies {
			subAccounts = append(subAccounts, &gctrpc.AccountCurrencyInfo{
				Currency:   initAcc.Accounts[x].Currencies[y].CurrencyName.String(),
				TotalValue: initAcc.Accounts[x].Currencies[y].TotalValue,
				Hold:       initAcc.Accounts[x].Currencies[y].Hold,
			})
		}
		accounts = append(accounts, &gctrpc.Account{
			Id:         initAcc.Accounts[x].ID,
			Currencies: subAccounts,
		})
	}

	err = stream.Send(&gctrpc.GetAccountInfoResponse{
		Exchange: initAcc.Exchange,
		Accounts: accounts,
	})
	if err != nil {
		return err
	}

	pipe, err := account.SubscribeToExchangeAccount(r.Exchange)
	if err != nil {
		return err
	}

	defer func() {
		pipeErr := pipe.Release()
		if pipeErr != nil {
			log.Error(log.DispatchMgr, pipeErr)
		}
	}()

	for {
		data, ok := <-pipe.C
		if !ok {
			return errDispatchSystem
		}

		acc := (*data.(*interface{})).(account.Holdings)

		var accounts []*gctrpc.Account
		for x := range acc.Accounts {
			var subAccounts []*gctrpc.AccountCurrencyInfo
			for y := range acc.Accounts[x].Currencies {
				subAccounts = append(subAccounts, &gctrpc.AccountCurrencyInfo{
					Currency:   acc.Accounts[x].Currencies[y].CurrencyName.String(),
					TotalValue: acc.Accounts[x].Currencies[y].TotalValue,
					Hold:       acc.Accounts[x].Currencies[y].Hold,
				})
			}
			accounts = append(accounts, &gctrpc.Account{
				Id:         acc.Accounts[x].ID,
				Currencies: subAccounts,
			})
		}

		err := stream.Send(&gctrpc.GetAccountInfoResponse{
			Exchange: acc.Exchange,
			Accounts: accounts,
		})
		if err != nil {
			return err
		}
	}
}

// GetConfig returns the bots config
func (s *RPCServer) GetConfig(_ context.Context, _ *gctrpc.GetConfigRequest) (*gctrpc.GetConfigResponse, error) {
	return &gctrpc.GetConfigResponse{}, common.ErrNotYetImplemented
}

// GetPortfolio returns the portfoliomanager details
func (s *RPCServer) GetPortfolio(_ context.Context, _ *gctrpc.GetPortfolioRequest) (*gctrpc.GetPortfolioResponse, error) {
	var addrs []*gctrpc.PortfolioAddress
	botAddrs := s.portfolioManager.GetAddresses()
	for x := range botAddrs {
		addrs = append(addrs, &gctrpc.PortfolioAddress{
			Address:     botAddrs[x].Address,
			CoinType:    botAddrs[x].CoinType.String(),
			Description: botAddrs[x].Description,
			Balance:     botAddrs[x].Balance,
		})
	}

	resp := &gctrpc.GetPortfolioResponse{
		Portfolio: addrs,
	}

	return resp, nil
}

// GetPortfolioSummary returns the portfoliomanager summary
func (s *RPCServer) GetPortfolioSummary(_ context.Context, _ *gctrpc.GetPortfolioSummaryRequest) (*gctrpc.GetPortfolioSummaryResponse, error) {
	result := s.portfolioManager.GetPortfolioSummary()
	var resp gctrpc.GetPortfolioSummaryResponse

	p := func(coins []portfolio.Coin) []*gctrpc.Coin {
		var c []*gctrpc.Coin
		for x := range coins {
			c = append(c,
				&gctrpc.Coin{
					Coin:       coins[x].Coin.String(),
					Balance:    coins[x].Balance,
					Address:    coins[x].Address,
					Percentage: coins[x].Percentage,
				},
			)
		}
		return c
	}

	resp.CoinTotals = p(result.Totals)
	resp.CoinsOffline = p(result.Offline)
	resp.CoinsOfflineSummary = make(map[string]*gctrpc.OfflineCoins)
	for k, v := range result.OfflineSummary {
		var o []*gctrpc.OfflineCoinSummary
		for x := range v {
			o = append(o,
				&gctrpc.OfflineCoinSummary{
					Address:    v[x].Address,
					Balance:    v[x].Balance,
					Percentage: v[x].Percentage,
				},
			)
		}
		resp.CoinsOfflineSummary[k.String()] = &gctrpc.OfflineCoins{
			Addresses: o,
		}
	}
	resp.CoinsOnline = p(result.Online)
	resp.CoinsOnlineSummary = make(map[string]*gctrpc.OnlineCoins)
	for k, v := range result.OnlineSummary {
		o := make(map[string]*gctrpc.OnlineCoinSummary)
		for x, y := range v {
			o[x.String()] = &gctrpc.OnlineCoinSummary{
				Balance:    y.Balance,
				Percentage: y.Percentage,
			}
		}
		resp.CoinsOnlineSummary[k] = &gctrpc.OnlineCoins{
			Coins: o,
		}
	}

	return &resp, nil
}

// AddPortfolioAddress adds an address to the portfoliomanager manager
func (s *RPCServer) AddPortfolioAddress(_ context.Context, r *gctrpc.AddPortfolioAddressRequest) (*gctrpc.GenericResponse, error) {
	err := s.portfolioManager.AddAddress(r.Address,
		r.Description,
		currency.NewCode(r.CoinType),
		r.Balance)
	if err != nil {
		return nil, err
	}
	return &gctrpc.GenericResponse{Status: MsgStatusSuccess}, nil
}

// RemovePortfolioAddress removes an address from the portfoliomanager manager
func (s *RPCServer) RemovePortfolioAddress(_ context.Context, r *gctrpc.RemovePortfolioAddressRequest) (*gctrpc.GenericResponse, error) {
	err := s.portfolioManager.RemoveAddress(r.Address,
		r.Description,
		currency.NewCode(r.CoinType))
	if err != nil {
		return nil, err
	}
	return &gctrpc.GenericResponse{Status: MsgStatusSuccess}, nil
}

// GetForexProviders returns a list of available forex providers
func (s *RPCServer) GetForexProviders(_ context.Context, _ *gctrpc.GetForexProvidersRequest) (*gctrpc.GetForexProvidersResponse, error) {
	providers := s.Config.GetForexProviders()
	if len(providers) == 0 {
		return nil, fmt.Errorf("forex providers is empty")
	}

	var forexProviders []*gctrpc.ForexProvider
	for x := range providers {
		forexProviders = append(forexProviders, &gctrpc.ForexProvider{
			Name:             providers[x].Name,
			Enabled:          providers[x].Enabled,
			Verbose:          providers[x].Verbose,
			RestPollingDelay: providers[x].RESTPollingDelay.String(),
			ApiKey:           providers[x].APIKey,
			ApiKeyLevel:      int64(providers[x].APIKeyLvl),
			PrimaryProvider:  providers[x].PrimaryProvider,
		})
	}
	return &gctrpc.GetForexProvidersResponse{ForexProviders: forexProviders}, nil
}

// GetForexRates returns a list of forex rates
func (s *RPCServer) GetForexRates(_ context.Context, _ *gctrpc.GetForexRatesRequest) (*gctrpc.GetForexRatesResponse, error) {
	rates, err := currency.GetExchangeRates()
	if err != nil {
		return nil, err
	}

	if len(rates) == 0 {
		return nil, fmt.Errorf("forex rates is empty")
	}

	var forexRates []*gctrpc.ForexRatesConversion
	for x := range rates {
		rate, err := rates[x].GetRate()
		if err != nil {
			continue
		}

		// TODO
		// inverseRate, err := rates[x].GetInversionRate()
		// if err != nil {
		//	 continue
		// }

		forexRates = append(forexRates, &gctrpc.ForexRatesConversion{
			From:        rates[x].From.String(),
			To:          rates[x].To.String(),
			Rate:        rate,
			InverseRate: 0,
		})
	}
	return &gctrpc.GetForexRatesResponse{ForexRates: forexRates}, nil
}

// GetOrders returns all open orders, filtered by exchange, currency pair or
// asset type between optional dates
func (s *RPCServer) GetOrders(_ context.Context, r *gctrpc.GetOrdersRequest) (*gctrpc.GetOrdersResponse, error) {
	if r == nil {
		return nil, errInvalidArguments
	}

	a, err := asset.New(r.AssetType)
	if err != nil {
		return nil, err
	}

	if r.Pair == nil {
		return nil, errCurrencyPairUnset
	}
	cp := currency.NewPairWithDelimiter(
		r.Pair.Base,
		r.Pair.Quote,
		r.Pair.Delimiter)
	exch := s.GetExchangeByName(r.Exchange)
	err = checkParams(r.Exchange, exch, a, cp)
	if err != nil {
		return nil, err
	}

	var start, end time.Time
	if r.StartDate != "" {
		start, err = time.Parse(common.SimpleTimeFormat, r.StartDate)
		if err != nil {
			return nil, err
		}
	}
	if r.EndDate != "" {
		end, err = time.Parse(common.SimpleTimeFormat, r.EndDate)
		if err != nil {
			return nil, err
		}
	}
	err = common.StartEndTimeCheck(start, end)
	if err != nil {
		return nil, err
	}

	request := &order.GetOrdersRequest{
		Pairs:     []currency.Pair{cp},
		AssetType: a,
	}
	if !start.IsZero() {
		request.StartTime = start
	}
	if !end.IsZero() {
		request.EndTime = end
	}

	var resp []order.Detail
	resp, err = exch.GetActiveOrders(request)
	if err != nil {
		return nil, err
	}

	var orders []*gctrpc.OrderDetails
	for x := range resp {
		var trades []*gctrpc.TradeHistory
		for i := range resp[x].Trades {
			t := &gctrpc.TradeHistory{
				Id:        resp[x].Trades[i].TID,
				Price:     resp[x].Trades[i].Price,
				Amount:    resp[x].Trades[i].Amount,
				Exchange:  r.Exchange,
				AssetType: a.String(),
				OrderSide: resp[x].Trades[i].Side.String(),
				Fee:       resp[x].Trades[i].Fee,
				Total:     resp[x].Trades[i].Total,
			}
			if !resp[x].Trades[i].Timestamp.IsZero() {
				t.CreationTime = s.unixTimestamp(resp[x].Trades[i].Timestamp)
			}
			trades = append(trades, t)
		}
		o := &gctrpc.OrderDetails{
			Exchange:      r.Exchange,
			Id:            resp[x].ID,
			ClientOrderId: resp[x].ClientOrderID,
			BaseCurrency:  resp[x].Pair.Base.String(),
			QuoteCurrency: resp[x].Pair.Quote.String(),
			AssetType:     resp[x].AssetType.String(),
			OrderSide:     resp[x].Side.String(),
			OrderType:     resp[x].Type.String(),
			Status:        resp[x].Status.String(),
			Price:         resp[x].Price,
			Amount:        resp[x].Amount,
			OpenVolume:    resp[x].Amount - resp[x].ExecutedAmount,
			Fee:           resp[x].Fee,
			Cost:          resp[x].Cost,
			Trades:        trades,
		}
		if !resp[x].Date.IsZero() {
			o.CreationTime = s.unixTimestamp(resp[x].Date)
		}
		if !resp[x].LastUpdated.IsZero() {
			o.UpdateTime = s.unixTimestamp(resp[x].LastUpdated)
		}
		orders = append(orders, o)
	}

	return &gctrpc.GetOrdersResponse{Orders: orders}, nil
}

// GetManagedOrders returns all orders from the Order Manager for the provided exchange,
// asset type  and currency pair
func (s *RPCServer) GetManagedOrders(_ context.Context, r *gctrpc.GetOrdersRequest) (*gctrpc.GetOrdersResponse, error) {
	if r == nil {
		return nil, errInvalidArguments
	}

	a, err := asset.New(r.AssetType)
	if err != nil {
		return nil, err
	}

	if r.Pair == nil {
		return nil, errCurrencyPairUnset
	}
	cp := currency.NewPairWithDelimiter(
		r.Pair.Base,
		r.Pair.Quote,
		r.Pair.Delimiter)
	exch := s.GetExchangeByName(r.Exchange)
	err = checkParams(r.Exchange, exch, a, cp)
	if err != nil {
		return nil, err
	}

	var resp []order.Detail
	filter := order.Filter{
		Exchange:  exch.GetName(),
		Pair:      cp,
		AssetType: a,
	}
	resp, err = s.OrderManager.GetOrdersFiltered(&filter)
	if err != nil {
		return nil, err
	}

	var orders []*gctrpc.OrderDetails
	for x := range resp {
		var trades []*gctrpc.TradeHistory
		for i := range resp[x].Trades {
			t := &gctrpc.TradeHistory{
				Id:        resp[x].Trades[i].TID,
				Price:     resp[x].Trades[i].Price,
				Amount:    resp[x].Trades[i].Amount,
				Exchange:  r.Exchange,
				AssetType: a.String(),
				OrderSide: resp[x].Trades[i].Side.String(),
				Fee:       resp[x].Trades[i].Fee,
				Total:     resp[x].Trades[i].Total,
			}
			if !resp[x].Trades[i].Timestamp.IsZero() {
				t.CreationTime = s.unixTimestamp(resp[x].Trades[i].Timestamp)
			}
			trades = append(trades, t)
		}
		o := &gctrpc.OrderDetails{
			Exchange:      r.Exchange,
			Id:            resp[x].ID,
			ClientOrderId: resp[x].ClientOrderID,
			BaseCurrency:  resp[x].Pair.Base.String(),
			QuoteCurrency: resp[x].Pair.Quote.String(),
			AssetType:     resp[x].AssetType.String(),
			OrderSide:     resp[x].Side.String(),
			OrderType:     resp[x].Type.String(),
			Status:        resp[x].Status.String(),
			Price:         resp[x].Price,
			Amount:        resp[x].Amount,
			OpenVolume:    resp[x].Amount - resp[x].ExecutedAmount,
			Fee:           resp[x].Fee,
			Cost:          resp[x].Cost,
			Trades:        trades,
		}
		if !resp[x].Date.IsZero() {
			o.CreationTime = s.unixTimestamp(resp[x].Date)
		}
		if !resp[x].LastUpdated.IsZero() {
			o.UpdateTime = s.unixTimestamp(resp[x].LastUpdated)
		}
		orders = append(orders, o)
	}

	return &gctrpc.GetOrdersResponse{Orders: orders}, nil
}

// GetOrder returns order information based on exchange and order ID
func (s *RPCServer) GetOrder(_ context.Context, r *gctrpc.GetOrderRequest) (*gctrpc.OrderDetails, error) {
	if r == nil {
		return nil, errInvalidArguments
	}

	if r.Pair == nil {
		return nil, errCurrencyPairUnset
	}

	pair := currency.Pair{
		Delimiter: r.Pair.Delimiter,
		Base:      currency.NewCode(r.Pair.Base),
		Quote:     currency.NewCode(r.Pair.Quote),
	}

	a, err := asset.New(r.Asset)
	if err != nil {
		return nil, err
	}

	exch := s.GetExchangeByName(r.Exchange)
	err = checkParams(r.Exchange, exch, a, pair)
	if err != nil {
		return nil, err
	}

	result, err := s.OrderManager.GetOrderInfo(r.Exchange, r.OrderId, pair, a)
	if err != nil {
		return nil, fmt.Errorf("error whilst trying to retrieve info for order %s: %w", r.OrderId, err)
	}
	var trades []*gctrpc.TradeHistory
	for i := range result.Trades {
		trades = append(trades, &gctrpc.TradeHistory{
			CreationTime: s.unixTimestamp(result.Trades[i].Timestamp),
			Id:           result.Trades[i].TID,
			Price:        result.Trades[i].Price,
			Amount:       result.Trades[i].Amount,
			Exchange:     result.Trades[i].Exchange,
			AssetType:    result.Trades[i].Type.String(),
			OrderSide:    result.Trades[i].Side.String(),
			Fee:          result.Trades[i].Fee,
			Total:        result.Trades[i].Total,
		})
	}

	var creationTime, updateTime int64
	if !result.Date.IsZero() {
		creationTime = s.unixTimestamp(result.Date)
	}
	if !result.LastUpdated.IsZero() {
		updateTime = s.unixTimestamp(result.LastUpdated)
	}

	return &gctrpc.OrderDetails{
		Exchange:      result.Exchange,
		Id:            result.ID,
		ClientOrderId: result.ClientOrderID,
		BaseCurrency:  result.Pair.Base.String(),
		QuoteCurrency: result.Pair.Quote.String(),
		AssetType:     result.AssetType.String(),
		OrderSide:     result.Side.String(),
		OrderType:     result.Type.String(),
		CreationTime:  creationTime,
		Status:        result.Status.String(),
		Price:         result.Price,
		Amount:        result.Amount,
		OpenVolume:    result.RemainingAmount,
		Fee:           result.Fee,
		Trades:        trades,
		Cost:          result.Cost,
		UpdateTime:    updateTime,
	}, err
}

// SubmitOrder submits an order specified by exchange, currency pair and asset
// type
func (s *RPCServer) SubmitOrder(_ context.Context, r *gctrpc.SubmitOrderRequest) (*gctrpc.SubmitOrderResponse, error) {
	a, err := asset.New(r.AssetType)
	if err != nil {
		return nil, err
	}

	if r.Pair == nil {
		return nil, errCurrencyPairUnset
	}

	p := currency.Pair{
		Delimiter: r.Pair.Delimiter,
		Base:      currency.NewCode(r.Pair.Base),
		Quote:     currency.NewCode(r.Pair.Quote),
	}

	exch := s.GetExchangeByName(r.Exchange)
	err = checkParams(r.Exchange, exch, a, p)
	if err != nil {
		return nil, err
	}

	submission := &order.Submit{
		Pair:          p,
		Side:          order.Side(r.Side),
		Type:          order.Type(r.OrderType),
		Amount:        r.Amount,
		Price:         r.Price,
		ClientID:      r.ClientId,
		ClientOrderID: r.ClientId,
		Exchange:      r.Exchange,
		AssetType:     a,
	}

	resp, err := s.OrderManager.Submit(submission)
	if err != nil {
		return &gctrpc.SubmitOrderResponse{}, err
	}

	var trades []*gctrpc.Trades
	for i := range resp.Trades {
		trades = append(trades, &gctrpc.Trades{
			Amount:   resp.Trades[i].Amount,
			Price:    resp.Trades[i].Price,
			Fee:      resp.Trades[i].Fee,
			FeeAsset: resp.Trades[i].FeeAsset,
		})
	}

	return &gctrpc.SubmitOrderResponse{
		OrderId:     resp.OrderID,
		OrderPlaced: resp.IsOrderPlaced,
		Trades:      trades,
	}, err
}

// SimulateOrder simulates an order specified by exchange, currency pair and asset
// type
func (s *RPCServer) SimulateOrder(_ context.Context, r *gctrpc.SimulateOrderRequest) (*gctrpc.SimulateOrderResponse, error) {
	if r.Pair == nil {
		return nil, errCurrencyPairUnset
	}

	p := currency.Pair{
		Delimiter: r.Pair.Delimiter,
		Base:      currency.NewCode(r.Pair.Base),
		Quote:     currency.NewCode(r.Pair.Quote),
	}

	exch := s.GetExchangeByName(r.Exchange)
	err := checkParams(r.Exchange, exch, asset.Spot, p)
	if err != nil {
		return nil, err
	}

	o, err := exch.FetchOrderbook(p, asset.Spot)
	if err != nil {
		return nil, err
	}

	var buy = true
	if !strings.EqualFold(r.Side, order.Buy.String()) &&
		!strings.EqualFold(r.Side, order.Bid.String()) {
		buy = false
	}

	result := o.SimulateOrder(r.Amount, buy)
	var resp gctrpc.SimulateOrderResponse
	for x := range result.Orders {
		resp.Orders = append(resp.Orders, &gctrpc.OrderbookItem{
			Price:  result.Orders[x].Price,
			Amount: result.Orders[x].Amount,
		})
	}

	resp.Amount = result.Amount
	resp.MaximumPrice = result.MaximumPrice
	resp.MinimumPrice = result.MinimumPrice
	resp.PercentageGainLoss = result.PercentageGainOrLoss
	resp.Status = result.Status
	return &resp, nil
}

// WhaleBomb finds the amount required to reach a specific price target for a given exchange, pair
// and asset type
func (s *RPCServer) WhaleBomb(_ context.Context, r *gctrpc.WhaleBombRequest) (*gctrpc.SimulateOrderResponse, error) {
	if r.Pair == nil {
		return nil, errCurrencyPairUnset
	}

	p := currency.Pair{
		Delimiter: r.Pair.Delimiter,
		Base:      currency.NewCode(r.Pair.Base),
		Quote:     currency.NewCode(r.Pair.Quote),
	}

	exch := s.GetExchangeByName(r.Exchange)
	err := checkParams(r.Exchange, exch, asset.Spot, p)
	if err != nil {
		return nil, err
	}

	o, err := exch.FetchOrderbook(p, asset.Spot)
	if err != nil {
		return nil, err
	}

	var buy = true
	if !strings.EqualFold(r.Side, order.Buy.String()) &&
		!strings.EqualFold(r.Side, order.Bid.String()) {
		buy = false
	}

	result, err := o.WhaleBomb(r.PriceTarget, buy)
	if err != nil {
		return nil, err
	}
	var resp gctrpc.SimulateOrderResponse
	for x := range result.Orders {
		resp.Orders = append(resp.Orders, &gctrpc.OrderbookItem{
			Price:  result.Orders[x].Price,
			Amount: result.Orders[x].Amount,
		})
	}

	resp.Amount = result.Amount
	resp.MaximumPrice = result.MaximumPrice
	resp.MinimumPrice = result.MinimumPrice
	resp.PercentageGainLoss = result.PercentageGainOrLoss
	resp.Status = result.Status
	return &resp, err
}

// CancelOrder cancels an order specified by exchange, currency pair and asset
// type
func (s *RPCServer) CancelOrder(_ context.Context, r *gctrpc.CancelOrderRequest) (*gctrpc.GenericResponse, error) {
	if r.Pair == nil {
		return nil, errCurrencyPairUnset
	}

	p := currency.Pair{
		Delimiter: r.Pair.Delimiter,
		Base:      currency.NewCode(r.Pair.Base),
		Quote:     currency.NewCode(r.Pair.Quote),
	}

	a, err := asset.New(r.AssetType)
	if err != nil {
		return nil, err
	}

	exch := s.GetExchangeByName(r.Exchange)
	err = checkParams(r.Exchange, exch, a, p)
	if err != nil {
		return nil, err
	}

	err = s.OrderManager.Cancel(&order.Cancel{
		Exchange:      r.Exchange,
		AccountID:     r.AccountId,
		ID:            r.OrderId,
		Side:          order.Side(r.Side),
		WalletAddress: r.WalletAddress,
		Pair:          p,
		AssetType:     a,
	})
	if err != nil {
		return nil, err
	}
	return &gctrpc.GenericResponse{Status: MsgStatusSuccess,
		Data: fmt.Sprintf("order %s cancelled", r.OrderId)}, nil
}

// CancelBatchOrders cancels an orders specified by exchange, currency pair and asset type
func (s *RPCServer) CancelBatchOrders(_ context.Context, r *gctrpc.CancelBatchOrdersRequest) (*gctrpc.CancelBatchOrdersResponse, error) {
	pair := currency.Pair{
		Delimiter: r.Pair.Delimiter,
		Base:      currency.NewCode(r.Pair.Base),
		Quote:     currency.NewCode(r.Pair.Quote),
	}

	assetType, err := asset.New(r.AssetType)
	if err != nil {
		return nil, err
	}

	exch := s.GetExchangeByName(r.Exchange)
	err = checkParams(r.Exchange, exch, assetType, pair)
	if err != nil {
		return nil, err
	}

	status := make(map[string]string)
	var request []order.Cancel
	orders := strings.Split(r.OrdersId, ",")
	for _, orderID := range orders {
		status[orderID] = order.Cancelled.String()
		request = append(request, order.Cancel{
			AccountID:     r.AccountId,
			ID:            orderID,
			Side:          order.Side(r.Side),
			WalletAddress: r.WalletAddress,
			Pair:          pair,
			AssetType:     assetType,
		})
	}

	_, err = exch.CancelBatchOrders(request)
	if err != nil {
		return nil, err
	}

	return &gctrpc.CancelBatchOrdersResponse{
		Orders: []*gctrpc.CancelBatchOrdersResponse_Orders{{
			OrderStatus: status,
		}},
	}, nil
}

// CancelAllOrders cancels all orders, filterable by exchange
func (s *RPCServer) CancelAllOrders(_ context.Context, r *gctrpc.CancelAllOrdersRequest) (*gctrpc.CancelAllOrdersResponse, error) {
	exch := s.GetExchangeByName(r.Exchange)
	if exch == nil {
		return &gctrpc.CancelAllOrdersResponse{}, errExchangeNotLoaded
	}

	resp, err := exch.CancelAllOrders(nil)
	if err != nil {
		return &gctrpc.CancelAllOrdersResponse{}, err
	}

	return &gctrpc.CancelAllOrdersResponse{
		Count: resp.Count, // count of deleted orders
	}, nil
}

// GetEvents returns the stored events list
func (s *RPCServer) GetEvents(_ context.Context, _ *gctrpc.GetEventsRequest) (*gctrpc.GetEventsResponse, error) {
	return &gctrpc.GetEventsResponse{}, common.ErrNotYetImplemented
}

// AddEvent adds an event
func (s *RPCServer) AddEvent(_ context.Context, r *gctrpc.AddEventRequest) (*gctrpc.AddEventResponse, error) {
	evtCondition := EventConditionParams{
		CheckBids:       r.ConditionParams.CheckBids,
		CheckAsks:       r.ConditionParams.CheckAsks,
		Condition:       r.ConditionParams.Condition,
		OrderbookAmount: r.ConditionParams.OrderbookAmount,
		Price:           r.ConditionParams.Price,
	}

	p := currency.NewPairWithDelimiter(r.Pair.Base,
		r.Pair.Quote, r.Pair.Delimiter)

	a, err := asset.New(r.AssetType)
	if err != nil {
		return nil, err
	}

	exch := s.GetExchangeByName(r.Exchange)
	err = checkParams(r.Exchange, exch, a, p)
	if err != nil {
		return nil, err
	}

	id, err := s.eventManager.Add(r.Exchange, r.Item, evtCondition, p, a, r.Action)
	if err != nil {
		return nil, err
	}

	return &gctrpc.AddEventResponse{Id: id}, nil
}

// RemoveEvent removes an event, specified by an event ID
func (s *RPCServer) RemoveEvent(_ context.Context, r *gctrpc.RemoveEventRequest) (*gctrpc.GenericResponse, error) {
	if !s.eventManager.Remove(r.Id) {
		return nil, fmt.Errorf("event %d not removed", r.Id)
	}
	return &gctrpc.GenericResponse{Status: MsgStatusSuccess,
		Data: fmt.Sprintf("event %d removed", r.Id)}, nil
}

// GetCryptocurrencyDepositAddresses returns a list of cryptocurrency deposit
// addresses specified by an exchange
func (s *RPCServer) GetCryptocurrencyDepositAddresses(_ context.Context, r *gctrpc.GetCryptocurrencyDepositAddressesRequest) (*gctrpc.GetCryptocurrencyDepositAddressesResponse, error) {
	exch := s.GetExchangeByName(r.Exchange)
	if exch == nil {
		return nil, errExchangeNotLoaded
	}

	result, err := s.GetCryptocurrencyDepositAddressesByExchange(r.Exchange)
	return &gctrpc.GetCryptocurrencyDepositAddressesResponse{Addresses: result}, err
}

// GetCryptocurrencyDepositAddress returns a cryptocurrency deposit address
// specified by exchange and cryptocurrency
func (s *RPCServer) GetCryptocurrencyDepositAddress(_ context.Context, r *gctrpc.GetCryptocurrencyDepositAddressRequest) (*gctrpc.GetCryptocurrencyDepositAddressResponse, error) {
	exch := s.GetExchangeByName(r.Exchange)
	if exch == nil {
		return nil, errExchangeNotLoaded
	}

	addr, err := s.GetExchangeCryptocurrencyDepositAddress(r.Exchange, "", currency.NewCode(r.Cryptocurrency))
	return &gctrpc.GetCryptocurrencyDepositAddressResponse{Address: addr}, err
}

// WithdrawCryptocurrencyFunds withdraws cryptocurrency funds specified by
// exchange
func (s *RPCServer) WithdrawCryptocurrencyFunds(_ context.Context, r *gctrpc.WithdrawCryptoRequest) (*gctrpc.WithdrawResponse, error) {
	exch := s.GetExchangeByName(r.Exchange)
	if exch == nil {
		return nil, errExchangeNotLoaded
	}

	request := &withdraw.Request{
		Exchange:    r.Exchange,
		Amount:      r.Amount,
		Currency:    currency.NewCode(strings.ToUpper(r.Currency)),
		Type:        withdraw.Crypto,
		Description: r.Description,
		Crypto: withdraw.CryptoRequest{
			Address:    r.Address,
			AddressTag: r.AddressTag,
			FeeAmount:  r.Fee,
		},
	}

	resp, err := s.Engine.WithdrawManager.SubmitWithdrawal(request)
	if err != nil {
		return nil, err
	}

	return &gctrpc.WithdrawResponse{
		Id:     resp.ID.String(),
		Status: resp.Exchange.Status,
	}, nil
}

// WithdrawFiatFunds withdraws fiat funds specified by exchange
func (s *RPCServer) WithdrawFiatFunds(_ context.Context, r *gctrpc.WithdrawFiatRequest) (*gctrpc.WithdrawResponse, error) {
	exch := s.GetExchangeByName(r.Exchange)
	if exch == nil {
		return nil, errExchangeNotLoaded
	}

	var bankAccount *banking.Account
	bankAccount, err := banking.GetBankAccountByID(r.BankAccountId)
	if err != nil {
		base := exch.GetBase()
		if base == nil {
			return nil, errExchangeBaseNotFound
		}
		bankAccount, err = base.GetExchangeBankAccounts(r.BankAccountId, r.Currency)
		if err != nil {
			return nil, err
		}
	}

	request := &withdraw.Request{
		Exchange:    r.Exchange,
		Amount:      r.Amount,
		Currency:    currency.NewCode(strings.ToUpper(r.Currency)),
		Type:        withdraw.Fiat,
		Description: r.Description,
		Fiat: withdraw.FiatRequest{
			Bank: *bankAccount,
		},
	}

	resp, err := s.Engine.WithdrawManager.SubmitWithdrawal(request)
	if err != nil {
		return nil, err
	}

	return &gctrpc.WithdrawResponse{
		Id:     resp.ID.String(),
		Status: resp.Exchange.Status,
	}, nil
}

// WithdrawalEventByID returns previous withdrawal request details
func (s *RPCServer) WithdrawalEventByID(_ context.Context, r *gctrpc.WithdrawalEventByIDRequest) (*gctrpc.WithdrawalEventByIDResponse, error) {
	if !s.Config.Database.Enabled {
		return nil, database.ErrDatabaseSupportDisabled
	}
	v, err := s.WithdrawManager.WithdrawalEventByID(r.Id)
	if err != nil {
		return nil, err
	}

	resp := &gctrpc.WithdrawalEventByIDResponse{
		Event: &gctrpc.WithdrawalEventResponse{
			Id: v.ID.String(),
			Exchange: &gctrpc.WithdrawlExchangeEvent{
				Name:   v.Exchange.Name,
				Id:     v.Exchange.Name,
				Status: v.Exchange.Status,
			},
			Request: &gctrpc.WithdrawalRequestEvent{
				Currency:    v.RequestDetails.Currency.String(),
				Description: v.RequestDetails.Description,
				Amount:      v.RequestDetails.Amount,
				Type:        int32(v.RequestDetails.Type),
			},
		},
	}

	resp.Event.CreatedAt = timestamppb.New(v.CreatedAt)
	if err := resp.Event.CreatedAt.CheckValid(); err != nil {
		log.Errorf(log.GRPCSys, "withdrawal event by id CreatedAt: %s", err)
	}
	resp.Event.UpdatedAt = timestamppb.New(v.UpdatedAt)
	if err := resp.Event.UpdatedAt.CheckValid(); err != nil {
		log.Errorf(log.GRPCSys, "withdrawal event by id UpdatedAt: %s", err)
	}

	if v.RequestDetails.Type == withdraw.Crypto {
		resp.Event.Request.Crypto = new(gctrpc.CryptoWithdrawalEvent)
		resp.Event.Request.Crypto = &gctrpc.CryptoWithdrawalEvent{
			Address:    v.RequestDetails.Crypto.Address,
			AddressTag: v.RequestDetails.Crypto.AddressTag,
			Fee:        v.RequestDetails.Crypto.FeeAmount,
		}
	} else if v.RequestDetails.Type == withdraw.Fiat {
		if v.RequestDetails.Fiat != (withdraw.FiatRequest{}) {
			resp.Event.Request.Fiat = new(gctrpc.FiatWithdrawalEvent)
			resp.Event.Request.Fiat = &gctrpc.FiatWithdrawalEvent{
				BankName:      v.RequestDetails.Fiat.Bank.BankName,
				AccountName:   v.RequestDetails.Fiat.Bank.AccountName,
				AccountNumber: v.RequestDetails.Fiat.Bank.AccountNumber,
				Bsb:           v.RequestDetails.Fiat.Bank.BSBNumber,
				Swift:         v.RequestDetails.Fiat.Bank.SWIFTCode,
				Iban:          v.RequestDetails.Fiat.Bank.IBAN,
			}
		}
	}

	return resp, nil
}

// WithdrawalEventsByExchange returns previous withdrawal request details by exchange
func (s *RPCServer) WithdrawalEventsByExchange(_ context.Context, r *gctrpc.WithdrawalEventsByExchangeRequest) (*gctrpc.WithdrawalEventsByExchangeResponse, error) {
	if !s.Config.Database.Enabled {
		if r.Id == "" {
			exch := s.GetExchangeByName(r.Exchange)
			if exch == nil {
				return nil, errExchangeNotLoaded
			}

			c := currency.NewCode(strings.ToUpper(r.Currency))
			ret, err := exch.GetWithdrawalsHistory(c)
			if err != nil {
				return nil, err
			}

			return parseWithdrawalsHistory(ret, exch.GetName(), int(r.Limit)), nil
		}
		return nil, database.ErrDatabaseSupportDisabled
	}
	if r.Id == "" {
		ret, err := s.WithdrawManager.WithdrawalEventByExchange(r.Exchange, int(r.Limit))
		if err != nil {
			return nil, err
		}
		return parseMultipleEvents(ret), nil
	}

	ret, err := s.WithdrawManager.WithdrawalEventByExchangeID(r.Exchange, r.Id)
	if err != nil {
		return nil, err
	}

	return parseSingleEvents(ret), nil
}

// WithdrawalEventsByDate returns previous withdrawal request details by exchange
func (s *RPCServer) WithdrawalEventsByDate(_ context.Context, r *gctrpc.WithdrawalEventsByDateRequest) (*gctrpc.WithdrawalEventsByExchangeResponse, error) {
	start, err := time.Parse(common.SimpleTimeFormat, r.Start)
	if err != nil {
		return nil, fmt.Errorf("%w cannot parse start time %v", errInvalidTimes, err)
	}
	end, err := time.Parse(common.SimpleTimeFormat, r.End)
	if err != nil {
		return nil, fmt.Errorf("%w cannot parse end time %v", errInvalidTimes, err)
	}
	err = common.StartEndTimeCheck(start, end)
	if err != nil {
		return nil, err
	}
	var ret []*withdraw.Response
	ret, err = s.WithdrawManager.WithdrawEventByDate(r.Exchange, start, end, int(r.Limit))
	if err != nil {
		return nil, err
	}
	return parseMultipleEvents(ret), nil
}

// GetLoggerDetails returns a loggers details
func (s *RPCServer) GetLoggerDetails(_ context.Context, r *gctrpc.GetLoggerDetailsRequest) (*gctrpc.GetLoggerDetailsResponse, error) {
	levels, err := log.Level(r.Logger)
	if err != nil {
		return nil, err
	}

	return &gctrpc.GetLoggerDetailsResponse{
		Info:  levels.Info,
		Debug: levels.Debug,
		Warn:  levels.Warn,
		Error: levels.Error,
	}, nil
}

// SetLoggerDetails sets a loggers details
func (s *RPCServer) SetLoggerDetails(_ context.Context, r *gctrpc.SetLoggerDetailsRequest) (*gctrpc.GetLoggerDetailsResponse, error) {
	levels, err := log.SetLevel(r.Logger, r.Level)
	if err != nil {
		return nil, err
	}

	return &gctrpc.GetLoggerDetailsResponse{
		Info:  levels.Info,
		Debug: levels.Debug,
		Warn:  levels.Warn,
		Error: levels.Error,
	}, nil
}

// GetExchangePairs returns a list of exchange supported assets and related pairs
func (s *RPCServer) GetExchangePairs(_ context.Context, r *gctrpc.GetExchangePairsRequest) (*gctrpc.GetExchangePairsResponse, error) {
	exchCfg, err := s.Config.GetExchangeConfig(r.Exchange)
	if err != nil {
		return nil, err
	}
	assetTypes := exchCfg.CurrencyPairs.GetAssetTypes()

	var a asset.Item
	if r.Asset != "" {
		a, err = asset.New(r.Asset)
		if err != nil {
			return nil, err
		}
		if !assetTypes.Contains(a) {
			return nil, fmt.Errorf("specified asset %s is not supported by exchange", a)
		}
	}

	var resp gctrpc.GetExchangePairsResponse
	resp.SupportedAssets = make(map[string]*gctrpc.PairsSupported)
	for x := range assetTypes {
		if r.Asset != "" && !strings.EqualFold(assetTypes[x].String(), r.Asset) {
			continue
		}

		ps, err := exchCfg.CurrencyPairs.Get(assetTypes[x])
		if err != nil {
			return nil, err
		}

		resp.SupportedAssets[assetTypes[x].String()] = &gctrpc.PairsSupported{
			AvailablePairs: ps.Available.Join(),
			EnabledPairs:   ps.Enabled.Join(),
		}
	}
	return &resp, nil
}

// SetExchangePair enables/disabled the specified pair(s) on an exchange
func (s *RPCServer) SetExchangePair(_ context.Context, r *gctrpc.SetExchangePairRequest) (*gctrpc.GenericResponse, error) {
	exchCfg, err := s.Config.GetExchangeConfig(r.Exchange)
	if err != nil {
		return nil, err
	}

	a, err := asset.New(r.AssetType)
	if err != nil {
		return nil, err
	}

	exch := s.GetExchangeByName(r.Exchange)
	err = checkParams(r.Exchange, exch, a, currency.Pair{})
	if err != nil {
		return nil, err
	}

	base := exch.GetBase()
	if base == nil {
		return nil, errExchangeBaseNotFound
	}

	pairFmt, err := s.Config.GetPairFormat(r.Exchange, a)
	if err != nil {
		return nil, err
	}
	var pass bool
	var newErrors common.Errors
	for i := range r.Pairs {
		var p currency.Pair
		p, err = currency.NewPairFromStrings(r.Pairs[i].Base, r.Pairs[i].Quote)
		if err != nil {
			return nil, err
		}

		if r.Enable {
			err = exchCfg.CurrencyPairs.EnablePair(a,
				p.Format(pairFmt.Delimiter, pairFmt.Uppercase))
			if err != nil {
				newErrors = append(newErrors, err)
				continue
			}
			err = base.CurrencyPairs.EnablePair(a, p)
			if err != nil {
				newErrors = append(newErrors, err)
				continue
			}
			pass = true
			continue
		}

		err = exchCfg.CurrencyPairs.DisablePair(a,
			p.Format(pairFmt.Delimiter, pairFmt.Uppercase))
		if err != nil {
			newErrors = append(newErrors, err)
			continue
		}
		err = base.CurrencyPairs.DisablePair(a, p)
		if err != nil {
			newErrors = append(newErrors, err)
			continue
		}
		pass = true
	}

	if exch.IsWebsocketEnabled() && pass && base.Websocket.IsConnected() {
		err = exch.FlushWebsocketChannels()
		if err != nil {
			newErrors = append(newErrors, err)
		}
	}

	if newErrors != nil {
		return nil, newErrors
	}

	return &gctrpc.GenericResponse{Status: MsgStatusSuccess}, nil
}

// GetOrderbookStream streams the requested updated orderbook
func (s *RPCServer) GetOrderbookStream(r *gctrpc.GetOrderbookStreamRequest, stream gctrpc.GoCryptoTrader_GetOrderbookStreamServer) error {
	a, err := asset.New(r.AssetType)
	if err != nil {
		return err
	}

	p := currency.Pair{
		Delimiter: r.Pair.Delimiter,
		Base:      currency.NewCode(r.Pair.Base),
		Quote:     currency.NewCode(r.Pair.Quote),
	}

	exch := s.GetExchangeByName(r.Exchange)
	err = checkParams(r.Exchange, exch, a, p)
	if err != nil {
		return err
	}

	depth, err := orderbook.GetDepth(r.Exchange, p, a)
	if err != nil {
		return err
	}

	for {
		base := depth.Retrieve()
		bids := make([]*gctrpc.OrderbookItem, len(base.Bids))
		for i := range base.Bids {
			bids[i] = &gctrpc.OrderbookItem{
				Amount: base.Bids[i].Amount,
				Price:  base.Bids[i].Price,
				Id:     base.Bids[i].ID}
		}
		asks := make([]*gctrpc.OrderbookItem, len(base.Asks))
		for i := range base.Asks {
			asks[i] = &gctrpc.OrderbookItem{
				Amount: base.Asks[i].Amount,
				Price:  base.Asks[i].Price,
				Id:     base.Asks[i].ID}
		}
		err := stream.Send(&gctrpc.OrderbookResponse{
			Pair:      &gctrpc.CurrencyPair{Base: r.Pair.Base, Quote: r.Pair.Quote},
			Bids:      bids,
			Asks:      asks,
			AssetType: r.AssetType,
		})
		if err != nil {
			return err
		}
		<-depth.Wait(nil)
	}
}

// GetExchangeOrderbookStream streams all orderbooks associated with an exchange
func (s *RPCServer) GetExchangeOrderbookStream(r *gctrpc.GetExchangeOrderbookStreamRequest, stream gctrpc.GoCryptoTrader_GetExchangeOrderbookStreamServer) error {
	if r.Exchange == "" {
		return errExchangeNameUnset
	}

	pipe, err := orderbook.SubscribeToExchangeOrderbooks(r.Exchange)
	if err != nil {
		return err
	}

	defer func() {
		pipeErr := pipe.Release()
		if pipeErr != nil {
			log.Error(log.DispatchMgr, pipeErr)
		}
	}()

	for {
		data, ok := <-pipe.C
		if !ok {
			return errDispatchSystem
		}

		ob := (*data.(*interface{})).(orderbook.Base)
		bids := make([]*gctrpc.OrderbookItem, len(ob.Bids))
		for i := range ob.Bids {
			bids[i] = &gctrpc.OrderbookItem{
				Amount: ob.Bids[i].Amount,
				Price:  ob.Bids[i].Price,
				Id:     ob.Bids[i].ID}
		}
		asks := make([]*gctrpc.OrderbookItem, len(ob.Asks))
		for i := range ob.Asks {
			asks[i] = &gctrpc.OrderbookItem{
				Amount: ob.Asks[i].Amount,
				Price:  ob.Asks[i].Price,
				Id:     ob.Asks[i].ID}
		}
		err := stream.Send(&gctrpc.OrderbookResponse{
			Pair: &gctrpc.CurrencyPair{Base: ob.Pair.Base.String(),
				Quote: ob.Pair.Quote.String()},
			Bids:      bids,
			Asks:      asks,
			AssetType: ob.Asset.String(),
		})
		if err != nil {
			return err
		}
	}
}

// GetTickerStream streams the requested updated ticker
func (s *RPCServer) GetTickerStream(r *gctrpc.GetTickerStreamRequest, stream gctrpc.GoCryptoTrader_GetTickerStreamServer) error {
	if r.Exchange == "" {
		return errExchangeNameUnset
	}

	a, err := asset.New(r.AssetType)
	if err != nil {
		return err
	}

	if r.Pair.String() == "" {
		return errCurrencyPairUnset
	}

	if r.AssetType == "" {
		return errAssetTypeUnset
	}

	p, err := currency.NewPairFromStrings(r.Pair.Base, r.Pair.Quote)
	if err != nil {
		return err
	}

	pipe, err := ticker.SubscribeTicker(r.Exchange, p, a)
	if err != nil {
		return err
	}

	defer func() {
		pipeErr := pipe.Release()
		if pipeErr != nil {
			log.Error(log.DispatchMgr, pipeErr)
		}
	}()

	for {
		data, ok := <-pipe.C
		if !ok {
			return errDispatchSystem
		}
		t := (*data.(*interface{})).(ticker.Price)

		err := stream.Send(&gctrpc.TickerResponse{
			Pair: &gctrpc.CurrencyPair{
				Base:      t.Pair.Base.String(),
				Quote:     t.Pair.Quote.String(),
				Delimiter: t.Pair.Delimiter},
			LastUpdated: s.unixTimestamp(t.LastUpdated),
			Last:        t.Last,
			High:        t.High,
			Low:         t.Low,
			Bid:         t.Bid,
			Ask:         t.Ask,
			Volume:      t.Volume,
			PriceAth:    t.PriceATH,
		})
		if err != nil {
			return err
		}
	}
}

// GetExchangeTickerStream streams all tickers associated with an exchange
func (s *RPCServer) GetExchangeTickerStream(r *gctrpc.GetExchangeTickerStreamRequest, stream gctrpc.GoCryptoTrader_GetExchangeTickerStreamServer) error {
	if r.Exchange == "" {
		return errExchangeNameUnset
	}

	pipe, err := ticker.SubscribeToExchangeTickers(r.Exchange)
	if err != nil {
		return err
	}

	defer func() {
		pipeErr := pipe.Release()
		if pipeErr != nil {
			log.Error(log.DispatchMgr, pipeErr)
		}
	}()

	for {
		data, ok := <-pipe.C
		if !ok {
			return errDispatchSystem
		}
		t := (*data.(*interface{})).(ticker.Price)

		err := stream.Send(&gctrpc.TickerResponse{
			Pair: &gctrpc.CurrencyPair{
				Base:      t.Pair.Base.String(),
				Quote:     t.Pair.Quote.String(),
				Delimiter: t.Pair.Delimiter},
			LastUpdated: s.unixTimestamp(t.LastUpdated),
			Last:        t.Last,
			High:        t.High,
			Low:         t.Low,
			Bid:         t.Bid,
			Ask:         t.Ask,
			Volume:      t.Volume,
			PriceAth:    t.PriceATH,
		})
		if err != nil {
			return err
		}
	}
}

// GetAuditEvent returns matching audit events from database
func (s *RPCServer) GetAuditEvent(_ context.Context, r *gctrpc.GetAuditEventRequest) (*gctrpc.GetAuditEventResponse, error) {
	start, err := time.Parse(common.SimpleTimeFormat, r.StartDate)
	if err != nil {
		return nil, fmt.Errorf("%w cannot parse start time %v", errInvalidTimes, err)
	}
	end, err := time.Parse(common.SimpleTimeFormat, r.EndDate)
	if err != nil {
		return nil, fmt.Errorf("%w cannot parse end time %v", errInvalidTimes, err)
	}
	err = common.StartEndTimeCheck(start, end)
	if err != nil {
		return nil, err
	}
	events, err := audit.GetEvent(start, end, r.OrderBy, int(r.Limit))
	if err != nil {
		return nil, err
	}

	resp := gctrpc.GetAuditEventResponse{}

	switch v := events.(type) {
	case postgres.AuditEventSlice:
		for x := range v {
			tempEvent := &gctrpc.AuditEvent{
				Type:       v[x].Type,
				Identifier: v[x].Identifier,
				Message:    v[x].Message,
				Timestamp:  v[x].CreatedAt.In(time.UTC).Format(common.SimpleTimeFormatWithTimezone),
			}

			resp.Events = append(resp.Events, tempEvent)
		}
	case sqlite3.AuditEventSlice:
		for x := range v {
			tempEvent := &gctrpc.AuditEvent{
				Type:       v[x].Type,
				Identifier: v[x].Identifier,
				Message:    v[x].Message,
				Timestamp:  v[x].CreatedAt,
			}
			resp.Events = append(resp.Events, tempEvent)
		}
	}

	return &resp, nil
}

// GetHistoricCandles returns historical candles for a given exchange
func (s *RPCServer) GetHistoricCandles(_ context.Context, r *gctrpc.GetHistoricCandlesRequest) (*gctrpc.GetHistoricCandlesResponse, error) {
	start, err := time.Parse(common.SimpleTimeFormat, r.Start)
	if err != nil {
		return nil, fmt.Errorf("%w cannot parse start time %v", errInvalidTimes, err)
	}
	end, err := time.Parse(common.SimpleTimeFormat, r.End)
	if err != nil {
		return nil, fmt.Errorf("%w cannot parse end time %v", errInvalidTimes, err)
	}
	err = common.StartEndTimeCheck(start, end)
	if err != nil {
		return nil, err
	}
	if r.Pair == nil {
		return nil, errCurrencyPairUnset
	}

	pair := currency.Pair{
		Delimiter: r.Pair.Delimiter,
		Base:      currency.NewCode(r.Pair.Base),
		Quote:     currency.NewCode(r.Pair.Quote),
	}

	a, err := asset.New(r.AssetType)
	if err != nil {
		return nil, err
	}

	exch := s.GetExchangeByName(r.Exchange)
	err = checkParams(r.Exchange, exch, a, pair)
	if err != nil {
		return nil, err
	}

	interval := kline.Interval(r.TimeInterval)

	resp := gctrpc.GetHistoricCandlesResponse{
		Interval: interval.Short(),
		Pair:     r.Pair,
		Start:    r.Start,
		End:      r.End,
	}

	var klineItem kline.Item
	if r.UseDb {
		klineItem, err = kline.LoadFromDatabase(r.Exchange,
			pair,
			a,
			interval,
			start,
			end)
		if err != nil {
			return nil, err
		}
	} else {
		if r.ExRequest {
			klineItem, err = exch.GetHistoricCandlesExtended(pair,
				a,
				start,
				end,
				interval)
		} else {
			klineItem, err = exch.GetHistoricCandles(pair,
				a,
				start,
				end,
				interval)
		}
	}

	if err != nil {
		return nil, err
	}

	if r.FillMissingWithTrades {
		var tradeDataKline *kline.Item
		tradeDataKline, err = fillMissingCandlesWithStoredTrades(start, end, &klineItem)
		if err != nil {
			return nil, err
		}
		klineItem.Candles = append(klineItem.Candles, tradeDataKline.Candles...)
	}

	resp.Exchange = klineItem.Exchange
	for i := range klineItem.Candles {
		resp.Candle = append(resp.Candle, &gctrpc.Candle{
			Time:   klineItem.Candles[i].Time.In(time.UTC).Format(common.SimpleTimeFormatWithTimezone),
			Low:    klineItem.Candles[i].Low,
			High:   klineItem.Candles[i].High,
			Open:   klineItem.Candles[i].Open,
			Close:  klineItem.Candles[i].Close,
			Volume: klineItem.Candles[i].Volume,
		})
	}

	if r.Sync && !r.UseDb {
		_, err = kline.StoreInDatabase(&klineItem, r.Force)
		if err != nil {
			if errors.Is(err, exchangeDB.ErrNoExchangeFound) {
				return nil, errors.New("exchange was not found in database, you can seed existing data or insert a new exchange via the dbseed")
			}
			return nil, err
		}
	}

	return &resp, nil
}

func fillMissingCandlesWithStoredTrades(startTime, endTime time.Time, klineItem *kline.Item) (*kline.Item, error) {
	var response kline.Item
	var candleTimes []time.Time
	for i := range klineItem.Candles {
		candleTimes = append(candleTimes, klineItem.Candles[i].Time)
	}
	ranges, err := timeperiods.FindTimeRangesContainingData(startTime, endTime, klineItem.Interval.Duration(), candleTimes)
	if err != nil {
		return nil, err
	}

	for i := range ranges {
		if ranges[i].HasDataInRange {
			continue
		}
		var tradeCandles kline.Item
		trades, err := trade.GetTradesInRange(
			klineItem.Exchange,
			klineItem.Asset.String(),
			klineItem.Pair.Base.String(),
			klineItem.Pair.Quote.String(),
			ranges[i].StartOfRange,
			ranges[i].EndOfRange,
		)
		if err != nil {
			return klineItem, err
		}
		if len(trades) == 0 {
			continue
		}
		tradeCandles, err = trade.ConvertTradesToCandles(klineItem.Interval, trades...)
		if err != nil {
			return klineItem, err
		}
		if len(tradeCandles.Candles) == 0 {
			continue
		}

		for i := range tradeCandles.Candles {
			response.Candles = append(response.Candles, tradeCandles.Candles[i])
		}

		for i := range response.Candles {
			log.Infof(log.GRPCSys,
				"Filled requested OHLCV data for %v %v %v interval at %v with trade data",
				klineItem.Exchange,
				klineItem.Pair.String(),
				klineItem.Asset,
				response.Candles[i].Time.In(time.UTC).Format(common.SimpleTimeFormatWithTimezone),
			)
		}
	}

	return &response, nil
}

// GCTScriptStatus returns a slice of current running scripts that includes next run time and uuid
func (s *RPCServer) GCTScriptStatus(_ context.Context, _ *gctrpc.GCTScriptStatusRequest) (*gctrpc.GCTScriptStatusResponse, error) {
	if !s.gctScriptManager.IsRunning() {
		return &gctrpc.GCTScriptStatusResponse{Status: gctscript.ErrScriptingDisabled.Error()}, nil
	}

	if gctscript.VMSCount.Len() < 1 {
		return &gctrpc.GCTScriptStatusResponse{Status: "no scripts running"}, nil
	}

	resp := &gctrpc.GCTScriptStatusResponse{
		Status: fmt.Sprintf("%v of %v virtual machines running", gctscript.VMSCount.Len(), s.gctScriptManager.GetMaxVirtualMachines()),
	}

	gctscript.AllVMSync.Range(func(k, v interface{}) bool {
		vm := v.(*gctscript.VM)
		resp.Scripts = append(resp.Scripts, &gctrpc.GCTScript{
			UUID:    vm.ID.String(),
			Name:    vm.ShortName(),
			NextRun: vm.NextRun.String(),
		})

		return true
	})

	return resp, nil
}

// GCTScriptQuery queries a running script and returns script running information
func (s *RPCServer) GCTScriptQuery(_ context.Context, r *gctrpc.GCTScriptQueryRequest) (*gctrpc.GCTScriptQueryResponse, error) {
	if !s.gctScriptManager.IsRunning() {
		return &gctrpc.GCTScriptQueryResponse{Status: gctscript.ErrScriptingDisabled.Error()}, nil
	}

	UUID, err := uuid.FromString(r.Script.UUID)
	if err != nil {
		return &gctrpc.GCTScriptQueryResponse{Status: MsgStatusError, Data: err.Error()}, nil
	}

	if v, f := gctscript.AllVMSync.Load(UUID); f {
		resp := &gctrpc.GCTScriptQueryResponse{
			Status: MsgStatusOK,
			Script: &gctrpc.GCTScript{
				Name:    v.(*gctscript.VM).ShortName(),
				UUID:    v.(*gctscript.VM).ID.String(),
				Path:    v.(*gctscript.VM).Path,
				NextRun: v.(*gctscript.VM).NextRun.String(),
			},
		}
		data, err := v.(*gctscript.VM).Read()
		if err != nil {
			return nil, err
		}
		resp.Data = string(data)
		return resp, nil
	}
	return &gctrpc.GCTScriptQueryResponse{Status: MsgStatusError, Data: "UUID not found"}, nil
}

// GCTScriptExecute execute a script
func (s *RPCServer) GCTScriptExecute(_ context.Context, r *gctrpc.GCTScriptExecuteRequest) (*gctrpc.GenericResponse, error) {
	if !s.gctScriptManager.IsRunning() {
		return &gctrpc.GenericResponse{Status: gctscript.ErrScriptingDisabled.Error()}, nil
	}

	if r.Script.Path == "" {
		r.Script.Path = gctscript.ScriptPath
	}

	gctVM := s.gctScriptManager.New()
	if gctVM == nil {
		return &gctrpc.GenericResponse{Status: MsgStatusError, Data: "unable to create VM instance"}, nil
	}

	script := filepath.Join(r.Script.Path, r.Script.Name)
	err := gctVM.Load(script)
	if err != nil {
		return &gctrpc.GenericResponse{
			Status: MsgStatusError,
			Data:   err.Error(),
		}, nil
	}

	go gctVM.CompileAndRun()

	return &gctrpc.GenericResponse{
		Status: MsgStatusOK,
		Data:   gctVM.ShortName() + " (" + gctVM.ID.String() + ") executed",
	}, nil
}

// GCTScriptStop terminate a running script
func (s *RPCServer) GCTScriptStop(_ context.Context, r *gctrpc.GCTScriptStopRequest) (*gctrpc.GenericResponse, error) {
	if !s.gctScriptManager.IsRunning() {
		return &gctrpc.GenericResponse{Status: gctscript.ErrScriptingDisabled.Error()}, nil
	}

	UUID, err := uuid.FromString(r.Script.UUID)
	if err != nil {
		return &gctrpc.GenericResponse{Status: MsgStatusError, Data: err.Error()}, nil
	}

	if v, f := gctscript.AllVMSync.Load(UUID); f {
		err = v.(*gctscript.VM).Shutdown()
		status := " terminated"
		if err != nil {
			status = " " + err.Error()
		}
		return &gctrpc.GenericResponse{Status: MsgStatusOK, Data: v.(*gctscript.VM).ID.String() + status}, nil
	}
	return &gctrpc.GenericResponse{Status: MsgStatusError, Data: "no running script found"}, nil
}

// GCTScriptUpload upload a new script to ScriptPath
func (s *RPCServer) GCTScriptUpload(_ context.Context, r *gctrpc.GCTScriptUploadRequest) (*gctrpc.GenericResponse, error) {
	if !s.gctScriptManager.IsRunning() {
		return &gctrpc.GenericResponse{Status: gctscript.ErrScriptingDisabled.Error()}, nil
	}

	fPath := filepath.Join(gctscript.ScriptPath, r.ScriptName)
	var fPathExits = fPath
	if filepath.Ext(fPath) == ".zip" {
		fPathExits = fPathExits[0 : len(fPathExits)-4]
	}

	if s, err := os.Stat(fPathExits); !os.IsNotExist(err) {
		if !r.Overwrite {
			return nil, fmt.Errorf("%s script found and overwrite set to false", r.ScriptName)
		}
		f := filepath.Join(gctscript.ScriptPath, "version_history")
		err = os.MkdirAll(f, 0770)
		if err != nil {
			return nil, err
		}
		timeString := strconv.FormatInt(time.Now().UnixNano(), 10)
		renamedFile := filepath.Join(f, timeString+"-"+filepath.Base(fPathExits))
		if s.IsDir() {
			err = archive.Zip(fPathExits, renamedFile+".zip")
			if err != nil {
				return nil, err
			}
		} else {
			err = file.Move(fPathExits, renamedFile)
			if err != nil {
				return nil, err
			}
		}
	}

	newFile, err := os.Create(fPath)
	if err != nil {
		return nil, err
	}

	_, err = newFile.Write(r.Data)
	if err != nil {
		return nil, err
	}
	err = newFile.Close()
	if err != nil {
		log.Errorln(log.Global, "Failed to close file handle, archive removal may fail")
	}

	if r.Archived {
		files, errExtract := archive.UnZip(fPath, filepath.Join(gctscript.ScriptPath, r.ScriptName[:len(r.ScriptName)-4]))
		if errExtract != nil {
			log.Errorf(log.Global, "Failed to archive zip file %v", errExtract)
			return &gctrpc.GenericResponse{Status: MsgStatusError, Data: errExtract.Error()}, nil
		}
		var failedFiles []string
		for x := range files {
			err = s.gctScriptManager.Validate(files[x])
			if err != nil {
				failedFiles = append(failedFiles, files[x])
			}
		}
		err = os.Remove(fPath)
		if err != nil {
			return nil, err
		}
		if len(failedFiles) > 0 {
			err = os.RemoveAll(filepath.Join(gctscript.ScriptPath, r.ScriptName[:len(r.ScriptName)-4]))
			if err != nil {
				log.Errorf(log.GCTScriptMgr, "Failed to remove file %v (%v), manual deletion required", filepath.Base(fPath), err)
			}
			return &gctrpc.GenericResponse{Status: gctscript.ErrScriptFailedValidation, Data: strings.Join(failedFiles, ", ")}, nil
		}
	} else {
		err = s.gctScriptManager.Validate(fPath)
		if err != nil {
			errRemove := os.Remove(fPath)
			if errRemove != nil {
				log.Errorf(log.GCTScriptMgr, "Failed to remove file %v, manual deletion required: %v", filepath.Base(fPath), errRemove)
			}
			return &gctrpc.GenericResponse{Status: gctscript.ErrScriptFailedValidation, Data: err.Error()}, nil
		}
	}

	return &gctrpc.GenericResponse{
		Status: MsgStatusOK,
		Data:   fmt.Sprintf("script %s written", newFile.Name()),
	}, nil
}

// GCTScriptReadScript read a script and return contents
func (s *RPCServer) GCTScriptReadScript(_ context.Context, r *gctrpc.GCTScriptReadScriptRequest) (*gctrpc.GCTScriptQueryResponse, error) {
	if !s.gctScriptManager.IsRunning() {
		return &gctrpc.GCTScriptQueryResponse{Status: gctscript.ErrScriptingDisabled.Error()}, nil
	}

	filename := filepath.Join(gctscript.ScriptPath, r.Script.Name)
	if !strings.HasPrefix(filename, filepath.Clean(gctscript.ScriptPath)+string(os.PathSeparator)) {
		return nil, fmt.Errorf("%s: invalid file path", filename)
	}
	data, err := ioutil.ReadFile(filename)
	if err != nil {
		return nil, err
	}

	return &gctrpc.GCTScriptQueryResponse{
		Status: MsgStatusOK,
		Script: &gctrpc.GCTScript{
			Name: filepath.Base(filename),
			Path: filepath.Dir(filename),
		},
		Data: string(data),
	}, nil
}

// GCTScriptListAll lists all scripts inside the default script path
func (s *RPCServer) GCTScriptListAll(context.Context, *gctrpc.GCTScriptListAllRequest) (*gctrpc.GCTScriptStatusResponse, error) {
	if !s.gctScriptManager.IsRunning() {
		return &gctrpc.GCTScriptStatusResponse{Status: gctscript.ErrScriptingDisabled.Error()}, nil
	}

	resp := &gctrpc.GCTScriptStatusResponse{}
	err := filepath.Walk(gctscript.ScriptPath,
		func(path string, info os.FileInfo, err error) error {
			if err != nil {
				return err
			}
			if filepath.Ext(path) == common.GctExt {
				resp.Scripts = append(resp.Scripts, &gctrpc.GCTScript{
					Name: path,
				})
			}
			return nil
		})
	if err != nil {
		return nil, err
	}

	return resp, nil
}

// GCTScriptStopAll stops all running scripts
func (s *RPCServer) GCTScriptStopAll(context.Context, *gctrpc.GCTScriptStopAllRequest) (*gctrpc.GenericResponse, error) {
	if !s.gctScriptManager.IsRunning() {
		return &gctrpc.GenericResponse{Status: gctscript.ErrScriptingDisabled.Error()}, nil
	}

	err := s.gctScriptManager.ShutdownAll()
	if err != nil {
		return &gctrpc.GenericResponse{Status: "error", Data: err.Error()}, nil
	}

	return &gctrpc.GenericResponse{
		Status: MsgStatusOK,
		Data:   "all running scripts have been stopped",
	}, nil
}

// GCTScriptAutoLoadToggle adds or removes an entry to the autoload list
func (s *RPCServer) GCTScriptAutoLoadToggle(_ context.Context, r *gctrpc.GCTScriptAutoLoadRequest) (*gctrpc.GenericResponse, error) {
	if !s.gctScriptManager.IsRunning() {
		return &gctrpc.GenericResponse{Status: gctscript.ErrScriptingDisabled.Error()}, nil
	}

	if r.Status {
		err := s.gctScriptManager.Autoload(r.Script, true)
		if err != nil {
			return &gctrpc.GenericResponse{Status: "error", Data: err.Error()}, nil
		}
		return &gctrpc.GenericResponse{Status: "success", Data: "script " + r.Script + " removed from autoload list"}, nil
	}

	err := s.gctScriptManager.Autoload(r.Script, false)
	if err != nil {
		return &gctrpc.GenericResponse{Status: "error", Data: err.Error()}, nil
	}
	return &gctrpc.GenericResponse{Status: "success", Data: "script " + r.Script + " added to autoload list"}, nil
}

// SetExchangeAsset enables or disables an exchanges asset type
func (s *RPCServer) SetExchangeAsset(_ context.Context, r *gctrpc.SetExchangeAssetRequest) (*gctrpc.GenericResponse, error) {
	exch := s.GetExchangeByName(r.Exchange)
	if exch == nil {
		return nil, errExchangeNotLoaded
	}

	exchCfg, err := s.Config.GetExchangeConfig(r.Exchange)
	if err != nil {
		return nil, err
	}

	base := exch.GetBase()
	if base == nil {
		return nil, errExchangeBaseNotFound
	}

	if r.Asset == "" {
		return nil, errors.New("asset type must be specified")
	}

	a, err := asset.New(r.Asset)
	if err != nil {
		return nil, err
	}

	err = base.CurrencyPairs.SetAssetEnabled(a, r.Enable)
	if err != nil {
		return nil, err
	}
	err = exchCfg.CurrencyPairs.SetAssetEnabled(a, r.Enable)
	if err != nil {
		return nil, err
	}

	return &gctrpc.GenericResponse{Status: MsgStatusSuccess}, nil
}

// SetAllExchangePairs enables or disables an exchanges pairs
func (s *RPCServer) SetAllExchangePairs(_ context.Context, r *gctrpc.SetExchangeAllPairsRequest) (*gctrpc.GenericResponse, error) {
	exch := s.GetExchangeByName(r.Exchange)
	if exch == nil {
		return nil, errExchangeNotLoaded
	}

	exchCfg, err := s.Config.GetExchangeConfig(r.Exchange)
	if err != nil {
		return nil, err
	}

	base := exch.GetBase()
	if base == nil {
		return nil, errExchangeBaseNotFound
	}

	assets := base.CurrencyPairs.GetAssetTypes()

	if r.Enable {
		for i := range assets {
			var pairs currency.Pairs
			pairs, err = base.CurrencyPairs.GetPairs(assets[i], false)
			if err != nil {
				return nil, err
			}
			exchCfg.CurrencyPairs.StorePairs(assets[i], pairs, true)
			base.CurrencyPairs.StorePairs(assets[i], pairs, true)
		}
	} else {
		for i := range assets {
			exchCfg.CurrencyPairs.StorePairs(assets[i], nil, true)
			base.CurrencyPairs.StorePairs(assets[i], nil, true)
		}
	}

	if exch.IsWebsocketEnabled() && base.Websocket.IsConnected() {
		err = exch.FlushWebsocketChannels()
		if err != nil {
			return nil, err
		}
	}

	return &gctrpc.GenericResponse{Status: MsgStatusSuccess}, nil
}

// UpdateExchangeSupportedPairs forces an update of the supported pairs which
// will update the available pairs list and remove any assets that are disabled
// by the exchange
func (s *RPCServer) UpdateExchangeSupportedPairs(_ context.Context, r *gctrpc.UpdateExchangeSupportedPairsRequest) (*gctrpc.GenericResponse, error) {
	exch := s.GetExchangeByName(r.Exchange)
	if exch == nil {
		return nil, errExchangeNotLoaded
	}

	base := exch.GetBase()
	if base == nil {
		return nil, errExchangeBaseNotFound
	}

	if !base.GetEnabledFeatures().AutoPairUpdates {
		return nil,
			errors.New("cannot auto pair update for exchange, a manual update is needed")
	}

	err := exch.UpdateTradablePairs(false)
	if err != nil {
		return nil, err
	}

	if exch.IsWebsocketEnabled() {
		err = exch.FlushWebsocketChannels()
		if err != nil {
			return nil, err
		}
	}
	return &gctrpc.GenericResponse{Status: MsgStatusSuccess}, nil
}

// GetExchangeAssets returns the supported asset types
func (s *RPCServer) GetExchangeAssets(_ context.Context, r *gctrpc.GetExchangeAssetsRequest) (*gctrpc.GetExchangeAssetsResponse, error) {
	exch := s.GetExchangeByName(r.Exchange)
	if exch == nil {
		return nil, errExchangeNotLoaded
	}

	return &gctrpc.GetExchangeAssetsResponse{
		Assets: exch.GetAssetTypes().JoinToString(","),
	}, nil
}

// WebsocketGetInfo returns websocket connection information
func (s *RPCServer) WebsocketGetInfo(_ context.Context, r *gctrpc.WebsocketGetInfoRequest) (*gctrpc.WebsocketGetInfoResponse, error) {
	exch := s.GetExchangeByName(r.Exchange)
	if exch == nil {
		return nil, errExchangeNotLoaded
	}

	w, err := exch.GetWebsocket()
	if err != nil {
		return nil, err
	}

	return &gctrpc.WebsocketGetInfoResponse{
		Exchange:      exch.GetName(),
		Supported:     exch.SupportsWebsocket(),
		Enabled:       exch.IsWebsocketEnabled(),
		Authenticated: w.CanUseAuthenticatedEndpoints(),
		RunningUrl:    w.GetWebsocketURL(),
		ProxyAddress:  w.GetProxyAddress(),
	}, nil
}

// WebsocketSetEnabled enables or disables the websocket client
func (s *RPCServer) WebsocketSetEnabled(_ context.Context, r *gctrpc.WebsocketSetEnabledRequest) (*gctrpc.GenericResponse, error) {
	exch := s.GetExchangeByName(r.Exchange)
	if exch == nil {
		return nil, errExchangeNotLoaded
	}

	w, err := exch.GetWebsocket()
	if err != nil {
		return nil, fmt.Errorf("websocket not supported for exchange %s", r.Exchange)
	}

	exchCfg, err := s.Config.GetExchangeConfig(r.Exchange)
	if err != nil {
		return nil, err
	}

	if r.Enable {
		err = w.Enable()
		if err != nil {
			return nil, err
		}

		exchCfg.Features.Enabled.Websocket = true
		return &gctrpc.GenericResponse{Status: MsgStatusSuccess, Data: "websocket enabled"}, nil
	}

	err = w.Disable()
	if err != nil {
		return nil, err
	}
	exchCfg.Features.Enabled.Websocket = false
	return &gctrpc.GenericResponse{Status: MsgStatusSuccess, Data: "websocket disabled"}, nil
}

// WebsocketGetSubscriptions returns websocket subscription analysis
func (s *RPCServer) WebsocketGetSubscriptions(_ context.Context, r *gctrpc.WebsocketGetSubscriptionsRequest) (*gctrpc.WebsocketGetSubscriptionsResponse, error) {
	exch := s.GetExchangeByName(r.Exchange)
	if exch == nil {
		return nil, errExchangeNotLoaded
	}

	w, err := exch.GetWebsocket()
	if err != nil {
		return nil, fmt.Errorf("websocket not supported for exchange %s", r.Exchange)
	}

	payload := new(gctrpc.WebsocketGetSubscriptionsResponse)
	payload.Exchange = exch.GetName()
	subs := w.GetSubscriptions()
	for i := range subs {
		params, err := json.Marshal(subs[i].Params)
		if err != nil {
			return nil, err
		}
		payload.Subscriptions = append(payload.Subscriptions,
			&gctrpc.WebsocketSubscription{
				Channel:  subs[i].Channel,
				Currency: subs[i].Currency.String(),
				Asset:    subs[i].Asset.String(),
				Params:   string(params),
			})
	}
	return payload, nil
}

// WebsocketSetProxy sets client websocket connection proxy
func (s *RPCServer) WebsocketSetProxy(_ context.Context, r *gctrpc.WebsocketSetProxyRequest) (*gctrpc.GenericResponse, error) {
	exch := s.GetExchangeByName(r.Exchange)
	if exch == nil {
		return nil, errExchangeNotLoaded
	}

	w, err := exch.GetWebsocket()
	if err != nil {
		return nil, fmt.Errorf("websocket not supported for exchange %s", r.Exchange)
	}

	err = w.SetProxyAddress(r.Proxy)
	if err != nil {
		return nil, err
	}
	return &gctrpc.GenericResponse{Status: MsgStatusSuccess,
		Data: fmt.Sprintf("new proxy has been set [%s] for %s websocket connection",
			r.Exchange,
			r.Proxy)}, nil
}

// WebsocketSetURL sets exchange websocket client connection URL
func (s *RPCServer) WebsocketSetURL(_ context.Context, r *gctrpc.WebsocketSetURLRequest) (*gctrpc.GenericResponse, error) {
	exch := s.GetExchangeByName(r.Exchange)
	if exch == nil {
		return nil, errExchangeNotLoaded
	}

	w, err := exch.GetWebsocket()
	if err != nil {
		return nil, fmt.Errorf("websocket not supported for exchange %s", r.Exchange)
	}

	err = w.SetWebsocketURL(r.Url, false, true)
	if err != nil {
		return nil, err
	}
	return &gctrpc.GenericResponse{Status: MsgStatusSuccess,
		Data: fmt.Sprintf("new URL has been set [%s] for %s websocket connection",
			r.Exchange,
			r.Url)}, nil
}

// GetSavedTrades returns trades from the database
func (s *RPCServer) GetSavedTrades(_ context.Context, r *gctrpc.GetSavedTradesRequest) (*gctrpc.SavedTradesResponse, error) {
	if r.End == "" || r.Start == "" || r.Exchange == "" || r.Pair == nil || r.AssetType == "" || r.Pair.String() == "" {
		return nil, errInvalidArguments
	}

	p := currency.Pair{
		Delimiter: r.Pair.Delimiter,
		Base:      currency.NewCode(r.Pair.Base),
		Quote:     currency.NewCode(r.Pair.Quote),
	}

	a, err := asset.New(r.AssetType)
	if err != nil {
		return nil, err
	}

	exch := s.GetExchangeByName(r.Exchange)
	err = checkParams(r.Exchange, exch, a, p)
	if err != nil {
		return nil, err
	}

	start, err := time.Parse(common.SimpleTimeFormat, r.Start)
	if err != nil {
		return nil, fmt.Errorf("%w cannot parse start time %v", errInvalidTimes, err)
	}
	end, err := time.Parse(common.SimpleTimeFormat, r.End)
	if err != nil {
		return nil, fmt.Errorf("%w cannot parse end time %v", errInvalidTimes, err)
	}
	err = common.StartEndTimeCheck(start, end)
	if err != nil {
		return nil, err
	}
	var trades []trade.Data
	trades, err = trade.GetTradesInRange(r.Exchange, r.AssetType, r.Pair.Base, r.Pair.Quote, start, end)
	if err != nil {
		return nil, err
	}
	resp := &gctrpc.SavedTradesResponse{
		ExchangeName: r.Exchange,
		Asset:        r.AssetType,
		Pair:         r.Pair,
	}
	for i := range trades {
		resp.Trades = append(resp.Trades, &gctrpc.SavedTrades{
			Price:     trades[i].Price,
			Amount:    trades[i].Amount,
			Side:      trades[i].Side.String(),
			Timestamp: trades[i].Timestamp.In(time.UTC).Format(common.SimpleTimeFormatWithTimezone),
			TradeId:   trades[i].TID,
		})
	}
	if len(resp.Trades) == 0 {
		return nil, fmt.Errorf("request for %v %v trade data between %v and %v and returned no results", r.Exchange, r.AssetType, r.Start, r.End)
	}
	return resp, nil
}

// ConvertTradesToCandles converts trades to candles using the interval requested
// returns the data too for extra fun scrutiny
func (s *RPCServer) ConvertTradesToCandles(_ context.Context, r *gctrpc.ConvertTradesToCandlesRequest) (*gctrpc.GetHistoricCandlesResponse, error) {
	if r.End == "" || r.Start == "" || r.Exchange == "" || r.Pair == nil || r.AssetType == "" || r.Pair.String() == "" || r.TimeInterval == 0 {
		return nil, errInvalidArguments
	}
	start, err := time.Parse(common.SimpleTimeFormat, r.Start)
	if err != nil {
		return nil, fmt.Errorf("%w cannot parse start time %v", errInvalidTimes, err)
	}
	end, err := time.Parse(common.SimpleTimeFormat, r.End)
	if err != nil {
		return nil, fmt.Errorf("%w cannot parse end time %v", errInvalidTimes, err)
	}
	err = common.StartEndTimeCheck(start, end)
	if err != nil {
		return nil, err
	}
	p := currency.Pair{
		Delimiter: r.Pair.Delimiter,
		Base:      currency.NewCode(r.Pair.Base),
		Quote:     currency.NewCode(r.Pair.Quote),
	}

	a, err := asset.New(r.AssetType)
	if err != nil {
		return nil, err
	}

	exch := s.GetExchangeByName(r.Exchange)
	err = checkParams(r.Exchange, exch, a, p)
	if err != nil {
		return nil, err
	}

	var trades []trade.Data
	trades, err = trade.GetTradesInRange(r.Exchange, r.AssetType, r.Pair.Base, r.Pair.Quote, start, end)
	if err != nil {
		return nil, err
	}
	if len(trades) == 0 {
		return nil, errNoTrades
	}
	interval := kline.Interval(r.TimeInterval)
	var klineItem kline.Item
	klineItem, err = trade.ConvertTradesToCandles(interval, trades...)
	if err != nil {
		return nil, err
	}
	if len(klineItem.Candles) == 0 {
		return nil, fmt.Errorf("no candles generated from trades")
	}

	resp := &gctrpc.GetHistoricCandlesResponse{
		Exchange: r.Exchange,
		Pair:     r.Pair,
		Start:    r.Start,
		End:      r.End,
		Interval: interval.String(),
	}
	for i := range klineItem.Candles {
		resp.Candle = append(resp.Candle, &gctrpc.Candle{
			Time:   klineItem.Candles[i].Time.In(time.UTC).Format(common.SimpleTimeFormatWithTimezone),
			Low:    klineItem.Candles[i].Low,
			High:   klineItem.Candles[i].High,
			Open:   klineItem.Candles[i].Open,
			Close:  klineItem.Candles[i].Close,
			Volume: klineItem.Candles[i].Volume,
		})
	}

	if r.Sync {
		_, err = kline.StoreInDatabase(&klineItem, r.Force)
		if err != nil {
			return nil, err
		}
	}

	return resp, nil
}

// FindMissingSavedCandleIntervals is used to help determine what candle data is missing
func (s *RPCServer) FindMissingSavedCandleIntervals(_ context.Context, r *gctrpc.FindMissingCandlePeriodsRequest) (*gctrpc.FindMissingIntervalsResponse, error) {
	if r.End == "" || r.Start == "" || r.ExchangeName == "" || r.Pair == nil || r.AssetType == "" || r.Pair.String() == "" || r.Interval <= 0 {
		return nil, errInvalidArguments
	}
	p := currency.Pair{
		Delimiter: r.Pair.Delimiter,
		Base:      currency.NewCode(r.Pair.Base),
		Quote:     currency.NewCode(r.Pair.Quote),
	}

	a, err := asset.New(r.AssetType)
	if err != nil {
		return nil, err
	}

	exch := s.GetExchangeByName(r.ExchangeName)
	err = checkParams(r.ExchangeName, exch, a, p)
	if err != nil {
		return nil, err
	}

	start, err := time.Parse(common.SimpleTimeFormat, r.Start)
	if err != nil {
		return nil, fmt.Errorf("%w cannot parse start time %v", errInvalidTimes, err)
	}
	end, err := time.Parse(common.SimpleTimeFormat, r.End)
	if err != nil {
		return nil, fmt.Errorf("%w cannot parse end time %v", errInvalidTimes, err)
	}
	err = common.StartEndTimeCheck(start, end)
	if err != nil {
		return nil, err
	}
	klineItem, err := kline.LoadFromDatabase(
		r.ExchangeName,
		p,
		a,
		kline.Interval(r.Interval),
		start,
		end,
	)
	if err != nil {
		return nil, err
	}
	resp := &gctrpc.FindMissingIntervalsResponse{
		ExchangeName:   r.ExchangeName,
		AssetType:      r.AssetType,
		Pair:           r.Pair,
		MissingPeriods: []string{},
	}
	var candleTimes []time.Time
	for i := range klineItem.Candles {
		candleTimes = append(candleTimes, klineItem.Candles[i].Time)
	}
	var ranges []timeperiods.TimeRange
	ranges, err = timeperiods.FindTimeRangesContainingData(start, end, klineItem.Interval.Duration(), candleTimes)
	if err != nil {
		return nil, err
	}
	foundCount := 0
	for i := range ranges {
		if !ranges[i].HasDataInRange {
			resp.MissingPeriods = append(resp.MissingPeriods,
				ranges[i].StartOfRange.UTC().Format(common.SimpleTimeFormatWithTimezone)+
					" - "+
					ranges[i].EndOfRange.UTC().Format(common.SimpleTimeFormatWithTimezone))
		} else {
			foundCount++
		}
	}

	if len(resp.MissingPeriods) == 0 {
		resp.Status = fmt.Sprintf("no missing candles found between %v and %v",
			r.Start,
			r.End,
		)
	} else {
		resp.Status = fmt.Sprintf("Found %v candles. Missing %v candles in requested timeframe starting %v ending %v",
			foundCount,
			len(resp.MissingPeriods),
			start.In(time.UTC).Format(common.SimpleTimeFormatWithTimezone),
			end.In(time.UTC).Format(common.SimpleTimeFormatWithTimezone))
	}

	return resp, nil
}

// FindMissingSavedTradeIntervals is used to help determine what trade data is missing
func (s *RPCServer) FindMissingSavedTradeIntervals(_ context.Context, r *gctrpc.FindMissingTradePeriodsRequest) (*gctrpc.FindMissingIntervalsResponse, error) {
	if r.End == "" || r.Start == "" || r.ExchangeName == "" || r.Pair == nil || r.AssetType == "" || r.Pair.String() == "" {
		return nil, errInvalidArguments
	}
	p := currency.Pair{
		Delimiter: r.Pair.Delimiter,
		Base:      currency.NewCode(r.Pair.Base),
		Quote:     currency.NewCode(r.Pair.Quote),
	}

	a, err := asset.New(r.AssetType)
	if err != nil {
		return nil, err
	}

	exch := s.GetExchangeByName(r.ExchangeName)
	err = checkParams(r.ExchangeName, exch, a, p)
	if err != nil {
		return nil, err
	}
	start, err := time.Parse(common.SimpleTimeFormat, r.Start)
	if err != nil {
		return nil, fmt.Errorf("%w cannot parse start time %v", errInvalidTimes, err)
	}
	end, err := time.Parse(common.SimpleTimeFormat, r.End)
	if err != nil {
		return nil, fmt.Errorf("%w cannot parse end time %v", errInvalidTimes, err)
	}
	err = common.StartEndTimeCheck(start, end)
	if err != nil {
		return nil, err
	}
	start = start.Truncate(time.Hour)
	end = end.Truncate(time.Hour)

	intervalMap := make(map[time.Time]bool)
	iterationTime := start
	for iterationTime.Before(end) {
		intervalMap[iterationTime] = false
		iterationTime = iterationTime.Add(time.Hour)
	}

	var trades []trade.Data
	trades, err = trade.GetTradesInRange(
		r.ExchangeName,
		r.AssetType,
		r.Pair.Base,
		r.Pair.Quote,
		start,
		end,
	)
	if err != nil {
		return nil, err
	}
	resp := &gctrpc.FindMissingIntervalsResponse{
		ExchangeName:   r.ExchangeName,
		AssetType:      r.AssetType,
		Pair:           r.Pair,
		MissingPeriods: []string{},
	}
	var tradeTimes []time.Time
	for i := range trades {
		tradeTimes = append(tradeTimes, trades[i].Timestamp)
	}
	var ranges []timeperiods.TimeRange
	ranges, err = timeperiods.FindTimeRangesContainingData(start, end, time.Hour, tradeTimes)
	if err != nil {
		return nil, err
	}
	foundCount := 0
	for i := range ranges {
		if !ranges[i].HasDataInRange {
			resp.MissingPeriods = append(resp.MissingPeriods,
				ranges[i].StartOfRange.UTC().Format(common.SimpleTimeFormatWithTimezone)+
					" - "+
					ranges[i].EndOfRange.UTC().Format(common.SimpleTimeFormatWithTimezone))
		} else {
			foundCount++
		}
	}

	if len(resp.MissingPeriods) == 0 {
		resp.Status = fmt.Sprintf("no missing periods found between %v and %v",
			r.Start,
			r.End,
		)
	} else {
		resp.Status = fmt.Sprintf("Found %v periods. Missing %v periods between %v and %v",
			foundCount,
			len(resp.MissingPeriods),
			start.In(time.UTC).Format(common.SimpleTimeFormatWithTimezone),
			end.In(time.UTC).Format(common.SimpleTimeFormatWithTimezone))
	}

	return resp, nil
}

// SetExchangeTradeProcessing allows the setting of exchange trade processing
func (s *RPCServer) SetExchangeTradeProcessing(_ context.Context, r *gctrpc.SetExchangeTradeProcessingRequest) (*gctrpc.GenericResponse, error) {
	exch := s.GetExchangeByName(r.Exchange)
	if exch == nil {
		return nil, errExchangeNotLoaded
	}
	b := exch.GetBase()
	b.SetSaveTradeDataStatus(r.Status)

	return &gctrpc.GenericResponse{
		Status: "success",
	}, nil
}

// GetHistoricTrades returns trades between a set of dates
func (s *RPCServer) GetHistoricTrades(r *gctrpc.GetSavedTradesRequest, stream gctrpc.GoCryptoTrader_GetHistoricTradesServer) error {
	if r.Exchange == "" || r.Pair == nil || r.AssetType == "" || r.Pair.String() == "" {
		return errInvalidArguments
	}
	cp := currency.Pair{
		Delimiter: r.Pair.Delimiter,
		Base:      currency.NewCode(r.Pair.Base),
		Quote:     currency.NewCode(r.Pair.Quote),
	}

	a, err := asset.New(r.AssetType)
	if err != nil {
		return err
	}

	exch := s.GetExchangeByName(r.Exchange)
	err = checkParams(r.Exchange, exch, a, cp)
	if err != nil {
		return err
	}
	var trades []trade.Data
	start, err := time.Parse(common.SimpleTimeFormat, r.Start)
	if err != nil {
		return fmt.Errorf("%w cannot parse start time %v", errInvalidTimes, err)
	}
	end, err := time.Parse(common.SimpleTimeFormat, r.End)
	if err != nil {
		return fmt.Errorf("%w cannot parse end time %v", errInvalidTimes, err)
	}
	err = common.StartEndTimeCheck(start, end)
	if err != nil {
		return err
	}
	resp := &gctrpc.SavedTradesResponse{
		ExchangeName: r.Exchange,
		Asset:        r.AssetType,
		Pair:         r.Pair,
	}

	for iterateStartTime := start; iterateStartTime.Before(end); iterateStartTime = iterateStartTime.Add(time.Hour) {
		iterateEndTime := iterateStartTime.Add(time.Hour)
		trades, err = exch.GetHistoricTrades(cp, a, iterateStartTime, iterateEndTime)
		if err != nil {
			return err
		}
		if len(trades) == 0 {
			continue
		}
		grpcTrades := &gctrpc.SavedTradesResponse{
			ExchangeName: r.Exchange,
			Asset:        r.AssetType,
			Pair:         r.Pair,
		}
		for i := range trades {
			tradeTS := trades[i].Timestamp.In(time.UTC)
			if tradeTS.After(end) {
				break
			}
			grpcTrades.Trades = append(grpcTrades.Trades, &gctrpc.SavedTrades{
				Price:     trades[i].Price,
				Amount:    trades[i].Amount,
				Side:      trades[i].Side.String(),
				Timestamp: tradeTS.Format(common.SimpleTimeFormatWithTimezone),
				TradeId:   trades[i].TID,
			})
		}

		err = stream.Send(grpcTrades)
		if err != nil {
			return err
		}
	}
	return stream.Send(resp)
}

// GetRecentTrades returns trades
func (s *RPCServer) GetRecentTrades(_ context.Context, r *gctrpc.GetSavedTradesRequest) (*gctrpc.SavedTradesResponse, error) {
	if r.Exchange == "" || r.Pair == nil || r.AssetType == "" || r.Pair.String() == "" {
		return nil, errInvalidArguments
	}
	cp := currency.Pair{
		Delimiter: r.Pair.Delimiter,
		Base:      currency.NewCode(r.Pair.Base),
		Quote:     currency.NewCode(r.Pair.Quote),
	}

	a, err := asset.New(r.AssetType)
	if err != nil {
		return nil, err
	}

	exch := s.GetExchangeByName(r.Exchange)
	err = checkParams(r.Exchange, exch, a, cp)
	if err != nil {
		return nil, err
	}
	var trades []trade.Data
	trades, err = exch.GetRecentTrades(cp, asset.Item(r.AssetType))
	if err != nil {
		return nil, err
	}
	resp := &gctrpc.SavedTradesResponse{
		ExchangeName: r.Exchange,
		Asset:        r.AssetType,
		Pair:         r.Pair,
	}
	for i := range trades {
		resp.Trades = append(resp.Trades, &gctrpc.SavedTrades{
			Price:     trades[i].Price,
			Amount:    trades[i].Amount,
			Side:      trades[i].Side.String(),
			Timestamp: trades[i].Timestamp.In(time.UTC).Format(common.SimpleTimeFormatWithTimezone),
			TradeId:   trades[i].TID,
		})
	}
	if len(resp.Trades) == 0 {
		return nil, fmt.Errorf("request for %v %v trade data and returned no results", r.Exchange, r.AssetType)
	}

	return resp, nil
}

func checkParams(exchName string, e exchange.IBotExchange, a asset.Item, p currency.Pair) error {
	if e == nil {
		return fmt.Errorf("%s %w", exchName, errExchangeNotLoaded)
	}
	if !e.IsEnabled() {
		return fmt.Errorf("%s %w", exchName, ErrExchangeNotFound)
	}
	if a.IsValid() {
		b := e.GetBase()
		if b == nil {
			return fmt.Errorf("%s %w", exchName, errExchangeBaseNotFound)
		}
		err := b.CurrencyPairs.IsAssetEnabled(a)
		if err != nil {
			return fmt.Errorf("%v %w", a, errAssetTypeDisabled)
		}
	}
	if p.IsEmpty() {
		return nil
	}
	enabledPairs, err := e.GetEnabledPairs(a)
	if err != nil {
		return err
	}
	if enabledPairs.Contains(p, true) {
		return nil
	}
	availablePairs, err := e.GetAvailablePairs(a)
	if err != nil {
		return err
	}
	if availablePairs.Contains(p, true) {
		return fmt.Errorf("%v %w", p, errCurrencyNotEnabled)
	}
	return fmt.Errorf("%v %w", p, errCurrencyPairInvalid)
}

func parseMultipleEvents(ret []*withdraw.Response) *gctrpc.WithdrawalEventsByExchangeResponse {
	v := &gctrpc.WithdrawalEventsByExchangeResponse{}
	for x := range ret {
		tempEvent := &gctrpc.WithdrawalEventResponse{
			Id: ret[x].ID.String(),
			Exchange: &gctrpc.WithdrawlExchangeEvent{
				Name:   ret[x].Exchange.Name,
				Id:     ret[x].Exchange.ID,
				Status: ret[x].Exchange.Status,
			},
			Request: &gctrpc.WithdrawalRequestEvent{
				Currency:    ret[x].RequestDetails.Currency.String(),
				Description: ret[x].RequestDetails.Description,
				Amount:      ret[x].RequestDetails.Amount,
				Type:        int32(ret[x].RequestDetails.Type),
			},
		}

		tempEvent.CreatedAt = timestamppb.New(ret[x].CreatedAt)
		if err := tempEvent.CreatedAt.CheckValid(); err != nil {
			log.Errorf(log.Global, "withdrawal parseMultipleEvents CreatedAt: %s", err)
		}
		tempEvent.UpdatedAt = timestamppb.New(ret[x].UpdatedAt)
		if err := tempEvent.UpdatedAt.CheckValid(); err != nil {
			log.Errorf(log.Global, "withdrawal parseMultipleEvents UpdatedAt: %s", err)
		}

		if ret[x].RequestDetails.Type == withdraw.Crypto {
			tempEvent.Request.Crypto = new(gctrpc.CryptoWithdrawalEvent)
			tempEvent.Request.Crypto = &gctrpc.CryptoWithdrawalEvent{
				Address:    ret[x].RequestDetails.Crypto.Address,
				AddressTag: ret[x].RequestDetails.Crypto.AddressTag,
				Fee:        ret[x].RequestDetails.Crypto.FeeAmount,
			}
		} else if ret[x].RequestDetails.Type == withdraw.Fiat {
			if ret[x].RequestDetails.Fiat != (withdraw.FiatRequest{}) {
				tempEvent.Request.Fiat = new(gctrpc.FiatWithdrawalEvent)
				tempEvent.Request.Fiat = &gctrpc.FiatWithdrawalEvent{
					BankName:      ret[x].RequestDetails.Fiat.Bank.BankName,
					AccountName:   ret[x].RequestDetails.Fiat.Bank.AccountName,
					AccountNumber: ret[x].RequestDetails.Fiat.Bank.AccountNumber,
					Bsb:           ret[x].RequestDetails.Fiat.Bank.BSBNumber,
					Swift:         ret[x].RequestDetails.Fiat.Bank.SWIFTCode,
					Iban:          ret[x].RequestDetails.Fiat.Bank.IBAN,
				}
			}
		}
		v.Event = append(v.Event, tempEvent)
	}
	return v
}

func parseWithdrawalsHistory(ret []exchange.WithdrawalHistory, exchName string, limit int) *gctrpc.WithdrawalEventsByExchangeResponse {
	v := &gctrpc.WithdrawalEventsByExchangeResponse{}
	for x := range ret {
		if limit > 0 && x >= limit {
			return v
		}

		tempEvent := &gctrpc.WithdrawalEventResponse{
			Id: ret[x].TransferID,
			Exchange: &gctrpc.WithdrawlExchangeEvent{
				Name:   exchName,
				Status: ret[x].Status,
			},
			Request: &gctrpc.WithdrawalRequestEvent{
				Currency:    ret[x].Currency,
				Description: ret[x].Description,
				Amount:      ret[x].Amount,
			},
		}

		tempEvent.UpdatedAt = timestamppb.New(ret[x].Timestamp)
		if err := tempEvent.UpdatedAt.CheckValid(); err != nil {
			log.Errorf(log.Global, "withdrawal parseWithdrawalsHistory UpdatedAt: %s", err)
		}

		tempEvent.Request.Crypto = &gctrpc.CryptoWithdrawalEvent{
			Address: ret[x].CryptoToAddress,
			Fee:     ret[x].Fee,
			TxId:    ret[x].CryptoTxID,
		}

		v.Event = append(v.Event, tempEvent)
	}
	return v
}

func parseSingleEvents(ret *withdraw.Response) *gctrpc.WithdrawalEventsByExchangeResponse {
	tempEvent := &gctrpc.WithdrawalEventResponse{
		Id: ret.ID.String(),
		Exchange: &gctrpc.WithdrawlExchangeEvent{
			Name:   ret.Exchange.Name,
			Id:     ret.Exchange.Name,
			Status: ret.Exchange.Status,
		},
		Request: &gctrpc.WithdrawalRequestEvent{
			Currency:    ret.RequestDetails.Currency.String(),
			Description: ret.RequestDetails.Description,
			Amount:      ret.RequestDetails.Amount,
			Type:        int32(ret.RequestDetails.Type),
		},
	}
	tempEvent.CreatedAt = timestamppb.New(ret.CreatedAt)
	if err := tempEvent.CreatedAt.CheckValid(); err != nil {
		log.Errorf(log.Global, "withdrawal parseSingleEvents CreatedAt %s", err)
	}
	tempEvent.UpdatedAt = timestamppb.New(ret.UpdatedAt)
	if err := tempEvent.UpdatedAt.CheckValid(); err != nil {
		log.Errorf(log.Global, "withdrawal parseSingleEvents UpdatedAt: %s", err)
	}

	if ret.RequestDetails.Type == withdraw.Crypto {
		tempEvent.Request.Crypto = new(gctrpc.CryptoWithdrawalEvent)
		tempEvent.Request.Crypto = &gctrpc.CryptoWithdrawalEvent{
			Address:    ret.RequestDetails.Crypto.Address,
			AddressTag: ret.RequestDetails.Crypto.AddressTag,
			Fee:        ret.RequestDetails.Crypto.FeeAmount,
		}
	} else if ret.RequestDetails.Type == withdraw.Fiat {
		if ret.RequestDetails.Fiat != (withdraw.FiatRequest{}) {
			tempEvent.Request.Fiat = new(gctrpc.FiatWithdrawalEvent)
			tempEvent.Request.Fiat = &gctrpc.FiatWithdrawalEvent{
				BankName:      ret.RequestDetails.Fiat.Bank.BankName,
				AccountName:   ret.RequestDetails.Fiat.Bank.AccountName,
				AccountNumber: ret.RequestDetails.Fiat.Bank.AccountNumber,
				Bsb:           ret.RequestDetails.Fiat.Bank.BSBNumber,
				Swift:         ret.RequestDetails.Fiat.Bank.SWIFTCode,
				Iban:          ret.RequestDetails.Fiat.Bank.IBAN,
			}
		}
	}

	return &gctrpc.WithdrawalEventsByExchangeResponse{
		Event: []*gctrpc.WithdrawalEventResponse{tempEvent},
	}
}

// UpsertDataHistoryJob adds or updates a data history job for the data history manager
// It will upsert the entry in the database and allow for the processing of the job
func (s *RPCServer) UpsertDataHistoryJob(_ context.Context, r *gctrpc.UpsertDataHistoryJobRequest) (*gctrpc.UpsertDataHistoryJobResponse, error) {
	if r == nil {
		return nil, errNilRequestData
	}
	a, err := asset.New(r.Asset)
	if err != nil {
		return nil, err
	}

	p := currency.Pair{
		Delimiter: r.Pair.Delimiter,
		Base:      currency.NewCode(r.Pair.Base),
		Quote:     currency.NewCode(r.Pair.Quote),
	}
	e := s.GetExchangeByName(r.Exchange)
	err = checkParams(r.Exchange, e, a, p)
	if err != nil {
		return nil, err
	}

	start, err := time.Parse(common.SimpleTimeFormat, r.StartDate)
	if err != nil {
		return nil, fmt.Errorf("%w cannot parse start time %v", errInvalidTimes, err)
	}
	end, err := time.Parse(common.SimpleTimeFormat, r.EndDate)
	if err != nil {
		return nil, fmt.Errorf("%w cannot parse end time %v", errInvalidTimes, err)
	}
	err = common.StartEndTimeCheck(start, end)
	if err != nil {
		return nil, err
	}

	job := DataHistoryJob{
		Nickname:                 r.Nickname,
		Exchange:                 r.Exchange,
		Asset:                    a,
		Pair:                     p,
		StartDate:                start,
		EndDate:                  end,
		Interval:                 kline.Interval(r.Interval),
		RunBatchLimit:            r.BatchSize,
		RequestSizeLimit:         r.RequestSizeLimit,
		DataType:                 dataHistoryDataType(r.DataType),
		MaxRetryAttempts:         r.MaxRetryAttempts,
		Status:                   dataHistoryStatusActive,
		OverwriteExistingData:    r.OverwriteExistingData,
		ConversionInterval:       kline.Interval(r.ConversionInterval),
		DecimalPlaceComparison:   r.DecimalPlaceComparison,
		SecondaryExchangeSource:  r.SecondaryExchangeName,
		IssueTolerancePercentage: r.IssueTolerancePercentage,
		ReplaceOnIssue:           r.ReplaceOnIssue,
		PrerequisiteJobNickname:  r.PrerequisiteJobNickname,
	}

	err = s.dataHistoryManager.UpsertJob(&job, r.InsertOnly)
	if err != nil {
		return nil, err
	}

	result, err := s.dataHistoryManager.GetByNickname(r.Nickname, false)
	if err != nil {
		return nil, fmt.Errorf("%s %w", r.Nickname, err)
	}

	return &gctrpc.UpsertDataHistoryJobResponse{
		JobId:   result.ID.String(),
		Message: "successfully upserted job: " + result.Nickname,
	}, nil
}

// GetDataHistoryJobDetails returns a data history job's details
// can request all data history results with r.FullDetails
func (s *RPCServer) GetDataHistoryJobDetails(_ context.Context, r *gctrpc.GetDataHistoryJobDetailsRequest) (*gctrpc.DataHistoryJob, error) {
	if r == nil {
		return nil, errNilRequestData
	}
	if r.Id == "" && r.Nickname == "" {
		return nil, errNicknameIDUnset
	}
	if r.Nickname != "" && r.Id != "" {
		return nil, errOnlyNicknameOrID
	}
	var (
		result     *DataHistoryJob
		err        error
		jobResults []*gctrpc.DataHistoryJobResult
	)

	if r.Id != "" {
		var id uuid.UUID
		id, err = uuid.FromString(r.Id)
		if err != nil {
			return nil, fmt.Errorf("%s %w", r.Id, err)
		}
		result, err = s.dataHistoryManager.GetByID(id)
		if err != nil {
			return nil, fmt.Errorf("%s %w", r.Id, err)
		}
	} else {
		result, err = s.dataHistoryManager.GetByNickname(r.Nickname, r.FullDetails)
		if err != nil {
			return nil, fmt.Errorf("%s %w", r.Nickname, err)
		}
		if r.FullDetails {
			for _, v := range result.Results {
				for i := range v {
					jobResults = append(jobResults, &gctrpc.DataHistoryJobResult{
						StartDate: v[i].IntervalStartDate.Format(common.SimpleTimeFormat),
						EndDate:   v[i].IntervalEndDate.Format(common.SimpleTimeFormat),
						HasData:   v[i].Status == dataHistoryStatusComplete,
						Message:   v[i].Result,
						RunDate:   v[i].Date.Format(common.SimpleTimeFormat),
					})
				}
			}
		}
	}
	return &gctrpc.DataHistoryJob{
		Id:       result.ID.String(),
		Nickname: result.Nickname,
		Exchange: result.Exchange,
		Asset:    result.Asset.String(),
		Pair: &gctrpc.CurrencyPair{
			Delimiter: result.Pair.Delimiter,
			Base:      result.Pair.Base.String(),
			Quote:     result.Pair.Quote.String(),
		},
		StartDate:                result.StartDate.Format(common.SimpleTimeFormat),
		EndDate:                  result.EndDate.Format(common.SimpleTimeFormat),
		Interval:                 int64(result.Interval.Duration()),
		RequestSizeLimit:         result.RequestSizeLimit,
		MaxRetryAttempts:         result.MaxRetryAttempts,
		BatchSize:                result.RunBatchLimit,
		Status:                   result.Status.String(),
		DataType:                 result.DataType.String(),
		ConversionInterval:       int64(result.ConversionInterval.Duration()),
		OverwriteExistingData:    result.OverwriteExistingData,
		PrerequisiteJobNickname:  result.PrerequisiteJobNickname,
		DecimalPlaceComparison:   result.DecimalPlaceComparison,
		SecondaryExchangeName:    result.SecondaryExchangeSource,
		IssueTolerancePercentage: result.IssueTolerancePercentage,
		ReplaceOnIssue:           result.ReplaceOnIssue,
		JobResults:               jobResults,
	}, nil
}

// GetActiveDataHistoryJobs returns any active data history job details
func (s *RPCServer) GetActiveDataHistoryJobs(_ context.Context, _ *gctrpc.GetInfoRequest) (*gctrpc.DataHistoryJobs, error) {
	jobs, err := s.dataHistoryManager.GetActiveJobs()
	if err != nil {
		return nil, err
	}

	var response []*gctrpc.DataHistoryJob
	for i := range jobs {
		response = append(response, &gctrpc.DataHistoryJob{
			Id:       jobs[i].ID.String(),
			Nickname: jobs[i].Nickname,
			Exchange: jobs[i].Exchange,
			Asset:    jobs[i].Asset.String(),
			Pair: &gctrpc.CurrencyPair{
				Delimiter: jobs[i].Pair.Delimiter,
				Base:      jobs[i].Pair.Base.String(),
				Quote:     jobs[i].Pair.Quote.String(),
			},
			StartDate:                jobs[i].StartDate.Format(common.SimpleTimeFormat),
			EndDate:                  jobs[i].EndDate.Format(common.SimpleTimeFormat),
			Interval:                 int64(jobs[i].Interval.Duration()),
			RequestSizeLimit:         jobs[i].RequestSizeLimit,
			MaxRetryAttempts:         jobs[i].MaxRetryAttempts,
			BatchSize:                jobs[i].RunBatchLimit,
			Status:                   jobs[i].Status.String(),
			DataType:                 jobs[i].DataType.String(),
			ConversionInterval:       int64(jobs[i].ConversionInterval.Duration()),
			OverwriteExistingData:    jobs[i].OverwriteExistingData,
			PrerequisiteJobNickname:  jobs[i].PrerequisiteJobNickname,
			DecimalPlaceComparison:   jobs[i].DecimalPlaceComparison,
			SecondaryExchangeName:    jobs[i].SecondaryExchangeSource,
			IssueTolerancePercentage: jobs[i].IssueTolerancePercentage,
			ReplaceOnIssue:           jobs[i].ReplaceOnIssue,
		})
	}
	return &gctrpc.DataHistoryJobs{Results: response}, nil
}

// GetDataHistoryJobsBetween returns all jobs created between supplied dates
func (s *RPCServer) GetDataHistoryJobsBetween(_ context.Context, r *gctrpc.GetDataHistoryJobsBetweenRequest) (*gctrpc.DataHistoryJobs, error) {
	if r == nil {
		return nil, errNilRequestData
	}
	start, err := time.Parse(common.SimpleTimeFormat, r.StartDate)
	if err != nil {
		return nil, fmt.Errorf("%w cannot parse start time %v", errInvalidTimes, err)
	}
	end, err := time.Parse(common.SimpleTimeFormat, r.EndDate)
	if err != nil {
		return nil, fmt.Errorf("%w cannot parse end time %v", errInvalidTimes, err)
	}
	err = common.StartEndTimeCheck(start.Local(), end)
	if err != nil {
		return nil, err
	}

	jobs, err := s.dataHistoryManager.GetAllJobStatusBetween(start, end)
	if err != nil {
		return nil, err
	}
	var respJobs []*gctrpc.DataHistoryJob
	for i := range jobs {
		respJobs = append(respJobs, &gctrpc.DataHistoryJob{
			Id:       jobs[i].ID.String(),
			Nickname: jobs[i].Nickname,
			Exchange: jobs[i].Exchange,
			Asset:    jobs[i].Asset.String(),
			Pair: &gctrpc.CurrencyPair{
				Delimiter: jobs[i].Pair.Delimiter,
				Base:      jobs[i].Pair.Base.String(),
				Quote:     jobs[i].Pair.Quote.String(),
			},
			StartDate:                jobs[i].StartDate.Format(common.SimpleTimeFormat),
			EndDate:                  jobs[i].EndDate.Format(common.SimpleTimeFormat),
			Interval:                 int64(jobs[i].Interval.Duration()),
			RequestSizeLimit:         jobs[i].RequestSizeLimit,
			MaxRetryAttempts:         jobs[i].MaxRetryAttempts,
			BatchSize:                jobs[i].RunBatchLimit,
			Status:                   jobs[i].Status.String(),
			DataType:                 jobs[i].DataType.String(),
			ConversionInterval:       int64(jobs[i].ConversionInterval.Duration()),
			OverwriteExistingData:    jobs[i].OverwriteExistingData,
			PrerequisiteJobNickname:  jobs[i].PrerequisiteJobNickname,
			DecimalPlaceComparison:   jobs[i].DecimalPlaceComparison,
			SecondaryExchangeName:    jobs[i].SecondaryExchangeSource,
			IssueTolerancePercentage: jobs[i].IssueTolerancePercentage,
			ReplaceOnIssue:           jobs[i].ReplaceOnIssue,
		})
	}
	return &gctrpc.DataHistoryJobs{
		Results: respJobs,
	}, nil
}

// GetDataHistoryJobSummary provides a general look at how a data history job is going with the "resultSummaries" property
func (s *RPCServer) GetDataHistoryJobSummary(_ context.Context, r *gctrpc.GetDataHistoryJobDetailsRequest) (*gctrpc.DataHistoryJob, error) {
	if r == nil {
		return nil, errNilRequestData
	}
	if r.Nickname == "" {
		return nil, fmt.Errorf("get job summary %w", errNicknameUnset)
	}
	job, err := s.dataHistoryManager.GenerateJobSummary(r.Nickname)
	if err != nil {
		return nil, err
	}
	return &gctrpc.DataHistoryJob{
		Nickname: job.Nickname,
		Exchange: job.Exchange,
		Asset:    job.Asset.String(),
		Pair: &gctrpc.CurrencyPair{
			Delimiter: job.Pair.Delimiter,
			Base:      job.Pair.Base.String(),
			Quote:     job.Pair.Quote.String(),
		},
		StartDate:               job.StartDate.Format(common.SimpleTimeFormat),
		EndDate:                 job.EndDate.Format(common.SimpleTimeFormat),
		Interval:                int64(job.Interval.Duration()),
		Status:                  job.Status.String(),
		DataType:                job.DataType.String(),
		ConversionInterval:      int64(job.ConversionInterval.Duration()),
		OverwriteExistingData:   job.OverwriteExistingData,
		PrerequisiteJobNickname: job.PrerequisiteJobNickname,
		ResultSummaries:         job.ResultRanges,
	}, nil
}

<<<<<<< HEAD
// SetDataHistoryJobStatus sets a data history job's status
func (s *RPCServer) SetDataHistoryJobStatus(_ context.Context, r *gctrpc.SetDataHistoryJobStatusRequest) (*gctrpc.GenericResponse, error) {
	if r == nil {
		return nil, errNilRequestData
	}
	if r.Nickname == "" && r.Id == "" {
		return nil, errNicknameIDUnset
	}
	if r.Nickname != "" && r.Id != "" {
		return nil, errOnlyNicknameOrID
	}
	status := "success"
	err := s.dataHistoryManager.SetJobStatus(r.Nickname, r.Id, dataHistoryStatus(r.Status))
	if err != nil {
		log.Error(log.GRPCSys, err)
		status = "failed"
	}

	return &gctrpc.GenericResponse{Status: status}, err
}

// UpdateDataHistoryJobPrerequisite sets or removes a prerequisite job for an existing job
// if the prerequisite job is "", then the relationship is removed
func (s *RPCServer) UpdateDataHistoryJobPrerequisite(_ context.Context, r *gctrpc.UpdateDataHistoryJobPrerequisiteRequest) (*gctrpc.GenericResponse, error) {
	if r == nil {
		return nil, errNilRequestData
	}
	if r.Nickname == "" {
		return nil, errNicknameUnset
	}
	status := "success"
	err := s.dataHistoryManager.SetJobRelationship(r.PrerequisiteJobNickname, r.Nickname)
	if err != nil {
		return nil, err
	}
	if r.PrerequisiteJobNickname == "" {
		return &gctrpc.GenericResponse{Status: status, Data: fmt.Sprintf("Removed prerequisite from job '%v'", r.Nickname)}, nil
	}
	return &gctrpc.GenericResponse{Status: status, Data: fmt.Sprintf("Set job '%v' prerequisite job to '%v' and set status to paused", r.Nickname, r.PrerequisiteJobNickname)}, nil
=======
// unixTimestamp returns given time in either unix seconds or unix nanoseconds, depending
// on the remoteControl/gRPC/timeInNanoSeconds boolean configuration.
func (s *RPCServer) unixTimestamp(x time.Time) int64 {
	if s.Config.RemoteControl.GRPC.TimeInNanoSeconds {
		return x.UnixNano()
	}
	return x.Unix()
>>>>>>> 9ea72f21
}<|MERGE_RESOLUTION|>--- conflicted
+++ resolved
@@ -3667,7 +3667,15 @@
 	}, nil
 }
 
-<<<<<<< HEAD
+// unixTimestamp returns given time in either unix seconds or unix nanoseconds, depending
+// on the remoteControl/gRPC/timeInNanoSeconds boolean configuration.
+func (s *RPCServer) unixTimestamp(x time.Time) int64 {
+	if s.Config.RemoteControl.GRPC.TimeInNanoSeconds {
+		return x.UnixNano()
+	}
+	return x.Unix()
+}
+
 // SetDataHistoryJobStatus sets a data history job's status
 func (s *RPCServer) SetDataHistoryJobStatus(_ context.Context, r *gctrpc.SetDataHistoryJobStatusRequest) (*gctrpc.GenericResponse, error) {
 	if r == nil {
@@ -3707,13 +3715,4 @@
 		return &gctrpc.GenericResponse{Status: status, Data: fmt.Sprintf("Removed prerequisite from job '%v'", r.Nickname)}, nil
 	}
 	return &gctrpc.GenericResponse{Status: status, Data: fmt.Sprintf("Set job '%v' prerequisite job to '%v' and set status to paused", r.Nickname, r.PrerequisiteJobNickname)}, nil
-=======
-// unixTimestamp returns given time in either unix seconds or unix nanoseconds, depending
-// on the remoteControl/gRPC/timeInNanoSeconds boolean configuration.
-func (s *RPCServer) unixTimestamp(x time.Time) int64 {
-	if s.Config.RemoteControl.GRPC.TimeInNanoSeconds {
-		return x.UnixNano()
-	}
-	return x.Unix()
->>>>>>> 9ea72f21
 }