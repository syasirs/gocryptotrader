--- conflicted
+++ resolved
@@ -1221,7 +1221,6 @@
 	return &resp, nil
 }
 
-<<<<<<< HEAD
 // GetHistoricCandles returns historical candles for a given exchange
 func (s *RPCServer) GetHistoricCandles(ctx context.Context, req *gctrpc.GetHistoricCandlesRequest) (*gctrpc.GetHistoricCandlesResponse, error) {
 	if req.Exchange == "" {
@@ -1258,7 +1257,8 @@
 		resp.Candle = append(resp.Candle, tempCandle)
 	}
 	return &resp, nil
-=======
+}
+
 // GCTScriptStatus returns a slice of current running scripts that includes next run time and uuid
 func (s *RPCServer) GCTScriptStatus(ctx context.Context, r *gctrpc.GCTScriptStatusRequest) (*gctrpc.GCTScriptStatusResponse, error) {
 	if !gctscript.GCTScriptConfig.Enabled {
@@ -1550,5 +1550,4 @@
 		return &gctrpc.GCTScriptGenericResponse{Status: "error", Data: err.Error()}, nil
 	}
 	return &gctrpc.GCTScriptGenericResponse{Status: "success", Data: "script " + r.Script + " added to autoload list"}, nil
->>>>>>> f6fd94ea
 }