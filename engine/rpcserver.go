package engine

import (
	"context"
	"encoding/json"
	"errors"
	"fmt"
	"net"
	"net/http"
	"os"
	"path/filepath"
	"sort"
	"strconv"
	"strings"
	"time"

	"github.com/gofrs/uuid"
	grpcauth "github.com/grpc-ecosystem/go-grpc-middleware/auth"
	"github.com/grpc-ecosystem/grpc-gateway/v2/runtime"
	"github.com/pquerna/otp/totp"
	"github.com/shopspring/decimal"
	"github.com/thrasher-corp/gct-ta/indicators"
	"github.com/thrasher-corp/gocryptotrader/common"
	"github.com/thrasher-corp/gocryptotrader/common/crypto"
	"github.com/thrasher-corp/gocryptotrader/common/file"
	"github.com/thrasher-corp/gocryptotrader/common/file/archive"
	"github.com/thrasher-corp/gocryptotrader/common/timeperiods"
	"github.com/thrasher-corp/gocryptotrader/currency"
	"github.com/thrasher-corp/gocryptotrader/database"
	"github.com/thrasher-corp/gocryptotrader/database/models/postgres"
	"github.com/thrasher-corp/gocryptotrader/database/models/sqlite3"
	"github.com/thrasher-corp/gocryptotrader/database/repository/audit"
	exchangeDB "github.com/thrasher-corp/gocryptotrader/database/repository/exchange"
	exchange "github.com/thrasher-corp/gocryptotrader/exchanges"
	"github.com/thrasher-corp/gocryptotrader/exchanges/account"
	"github.com/thrasher-corp/gocryptotrader/exchanges/asset"
<<<<<<< HEAD
	"github.com/thrasher-corp/gocryptotrader/exchanges/collateral"
=======
	"github.com/thrasher-corp/gocryptotrader/exchanges/fundingrate"
>>>>>>> 471f4f21
	"github.com/thrasher-corp/gocryptotrader/exchanges/kline"
	"github.com/thrasher-corp/gocryptotrader/exchanges/margin"
	"github.com/thrasher-corp/gocryptotrader/exchanges/order"
	"github.com/thrasher-corp/gocryptotrader/exchanges/orderbook"
	"github.com/thrasher-corp/gocryptotrader/exchanges/request"
	"github.com/thrasher-corp/gocryptotrader/exchanges/ticker"
	"github.com/thrasher-corp/gocryptotrader/exchanges/trade"
	"github.com/thrasher-corp/gocryptotrader/gctrpc"
	"github.com/thrasher-corp/gocryptotrader/gctrpc/auth"
	gctscript "github.com/thrasher-corp/gocryptotrader/gctscript/vm"
	"github.com/thrasher-corp/gocryptotrader/log"
	"github.com/thrasher-corp/gocryptotrader/portfolio"
	"github.com/thrasher-corp/gocryptotrader/portfolio/banking"
	"github.com/thrasher-corp/gocryptotrader/portfolio/withdraw"
	"github.com/thrasher-corp/gocryptotrader/utils"
	"google.golang.org/grpc"
	"google.golang.org/grpc/credentials"
	"google.golang.org/grpc/metadata"
	"google.golang.org/protobuf/types/known/timestamppb"
)

var (
	errExchangeNotLoaded       = errors.New("exchange is not loaded/doesn't exist")
	errExchangeNotEnabled      = errors.New("exchange is not enabled")
	errExchangeBaseNotFound    = errors.New("cannot get exchange base")
	errInvalidArguments        = errors.New("invalid arguments received")
	errExchangeNameUnset       = errors.New("exchange name unset")
	errCurrencyPairUnset       = errors.New("currency pair unset")
	errInvalidTimes            = errors.New("invalid start and end times")
	errAssetTypeDisabled       = errors.New("asset type is disabled")
	errAssetTypeUnset          = errors.New("asset type unset")
	errDispatchSystem          = errors.New("dispatch system offline")
	errCurrencyNotEnabled      = errors.New("currency not enabled")
	errCurrencyNotSpecified    = errors.New("a currency must be specified")
	errCurrencyPairInvalid     = errors.New("currency provided is not found in the available pairs list")
	errNoTrades                = errors.New("no trades returned from supplied params")
	errNilRequestData          = errors.New("nil request data received, cannot continue")
	errNoAccountInformation    = errors.New("account information does not exist")
	errShutdownNotAllowed      = errors.New("shutting down this bot instance is not allowed via gRPC, please enable by command line flag --grpcshutdown or config.json field grpcAllowBotShutdown")
	errGRPCShutdownSignalIsNil = errors.New("cannot shutdown, gRPC shutdown channel is nil")
	errInvalidStrategy         = errors.New("invalid strategy")
	errSpecificPairNotEnabled  = errors.New("specified pair is not enabled")
)

// RPCServer struct
type RPCServer struct {
	gctrpc.UnimplementedGoCryptoTraderServiceServer
	*Engine
}

func (s *RPCServer) authenticateClient(ctx context.Context) (context.Context, error) {
	md, ok := metadata.FromIncomingContext(ctx)
	if !ok {
		return ctx, fmt.Errorf("unable to extract metadata")
	}

	authStr, ok := md["authorization"]
	if !ok {
		return ctx, fmt.Errorf("authorization header missing")
	}

	if !strings.Contains(authStr[0], "Basic") {
		return ctx, fmt.Errorf("basic not found in authorization header")
	}

	decoded, err := crypto.Base64Decode(strings.Split(authStr[0], " ")[1])
	if err != nil {
		return ctx, fmt.Errorf("unable to base64 decode authorization header")
	}

	cred := strings.Split(string(decoded), ":")
	username := cred[0]
	password := cred[1]

	if username != s.Config.RemoteControl.Username ||
		password != s.Config.RemoteControl.Password {
		return ctx, fmt.Errorf("username/password mismatch")
	}
	ctx, err = account.ParseCredentialsMetadata(ctx, md)
	if err != nil {
		return ctx, err
	}

	if _, ok := md["verbose"]; ok {
		ctx = request.WithVerbose(ctx)
	}
	return ctx, nil
}

// StartRPCServer starts a gRPC server with TLS auth
func StartRPCServer(engine *Engine) {
	targetDir := utils.GetTLSDir(engine.Settings.DataDir)
	if err := CheckCerts(targetDir); err != nil {
		log.Errorf(log.GRPCSys, "gRPC CheckCerts failed. err: %s\n", err)
		return
	}
	log.Debugf(log.GRPCSys, "gRPC server support enabled. Starting gRPC server on https://%v.\n", engine.Config.RemoteControl.GRPC.ListenAddress)
	lis, err := net.Listen("tcp", engine.Config.RemoteControl.GRPC.ListenAddress)
	if err != nil {
		log.Errorf(log.GRPCSys, "gRPC server failed to bind to port: %s", err)
		return
	}

	creds, err := credentials.NewServerTLSFromFile(filepath.Join(targetDir, "cert.pem"), filepath.Join(targetDir, "key.pem"))
	if err != nil {
		log.Errorf(log.GRPCSys, "gRPC server could not load TLS keys: %s\n", err)
		return
	}

	s := RPCServer{Engine: engine}
	opts := []grpc.ServerOption{
		grpc.Creds(creds),
		grpc.UnaryInterceptor(grpcauth.UnaryServerInterceptor(s.authenticateClient)),
		grpc.StreamInterceptor(grpcauth.StreamServerInterceptor(s.authenticateClient)),
	}
	server := grpc.NewServer(opts...)
	gctrpc.RegisterGoCryptoTraderServiceServer(server, &s)

	go func() {
		if err := server.Serve(lis); err != nil {
			log.Errorf(log.GRPCSys, "gRPC server failed to serve: %s\n", err)
			return
		}
	}()

	log.Debugln(log.GRPCSys, "gRPC server started!")

	if s.Settings.EnableGRPCProxy {
		s.StartRPCRESTProxy()
	}
}

// StartRPCRESTProxy starts a gRPC proxy
func (s *RPCServer) StartRPCRESTProxy() {
	log.Debugf(log.GRPCSys, "gRPC proxy server support enabled. Starting gRPC proxy server on http://%v.\n", s.Config.RemoteControl.GRPC.GRPCProxyListenAddress)

	targetDir := utils.GetTLSDir(s.Settings.DataDir)
	creds, err := credentials.NewClientTLSFromFile(filepath.Join(targetDir, "cert.pem"), "")
	if err != nil {
		log.Errorf(log.GRPCSys, "Unabled to start gRPC proxy. Err: %s\n", err)
		return
	}

	mux := runtime.NewServeMux()
	opts := []grpc.DialOption{grpc.WithTransportCredentials(creds),
		grpc.WithPerRPCCredentials(auth.BasicAuth{
			Username: s.Config.RemoteControl.Username,
			Password: s.Config.RemoteControl.Password,
		}),
	}
	err = gctrpc.RegisterGoCryptoTraderServiceHandlerFromEndpoint(context.Background(),
		mux, s.Config.RemoteControl.GRPC.ListenAddress, opts)
	if err != nil {
		log.Errorf(log.GRPCSys, "Failed to register gRPC proxy. Err: %s\n", err)
		return
	}

	go func() {
		server := &http.Server{
			Addr:              s.Config.RemoteControl.GRPC.GRPCProxyListenAddress,
			ReadHeaderTimeout: time.Minute,
			ReadTimeout:       time.Minute,
		}

		if err = server.ListenAndServe(); err != nil {
			log.Errorf(log.GRPCSys, "GRPC proxy failed to server: %s\n", err)
		}
	}()

	log.Debugln(log.GRPCSys, "gRPC proxy server started!")
}

// GetInfo returns info about the current GoCryptoTrader session
func (s *RPCServer) GetInfo(_ context.Context, _ *gctrpc.GetInfoRequest) (*gctrpc.GetInfoResponse, error) {
	rpcEndpoints, err := s.getRPCEndpoints()
	if err != nil {
		return nil, err
	}

	return &gctrpc.GetInfoResponse{
		Uptime:               time.Since(s.uptime).String(),
		EnabledExchanges:     int64(s.Config.CountEnabledExchanges()),
		AvailableExchanges:   int64(len(s.Config.Exchanges)),
		DefaultFiatCurrency:  s.Config.Currency.FiatDisplayCurrency.String(),
		DefaultForexProvider: s.Config.GetPrimaryForexProvider(),
		SubsystemStatus:      s.GetSubsystemsStatus(),
		RpcEndpoints:         rpcEndpoints,
	}, nil
}

func (s *RPCServer) getRPCEndpoints() (map[string]*gctrpc.RPCEndpoint, error) {
	endpoints, err := s.Engine.GetRPCEndpoints()
	if err != nil {
		return nil, err
	}
	rpcEndpoints := make(map[string]*gctrpc.RPCEndpoint)
	for key, val := range endpoints {
		rpcEndpoints[key] = &gctrpc.RPCEndpoint{
			Started:       val.Started,
			ListenAddress: val.ListenAddr,
		}
	}
	return rpcEndpoints, nil
}

// GetSubsystems returns a list of subsystems and their status
func (s *RPCServer) GetSubsystems(_ context.Context, _ *gctrpc.GetSubsystemsRequest) (*gctrpc.GetSusbsytemsResponse, error) {
	return &gctrpc.GetSusbsytemsResponse{SubsystemsStatus: s.GetSubsystemsStatus()}, nil
}

// EnableSubsystem enables a engine subsystem
func (s *RPCServer) EnableSubsystem(_ context.Context, r *gctrpc.GenericSubsystemRequest) (*gctrpc.GenericResponse, error) {
	err := s.SetSubsystem(r.Subsystem, true)
	if err != nil {
		return nil, err
	}
	return &gctrpc.GenericResponse{Status: MsgStatusSuccess,
		Data: fmt.Sprintf("subsystem %s enabled", r.Subsystem)}, nil
}

// DisableSubsystem disables a engine subsystem
func (s *RPCServer) DisableSubsystem(_ context.Context, r *gctrpc.GenericSubsystemRequest) (*gctrpc.GenericResponse, error) {
	err := s.SetSubsystem(r.Subsystem, false)
	if err != nil {
		return nil, err
	}
	return &gctrpc.GenericResponse{Status: MsgStatusSuccess,
		Data: fmt.Sprintf("subsystem %s disabled", r.Subsystem)}, nil
}

// GetRPCEndpoints returns a list of API endpoints
func (s *RPCServer) GetRPCEndpoints(_ context.Context, _ *gctrpc.GetRPCEndpointsRequest) (*gctrpc.GetRPCEndpointsResponse, error) {
	endpoint, err := s.getRPCEndpoints()
	return &gctrpc.GetRPCEndpointsResponse{Endpoints: endpoint}, err
}

// GetCommunicationRelayers returns the status of the engines communication relayers
func (s *RPCServer) GetCommunicationRelayers(_ context.Context, _ *gctrpc.GetCommunicationRelayersRequest) (*gctrpc.GetCommunicationRelayersResponse, error) {
	relayers, err := s.CommunicationsManager.GetStatus()
	if err != nil {
		return nil, err
	}

	var resp gctrpc.GetCommunicationRelayersResponse
	resp.CommunicationRelayers = make(map[string]*gctrpc.CommunicationRelayer)
	for k, v := range relayers {
		resp.CommunicationRelayers[k] = &gctrpc.CommunicationRelayer{
			Enabled:   v.Enabled,
			Connected: v.Connected,
		}
	}
	return &resp, nil
}

// GetExchanges returns a list of exchanges
// Param is whether or not you wish to list enabled exchanges
func (s *RPCServer) GetExchanges(_ context.Context, r *gctrpc.GetExchangesRequest) (*gctrpc.GetExchangesResponse, error) {
	exchanges := strings.Join(s.GetExchangeNames(r.Enabled), ",")
	return &gctrpc.GetExchangesResponse{Exchanges: exchanges}, nil
}

// DisableExchange disables an exchange
func (s *RPCServer) DisableExchange(_ context.Context, r *gctrpc.GenericExchangeNameRequest) (*gctrpc.GenericResponse, error) {
	err := s.UnloadExchange(r.Exchange)
	if err != nil {
		return nil, err
	}
	return &gctrpc.GenericResponse{Status: MsgStatusSuccess}, nil
}

// EnableExchange enables an exchange
func (s *RPCServer) EnableExchange(_ context.Context, r *gctrpc.GenericExchangeNameRequest) (*gctrpc.GenericResponse, error) {
	err := s.LoadExchange(r.Exchange, nil)
	if err != nil {
		return nil, err
	}
	return &gctrpc.GenericResponse{Status: MsgStatusSuccess}, nil
}

// GetExchangeOTPCode retrieves an exchanges OTP code
func (s *RPCServer) GetExchangeOTPCode(_ context.Context, r *gctrpc.GenericExchangeNameRequest) (*gctrpc.GetExchangeOTPResponse, error) {
	if _, err := s.GetExchangeByName(r.Exchange); err != nil {
		return nil, err
	}
	result, err := s.GetExchangeOTPByName(r.Exchange)
	return &gctrpc.GetExchangeOTPResponse{OtpCode: result}, err
}

// GetExchangeOTPCodes retrieves OTP codes for all exchanges which have an
// OTP secret installed
func (s *RPCServer) GetExchangeOTPCodes(_ context.Context, _ *gctrpc.GetExchangeOTPsRequest) (*gctrpc.GetExchangeOTPsResponse, error) {
	result, err := s.GetExchangeOTPs()
	return &gctrpc.GetExchangeOTPsResponse{OtpCodes: result}, err
}

// GetExchangeInfo gets info for a specific exchange
func (s *RPCServer) GetExchangeInfo(_ context.Context, r *gctrpc.GenericExchangeNameRequest) (*gctrpc.GetExchangeInfoResponse, error) {
	exchCfg, err := s.Config.GetExchangeConfig(r.Exchange)
	if err != nil {
		return nil, err
	}

	resp := &gctrpc.GetExchangeInfoResponse{
		Name:           exchCfg.Name,
		Enabled:        exchCfg.Enabled,
		Verbose:        exchCfg.Verbose,
		UsingSandbox:   exchCfg.UseSandbox,
		HttpTimeout:    exchCfg.HTTPTimeout.String(),
		HttpUseragent:  exchCfg.HTTPUserAgent,
		HttpProxy:      exchCfg.ProxyAddress,
		BaseCurrencies: strings.Join(exchCfg.BaseCurrencies.Strings(), ","),
	}

	resp.SupportedAssets = make(map[string]*gctrpc.PairsSupported)
	assets := exchCfg.CurrencyPairs.GetAssetTypes(false)
	for i := range assets {
		var enabled currency.Pairs
		enabled, err = exchCfg.CurrencyPairs.GetPairs(assets[i], true)
		if err != nil {
			return nil, err
		}

		var available currency.Pairs
		available, err = exchCfg.CurrencyPairs.GetPairs(assets[i], false)
		if err != nil {
			return nil, err
		}

		resp.SupportedAssets[assets[i].String()] = &gctrpc.PairsSupported{
			EnabledPairs:   enabled.Join(),
			AvailablePairs: available.Join(),
		}
	}
	return resp, nil
}

// GetTicker returns the ticker for a specified exchange, currency pair and
// asset type
func (s *RPCServer) GetTicker(ctx context.Context, r *gctrpc.GetTickerRequest) (*gctrpc.TickerResponse, error) {
	a, err := asset.New(r.AssetType)
	if err != nil {
		return nil, err
	}

	e, err := s.GetExchangeByName(r.Exchange)
	if err != nil {
		return nil, err
	}

	err = checkParams(r.Exchange, e, a, currency.Pair{
		Delimiter: r.Pair.Delimiter,
		Base:      currency.NewCode(r.Pair.Base),
		Quote:     currency.NewCode(r.Pair.Quote),
	})
	if err != nil {
		return nil, err
	}

	t, err := s.GetSpecificTicker(ctx,
		currency.Pair{
			Delimiter: r.Pair.Delimiter,
			Base:      currency.NewCode(r.Pair.Base),
			Quote:     currency.NewCode(r.Pair.Quote),
		},
		r.Exchange,
		a,
	)
	if err != nil {
		return nil, err
	}

	resp := &gctrpc.TickerResponse{
		Pair:        r.Pair,
		LastUpdated: s.unixTimestamp(t.LastUpdated),
		Last:        t.Last,
		High:        t.High,
		Low:         t.Low,
		Bid:         t.Bid,
		Ask:         t.Ask,
		Volume:      t.Volume,
		PriceAth:    t.PriceATH,
	}

	return resp, nil
}

// GetTickers returns a list of tickers for all enabled exchanges and all
// enabled currency pairs
func (s *RPCServer) GetTickers(ctx context.Context, _ *gctrpc.GetTickersRequest) (*gctrpc.GetTickersResponse, error) {
	activeTickers := s.GetAllActiveTickers(ctx)
	tickers := make([]*gctrpc.Tickers, len(activeTickers))

	for x := range activeTickers {
		t := &gctrpc.Tickers{
			Exchange: activeTickers[x].ExchangeName,
			Tickers:  make([]*gctrpc.TickerResponse, len(activeTickers[x].ExchangeValues)),
		}
		for y := range activeTickers[x].ExchangeValues {
			val := activeTickers[x].ExchangeValues[y]
			t.Tickers[y] = &gctrpc.TickerResponse{
				Pair: &gctrpc.CurrencyPair{
					Delimiter: val.Pair.Delimiter,
					Base:      val.Pair.Base.String(),
					Quote:     val.Pair.Quote.String(),
				},
				LastUpdated: s.unixTimestamp(val.LastUpdated),
				Last:        val.Last,
				High:        val.High,
				Low:         val.Low,
				Bid:         val.Bid,
				Ask:         val.Ask,
				Volume:      val.Volume,
				PriceAth:    val.PriceATH,
			}
		}
		tickers[x] = t
	}

	return &gctrpc.GetTickersResponse{Tickers: tickers}, nil
}

// GetOrderbook returns an orderbook for a specific exchange, currency pair
// and asset type
func (s *RPCServer) GetOrderbook(ctx context.Context, r *gctrpc.GetOrderbookRequest) (*gctrpc.OrderbookResponse, error) {
	a, err := asset.New(r.AssetType)
	if err != nil {
		return nil, err
	}

	ob, err := s.GetSpecificOrderbook(ctx,
		currency.Pair{
			Delimiter: r.Pair.Delimiter,
			Base:      currency.NewCode(r.Pair.Base),
			Quote:     currency.NewCode(r.Pair.Quote),
		},
		r.Exchange,
		a,
	)
	if err != nil {
		return nil, err
	}

	bids := make([]*gctrpc.OrderbookItem, 0, len(ob.Bids))
	asks := make([]*gctrpc.OrderbookItem, 0, len(ob.Asks))
	ch := make(chan bool)

	go func() {
		for _, b := range ob.Bids {
			bids = append(bids, &gctrpc.OrderbookItem{
				Amount: b.Amount,
				Price:  b.Price,
			})
		}
		ch <- true
	}()

	for _, a := range ob.Asks {
		asks = append(asks, &gctrpc.OrderbookItem{
			Amount: a.Amount,
			Price:  a.Price,
		})
	}
	<-ch

	resp := &gctrpc.OrderbookResponse{
		Pair:        r.Pair,
		Bids:        bids,
		Asks:        asks,
		LastUpdated: s.unixTimestamp(ob.LastUpdated),
		AssetType:   r.AssetType,
	}

	return resp, nil
}

// GetOrderbooks returns a list of orderbooks for all enabled exchanges and all
// enabled currency pairs
func (s *RPCServer) GetOrderbooks(ctx context.Context, _ *gctrpc.GetOrderbooksRequest) (*gctrpc.GetOrderbooksResponse, error) {
	exchanges, err := s.ExchangeManager.GetExchanges()
	if err != nil {
		return nil, err
	}
	obResponse := make([]*gctrpc.Orderbooks, 0, len(exchanges))
	var obs []*gctrpc.OrderbookResponse
	for x := range exchanges {
		if !exchanges[x].IsEnabled() {
			continue
		}
		assets := exchanges[x].GetAssetTypes(true)
		exchName := exchanges[x].GetName()
		for y := range assets {
			currencies, err := exchanges[x].GetEnabledPairs(assets[y])
			if err != nil {
				log.Errorf(log.RESTSys,
					"Exchange %s could not retrieve enabled currencies. Err: %s\n",
					exchName,
					err)
				continue
			}
			for z := range currencies {
				resp, err := exchanges[x].FetchOrderbook(ctx, currencies[z], assets[y])
				if err != nil {
					log.Errorf(log.RESTSys,
						"Exchange %s failed to retrieve %s orderbook. Err: %s\n", exchName,
						currencies[z].String(),
						err)
					continue
				}
				ob := &gctrpc.OrderbookResponse{
					Pair: &gctrpc.CurrencyPair{
						Delimiter: currencies[z].Delimiter,
						Base:      currencies[z].Base.String(),
						Quote:     currencies[z].Quote.String(),
					},
					AssetType:   assets[y].String(),
					LastUpdated: s.unixTimestamp(resp.LastUpdated),
					Bids:        make([]*gctrpc.OrderbookItem, len(resp.Bids)),
					Asks:        make([]*gctrpc.OrderbookItem, len(resp.Asks)),
				}
				for i := range resp.Bids {
					ob.Bids[i] = &gctrpc.OrderbookItem{
						Amount: resp.Bids[i].Amount,
						Price:  resp.Bids[i].Price,
					}
				}
				for i := range resp.Asks {
					ob.Asks[i] = &gctrpc.OrderbookItem{
						Amount: resp.Asks[i].Amount,
						Price:  resp.Asks[i].Price,
					}
				}
				obs = append(obs, ob)
			}
		}
		obResponse = append(obResponse, &gctrpc.Orderbooks{
			Exchange:   exchanges[x].GetName(),
			Orderbooks: obs,
		})
	}

	return &gctrpc.GetOrderbooksResponse{Orderbooks: obResponse}, nil
}

// GetAccountInfo returns an account balance for a specific exchange
func (s *RPCServer) GetAccountInfo(ctx context.Context, r *gctrpc.GetAccountInfoRequest) (*gctrpc.GetAccountInfoResponse, error) {
	assetType, err := asset.New(r.AssetType)
	if err != nil {
		return nil, err
	}

	exch, err := s.GetExchangeByName(r.Exchange)
	if err != nil {
		return nil, err
	}

	err = checkParams(r.Exchange, exch, assetType, currency.EMPTYPAIR)
	if err != nil {
		return nil, err
	}

	resp, err := exch.FetchAccountInfo(ctx, assetType)
	if err != nil {
		return nil, err
	}

	return createAccountInfoRequest(resp)
}

// UpdateAccountInfo forces an update of the account info
func (s *RPCServer) UpdateAccountInfo(ctx context.Context, r *gctrpc.GetAccountInfoRequest) (*gctrpc.GetAccountInfoResponse, error) {
	assetType, err := asset.New(r.AssetType)
	if err != nil {
		return nil, err
	}

	exch, err := s.GetExchangeByName(r.Exchange)
	if err != nil {
		return nil, err
	}

	err = checkParams(r.Exchange, exch, assetType, currency.EMPTYPAIR)
	if err != nil {
		return nil, err
	}

	resp, err := exch.UpdateAccountInfo(ctx, assetType)
	if err != nil {
		return nil, err
	}

	return createAccountInfoRequest(resp)
}

func createAccountInfoRequest(h account.Holdings) (*gctrpc.GetAccountInfoResponse, error) {
	accounts := make([]*gctrpc.Account, len(h.Accounts))
	for x := range h.Accounts {
		var a gctrpc.Account
		a.Id = h.Accounts[x].Credentials.String()
		for _, y := range h.Accounts[x].Currencies {
			if y.Total == 0 &&
				y.Hold == 0 &&
				y.Free == 0 &&
				y.AvailableWithoutBorrow == 0 &&
				y.Borrowed == 0 {
				continue
			}
			a.Currencies = append(a.Currencies, &gctrpc.AccountCurrencyInfo{
				Currency:          y.Currency.String(),
				TotalValue:        y.Total,
				Hold:              y.Hold,
				Free:              y.Free,
				FreeWithoutBorrow: y.AvailableWithoutBorrow,
				Borrowed:          y.Borrowed,
			})
		}
		accounts[x] = &a
	}

	return &gctrpc.GetAccountInfoResponse{Exchange: h.Exchange, Accounts: accounts}, nil
}

// GetAccountInfoStream streams an account balance for a specific exchange
func (s *RPCServer) GetAccountInfoStream(r *gctrpc.GetAccountInfoRequest, stream gctrpc.GoCryptoTraderService_GetAccountInfoStreamServer) error {
	assetType, err := asset.New(r.AssetType)
	if err != nil {
		return err
	}

	exch, err := s.GetExchangeByName(r.Exchange)
	if err != nil {
		return err
	}

	err = checkParams(r.Exchange, exch, assetType, currency.EMPTYPAIR)
	if err != nil {
		return err
	}

	initAcc, err := exch.FetchAccountInfo(stream.Context(), assetType)
	if err != nil {
		return err
	}

	accounts := make([]*gctrpc.Account, len(initAcc.Accounts))
	for x := range initAcc.Accounts {
		subAccounts := make([]*gctrpc.AccountCurrencyInfo, len(initAcc.Accounts[x].Currencies))
		for y := range initAcc.Accounts[x].Currencies {
			subAccounts[y] = &gctrpc.AccountCurrencyInfo{
				Currency:   initAcc.Accounts[x].Currencies[y].Currency.String(),
				TotalValue: initAcc.Accounts[x].Currencies[y].Total,
				Hold:       initAcc.Accounts[x].Currencies[y].Hold,
			}
		}
		accounts[x] = &gctrpc.Account{
			Id:         initAcc.Accounts[x].ID,
			Currencies: subAccounts,
		}
	}

	err = stream.Send(&gctrpc.GetAccountInfoResponse{
		Exchange: initAcc.Exchange,
		Accounts: accounts,
	})
	if err != nil {
		return err
	}

	pipe, err := account.SubscribeToExchangeAccount(r.Exchange)
	if err != nil {
		return err
	}

	defer func() {
		pipeErr := pipe.Release()
		if pipeErr != nil {
			log.Errorln(log.DispatchMgr, pipeErr)
		}
	}()

	for {
		data, ok := <-pipe.Channel()
		if !ok {
			return errDispatchSystem
		}

		holdings, ok := data.(*account.Holdings)
		if !ok {
			return common.GetTypeAssertError("*account.Holdings", data)
		}

		accounts := make([]*gctrpc.Account, len(holdings.Accounts))
		for x := range holdings.Accounts {
			subAccounts := make([]*gctrpc.AccountCurrencyInfo, len(holdings.Accounts[x].Currencies))
			for y := range holdings.Accounts[x].Currencies {
				subAccounts[y] = &gctrpc.AccountCurrencyInfo{
					Currency:   holdings.Accounts[x].Currencies[y].Currency.String(),
					TotalValue: holdings.Accounts[x].Currencies[y].Total,
					Hold:       holdings.Accounts[x].Currencies[y].Hold,
				}
			}
			accounts[x] = &gctrpc.Account{
				Id:         holdings.Accounts[x].ID,
				Currencies: subAccounts,
			}
		}

		if err := stream.Send(&gctrpc.GetAccountInfoResponse{
			Exchange: holdings.Exchange,
			Accounts: accounts,
		}); err != nil {
			return err
		}
	}
}

// GetConfig returns the bots config
func (s *RPCServer) GetConfig(_ context.Context, _ *gctrpc.GetConfigRequest) (*gctrpc.GetConfigResponse, error) {
	return &gctrpc.GetConfigResponse{}, common.ErrNotYetImplemented
}

// GetPortfolio returns the portfoliomanager details
func (s *RPCServer) GetPortfolio(_ context.Context, _ *gctrpc.GetPortfolioRequest) (*gctrpc.GetPortfolioResponse, error) {
	botAddrs := s.portfolioManager.GetAddresses()
	addrs := make([]*gctrpc.PortfolioAddress, len(botAddrs))
	for x := range botAddrs {
		addrs[x] = &gctrpc.PortfolioAddress{
			Address:     botAddrs[x].Address,
			CoinType:    botAddrs[x].CoinType.String(),
			Description: botAddrs[x].Description,
			Balance:     botAddrs[x].Balance,
		}
	}

	resp := &gctrpc.GetPortfolioResponse{
		Portfolio: addrs,
	}

	return resp, nil
}

// GetPortfolioSummary returns the portfoliomanager summary
func (s *RPCServer) GetPortfolioSummary(_ context.Context, _ *gctrpc.GetPortfolioSummaryRequest) (*gctrpc.GetPortfolioSummaryResponse, error) {
	result := s.portfolioManager.GetPortfolioSummary()
	var resp gctrpc.GetPortfolioSummaryResponse

	p := func(coins []portfolio.Coin) []*gctrpc.Coin {
		var c []*gctrpc.Coin
		for x := range coins {
			c = append(c,
				&gctrpc.Coin{
					Coin:       coins[x].Coin.String(),
					Balance:    coins[x].Balance,
					Address:    coins[x].Address,
					Percentage: coins[x].Percentage,
				},
			)
		}
		return c
	}

	resp.CoinTotals = p(result.Totals)
	resp.CoinsOffline = p(result.Offline)
	resp.CoinsOfflineSummary = make(map[string]*gctrpc.OfflineCoins)
	for k, v := range result.OfflineSummary {
		var o []*gctrpc.OfflineCoinSummary
		for x := range v {
			o = append(o,
				&gctrpc.OfflineCoinSummary{
					Address:    v[x].Address,
					Balance:    v[x].Balance,
					Percentage: v[x].Percentage,
				},
			)
		}
		resp.CoinsOfflineSummary[k.String()] = &gctrpc.OfflineCoins{
			Addresses: o,
		}
	}
	resp.CoinsOnline = p(result.Online)
	resp.CoinsOnlineSummary = make(map[string]*gctrpc.OnlineCoins)
	for k, v := range result.OnlineSummary {
		o := make(map[string]*gctrpc.OnlineCoinSummary)
		for x, y := range v {
			o[x.String()] = &gctrpc.OnlineCoinSummary{
				Balance:    y.Balance,
				Percentage: y.Percentage,
			}
		}
		resp.CoinsOnlineSummary[k] = &gctrpc.OnlineCoins{
			Coins: o,
		}
	}

	return &resp, nil
}

// AddPortfolioAddress adds an address to the portfoliomanager manager
func (s *RPCServer) AddPortfolioAddress(_ context.Context, r *gctrpc.AddPortfolioAddressRequest) (*gctrpc.GenericResponse, error) {
	err := s.portfolioManager.AddAddress(r.Address,
		r.Description,
		currency.NewCode(r.CoinType),
		r.Balance)
	if err != nil {
		return nil, err
	}
	return &gctrpc.GenericResponse{Status: MsgStatusSuccess}, nil
}

// RemovePortfolioAddress removes an address from the portfoliomanager manager
func (s *RPCServer) RemovePortfolioAddress(_ context.Context, r *gctrpc.RemovePortfolioAddressRequest) (*gctrpc.GenericResponse, error) {
	err := s.portfolioManager.RemoveAddress(r.Address,
		r.Description,
		currency.NewCode(r.CoinType))
	if err != nil {
		return nil, err
	}
	return &gctrpc.GenericResponse{Status: MsgStatusSuccess}, nil
}

// GetForexProviders returns a list of available forex providers
func (s *RPCServer) GetForexProviders(_ context.Context, _ *gctrpc.GetForexProvidersRequest) (*gctrpc.GetForexProvidersResponse, error) {
	providers := s.Config.GetForexProviders()
	if len(providers) == 0 {
		return nil, fmt.Errorf("forex providers is empty")
	}

	forexProviders := make([]*gctrpc.ForexProvider, len(providers))
	for x := range providers {
		forexProviders[x] = &gctrpc.ForexProvider{
			Name:             providers[x].Name,
			Enabled:          providers[x].Enabled,
			Verbose:          providers[x].Verbose,
			RestPollingDelay: s.Config.Currency.ForeignExchangeUpdateDuration.String(),
			ApiKey:           providers[x].APIKey,
			ApiKeyLevel:      int64(providers[x].APIKeyLvl),
			PrimaryProvider:  providers[x].PrimaryProvider,
		}
	}
	return &gctrpc.GetForexProvidersResponse{ForexProviders: forexProviders}, nil
}

// GetForexRates returns a list of forex rates
func (s *RPCServer) GetForexRates(_ context.Context, _ *gctrpc.GetForexRatesRequest) (*gctrpc.GetForexRatesResponse, error) {
	rates, err := currency.GetExchangeRates()
	if err != nil {
		return nil, err
	}

	if len(rates) == 0 {
		return nil, fmt.Errorf("forex rates is empty")
	}

	forexRates := make([]*gctrpc.ForexRatesConversion, 0, len(rates))
	for x := range rates {
		rate, err := rates[x].GetRate()
		if err != nil {
			continue
		}

		// TODO add inverse rate
		// inverseRate, err := rates[x].GetInversionRate()
		// if err != nil {
		//	 continue
		// }

		forexRates = append(forexRates, &gctrpc.ForexRatesConversion{
			From:        rates[x].From.String(),
			To:          rates[x].To.String(),
			Rate:        rate,
			InverseRate: 0,
		})
	}
	return &gctrpc.GetForexRatesResponse{ForexRates: forexRates}, nil
}

// GetOrders returns all open orders, filtered by exchange, currency pair or
// asset type between optional dates
func (s *RPCServer) GetOrders(ctx context.Context, r *gctrpc.GetOrdersRequest) (*gctrpc.GetOrdersResponse, error) {
	if r == nil {
		return nil, errInvalidArguments
	}

	a, err := asset.New(r.AssetType)
	if err != nil {
		return nil, err
	}

	if r.Pair == nil {
		return nil, errCurrencyPairUnset
	}
	cp := currency.NewPairWithDelimiter(
		r.Pair.Base,
		r.Pair.Quote,
		r.Pair.Delimiter)

	exch, err := s.GetExchangeByName(r.Exchange)
	if err != nil {
		return nil, err
	}

	err = checkParams(r.Exchange, exch, a, cp)
	if err != nil {
		return nil, err
	}

	var start, end time.Time
	if r.StartDate != "" {
		start, err = time.Parse(common.SimpleTimeFormatWithTimezone, r.StartDate)
		if err != nil {
			return nil, err
		}
	}
	if r.EndDate != "" {
		end, err = time.Parse(common.SimpleTimeFormatWithTimezone, r.EndDate)
		if err != nil {
			return nil, err
		}
	}
	err = common.StartEndTimeCheck(start, end)
	if err != nil {
		return nil, err
	}

	request := &order.MultiOrderRequest{
		Pairs:     []currency.Pair{cp},
		AssetType: a,
		Type:      order.AnyType,
		Side:      order.AnySide,
	}
	if !start.IsZero() {
		request.StartTime = start
	}
	if !end.IsZero() {
		request.EndTime = end
	}

	var resp []order.Detail
	resp, err = exch.GetActiveOrders(ctx, request)
	if err != nil {
		return nil, err
	}

	orders := make([]*gctrpc.OrderDetails, len(resp))
	for x := range resp {
		trades := make([]*gctrpc.TradeHistory, len(resp[x].Trades))
		for i := range resp[x].Trades {
			t := &gctrpc.TradeHistory{
				Id:        resp[x].Trades[i].TID,
				Price:     resp[x].Trades[i].Price,
				Amount:    resp[x].Trades[i].Amount,
				Exchange:  r.Exchange,
				AssetType: a.String(),
				OrderSide: resp[x].Trades[i].Side.String(),
				Fee:       resp[x].Trades[i].Fee,
				Total:     resp[x].Trades[i].Total,
			}
			if !resp[x].Trades[i].Timestamp.IsZero() {
				t.CreationTime = s.unixTimestamp(resp[x].Trades[i].Timestamp)
			}
			trades[i] = t
		}
		o := &gctrpc.OrderDetails{
			Exchange:      r.Exchange,
			Id:            resp[x].OrderID,
			ClientOrderId: resp[x].ClientOrderID,
			BaseCurrency:  resp[x].Pair.Base.String(),
			QuoteCurrency: resp[x].Pair.Quote.String(),
			AssetType:     resp[x].AssetType.String(),
			OrderSide:     resp[x].Side.String(),
			OrderType:     resp[x].Type.String(),
			Status:        resp[x].Status.String(),
			Price:         resp[x].Price,
			Amount:        resp[x].Amount,
			OpenVolume:    resp[x].Amount - resp[x].ExecutedAmount,
			Fee:           resp[x].Fee,
			Cost:          resp[x].Cost,
			Trades:        trades,
		}
		if !resp[x].Date.IsZero() {
			o.CreationTime = resp[x].Date.Format(common.SimpleTimeFormatWithTimezone)
		}
		if !resp[x].LastUpdated.IsZero() {
			o.UpdateTime = resp[x].LastUpdated.Format(common.SimpleTimeFormatWithTimezone)
		}
		orders[x] = o
	}

	return &gctrpc.GetOrdersResponse{Orders: orders}, nil
}

// GetManagedOrders returns all orders from the Order Manager for the provided exchange,
// asset type  and currency pair
func (s *RPCServer) GetManagedOrders(_ context.Context, r *gctrpc.GetOrdersRequest) (*gctrpc.GetOrdersResponse, error) {
	if r == nil {
		return nil, errInvalidArguments
	}

	a, err := asset.New(r.AssetType)
	if err != nil {
		return nil, err
	}

	if r.Pair == nil {
		return nil, errCurrencyPairUnset
	}
	cp := currency.NewPairWithDelimiter(
		r.Pair.Base,
		r.Pair.Quote,
		r.Pair.Delimiter)

	exch, err := s.GetExchangeByName(r.Exchange)
	if err != nil {
		return nil, err
	}

	err = checkParams(r.Exchange, exch, a, cp)
	if err != nil {
		return nil, err
	}

	var resp []order.Detail
	filter := order.Filter{
		Exchange:  exch.GetName(),
		Pair:      cp,
		AssetType: a,
	}
	resp, err = s.OrderManager.GetOrdersFiltered(&filter)
	if err != nil {
		return nil, err
	}

	orders := make([]*gctrpc.OrderDetails, len(resp))
	for x := range resp {
		trades := make([]*gctrpc.TradeHistory, len(resp[x].Trades))
		for i := range resp[x].Trades {
			t := &gctrpc.TradeHistory{
				Id:        resp[x].Trades[i].TID,
				Price:     resp[x].Trades[i].Price,
				Amount:    resp[x].Trades[i].Amount,
				Exchange:  r.Exchange,
				AssetType: a.String(),
				OrderSide: resp[x].Trades[i].Side.String(),
				Fee:       resp[x].Trades[i].Fee,
				Total:     resp[x].Trades[i].Total,
			}
			if !resp[x].Trades[i].Timestamp.IsZero() {
				t.CreationTime = s.unixTimestamp(resp[x].Trades[i].Timestamp)
			}
			trades[i] = t
		}
		o := &gctrpc.OrderDetails{
			Exchange:      r.Exchange,
			Id:            resp[x].OrderID,
			ClientOrderId: resp[x].ClientOrderID,
			BaseCurrency:  resp[x].Pair.Base.String(),
			QuoteCurrency: resp[x].Pair.Quote.String(),
			AssetType:     resp[x].AssetType.String(),
			OrderSide:     resp[x].Side.String(),
			OrderType:     resp[x].Type.String(),
			Status:        resp[x].Status.String(),
			Price:         resp[x].Price,
			Amount:        resp[x].Amount,
			OpenVolume:    resp[x].Amount - resp[x].ExecutedAmount,
			Fee:           resp[x].Fee,
			Cost:          resp[x].Cost,
			Trades:        trades,
		}
		if !resp[x].Date.IsZero() {
			o.CreationTime = resp[x].Date.Format(common.SimpleTimeFormatWithTimezone)
		}
		if !resp[x].LastUpdated.IsZero() {
			o.UpdateTime = resp[x].LastUpdated.Format(common.SimpleTimeFormatWithTimezone)
		}
		orders[x] = o
	}

	return &gctrpc.GetOrdersResponse{Orders: orders}, nil
}

// GetOrder returns order information based on exchange and order ID
func (s *RPCServer) GetOrder(ctx context.Context, r *gctrpc.GetOrderRequest) (*gctrpc.OrderDetails, error) {
	if r == nil {
		return nil, errInvalidArguments
	}

	if r.Pair == nil {
		return nil, errCurrencyPairUnset
	}

	pair := currency.Pair{
		Delimiter: r.Pair.Delimiter,
		Base:      currency.NewCode(r.Pair.Base),
		Quote:     currency.NewCode(r.Pair.Quote),
	}

	a, err := asset.New(r.Asset)
	if err != nil {
		return nil, err
	}

	exch, err := s.GetExchangeByName(r.Exchange)
	if err != nil {
		return nil, err
	}

	err = checkParams(r.Exchange, exch, a, pair)
	if err != nil {
		return nil, err
	}

	result, err := s.OrderManager.GetOrderInfo(ctx,
		r.Exchange,
		r.OrderId,
		pair,
		a)
	if err != nil {
		return nil, fmt.Errorf("error whilst trying to retrieve info for order %s: %w", r.OrderId, err)
	}
	trades := make([]*gctrpc.TradeHistory, len(result.Trades))
	for i := range result.Trades {
		trades[i] = &gctrpc.TradeHistory{
			CreationTime: s.unixTimestamp(result.Trades[i].Timestamp),
			Id:           result.Trades[i].TID,
			Price:        result.Trades[i].Price,
			Amount:       result.Trades[i].Amount,
			Exchange:     result.Trades[i].Exchange,
			AssetType:    result.Trades[i].Type.String(),
			OrderSide:    result.Trades[i].Side.String(),
			Fee:          result.Trades[i].Fee,
			Total:        result.Trades[i].Total,
		}
	}

	var creationTime, updateTime string
	if !result.Date.IsZero() {
		creationTime = result.Date.Format(common.SimpleTimeFormatWithTimezone)
	}
	if !result.LastUpdated.IsZero() {
		updateTime = result.LastUpdated.Format(common.SimpleTimeFormatWithTimezone)
	}

	return &gctrpc.OrderDetails{
		Exchange:      result.Exchange,
		Id:            result.OrderID,
		ClientOrderId: result.ClientOrderID,
		BaseCurrency:  result.Pair.Base.String(),
		QuoteCurrency: result.Pair.Quote.String(),
		AssetType:     result.AssetType.String(),
		OrderSide:     result.Side.String(),
		OrderType:     result.Type.String(),
		CreationTime:  creationTime,
		Status:        result.Status.String(),
		Price:         result.Price,
		Amount:        result.Amount,
		OpenVolume:    result.RemainingAmount,
		Fee:           result.Fee,
		Trades:        trades,
		Cost:          result.Cost,
		UpdateTime:    updateTime,
	}, err
}

// SubmitOrder submits an order specified by exchange, currency pair and asset type
func (s *RPCServer) SubmitOrder(ctx context.Context, r *gctrpc.SubmitOrderRequest) (*gctrpc.SubmitOrderResponse, error) {
	a, err := asset.New(r.AssetType)
	if err != nil {
		return nil, err
	}

	var marginType margin.Type
	if r.MarginType != "" {
		marginType, err = margin.StringToMarginType(r.MarginType)
		if err != nil {
			return nil, err
		}
	}
	if r.Pair == nil {
		return nil, errCurrencyPairUnset
	}

	p := currency.Pair{
		Delimiter: r.Pair.Delimiter,
		Base:      currency.NewCode(r.Pair.Base),
		Quote:     currency.NewCode(r.Pair.Quote),
	}

	exch, err := s.GetExchangeByName(r.Exchange)
	if err != nil {
		return nil, err
	}

	err = checkParams(r.Exchange, exch, a, p)
	if err != nil {
		return nil, err
	}

	side, err := order.StringToOrderSide(r.Side)
	if err != nil {
		return nil, err
	}

	oType, err := order.StringToOrderType(r.OrderType)
	if err != nil {
		return nil, err
	}

	submission := &order.Submit{
		Pair:          p,
		Side:          side,
		Type:          oType,
		Amount:        r.Amount,
		Price:         r.Price,
		ClientID:      r.ClientId,
		ClientOrderID: r.ClientId,
		Exchange:      r.Exchange,
		AssetType:     a,
	}
	if r.MarginType != "" {
		submission.MarginType = marginType
	}

	resp, err := s.OrderManager.Submit(ctx, submission)
	if err != nil {
		return &gctrpc.SubmitOrderResponse{}, err
	}

	trades := make([]*gctrpc.Trades, len(resp.Trades))
	for i := range resp.Trades {
		trades[i] = &gctrpc.Trades{
			Amount:   resp.Trades[i].Amount,
			Price:    resp.Trades[i].Price,
			Fee:      resp.Trades[i].Fee,
			FeeAsset: resp.Trades[i].FeeAsset,
		}
	}

	return &gctrpc.SubmitOrderResponse{
		OrderId:     resp.OrderID,
		OrderPlaced: resp.WasOrderPlaced(),
		Trades:      trades,
	}, nil
}

// SimulateOrder simulates an order specified by exchange, currency pair and asset
// type
func (s *RPCServer) SimulateOrder(ctx context.Context, r *gctrpc.SimulateOrderRequest) (*gctrpc.SimulateOrderResponse, error) {
	if r.Pair == nil {
		return nil, errCurrencyPairUnset
	}

	p := currency.Pair{
		Delimiter: r.Pair.Delimiter,
		Base:      currency.NewCode(r.Pair.Base),
		Quote:     currency.NewCode(r.Pair.Quote),
	}

	exch, err := s.GetExchangeByName(r.Exchange)
	if err != nil {
		return nil, err
	}

	err = checkParams(r.Exchange, exch, asset.Spot, p)
	if err != nil {
		return nil, err
	}

	o, err := exch.FetchOrderbook(ctx, p, asset.Spot)
	if err != nil {
		return nil, err
	}

	var buy = true
	if !strings.EqualFold(r.Side, order.Buy.String()) &&
		!strings.EqualFold(r.Side, order.Bid.String()) {
		buy = false
	}

	result, err := o.SimulateOrder(r.Amount, buy)
	if err != nil {
		return nil, err
	}

	var resp gctrpc.SimulateOrderResponse
	for x := range result.Orders {
		resp.Orders = append(resp.Orders, &gctrpc.OrderbookItem{
			Price:  result.Orders[x].Price,
			Amount: result.Orders[x].Amount,
		})
	}

	resp.Amount = result.Amount
	resp.MaximumPrice = result.MaximumPrice
	resp.MinimumPrice = result.MinimumPrice
	resp.PercentageGainLoss = result.PercentageGainOrLoss
	resp.Status = result.Status
	return &resp, nil
}

// WhaleBomb finds the amount required to reach a specific price target for a given exchange, pair
// and asset type
func (s *RPCServer) WhaleBomb(ctx context.Context, r *gctrpc.WhaleBombRequest) (*gctrpc.SimulateOrderResponse, error) {
	if r.Pair == nil {
		return nil, errCurrencyPairUnset
	}

	p := currency.Pair{
		Delimiter: r.Pair.Delimiter,
		Base:      currency.NewCode(r.Pair.Base),
		Quote:     currency.NewCode(r.Pair.Quote),
	}

	exch, err := s.GetExchangeByName(r.Exchange)
	if err != nil {
		return nil, err
	}

	a, err := asset.New(r.AssetType)
	if err != nil {
		return nil, err
	}

	err = checkParams(r.Exchange, exch, a, p)
	if err != nil {
		return nil, err
	}

	o, err := exch.FetchOrderbook(ctx, p, a)
	if err != nil {
		return nil, err
	}

	var buy = true
	if !strings.EqualFold(r.Side, order.Buy.String()) &&
		!strings.EqualFold(r.Side, order.Bid.String()) {
		buy = false
	}

	result, err := o.WhaleBomb(r.PriceTarget, buy)
	if err != nil {
		return nil, err
	}
	var resp gctrpc.SimulateOrderResponse
	for x := range result.Orders {
		resp.Orders = append(resp.Orders, &gctrpc.OrderbookItem{
			Price:  result.Orders[x].Price,
			Amount: result.Orders[x].Amount,
		})
	}

	resp.Amount = result.Amount
	resp.MaximumPrice = result.MaximumPrice
	resp.MinimumPrice = result.MinimumPrice
	resp.PercentageGainLoss = result.PercentageGainOrLoss
	resp.Status = result.Status
	return &resp, err
}

// CancelOrder cancels an order specified by exchange, currency pair and asset
// type
func (s *RPCServer) CancelOrder(ctx context.Context, r *gctrpc.CancelOrderRequest) (*gctrpc.GenericResponse, error) {
	if r.Pair == nil {
		return nil, errCurrencyPairUnset
	}

	p := currency.Pair{
		Delimiter: r.Pair.Delimiter,
		Base:      currency.NewCode(r.Pair.Base),
		Quote:     currency.NewCode(r.Pair.Quote),
	}

	a, err := asset.New(r.AssetType)
	if err != nil {
		return nil, err
	}

	exch, err := s.GetExchangeByName(r.Exchange)
	if err != nil {
		return nil, err
	}

	err = checkParams(r.Exchange, exch, a, p)
	if err != nil {
		return nil, err
	}

	var side order.Side
	side, err = order.StringToOrderSide(r.Side)
	if err != nil {
		return nil, err
	}

	err = s.OrderManager.Cancel(ctx,
		&order.Cancel{
			Exchange:      r.Exchange,
			AccountID:     r.AccountId,
			OrderID:       r.OrderId,
			Side:          side,
			WalletAddress: r.WalletAddress,
			Pair:          p,
			AssetType:     a,
		})
	if err != nil {
		return nil, err
	}
	return &gctrpc.GenericResponse{Status: MsgStatusSuccess,
		Data: fmt.Sprintf("order %s cancelled", r.OrderId)}, nil
}

// CancelBatchOrders cancels an orders specified by exchange, currency pair and asset type
func (s *RPCServer) CancelBatchOrders(ctx context.Context, r *gctrpc.CancelBatchOrdersRequest) (*gctrpc.CancelBatchOrdersResponse, error) {
	pair := currency.Pair{
		Delimiter: r.Pair.Delimiter,
		Base:      currency.NewCode(r.Pair.Base),
		Quote:     currency.NewCode(r.Pair.Quote),
	}

	assetType, err := asset.New(r.AssetType)
	if err != nil {
		return nil, err
	}

	exch, err := s.GetExchangeByName(r.Exchange)
	if err != nil {
		return nil, err
	}

	err = checkParams(r.Exchange, exch, assetType, pair)
	if err != nil {
		return nil, err
	}

	var side order.Side
	side, err = order.StringToOrderSide(r.Side)
	if err != nil {
		return nil, err
	}

	status := make(map[string]string)
	orders := strings.Split(r.OrdersId, ",")
	request := make([]order.Cancel, len(orders))
	for x := range orders {
		orderID := orders[x]
		status[orderID] = order.Cancelled.String()
		request[x] = order.Cancel{
			AccountID:     r.AccountId,
			OrderID:       orderID,
			Side:          side,
			WalletAddress: r.WalletAddress,
			Pair:          pair,
			AssetType:     assetType,
		}
	}

	// TODO: Change to order manager
	_, err = exch.CancelBatchOrders(ctx, request)
	if err != nil {
		return nil, err
	}

	return &gctrpc.CancelBatchOrdersResponse{
		Orders: []*gctrpc.Orders{{
			Exchange:    r.Exchange,
			OrderStatus: status,
		}},
	}, nil
}

// CancelAllOrders cancels all orders, filterable by exchange
func (s *RPCServer) CancelAllOrders(ctx context.Context, r *gctrpc.CancelAllOrdersRequest) (*gctrpc.CancelAllOrdersResponse, error) {
	exch, err := s.GetExchangeByName(r.Exchange)
	if err != nil {
		return nil, err
	}

	// TODO: Change to order manager
	resp, err := exch.CancelAllOrders(ctx, nil)
	if err != nil {
		return &gctrpc.CancelAllOrdersResponse{}, err
	}

	return &gctrpc.CancelAllOrdersResponse{
		Count: resp.Count, // count of deleted orders
	}, nil
}

// ModifyOrder modifies an existing order if it exists
func (s *RPCServer) ModifyOrder(ctx context.Context, r *gctrpc.ModifyOrderRequest) (*gctrpc.ModifyOrderResponse, error) {
	assetType, err := asset.New(r.Asset)
	if err != nil {
		return nil, err
	}
	pair := currency.Pair{
		Delimiter: r.Pair.Delimiter,
		Base:      currency.NewCode(r.Pair.Base),
		Quote:     currency.NewCode(r.Pair.Quote),
	}

	exch, err := s.GetExchangeByName(r.Exchange)
	if err != nil {
		return nil, err
	}

	err = checkParams(r.Exchange, exch, assetType, pair)
	if err != nil {
		return nil, err
	}
	resp, err := s.OrderManager.Modify(ctx, &order.Modify{
		Exchange:  r.Exchange,
		AssetType: assetType,
		Pair:      pair,
		OrderID:   r.OrderId,
		Amount:    r.Amount,
		Price:     r.Price,
	})
	if err != nil {
		return nil, err
	}
	return &gctrpc.ModifyOrderResponse{
		ModifiedOrderId: resp.OrderID,
	}, nil
}

// GetEvents returns the stored events list
func (s *RPCServer) GetEvents(_ context.Context, _ *gctrpc.GetEventsRequest) (*gctrpc.GetEventsResponse, error) {
	return &gctrpc.GetEventsResponse{}, common.ErrNotYetImplemented
}

// AddEvent adds an event
func (s *RPCServer) AddEvent(_ context.Context, r *gctrpc.AddEventRequest) (*gctrpc.AddEventResponse, error) {
	evtCondition := EventConditionParams{
		CheckBids:       r.ConditionParams.CheckBids,
		CheckAsks:       r.ConditionParams.CheckAsks,
		Condition:       r.ConditionParams.Condition,
		OrderbookAmount: r.ConditionParams.OrderbookAmount,
		Price:           r.ConditionParams.Price,
	}

	p := currency.NewPairWithDelimiter(r.Pair.Base,
		r.Pair.Quote, r.Pair.Delimiter)

	a, err := asset.New(r.AssetType)
	if err != nil {
		return nil, err
	}

	exch, err := s.GetExchangeByName(r.Exchange)
	if err != nil {
		return nil, err
	}

	err = checkParams(r.Exchange, exch, a, p)
	if err != nil {
		return nil, err
	}

	id, err := s.eventManager.Add(r.Exchange, r.Item, evtCondition, p, a, r.Action)
	if err != nil {
		return nil, err
	}

	return &gctrpc.AddEventResponse{Id: id}, nil
}

// RemoveEvent removes an event, specified by an event ID
func (s *RPCServer) RemoveEvent(_ context.Context, r *gctrpc.RemoveEventRequest) (*gctrpc.GenericResponse, error) {
	if !s.eventManager.Remove(r.Id) {
		return nil, fmt.Errorf("event %d not removed", r.Id)
	}
	return &gctrpc.GenericResponse{Status: MsgStatusSuccess,
		Data: fmt.Sprintf("event %d removed", r.Id)}, nil
}

// GetCryptocurrencyDepositAddresses returns a list of cryptocurrency deposit
// addresses specified by an exchange
func (s *RPCServer) GetCryptocurrencyDepositAddresses(_ context.Context, r *gctrpc.GetCryptocurrencyDepositAddressesRequest) (*gctrpc.GetCryptocurrencyDepositAddressesResponse, error) {
	exch, err := s.GetExchangeByName(r.Exchange)
	if err != nil {
		return nil, err
	}

	if !exch.IsRESTAuthenticationSupported() {
		return nil, fmt.Errorf("%s, %w", r.Exchange, exchange.ErrAuthenticationSupportNotEnabled)
	}

	result, err := s.GetCryptocurrencyDepositAddressesByExchange(r.Exchange)
	if err != nil {
		return nil, err
	}

	var resp gctrpc.GetCryptocurrencyDepositAddressesResponse
	resp.Addresses = make(map[string]*gctrpc.DepositAddresses)
	for k, v := range result {
		var depositAddrs []*gctrpc.DepositAddress
		for a := range v {
			depositAddrs = append(depositAddrs, &gctrpc.DepositAddress{
				Address: v[a].Address,
				Tag:     v[a].Tag,
				Chain:   v[a].Chain,
			})
		}
		resp.Addresses[k] = &gctrpc.DepositAddresses{Addresses: depositAddrs}
	}
	return &resp, nil
}

// GetCryptocurrencyDepositAddress returns a cryptocurrency deposit address
// specified by exchange and cryptocurrency
func (s *RPCServer) GetCryptocurrencyDepositAddress(ctx context.Context, r *gctrpc.GetCryptocurrencyDepositAddressRequest) (*gctrpc.GetCryptocurrencyDepositAddressResponse, error) {
	exch, err := s.GetExchangeByName(r.Exchange)
	if err != nil {
		return nil, err
	}

	if !exch.IsRESTAuthenticationSupported() {
		return nil, fmt.Errorf("%s, %w", r.Exchange, exchange.ErrAuthenticationSupportNotEnabled)
	}

	addr, err := s.GetExchangeCryptocurrencyDepositAddress(ctx,
		r.Exchange,
		"",
		r.Chain,
		currency.NewCode(r.Cryptocurrency),
		r.Bypass,
	)
	if err != nil {
		return nil, err
	}

	return &gctrpc.GetCryptocurrencyDepositAddressResponse{
		Address: addr.Address,
		Tag:     addr.Tag,
	}, nil
}

// GetAvailableTransferChains returns the supported transfer chains specified by
// exchange and cryptocurrency
func (s *RPCServer) GetAvailableTransferChains(ctx context.Context, r *gctrpc.GetAvailableTransferChainsRequest) (*gctrpc.GetAvailableTransferChainsResponse, error) {
	exch, err := s.GetExchangeByName(r.Exchange)
	if err != nil {
		return nil, err
	}

	curr := currency.NewCode(r.Cryptocurrency)
	if curr.IsEmpty() {
		return nil, errCurrencyNotSpecified
	}

	resp, err := exch.GetAvailableTransferChains(ctx, curr)
	if err != nil {
		return nil, err
	}

	if len(resp) == 0 {
		return nil, errors.New("no available transfer chains found")
	}

	return &gctrpc.GetAvailableTransferChainsResponse{
		Chains: resp,
	}, nil
}

// WithdrawCryptocurrencyFunds withdraws cryptocurrency funds specified by
// exchange
func (s *RPCServer) WithdrawCryptocurrencyFunds(ctx context.Context, r *gctrpc.WithdrawCryptoRequest) (*gctrpc.WithdrawResponse, error) {
	_, err := s.GetExchangeByName(r.Exchange)
	if err != nil {
		return nil, err
	}

	request := &withdraw.Request{
		Exchange:    r.Exchange,
		Amount:      r.Amount,
		Currency:    currency.NewCode(strings.ToUpper(r.Currency)),
		Type:        withdraw.Crypto,
		Description: r.Description,
		Crypto: withdraw.CryptoRequest{
			Address:    r.Address,
			AddressTag: r.AddressTag,
			FeeAmount:  r.Fee,
			Chain:      r.Chain,
		},
	}

	exchCfg, err := s.Config.GetExchangeConfig(r.Exchange)
	if err != nil {
		return nil, err
	}

	if exchCfg.API.Credentials.OTPSecret != "" {
		code, errOTP := totp.GenerateCode(exchCfg.API.Credentials.OTPSecret, time.Now())
		if errOTP != nil {
			return nil, errOTP
		}

		codeNum, errOTP := strconv.ParseInt(code, 10, 64)
		if errOTP != nil {
			return nil, errOTP
		}
		request.OneTimePassword = codeNum
	}

	if exchCfg.API.Credentials.PIN != "" {
		pinCode, errPin := strconv.ParseInt(exchCfg.API.Credentials.PIN, 10, 64)
		if err != nil {
			return nil, errPin
		}
		request.PIN = pinCode
	}

	request.TradePassword = exchCfg.API.Credentials.TradePassword

	resp, err := s.Engine.WithdrawManager.SubmitWithdrawal(ctx, request)
	if err != nil {
		return nil, err
	}

	return &gctrpc.WithdrawResponse{
		Id:     resp.ID.String(),
		Status: resp.Exchange.Status,
	}, nil
}

// WithdrawFiatFunds withdraws fiat funds specified by exchange
func (s *RPCServer) WithdrawFiatFunds(ctx context.Context, r *gctrpc.WithdrawFiatRequest) (*gctrpc.WithdrawResponse, error) {
	exch, err := s.GetExchangeByName(r.Exchange)
	if err != nil {
		return nil, err
	}

	bankAccount, err := banking.GetBankAccountByID(r.BankAccountId)
	if err != nil {
		base := exch.GetBase()
		if base == nil {
			return nil, errExchangeBaseNotFound
		}
		bankAccount, err = base.GetExchangeBankAccounts(r.BankAccountId,
			r.Currency)
		if err != nil {
			return nil, err
		}
	}

	request := &withdraw.Request{
		Exchange:    r.Exchange,
		Amount:      r.Amount,
		Currency:    currency.NewCode(strings.ToUpper(r.Currency)),
		Type:        withdraw.Fiat,
		Description: r.Description,
		Fiat: withdraw.FiatRequest{
			Bank: *bankAccount,
		},
	}

	exchCfg, err := s.Config.GetExchangeConfig(r.Exchange)
	if err != nil {
		return nil, err
	}

	if exchCfg.API.Credentials.OTPSecret != "" {
		code, errOTP := totp.GenerateCode(exchCfg.API.Credentials.OTPSecret, time.Now())
		if err != nil {
			return nil, errOTP
		}

		codeNum, errOTP := strconv.ParseInt(code, 10, 64)
		if err != nil {
			return nil, errOTP
		}
		request.OneTimePassword = codeNum
	}

	if exchCfg.API.Credentials.PIN != "" {
		pinCode, errPIN := strconv.ParseInt(exchCfg.API.Credentials.PIN, 10, 64)
		if err != nil {
			return nil, errPIN
		}
		request.PIN = pinCode
	}

	request.TradePassword = exchCfg.API.Credentials.TradePassword

	resp, err := s.Engine.WithdrawManager.SubmitWithdrawal(ctx, request)
	if err != nil {
		return nil, err
	}

	return &gctrpc.WithdrawResponse{
		Id:     resp.ID.String(),
		Status: resp.Exchange.Status,
	}, nil
}

// WithdrawalEventByID returns previous withdrawal request details
func (s *RPCServer) WithdrawalEventByID(_ context.Context, r *gctrpc.WithdrawalEventByIDRequest) (*gctrpc.WithdrawalEventByIDResponse, error) {
	if !s.Config.Database.Enabled {
		return nil, database.ErrDatabaseSupportDisabled
	}
	v, err := s.WithdrawManager.WithdrawalEventByID(r.Id)
	if err != nil {
		return nil, err
	}

	resp := &gctrpc.WithdrawalEventByIDResponse{
		Event: &gctrpc.WithdrawalEventResponse{
			Id: v.ID.String(),
			Exchange: &gctrpc.WithdrawlExchangeEvent{
				Name:   v.Exchange.Name,
				Id:     v.Exchange.Name,
				Status: v.Exchange.Status,
			},
			Request: &gctrpc.WithdrawalRequestEvent{
				Currency:    v.RequestDetails.Currency.String(),
				Description: v.RequestDetails.Description,
				Amount:      v.RequestDetails.Amount,
				Type:        int32(v.RequestDetails.Type),
			},
		},
	}

	resp.Event.CreatedAt = timestamppb.New(v.CreatedAt)
	if err := resp.Event.CreatedAt.CheckValid(); err != nil {
		log.Errorf(log.GRPCSys, "withdrawal event by id CreatedAt: %s", err)
	}
	resp.Event.UpdatedAt = timestamppb.New(v.UpdatedAt)
	if err := resp.Event.UpdatedAt.CheckValid(); err != nil {
		log.Errorf(log.GRPCSys, "withdrawal event by id UpdatedAt: %s", err)
	}

	if v.RequestDetails.Type == withdraw.Crypto {
		resp.Event.Request.Crypto = new(gctrpc.CryptoWithdrawalEvent)
		resp.Event.Request.Crypto = &gctrpc.CryptoWithdrawalEvent{
			Address:    v.RequestDetails.Crypto.Address,
			AddressTag: v.RequestDetails.Crypto.AddressTag,
			Fee:        v.RequestDetails.Crypto.FeeAmount,
		}
	} else if v.RequestDetails.Type == withdraw.Fiat {
		if v.RequestDetails.Fiat != (withdraw.FiatRequest{}) {
			resp.Event.Request.Fiat = new(gctrpc.FiatWithdrawalEvent)
			resp.Event.Request.Fiat = &gctrpc.FiatWithdrawalEvent{
				BankName:      v.RequestDetails.Fiat.Bank.BankName,
				AccountName:   v.RequestDetails.Fiat.Bank.AccountName,
				AccountNumber: v.RequestDetails.Fiat.Bank.AccountNumber,
				Bsb:           v.RequestDetails.Fiat.Bank.BSBNumber,
				Swift:         v.RequestDetails.Fiat.Bank.SWIFTCode,
				Iban:          v.RequestDetails.Fiat.Bank.IBAN,
			}
		}
	}

	return resp, nil
}

// WithdrawalEventsByExchange returns previous withdrawal request details by exchange
func (s *RPCServer) WithdrawalEventsByExchange(ctx context.Context, r *gctrpc.WithdrawalEventsByExchangeRequest) (*gctrpc.WithdrawalEventsByExchangeResponse, error) {
	if !s.Config.Database.Enabled {
		if r.Id == "" {
			exch, err := s.GetExchangeByName(r.Exchange)
			if err != nil {
				return nil, err
			}

			c := currency.NewCode(strings.ToUpper(r.Currency))
			a, err := asset.New(r.AssetType)
			if err != nil {
				return nil, err
			}
			ret, err := exch.GetWithdrawalsHistory(ctx, c, a)
			if err != nil {
				return nil, err
			}

			return parseWithdrawalsHistory(ret, exch.GetName(), int(r.Limit)), nil
		}
		return nil, database.ErrDatabaseSupportDisabled
	}
	if r.Id == "" {
		ret, err := s.WithdrawManager.WithdrawalEventByExchange(r.Exchange, int(r.Limit))
		if err != nil {
			return nil, err
		}
		return parseMultipleEvents(ret), nil
	}

	ret, err := s.WithdrawManager.WithdrawalEventByExchangeID(r.Exchange, r.Id)
	if err != nil {
		return nil, err
	}

	return parseSingleEvents(ret), nil
}

// WithdrawalEventsByDate returns previous withdrawal request details by exchange
func (s *RPCServer) WithdrawalEventsByDate(_ context.Context, r *gctrpc.WithdrawalEventsByDateRequest) (*gctrpc.WithdrawalEventsByExchangeResponse, error) {
	start, err := time.Parse(common.SimpleTimeFormatWithTimezone, r.Start)
	if err != nil {
		return nil, fmt.Errorf("%w cannot parse start time %v", errInvalidTimes, err)
	}
	end, err := time.Parse(common.SimpleTimeFormatWithTimezone, r.End)
	if err != nil {
		return nil, fmt.Errorf("%w cannot parse end time %v", errInvalidTimes, err)
	}
	err = common.StartEndTimeCheck(start, end)
	if err != nil {
		return nil, err
	}
	var ret []*withdraw.Response
	ret, err = s.WithdrawManager.WithdrawEventByDate(r.Exchange, start, end, int(r.Limit))
	if err != nil {
		return nil, err
	}
	return parseMultipleEvents(ret), nil
}

// GetLoggerDetails returns a loggers details
func (s *RPCServer) GetLoggerDetails(_ context.Context, r *gctrpc.GetLoggerDetailsRequest) (*gctrpc.GetLoggerDetailsResponse, error) {
	levels, err := log.Level(r.Logger)
	if err != nil {
		return nil, err
	}

	return &gctrpc.GetLoggerDetailsResponse{
		Info:  levels.Info,
		Debug: levels.Debug,
		Warn:  levels.Warn,
		Error: levels.Error,
	}, nil
}

// SetLoggerDetails sets a loggers details
func (s *RPCServer) SetLoggerDetails(_ context.Context, r *gctrpc.SetLoggerDetailsRequest) (*gctrpc.GetLoggerDetailsResponse, error) {
	levels, err := log.SetLevel(r.Logger, r.Level)
	if err != nil {
		return nil, err
	}

	return &gctrpc.GetLoggerDetailsResponse{
		Info:  levels.Info,
		Debug: levels.Debug,
		Warn:  levels.Warn,
		Error: levels.Error,
	}, nil
}

// GetExchangePairs returns a list of exchange supported assets and related pairs
func (s *RPCServer) GetExchangePairs(_ context.Context, r *gctrpc.GetExchangePairsRequest) (*gctrpc.GetExchangePairsResponse, error) {
	exchCfg, err := s.Config.GetExchangeConfig(r.Exchange)
	if err != nil {
		return nil, err
	}
	assetTypes := exchCfg.CurrencyPairs.GetAssetTypes(false)

	var a asset.Item
	if r.Asset != "" {
		a, err = asset.New(r.Asset)
		if err != nil {
			return nil, err
		}
		if !assetTypes.Contains(a) {
			return nil, fmt.Errorf("%w %v", asset.ErrNotSupported, a)
		}
	}

	var resp gctrpc.GetExchangePairsResponse
	resp.SupportedAssets = make(map[string]*gctrpc.PairsSupported)
	for x := range assetTypes {
		if r.Asset != "" && !strings.EqualFold(assetTypes[x].String(), r.Asset) {
			continue
		}

		var enabled currency.Pairs
		enabled, err = exchCfg.CurrencyPairs.GetPairs(assetTypes[x], true)
		if err != nil {
			return nil, err
		}

		var available currency.Pairs
		available, err = exchCfg.CurrencyPairs.GetPairs(assetTypes[x], false)
		if err != nil {
			return nil, err
		}

		resp.SupportedAssets[assetTypes[x].String()] = &gctrpc.PairsSupported{
			AvailablePairs: available.Join(),
			EnabledPairs:   enabled.Join(),
		}
	}
	return &resp, nil
}

// SetExchangePair enables/disabled the specified pair(s) on an exchange
func (s *RPCServer) SetExchangePair(_ context.Context, r *gctrpc.SetExchangePairRequest) (*gctrpc.GenericResponse, error) {
	exchCfg, err := s.Config.GetExchangeConfig(r.Exchange)
	if err != nil {
		return nil, err
	}

	a, err := asset.New(r.AssetType)
	if err != nil {
		return nil, err
	}

	exch, err := s.GetExchangeByName(r.Exchange)
	if err != nil {
		return nil, err
	}

	err = checkParams(r.Exchange, exch, a, currency.EMPTYPAIR)
	if err != nil {
		return nil, err
	}

	base := exch.GetBase()
	if base == nil {
		return nil, errExchangeBaseNotFound
	}

	pairFmt, err := s.Config.GetPairFormat(r.Exchange, a)
	if err != nil {
		return nil, err
	}
	var pass bool
	var newErrors error
	for i := range r.Pairs {
		var p currency.Pair
		p, err = currency.NewPairFromStrings(r.Pairs[i].Base, r.Pairs[i].Quote)
		if err != nil {
			return nil, err
		}

		if r.Enable {
			err = exchCfg.CurrencyPairs.EnablePair(a, p.Format(pairFmt))
			if err != nil {
				newErrors = common.AppendError(newErrors, fmt.Errorf("%s %w", r.Pairs[i], err))
				continue
			}
			err = base.CurrencyPairs.EnablePair(a, p)
			if err != nil {
				newErrors = common.AppendError(newErrors, fmt.Errorf("%s %w", r.Pairs[i], err))
				continue
			}
			pass = true
			continue
		}

		err = exchCfg.CurrencyPairs.DisablePair(a, p.Format(pairFmt))
		if err != nil {
			if errors.Is(err, currency.ErrPairNotFound) {
				newErrors = common.AppendError(newErrors, fmt.Errorf("%s %w", r.Pairs[i], errSpecificPairNotEnabled))
				continue
			}
			return nil, err
		}

		err = base.CurrencyPairs.DisablePair(a, p)
		if err != nil {
			if errors.Is(err, currency.ErrPairNotFound) {
				newErrors = common.AppendError(newErrors, fmt.Errorf("%s %w", r.Pairs[i], errSpecificPairNotEnabled))
				continue
			}
			return nil, err
		}
		pass = true
	}

	if exch.IsWebsocketEnabled() && pass && base.Websocket.IsConnected() {
		err = exch.FlushWebsocketChannels()
		if err != nil {
			newErrors = common.AppendError(newErrors, err)
		}
	}

	if newErrors != nil {
		return nil, newErrors
	}

	return &gctrpc.GenericResponse{Status: MsgStatusSuccess}, nil
}

// GetOrderbookStream streams the requested updated orderbook
func (s *RPCServer) GetOrderbookStream(r *gctrpc.GetOrderbookStreamRequest, stream gctrpc.GoCryptoTraderService_GetOrderbookStreamServer) error {
	a, err := asset.New(r.AssetType)
	if err != nil {
		return err
	}

	p := currency.Pair{
		Delimiter: r.Pair.Delimiter,
		Base:      currency.NewCode(r.Pair.Base),
		Quote:     currency.NewCode(r.Pair.Quote),
	}

	exch, err := s.GetExchangeByName(r.Exchange)
	if err != nil {
		return err
	}

	err = checkParams(r.Exchange, exch, a, p)
	if err != nil {
		return err
	}

	depth, err := orderbook.GetDepth(r.Exchange, p, a)
	if err != nil {
		return err
	}

	for {
		resp := &gctrpc.OrderbookResponse{
			Pair:      &gctrpc.CurrencyPair{Base: r.Pair.Base, Quote: r.Pair.Quote},
			AssetType: r.AssetType,
		}
		base, err := depth.Retrieve()
		if err != nil {
			resp.Error = err.Error()
			resp.LastUpdated = time.Now().Unix()
		} else {
			resp.Bids = make([]*gctrpc.OrderbookItem, len(base.Bids))
			for i := range base.Bids {
				resp.Bids[i] = &gctrpc.OrderbookItem{
					Amount: base.Bids[i].Amount,
					Price:  base.Bids[i].Price,
					Id:     base.Bids[i].ID}
			}
			resp.Asks = make([]*gctrpc.OrderbookItem, len(base.Asks))
			for i := range base.Asks {
				resp.Asks[i] = &gctrpc.OrderbookItem{
					Amount: base.Asks[i].Amount,
					Price:  base.Asks[i].Price,
					Id:     base.Asks[i].ID}
			}
		}

		err = stream.Send(resp)
		if err != nil {
			return err
		}
		<-depth.Wait(nil)
	}
}

// GetExchangeOrderbookStream streams all orderbooks associated with an exchange
func (s *RPCServer) GetExchangeOrderbookStream(r *gctrpc.GetExchangeOrderbookStreamRequest, stream gctrpc.GoCryptoTraderService_GetExchangeOrderbookStreamServer) error {
	if r.Exchange == "" {
		return errExchangeNameUnset
	}

	if _, err := s.GetExchangeByName(r.Exchange); err != nil {
		return err
	}

	pipe, err := orderbook.SubscribeToExchangeOrderbooks(r.Exchange)
	if err != nil {
		return err
	}

	defer func() {
		pipeErr := pipe.Release()
		if pipeErr != nil {
			log.Errorln(log.DispatchMgr, pipeErr)
		}
	}()

	for {
		data, ok := <-pipe.Channel()
		if !ok {
			return errDispatchSystem
		}

		d, ok := data.(orderbook.Outbound)
		if !ok {
			return common.GetTypeAssertError("orderbook.Outbound", data)
		}

		resp := &gctrpc.OrderbookResponse{}
		ob, err := d.Retrieve()
		if err != nil {
			resp.Error = err.Error()
			resp.LastUpdated = time.Now().Unix()
		} else {
			resp.Pair = &gctrpc.CurrencyPair{
				Base:  ob.Pair.Base.String(),
				Quote: ob.Pair.Quote.String(),
			}
			resp.AssetType = ob.Asset.String()
			resp.Bids = make([]*gctrpc.OrderbookItem, len(ob.Bids))
			for i := range ob.Bids {
				resp.Bids[i] = &gctrpc.OrderbookItem{
					Amount: ob.Bids[i].Amount,
					Price:  ob.Bids[i].Price,
					Id:     ob.Bids[i].ID}
			}
			resp.Asks = make([]*gctrpc.OrderbookItem, len(ob.Asks))
			for i := range ob.Asks {
				resp.Asks[i] = &gctrpc.OrderbookItem{
					Amount: ob.Asks[i].Amount,
					Price:  ob.Asks[i].Price,
					Id:     ob.Asks[i].ID}
			}
		}

		err = stream.Send(resp)
		if err != nil {
			return err
		}
	}
}

// GetTickerStream streams the requested updated ticker
func (s *RPCServer) GetTickerStream(r *gctrpc.GetTickerStreamRequest, stream gctrpc.GoCryptoTraderService_GetTickerStreamServer) error {
	if r.Exchange == "" {
		return errExchangeNameUnset
	}

	if _, err := s.GetExchangeByName(r.Exchange); err != nil {
		return err
	}

	a, err := asset.New(r.AssetType)
	if err != nil {
		return err
	}

	if r.Pair.String() == "" {
		return errCurrencyPairUnset
	}

	if r.AssetType == "" {
		return errAssetTypeUnset
	}

	p, err := currency.NewPairFromStrings(r.Pair.Base, r.Pair.Quote)
	if err != nil {
		return err
	}

	pipe, err := ticker.SubscribeTicker(r.Exchange, p, a)
	if err != nil {
		return err
	}

	defer func() {
		pipeErr := pipe.Release()
		if pipeErr != nil {
			log.Errorln(log.DispatchMgr, pipeErr)
		}
	}()

	for {
		data, ok := <-pipe.Channel()
		if !ok {
			return errDispatchSystem
		}

		t, ok := data.(*ticker.Price)
		if !ok {
			return common.GetTypeAssertError("*ticker.Price", data)
		}

		err := stream.Send(&gctrpc.TickerResponse{
			Pair: &gctrpc.CurrencyPair{
				Base:      t.Pair.Base.String(),
				Quote:     t.Pair.Quote.String(),
				Delimiter: t.Pair.Delimiter},
			LastUpdated: s.unixTimestamp(t.LastUpdated),
			Last:        t.Last,
			High:        t.High,
			Low:         t.Low,
			Bid:         t.Bid,
			Ask:         t.Ask,
			Volume:      t.Volume,
			PriceAth:    t.PriceATH,
		})
		if err != nil {
			return err
		}
	}
}

// GetExchangeTickerStream streams all tickers associated with an exchange
func (s *RPCServer) GetExchangeTickerStream(r *gctrpc.GetExchangeTickerStreamRequest, stream gctrpc.GoCryptoTraderService_GetExchangeTickerStreamServer) error {
	if r.Exchange == "" {
		return errExchangeNameUnset
	}

	if _, err := s.GetExchangeByName(r.Exchange); err != nil {
		return err
	}

	pipe, err := ticker.SubscribeToExchangeTickers(r.Exchange)
	if err != nil {
		return err
	}

	defer func() {
		pipeErr := pipe.Release()
		if pipeErr != nil {
			log.Errorln(log.DispatchMgr, pipeErr)
		}
	}()

	for {
		data, ok := <-pipe.Channel()
		if !ok {
			return errDispatchSystem
		}

		t, ok := data.(*ticker.Price)
		if !ok {
			return common.GetTypeAssertError("*ticker.Price", data)
		}

		err := stream.Send(&gctrpc.TickerResponse{
			Pair: &gctrpc.CurrencyPair{
				Base:      t.Pair.Base.String(),
				Quote:     t.Pair.Quote.String(),
				Delimiter: t.Pair.Delimiter},
			LastUpdated: s.unixTimestamp(t.LastUpdated),
			Last:        t.Last,
			High:        t.High,
			Low:         t.Low,
			Bid:         t.Bid,
			Ask:         t.Ask,
			Volume:      t.Volume,
			PriceAth:    t.PriceATH,
		})
		if err != nil {
			return err
		}
	}
}

// GetAuditEvent returns matching audit events from database
func (s *RPCServer) GetAuditEvent(_ context.Context, r *gctrpc.GetAuditEventRequest) (*gctrpc.GetAuditEventResponse, error) {
	start, err := time.Parse(common.SimpleTimeFormatWithTimezone, r.StartDate)
	if err != nil {
		return nil, fmt.Errorf("%w cannot parse start time %v", errInvalidTimes, err)
	}
	end, err := time.Parse(common.SimpleTimeFormatWithTimezone, r.EndDate)
	if err != nil {
		return nil, fmt.Errorf("%w cannot parse end time %v", errInvalidTimes, err)
	}
	err = common.StartEndTimeCheck(start, end)
	if err != nil {
		return nil, err
	}
	events, err := audit.GetEvent(start, end, r.OrderBy, int(r.Limit))
	if err != nil {
		return nil, err
	}

	resp := gctrpc.GetAuditEventResponse{}

	switch v := events.(type) {
	case postgres.AuditEventSlice:
		for x := range v {
			tempEvent := &gctrpc.AuditEvent{
				Type:       v[x].Type,
				Identifier: v[x].Identifier,
				Message:    v[x].Message,
				Timestamp:  v[x].CreatedAt.In(time.UTC).Format(common.SimpleTimeFormatWithTimezone),
			}

			resp.Events = append(resp.Events, tempEvent)
		}
	case sqlite3.AuditEventSlice:
		for x := range v {
			tempEvent := &gctrpc.AuditEvent{
				Type:       v[x].Type,
				Identifier: v[x].Identifier,
				Message:    v[x].Message,
				Timestamp:  v[x].CreatedAt,
			}
			resp.Events = append(resp.Events, tempEvent)
		}
	}

	return &resp, nil
}

// GetHistoricCandles returns historical candles for a given exchange
func (s *RPCServer) GetHistoricCandles(ctx context.Context, r *gctrpc.GetHistoricCandlesRequest) (*gctrpc.GetHistoricCandlesResponse, error) {
	start, err := time.Parse(common.SimpleTimeFormatWithTimezone, r.Start)
	if err != nil {
		return nil, fmt.Errorf("%w cannot parse start time %v", errInvalidTimes, err)
	}
	end, err := time.Parse(common.SimpleTimeFormatWithTimezone, r.End)
	if err != nil {
		return nil, fmt.Errorf("%w cannot parse end time %v", errInvalidTimes, err)
	}
	err = common.StartEndTimeCheck(start, end)
	if err != nil {
		return nil, err
	}
	if r.Pair == nil {
		return nil, errCurrencyPairUnset
	}
	pair := currency.Pair{
		Delimiter: r.Pair.Delimiter,
		Base:      currency.NewCode(r.Pair.Base),
		Quote:     currency.NewCode(r.Pair.Quote),
	}

	a, err := asset.New(r.AssetType)
	if err != nil {
		return nil, err
	}

	exch, err := s.GetExchangeByName(r.Exchange)
	if err != nil {
		return nil, err
	}

	err = checkParams(r.Exchange, exch, a, pair)
	if err != nil {
		return nil, err
	}

	interval := kline.Interval(r.TimeInterval)

	resp := gctrpc.GetHistoricCandlesResponse{
		Interval: interval.Short(),
		Pair:     r.Pair,
		Start:    start.UTC().Format(common.SimpleTimeFormatWithTimezone),
		End:      end.UTC().Format(common.SimpleTimeFormatWithTimezone),
	}

	var klineItem *kline.Item
	if r.UseDb {
		klineItem, err = kline.LoadFromDatabase(r.Exchange,
			pair,
			a,
			interval,
			start,
			end)
	} else {
		if r.ExRequest {
			klineItem, err = exch.GetHistoricCandlesExtended(ctx, pair, a, interval, start, end)
		} else {
			klineItem, err = exch.GetHistoricCandles(ctx, pair, a, interval, start, end)
		}
	}
	if err != nil {
		return nil, err
	}

	if r.FillMissingWithTrades {
		var tradeDataKline *kline.Item
		tradeDataKline, err = fillMissingCandlesWithStoredTrades(start, end, klineItem)
		if err != nil {
			return nil, err
		}
		klineItem.Candles = append(klineItem.Candles, tradeDataKline.Candles...)
	}

	resp.Exchange = klineItem.Exchange
	for i := range klineItem.Candles {
		resp.Candle = append(resp.Candle, &gctrpc.Candle{
			Time:      klineItem.Candles[i].Time.UTC().Format(common.SimpleTimeFormatWithTimezone),
			Low:       klineItem.Candles[i].Low,
			High:      klineItem.Candles[i].High,
			Open:      klineItem.Candles[i].Open,
			Close:     klineItem.Candles[i].Close,
			Volume:    klineItem.Candles[i].Volume,
			IsPartial: klineItem.Candles[i].ValidationIssues == kline.PartialCandle,
		})
	}

	if r.Sync && !r.UseDb {
		_, err = kline.StoreInDatabase(klineItem, r.Force)
		if err != nil {
			if errors.Is(err, exchangeDB.ErrNoExchangeFound) {
				return nil, errors.New("exchange was not found in database, you can seed existing data or insert a new exchange via the dbseed")
			}
			return nil, err
		}
	}

	return &resp, nil
}

func fillMissingCandlesWithStoredTrades(startTime, endTime time.Time, klineItem *kline.Item) (*kline.Item, error) {
	candleTimes := make([]time.Time, len(klineItem.Candles))
	for i := range klineItem.Candles {
		candleTimes[i] = klineItem.Candles[i].Time
	}
	ranges, err := timeperiods.FindTimeRangesContainingData(startTime, endTime, klineItem.Interval.Duration(), candleTimes)
	if err != nil {
		return nil, err
	}

	var response kline.Item
	for i := range ranges {
		if ranges[i].HasDataInRange {
			continue
		}
		var tradeCandles *kline.Item
		trades, err := trade.GetTradesInRange(
			klineItem.Exchange,
			klineItem.Asset.String(),
			klineItem.Pair.Base.String(),
			klineItem.Pair.Quote.String(),
			ranges[i].StartOfRange,
			ranges[i].EndOfRange,
		)
		if err != nil {
			return klineItem, err
		}
		if len(trades) == 0 {
			continue
		}
		tradeCandles, err = trade.ConvertTradesToCandles(klineItem.Interval, trades...)
		if err != nil {
			return klineItem, err
		}
		if len(tradeCandles.Candles) == 0 {
			continue
		}
		response.Candles = append(response.Candles, tradeCandles.Candles...)

		for i := range response.Candles {
			log.Infof(log.GRPCSys,
				"Filled requested OHLCV data for %v %v %v interval at %v with trade data",
				klineItem.Exchange,
				klineItem.Pair.String(),
				klineItem.Asset,
				response.Candles[i].Time.In(time.UTC).Format(common.SimpleTimeFormatWithTimezone),
			)
		}
	}

	return &response, nil
}

// GCTScriptStatus returns a slice of current running scripts that includes next run time and uuid
func (s *RPCServer) GCTScriptStatus(_ context.Context, _ *gctrpc.GCTScriptStatusRequest) (*gctrpc.GCTScriptStatusResponse, error) {
	if !s.gctScriptManager.IsRunning() {
		return &gctrpc.GCTScriptStatusResponse{Status: gctscript.ErrScriptingDisabled.Error()}, nil
	}

	if gctscript.VMSCount.Len() < 1 {
		return &gctrpc.GCTScriptStatusResponse{Status: "no scripts running"}, nil
	}

	resp := &gctrpc.GCTScriptStatusResponse{
		Status: fmt.Sprintf("%v of %v virtual machines running", gctscript.VMSCount.Len(), s.gctScriptManager.GetMaxVirtualMachines()),
	}

	gctscript.AllVMSync.Range(func(k, v interface{}) bool {
		vm, ok := v.(*gctscript.VM)
		if !ok {
			log.Errorf(log.GRPCSys, "%v", common.GetTypeAssertError("*gctscript.VM", v))
			return false
		}
		resp.Scripts = append(resp.Scripts, &gctrpc.GCTScript{
			Uuid:    vm.ID.String(),
			Name:    vm.ShortName(),
			NextRun: vm.NextRun.String(),
		})

		return true
	})

	return resp, nil
}

// GCTScriptQuery queries a running script and returns script running information
func (s *RPCServer) GCTScriptQuery(_ context.Context, r *gctrpc.GCTScriptQueryRequest) (*gctrpc.GCTScriptQueryResponse, error) {
	if !s.gctScriptManager.IsRunning() {
		return &gctrpc.GCTScriptQueryResponse{Status: gctscript.ErrScriptingDisabled.Error()}, nil
	}

	UUID, err := uuid.FromString(r.Script.Uuid)
	if err != nil {
		//nolint:nilerr // error is returned in the GCTScriptQueryResponse
		return &gctrpc.GCTScriptQueryResponse{Status: MsgStatusError, Data: err.Error()}, nil
	}

	v, f := gctscript.AllVMSync.Load(UUID)
	if !f {
		return &gctrpc.GCTScriptQueryResponse{Status: MsgStatusError, Data: "UUID not found"}, nil
	}

	vm, ok := v.(*gctscript.VM)
	if !ok {
		return nil, common.GetTypeAssertError("*gctscript.VM", v)
	}
	resp := &gctrpc.GCTScriptQueryResponse{
		Status: MsgStatusOK,
		Script: &gctrpc.GCTScript{
			Name:    vm.ShortName(),
			Uuid:    vm.ID.String(),
			Path:    vm.Path,
			NextRun: vm.NextRun.String(),
		},
	}
	data, err := vm.Read()
	if err != nil {
		return nil, err
	}
	resp.Data = string(data)
	return resp, nil
}

// GCTScriptExecute execute a script
func (s *RPCServer) GCTScriptExecute(_ context.Context, r *gctrpc.GCTScriptExecuteRequest) (*gctrpc.GenericResponse, error) {
	if !s.gctScriptManager.IsRunning() {
		return &gctrpc.GenericResponse{Status: gctscript.ErrScriptingDisabled.Error()}, nil
	}

	if r.Script.Path == "" {
		r.Script.Path = gctscript.ScriptPath
	}

	gctVM := s.gctScriptManager.New()
	if gctVM == nil {
		return &gctrpc.GenericResponse{Status: MsgStatusError, Data: "unable to create VM instance"}, nil
	}

	script := filepath.Join(r.Script.Path, r.Script.Name)
	if err := gctVM.Load(script); err != nil {
		return &gctrpc.GenericResponse{ //nolint:nilerr // error is returned in the generic response
			Status: MsgStatusError,
			Data:   err.Error(),
		}, nil
	}

	go gctVM.CompileAndRun()

	return &gctrpc.GenericResponse{
		Status: MsgStatusOK,
		Data:   gctVM.ShortName() + " (" + gctVM.ID.String() + ") executed",
	}, nil
}

// GCTScriptStop terminate a running script
func (s *RPCServer) GCTScriptStop(_ context.Context, r *gctrpc.GCTScriptStopRequest) (*gctrpc.GenericResponse, error) {
	if !s.gctScriptManager.IsRunning() {
		return &gctrpc.GenericResponse{Status: gctscript.ErrScriptingDisabled.Error()}, nil
	}

	UUID, err := uuid.FromString(r.Script.Uuid)
	if err != nil {
		return &gctrpc.GenericResponse{Status: MsgStatusError, Data: err.Error()}, nil //nolint:nilerr // error is returned in the generic response
	}

	v, f := gctscript.AllVMSync.Load(UUID)
	if !f {
		return &gctrpc.GenericResponse{Status: MsgStatusError, Data: "no running script found"}, nil
	}

	vm, ok := v.(*gctscript.VM)
	if !ok {
		return nil, common.GetTypeAssertError("*gctscript.VM", v)
	}
	err = vm.Shutdown()
	status := " terminated"
	if err != nil {
		status = " " + err.Error()
	}
	return &gctrpc.GenericResponse{Status: MsgStatusOK, Data: vm.ID.String() + status}, nil
}

// GCTScriptUpload upload a new script to ScriptPath
func (s *RPCServer) GCTScriptUpload(_ context.Context, r *gctrpc.GCTScriptUploadRequest) (*gctrpc.GenericResponse, error) {
	if !s.gctScriptManager.IsRunning() {
		return &gctrpc.GenericResponse{Status: gctscript.ErrScriptingDisabled.Error()}, nil
	}

	fPath := filepath.Join(gctscript.ScriptPath, r.ScriptName)
	var fPathExits = fPath
	if filepath.Ext(fPath) == ".zip" {
		fPathExits = fPathExits[0 : len(fPathExits)-4]
	}

	if s, err := os.Stat(fPathExits); !os.IsNotExist(err) {
		if !r.Overwrite {
			return nil, fmt.Errorf("%s script found and overwrite set to false", r.ScriptName)
		}
		f := filepath.Join(gctscript.ScriptPath, "version_history")
		err = os.MkdirAll(f, file.DefaultPermissionOctal)
		if err != nil {
			return nil, err
		}
		timeString := strconv.FormatInt(time.Now().UnixNano(), 10)
		renamedFile := filepath.Join(f, timeString+"-"+filepath.Base(fPathExits))
		if s.IsDir() {
			err = archive.Zip(fPathExits, renamedFile+".zip")
			if err != nil {
				return nil, err
			}
		} else {
			err = file.Move(fPathExits, renamedFile)
			if err != nil {
				return nil, err
			}
		}
	}

	newFile, err := os.Create(fPath)
	if err != nil {
		return nil, err
	}

	_, err = newFile.Write(r.Data)
	if err != nil {
		return nil, err
	}
	err = newFile.Close()
	if err != nil {
		log.Errorln(log.Global, "Failed to close file handle, archive removal may fail")
	}

	if r.Archived {
		files, errExtract := archive.UnZip(fPath, filepath.Join(gctscript.ScriptPath, r.ScriptName[:len(r.ScriptName)-4]))
		if errExtract != nil {
			log.Errorf(log.Global, "Failed to archive zip file %v", errExtract)
			return &gctrpc.GenericResponse{Status: MsgStatusError, Data: errExtract.Error()}, nil
		}
		var failedFiles []string
		for x := range files {
			err = s.gctScriptManager.Validate(files[x])
			if err != nil {
				failedFiles = append(failedFiles, files[x])
			}
		}
		err = os.Remove(fPath)
		if err != nil {
			return nil, err
		}
		if len(failedFiles) > 0 {
			err = os.RemoveAll(filepath.Join(gctscript.ScriptPath, r.ScriptName[:len(r.ScriptName)-4]))
			if err != nil {
				log.Errorf(log.GCTScriptMgr, "Failed to remove file %v (%v), manual deletion required", filepath.Base(fPath), err)
			}
			return &gctrpc.GenericResponse{Status: gctscript.ErrScriptFailedValidation, Data: strings.Join(failedFiles, ", ")}, nil
		}
	} else {
		err = s.gctScriptManager.Validate(fPath)
		if err != nil {
			errRemove := os.Remove(fPath)
			if errRemove != nil {
				log.Errorf(log.GCTScriptMgr, "Failed to remove file %v, manual deletion required: %v", filepath.Base(fPath), errRemove)
			}
			return &gctrpc.GenericResponse{Status: gctscript.ErrScriptFailedValidation, Data: err.Error()}, nil
		}
	}

	return &gctrpc.GenericResponse{
		Status: MsgStatusOK,
		Data:   fmt.Sprintf("script %s written", newFile.Name()),
	}, nil
}

// GCTScriptReadScript read a script and return contents
func (s *RPCServer) GCTScriptReadScript(_ context.Context, r *gctrpc.GCTScriptReadScriptRequest) (*gctrpc.GCTScriptQueryResponse, error) {
	if !s.gctScriptManager.IsRunning() {
		return &gctrpc.GCTScriptQueryResponse{Status: gctscript.ErrScriptingDisabled.Error()}, nil
	}

	filename := filepath.Join(gctscript.ScriptPath, r.Script.Name)
	if !strings.HasPrefix(filename, filepath.Clean(gctscript.ScriptPath)+string(os.PathSeparator)) {
		return nil, fmt.Errorf("%s: invalid file path", filename)
	}
	data, err := os.ReadFile(filename)
	if err != nil {
		return nil, err
	}

	return &gctrpc.GCTScriptQueryResponse{
		Status: MsgStatusOK,
		Script: &gctrpc.GCTScript{
			Name: filepath.Base(filename),
			Path: filepath.Dir(filename),
		},
		Data: string(data),
	}, nil
}

// GCTScriptListAll lists all scripts inside the default script path
func (s *RPCServer) GCTScriptListAll(context.Context, *gctrpc.GCTScriptListAllRequest) (*gctrpc.GCTScriptStatusResponse, error) {
	if !s.gctScriptManager.IsRunning() {
		return &gctrpc.GCTScriptStatusResponse{Status: gctscript.ErrScriptingDisabled.Error()}, nil
	}

	resp := &gctrpc.GCTScriptStatusResponse{}
	err := filepath.Walk(gctscript.ScriptPath,
		func(path string, info os.FileInfo, err error) error {
			if err != nil {
				return err
			}
			if filepath.Ext(path) == common.GctExt {
				resp.Scripts = append(resp.Scripts, &gctrpc.GCTScript{
					Name: path,
				})
			}
			return nil
		})
	if err != nil {
		return nil, err
	}

	return resp, nil
}

// GCTScriptStopAll stops all running scripts
func (s *RPCServer) GCTScriptStopAll(context.Context, *gctrpc.GCTScriptStopAllRequest) (*gctrpc.GenericResponse, error) {
	if !s.gctScriptManager.IsRunning() {
		return &gctrpc.GenericResponse{Status: gctscript.ErrScriptingDisabled.Error()}, nil
	}

	err := s.gctScriptManager.ShutdownAll()
	if err != nil {
		return &gctrpc.GenericResponse{Status: "error", Data: err.Error()}, nil //nolint:nilerr // error is returned in the generic response
	}

	return &gctrpc.GenericResponse{
		Status: MsgStatusOK,
		Data:   "all running scripts have been stopped",
	}, nil
}

// GCTScriptAutoLoadToggle adds or removes an entry to the autoload list
func (s *RPCServer) GCTScriptAutoLoadToggle(_ context.Context, r *gctrpc.GCTScriptAutoLoadRequest) (*gctrpc.GenericResponse, error) {
	if !s.gctScriptManager.IsRunning() {
		return &gctrpc.GenericResponse{Status: gctscript.ErrScriptingDisabled.Error()}, nil
	}

	if r.Status {
		err := s.gctScriptManager.Autoload(r.Script, true)
		if err != nil {
			//nolint:nilerr // error is returned in the generic response
			return &gctrpc.GenericResponse{Status: "error", Data: err.Error()}, nil
		}
		return &gctrpc.GenericResponse{Status: "success", Data: "script " + r.Script + " removed from autoload list"}, nil
	}

	err := s.gctScriptManager.Autoload(r.Script, false)
	if err != nil {
		return &gctrpc.GenericResponse{Status: "error", Data: err.Error()}, nil //nolint:nilerr // error is returned in the generic response
	}
	return &gctrpc.GenericResponse{Status: "success", Data: "script " + r.Script + " added to autoload list"}, nil
}

// SetExchangeAsset enables or disables an exchanges asset type
func (s *RPCServer) SetExchangeAsset(_ context.Context, r *gctrpc.SetExchangeAssetRequest) (*gctrpc.GenericResponse, error) {
	exch, err := s.GetExchangeByName(r.Exchange)
	if err != nil {
		return nil, err
	}

	exchCfg, err := s.Config.GetExchangeConfig(r.Exchange)
	if err != nil {
		return nil, err
	}

	base := exch.GetBase()
	if base == nil {
		return nil, errExchangeBaseNotFound
	}

	if r.Asset == "" {
		return nil, errors.New("asset type must be specified")
	}

	a, err := asset.New(r.Asset)
	if err != nil {
		return nil, err
	}

	err = base.CurrencyPairs.SetAssetEnabled(a, r.Enable)
	if err != nil {
		return nil, err
	}
	err = exchCfg.CurrencyPairs.SetAssetEnabled(a, r.Enable)
	if err != nil {
		return nil, err
	}

	return &gctrpc.GenericResponse{Status: MsgStatusSuccess}, nil
}

// SetAllExchangePairs enables or disables an exchanges pairs
func (s *RPCServer) SetAllExchangePairs(_ context.Context, r *gctrpc.SetExchangeAllPairsRequest) (*gctrpc.GenericResponse, error) {
	exch, err := s.GetExchangeByName(r.Exchange)
	if err != nil {
		return nil, err
	}

	exchCfg, err := s.Config.GetExchangeConfig(r.Exchange)
	if err != nil {
		return nil, err
	}

	base := exch.GetBase()
	if base == nil {
		return nil, errExchangeBaseNotFound
	}

	assets := base.CurrencyPairs.GetAssetTypes(false)

	if r.Enable {
		for i := range assets {
			var pairs currency.Pairs
			pairs, err = base.CurrencyPairs.GetPairs(assets[i], false)
			if err != nil {
				return nil, err
			}
			err = exchCfg.CurrencyPairs.StorePairs(assets[i], pairs, true)
			if err != nil {
				return nil, err
			}
			err = base.CurrencyPairs.StorePairs(assets[i], pairs, true)
			if err != nil {
				return nil, err
			}
		}
	} else {
		for i := range assets {
			err = exchCfg.CurrencyPairs.StorePairs(assets[i], nil, true)
			if err != nil {
				return nil, err
			}
			err = base.CurrencyPairs.StorePairs(assets[i], nil, true)
			if err != nil {
				return nil, err
			}
		}
	}

	if exch.IsWebsocketEnabled() && base.Websocket.IsConnected() {
		err = exch.FlushWebsocketChannels()
		if err != nil {
			return nil, err
		}
	}

	return &gctrpc.GenericResponse{Status: MsgStatusSuccess}, nil
}

// UpdateExchangeSupportedPairs forces an update of the supported pairs which
// will update the available pairs list and remove any assets that are disabled
// by the exchange
func (s *RPCServer) UpdateExchangeSupportedPairs(ctx context.Context, r *gctrpc.UpdateExchangeSupportedPairsRequest) (*gctrpc.GenericResponse, error) {
	exch, err := s.GetExchangeByName(r.Exchange)
	if err != nil {
		return nil, err
	}

	base := exch.GetBase() // nolint:ifshort,nolintlint // false positive and triggers only on Windows
	if base == nil {
		return nil, errExchangeBaseNotFound
	}

	if !base.GetEnabledFeatures().AutoPairUpdates {
		return nil,
			errors.New("cannot auto pair update for exchange, a manual update is needed")
	}

	err = exch.UpdateTradablePairs(ctx, false)
	if err != nil {
		return nil, err
	}

	if exch.IsWebsocketEnabled() {
		err = exch.FlushWebsocketChannels()
		if err != nil {
			return nil, err
		}
	}
	return &gctrpc.GenericResponse{Status: MsgStatusSuccess}, nil
}

// GetExchangeAssets returns the supported asset types
func (s *RPCServer) GetExchangeAssets(_ context.Context, r *gctrpc.GetExchangeAssetsRequest) (*gctrpc.GetExchangeAssetsResponse, error) {
	exch, err := s.GetExchangeByName(r.Exchange)
	if err != nil {
		return nil, err
	}

	return &gctrpc.GetExchangeAssetsResponse{
		Assets: exch.GetAssetTypes(false).JoinToString(","),
	}, nil
}

// WebsocketGetInfo returns websocket connection information
func (s *RPCServer) WebsocketGetInfo(_ context.Context, r *gctrpc.WebsocketGetInfoRequest) (*gctrpc.WebsocketGetInfoResponse, error) {
	exch, err := s.GetExchangeByName(r.Exchange)
	if err != nil {
		return nil, err
	}

	w, err := exch.GetWebsocket()
	if err != nil {
		return nil, err
	}

	return &gctrpc.WebsocketGetInfoResponse{
		Exchange:      exch.GetName(),
		Supported:     exch.SupportsWebsocket(),
		Enabled:       exch.IsWebsocketEnabled(),
		Authenticated: w.CanUseAuthenticatedEndpoints(),
		RunningUrl:    w.GetWebsocketURL(),
		ProxyAddress:  w.GetProxyAddress(),
	}, nil
}

// WebsocketSetEnabled enables or disables the websocket client
func (s *RPCServer) WebsocketSetEnabled(_ context.Context, r *gctrpc.WebsocketSetEnabledRequest) (*gctrpc.GenericResponse, error) {
	exch, err := s.GetExchangeByName(r.Exchange)
	if err != nil {
		return nil, err
	}

	w, err := exch.GetWebsocket()
	if err != nil {
		return nil, fmt.Errorf("websocket not supported for exchange %s", r.Exchange)
	}

	exchCfg, err := s.Config.GetExchangeConfig(r.Exchange)
	if err != nil {
		return nil, err
	}

	if r.Enable {
		err = w.Enable()
		if err != nil {
			return nil, err
		}

		exchCfg.Features.Enabled.Websocket = true
		return &gctrpc.GenericResponse{Status: MsgStatusSuccess, Data: "websocket enabled"}, nil
	}

	err = w.Disable()
	if err != nil {
		return nil, err
	}
	exchCfg.Features.Enabled.Websocket = false
	return &gctrpc.GenericResponse{Status: MsgStatusSuccess, Data: "websocket disabled"}, nil
}

// WebsocketGetSubscriptions returns websocket subscription analysis
func (s *RPCServer) WebsocketGetSubscriptions(_ context.Context, r *gctrpc.WebsocketGetSubscriptionsRequest) (*gctrpc.WebsocketGetSubscriptionsResponse, error) {
	exch, err := s.GetExchangeByName(r.Exchange)
	if err != nil {
		return nil, err
	}

	w, err := exch.GetWebsocket()
	if err != nil {
		return nil, fmt.Errorf("websocket not supported for exchange %s", r.Exchange)
	}

	payload := new(gctrpc.WebsocketGetSubscriptionsResponse)
	payload.Exchange = exch.GetName()
	subs := w.GetSubscriptions()
	for i := range subs {
		params, err := json.Marshal(subs[i].Params)
		if err != nil {
			return nil, err
		}
		payload.Subscriptions = append(payload.Subscriptions,
			&gctrpc.WebsocketSubscription{
				Channel:  subs[i].Channel,
				Currency: subs[i].Currency.String(),
				Asset:    subs[i].Asset.String(),
				Params:   string(params),
			})
	}
	return payload, nil
}

// WebsocketSetProxy sets client websocket connection proxy
func (s *RPCServer) WebsocketSetProxy(_ context.Context, r *gctrpc.WebsocketSetProxyRequest) (*gctrpc.GenericResponse, error) {
	exch, err := s.GetExchangeByName(r.Exchange)
	if err != nil {
		return nil, err
	}

	w, err := exch.GetWebsocket()
	if err != nil {
		return nil, fmt.Errorf("websocket not supported for exchange %s", r.Exchange)
	}

	err = w.SetProxyAddress(r.Proxy)
	if err != nil {
		return nil, err
	}
	return &gctrpc.GenericResponse{Status: MsgStatusSuccess,
		Data: fmt.Sprintf("new proxy has been set [%s] for %s websocket connection",
			r.Exchange,
			r.Proxy)}, nil
}

// WebsocketSetURL sets exchange websocket client connection URL
func (s *RPCServer) WebsocketSetURL(_ context.Context, r *gctrpc.WebsocketSetURLRequest) (*gctrpc.GenericResponse, error) {
	exch, err := s.GetExchangeByName(r.Exchange)
	if err != nil {
		return nil, err
	}

	w, err := exch.GetWebsocket()
	if err != nil {
		return nil, fmt.Errorf("websocket not supported for exchange %s", r.Exchange)
	}

	err = w.SetWebsocketURL(r.Url, false, true)
	if err != nil {
		return nil, err
	}
	return &gctrpc.GenericResponse{Status: MsgStatusSuccess,
		Data: fmt.Sprintf("new URL has been set [%s] for %s websocket connection",
			r.Exchange,
			r.Url)}, nil
}

// GetSavedTrades returns trades from the database
func (s *RPCServer) GetSavedTrades(_ context.Context, r *gctrpc.GetSavedTradesRequest) (*gctrpc.SavedTradesResponse, error) {
	if r.End == "" || r.Start == "" || r.Exchange == "" || r.Pair == nil || r.AssetType == "" || r.Pair.String() == "" {
		return nil, errInvalidArguments
	}

	p := currency.Pair{
		Delimiter: r.Pair.Delimiter,
		Base:      currency.NewCode(r.Pair.Base),
		Quote:     currency.NewCode(r.Pair.Quote),
	}

	a, err := asset.New(r.AssetType)
	if err != nil {
		return nil, err
	}

	exch, err := s.GetExchangeByName(r.Exchange)
	if err != nil {
		return nil, err
	}

	err = checkParams(r.Exchange, exch, a, p)
	if err != nil {
		return nil, err
	}

	start, err := time.Parse(common.SimpleTimeFormatWithTimezone, r.Start)
	if err != nil {
		return nil, fmt.Errorf("%w cannot parse start time %v", errInvalidTimes, err)
	}
	end, err := time.Parse(common.SimpleTimeFormatWithTimezone, r.End)
	if err != nil {
		return nil, fmt.Errorf("%w cannot parse end time %v", errInvalidTimes, err)
	}
	err = common.StartEndTimeCheck(start, end)
	if err != nil {
		return nil, err
	}
	var trades []trade.Data
	trades, err = trade.GetTradesInRange(r.Exchange, r.AssetType, r.Pair.Base, r.Pair.Quote, start, end)
	if err != nil {
		return nil, err
	}
	resp := &gctrpc.SavedTradesResponse{
		ExchangeName: r.Exchange,
		Asset:        r.AssetType,
		Pair:         r.Pair,
	}
	for i := range trades {
		resp.Trades = append(resp.Trades, &gctrpc.SavedTrades{
			Price:     trades[i].Price,
			Amount:    trades[i].Amount,
			Side:      trades[i].Side.String(),
			Timestamp: trades[i].Timestamp.In(time.UTC).Format(common.SimpleTimeFormatWithTimezone),
			TradeId:   trades[i].TID,
		})
	}
	if len(resp.Trades) == 0 {
		return nil, fmt.Errorf("request for %v %v trade data between %v and %v and returned no results", r.Exchange, r.AssetType, r.Start, r.End)
	}
	return resp, nil
}

// ConvertTradesToCandles converts trades to candles using the interval requested
// returns the data too for extra fun scrutiny
func (s *RPCServer) ConvertTradesToCandles(_ context.Context, r *gctrpc.ConvertTradesToCandlesRequest) (*gctrpc.GetHistoricCandlesResponse, error) {
	if r.End == "" || r.Start == "" || r.Exchange == "" || r.Pair == nil || r.AssetType == "" || r.Pair.String() == "" || r.TimeInterval == 0 {
		return nil, errInvalidArguments
	}
	start, err := time.Parse(common.SimpleTimeFormatWithTimezone, r.Start)
	if err != nil {
		return nil, fmt.Errorf("%w cannot parse start time %v", errInvalidTimes, err)
	}
	end, err := time.Parse(common.SimpleTimeFormatWithTimezone, r.End)
	if err != nil {
		return nil, fmt.Errorf("%w cannot parse end time %v", errInvalidTimes, err)
	}
	err = common.StartEndTimeCheck(start, end)
	if err != nil {
		return nil, err
	}
	p := currency.Pair{
		Delimiter: r.Pair.Delimiter,
		Base:      currency.NewCode(r.Pair.Base),
		Quote:     currency.NewCode(r.Pair.Quote),
	}

	a, err := asset.New(r.AssetType)
	if err != nil {
		return nil, err
	}

	exch, err := s.GetExchangeByName(r.Exchange)
	if err != nil {
		return nil, err
	}

	err = checkParams(r.Exchange, exch, a, p)
	if err != nil {
		return nil, err
	}

	trades, err := trade.GetTradesInRange(r.Exchange, r.AssetType, r.Pair.Base, r.Pair.Quote, start, end)
	if err != nil {
		return nil, err
	}
	if len(trades) == 0 {
		return nil, errNoTrades
	}

	interval := kline.Interval(r.TimeInterval)
	klineItem, err := trade.ConvertTradesToCandles(interval, trades...)
	if err != nil {
		return nil, err
	}
	if len(klineItem.Candles) == 0 {
		return nil, fmt.Errorf("no candles generated from trades")
	}

	resp := &gctrpc.GetHistoricCandlesResponse{
		Exchange: r.Exchange,
		Pair:     r.Pair,
		Start:    r.Start,
		End:      r.End,
		Interval: interval.String(),
	}
	for i := range klineItem.Candles {
		resp.Candle = append(resp.Candle, &gctrpc.Candle{
			Time:      klineItem.Candles[i].Time.In(time.UTC).Format(common.SimpleTimeFormatWithTimezone),
			Low:       klineItem.Candles[i].Low,
			High:      klineItem.Candles[i].High,
			Open:      klineItem.Candles[i].Open,
			Close:     klineItem.Candles[i].Close,
			Volume:    klineItem.Candles[i].Volume,
			IsPartial: klineItem.Candles[i].ValidationIssues == kline.PartialCandle,
		})
	}

	if r.Sync {
		_, err = kline.StoreInDatabase(klineItem, r.Force)
		if err != nil {
			return nil, err
		}
	}

	return resp, nil
}

// FindMissingSavedCandleIntervals is used to help determine what candle data is missing
func (s *RPCServer) FindMissingSavedCandleIntervals(_ context.Context, r *gctrpc.FindMissingCandlePeriodsRequest) (*gctrpc.FindMissingIntervalsResponse, error) {
	if r.End == "" || r.Start == "" || r.ExchangeName == "" || r.Pair == nil || r.AssetType == "" || r.Pair.String() == "" || r.Interval <= 0 {
		return nil, errInvalidArguments
	}
	p := currency.Pair{
		Delimiter: r.Pair.Delimiter,
		Base:      currency.NewCode(r.Pair.Base),
		Quote:     currency.NewCode(r.Pair.Quote),
	}

	a, err := asset.New(r.AssetType)
	if err != nil {
		return nil, err
	}

	exch, err := s.GetExchangeByName(r.ExchangeName)
	if err != nil {
		return nil, err
	}

	err = checkParams(r.ExchangeName, exch, a, p)
	if err != nil {
		return nil, err
	}

	start, err := time.Parse(common.SimpleTimeFormatWithTimezone, r.Start)
	if err != nil {
		return nil, fmt.Errorf("%w cannot parse start time %v", errInvalidTimes, err)
	}
	end, err := time.Parse(common.SimpleTimeFormatWithTimezone, r.End)
	if err != nil {
		return nil, fmt.Errorf("%w cannot parse end time %v", errInvalidTimes, err)
	}
	err = common.StartEndTimeCheck(start, end)
	if err != nil {
		return nil, err
	}
	klineItem, err := kline.LoadFromDatabase(
		r.ExchangeName,
		p,
		a,
		kline.Interval(r.Interval),
		start,
		end,
	)
	if err != nil {
		return nil, err
	}
	resp := &gctrpc.FindMissingIntervalsResponse{
		ExchangeName:   r.ExchangeName,
		AssetType:      r.AssetType,
		Pair:           r.Pair,
		MissingPeriods: []string{},
	}
	candleTimes := make([]time.Time, len(klineItem.Candles))
	for i := range klineItem.Candles {
		candleTimes[i] = klineItem.Candles[i].Time
	}
	var ranges []timeperiods.TimeRange
	ranges, err = timeperiods.FindTimeRangesContainingData(start, end, klineItem.Interval.Duration(), candleTimes)
	if err != nil {
		return nil, err
	}
	foundCount := 0
	for i := range ranges {
		if !ranges[i].HasDataInRange {
			resp.MissingPeriods = append(resp.MissingPeriods,
				ranges[i].StartOfRange.UTC().Format(common.SimpleTimeFormatWithTimezone)+
					" - "+
					ranges[i].EndOfRange.UTC().Format(common.SimpleTimeFormatWithTimezone))
		} else {
			foundCount++
		}
	}

	if len(resp.MissingPeriods) == 0 {
		resp.Status = fmt.Sprintf("no missing candles found between %v and %v",
			r.Start,
			r.End,
		)
	} else {
		resp.Status = fmt.Sprintf("Found %v candles. Missing %v candles in requested timeframe starting %v ending %v",
			foundCount,
			len(resp.MissingPeriods),
			start.In(time.UTC).Format(common.SimpleTimeFormatWithTimezone),
			end.In(time.UTC).Format(common.SimpleTimeFormatWithTimezone))
	}

	return resp, nil
}

// FindMissingSavedTradeIntervals is used to help determine what trade data is missing
func (s *RPCServer) FindMissingSavedTradeIntervals(_ context.Context, r *gctrpc.FindMissingTradePeriodsRequest) (*gctrpc.FindMissingIntervalsResponse, error) {
	if r.End == "" || r.Start == "" || r.ExchangeName == "" || r.Pair == nil || r.AssetType == "" || r.Pair.String() == "" {
		return nil, errInvalidArguments
	}
	p := currency.Pair{
		Delimiter: r.Pair.Delimiter,
		Base:      currency.NewCode(r.Pair.Base),
		Quote:     currency.NewCode(r.Pair.Quote),
	}

	a, err := asset.New(r.AssetType)
	if err != nil {
		return nil, err
	}

	exch, err := s.GetExchangeByName(r.ExchangeName)
	if err != nil {
		return nil, err
	}

	err = checkParams(r.ExchangeName, exch, a, p)
	if err != nil {
		return nil, err
	}
	start, err := time.Parse(common.SimpleTimeFormatWithTimezone, r.Start)
	if err != nil {
		return nil, fmt.Errorf("%w cannot parse start time %v", errInvalidTimes, err)
	}
	end, err := time.Parse(common.SimpleTimeFormatWithTimezone, r.End)
	if err != nil {
		return nil, fmt.Errorf("%w cannot parse end time %v", errInvalidTimes, err)
	}
	err = common.StartEndTimeCheck(start, end)
	if err != nil {
		return nil, err
	}
	start = start.Truncate(time.Hour)
	end = end.Truncate(time.Hour)

	intervalMap := make(map[int64]bool)
	iterationTime := start
	for iterationTime.Before(end) {
		intervalMap[iterationTime.Unix()] = false
		iterationTime = iterationTime.Add(time.Hour)
	}

	var trades []trade.Data
	trades, err = trade.GetTradesInRange(
		r.ExchangeName,
		r.AssetType,
		r.Pair.Base,
		r.Pair.Quote,
		start,
		end,
	)
	if err != nil {
		return nil, err
	}
	resp := &gctrpc.FindMissingIntervalsResponse{
		ExchangeName:   r.ExchangeName,
		AssetType:      r.AssetType,
		Pair:           r.Pair,
		MissingPeriods: []string{},
	}
	tradeTimes := make([]time.Time, len(trades))
	for i := range trades {
		tradeTimes[i] = trades[i].Timestamp
	}
	var ranges []timeperiods.TimeRange
	ranges, err = timeperiods.FindTimeRangesContainingData(start, end, time.Hour, tradeTimes)
	if err != nil {
		return nil, err
	}
	foundCount := 0
	for i := range ranges {
		if !ranges[i].HasDataInRange {
			resp.MissingPeriods = append(resp.MissingPeriods,
				ranges[i].StartOfRange.UTC().Format(common.SimpleTimeFormatWithTimezone)+
					" - "+
					ranges[i].EndOfRange.UTC().Format(common.SimpleTimeFormatWithTimezone))
		} else {
			foundCount++
		}
	}

	if len(resp.MissingPeriods) == 0 {
		resp.Status = fmt.Sprintf("no missing periods found between %v and %v",
			r.Start,
			r.End,
		)
	} else {
		resp.Status = fmt.Sprintf("Found %v periods. Missing %v periods between %v and %v",
			foundCount,
			len(resp.MissingPeriods),
			start.In(time.UTC).Format(common.SimpleTimeFormatWithTimezone),
			end.In(time.UTC).Format(common.SimpleTimeFormatWithTimezone))
	}

	return resp, nil
}

// SetExchangeTradeProcessing allows the setting of exchange trade processing
func (s *RPCServer) SetExchangeTradeProcessing(_ context.Context, r *gctrpc.SetExchangeTradeProcessingRequest) (*gctrpc.GenericResponse, error) {
	exch, err := s.GetExchangeByName(r.Exchange)
	if err != nil {
		return nil, err
	}

	b := exch.GetBase()
	b.SetSaveTradeDataStatus(r.Status)

	return &gctrpc.GenericResponse{
		Status: "success",
	}, nil
}

// GetHistoricTrades returns trades between a set of dates
func (s *RPCServer) GetHistoricTrades(r *gctrpc.GetSavedTradesRequest, stream gctrpc.GoCryptoTraderService_GetHistoricTradesServer) error {
	if r.Exchange == "" || r.Pair == nil || r.AssetType == "" || r.Pair.String() == "" {
		return errInvalidArguments
	}
	cp := currency.Pair{
		Delimiter: r.Pair.Delimiter,
		Base:      currency.NewCode(r.Pair.Base),
		Quote:     currency.NewCode(r.Pair.Quote),
	}

	a, err := asset.New(r.AssetType)
	if err != nil {
		return err
	}

	exch, err := s.GetExchangeByName(r.Exchange)
	if err != nil {
		return err
	}

	err = checkParams(r.Exchange, exch, a, cp)
	if err != nil {
		return err
	}
	var trades []trade.Data
	start, err := time.Parse(common.SimpleTimeFormatWithTimezone, r.Start)
	if err != nil {
		return fmt.Errorf("%w cannot parse start time %v", errInvalidTimes, err)
	}
	end, err := time.Parse(common.SimpleTimeFormatWithTimezone, r.End)
	if err != nil {
		return fmt.Errorf("%w cannot parse end time %v", errInvalidTimes, err)
	}
	err = common.StartEndTimeCheck(start, end)
	if err != nil {
		return err
	}
	resp := &gctrpc.SavedTradesResponse{
		ExchangeName: r.Exchange,
		Asset:        r.AssetType,
		Pair:         r.Pair,
	}

	for iterateStartTime := start; iterateStartTime.Before(end); iterateStartTime = iterateStartTime.Add(time.Hour) {
		iterateEndTime := iterateStartTime.Add(time.Hour)
		trades, err = exch.GetHistoricTrades(stream.Context(), cp, a, iterateStartTime, iterateEndTime)
		if err != nil {
			return err
		}
		if len(trades) == 0 {
			continue
		}
		grpcTrades := &gctrpc.SavedTradesResponse{
			ExchangeName: r.Exchange,
			Asset:        r.AssetType,
			Pair:         r.Pair,
		}
		for i := range trades {
			tradeTS := trades[i].Timestamp.In(time.UTC)
			if tradeTS.After(end) {
				break
			}
			grpcTrades.Trades = append(grpcTrades.Trades, &gctrpc.SavedTrades{
				Price:     trades[i].Price,
				Amount:    trades[i].Amount,
				Side:      trades[i].Side.String(),
				Timestamp: tradeTS.Format(common.SimpleTimeFormatWithTimezone),
				TradeId:   trades[i].TID,
			})
		}

		err = stream.Send(grpcTrades)
		if err != nil {
			return err
		}
	}
	return stream.Send(resp)
}

// GetRecentTrades returns trades
func (s *RPCServer) GetRecentTrades(ctx context.Context, r *gctrpc.GetSavedTradesRequest) (*gctrpc.SavedTradesResponse, error) {
	if r.Exchange == "" || r.Pair == nil || r.AssetType == "" || r.Pair.String() == "" {
		return nil, errInvalidArguments
	}
	cp := currency.Pair{
		Delimiter: r.Pair.Delimiter,
		Base:      currency.NewCode(r.Pair.Base),
		Quote:     currency.NewCode(r.Pair.Quote),
	}

	a, err := asset.New(r.AssetType)
	if err != nil {
		return nil, err
	}

	exch, err := s.GetExchangeByName(r.Exchange)
	if err != nil {
		return nil, err
	}

	err = checkParams(r.Exchange, exch, a, cp)
	if err != nil {
		return nil, err
	}

	var trades []trade.Data
	trades, err = exch.GetRecentTrades(ctx, cp, a)
	if err != nil {
		return nil, err
	}
	resp := &gctrpc.SavedTradesResponse{
		ExchangeName: r.Exchange,
		Asset:        r.AssetType,
		Pair:         r.Pair,
	}
	for i := range trades {
		resp.Trades = append(resp.Trades, &gctrpc.SavedTrades{
			Price:     trades[i].Price,
			Amount:    trades[i].Amount,
			Side:      trades[i].Side.String(),
			Timestamp: trades[i].Timestamp.In(time.UTC).Format(common.SimpleTimeFormatWithTimezone),
			TradeId:   trades[i].TID,
		})
	}
	if len(resp.Trades) == 0 {
		return nil, fmt.Errorf("request for %v %v trade data and returned no results", r.Exchange, r.AssetType)
	}

	return resp, nil
}

func checkParams(exchName string, e exchange.IBotExchange, a asset.Item, p currency.Pair) error {
	if e == nil {
		return fmt.Errorf("%s %w", exchName, errExchangeNotLoaded)
	}
	if !e.IsEnabled() {
		return fmt.Errorf("%s %w", exchName, errExchangeNotEnabled)
	}
	if a.IsValid() {
		b := e.GetBase()
		if b == nil {
			return fmt.Errorf("%s %w", exchName, errExchangeBaseNotFound)
		}
		err := b.CurrencyPairs.IsAssetEnabled(a)
		if err != nil {
			return fmt.Errorf("%v %w", a, errAssetTypeDisabled)
		}
	}
	if p.IsEmpty() {
		return nil
	}
	enabledPairs, err := e.GetEnabledPairs(a)
	if err != nil {
		return err
	}
	if enabledPairs.Contains(p, true) {
		return nil
	}
	availablePairs, err := e.GetAvailablePairs(a)
	if err != nil {
		return err
	}
	if availablePairs.Contains(p, true) {
		return fmt.Errorf("%v %w", p, errCurrencyNotEnabled)
	}
	return fmt.Errorf("%v %w", p, errCurrencyPairInvalid)
}

func parseMultipleEvents(ret []*withdraw.Response) *gctrpc.WithdrawalEventsByExchangeResponse {
	v := &gctrpc.WithdrawalEventsByExchangeResponse{}
	for x := range ret {
		tempEvent := &gctrpc.WithdrawalEventResponse{
			Id: ret[x].ID.String(),
			Exchange: &gctrpc.WithdrawlExchangeEvent{
				Name:   ret[x].Exchange.Name,
				Id:     ret[x].Exchange.ID,
				Status: ret[x].Exchange.Status,
			},
			Request: &gctrpc.WithdrawalRequestEvent{
				Currency:    ret[x].RequestDetails.Currency.String(),
				Description: ret[x].RequestDetails.Description,
				Amount:      ret[x].RequestDetails.Amount,
				Type:        int32(ret[x].RequestDetails.Type),
			},
		}

		tempEvent.CreatedAt = timestamppb.New(ret[x].CreatedAt)
		if err := tempEvent.CreatedAt.CheckValid(); err != nil {
			log.Errorf(log.Global, "withdrawal parseMultipleEvents CreatedAt: %s", err)
		}
		tempEvent.UpdatedAt = timestamppb.New(ret[x].UpdatedAt)
		if err := tempEvent.UpdatedAt.CheckValid(); err != nil {
			log.Errorf(log.Global, "withdrawal parseMultipleEvents UpdatedAt: %s", err)
		}

		if ret[x].RequestDetails.Type == withdraw.Crypto {
			tempEvent.Request.Crypto = new(gctrpc.CryptoWithdrawalEvent)
			tempEvent.Request.Crypto = &gctrpc.CryptoWithdrawalEvent{
				Address:    ret[x].RequestDetails.Crypto.Address,
				AddressTag: ret[x].RequestDetails.Crypto.AddressTag,
				Fee:        ret[x].RequestDetails.Crypto.FeeAmount,
			}
		} else if ret[x].RequestDetails.Type == withdraw.Fiat {
			if ret[x].RequestDetails.Fiat != (withdraw.FiatRequest{}) {
				tempEvent.Request.Fiat = new(gctrpc.FiatWithdrawalEvent)
				tempEvent.Request.Fiat = &gctrpc.FiatWithdrawalEvent{
					BankName:      ret[x].RequestDetails.Fiat.Bank.BankName,
					AccountName:   ret[x].RequestDetails.Fiat.Bank.AccountName,
					AccountNumber: ret[x].RequestDetails.Fiat.Bank.AccountNumber,
					Bsb:           ret[x].RequestDetails.Fiat.Bank.BSBNumber,
					Swift:         ret[x].RequestDetails.Fiat.Bank.SWIFTCode,
					Iban:          ret[x].RequestDetails.Fiat.Bank.IBAN,
				}
			}
		}
		v.Event = append(v.Event, tempEvent)
	}
	return v
}

func parseWithdrawalsHistory(ret []exchange.WithdrawalHistory, exchName string, limit int) *gctrpc.WithdrawalEventsByExchangeResponse {
	v := &gctrpc.WithdrawalEventsByExchangeResponse{}
	for x := range ret {
		if limit > 0 && x >= limit {
			return v
		}

		tempEvent := &gctrpc.WithdrawalEventResponse{
			Id: ret[x].TransferID,
			Exchange: &gctrpc.WithdrawlExchangeEvent{
				Name:   exchName,
				Status: ret[x].Status,
			},
			Request: &gctrpc.WithdrawalRequestEvent{
				Currency:    ret[x].Currency,
				Description: ret[x].Description,
				Amount:      ret[x].Amount,
			},
		}

		tempEvent.UpdatedAt = timestamppb.New(ret[x].Timestamp)
		if err := tempEvent.UpdatedAt.CheckValid(); err != nil {
			log.Errorf(log.Global, "withdrawal parseWithdrawalsHistory UpdatedAt: %s", err)
		}

		tempEvent.Request.Crypto = &gctrpc.CryptoWithdrawalEvent{
			Address: ret[x].CryptoToAddress,
			Fee:     ret[x].Fee,
			TxId:    ret[x].CryptoTxID,
		}

		v.Event = append(v.Event, tempEvent)
	}
	return v
}

func parseSingleEvents(ret *withdraw.Response) *gctrpc.WithdrawalEventsByExchangeResponse {
	tempEvent := &gctrpc.WithdrawalEventResponse{
		Id: ret.ID.String(),
		Exchange: &gctrpc.WithdrawlExchangeEvent{
			Name:   ret.Exchange.Name,
			Id:     ret.Exchange.Name,
			Status: ret.Exchange.Status,
		},
		Request: &gctrpc.WithdrawalRequestEvent{
			Currency:    ret.RequestDetails.Currency.String(),
			Description: ret.RequestDetails.Description,
			Amount:      ret.RequestDetails.Amount,
			Type:        int32(ret.RequestDetails.Type),
		},
	}
	tempEvent.CreatedAt = timestamppb.New(ret.CreatedAt)
	if err := tempEvent.CreatedAt.CheckValid(); err != nil {
		log.Errorf(log.Global, "withdrawal parseSingleEvents CreatedAt %s", err)
	}
	tempEvent.UpdatedAt = timestamppb.New(ret.UpdatedAt)
	if err := tempEvent.UpdatedAt.CheckValid(); err != nil {
		log.Errorf(log.Global, "withdrawal parseSingleEvents UpdatedAt: %s", err)
	}

	if ret.RequestDetails.Type == withdraw.Crypto {
		tempEvent.Request.Crypto = new(gctrpc.CryptoWithdrawalEvent)
		tempEvent.Request.Crypto = &gctrpc.CryptoWithdrawalEvent{
			Address:    ret.RequestDetails.Crypto.Address,
			AddressTag: ret.RequestDetails.Crypto.AddressTag,
			Fee:        ret.RequestDetails.Crypto.FeeAmount,
		}
	} else if ret.RequestDetails.Type == withdraw.Fiat {
		if ret.RequestDetails.Fiat != (withdraw.FiatRequest{}) {
			tempEvent.Request.Fiat = new(gctrpc.FiatWithdrawalEvent)
			tempEvent.Request.Fiat = &gctrpc.FiatWithdrawalEvent{
				BankName:      ret.RequestDetails.Fiat.Bank.BankName,
				AccountName:   ret.RequestDetails.Fiat.Bank.AccountName,
				AccountNumber: ret.RequestDetails.Fiat.Bank.AccountNumber,
				Bsb:           ret.RequestDetails.Fiat.Bank.BSBNumber,
				Swift:         ret.RequestDetails.Fiat.Bank.SWIFTCode,
				Iban:          ret.RequestDetails.Fiat.Bank.IBAN,
			}
		}
	}

	return &gctrpc.WithdrawalEventsByExchangeResponse{
		Event: []*gctrpc.WithdrawalEventResponse{tempEvent},
	}
}

// UpsertDataHistoryJob adds or updates a data history job for the data history manager
// It will upsert the entry in the database and allow for the processing of the job
func (s *RPCServer) UpsertDataHistoryJob(_ context.Context, r *gctrpc.UpsertDataHistoryJobRequest) (*gctrpc.UpsertDataHistoryJobResponse, error) {
	if r == nil {
		return nil, errNilRequestData
	}
	a, err := asset.New(r.Asset)
	if err != nil {
		return nil, err
	}

	p := currency.Pair{
		Delimiter: r.Pair.Delimiter,
		Base:      currency.NewCode(r.Pair.Base),
		Quote:     currency.NewCode(r.Pair.Quote),
	}

	e, err := s.GetExchangeByName(r.Exchange)
	if err != nil {
		return nil, err
	}

	err = checkParams(r.Exchange, e, a, p)
	if err != nil {
		return nil, err
	}

	start, err := time.Parse(common.SimpleTimeFormatWithTimezone, r.StartDate)
	if err != nil {
		return nil, fmt.Errorf("%w cannot parse start time %v", errInvalidTimes, err)
	}
	end, err := time.Parse(common.SimpleTimeFormatWithTimezone, r.EndDate)
	if err != nil {
		return nil, fmt.Errorf("%w cannot parse end time %v", errInvalidTimes, err)
	}
	err = common.StartEndTimeCheck(start, end)
	if err != nil {
		return nil, err
	}

	job := DataHistoryJob{
		Nickname:                 r.Nickname,
		Exchange:                 r.Exchange,
		Asset:                    a,
		Pair:                     p,
		StartDate:                start,
		EndDate:                  end,
		Interval:                 kline.Interval(r.Interval),
		RunBatchLimit:            r.BatchSize,
		RequestSizeLimit:         r.RequestSizeLimit,
		DataType:                 dataHistoryDataType(r.DataType),
		MaxRetryAttempts:         r.MaxRetryAttempts,
		Status:                   dataHistoryStatusActive,
		OverwriteExistingData:    r.OverwriteExistingData,
		ConversionInterval:       kline.Interval(r.ConversionInterval),
		DecimalPlaceComparison:   r.DecimalPlaceComparison,
		SecondaryExchangeSource:  r.SecondaryExchangeName,
		IssueTolerancePercentage: r.IssueTolerancePercentage,
		ReplaceOnIssue:           r.ReplaceOnIssue,
		PrerequisiteJobNickname:  r.PrerequisiteJobNickname,
	}

	err = s.dataHistoryManager.UpsertJob(&job, r.InsertOnly)
	if err != nil {
		return nil, err
	}

	result, err := s.dataHistoryManager.GetByNickname(r.Nickname, false)
	if err != nil {
		return nil, fmt.Errorf("%s %w", r.Nickname, err)
	}

	return &gctrpc.UpsertDataHistoryJobResponse{
		JobId:   result.ID.String(),
		Message: "successfully upserted job: " + result.Nickname,
	}, nil
}

// GetDataHistoryJobDetails returns a data history job's details
// can request all data history results with r.FullDetails
func (s *RPCServer) GetDataHistoryJobDetails(_ context.Context, r *gctrpc.GetDataHistoryJobDetailsRequest) (*gctrpc.DataHistoryJob, error) {
	if r == nil {
		return nil, errNilRequestData
	}
	if r.Id == "" && r.Nickname == "" {
		return nil, errNicknameIDUnset
	}
	if r.Nickname != "" && r.Id != "" {
		return nil, errOnlyNicknameOrID
	}
	var (
		result     *DataHistoryJob
		err        error
		jobResults []*gctrpc.DataHistoryJobResult
	)

	if r.Id != "" {
		var id uuid.UUID
		id, err = uuid.FromString(r.Id)
		if err != nil {
			return nil, fmt.Errorf("%s %w", r.Id, err)
		}
		result, err = s.dataHistoryManager.GetByID(id)
		if err != nil {
			return nil, fmt.Errorf("%s %w", r.Id, err)
		}
	} else {
		result, err = s.dataHistoryManager.GetByNickname(r.Nickname, r.FullDetails)
		if err != nil {
			return nil, fmt.Errorf("%s %w", r.Nickname, err)
		}
		if r.FullDetails {
			for _, v := range result.Results {
				for i := range v {
					jobResults = append(jobResults, &gctrpc.DataHistoryJobResult{
						StartDate: v[i].IntervalStartDate.Format(time.DateTime),
						EndDate:   v[i].IntervalEndDate.Format(time.DateTime),
						HasData:   v[i].Status == dataHistoryStatusComplete,
						Message:   v[i].Result,
						RunDate:   v[i].Date.Format(time.DateTime),
					})
				}
			}
		}
	}
	return &gctrpc.DataHistoryJob{
		Id:       result.ID.String(),
		Nickname: result.Nickname,
		Exchange: result.Exchange,
		Asset:    result.Asset.String(),
		Pair: &gctrpc.CurrencyPair{
			Delimiter: result.Pair.Delimiter,
			Base:      result.Pair.Base.String(),
			Quote:     result.Pair.Quote.String(),
		},
		StartDate:                result.StartDate.Format(time.DateTime),
		EndDate:                  result.EndDate.Format(time.DateTime),
		Interval:                 int64(result.Interval.Duration()),
		RequestSizeLimit:         result.RequestSizeLimit,
		MaxRetryAttempts:         result.MaxRetryAttempts,
		BatchSize:                result.RunBatchLimit,
		Status:                   result.Status.String(),
		DataType:                 result.DataType.String(),
		ConversionInterval:       int64(result.ConversionInterval.Duration()),
		OverwriteExistingData:    result.OverwriteExistingData,
		PrerequisiteJobNickname:  result.PrerequisiteJobNickname,
		DecimalPlaceComparison:   result.DecimalPlaceComparison,
		SecondaryExchangeName:    result.SecondaryExchangeSource,
		IssueTolerancePercentage: result.IssueTolerancePercentage,
		ReplaceOnIssue:           result.ReplaceOnIssue,
		JobResults:               jobResults,
	}, nil
}

// GetActiveDataHistoryJobs returns any active data history job details
func (s *RPCServer) GetActiveDataHistoryJobs(_ context.Context, _ *gctrpc.GetInfoRequest) (*gctrpc.DataHistoryJobs, error) {
	jobs, err := s.dataHistoryManager.GetActiveJobs()
	if err != nil {
		return nil, err
	}

	response := make([]*gctrpc.DataHistoryJob, len(jobs))
	for i := range jobs {
		response[i] = &gctrpc.DataHistoryJob{
			Id:       jobs[i].ID.String(),
			Nickname: jobs[i].Nickname,
			Exchange: jobs[i].Exchange,
			Asset:    jobs[i].Asset.String(),
			Pair: &gctrpc.CurrencyPair{
				Delimiter: jobs[i].Pair.Delimiter,
				Base:      jobs[i].Pair.Base.String(),
				Quote:     jobs[i].Pair.Quote.String(),
			},
			StartDate:                jobs[i].StartDate.Format(time.DateTime),
			EndDate:                  jobs[i].EndDate.Format(time.DateTime),
			Interval:                 int64(jobs[i].Interval.Duration()),
			RequestSizeLimit:         jobs[i].RequestSizeLimit,
			MaxRetryAttempts:         jobs[i].MaxRetryAttempts,
			BatchSize:                jobs[i].RunBatchLimit,
			Status:                   jobs[i].Status.String(),
			DataType:                 jobs[i].DataType.String(),
			ConversionInterval:       int64(jobs[i].ConversionInterval.Duration()),
			OverwriteExistingData:    jobs[i].OverwriteExistingData,
			PrerequisiteJobNickname:  jobs[i].PrerequisiteJobNickname,
			DecimalPlaceComparison:   jobs[i].DecimalPlaceComparison,
			SecondaryExchangeName:    jobs[i].SecondaryExchangeSource,
			IssueTolerancePercentage: jobs[i].IssueTolerancePercentage,
			ReplaceOnIssue:           jobs[i].ReplaceOnIssue,
		}
	}
	return &gctrpc.DataHistoryJobs{Results: response}, nil
}

// GetDataHistoryJobsBetween returns all jobs created between supplied dates
func (s *RPCServer) GetDataHistoryJobsBetween(_ context.Context, r *gctrpc.GetDataHistoryJobsBetweenRequest) (*gctrpc.DataHistoryJobs, error) {
	if r == nil {
		return nil, errNilRequestData
	}
	start, err := time.Parse(common.SimpleTimeFormatWithTimezone, r.StartDate)
	if err != nil {
		return nil, fmt.Errorf("%w cannot parse start time %v", errInvalidTimes, err)
	}
	end, err := time.Parse(common.SimpleTimeFormatWithTimezone, r.EndDate)
	if err != nil {
		return nil, fmt.Errorf("%w cannot parse end time %v", errInvalidTimes, err)
	}
	err = common.StartEndTimeCheck(start.Local(), end)
	if err != nil {
		return nil, err
	}

	jobs, err := s.dataHistoryManager.GetAllJobStatusBetween(start, end)
	if err != nil {
		return nil, err
	}
	respJobs := make([]*gctrpc.DataHistoryJob, len(jobs))
	for i := range jobs {
		respJobs[i] = &gctrpc.DataHistoryJob{
			Id:       jobs[i].ID.String(),
			Nickname: jobs[i].Nickname,
			Exchange: jobs[i].Exchange,
			Asset:    jobs[i].Asset.String(),
			Pair: &gctrpc.CurrencyPair{
				Delimiter: jobs[i].Pair.Delimiter,
				Base:      jobs[i].Pair.Base.String(),
				Quote:     jobs[i].Pair.Quote.String(),
			},
			StartDate:                jobs[i].StartDate.Format(time.DateTime),
			EndDate:                  jobs[i].EndDate.Format(time.DateTime),
			Interval:                 int64(jobs[i].Interval.Duration()),
			RequestSizeLimit:         jobs[i].RequestSizeLimit,
			MaxRetryAttempts:         jobs[i].MaxRetryAttempts,
			BatchSize:                jobs[i].RunBatchLimit,
			Status:                   jobs[i].Status.String(),
			DataType:                 jobs[i].DataType.String(),
			ConversionInterval:       int64(jobs[i].ConversionInterval.Duration()),
			OverwriteExistingData:    jobs[i].OverwriteExistingData,
			PrerequisiteJobNickname:  jobs[i].PrerequisiteJobNickname,
			DecimalPlaceComparison:   jobs[i].DecimalPlaceComparison,
			SecondaryExchangeName:    jobs[i].SecondaryExchangeSource,
			IssueTolerancePercentage: jobs[i].IssueTolerancePercentage,
			ReplaceOnIssue:           jobs[i].ReplaceOnIssue,
		}
	}
	return &gctrpc.DataHistoryJobs{
		Results: respJobs,
	}, nil
}

// GetDataHistoryJobSummary provides a general look at how a data history job is going with the "resultSummaries" property
func (s *RPCServer) GetDataHistoryJobSummary(_ context.Context, r *gctrpc.GetDataHistoryJobDetailsRequest) (*gctrpc.DataHistoryJob, error) {
	if r == nil {
		return nil, errNilRequestData
	}
	if r.Nickname == "" {
		return nil, fmt.Errorf("get job summary %w", errNicknameUnset)
	}
	job, err := s.dataHistoryManager.GenerateJobSummary(r.Nickname)
	if err != nil {
		return nil, err
	}
	return &gctrpc.DataHistoryJob{
		Nickname: job.Nickname,
		Exchange: job.Exchange,
		Asset:    job.Asset.String(),
		Pair: &gctrpc.CurrencyPair{
			Delimiter: job.Pair.Delimiter,
			Base:      job.Pair.Base.String(),
			Quote:     job.Pair.Quote.String(),
		},
		StartDate:               job.StartDate.Format(time.DateTime),
		EndDate:                 job.EndDate.Format(time.DateTime),
		Interval:                int64(job.Interval.Duration()),
		Status:                  job.Status.String(),
		DataType:                job.DataType.String(),
		ConversionInterval:      int64(job.ConversionInterval.Duration()),
		OverwriteExistingData:   job.OverwriteExistingData,
		PrerequisiteJobNickname: job.PrerequisiteJobNickname,
		ResultSummaries:         job.ResultRanges,
	}, nil
}

// unixTimestamp returns given time in either unix seconds or unix nanoseconds, depending
// on the remoteControl/gRPC/timeInNanoSeconds boolean configuration.
func (s *RPCServer) unixTimestamp(x time.Time) int64 {
	if s.Config.RemoteControl.GRPC.TimeInNanoSeconds {
		return x.UnixNano()
	}
	return x.Unix()
}

// SetDataHistoryJobStatus sets a data history job's status
func (s *RPCServer) SetDataHistoryJobStatus(_ context.Context, r *gctrpc.SetDataHistoryJobStatusRequest) (*gctrpc.GenericResponse, error) {
	if r == nil {
		return nil, errNilRequestData
	}
	if r.Nickname == "" && r.Id == "" {
		return nil, errNicknameIDUnset
	}
	if r.Nickname != "" && r.Id != "" {
		return nil, errOnlyNicknameOrID
	}
	status := "success"
	err := s.dataHistoryManager.SetJobStatus(r.Nickname, r.Id, dataHistoryStatus(r.Status))
	if err != nil {
		log.Errorln(log.GRPCSys, err)
		status = "failed"
	}

	return &gctrpc.GenericResponse{Status: status}, err
}

// UpdateDataHistoryJobPrerequisite sets or removes a prerequisite job for an existing job
// if the prerequisite job is "", then the relationship is removed
func (s *RPCServer) UpdateDataHistoryJobPrerequisite(_ context.Context, r *gctrpc.UpdateDataHistoryJobPrerequisiteRequest) (*gctrpc.GenericResponse, error) {
	if r == nil {
		return nil, errNilRequestData
	}
	if r.Nickname == "" {
		return nil, errNicknameUnset
	}
	status := "success"
	err := s.dataHistoryManager.SetJobRelationship(r.PrerequisiteJobNickname, r.Nickname)
	if err != nil {
		return nil, err
	}
	if r.PrerequisiteJobNickname == "" {
		return &gctrpc.GenericResponse{Status: status, Data: fmt.Sprintf("Removed prerequisite from job '%v'", r.Nickname)}, nil
	}
	return &gctrpc.GenericResponse{Status: status, Data: fmt.Sprintf("Set job '%v' prerequisite job to '%v' and set status to paused", r.Nickname, r.PrerequisiteJobNickname)}, nil
}

// CurrencyStateGetAll returns a full snapshot of currency states, whether they
// are able to be withdrawn, deposited or traded on an exchange.
func (s *RPCServer) CurrencyStateGetAll(_ context.Context, r *gctrpc.CurrencyStateGetAllRequest) (*gctrpc.CurrencyStateResponse, error) {
	return s.currencyStateManager.GetAllRPC(r.Exchange)
}

// CurrencyStateWithdraw determines via RPC if the currency code is operational for
// withdrawal from an exchange
func (s *RPCServer) CurrencyStateWithdraw(_ context.Context, r *gctrpc.CurrencyStateWithdrawRequest) (*gctrpc.GenericResponse, error) {
	ai, err := asset.New(r.Asset)
	if err != nil {
		return nil, err
	}
	return s.currencyStateManager.CanWithdrawRPC(r.Exchange,
		currency.NewCode(r.Code),
		ai)
}

// CurrencyStateDeposit determines via RPC if the currency code is operational for
// depositing to an exchange
func (s *RPCServer) CurrencyStateDeposit(_ context.Context, r *gctrpc.CurrencyStateDepositRequest) (*gctrpc.GenericResponse, error) {
	ai, err := asset.New(r.Asset)
	if err != nil {
		return nil, err
	}
	return s.currencyStateManager.CanDepositRPC(r.Exchange,
		currency.NewCode(r.Code),
		ai)
}

// CurrencyStateTrading determines via RPC if the currency code is operational for trading
func (s *RPCServer) CurrencyStateTrading(_ context.Context, r *gctrpc.CurrencyStateTradingRequest) (*gctrpc.GenericResponse, error) {
	ai, err := asset.New(r.Asset)
	if err != nil {
		return nil, err
	}
	return s.currencyStateManager.CanTradeRPC(r.Exchange,
		currency.NewCode(r.Code),
		ai)
}

// CurrencyStateTradingPair determines via RPC if the pair is operational for trading
func (s *RPCServer) CurrencyStateTradingPair(_ context.Context, r *gctrpc.CurrencyStateTradingPairRequest) (*gctrpc.GenericResponse, error) {
	exch, err := s.GetExchangeByName(r.Exchange)
	if err != nil {
		return nil, err
	}

	cp, err := currency.NewPairFromString(r.Pair)
	if err != nil {
		return nil, err
	}

	ai, err := asset.New(r.Asset)
	if err != nil {
		return nil, err
	}

	err = checkParams(r.Exchange, exch, ai, cp)
	if err != nil {
		return nil, err
	}

	err = exch.CanTradePair(cp, ai)
	if err != nil {
		return nil, err
	}
	return s.currencyStateManager.CanTradePairRPC(r.Exchange,
		cp,
		ai)
}

func (s *RPCServer) buildFuturePosition(position *order.Position, getFundingPayments, includeFundingRates, includeOrders, includePredictedRate bool) *gctrpc.FuturePosition {
	response := &gctrpc.FuturePosition{
		Exchange: position.Exchange,
		Asset:    position.Asset.String(),
		Pair: &gctrpc.CurrencyPair{
			Delimiter: position.Pair.Delimiter,
			Base:      position.Pair.Base.String(),
			Quote:     position.Pair.Quote.String(),
		},
		Status:           position.Status.String(),
		OpeningDate:      position.OpeningDate.Format(common.SimpleTimeFormatWithTimezone),
		OpeningDirection: position.OpeningDirection.String(),
		OpeningPrice:     position.OpeningPrice.String(),
		OpeningSize:      position.OpeningSize.String(),
		CurrentDirection: position.LatestDirection.String(),
		CurrentPrice:     position.LatestPrice.String(),
		CurrentSize:      position.LatestSize.String(),
		UnrealisedPnl:    position.UnrealisedPNL.String(),
		RealisedPnl:      position.RealisedPNL.String(),
		OrderCount:       int64(len(position.Orders)),
	}
	if getFundingPayments {
		var sum decimal.Decimal
		fundingData := &gctrpc.FundingData{}
		for i := range position.FundingRates.FundingRates {
			if includeFundingRates {
				fundingData.Rates = append(fundingData.Rates, &gctrpc.FundingRate{
					Date:    position.FundingRates.FundingRates[i].Time.Format(common.SimpleTimeFormatWithTimezone),
					Rate:    position.FundingRates.FundingRates[i].Rate.String(),
					Payment: position.FundingRates.FundingRates[i].Payment.String(),
				})
			}
			sum = sum.Add(position.FundingRates.FundingRates[i].Payment)
		}
		fundingData.PaymentSum = sum.String()
		response.FundingData = fundingData
		if includePredictedRate && !position.FundingRates.PredictedUpcomingRate.Time.IsZero() {
			fundingData.UpcomingRate = &gctrpc.FundingRate{
				Date: position.FundingRates.PredictedUpcomingRate.Time.Format(common.SimpleTimeFormatWithTimezone),
				Rate: position.FundingRates.PredictedUpcomingRate.Rate.String(),
			}
		}
	}

	if includeOrders {
		for i := range position.Orders {
			od := &gctrpc.OrderDetails{
				Exchange:      position.Orders[i].Exchange,
				Id:            position.Orders[i].OrderID,
				ClientOrderId: position.Orders[i].ClientOrderID,
				BaseCurrency:  position.Orders[i].Pair.Base.String(),
				QuoteCurrency: position.Orders[i].Pair.Quote.String(),
				AssetType:     position.Orders[i].AssetType.String(),
				OrderSide:     position.Orders[i].Side.String(),
				OrderType:     position.Orders[i].Type.String(),
				CreationTime:  position.Orders[i].Date.Format(common.SimpleTimeFormatWithTimezone),
				Status:        position.Orders[i].Status.String(),
				Price:         position.Orders[i].Price,
				Amount:        position.Orders[i].Cost,
				OpenVolume:    position.Orders[i].RemainingAmount,
				Fee:           position.Orders[i].Fee,
				Cost:          position.Orders[i].Cost,
			}
			if !position.Orders[i].LastUpdated.IsZero() {
				od.UpdateTime = position.Orders[i].LastUpdated.Format(common.SimpleTimeFormatWithTimezone)
			}
			for j := range position.Orders[i].Trades {
				od.Trades = append(od.Trades, &gctrpc.TradeHistory{
					CreationTime: position.Orders[i].Trades[j].Timestamp.Unix(),
					Id:           position.Orders[i].Trades[j].TID,
					Price:        position.Orders[i].Trades[j].Price,
					Amount:       position.Orders[i].Trades[j].Amount,
					Exchange:     position.Orders[i].Trades[j].Exchange,
					AssetType:    position.Orders[i].AssetType.String(),
					OrderSide:    position.Orders[i].Trades[j].Side.String(),
					Fee:          position.Orders[i].Trades[j].Fee,
					Total:        position.Orders[i].Trades[j].Total,
				})
			}
			response.Orders = append(response.Orders, od)
		}
	}
	return response
}

// GetManagedPosition returns an open positions from the order manager, no calling any API endpoints to return this information
func (s *RPCServer) GetManagedPosition(_ context.Context, r *gctrpc.GetManagedPositionRequest) (*gctrpc.GetManagedPositionsResponse, error) {
	if r == nil {
		return nil, fmt.Errorf("%w GetManagedPositionRequest", common.ErrNilPointer)
	}
	if err := order.CheckFundingRatePrerequisites(r.GetFundingPayments, r.IncludePredictedRate, r.GetFundingPayments); err != nil {
		return nil, err
	}
	if r.Pair == nil {
		return nil, fmt.Errorf("%w request pair", common.ErrNilPointer)
	}
	var (
		exch exchange.IBotExchange
		ai   asset.Item
		cp   currency.Pair
		err  error
	)
	exch, err = s.GetExchangeByName(r.Exchange)
	if err != nil {
		return nil, err
	}
	if !exch.IsEnabled() {
		return nil, fmt.Errorf("%w '%v'", errExchangeDisabled, exch.GetName())
	}
	feat := exch.GetSupportedFeatures()
	if !feat.FuturesCapabilities.OrderManagerPositionTracking {
		return nil, fmt.Errorf("%w OrderManagerPositionTracking for exchange %v", common.ErrFunctionNotSupported, exch.GetName())
	}
	ai, err = asset.New(r.Asset)
	if err != nil {
		return nil, err
	}
	if !ai.IsFutures() {
		return nil, fmt.Errorf("%w '%v'", order.ErrNotFuturesAsset, ai)
	}
	cp, err = currency.NewPairFromStrings(r.Pair.Base, r.Pair.Quote)
	if err != nil {
		return nil, err
	}
	err = checkParams(r.Exchange, exch, ai, cp)
	if err != nil {
		return nil, err
	}
	position, err := s.OrderManager.GetOpenFuturesPosition(r.Exchange, ai, cp)
	if err != nil {
		return nil, err
	}

	return &gctrpc.GetManagedPositionsResponse{Positions: []*gctrpc.FuturePosition{
		s.buildFuturePosition(position, r.GetFundingPayments, r.IncludeFullFundingRates, r.IncludeFullOrderData, r.IncludePredictedRate),
	}}, nil
}

// GetAllManagedPositions returns all open positions from the order manager, no calling any API endpoints to return this information
func (s *RPCServer) GetAllManagedPositions(_ context.Context, r *gctrpc.GetAllManagedPositionsRequest) (*gctrpc.GetManagedPositionsResponse, error) {
	if r == nil {
		return nil, fmt.Errorf("%w GetAllManagedPositionsRequest", common.ErrNilPointer)
	}
	if err := order.CheckFundingRatePrerequisites(r.GetFundingPayments, r.IncludePredictedRate, r.GetFundingPayments); err != nil {
		return nil, err
	}
	positions, err := s.OrderManager.GetAllOpenFuturesPositions()
	if err != nil {
		return nil, err
	}
	sort.Slice(positions, func(i, j int) bool {
		return positions[i].OpeningDate.Before(positions[j].OpeningDate)
	})
	response := make([]*gctrpc.FuturePosition, len(positions))
	for i := range positions {
		response[i] = s.buildFuturePosition(&positions[i], r.GetFundingPayments, r.IncludeFullFundingRates, r.IncludeFullOrderData, r.IncludePredictedRate)
	}

	return &gctrpc.GetManagedPositionsResponse{Positions: response}, nil
}

// GetFuturesPositionsSummary returns a summary of futures positions for an exchange asset pair from the API
func (s *RPCServer) GetFuturesPositionsSummary(ctx context.Context, r *gctrpc.GetFuturesPositionsSummaryRequest) (*gctrpc.GetFuturesPositionsSummaryResponse, error) {
	if r == nil {
		return nil, fmt.Errorf("%w GetFuturesPositionsSummaryRequest", common.ErrNilPointer)
	}
	if r.Pair == nil {
		return nil, currency.ErrCurrencyPairEmpty
	}
	exch, err := s.GetExchangeByName(r.Exchange)
	if err != nil {
		return nil, err
	}
	if !exch.IsEnabled() {
		return nil, fmt.Errorf("%s %w", r.Exchange, errExchangeNotEnabled)
	}
	feat := exch.GetSupportedFeatures()
	if !feat.FuturesCapabilities.Positions {
		return nil, fmt.Errorf("%w futures position tracking for exchange %v", common.ErrFunctionNotSupported, exch.GetName())
	}
	ai, err := asset.New(r.Asset)
	if err != nil {
		return nil, err
	}
	if !ai.IsFutures() {
		return nil, fmt.Errorf("%s %w", ai, order.ErrNotFuturesAsset)
	}
	enabledPairs, err := exch.GetEnabledPairs(ai)
	if err != nil {
		return nil, err
	}
	cp, err := enabledPairs.DeriveFrom(r.Pair.Base + r.Pair.Quote)
	if err != nil {
		return nil, err
	}

	var underlying currency.Pair
	if r.UnderlyingPair != nil {
		underlying, err = currency.NewPairFromStrings(r.UnderlyingPair.Base, r.UnderlyingPair.Quote)
		if err != nil {
			return nil, err
		}
	}

	var stats *order.PositionSummary
	stats, err = exch.GetFuturesPositionSummary(ctx, &order.PositionSummaryRequest{
		Asset:          ai,
		Pair:           cp,
		UnderlyingPair: underlying,
	})
	if err != nil {
		return nil, fmt.Errorf("cannot GetFuturesPositionSummary %w", err)
	}

	positionStats := &gctrpc.FuturesPositionStats{}
	if !stats.MaintenanceMarginRequirement.IsZero() {
		positionStats.MaintenanceMarginRequirement = stats.MaintenanceMarginRequirement.String()
	}
	if !stats.InitialMarginRequirement.IsZero() {
		positionStats.InitialMarginRequirement = stats.InitialMarginRequirement.String()
	}
	if !stats.CollateralUsed.IsZero() {
		positionStats.CollateralUsed = stats.CollateralUsed.String()
	}
	if !stats.MarkPrice.IsZero() {
		positionStats.MarkPrice = stats.MarkPrice.String()
	}
	if !stats.CurrentSize.IsZero() {
		positionStats.CurrentSize = stats.CurrentSize.String()
	}
	if !stats.AverageOpenPrice.IsZero() {
		positionStats.AverageOpenPrice = stats.AverageOpenPrice.String()
	}
	if !stats.PositionPNL.IsZero() {
		positionStats.RecentPnl = stats.PositionPNL.String()
	}
	if !stats.MaintenanceMarginFraction.IsZero() {
		positionStats.MarginFraction = stats.MaintenanceMarginFraction.String()
	}
	if !stats.FreeCollateral.IsZero() {
		positionStats.FreeCollateral = stats.FreeCollateral.String()
	}
	if !stats.TotalCollateral.IsZero() {
		positionStats.TotalCollateral = stats.TotalCollateral.String()
	}
	if !stats.EstimatedLiquidationPrice.IsZero() {
		positionStats.EstimatedLiquidationPrice = stats.EstimatedLiquidationPrice.String()
	}
	return &gctrpc.GetFuturesPositionsSummaryResponse{
		Exchange: exch.GetName(),
		Asset:    ai.String(),
		Pair: &gctrpc.CurrencyPair{
			Delimiter: cp.Delimiter,
			Base:      cp.Base.String(),
			Quote:     cp.Quote.String(),
		},
		PositionStats: positionStats,
	}, nil
}

// GetFuturesPositionsOrders returns futures position orders from exchange API
func (s *RPCServer) GetFuturesPositionsOrders(ctx context.Context, r *gctrpc.GetFuturesPositionsOrdersRequest) (*gctrpc.GetFuturesPositionsOrdersResponse, error) {
	if r == nil {
		return nil, fmt.Errorf("%w GetFuturesPositionsOrdersRequest", common.ErrNilPointer)
	}
	if r.Pair == nil {
		return nil, currency.ErrCurrencyPairEmpty
	}
	exch, err := s.GetExchangeByName(r.Exchange)
	if err != nil {
		return nil, err
	}
	feat := exch.GetSupportedFeatures()
	if !feat.FuturesCapabilities.Positions {
		return nil, fmt.Errorf("%w futures position tracking for exchange %v", common.ErrFunctionNotSupported, exch.GetName())
	}
	if r.SyncWithOrderManager && !feat.FuturesCapabilities.OrderManagerPositionTracking {
		return nil, fmt.Errorf("%w OrderManagerPositionTracking", common.ErrFunctionNotSupported)
	}
	if !exch.IsEnabled() {
		return nil, fmt.Errorf("%s %w", r.Exchange, errExchangeNotEnabled)
	}
	ai, err := asset.New(r.Asset)
	if err != nil {
		return nil, err
	}
	if !ai.IsFutures() {
		return nil, fmt.Errorf("%s %w", ai, order.ErrNotFuturesAsset)
	}
	enabledPairs, err := exch.GetEnabledPairs(ai)
	if err != nil {
		return nil, err
	}
	cp, err := enabledPairs.DeriveFrom(r.Pair.Base + r.Pair.Quote)
	if err != nil {
		return nil, err
	}
	var start, end time.Time
	if r.StartDate != "" {
		start, err = time.Parse(common.SimpleTimeFormatWithTimezone, r.StartDate)
		if err != nil {
			return nil, err
		}
	}
	if r.EndDate != "" {
		end, err = time.Parse(common.SimpleTimeFormatWithTimezone, r.EndDate)
		if err != nil {
			return nil, err
		}
	}
	err = common.StartEndTimeCheck(start, end)
	if err != nil && !errors.Is(err, common.ErrDateUnset) {
		return nil, err
	}

	positionDetails, err := exch.GetFuturesPositionOrders(ctx, &order.PositionsRequest{
		Asset:                     ai,
		Pairs:                     currency.Pairs{cp},
		StartDate:                 start,
		EndDate:                   end,
		RespectOrderHistoryLimits: r.RespectOrderHistoryLimits,
	})
	if err != nil {
		return nil, err
	}
	response := &gctrpc.GetFuturesPositionsOrdersResponse{}
	positions := make([]*gctrpc.FuturePosition, len(positionDetails))
	for i := range positionDetails {
		details := &gctrpc.FuturePosition{
			Exchange: exch.GetName(),
			Asset:    positionDetails[i].Asset.String(),
			Pair: &gctrpc.CurrencyPair{
				Delimiter: positionDetails[i].Pair.Delimiter,
				Base:      positionDetails[i].Pair.Base.String(),
				Quote:     positionDetails[i].Pair.Quote.String(),
			},
			Orders: make([]*gctrpc.OrderDetails, len(positionDetails[i].Orders)),
		}
		for j := range positionDetails[i].Orders {
			details.Orders[j] = &gctrpc.OrderDetails{
				Exchange:      exch.GetName(),
				Id:            positionDetails[i].Orders[j].OrderID,
				ClientOrderId: positionDetails[i].Orders[j].ClientOrderID,
				BaseCurrency:  positionDetails[i].Orders[j].Pair.Base.String(),
				QuoteCurrency: positionDetails[i].Orders[j].Pair.Quote.String(),
				AssetType:     positionDetails[i].Orders[j].AssetType.String(),
				OrderSide:     positionDetails[i].Orders[j].Side.String(),
				OrderType:     positionDetails[i].Orders[j].Type.String(),
				CreationTime:  positionDetails[i].Orders[j].Date.Format(common.SimpleTimeFormatWithTimezone),
				UpdateTime:    positionDetails[i].Orders[j].LastUpdated.Format(common.SimpleTimeFormatWithTimezone),
				Status:        positionDetails[i].Orders[j].Status.String(),
				Price:         positionDetails[i].Orders[j].Price,
				Amount:        positionDetails[i].Orders[j].Amount,
				OpenVolume:    positionDetails[i].Orders[j].RemainingAmount,
				Fee:           positionDetails[i].Orders[j].Fee,
				Cost:          positionDetails[i].Orders[j].Cost,
			}
		}
<<<<<<< HEAD
		positions[i] = details
	}
	response.Positions = positions
	if r.SyncWithOrderManager {
		for i := range positionDetails {
			err = s.OrderManager.processFuturesPositions(exch, &positionDetails[i])
			if err != nil {
				return nil, err
			}
=======
		if r.GetFundingPayments {
			var endDate = time.Now()
			if pos[i].Status == order.Closed {
				endDate = pos[i].Orders[len(pos[i].Orders)-1].Date
			}
			var fundingDetails *fundingrate.Rates
			fundingDetails, err = exch.GetFundingRates(ctx, &fundingrate.RatesRequest{
				Asset:                pos[i].Asset,
				Pair:                 pos[i].Pair,
				StartDate:            pos[i].Orders[0].Date,
				EndDate:              endDate,
				IncludePayments:      r.GetFundingPayments,
				IncludePredictedRate: r.IncludePredictedRate,
			})
			if err != nil {
				return nil, err
			}
			var funding []*gctrpc.FundingRate
			if r.IncludeFullFundingRates {
				for j := range fundingDetails.FundingRates {
					funding = append(funding, &gctrpc.FundingRate{
						Date:    fundingDetails.FundingRates[j].Time.Format(common.SimpleTimeFormatWithTimezone),
						Rate:    fundingDetails.FundingRates[j].Rate.String(),
						Payment: fundingDetails.FundingRates[j].Payment.String(),
					})
				}
			}
			fundingRates := &gctrpc.FundingData{
				Rates:      funding,
				PaymentSum: fundingDetails.PaymentSum.String(),
			}
			if r.IncludeFullFundingRates {
				fundingRates.LatestRate = funding[len(fundingRates.Rates)-1]
			}
			if r.IncludePredictedRate && !fundingDetails.PredictedUpcomingRate.Time.IsZero() {
				fundingRates.UpcomingRate = &gctrpc.FundingRate{
					Date: fundingDetails.PredictedUpcomingRate.Time.Format(common.SimpleTimeFormatWithTimezone),
					Rate: fundingDetails.PredictedUpcomingRate.Rate.String(),
				}
			}
			details.FundingData = fundingRates
			err = s.OrderManager.orderStore.futuresPositionController.TrackFundingDetails(fundingDetails)
			if err != nil {
				return nil, err
			}
		}
		if !r.IncludeFullOrderData {
			response.Positions = append(response.Positions, details)
			continue
>>>>>>> 471f4f21
		}
	}
	return response, nil
}

// GetFundingRates returns the funding rates for an exchange, asset, pair
func (s *RPCServer) GetFundingRates(ctx context.Context, r *gctrpc.GetFundingRatesRequest) (*gctrpc.GetFundingRatesResponse, error) {
	if r == nil {
		return nil, fmt.Errorf("%w GetFundingRatesRequest", common.ErrNilPointer)
	}
	exch, err := s.GetExchangeByName(r.Exchange)
	if err != nil {
		return nil, err
	}
	feat := exch.GetSupportedFeatures()
	if !feat.FuturesCapabilities.FundingRates {
		return nil, fmt.Errorf("%w FundingRates for exchange %v", common.ErrFunctionNotSupported, exch.GetName())
	}
	a, err := asset.New(r.Asset)
	if err != nil {
		return nil, err
	}
	if !a.IsFutures() {
		return nil, fmt.Errorf("%s %w", a, order.ErrNotFuturesAsset)
	}
	start := time.Now().AddDate(0, -1, 0)
	end := time.Now()
	if r.StartDate != "" {
		start, err = time.Parse(common.SimpleTimeFormatWithTimezone, r.StartDate)
		if err != nil {
			return nil, err
		}
	}
	if r.EndDate != "" {
		end, err = time.Parse(common.SimpleTimeFormatWithTimezone, r.EndDate)
		if err != nil {
			return nil, err
		}
	}
	err = common.StartEndTimeCheck(start, end)
	if err != nil && !errors.Is(err, common.ErrDateUnset) {
		return nil, err
	}

	pairs, err := exch.GetEnabledPairs(a)
	if err != nil {
		return nil, err
	}
	cp, err := pairs.DeriveFrom(r.Pair.Base + r.Pair.Quote)
	if err != nil {
		return nil, err
	}

	funding, err := exch.GetFundingRates(ctx, &fundingrate.RatesRequest{
		Asset:                a,
		Pair:                 cp,
		StartDate:            start,
		EndDate:              end,
		IncludePayments:      r.IncludePayments,
		IncludePredictedRate: r.IncludePredicted,
		RespectHistoryLimits: r.RespectHistoryLimits,
		PaymentCurrency:      currency.NewCode(r.PaymentCurrency),
	})
	if err != nil {
		return nil, err
	}
	var hasPayment bool
	var response gctrpc.GetFundingRatesResponse
	fundingData := &gctrpc.FundingData{
		Exchange: r.Exchange,
		Asset:    r.Asset,
		Pair: &gctrpc.CurrencyPair{
			Delimiter: funding.Pair.Delimiter,
			Base:      funding.Pair.Base.String(),
			Quote:     funding.Pair.Quote.String(),
		},
		StartDate: start.Format(common.SimpleTimeFormatWithTimezone),
		EndDate:   end.Format(common.SimpleTimeFormatWithTimezone),
		LatestRate: &gctrpc.FundingRate{
			Date: funding.LatestRate.Time.Format(common.SimpleTimeFormatWithTimezone),
			Rate: funding.LatestRate.Rate.String(),
		},
	}
	rates := make([]*gctrpc.FundingRate, len(funding.FundingRates))
	for j := range funding.FundingRates {
		rates[j] = &gctrpc.FundingRate{
			Rate: funding.FundingRates[j].Rate.String(),
			Date: funding.FundingRates[j].Time.Format(common.SimpleTimeFormatWithTimezone),
		}
		if r.IncludePayments {
			if !funding.FundingRates[j].Payment.IsZero() {
				hasPayment = true
			}
			rates[j].Payment = funding.FundingRates[j].Payment.String()
		}
	}
	if r.IncludePayments {
		fundingData.PaymentSum = funding.PaymentSum.String()
		fundingData.PaymentCurrency = funding.PaymentCurrency.String()
		if !hasPayment {
			fundingData.PaymentMessage = "no payments found for payment currency " + funding.PaymentCurrency.String() +
				" please ensure you have set the correct payment currency in the request"
		}
	}
	if !funding.TimeOfNextRate.IsZero() {
		fundingData.TimeOfNextRate = funding.TimeOfNextRate.Format(common.SimpleTimeFormatWithTimezone)
	}
	fundingData.Rates = rates
	if r.IncludePredicted {
		fundingData.UpcomingRate = &gctrpc.FundingRate{
			Date: funding.PredictedUpcomingRate.Time.Format(common.SimpleTimeFormatWithTimezone),
			Rate: funding.PredictedUpcomingRate.Rate.String(),
		}
	}
	response.Rates = fundingData

	return &response, nil
}

// GetLatestFundingRate returns the latest funding rate for an exchange, asset, pair
func (s *RPCServer) GetLatestFundingRate(ctx context.Context, r *gctrpc.GetLatestFundingRateRequest) (*gctrpc.GetLatestFundingRateResponse, error) {
	if r == nil {
		return nil, fmt.Errorf("%w GetLatestFundingRateRequest", common.ErrNilPointer)
	}
	exch, err := s.GetExchangeByName(r.Exchange)
	if err != nil {
		return nil, err
	}

	a, err := asset.New(r.Asset)
	if err != nil {
		return nil, err
	}
	if !a.IsFutures() {
		return nil, fmt.Errorf("%s %w", a, order.ErrNotFuturesAsset)
	}

	pairs, err := exch.GetEnabledPairs(a)
	if err != nil {
		return nil, err
	}
	cp, err := pairs.DeriveFrom(r.Pair.Base + r.Pair.Quote)
	if err != nil {
		return nil, err
	}
	funding, err := exch.GetLatestFundingRate(ctx, &fundingrate.LatestRateRequest{
		Asset:                a,
		Pair:                 cp,
		IncludePredictedRate: r.IncludePredicted,
	})
	if err != nil {
		return nil, err
	}
	var response gctrpc.GetLatestFundingRateResponse
	fundingData := &gctrpc.FundingData{
		Exchange: r.Exchange,
		Asset:    r.Asset,
		Pair: &gctrpc.CurrencyPair{
			Delimiter: funding.Pair.Delimiter,
			Base:      funding.Pair.Base.String(),
			Quote:     funding.Pair.Quote.String(),
		},
		LatestRate: &gctrpc.FundingRate{
			Date: funding.LatestRate.Time.Format(common.SimpleTimeFormatWithTimezone),
			Rate: funding.LatestRate.Rate.String(),
		},
	}
	if !funding.TimeOfNextRate.IsZero() {
		fundingData.TimeOfNextRate = funding.TimeOfNextRate.Format(common.SimpleTimeFormatWithTimezone)
	}
	if r.IncludePredicted {
		fundingData.UpcomingRate = &gctrpc.FundingRate{
			Date: funding.PredictedUpcomingRate.Time.Format(common.SimpleTimeFormatWithTimezone),
			Rate: funding.PredictedUpcomingRate.Rate.String(),
		}
	}
	response.Rate = fundingData
	return &response, nil
}

// GetCollateral returns the total collateral for an exchange's asset
// as exchanges can scale collateral and represent it in a singular currency,
// a user can opt to include a breakdown by currency
func (s *RPCServer) GetCollateral(ctx context.Context, r *gctrpc.GetCollateralRequest) (*gctrpc.GetCollateralResponse, error) {
	exch, err := s.GetExchangeByName(r.Exchange)
	if err != nil {
		return nil, err
	}
	feat := exch.GetSupportedFeatures()
	if !feat.FuturesCapabilities.Collateral {
		return nil, fmt.Errorf("%w Get Collateral for exchange %v", common.ErrFunctionNotSupported, exch.GetName())
	}

	a, err := asset.New(r.Asset)
	if err != nil {
		return nil, err
	}

	err = checkParams(r.Exchange, exch, a, currency.EMPTYPAIR)
	if err != nil {
		return nil, err
	}
	if !a.IsFutures() {
		return nil, fmt.Errorf("%s %w", a, order.ErrNotFuturesAsset)
	}
	ai, err := exch.FetchAccountInfo(ctx, a)
	if err != nil {
		return nil, err
	}
	creds, err := exch.GetCredentials(ctx)
	if err != nil {
		return nil, err
	}

	subAccounts := make([]string, len(ai.Accounts))
	var acc *account.SubAccount
	for i := range ai.Accounts {
		subAccounts[i] = ai.Accounts[i].ID
		if ai.Accounts[i].ID == "main" && creds.SubAccount == "" {
			acc = &ai.Accounts[i]
			break
		}
		if strings.EqualFold(creds.SubAccount, ai.Accounts[i].ID) {
			acc = &ai.Accounts[i]
			break
		}
	}
	if acc == nil {
		return nil, fmt.Errorf("%w for %s %s and stored credentials - available subaccounts: %s",
			errNoAccountInformation,
			exch.GetName(),
			creds.SubAccount,
			strings.Join(subAccounts, ","))
	}
	var spotPairs currency.Pairs
	if r.CalculateOffline {
		spotPairs, err = exch.GetAvailablePairs(asset.Spot)
		if err != nil {
			return nil, fmt.Errorf("GetCollateral offline calculation error via GetAvailablePairs %s %s", exch.GetName(), err)
		}
	}

	calculators := make([]order.CollateralCalculator, 0, len(acc.Currencies))
	for i := range acc.Currencies {
		total := decimal.NewFromFloat(acc.Currencies[i].Total)
		free := decimal.NewFromFloat(acc.Currencies[i].AvailableWithoutBorrow)
		cal := order.CollateralCalculator{
			CalculateOffline:   r.CalculateOffline,
			CollateralCurrency: acc.Currencies[i].Currency,
			Asset:              a,
			FreeCollateral:     free,
			LockedCollateral:   total.Sub(free),
		}
		if r.CalculateOffline &&
			!acc.Currencies[i].Currency.Equal(currency.USD) {
			var tick *ticker.Price
			tickerCurr := currency.NewPair(acc.Currencies[i].Currency, currency.USD)
			if !spotPairs.Contains(tickerCurr, true) {
				// cannot price currency to calculate collateral
				continue
			}
			tick, err = exch.FetchTicker(ctx, tickerCurr, asset.Spot)
			if err != nil {
				log.Errorf(log.GRPCSys, fmt.Sprintf("GetCollateral offline calculation error via FetchTicker %s %s", exch.GetName(), err))
				continue
			}
			if tick.Last == 0 {
				continue
			}
			cal.USDPrice = decimal.NewFromFloat(tick.Last)
		}
		calculators = append(calculators, cal)
	}

	calc := &order.TotalCollateralCalculator{
		CollateralAssets: calculators,
		CalculateOffline: r.CalculateOffline,
		FetchPositions:   true,
	}

	c, err := exch.CalculateTotalCollateral(ctx, calc)
	if err != nil {
		return nil, err
	}

	var collateralDisplayCurrency = " " + c.CollateralCurrency.String()
	result := &gctrpc.GetCollateralResponse{
		SubAccount:          creds.SubAccount,
		CollateralCurrency:  c.CollateralCurrency.String(),
		AvailableCollateral: c.AvailableCollateral.String() + collateralDisplayCurrency,
		UsedCollateral:      c.UsedCollateral.String() + collateralDisplayCurrency,
	}
	if !c.CollateralContributedByPositiveSpotBalances.IsZero() {
		result.CollateralContributedByPositiveSpotBalances = c.CollateralContributedByPositiveSpotBalances.String() + collateralDisplayCurrency
	}
	if !c.TotalValueOfPositiveSpotBalances.IsZero() {
		result.TotalValueOfPositiveSpotBalances = c.TotalValueOfPositiveSpotBalances.String() + collateralDisplayCurrency
	}
	if !c.AvailableMaintenanceCollateral.IsZero() {
		result.MaintenanceCollateral = c.AvailableMaintenanceCollateral.String() + collateralDisplayCurrency
	}
	if !c.UnrealisedPNL.IsZero() {
		result.UnrealisedPnl = c.UnrealisedPNL.String()
	}
	if c.UsedBreakdown != nil {
		result.UsedBreakdown = &gctrpc.CollateralUsedBreakdown{}
		if !c.UsedBreakdown.LockedInStakes.IsZero() {
			result.UsedBreakdown.LockedInStakes = c.UsedBreakdown.LockedInStakes.String() + collateralDisplayCurrency
		}
		if !c.UsedBreakdown.LockedInNFTBids.IsZero() {
			result.UsedBreakdown.LockedInNftBids = c.UsedBreakdown.LockedInNFTBids.String() + collateralDisplayCurrency
		}
		if !c.UsedBreakdown.LockedInFeeVoucher.IsZero() {
			result.UsedBreakdown.LockedInFeeVoucher = c.UsedBreakdown.LockedInFeeVoucher.String() + collateralDisplayCurrency
		}
		if !c.UsedBreakdown.LockedInSpotMarginFundingOffers.IsZero() {
			result.UsedBreakdown.LockedInSpotMarginFundingOffers = c.UsedBreakdown.LockedInSpotMarginFundingOffers.String() + collateralDisplayCurrency
		}
		if !c.UsedBreakdown.LockedInSpotOrders.IsZero() {
			result.UsedBreakdown.LockedInSpotOrders = c.UsedBreakdown.LockedInSpotOrders.String() + collateralDisplayCurrency
		}
		if !c.UsedBreakdown.LockedAsCollateral.IsZero() {
			result.UsedBreakdown.LockedAsCollateral = c.UsedBreakdown.LockedAsCollateral.String() + collateralDisplayCurrency
		}
		if !c.UsedBreakdown.UsedInPositions.IsZero() {
			result.UsedBreakdown.UsedInFutures = c.UsedBreakdown.UsedInPositions.String() + collateralDisplayCurrency
		}
		if !c.UsedBreakdown.UsedInSpotMarginBorrows.IsZero() {
			result.UsedBreakdown.UsedInSpotMargin = c.UsedBreakdown.UsedInSpotMarginBorrows.String() + collateralDisplayCurrency
		}
	}
	if r.IncludeBreakdown {
		for i := range c.BreakdownOfPositions {
			result.PositionBreakdown = append(result.PositionBreakdown, &gctrpc.CollateralByPosition{
				Currency:            c.BreakdownOfPositions[i].PositionCurrency.String(),
				Size:                c.BreakdownOfPositions[i].Size.String(),
				OpenOrderSize:       c.BreakdownOfPositions[i].OpenOrderSize.String(),
				PositionSize:        c.BreakdownOfPositions[i].PositionSize.String(),
				MarkPrice:           c.BreakdownOfPositions[i].MarkPrice.String() + collateralDisplayCurrency,
				RequiredMargin:      c.BreakdownOfPositions[i].RequiredMargin.String(),
				TotalCollateralUsed: c.BreakdownOfPositions[i].CollateralUsed.String() + collateralDisplayCurrency,
			})
		}
		for i := range c.BreakdownByCurrency {
			if c.BreakdownByCurrency[i].TotalFunds.IsZero() && !r.IncludeZeroValues {
				continue
			}
			var originalDisplayCurrency = " " + c.BreakdownByCurrency[i].Currency.String()
			cb := &gctrpc.CollateralForCurrency{
				Currency:                    c.BreakdownByCurrency[i].Currency.String(),
				ExcludedFromCollateral:      c.BreakdownByCurrency[i].SkipContribution,
				TotalFunds:                  c.BreakdownByCurrency[i].TotalFunds.String() + originalDisplayCurrency,
				AvailableForUseAsCollateral: c.BreakdownByCurrency[i].AvailableForUseAsCollateral.String() + originalDisplayCurrency,
				ApproxFairMarketValue:       c.BreakdownByCurrency[i].FairMarketValue.String() + collateralDisplayCurrency,
				Weighting:                   c.BreakdownByCurrency[i].Weighting.String(),
				CollateralContribution:      c.BreakdownByCurrency[i].CollateralContribution.String() + collateralDisplayCurrency,
				ScaledToCurrency:            c.BreakdownByCurrency[i].ScaledCurrency.String(),
			}
			if !c.BreakdownByCurrency[i].AdditionalCollateralUsed.IsZero() {
				cb.AdditionalCollateralUsed = c.BreakdownByCurrency[i].AdditionalCollateralUsed.String() + collateralDisplayCurrency
			}

			if !c.BreakdownByCurrency[i].ScaledUsed.IsZero() {
				cb.FundsInUse = c.BreakdownByCurrency[i].ScaledUsed.String() + collateralDisplayCurrency
			}
			if !c.BreakdownByCurrency[i].UnrealisedPNL.IsZero() {
				cb.UnrealisedPnl = c.BreakdownByCurrency[i].UnrealisedPNL.String() + collateralDisplayCurrency
			}
			if c.BreakdownByCurrency[i].ScaledUsedBreakdown != nil {
				breakDownDisplayCurrency := collateralDisplayCurrency
				if c.BreakdownByCurrency[i].Weighting.IsZero() && c.BreakdownByCurrency[i].FairMarketValue.IsZero() {
					// cannot determine value, show in like currency instead
					breakDownDisplayCurrency = originalDisplayCurrency
				}
				cb.UsedBreakdown = &gctrpc.CollateralUsedBreakdown{}
				if !c.BreakdownByCurrency[i].ScaledUsedBreakdown.LockedInStakes.IsZero() {
					cb.UsedBreakdown.LockedInStakes = c.BreakdownByCurrency[i].ScaledUsedBreakdown.LockedInStakes.String() + breakDownDisplayCurrency
				}
				if !c.BreakdownByCurrency[i].ScaledUsedBreakdown.LockedInNFTBids.IsZero() {
					cb.UsedBreakdown.LockedInNftBids = c.BreakdownByCurrency[i].ScaledUsedBreakdown.LockedInNFTBids.String() + breakDownDisplayCurrency
				}
				if !c.BreakdownByCurrency[i].ScaledUsedBreakdown.LockedInFeeVoucher.IsZero() {
					cb.UsedBreakdown.LockedInFeeVoucher = c.BreakdownByCurrency[i].ScaledUsedBreakdown.LockedInFeeVoucher.String() + breakDownDisplayCurrency
				}
				if !c.BreakdownByCurrency[i].ScaledUsedBreakdown.LockedInSpotMarginFundingOffers.IsZero() {
					cb.UsedBreakdown.LockedInSpotMarginFundingOffers = c.BreakdownByCurrency[i].ScaledUsedBreakdown.LockedInSpotMarginFundingOffers.String() + breakDownDisplayCurrency
				}
				if !c.BreakdownByCurrency[i].ScaledUsedBreakdown.LockedInSpotOrders.IsZero() {
					cb.UsedBreakdown.LockedInSpotOrders = c.BreakdownByCurrency[i].ScaledUsedBreakdown.LockedInSpotOrders.String() + breakDownDisplayCurrency
				}
				if !c.BreakdownByCurrency[i].ScaledUsedBreakdown.LockedAsCollateral.IsZero() {
					cb.UsedBreakdown.LockedAsCollateral = c.BreakdownByCurrency[i].ScaledUsedBreakdown.LockedAsCollateral.String() + breakDownDisplayCurrency
				}
				if !c.BreakdownByCurrency[i].ScaledUsedBreakdown.UsedInPositions.IsZero() {
					cb.UsedBreakdown.UsedInFutures = c.BreakdownByCurrency[i].ScaledUsedBreakdown.UsedInPositions.String() + breakDownDisplayCurrency
				}
				if !c.BreakdownByCurrency[i].ScaledUsedBreakdown.UsedInSpotMarginBorrows.IsZero() {
					cb.UsedBreakdown.UsedInSpotMargin = c.BreakdownByCurrency[i].ScaledUsedBreakdown.UsedInSpotMarginBorrows.String() + breakDownDisplayCurrency
				}
			}
			if c.BreakdownByCurrency[i].Error != nil {
				cb.Error = c.BreakdownByCurrency[i].Error.Error()
			}
			result.CurrencyBreakdown = append(result.CurrencyBreakdown, cb)
		}
	}
	return result, nil
}

// Shutdown terminates bot session externally
func (s *RPCServer) Shutdown(_ context.Context, _ *gctrpc.ShutdownRequest) (*gctrpc.ShutdownResponse, error) {
	if !s.Engine.Settings.EnableGRPCShutdown {
		return nil, errShutdownNotAllowed
	}

	if s.Engine.GRPCShutdownSignal == nil {
		return nil, errGRPCShutdownSignalIsNil
	}

	s.Engine.GRPCShutdownSignal <- struct{}{}
	s.Engine.GRPCShutdownSignal = nil
	return &gctrpc.ShutdownResponse{}, nil
}

// GetTechnicalAnalysis using the requested technical analysis method will
// return a set(s) of signals for price action analysis.
func (s *RPCServer) GetTechnicalAnalysis(ctx context.Context, r *gctrpc.GetTechnicalAnalysisRequest) (*gctrpc.GetTechnicalAnalysisResponse, error) {
	exch, err := s.GetExchangeByName(r.Exchange)
	if err != nil {
		return nil, err
	}

	as, err := asset.New(r.AssetType)
	if err != nil {
		return nil, err
	}

	pair, err := currency.NewPairFromStrings(r.Pair.Base, r.Pair.Quote)
	if err != nil {
		return nil, err
	}

	klines, err := exch.GetHistoricCandlesExtended(ctx, pair,
		as,
		kline.Interval(r.Interval),
		r.Start.AsTime(),
		r.End.AsTime())
	if err != nil {
		return nil, err
	}

	signals := make(map[string]*gctrpc.ListOfSignals)
	switch strings.ToUpper(r.AlgorithmType) {
	case "TWAP":
		var price float64
		price, err = klines.GetTWAP()
		if err != nil {
			return nil, err
		}
		signals["TWAP"] = &gctrpc.ListOfSignals{Signals: []float64{price}}
	case "VWAP":
		var prices []float64
		prices, err = klines.GetVWAPs()
		if err != nil {
			return nil, err
		}
		signals["VWAP"] = &gctrpc.ListOfSignals{Signals: prices}
	case "ATR":
		var prices []float64
		prices, err = klines.GetAverageTrueRange(r.Period)
		if err != nil {
			return nil, err
		}
		signals["ATR"] = &gctrpc.ListOfSignals{Signals: prices}
	case "BBANDS":
		var bollinger *kline.Bollinger
		bollinger, err = klines.GetBollingerBands(r.Period,
			r.StandardDeviationUp,
			r.StandardDeviationDown,
			indicators.MaType(r.MovingAverageType))
		if err != nil {
			return nil, err
		}
		signals["UPPER"] = &gctrpc.ListOfSignals{Signals: bollinger.Upper}
		signals["MIDDLE"] = &gctrpc.ListOfSignals{Signals: bollinger.Middle}
		signals["LOWER"] = &gctrpc.ListOfSignals{Signals: bollinger.Lower}
	case "COCO":
		otherExch := exch
		if r.OtherExchange != "" {
			otherExch, err = s.GetExchangeByName(r.OtherExchange)
			if err != nil {
				return nil, err
			}
		}

		otherAs := as
		if r.OtherAssetType != "" {
			otherAs, err = asset.New(r.OtherAssetType)
			if err != nil {
				return nil, err
			}
		}

		if r.OtherPair.String() == "" {
			return nil, errors.New("other pair is empty, to compare this must be specified")
		}

		var otherPair currency.Pair
		otherPair, err = currency.NewPairFromStrings(r.OtherPair.Base, r.OtherPair.Quote)
		if err != nil {
			return nil, err
		}

		var otherKlines *kline.Item
		otherKlines, err = otherExch.GetHistoricCandlesExtended(ctx,
			otherPair,
			otherAs,
			kline.Interval(r.Interval),
			r.Start.AsTime(),
			r.End.AsTime())
		if err != nil {
			return nil, err
		}

		var correlation []float64
		correlation, err = klines.GetCorrelationCoefficient(otherKlines, r.Period)
		if err != nil {
			return nil, err
		}
		signals["COCO"] = &gctrpc.ListOfSignals{Signals: correlation}
	case "SMA":
		var prices []float64
		prices, err = klines.GetSimpleMovingAverageOnClose(r.Period)
		if err != nil {
			return nil, err
		}
		signals["SMA"] = &gctrpc.ListOfSignals{Signals: prices}
	case "EMA":
		var prices []float64
		prices, err = klines.GetExponentialMovingAverageOnClose(r.Period)
		if err != nil {
			return nil, err
		}
		signals["EMA"] = &gctrpc.ListOfSignals{Signals: prices}
	case "MACD":
		var macd *kline.MACD
		macd, err = klines.GetMovingAverageConvergenceDivergenceOnClose(r.FastPeriod,
			r.SlowPeriod,
			r.Period)
		if err != nil {
			return nil, err
		}
		signals["MACD"] = &gctrpc.ListOfSignals{Signals: macd.Results}
		signals["SIGNAL"] = &gctrpc.ListOfSignals{Signals: macd.SignalVals}
		signals["HISTOGRAM"] = &gctrpc.ListOfSignals{Signals: macd.Histogram}
	case "MFI":
		var prices []float64
		prices, err = klines.GetMoneyFlowIndex(r.Period)
		if err != nil {
			return nil, err
		}
		signals["MFI"] = &gctrpc.ListOfSignals{Signals: prices}
	case "OBV":
		var prices []float64
		prices, err = klines.GetOnBalanceVolume()
		if err != nil {
			return nil, err
		}
		signals["OBV"] = &gctrpc.ListOfSignals{Signals: prices}
	case "RSI":
		var prices []float64
		prices, err = klines.GetRelativeStrengthIndexOnClose(r.Period)
		if err != nil {
			return nil, err
		}
		signals["RSI"] = &gctrpc.ListOfSignals{Signals: prices}
	default:
		return nil, fmt.Errorf("%w '%s'", errInvalidStrategy, r.AlgorithmType)
	}

	return &gctrpc.GetTechnicalAnalysisResponse{Signals: signals}, nil
}

// GetMarginRatesHistory returns the margin lending or borrow rates for an exchange, asset, currency along with many customisable options
func (s *RPCServer) GetMarginRatesHistory(ctx context.Context, r *gctrpc.GetMarginRatesHistoryRequest) (*gctrpc.GetMarginRatesHistoryResponse, error) {
	if r == nil {
		return nil, fmt.Errorf("%w GetMarginRatesHistoryRequest", common.ErrNilPointer)
	}
	exch, err := s.GetExchangeByName(r.Exchange)
	if err != nil {
		return nil, err
	}

	a, err := asset.New(r.Asset)
	if err != nil {
		return nil, err
	}

	err = checkParams(r.Exchange, exch, a, currency.EMPTYPAIR)
	if err != nil {
		return nil, err
	}

	c := currency.NewCode(r.Currency)
	pairs, err := exch.GetEnabledPairs(a)
	if err != nil {
		return nil, err
	}
	if !pairs.ContainsCurrency(c) {
		return nil, fmt.Errorf("%w '%v' in enabled pairs", currency.ErrCurrencyNotFound, r.Currency)
	}

	start := time.Now().AddDate(0, -1, 0)
	end := time.Now()
	if r.StartDate != "" {
		start, err = time.Parse(common.SimpleTimeFormatWithTimezone, r.StartDate)
		if err != nil {
			return nil, err
		}
	}
	if r.EndDate != "" {
		end, err = time.Parse(common.SimpleTimeFormatWithTimezone, r.EndDate)
		if err != nil {
			return nil, err
		}
	}
	err = common.StartEndTimeCheck(start, end)
	if err != nil {
		return nil, err
	}

	req := &margin.RateHistoryRequest{
		Exchange:           exch.GetName(),
		Asset:              a,
		Currency:           c,
		StartDate:          start,
		EndDate:            end,
		GetPredictedRate:   r.GetPredictedRate,
		GetLendingPayments: r.GetLendingPayments,
		GetBorrowRates:     r.GetBorrowRates,
		GetBorrowCosts:     r.GetBorrowCosts,
		CalculateOffline:   r.CalculateOffline,
	}
	if req.CalculateOffline {
		if r.TakerFeeRate == "" {
			return nil, fmt.Errorf("%w for offline calculations", common.ErrCannotCalculateOffline)
		}
		req.TakeFeeRate, err = decimal.NewFromString(r.TakerFeeRate)
		if err != nil {
			return nil, err
		}

		if req.TakeFeeRate.LessThanOrEqual(decimal.Zero) {
			return nil, fmt.Errorf("%w for offline calculations", common.ErrCannotCalculateOffline)
		}
		if len(r.Rates) == 0 {
			return nil, fmt.Errorf("%w for offline calculations", common.ErrCannotCalculateOffline)
		}
		req.Rates = make([]margin.Rate, len(r.Rates))
		for i := range r.Rates {
			var offlineRate margin.Rate
			offlineRate.Time, err = time.Parse(common.SimpleTimeFormatWithTimezone, r.Rates[i].Time)
			if err != nil {
				return nil, err
			}

			offlineRate.HourlyRate, err = decimal.NewFromString(r.Rates[i].HourlyRate)
			if err != nil {
				return nil, err
			}

			if r.Rates[i].BorrowCost != nil {
				offlineRate.BorrowCost.Size, err = decimal.NewFromString(r.Rates[i].BorrowCost.Size)
				if err != nil {
					return nil, err
				}
			}
			if r.Rates[i].LendingPayment != nil {
				offlineRate.LendingPayment.Size, err = decimal.NewFromString(r.Rates[i].LendingPayment.Size)
				if err != nil {
					return nil, err
				}
			}

			req.Rates[i] = offlineRate
		}
	}

	lendingResp, err := exch.GetMarginRatesHistory(ctx, req)
	if err != nil {
		return nil, err
	}
	if len(lendingResp.Rates) == 0 {
		return nil, order.ErrNoRates
	}
	resp := &gctrpc.GetMarginRatesHistoryResponse{
		LatestRate: &gctrpc.MarginRate{
			Time:             lendingResp.Rates[len(lendingResp.Rates)-1].Time.Format(common.SimpleTimeFormatWithTimezone),
			HourlyRate:       lendingResp.Rates[len(lendingResp.Rates)-1].HourlyRate.String(),
			YearlyRate:       lendingResp.Rates[len(lendingResp.Rates)-1].YearlyRate.String(),
			MarketBorrowSize: lendingResp.Rates[len(lendingResp.Rates)-1].MarketBorrowSize.String(),
		},
		TotalRates: int64(len(lendingResp.Rates)),
	}
	if r.GetBorrowRates {
		resp.LatestRate.HourlyBorrowRate = lendingResp.Rates[len(lendingResp.Rates)-1].HourlyBorrowRate.String()
		resp.LatestRate.YearlyBorrowRate = lendingResp.Rates[len(lendingResp.Rates)-1].YearlyBorrowRate.String()
	}
	if r.GetBorrowRates || r.GetLendingPayments {
		resp.TakerFeeRate = lendingResp.TakerFeeRate.String()
	}
	if r.GetLendingPayments {
		resp.SumLendingPayments = lendingResp.SumLendingPayments.String()
		resp.AvgLendingSize = lendingResp.AverageLendingSize.String()
	}
	if r.GetBorrowCosts {
		resp.SumBorrowCosts = lendingResp.SumBorrowCosts.String()
		resp.AvgBorrowSize = lendingResp.AverageBorrowSize.String()
	}
	if r.GetPredictedRate {
		resp.PredictedRate = &gctrpc.MarginRate{
			Time:       lendingResp.PredictedRate.Time.Format(common.SimpleTimeFormatWithTimezone),
			HourlyRate: lendingResp.PredictedRate.HourlyRate.String(),
			YearlyRate: lendingResp.PredictedRate.YearlyRate.String(),
		}
		if r.GetBorrowRates {
			resp.PredictedRate.HourlyBorrowRate = lendingResp.PredictedRate.HourlyBorrowRate.String()
			resp.PredictedRate.YearlyBorrowRate = lendingResp.PredictedRate.YearlyBorrowRate.String()
		}
	}
	if r.IncludeAllRates {
		resp.Rates = make([]*gctrpc.MarginRate, len(lendingResp.Rates))
		for i := range lendingResp.Rates {
			rate := &gctrpc.MarginRate{
				Time:             lendingResp.Rates[i].Time.Format(common.SimpleTimeFormatWithTimezone),
				HourlyRate:       lendingResp.Rates[i].HourlyRate.String(),
				YearlyRate:       lendingResp.Rates[i].YearlyRate.String(),
				MarketBorrowSize: lendingResp.Rates[i].MarketBorrowSize.String(),
			}
			if r.GetBorrowRates {
				rate.HourlyBorrowRate = lendingResp.Rates[i].HourlyBorrowRate.String()
				rate.YearlyBorrowRate = lendingResp.Rates[i].YearlyBorrowRate.String()
			}
			if r.GetBorrowCosts {
				rate.BorrowCost = &gctrpc.BorrowCost{
					Cost: lendingResp.Rates[i].BorrowCost.Cost.String(),
					Size: lendingResp.Rates[i].BorrowCost.Size.String(),
				}
			}
			if r.GetLendingPayments {
				rate.LendingPayment = &gctrpc.LendingPayment{
					Payment: lendingResp.Rates[i].LendingPayment.Payment.String(),
					Size:    lendingResp.Rates[i].LendingPayment.Size.String(),
				}
			}
			resp.Rates[i] = rate
		}
	}

	return resp, nil
}

// GetOrderbookMovement using the requested amount simulates a buy or sell and
// returns the nominal/impact percentages and costings.
func (s *RPCServer) GetOrderbookMovement(_ context.Context, r *gctrpc.GetOrderbookMovementRequest) (*gctrpc.GetOrderbookMovementResponse, error) {
	exch, err := s.GetExchangeByName(r.Exchange)
	if err != nil {
		return nil, err
	}

	as, err := asset.New(r.Asset)
	if err != nil {
		return nil, err
	}

	pair, err := currency.NewPairFromStrings(r.Pair.Base, r.Pair.Quote)
	if err != nil {
		return nil, err
	}

	if pair.IsEmpty() {
		return nil, currency.ErrCurrencyPairEmpty
	}

	err = checkParams(r.Exchange, exch, as, pair)
	if err != nil {
		return nil, err
	}

	depth, err := orderbook.GetDepth(exch.GetName(), pair, as)
	if err != nil {
		return nil, err
	}

	isRest, err := depth.IsRESTSnapshot()
	if err != nil {
		return nil, err
	}

	updateProtocol := "WEBSOCKET"
	if isRest {
		updateProtocol = "REST"
	}

	var move *orderbook.Movement
	var bought, sold, side string
	if r.Sell {
		move, err = depth.HitTheBidsFromBest(r.Amount, r.Purchase)
		bought = pair.Quote.Upper().String()
		sold = pair.Base.Upper().String()
		side = order.Bid.String()
	} else {
		move, err = depth.LiftTheAsksFromBest(r.Amount, r.Purchase)
		bought = pair.Base.Upper().String()
		sold = pair.Quote.Upper().String()
		side = order.Ask.String()
	}
	if err != nil {
		return nil, err
	}

	return &gctrpc.GetOrderbookMovementResponse{
		NominalPercentage:         move.NominalPercentage,
		ImpactPercentage:          move.ImpactPercentage,
		SlippageCost:              move.SlippageCost,
		CurrencyBought:            bought,
		Bought:                    move.Purchased,
		CurrencySold:              sold,
		Sold:                      move.Sold,
		SideAffected:              side,
		UpdateProtocol:            updateProtocol,
		FullOrderbookSideConsumed: move.FullBookSideConsumed,
		NoSlippageOccurred:        move.ImpactPercentage == 0,
		StartPrice:                move.StartPrice,
		EndPrice:                  move.EndPrice,
		AverageOrderCost:          move.AverageOrderCost,
	}, nil
}

// GetOrderbookAmountByNominal using the requested nominal percentage requirement
// returns the amount on orderbook that can fit without exceeding that value.
func (s *RPCServer) GetOrderbookAmountByNominal(_ context.Context, r *gctrpc.GetOrderbookAmountByNominalRequest) (*gctrpc.GetOrderbookAmountByNominalResponse, error) {
	exch, err := s.GetExchangeByName(r.Exchange)
	if err != nil {
		return nil, err
	}

	as, err := asset.New(r.Asset)
	if err != nil {
		return nil, err
	}

	pair, err := currency.NewPairFromStrings(r.Pair.Base, r.Pair.Quote)
	if err != nil {
		return nil, err
	}

	if pair.IsEmpty() {
		return nil, currency.ErrCurrencyPairEmpty
	}

	err = checkParams(r.Exchange, exch, as, pair)
	if err != nil {
		return nil, err
	}

	depth, err := orderbook.GetDepth(exch.GetName(), pair, as)
	if err != nil {
		return nil, err
	}

	isRest, err := depth.IsRESTSnapshot()
	if err != nil {
		return nil, err
	}

	updateProtocol := "WEBSOCKET"
	if isRest {
		updateProtocol = "REST"
	}

	var nominal *orderbook.Movement
	var selling, buying, side string
	if r.Sell {
		nominal, err = depth.HitTheBidsByNominalSlippageFromBest(r.NominalPercentage)
		selling = pair.Upper().Base.String()
		buying = pair.Upper().Quote.String()
		side = order.Bid.String()
	} else {
		nominal, err = depth.LiftTheAsksByNominalSlippageFromBest(r.NominalPercentage)
		buying = pair.Upper().Base.String()
		selling = pair.Upper().Quote.String()
		side = order.Ask.String()
	}
	if err != nil {
		return nil, err
	}
	return &gctrpc.GetOrderbookAmountByNominalResponse{
		AmountRequired:                       nominal.Sold,
		CurrencySelling:                      selling,
		AmountReceived:                       nominal.Purchased,
		CurrencyBuying:                       buying,
		SideAffected:                         side,
		ApproximateNominalSlippagePercentage: nominal.NominalPercentage,
		UpdateProtocol:                       updateProtocol,
		FullOrderbookSideConsumed:            nominal.FullBookSideConsumed,
		StartPrice:                           nominal.StartPrice,
		EndPrice:                             nominal.EndPrice,
		AverageOrderCost:                     nominal.AverageOrderCost,
	}, nil
}

// GetOrderbookAmountByImpact using the requested impact percentage requirement
// determines the amount on orderbook that can fit that will slip the orderbook.
func (s *RPCServer) GetOrderbookAmountByImpact(_ context.Context, r *gctrpc.GetOrderbookAmountByImpactRequest) (*gctrpc.GetOrderbookAmountByImpactResponse, error) {
	exch, err := s.GetExchangeByName(r.Exchange)
	if err != nil {
		return nil, err
	}

	as, err := asset.New(r.Asset)
	if err != nil {
		return nil, err
	}

	pair, err := currency.NewPairFromStrings(r.Pair.Base, r.Pair.Quote)
	if err != nil {
		return nil, err
	}

	if pair.IsEmpty() {
		return nil, currency.ErrCurrencyPairEmpty
	}

	err = checkParams(r.Exchange, exch, as, pair)
	if err != nil {
		return nil, err
	}

	depth, err := orderbook.GetDepth(exch.GetName(), pair, as)
	if err != nil {
		return nil, err
	}

	isRest, err := depth.IsRESTSnapshot()
	if err != nil {
		return nil, err
	}

	updateProtocol := "WEBSOCKET"
	if isRest {
		updateProtocol = "REST"
	}

	var impact *orderbook.Movement
	var selling, buying, side string
	if r.Sell {
		impact, err = depth.HitTheBidsByImpactSlippageFromBest(r.ImpactPercentage)
		selling = pair.Upper().Base.String()
		buying = pair.Upper().Quote.String()
		side = order.Bid.String()
	} else {
		impact, err = depth.LiftTheAsksByImpactSlippageFromBest(r.ImpactPercentage)
		buying = pair.Upper().Base.String()
		selling = pair.Upper().Quote.String()
		side = order.Ask.String()
	}
	if err != nil {
		return nil, err
	}
	return &gctrpc.GetOrderbookAmountByImpactResponse{
		AmountRequired:                      impact.Sold,
		CurrencySelling:                     selling,
		AmountReceived:                      impact.Purchased,
		CurrencyBuying:                      buying,
		SideAffected:                        side,
		ApproximateImpactSlippagePercentage: impact.ImpactPercentage,
		UpdateProtocol:                      updateProtocol,
		FullOrderbookSideConsumed:           impact.FullBookSideConsumed,
		StartPrice:                          impact.StartPrice,
		EndPrice:                            impact.EndPrice,
		AverageOrderCost:                    impact.AverageOrderCost,
	}, nil
}

// GetCollateralMode returns the collateral type for the account asset
func (s *RPCServer) GetCollateralMode(ctx context.Context, r *gctrpc.GetCollateralModeRequest) (*gctrpc.GetCollateralModeResponse, error) {
	if r == nil {
		return nil, fmt.Errorf("%w GetCollateralModeRequest", common.ErrNilPointer)
	}
	exch, err := s.GetExchangeByName(r.Exchange)
	if err != nil {
		return nil, err
	}
	feat := exch.GetSupportedFeatures()
	if !feat.FuturesCapabilities.CollateralMode {
		return nil, fmt.Errorf("%w GetCollateralMode for exchange %v", common.ErrFunctionNotSupported, exch.GetName())
	}

	item, err := asset.New(r.Asset)
	if err != nil {
		return nil, err
	}
	if !exch.IsEnabled() {
		return nil, fmt.Errorf("%s %w", exch.GetName(), errExchangeNotEnabled)
	}
	if !item.IsValid() {
		return nil, fmt.Errorf("%w %v", asset.ErrNotSupported, r.Asset)
	}
	b := exch.GetBase()
	if b == nil {
		return nil, fmt.Errorf("%s %w", exch.GetName(), errExchangeBaseNotFound)
	}
	err = b.CurrencyPairs.IsAssetEnabled(item)
	if err != nil {
		return nil, fmt.Errorf("%v %w", item, errAssetTypeDisabled)
	}
	collateralMode, err := exch.GetCollateralMode(ctx, item)
	if err != nil {
		return nil, err
	}
	return &gctrpc.GetCollateralModeResponse{
		Exchange:       r.Exchange,
		Asset:          r.Asset,
		CollateralMode: collateralMode.String(),
	}, nil
}

// SetCollateralMode sets the collateral type for the account asset
func (s *RPCServer) SetCollateralMode(ctx context.Context, r *gctrpc.SetCollateralModeRequest) (*gctrpc.SetCollateralModeResponse, error) {
	if r == nil {
		return nil, fmt.Errorf("%w SetCollateralModeRequest", common.ErrNilPointer)
	}
	exch, err := s.GetExchangeByName(r.Exchange)
	if err != nil {
		return nil, err
	}
	if !exch.IsEnabled() {
		return nil, fmt.Errorf("%s %w", exch.GetName(), errExchangeNotEnabled)
	}
	feat := exch.GetSupportedFeatures()
	if !feat.FuturesCapabilities.CollateralMode {
		return nil, fmt.Errorf("%w SetCollateralMode for exchange %v", common.ErrFunctionNotSupported, exch.GetName())
	}
	item, err := asset.New(r.Asset)
	if err != nil {
		return nil, err
	}
	b := exch.GetBase()
	if b == nil {
		return nil, fmt.Errorf("%s %w", exch.GetName(), errExchangeBaseNotFound)
	}
	err = b.CurrencyPairs.IsAssetEnabled(item)
	if err != nil {
		return nil, fmt.Errorf("%v %w", item, err)
	}
	cm, err := collateral.StringToMode(r.CollateralMode)
	if err != nil {
		return nil, fmt.Errorf("%w %v", order.ErrCollateralInvalid, r.CollateralMode)
	}
	err = exch.SetCollateralMode(ctx, item, cm)
	if err != nil {
		return nil, err
	}
	return &gctrpc.SetCollateralModeResponse{
		Exchange: r.Exchange,
		Asset:    r.Asset,
		Success:  true,
	}, nil
}

// SetMarginType sets the margin type for the account asset pair
func (s *RPCServer) SetMarginType(ctx context.Context, r *gctrpc.SetMarginTypeRequest) (*gctrpc.SetMarginTypeResponse, error) {
	if r == nil {
		return nil, fmt.Errorf("%w SetMarginTypeRequest", common.ErrNilPointer)
	}
	if r.Pair == nil {
		return nil, currency.ErrCurrencyPairEmpty
	}
	exch, err := s.GetExchangeByName(r.Exchange)
	if err != nil {
		return nil, err
	}
	if !exch.IsEnabled() {
		return nil, fmt.Errorf("%s %w", r.Exchange, errExchangeNotEnabled)
	}
	ai, err := asset.New(r.Asset)
	if err != nil {
		return nil, err
	}
	enabledPairs, err := exch.GetEnabledPairs(ai)
	if err != nil {
		return nil, err
	}
	cp, err := enabledPairs.DeriveFrom(r.Pair.Base + r.Pair.Quote)
	if err != nil {
		return nil, err
	}

	mt, err := margin.StringToMarginType(r.MarginType)
	if err != nil {
		return nil, err
	}

	err = exch.SetMarginType(ctx, ai, cp, mt)
	if err != nil {
		return nil, err
	}

	return &gctrpc.SetMarginTypeResponse{
		Exchange: r.Exchange,
		Asset:    r.Asset,
		Pair:     r.Pair,
		Success:  true,
	}, nil
}

// GetLeverage returns the leverage for the account asset pair
func (s *RPCServer) GetLeverage(ctx context.Context, r *gctrpc.GetLeverageRequest) (*gctrpc.GetLeverageResponse, error) {
	if r == nil {
		return nil, fmt.Errorf("%w GetLeverageRequest", common.ErrNilPointer)
	}
	if r.Pair == nil {
		return nil, currency.ErrCurrencyPairEmpty
	}
	exch, err := s.GetExchangeByName(r.Exchange)
	if err != nil {
		return nil, err
	}
	if !exch.IsEnabled() {
		return nil, fmt.Errorf("%s %w", r.Exchange, errExchangeNotEnabled)
	}
	feat := exch.GetSupportedFeatures()
	if !feat.FuturesCapabilities.Leverage {
		return nil, fmt.Errorf("%w futures position tracking for exchange %v", common.ErrFunctionNotSupported, exch.GetName())
	}
	ai, err := asset.New(r.Asset)
	if err != nil {
		return nil, err
	}
	enabledPairs, err := exch.GetEnabledPairs(ai)
	if err != nil {
		return nil, err
	}
	cp, err := enabledPairs.DeriveFrom(r.Pair.Base + r.Pair.Quote)
	if err != nil {
		return nil, err
	}

	mt, err := margin.StringToMarginType(r.MarginType)
	if err != nil {
		return nil, err
	}
	leverage, err := exch.GetLeverage(ctx, ai, cp, mt)
	if err != nil {
		return nil, err
	}

	return &gctrpc.GetLeverageResponse{
		Exchange:   r.Exchange,
		Asset:      r.Asset,
		Pair:       r.Pair,
		MarginType: r.MarginType,
		Leverage:   leverage,
	}, nil
}

// SetLeverage sets the leverage for the account asset pair
func (s *RPCServer) SetLeverage(ctx context.Context, r *gctrpc.SetLeverageRequest) (*gctrpc.SetLeverageResponse, error) {
	if r == nil {
		return nil, fmt.Errorf("%w SetLeverageRequest", common.ErrNilPointer)
	}
	if r.Pair == nil {
		return nil, currency.ErrCurrencyPairEmpty
	}
	exch, err := s.GetExchangeByName(r.Exchange)
	if err != nil {
		return nil, err
	}
	if !exch.IsEnabled() {
		return nil, fmt.Errorf("%s %w", r.Exchange, errExchangeNotEnabled)
	}
	feat := exch.GetSupportedFeatures()
	if !feat.FuturesCapabilities.Leverage {
		return nil, fmt.Errorf("%w futures position tracking for exchange %v", common.ErrFunctionNotSupported, exch.GetName())
	}
	ai, err := asset.New(r.Asset)
	if err != nil {
		return nil, err
	}
	enabledPairs, err := exch.GetEnabledPairs(ai)
	if err != nil {
		return nil, err
	}
	cp, err := enabledPairs.DeriveFrom(r.Pair.Base + r.Pair.Quote)
	if err != nil {
		return nil, err
	}

	mt, err := margin.StringToMarginType(r.MarginType)
	if err != nil {
		return nil, err
	}

	err = exch.SetLeverage(ctx, ai, cp, mt, r.Leverage)
	if err != nil {
		return nil, err
	}

	return &gctrpc.SetLeverageResponse{
		Exchange:   r.Exchange,
		Asset:      r.Asset,
		Pair:       r.Pair,
		MarginType: r.MarginType,
		Success:    true,
	}, nil
}

// ChangePositionMargin sets a position's margin
func (s *RPCServer) ChangePositionMargin(ctx context.Context, r *gctrpc.ChangePositionMarginRequest) (*gctrpc.ChangePositionMarginResponse, error) {
	if r == nil {
		return nil, fmt.Errorf("%w ChangePositionMarginRequest", common.ErrNilPointer)
	}
	if r.Pair == nil {
		return nil, currency.ErrCurrencyPairEmpty
	}
	exch, err := s.GetExchangeByName(r.Exchange)
	if err != nil {
		return nil, err
	}
	if !exch.IsEnabled() {
		return nil, fmt.Errorf("%s %w", r.Exchange, errExchangeNotEnabled)
	}
	ai, err := asset.New(r.Asset)
	if err != nil {
		return nil, err
	}
	enabledPairs, err := exch.GetEnabledPairs(ai)
	if err != nil {
		return nil, err
	}
	cp, err := enabledPairs.DeriveFrom(r.Pair.Base + r.Pair.Quote)
	if err != nil {
		return nil, err
	}

	mt, err := margin.StringToMarginType(r.MarginType)
	if err != nil {
		return nil, err
	}
	resp, err := exch.ChangePositionMargin(ctx, &margin.PositionChangeRequest{
		Exchange:                exch.GetName(),
		Pair:                    cp,
		Asset:                   ai,
		MarginType:              mt,
		OriginalAllocatedMargin: r.OriginalAllocatedMargin,
		NewAllocatedMargin:      r.NewAllocatedMargin,
		MarginSide:              r.MarginSide,
	})
	if err != nil {
		return nil, err
	}

	return &gctrpc.ChangePositionMarginResponse{
		Exchange:           r.Exchange,
		Asset:              r.Asset,
		Pair:               r.Pair,
		MarginType:         r.MarginType,
		NewAllocatedMargin: resp.AllocatedMargin,
		MarginSide:         r.MarginSide,
	}, nil
}<|MERGE_RESOLUTION|>--- conflicted
+++ resolved
@@ -34,11 +34,8 @@
 	exchange "github.com/thrasher-corp/gocryptotrader/exchanges"
 	"github.com/thrasher-corp/gocryptotrader/exchanges/account"
 	"github.com/thrasher-corp/gocryptotrader/exchanges/asset"
-<<<<<<< HEAD
 	"github.com/thrasher-corp/gocryptotrader/exchanges/collateral"
-=======
 	"github.com/thrasher-corp/gocryptotrader/exchanges/fundingrate"
->>>>>>> 471f4f21
 	"github.com/thrasher-corp/gocryptotrader/exchanges/kline"
 	"github.com/thrasher-corp/gocryptotrader/exchanges/margin"
 	"github.com/thrasher-corp/gocryptotrader/exchanges/order"
@@ -4582,7 +4579,6 @@
 				Cost:          positionDetails[i].Orders[j].Cost,
 			}
 		}
-<<<<<<< HEAD
 		positions[i] = details
 	}
 	response.Positions = positions
@@ -4592,57 +4588,6 @@
 			if err != nil {
 				return nil, err
 			}
-=======
-		if r.GetFundingPayments {
-			var endDate = time.Now()
-			if pos[i].Status == order.Closed {
-				endDate = pos[i].Orders[len(pos[i].Orders)-1].Date
-			}
-			var fundingDetails *fundingrate.Rates
-			fundingDetails, err = exch.GetFundingRates(ctx, &fundingrate.RatesRequest{
-				Asset:                pos[i].Asset,
-				Pair:                 pos[i].Pair,
-				StartDate:            pos[i].Orders[0].Date,
-				EndDate:              endDate,
-				IncludePayments:      r.GetFundingPayments,
-				IncludePredictedRate: r.IncludePredictedRate,
-			})
-			if err != nil {
-				return nil, err
-			}
-			var funding []*gctrpc.FundingRate
-			if r.IncludeFullFundingRates {
-				for j := range fundingDetails.FundingRates {
-					funding = append(funding, &gctrpc.FundingRate{
-						Date:    fundingDetails.FundingRates[j].Time.Format(common.SimpleTimeFormatWithTimezone),
-						Rate:    fundingDetails.FundingRates[j].Rate.String(),
-						Payment: fundingDetails.FundingRates[j].Payment.String(),
-					})
-				}
-			}
-			fundingRates := &gctrpc.FundingData{
-				Rates:      funding,
-				PaymentSum: fundingDetails.PaymentSum.String(),
-			}
-			if r.IncludeFullFundingRates {
-				fundingRates.LatestRate = funding[len(fundingRates.Rates)-1]
-			}
-			if r.IncludePredictedRate && !fundingDetails.PredictedUpcomingRate.Time.IsZero() {
-				fundingRates.UpcomingRate = &gctrpc.FundingRate{
-					Date: fundingDetails.PredictedUpcomingRate.Time.Format(common.SimpleTimeFormatWithTimezone),
-					Rate: fundingDetails.PredictedUpcomingRate.Rate.String(),
-				}
-			}
-			details.FundingData = fundingRates
-			err = s.OrderManager.orderStore.futuresPositionController.TrackFundingDetails(fundingDetails)
-			if err != nil {
-				return nil, err
-			}
-		}
-		if !r.IncludeFullOrderData {
-			response.Positions = append(response.Positions, details)
-			continue
->>>>>>> 471f4f21
 		}
 	}
 	return response, nil
