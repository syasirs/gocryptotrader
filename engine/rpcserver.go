--- conflicted
+++ resolved
@@ -4697,15 +4697,11 @@
 		return nil, err
 	}
 
-<<<<<<< HEAD
-	funding, err := exch.GetHistoricalFundingRates(ctx, &fundingrate.HistoricalRatesRequest{
-=======
 	if !pairs.Contains(cp, true) {
 		return nil, fmt.Errorf("%w %v", errPairNotEnabled, cp)
 	}
 
-	funding, err := exch.GetFundingRates(ctx, &fundingrate.RatesRequest{
->>>>>>> ceef7a14
+	funding, err := exch.GetHistoricalFundingRates(ctx, &fundingrate.HistoricalRatesRequest{
 		Asset:                a,
 		Pair:                 cp,
 		StartDate:            start,
@@ -4798,16 +4794,12 @@
 	if err != nil {
 		return nil, err
 	}
-<<<<<<< HEAD
-	fundingRates, err := exch.GetLatestFundingRates(ctx, &fundingrate.LatestRateRequest{
-=======
 
 	if !pairs.Contains(cp, true) {
 		return nil, fmt.Errorf("%w %v", errPairNotEnabled, cp)
 	}
 
-	funding, err := exch.GetLatestFundingRate(ctx, &fundingrate.LatestRateRequest{
->>>>>>> ceef7a14
+	fundingRates, err := exch.GetLatestFundingRates(ctx, &fundingrate.LatestRateRequest{
 		Asset:                a,
 		Pair:                 cp,
 		IncludePredictedRate: r.IncludePredicted,
