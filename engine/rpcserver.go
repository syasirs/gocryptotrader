--- conflicted
+++ resolved
@@ -1280,12 +1280,6 @@
 	if err != nil {
 		return nil, err
 	}
-<<<<<<< HEAD
-	if r.Asset != "" &&
-		!exchCfg.CurrencyPairs.GetAssetTypes().Contains(asset.Item(r.Asset)) {
-		return nil, errors.New("specified asset type does not exist")
-=======
-
 	assetTypes := exchCfg.CurrencyPairs.GetAssetTypes()
 
 	var a asset.Item
@@ -1297,7 +1291,6 @@
 		if !assetTypes.Contains(a) {
 			return nil, fmt.Errorf("specified asset %s is not supported by exchange", a)
 		}
->>>>>>> 4ccb495b
 	}
 
 	var resp gctrpc.GetExchangePairsResponse
@@ -1695,39 +1688,24 @@
 		End:      r.End,
 	}
 
-<<<<<<< HEAD
+	a, err := asset.New(r.AssetType)
+	if err != nil {
+		return nil, err
+	}
+
+	pair := currency.Pair{
+		Delimiter: r.Pair.Delimiter,
+		Base:      currency.NewCode(r.Pair.Base),
+		Quote:     currency.NewCode(r.Pair.Quote),
+	}
+
 	if r.UseDb {
-		klineItem, err = kline.LoadFromDatabase(r.Exchange,
-			currency.Pair{
-				Delimiter: r.Pair.Delimiter,
-				Base:      currency.NewCode(r.Pair.Base),
-				Quote:     currency.NewCode(r.Pair.Quote),
-			},
-			asset.Item(strings.ToLower(r.AssetType)),
+		candles, err = kline.LoadFromDatabase(r.Exchange,
+			pair,
+			a,
 			interval,
 			UTCStartTime,
-			UTCEndTime,
-=======
-	a, err := asset.New(req.AssetType)
-	if err != nil {
-		return nil, err
-	}
-
-	pair := currency.Pair{
-		Delimiter: req.Pair.Delimiter,
-		Base:      currency.NewCode(req.Pair.Base),
-		Quote:     currency.NewCode(req.Pair.Quote),
-	}
-
-	if req.UseDb {
-		candles, err = kline.LoadFromDatabase(req.Exchange,
-			pair,
-			a,
-			kline.Interval(req.TimeInterval),
-			time.Unix(req.Start, 0),
-			time.Unix(req.End, 0),
->>>>>>> 4ccb495b
-		)
+			UTCEndTime,		)
 		if err != nil {
 			return nil, err
 		}
@@ -1736,41 +1714,18 @@
 		if exchangeEngine == nil {
 			return nil, errors.New("Exchange " + r.Exchange + " not found")
 		}
-<<<<<<< HEAD
-		if r.ExRequest {
-			klineItem, err = exchangeEngine.GetHistoricCandlesExtended(currency.Pair{
-				Delimiter: r.Pair.Delimiter,
-				Base:      currency.NewCode(r.Pair.Base),
-				Quote:     currency.NewCode(r.Pair.Quote),
-			},
-				asset.Item(strings.ToLower(r.AssetType)),
+		if req.ExRequest {
+			candles, err = exchangeEngine.GetHistoricCandlesExtended(pair,
+				a,
 				UTCStartTime,
 				UTCEndTime,
 				interval)
 		} else {
-			klineItem, err = exchangeEngine.GetHistoricCandles(currency.Pair{
-				Delimiter: r.Pair.Delimiter,
-				Base:      currency.NewCode(r.Pair.Base),
-				Quote:     currency.NewCode(r.Pair.Quote),
-			},
-				asset.Item(strings.ToLower(r.AssetType)),
+			candles, err = exchangeEngine.GetHistoricCandles(pair,
+				a,
 				UTCStartTime,
 				UTCEndTime,
 				interval)
-=======
-		if req.ExRequest {
-			candles, err = exchangeEngine.GetHistoricCandlesExtended(pair,
-				a,
-				time.Unix(req.Start, 0),
-				time.Unix(req.End, 0),
-				kline.Interval(req.TimeInterval))
-		} else {
-			candles, err = exchangeEngine.GetHistoricCandles(pair,
-				a,
-				time.Unix(req.Start, 0),
-				time.Unix(req.End, 0),
-				kline.Interval(req.TimeInterval))
->>>>>>> 4ccb495b
 		}
 	}
 
