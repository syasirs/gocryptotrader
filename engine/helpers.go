--- conflicted
+++ resolved
@@ -531,34 +531,20 @@
 
 // GetSpecificOrderbook returns a specific orderbook given the currency,
 // exchangeName and assetType
-<<<<<<< HEAD
 func (bot *Engine) GetSpecificOrderbook(ctx context.Context, p currency.Pair, exchangeName string, assetType asset.Item) (*orderbook.Base, error) {
-	exch := bot.GetExchangeByName(exchangeName)
-	if exch == nil {
-		return nil, ErrExchangeNotFound
-=======
-func (bot *Engine) GetSpecificOrderbook(p currency.Pair, exchangeName string, assetType asset.Item) (*orderbook.Base, error) {
 	exch, err := bot.GetExchangeByName(exchangeName)
 	if err != nil {
 		return nil, err
->>>>>>> 4851e94e
 	}
 	return exch.FetchOrderbook(ctx, p, assetType)
 }
 
 // GetSpecificTicker returns a specific ticker given the currency,
 // exchangeName and assetType
-<<<<<<< HEAD
 func (bot *Engine) GetSpecificTicker(ctx context.Context, p currency.Pair, exchangeName string, assetType asset.Item) (*ticker.Price, error) {
-	exch := bot.GetExchangeByName(exchangeName)
-	if exch == nil {
-		return nil, ErrExchangeNotFound
-=======
-func (bot *Engine) GetSpecificTicker(p currency.Pair, exchangeName string, assetType asset.Item) (*ticker.Price, error) {
 	exch, err := bot.GetExchangeByName(exchangeName)
 	if err != nil {
 		return nil, err
->>>>>>> 4851e94e
 	}
 	return exch.FetchTicker(ctx, p, assetType)
 }
@@ -732,7 +718,7 @@
 }
 
 // GetAllActiveTickers returns all enabled exchange tickers
-func (bot *Engine) GetAllActiveTickers() []EnabledExchangeCurrencies {
+func (bot *Engine) GetAllActiveTickers(ctx context.Context) []EnabledExchangeCurrencies {
 	var tickerData []EnabledExchangeCurrencies
 	exchanges := bot.GetExchanges()
 	for x := range exchanges {
@@ -751,9 +737,7 @@
 				continue
 			}
 			for z := range currencies {
-				tp, err := exchanges[x].FetchTicker(context.TODO(),
-					currencies[z],
-					assets[y])
+				tp, err := exchanges[x].FetchTicker(ctx, currencies[z], assets[y])
 				if err != nil {
 					log.Errorf(log.ExchangeSys, "Exchange %s failed to retrieve %s ticker. Err: %s\n", exchName,
 						currencies[z].String(),
