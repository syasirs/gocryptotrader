--- conflicted
+++ resolved
@@ -185,13 +185,8 @@
 			}
 			jobs[i].rangeHolder.SetHasDataFromCandles(candles.Candles)
 		case dataHistoryTradeDataType:
-<<<<<<< HEAD
 			err := m.tradeChecker(jobs[i].Exchange, jobs[i].Asset.String(), jobs[i].Pair.Base.String(), jobs[i].Pair.Quote.String(), jobs[i].rangeHolder)
-			if err != nil && !errors.Is(err, sql.ErrNoRows) {
-=======
-			err := m.tradeLoader(jobs[i].Exchange, jobs[i].Asset.String(), jobs[i].Pair.Base.String(), jobs[i].Pair.Quote.String(), jobs[i].rangeHolder)
 			if err != nil && err != sql.ErrNoRows {
->>>>>>> 63257ce4
 				return fmt.Errorf("%s could not load trade data: %w", jobs[i].Nickname, err)
 			}
 		case dataHistoryConvertCandlesDataType, dataHistoryConvertTradesDataType:
