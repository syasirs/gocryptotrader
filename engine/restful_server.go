--- conflicted
+++ resolved
@@ -66,8 +66,7 @@
 		exchangeOB.ExchangeName = exchName
 
 		for y := range assets {
-<<<<<<< HEAD
-			currencies, err := exch.GetEnabledPairs(assets[y])
+			currencies, err := exchanges[x].GetEnabledPairs(assets[y])
 			if err != nil {
 				log.Errorf(log.RESTSys,
 					"Exchange %s could not retrieve enabled currencies. Err: %s\n",
@@ -75,9 +74,6 @@
 					err)
 				continue
 			}
-=======
-			currencies := exchanges[x].GetEnabledPairs(assets[y])
->>>>>>> 946eb604
 			for z := range currencies {
 				ob, err := exchanges[x].FetchOrderbook(currencies[z], assets[y])
 				if err != nil {
