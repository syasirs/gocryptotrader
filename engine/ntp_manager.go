--- conflicted
+++ resolved
@@ -158,11 +158,8 @@
 	for i := range m.pools {
 		con, err := net.DialTimeout("udp", m.pools[i], 5*time.Second)
 		if err != nil {
-<<<<<<< HEAD
-			log.TimeMgr.Warnf("Unable to connect to hosts %v attempting next", pool[i])
-=======
-			log.Warnf(log.TimeMgr, "Unable to connect to hosts %v attempting next", m.pools[i])
->>>>>>> 197ef2df
+			log.TimeMgr.Warnf("Unable to connect to hosts %v attempting next",
+				m.pools[i])
 			continue
 		}
 
