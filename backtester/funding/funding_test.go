package funding

import (
	"errors"
	"testing"
	"time"

	"github.com/shopspring/decimal"
	"github.com/thrasher-corp/gocryptotrader/backtester/common"
	"github.com/thrasher-corp/gocryptotrader/backtester/data/kline"
	"github.com/thrasher-corp/gocryptotrader/backtester/eventtypes/event"
	"github.com/thrasher-corp/gocryptotrader/backtester/eventtypes/signal"
	"github.com/thrasher-corp/gocryptotrader/currency"
	"github.com/thrasher-corp/gocryptotrader/engine"
	"github.com/thrasher-corp/gocryptotrader/exchanges/asset"
	gctkline "github.com/thrasher-corp/gocryptotrader/exchanges/kline"
)

var (
	elite    = decimal.NewFromInt(1337)
	neg      = decimal.NewFromInt(-1)
	one      = decimal.NewFromInt(1)
	exchName = "exchname"
	a        = asset.Spot
	base     = currency.DOGE
	quote    = currency.XRP
	pair     = currency.NewPair(base, quote)
)

// fakeEvent implements common.EventHandler without
// caring about the response, or dealing with import cycles
type fakeEvent struct{}

func (f *fakeEvent) GetOffset() int64                         { return 0 }
func (f *fakeEvent) SetOffset(int64)                          {}
func (f *fakeEvent) IsEvent() bool                            { return true }
func (f *fakeEvent) GetTime() time.Time                       { return time.Now() }
func (f *fakeEvent) Pair() currency.Pair                      { return pair }
func (f *fakeEvent) GetExchange() string                      { return exchName }
func (f *fakeEvent) GetInterval() gctkline.Interval           { return gctkline.OneMin }
func (f *fakeEvent) GetAssetType() asset.Item                 { return asset.Spot }
func (f *fakeEvent) GetReason() string                        { return "" }
func (f *fakeEvent) AppendReason(string)                      {}
func (f *fakeEvent) GetClosePrice() decimal.Decimal           { return elite }
func (f *fakeEvent) AppendReasonf(s string, i ...interface{}) {}

func TestSetupFundingManager(t *testing.T) {
	t.Parallel()
	f, err := SetupFundingManager(&engine.ExchangeManager{}, true, false)
	if !errors.Is(err, nil) {
		t.Errorf("received '%v' expected '%v'", err, nil)
	}
	if !f.usingExchangeLevelFunding {
		t.Errorf("expected '%v received '%v'", true, false)
	}
	if f.disableUSDTracking {
		t.Errorf("expected '%v received '%v'", false, true)
	}
	f, err = SetupFundingManager(&engine.ExchangeManager{}, false, true)
	if !errors.Is(err, nil) {
		t.Errorf("received '%v' expected '%v'", err, nil)
	}
	if f.usingExchangeLevelFunding {
		t.Errorf("expected '%v received '%v'", false, true)
	}
	if !f.disableUSDTracking {
		t.Errorf("expected '%v received '%v'", true, false)
	}
}

func TestReset(t *testing.T) {
	t.Parallel()
	f, err := SetupFundingManager(&engine.ExchangeManager{}, true, false)
	if !errors.Is(err, nil) {
		t.Errorf("received '%v' expected '%v'", err, nil)
	}
	baseItem, err := CreateItem(exchName, a, base, decimal.Zero, decimal.Zero)
	if !errors.Is(err, nil) {
		t.Errorf("received '%v' expected '%v'", err, nil)
	}
	err = f.AddItem(baseItem)
	if !errors.Is(err, nil) {
		t.Errorf("received '%v' expected '%v'", err, nil)
	}
	f.Reset()
	if f.usingExchangeLevelFunding {
		t.Errorf("expected '%v received '%v'", false, true)
	}
	if f.Exists(baseItem) {
		t.Errorf("expected '%v received '%v'", false, true)
	}
}

func TestIsUsingExchangeLevelFunding(t *testing.T) {
	t.Parallel()
	f, err := SetupFundingManager(&engine.ExchangeManager{}, true, false)
	if !errors.Is(err, nil) {
		t.Errorf("received '%v' expected '%v'", err, nil)
	}
	if !f.IsUsingExchangeLevelFunding() {
		t.Errorf("expected '%v received '%v'", true, false)
	}
}

func TestTransfer(t *testing.T) {
	t.Parallel()
	f := FundManager{
		usingExchangeLevelFunding: false,
		items:                     nil,
	}
	err := f.Transfer(decimal.Zero, nil, nil, false)
	if !errors.Is(err, common.ErrNilArguments) {
		t.Errorf("received '%v' expected '%v'", err, common.ErrNilArguments)
	}
	err = f.Transfer(decimal.Zero, &Item{}, nil, false)
	if !errors.Is(err, common.ErrNilArguments) {
		t.Errorf("received '%v' expected '%v'", err, common.ErrNilArguments)
	}
	err = f.Transfer(decimal.Zero, &Item{}, &Item{}, false)
	if !errors.Is(err, errZeroAmountReceived) {
		t.Errorf("received '%v' expected '%v'", err, errZeroAmountReceived)
	}
	err = f.Transfer(elite, &Item{}, &Item{}, false)
	if !errors.Is(err, errNotEnoughFunds) {
		t.Errorf("received '%v' expected '%v'", err, errNotEnoughFunds)
	}
	item1 := &Item{exchange: "hello", asset: a, currency: base, available: elite}
	err = f.Transfer(elite, item1, item1, false)
	if !errors.Is(err, errCannotTransferToSameFunds) {
		t.Errorf("received '%v' expected '%v'", err, errCannotTransferToSameFunds)
	}

	item2 := &Item{exchange: "hello", asset: a, currency: quote}
	err = f.Transfer(elite, item1, item2, false)
	if !errors.Is(err, errTransferMustBeSameCurrency) {
		t.Errorf("received '%v' expected '%v'", err, errTransferMustBeSameCurrency)
	}

	item2.exchange = "moto"
	item2.currency = base
	err = f.Transfer(elite, item1, item2, false)
	if !errors.Is(err, nil) {
		t.Errorf("received '%v' expected '%v'", err, nil)
	}
	if !item2.available.Equal(elite) {
		t.Errorf("received '%v' expected '%v'", item2.available, elite)
	}
	if !item1.available.IsZero() {
		t.Errorf("received '%v' expected '%v'", item1.available, decimal.Zero)
	}

	item2.transferFee = one
	err = f.Transfer(elite, item2, item1, true)
	if !errors.Is(err, nil) {
		t.Errorf("received '%v' expected '%v'", err, nil)
	}
	if !item1.available.Equal(elite.Sub(item2.transferFee)) {
		t.Errorf("received '%v' expected '%v'", item2.available, elite.Sub(item2.transferFee))
	}
}

func TestAddItem(t *testing.T) {
	t.Parallel()
	f := FundManager{}
	err := f.AddItem(nil)
	if !errors.Is(err, nil) {
		t.Errorf("received '%v' expected '%v'", err, nil)
	}

	baseItem, err := CreateItem(exchName, a, base, decimal.Zero, decimal.Zero)
	if !errors.Is(err, nil) {
		t.Errorf("received '%v' expected '%v'", err, nil)
	}
	err = f.AddItem(baseItem)
	if !errors.Is(err, nil) {
		t.Errorf("received '%v' expected '%v'", err, nil)
	}

	err = f.AddItem(baseItem)
	if !errors.Is(err, ErrAlreadyExists) {
		t.Errorf("received '%v' expected '%v'", err, ErrAlreadyExists)
	}
}

func TestExists(t *testing.T) {
	t.Parallel()
	f := FundManager{}
	if f.Exists(nil) {
		t.Errorf("received '%v' expected '%v'", true, false)
	}
	conflictingSingleItem, err := CreateItem(exchName, a, base, decimal.Zero, decimal.Zero)
	if !errors.Is(err, nil) {
		t.Errorf("received '%v' expected '%v'", err, nil)
	}
	err = f.AddItem(conflictingSingleItem)
	if !errors.Is(err, nil) {
		t.Errorf("received '%v' expected '%v'", err, nil)
	}
	if !f.Exists(conflictingSingleItem) {
		t.Errorf("received '%v' expected '%v'", false, true)
	}
	baseItem, err := CreateItem(exchName, a, base, decimal.Zero, decimal.Zero)
	if !errors.Is(err, nil) {
		t.Errorf("received '%v' expected '%v'", err, nil)
	}
	quoteItem, err := CreateItem(exchName, a, quote, elite, decimal.Zero)
	if !errors.Is(err, nil) {
		t.Errorf("received '%v' expected '%v'", err, nil)
	}
	p, err := CreatePair(baseItem, quoteItem)
	if !errors.Is(err, nil) {
		t.Errorf("received '%v' expected '%v'", err, nil)
	}
	err = f.AddPair(p)
	if !errors.Is(err, nil) {
		t.Errorf("received '%v' expected '%v'", err, nil)
	}
	_, err = f.getFundingForEAP(exchName, a, pair)
	if !errors.Is(err, nil) {
		t.Errorf("received '%v' expected '%v'", err, nil)
	}

	_, err = f.getFundingForEAP(exchName, a, pair)
	if !errors.Is(err, nil) {
		t.Errorf("received '%v' expected '%v'", err, nil)
	}
	// demonstration that you don't need the original *Items
	// to check for existence, just matching fields
	baseCopy := Item{
		exchange:          baseItem.exchange,
		asset:             baseItem.asset,
		currency:          baseItem.currency,
		initialFunds:      baseItem.initialFunds,
		available:         baseItem.available,
		reserved:          baseItem.reserved,
		transferFee:       baseItem.transferFee,
		pairedWith:        baseItem.pairedWith,
		trackingCandles:   baseItem.trackingCandles,
		snapshot:          baseItem.snapshot,
		isCollateral:      baseItem.isCollateral,
		collateralCandles: baseItem.collateralCandles,
	}
	quoteCopy := Item{
		exchange:          quoteItem.exchange,
		asset:             quoteItem.asset,
		currency:          quoteItem.currency,
		initialFunds:      quoteItem.initialFunds,
		available:         quoteItem.available,
		reserved:          quoteItem.reserved,
		transferFee:       quoteItem.transferFee,
		pairedWith:        quoteItem.pairedWith,
		trackingCandles:   quoteItem.trackingCandles,
		snapshot:          quoteItem.snapshot,
		isCollateral:      quoteItem.isCollateral,
		collateralCandles: quoteItem.collateralCandles,
	}
	quoteCopy.pairedWith = &baseCopy
	if !f.Exists(&baseCopy) {
		t.Errorf("received '%v' expected '%v'", false, true)
	}

	currFunds, err := f.getFundingForEAC(exchName, a, base)
	if !errors.Is(err, nil) {
		t.Errorf("received '%v' expected '%v'", err, nil)
	}
	if currFunds.pairedWith != nil {
		t.Errorf("received '%v' expected '%v'", nil, currFunds.pairedWith)
	}
}

func TestAddPair(t *testing.T) {
	t.Parallel()
	f := FundManager{}
	baseItem, err := CreateItem(exchName, a, pair.Base, decimal.Zero, decimal.Zero)
	if !errors.Is(err, nil) {
		t.Errorf("received '%v' expected '%v'", err, nil)
	}
	quoteItem, err := CreateItem(exchName, a, pair.Quote, elite, decimal.Zero)
	if !errors.Is(err, nil) {
		t.Errorf("received '%v' expected '%v'", err, nil)
	}
	p, err := CreatePair(baseItem, quoteItem)
	if !errors.Is(err, nil) {
		t.Errorf("received '%v' expected '%v'", err, nil)
	}
	err = f.AddPair(p)
	if !errors.Is(err, nil) {
		t.Errorf("received '%v' expected '%v'", err, nil)
	}
	_, err = f.getFundingForEAP(exchName, a, pair)
	if !errors.Is(err, nil) {
		t.Errorf("received '%v' expected '%v'", err, nil)
	}
	p, err = CreatePair(baseItem, quoteItem)
	if !errors.Is(err, nil) {
		t.Errorf("received '%v' expected '%v'", err, nil)
	}
	err = f.AddPair(p)
	if !errors.Is(err, ErrAlreadyExists) {
		t.Errorf("received '%v' expected '%v'", err, ErrAlreadyExists)
	}
}

func TestGetFundingForEvent(t *testing.T) {
	t.Parallel()
	e := &fakeEvent{}
	f := FundManager{}
	_, err := f.GetFundingForEvent(e)
	if !errors.Is(err, ErrFundsNotFound) {
		t.Errorf("received '%v' expected '%v'", err, ErrFundsNotFound)
	}
	baseItem, err := CreateItem(exchName, a, pair.Base, decimal.Zero, decimal.Zero)
	if !errors.Is(err, nil) {
		t.Errorf("received '%v' expected '%v'", err, nil)
	}
	quoteItem, err := CreateItem(exchName, a, pair.Quote, elite, decimal.Zero)
	if !errors.Is(err, nil) {
		t.Errorf("received '%v' expected '%v'", err, nil)
	}
	p, err := CreatePair(baseItem, quoteItem)
	if !errors.Is(err, nil) {
		t.Errorf("received '%v' expected '%v'", err, nil)
	}
	err = f.AddPair(p)
	if !errors.Is(err, nil) {
		t.Errorf("received '%v' expected '%v'", err, nil)
	}
	_, err = f.GetFundingForEvent(e)
	if !errors.Is(err, nil) {
		t.Errorf("received '%v' expected '%v'", err, nil)
	}
}

func TestGetFundingForEAC(t *testing.T) {
	t.Parallel()
	f := FundManager{}
	_, err := f.getFundingForEAC(exchName, a, base)
	if !errors.Is(err, ErrFundsNotFound) {
		t.Errorf("received '%v' expected '%v'", err, ErrFundsNotFound)
	}
	baseItem, err := CreateItem(exchName, a, pair.Base, decimal.Zero, decimal.Zero)
	if !errors.Is(err, nil) {
		t.Errorf("received '%v' expected '%v'", err, nil)
	}
	err = f.AddItem(baseItem)
	if !errors.Is(err, nil) {
		t.Errorf("received '%v' expected '%v'", err, nil)
	}

	fundo, err := f.getFundingForEAC(exchName, a, base)
	if !errors.Is(err, nil) {
		t.Errorf("received '%v' expected '%v'", err, nil)
	}

	if !baseItem.Equal(fundo) {
		t.Errorf("received '%v' expected '%v'", baseItem, fundo)
	}
}

func TestGetFundingForEAP(t *testing.T) {
	t.Parallel()
	f := FundManager{}
	_, err := f.getFundingForEAP(exchName, a, pair)
	if !errors.Is(err, ErrFundsNotFound) {
		t.Errorf("received '%v' expected '%v'", err, ErrFundsNotFound)
	}
	baseItem, err := CreateItem(exchName, a, pair.Base, decimal.Zero, decimal.Zero)
	if !errors.Is(err, nil) {
		t.Errorf("received '%v' expected '%v'", err, nil)
	}
	quoteItem, err := CreateItem(exchName, a, pair.Quote, elite, decimal.Zero)
	if !errors.Is(err, nil) {
		t.Errorf("received '%v' expected '%v'", err, nil)
	}
	p, err := CreatePair(baseItem, quoteItem)
	if !errors.Is(err, nil) {
		t.Errorf("received '%v' expected '%v'", err, nil)
	}
	err = f.AddPair(p)
	if !errors.Is(err, nil) {
		t.Errorf("received '%v' expected '%v'", err, nil)
	}
	_, err = f.getFundingForEAP(exchName, a, pair)
	if !errors.Is(err, nil) {
		t.Errorf("received '%v' expected '%v'", err, nil)
	}

	_, err = CreatePair(baseItem, nil)
	if !errors.Is(err, common.ErrNilArguments) {
		t.Errorf("received '%v' expected '%v'", err, common.ErrNilArguments)
	}
	_, err = CreatePair(nil, quoteItem)
	if !errors.Is(err, common.ErrNilArguments) {
		t.Errorf("received '%v' expected '%v'", err, common.ErrNilArguments)
	}
	p, err = CreatePair(baseItem, quoteItem)
	if !errors.Is(err, nil) {
		t.Errorf("received '%v' expected '%v'", err, nil)
	}
	err = f.AddPair(p)
	if !errors.Is(err, ErrAlreadyExists) {
		t.Errorf("received '%v' expected '%v'", err, ErrAlreadyExists)
	}
}

func TestGenerateReport(t *testing.T) {
	t.Parallel()
	f := FundManager{}
	report := f.GenerateReport()
	if report == nil { //nolint:staticcheck,nolintlint // SA5011 Ignore the nil warnings
		t.Fatal("shouldn't be nil")
	}
	if len(report.Items) > 0 { //nolint:staticcheck,nolintlint // SA5011 Ignore the nil warnings
		t.Error("expected 0")
	}
	item := &Item{
		exchange:     exchName,
		initialFunds: decimal.NewFromInt(100),
		available:    decimal.NewFromInt(200),
		currency:     currency.BTC,
		asset:        a,
	}
	err := f.AddItem(item)
	if err != nil {
		t.Fatal(err)
	}
	report = f.GenerateReport()
	if len(report.Items) != 1 {
		t.Fatal("expected 1")
	}
	if report.Items[0].Exchange != item.exchange {
		t.Error("expected matching name")
	}

	f.usingExchangeLevelFunding = true
	err = f.AddItem(&Item{
		exchange:     exchName,
		initialFunds: decimal.NewFromInt(100),
		available:    decimal.NewFromInt(200),
		currency:     currency.USD,
		asset:        a,
	})
	if err != nil {
		t.Fatal(err)
	}

	dfk := &kline.DataFromKline{
		Item: gctkline.Item{
			Exchange: exchName,
			Pair:     currency.NewPair(currency.BTC, currency.USD),
			Asset:    a,
			Interval: gctkline.OneHour,
			Candles: []gctkline.Candle{
				{
					Time: time.Now(),
				},
			},
		},
	}
	err = dfk.Load()
	if !errors.Is(err, nil) {
		t.Errorf("received '%v' expected '%v'", err, nil)
	}
	err = f.AddUSDTrackingData(dfk)
	if !errors.Is(err, nil) {
		t.Errorf("received '%v' expected '%v'", err, nil)
	}
	f.items[0].trackingCandles = dfk
	f.CreateSnapshot(dfk.Item.Candles[0].Time)

	report = f.GenerateReport()
	if len(report.Items) != 2 {
		t.Fatal("expected 2")
	}
	if report.Items[0].Exchange != item.exchange {
		t.Error("expected matching name")
	}
	if !report.Items[1].FinalFunds.Equal(decimal.NewFromInt(200)) {
		t.Errorf("received %v expected %v", report.Items[1].FinalFunds, decimal.NewFromInt(200))
	}
}

func TestCreateSnapshot(t *testing.T) {
	t.Parallel()
	f := FundManager{}
	f.CreateSnapshot(time.Time{})
<<<<<<< HEAD
	f.items = append(f.items, &Item{
		exchange:        "",
		asset:           "",
		currency:        currency.EMPTYCODE,
		initialFunds:    decimal.Decimal{},
		available:       decimal.Decimal{},
		reserved:        decimal.Decimal{},
		transferFee:     decimal.Decimal{},
		pairedWith:      nil,
		trackingCandles: nil,
		snapshot:        nil,
	})
=======
	f.items = append(f.items, &Item{})
>>>>>>> 21b3d6a6
	f.CreateSnapshot(time.Time{})

	dfk := &kline.DataFromKline{
		Item: gctkline.Item{
			Candles: []gctkline.Candle{
				{
					Time: time.Now(),
				},
			},
		},
	}
	if err := dfk.Load(); err != nil {
		t.Error(err)
	}
	f.items = append(f.items, &Item{
		exchange:        "test",
		asset:           asset.Spot,
		currency:        currency.BTC,
		initialFunds:    decimal.NewFromInt(1337),
		available:       decimal.NewFromInt(1337),
		reserved:        decimal.NewFromInt(1337),
		transferFee:     decimal.NewFromInt(1337),
		trackingCandles: dfk,
	})
	f.CreateSnapshot(dfk.Item.Candles[0].Time)
}

func TestAddUSDTrackingData(t *testing.T) {
	t.Parallel()
	f := FundManager{}
	err := f.AddUSDTrackingData(nil)
	if !errors.Is(err, common.ErrNilArguments) {
		t.Errorf("received '%v' expected '%v'", err, common.ErrNilArguments)
	}

	err = f.AddUSDTrackingData(&kline.DataFromKline{})
	if !errors.Is(err, common.ErrNilArguments) {
		t.Errorf("received '%v' expected '%v'", err, common.ErrNilArguments)
	}

	dfk := &kline.DataFromKline{
		Item: gctkline.Item{
			Candles: []gctkline.Candle{
				{
					Time: time.Now(),
				},
			},
		},
	}
	err = dfk.Load()
	if !errors.Is(err, nil) {
		t.Errorf("received '%v' expected '%v'", err, nil)
	}
	quoteItem, err := CreateItem(exchName, a, pair.Quote, elite, decimal.Zero)
	if !errors.Is(err, nil) {
		t.Errorf("received '%v' expected '%v'", err, nil)
	}
	err = f.AddItem(quoteItem)
	if !errors.Is(err, nil) {
		t.Errorf("received '%v' expected '%v'", err, nil)
	}

	f.disableUSDTracking = true
	err = f.AddUSDTrackingData(dfk)
	if !errors.Is(err, ErrUSDTrackingDisabled) {
		t.Errorf("received '%v' expected '%v'", err, ErrUSDTrackingDisabled)
	}

	f.disableUSDTracking = false
	err = f.AddUSDTrackingData(dfk)
	if !errors.Is(err, errCannotMatchTrackingToItem) {
		t.Errorf("received '%v' expected '%v'", err, errCannotMatchTrackingToItem)
	}

	dfk = &kline.DataFromKline{
		Item: gctkline.Item{
			Exchange: exchName,
			Pair:     currency.NewPair(pair.Quote, currency.USD),
			Asset:    a,
			Interval: gctkline.OneHour,
			Candles: []gctkline.Candle{
				{
					Time: time.Now(),
				},
			},
		},
	}
	err = dfk.Load()
	if !errors.Is(err, nil) {
		t.Errorf("received '%v' expected '%v'", err, nil)
	}
	err = f.AddUSDTrackingData(dfk)
	if !errors.Is(err, nil) {
		t.Errorf("received '%v' expected '%v'", err, nil)
	}

	usdtItem, err := CreateItem(exchName, a, currency.USDT, elite, decimal.Zero)
	if !errors.Is(err, nil) {
		t.Errorf("received '%v' expected '%v'", err, nil)
	}
	err = f.AddItem(usdtItem)
	if !errors.Is(err, nil) {
		t.Errorf("received '%v' expected '%v'", err, nil)
	}
	err = f.AddUSDTrackingData(dfk)
	if !errors.Is(err, nil) {
		t.Errorf("received '%v' expected '%v'", err, nil)
	}
}

func TestUSDTrackingDisabled(t *testing.T) {
	t.Parallel()
	f := FundManager{}
	if f.USDTrackingDisabled() {
		t.Error("received true, expected false")
	}
	f.disableUSDTracking = true
	if !f.USDTrackingDisabled() {
		t.Error("received false, expected true")
	}
}

func TestFundingLiquidate(t *testing.T) {
	t.Parallel()
	f := FundManager{}
	f.Liquidate(nil)
	f.items = append(f.items, &Item{
		exchange:  "test",
		asset:     asset.Spot,
		currency:  currency.BTC,
		available: decimal.NewFromInt(1337),
	})

	f.Liquidate(&signal.Signal{
		Base: event.Base{
			Exchange:     "test",
			AssetType:    asset.Spot,
			CurrencyPair: currency.NewPair(currency.BTC, currency.USD),
		},
	})
	if !f.items[0].available.IsZero() {
		t.Errorf("received '%v' expected '%v'", f.items[0].available, "0")
	}
}

func TestHasExchangeBeenLiquidated(t *testing.T) {
	t.Parallel()
	f := FundManager{}
	f.Liquidate(nil)
	f.items = append(f.items, &Item{
		exchange:  "test",
		asset:     asset.Spot,
		currency:  currency.BTC,
		available: decimal.NewFromInt(1337),
	})
	ev := &signal.Signal{
		Base: event.Base{
			Exchange:     "test",
			AssetType:    asset.Spot,
			CurrencyPair: currency.NewPair(currency.BTC, currency.USD),
		},
	}
	f.Liquidate(ev)
	if !f.items[0].available.IsZero() {
		t.Errorf("received '%v' expected '%v'", f.items[0].available, "0")
	}
	if has := f.HasExchangeBeenLiquidated(ev); !has {
		t.Errorf("received '%v' expected '%v'", has, true)
	}
}

func TestGetAllFunding(t *testing.T) {
	t.Parallel()
	f := FundManager{}
	resp := f.GetAllFunding()
	if len(resp) != 0 {
		t.Errorf("received '%v' expected '%v'", len(resp), 0)
	}

	f.items = append(f.items, &Item{
		exchange:  "test",
		asset:     asset.Spot,
		currency:  currency.BTC,
		available: decimal.NewFromInt(1337),
	})

	resp = f.GetAllFunding()
	if len(resp) != 1 {
		t.Errorf("received '%v' expected '%v'", len(resp), 1)
	}
}

func TestHasFutures(t *testing.T) {
	t.Parallel()
	f := FundManager{}
	if has := f.HasFutures(); has {
		t.Errorf("received '%v' expected '%v'", has, false)
	}

	f.items = append(f.items, &Item{
		exchange:  "test",
		asset:     asset.Futures,
		currency:  currency.BTC,
		available: decimal.NewFromInt(1337),
	})
	if has := f.HasFutures(); !has {
		t.Errorf("received '%v' expected '%v'", has, true)
	}
}

func TestRealisePNL(t *testing.T) {
	t.Parallel()
	f := FundManager{}
	f.items = append(f.items, &Item{
		exchange:     "test",
		asset:        asset.Futures,
		currency:     currency.BTC,
		available:    decimal.NewFromInt(1336),
		isCollateral: true,
	})

	var expectedError error
	err := f.RealisePNL("test", asset.Futures, currency.BTC, decimal.NewFromInt(1))
	if !errors.Is(err, expectedError) {
		t.Errorf("recevied '%v' expected '%v'", err, expectedError)
	}
	if !f.items[0].available.Equal(decimal.NewFromInt(1337)) {
		t.Errorf("recevied '%v' expected '%v'", f.items[0].available, decimal.NewFromInt(1337))
	}

	expectedError = ErrFundsNotFound
	err = f.RealisePNL("test2", asset.Futures, currency.BTC, decimal.NewFromInt(1))
	if !errors.Is(err, expectedError) {
		t.Errorf("recevied '%v' expected '%v'", err, expectedError)
	}
}

func TestCreateCollateral(t *testing.T) {
	t.Parallel()
	collat := &Item{
		exchange:     "test",
		asset:        asset.Futures,
		currency:     currency.BTC,
		available:    decimal.NewFromInt(1336),
		isCollateral: true,
	}
	contract := &Item{
		exchange:  "test",
		asset:     asset.Futures,
		currency:  currency.DOGE,
		available: decimal.NewFromInt(1336),
	}

	var expectedError error
	_, err := CreateCollateral(collat, contract)
	if !errors.Is(err, expectedError) {
		t.Errorf("recevied '%v' expected '%v'", err, expectedError)
	}

	expectedError = common.ErrNilArguments
	_, err = CreateCollateral(nil, contract)
	if !errors.Is(err, expectedError) {
		t.Errorf("recevied '%v' expected '%v'", err, expectedError)
	}

	_, err = CreateCollateral(collat, nil)
	if !errors.Is(err, expectedError) {
		t.Errorf("recevied '%v' expected '%v'", err, expectedError)
	}
}

func TestUpdateCollateral(t *testing.T) {
	t.Parallel()
	f := &FundManager{}
	expectedError := common.ErrNilEvent
	err := f.UpdateCollateral(nil)
	if !errors.Is(err, expectedError) {
		t.Errorf("recevied '%v' expected '%v'", err, expectedError)
	}

	ev := &signal.Signal{
		Base: event.Base{
			Exchange:     "ftx",
			AssetType:    asset.Futures,
			CurrencyPair: currency.NewPair(currency.BTC, currency.USD),
		},
	}
	f.items = append(f.items, &Item{
		exchange:  "ftx",
		asset:     asset.Spot,
		currency:  currency.BTC,
		available: decimal.NewFromInt(1336),
	})
	em := engine.SetupExchangeManager()
	exch, err := em.NewExchangeByName("ftx")
	if err != nil {
		t.Fatal(err)
	}
	exch.SetDefaults()
	cfg, err := exch.GetDefaultConfig()
	if err != nil {
		t.Fatal(err)
	}
	err = exch.Setup(cfg)
	if err != nil {
		t.Fatal(err)
	}
	em.Add(exch)
	f.exchangeManager = em

	expectedError = ErrFundsNotFound
	err = f.UpdateCollateral(ev)
	if !errors.Is(err, expectedError) {
		t.Errorf("recevied '%v' expected '%v'", err, expectedError)
	}

	expectedError = nil
	f.items = append(f.items, &Item{
		exchange:     "ftx",
		asset:        asset.Futures,
		currency:     currency.USD,
		available:    decimal.NewFromInt(1336),
		isCollateral: true,
	})
	err = f.UpdateCollateral(ev)
	if !errors.Is(err, expectedError) {
		t.Errorf("recevied '%v' expected '%v'", err, expectedError)
	}
}<|MERGE_RESOLUTION|>--- conflicted
+++ resolved
@@ -484,22 +484,7 @@
 	t.Parallel()
 	f := FundManager{}
 	f.CreateSnapshot(time.Time{})
-<<<<<<< HEAD
-	f.items = append(f.items, &Item{
-		exchange:        "",
-		asset:           "",
-		currency:        currency.EMPTYCODE,
-		initialFunds:    decimal.Decimal{},
-		available:       decimal.Decimal{},
-		reserved:        decimal.Decimal{},
-		transferFee:     decimal.Decimal{},
-		pairedWith:      nil,
-		trackingCandles: nil,
-		snapshot:        nil,
-	})
-=======
 	f.items = append(f.items, &Item{})
->>>>>>> 21b3d6a6
 	f.CreateSnapshot(time.Time{})
 
 	dfk := &kline.DataFromKline{
