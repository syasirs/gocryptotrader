--- conflicted
+++ resolved
@@ -246,11 +246,7 @@
 		}
 		if makerFee == 0 || takerFee == 0 {
 			var apiMakerFee, apiTakerFee float64
-<<<<<<< HEAD
 			apiMakerFee, apiTakerFee = getFees(exch, pair, a)
-=======
-			apiMakerFee, apiTakerFee = getFees(context.TODO(), exch, pair)
->>>>>>> fd600972
 			if makerFee == 0 {
 				makerFee = apiMakerFee
 			}
@@ -405,33 +401,8 @@
 }
 
 // getFees will return an exchange's fee rate from GCT's wrapper function
-<<<<<<< HEAD
 func getFees(exch gctexchange.IBotExchange, fPair currency.Pair, a asset.Item) (makerFee, takerFee float64) {
 	fees, err := exch.GetCommissionFee(a)
-=======
-func getFees(ctx context.Context, exch gctexchange.IBotExchange, fPair currency.Pair) (makerFee, takerFee float64) {
-	var err error
-	takerFee, err = exch.GetFeeByType(ctx,
-		&gctexchange.FeeBuilder{
-			FeeType:       gctexchange.OfflineTradeFee,
-			Pair:          fPair,
-			IsMaker:       false,
-			PurchasePrice: 1,
-			Amount:        1,
-		})
-	if err != nil {
-		log.Errorf(log.BackTester, "Could not retrieve taker fee for %v. %v", exch.GetName(), err)
-	}
-
-	makerFee, err = exch.GetFeeByType(ctx,
-		&gctexchange.FeeBuilder{
-			FeeType:       gctexchange.OfflineTradeFee,
-			Pair:          fPair,
-			IsMaker:       true,
-			PurchasePrice: 1,
-			Amount:        1,
-		})
->>>>>>> fd600972
 	if err != nil {
 		log.Errorf(log.BackTester,
 			"Could not retrieve offline fees for %v. %v",
