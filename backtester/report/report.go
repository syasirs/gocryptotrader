package report

import (
	"fmt"
	"html/template"
	"os"
	"path/filepath"
	"strings"
	"time"

	"github.com/shopspring/decimal"
	"github.com/thrasher-corp/gocryptotrader/exchanges/kline"
	"github.com/thrasher-corp/gocryptotrader/exchanges/order"
	"github.com/thrasher-corp/gocryptotrader/log"
)

// GenerateReport sends final data from statistics to a template
// to create a lovely final report for someone to view
func (d *Data) GenerateReport() error {
	log.Info(common.Report, "generating report")
	err := d.enhanceCandles()
	if err != nil {
		return err
	}
	for i := range d.OriginalCandles {
		for j := range d.OriginalCandles[i].Candles {
			if d.OriginalCandles[i].Candles[j].ValidationIssues == "" {
				continue
			}
			d.Warnings = append(d.Warnings, Warning{
				Exchange: d.OriginalCandles[i].Exchange,
				Asset:    d.OriginalCandles[i].Asset,
				Pair:     d.OriginalCandles[i].Pair,
				Message:  fmt.Sprintf("candle data %v", d.OriginalCandles[i].Candles[j].ValidationIssues),
			})
		}
	}
	for i := range d.EnhancedCandles {
		if len(d.EnhancedCandles[i].Candles) >= maxChartLimit {
			d.EnhancedCandles[i].IsOverLimit = true
			d.EnhancedCandles[i].Candles = d.EnhancedCandles[i].Candles[:maxChartLimit]
		}
	}

	if d.Statistics.FundingStatistics != nil {
		d.HoldingsOverTimeChart, err = createHoldingsOverTimeChart(d.Statistics.FundingStatistics.Items)
		if err != nil {
			return err
		}
		if !d.Statistics.FundingStatistics.Report.DisableUSDTracking {
			d.USDTotalsChart, err = createUSDTotalsChart(d.Statistics.FundingStatistics.TotalUSDStatistics.HoldingValues, d.Statistics.FundingStatistics.Items)
			if err != nil {
				return err
			}
		}
	}

	if d.Statistics.HasCollateral {
		d.PNLOverTimeChart, err = createPNLCharts(d.Statistics.ExchangeAssetPairStatistics)
		if err != nil {
			return err
		}
		d.FuturesSpotDiffChart, err = createFuturesSpotDiffChart(d.Statistics.ExchangeAssetPairStatistics)
		if err != nil {
			return err
		}
	}
	tmpl := template.Must(
		template.ParseFiles(d.TemplatePath),
	)
	var nickName string
	if d.Config.Nickname != "" {
		nickName = d.Config.Nickname + "-"
	}
	fileName := fmt.Sprintf(
		"%v%v-%v.html",
		nickName,
		d.Statistics.StrategyName,
		time.Now().Format("2006-01-02-15-04-05"))
	var f *os.File
	f, err = os.Create(
		filepath.Join(d.OutputPath,
			fileName,
		),
	)
	if err != nil {
		return err
	}
	defer func() {
		err = f.Close()
		if err != nil {
			log.Error(common.Report, err)
		}
	}()

	err = tmpl.Execute(f, d)
	if err != nil {
		return err
	}
	log.Infof(common.Report, "successfully saved report to %v", filepath.Join(d.OutputPath, fileName))
	return nil
}

// AddKlineItem appends a SET of candles for the report to enhance upon
// generation
func (d *Data) AddKlineItem(k *kline.Item) {
	d.OriginalCandles = append(d.OriginalCandles, k)
}

// UpdateItem updates an existing kline item for LIVE data usage
func (d *Data) UpdateItem(k *kline.Item) {
	if len(d.OriginalCandles) == 0 {
		d.OriginalCandles = append(d.OriginalCandles, k)
	} else {
		d.OriginalCandles[0].Candles = append(d.OriginalCandles[0].Candles, k.Candles...)
		d.OriginalCandles[0].RemoveDuplicates()
	}
}

// enhanceCandles will enhance candle data with order information allowing
// report charts to have annotations to highlight buy and sell events
func (d *Data) enhanceCandles() error {
	if len(d.OriginalCandles) == 0 {
		return errNoCandles
	}
	if d.Statistics == nil {
		return errStatisticsUnset
	}
	d.Statistics.RiskFreeRate = d.Statistics.RiskFreeRate.Mul(decimal.NewFromInt(100))

	for intVal := range d.OriginalCandles {
		lookup := d.OriginalCandles[intVal]
		enhancedKline := EnhancedKline{
			Exchange:  lookup.Exchange,
			Asset:     lookup.Asset,
			Pair:      lookup.Pair,
			Interval:  lookup.Interval,
			Watermark: fmt.Sprintf("%s - %s - %s", strings.Title(lookup.Exchange), lookup.Asset.String(), lookup.Pair.Upper()), // nolint // Title usage
		}

		statsForCandles :=
			d.Statistics.ExchangeAssetPairStatistics[lookup.Exchange][lookup.Asset][lookup.Pair]
		if statsForCandles == nil {
			continue
		}

		requiresIteration := false
		if len(statsForCandles.Events) != len(d.OriginalCandles[intVal].Candles) {
			requiresIteration = true
		}
		for j := range d.OriginalCandles[intVal].Candles {
			_, offset := time.Now().Zone()
			tt := d.OriginalCandles[intVal].Candles[j].Time.Add(time.Duration(offset) * time.Second)
			enhancedCandle := DetailedCandle{
				UnixMilli:    tt.UTC().UnixMilli(),
				Open:         d.OriginalCandles[intVal].Candles[j].Open,
				High:         d.OriginalCandles[intVal].Candles[j].High,
				Low:          d.OriginalCandles[intVal].Candles[j].Low,
				Close:        d.OriginalCandles[intVal].Candles[j].Close,
				Volume:       d.OriginalCandles[intVal].Candles[j].Volume,
				VolumeColour: "rgba(50, 204, 30, 0.5)",
			}
			if j != 0 {
				if d.OriginalCandles[intVal].Candles[j].Close < d.OriginalCandles[intVal].Candles[j-1].Close {
					enhancedCandle.VolumeColour = "rgba(232, 3, 3, 0.5)"
				}
			}
			if !requiresIteration {
<<<<<<< HEAD
				if statsForCandles.Events[intVal].Time.Equal(d.OriginalCandles[intVal].Candles[j].Time) &&
					(statsForCandles.Events[intVal].SignalEvent == nil || statsForCandles.Events[intVal].SignalEvent.GetDirection() == common.MissingData) &&
=======
				if statsForCandles.Events[intVal].SignalEvent.GetTime().Equal(d.OriginalCandles[intVal].Candles[j].Time) &&
					statsForCandles.Events[intVal].SignalEvent.GetDirection() == order.MissingData &&
>>>>>>> cdcc9630
					len(enhancedKline.Candles) > 0 {
					enhancedCandle.copyCloseFromPreviousEvent(&enhancedKline)
				}
			} else {
				for k := range statsForCandles.Events {
					if statsForCandles.Events[k].SignalEvent.GetTime().Equal(d.OriginalCandles[intVal].Candles[j].Time) &&
						statsForCandles.Events[k].SignalEvent.GetDirection() == order.MissingData &&
						len(enhancedKline.Candles) > 0 {
						enhancedCandle.copyCloseFromPreviousEvent(&enhancedKline)
					}
				}
			}
			for k := range statsForCandles.FinalOrders.Orders {
				if statsForCandles.FinalOrders.Orders[k].Order == nil ||
					!statsForCandles.FinalOrders.Orders[k].Order.Date.Equal(d.OriginalCandles[intVal].Candles[j].Time) {
					continue
				}
				// an order was placed here, can enhance chart!
				enhancedCandle.MadeOrder = true
				enhancedCandle.OrderAmount = decimal.NewFromFloat(statsForCandles.FinalOrders.Orders[k].Order.Amount)
				enhancedCandle.PurchasePrice = statsForCandles.FinalOrders.Orders[k].Order.Price
				enhancedCandle.OrderDirection = statsForCandles.FinalOrders.Orders[k].Order.Side
				if enhancedCandle.OrderDirection == order.Buy {
					enhancedCandle.Colour = "green"
					enhancedCandle.Position = "aboveBar"
					enhancedCandle.Shape = "arrowDown"
				} else if enhancedCandle.OrderDirection == order.Sell {
					enhancedCandle.Colour = "red"
					enhancedCandle.Position = "belowBar"
					enhancedCandle.Shape = "arrowUp"
				}
				enhancedCandle.Text = enhancedCandle.OrderDirection.String()
				break
			}
			enhancedKline.Candles = append(enhancedKline.Candles, enhancedCandle)
		}
		d.EnhancedCandles = append(d.EnhancedCandles, enhancedKline)
	}

	return nil
}

func (d *DetailedCandle) copyCloseFromPreviousEvent(ek *EnhancedKline) {
	// if the data is missing, ensure that all values just continue the previous candle's close price visually
	d.Open = ek.Candles[len(ek.Candles)-1].Close
	d.High = ek.Candles[len(ek.Candles)-1].Close
	d.Low = ek.Candles[len(ek.Candles)-1].Close
	d.Close = ek.Candles[len(ek.Candles)-1].Close
	d.Colour = "white"
	d.Position = "aboveBar"
	d.Shape = "arrowDown"
	d.Text = order.MissingData.String()
}

// UseDarkMode sets whether to use a dark theme by default
// for the html generated report
func (d *Data) UseDarkMode(use bool) {
	d.UseDarkTheme = use
}<|MERGE_RESOLUTION|>--- conflicted
+++ resolved
@@ -166,13 +166,8 @@
 				}
 			}
 			if !requiresIteration {
-<<<<<<< HEAD
 				if statsForCandles.Events[intVal].Time.Equal(d.OriginalCandles[intVal].Candles[j].Time) &&
 					(statsForCandles.Events[intVal].SignalEvent == nil || statsForCandles.Events[intVal].SignalEvent.GetDirection() == common.MissingData) &&
-=======
-				if statsForCandles.Events[intVal].SignalEvent.GetTime().Equal(d.OriginalCandles[intVal].Candles[j].Time) &&
-					statsForCandles.Events[intVal].SignalEvent.GetDirection() == order.MissingData &&
->>>>>>> cdcc9630
 					len(enhancedKline.Candles) > 0 {
 					enhancedCandle.copyCloseFromPreviousEvent(&enhancedKline)
 				}
