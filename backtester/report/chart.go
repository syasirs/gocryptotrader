--- conflicted
+++ resolved
@@ -148,7 +148,6 @@
 
 	upperFormat := currency.PairFormat{Uppercase: true}
 	for _, assetMap := range items {
-<<<<<<< HEAD
 		for item, baseMap := range assetMap {
 			for b, quoteMap := range baseMap {
 				for q, result := range quoteMap {
@@ -171,25 +170,6 @@
 						}
 						diff.SpotEvents = result.Events
 						currs[p] = diff
-=======
-		for item, pairMap := range assetMap {
-			for pair, result := range pairMap {
-				if item.IsFutures() {
-					p := result.UnderlyingPair.Format(upperFormat)
-					diff, ok := currs[p]
-					if !ok {
-						diff = linkCurrencyDiff{}
-					}
-					diff.FuturesPair = pair
-					diff.SpotPair = p
-					diff.FuturesEvents = result.Events
-					currs[p] = diff
-				} else {
-					p := pair.Format(upperFormat)
-					diff, ok := currs[p]
-					if !ok {
-						diff = linkCurrencyDiff{}
->>>>>>> 709023f5
 					}
 				}
 			}
