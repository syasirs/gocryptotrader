package report

import (
	"errors"
	"testing"
	"time"

	"github.com/shopspring/decimal"
	"github.com/thrasher-corp/gocryptotrader/backtester/config"
	"github.com/thrasher-corp/gocryptotrader/backtester/eventhandlers/portfolio/compliance"
	"github.com/thrasher-corp/gocryptotrader/backtester/eventhandlers/statistics"
	"github.com/thrasher-corp/gocryptotrader/backtester/funding"
	"github.com/thrasher-corp/gocryptotrader/currency"
	"github.com/thrasher-corp/gocryptotrader/exchanges/asset"
	gctkline "github.com/thrasher-corp/gocryptotrader/exchanges/kline"
	gctorder "github.com/thrasher-corp/gocryptotrader/exchanges/order"
)

const testExchange = "binance"

func TestGenerateReport(t *testing.T) {
	t.Parallel()
	e := testExchange
	a := asset.Spot
	p := currency.NewPair(currency.BTC, currency.USDT)
	d := Data{
<<<<<<< HEAD
		Config:       &config.Config{},
=======
		Config: &config.Config{
			StrategySettings: config.StrategySettings{
				DisableUSDTracking: true,
			},
		},
>>>>>>> 21b3d6a6
		OutputPath:   t.TempDir(),
		TemplatePath: "tpl.gohtml",
		OriginalCandles: []*gctkline.Item{
			{
				Candles: []gctkline.Candle{
					{
						Time:             time.Now(),
						Open:             1337,
						High:             1337,
						Low:              1337,
						Close:            1337,
						Volume:           1337,
						ValidationIssues: "hello world!",
					},
				},
			},
		},
		EnhancedCandles: []EnhancedKline{
			{
				Exchange:  e,
				Asset:     a,
				Pair:      p,
				Interval:  gctkline.OneHour,
				Watermark: "Binance - SPOT - BTC-USDT",
				Candles: []DetailedCandle{
					{
						UnixMilli:      time.Date(2020, 12, 12, 0, 0, 0, 0, time.UTC).UnixMilli(),
						Open:           1337,
						High:           1339,
						Low:            1336,
						Close:          1338,
						Volume:         3,
						VolumeColour:   "rgba(47, 194, 27, 0.8)",
						MadeOrder:      true,
						OrderDirection: gctorder.Buy,
						OrderAmount:    decimal.NewFromInt(1337),
						Shape:          "arrowUp",
						Text:           "hi",
						Position:       "aboveBar",
						Colour:         "green",
						PurchasePrice:  50,
					},
					{
						UnixMilli:      time.Date(2020, 12, 12, 1, 0, 0, 0, time.UTC).UnixMilli(),
						Open:           1332,
						High:           1332,
						Low:            1330,
						Close:          1331,
						Volume:         2,
						MadeOrder:      true,
						OrderDirection: gctorder.Buy,
						OrderAmount:    decimal.NewFromInt(1337),
						Shape:          "arrowUp",
						Text:           "hi",
						Position:       "aboveBar",
						Colour:         "green",
						PurchasePrice:  50,
						VolumeColour:   "rgba(252, 3, 3, 0.8)",
					},
					{
						UnixMilli:      time.Date(2020, 12, 12, 2, 0, 0, 0, time.UTC).UnixMilli(),
						Open:           1337,
						High:           1339,
						Low:            1336,
						Close:          1338,
						Volume:         3,
						MadeOrder:      true,
						OrderDirection: gctorder.Buy,
						OrderAmount:    decimal.NewFromInt(1337),
						Shape:          "arrowUp",
						Text:           "hi",
						Position:       "aboveBar",
						Colour:         "green",
						PurchasePrice:  50,
						VolumeColour:   "rgba(47, 194, 27, 0.8)",
					},
					{
						UnixMilli:      time.Date(2020, 12, 12, 3, 0, 0, 0, time.UTC).UnixMilli(),
						Open:           1337,
						High:           1339,
						Low:            1336,
						Close:          1338,
						Volume:         3,
						MadeOrder:      true,
						OrderDirection: gctorder.Buy,
						OrderAmount:    decimal.NewFromInt(1337),
						Shape:          "arrowUp",
						Text:           "hi",
						Position:       "aboveBar",
						Colour:         "green",
						PurchasePrice:  50,
						VolumeColour:   "rgba(252, 3, 3, 0.8)",
					},
					{
						UnixMilli:    time.Date(2020, 12, 12, 4, 0, 0, 0, time.UTC).UnixMilli(),
						Open:         1337,
						High:         1339,
						Low:          1336,
						Close:        1338,
						Volume:       3,
						VolumeColour: "rgba(47, 194, 27, 0.8)",
					},
				},
			},
			{
				Exchange:  "Bittrex",
				Asset:     a,
				Pair:      currency.NewPair(currency.BTC, currency.USD),
				Interval:  gctkline.OneDay,
				Watermark: "BITTREX - SPOT - BTC-USD - 1d",
				Candles: []DetailedCandle{
					{
						UnixMilli:      time.Date(2020, 12, 12, 0, 0, 0, 0, time.UTC).UnixMilli(),
						Open:           1337,
						High:           1339,
						Low:            1336,
						Close:          1338,
						Volume:         3,
						MadeOrder:      true,
						OrderDirection: gctorder.Buy,
						OrderAmount:    decimal.NewFromInt(1337),
						Shape:          "arrowUp",
						Text:           "hi",
						Position:       "aboveBar",
						Colour:         "green",
						PurchasePrice:  50,
						VolumeColour:   "rgba(47, 194, 27, 0.8)",
					},
					{
						UnixMilli:      time.Date(2020, 12, 12, 1, 0, 0, 0, time.UTC).UnixMilli(),
						Open:           1332,
						High:           1332,
						Low:            1330,
						Close:          1331,
						Volume:         2,
						MadeOrder:      true,
						OrderDirection: gctorder.Buy,
						OrderAmount:    decimal.NewFromInt(1337),
						Shape:          "arrowUp",
						Text:           "hi",
						Position:       "aboveBar",
						Colour:         "green",
						PurchasePrice:  50,
						VolumeColour:   "rgba(252, 3, 3, 0.8)",
					},
					{
						UnixMilli:      time.Date(2020, 12, 12, 2, 0, 0, 0, time.UTC).UnixMilli(),
						Open:           1337,
						High:           1339,
						Low:            1336,
						Close:          1338,
						Volume:         3,
						MadeOrder:      true,
						OrderDirection: gctorder.Buy,
						OrderAmount:    decimal.NewFromInt(1337),
						Shape:          "arrowUp",
						Text:           "hi",
						Position:       "aboveBar",
						Colour:         "green",
						PurchasePrice:  50,
						VolumeColour:   "rgba(47, 194, 27, 0.8)",
					},
					{
						UnixMilli:      time.Date(2020, 12, 12, 3, 0, 0, 0, time.UTC).UnixMilli(),
						Open:           1337,
						High:           1339,
						Low:            1336,
						Close:          1338,
						Volume:         3,
						MadeOrder:      true,
						OrderDirection: gctorder.Buy,
						OrderAmount:    decimal.NewFromInt(1337),
						Shape:          "arrowUp",
						Text:           "hi",
						Position:       "aboveBar",
						Colour:         "green",
						PurchasePrice:  50,
						VolumeColour:   "rgba(252, 3, 3, 0.8)",
					},
					{
						UnixMilli:    time.Date(2020, 12, 12, 4, 0, 0, 0, time.UTC).UnixMilli(),
						Open:         1337,
						High:         1339,
						Low:          1336,
						Close:        1338,
						Volume:       3,
						VolumeColour: "rgba(47, 194, 27, 0.8)",
					},
				},
			},
		},
		Statistics: &statistics.Statistic{
			FundingStatistics: &statistics.FundingStatistics{
				Report: &funding.Report{
					DisableUSDTracking: true,
				},
				Items: []statistics.FundingItemStatistics{
					{
						ReportItem: &funding.ReportItem{Snapshots: []funding.ItemSnapshot{{Time: time.Now()}}},
					},
				},
				TotalUSDStatistics: &statistics.TotalFundingStatistics{},
			},
			StrategyName: "testStrat",
			RiskFreeRate: decimal.NewFromFloat(0.03),
			ExchangeAssetPairStatistics: map[string]map[asset.Item]map[currency.Pair]*statistics.CurrencyPairStatistic{
				e: {
					a: {
						p: &statistics.CurrencyPairStatistic{
							LowestClosePrice:         statistics.ValueAtTime{Value: decimal.NewFromInt(100)},
							HighestClosePrice:        statistics.ValueAtTime{Value: decimal.NewFromInt(200)},
							MarketMovement:           decimal.NewFromInt(100),
							StrategyMovement:         decimal.NewFromInt(100),
							CompoundAnnualGrowthRate: decimal.NewFromInt(1),
							BuyOrders:                1,
							SellOrders:               1,
							ArithmeticRatios:         &statistics.Ratios{},
							GeometricRatios:          &statistics.Ratios{},
						},
					},
				},
			},
			TotalBuyOrders:  1337,
			TotalSellOrders: 1330,
			TotalOrders:     200,
			BiggestDrawdown: &statistics.FinalResultsHolder{
				Exchange: e,
				Asset:    a,
				Pair:     p,
				MaxDrawdown: statistics.Swing{
					Highest: statistics.ValueAtTime{
						Time:  time.Now(),
						Value: decimal.NewFromInt(1337),
					},
					Lowest: statistics.ValueAtTime{
						Time:  time.Now(),
						Value: decimal.NewFromInt(137),
					},
					DrawdownPercent: decimal.NewFromInt(100),
				},
				MarketMovement:   decimal.NewFromInt(1377),
				StrategyMovement: decimal.NewFromInt(1377),
			},
			BestStrategyResults: &statistics.FinalResultsHolder{
				Exchange: e,
				Asset:    a,
				Pair:     p,
				MaxDrawdown: statistics.Swing{
					Highest: statistics.ValueAtTime{
						Time:  time.Now(),
						Value: decimal.NewFromInt(1337),
					},
					Lowest: statistics.ValueAtTime{
						Time:  time.Now(),
						Value: decimal.NewFromInt(137),
					},
					DrawdownPercent: decimal.NewFromInt(100),
				},
				MarketMovement:   decimal.NewFromInt(1337),
				StrategyMovement: decimal.NewFromInt(1337),
			},
			BestMarketMovement: &statistics.FinalResultsHolder{
				Exchange: e,
				Asset:    a,
				Pair:     p,
				MaxDrawdown: statistics.Swing{
					Highest: statistics.ValueAtTime{
						Time:  time.Now(),
						Value: decimal.NewFromInt(1337),
					},
					Lowest: statistics.ValueAtTime{
						Time:  time.Now(),
						Value: decimal.NewFromInt(137),
					},
					DrawdownPercent: decimal.NewFromInt(100),
				},
				MarketMovement:   decimal.NewFromInt(1337),
				StrategyMovement: decimal.NewFromInt(1337),
			},
<<<<<<< HEAD
		},
	}
	d.Config.StrategySettings.DisableUSDTracking = true
	err := d.GenerateReport()
	if err != nil {
=======
			CurrencyPairStatistics: nil,
			WasAnyDataMissing:      false,
			FundingStatistics: &statistics.FundingStatistics{
				Report: &funding.Report{
					DisableUSDTracking: true,
				},
			},
		},
	}
	if err := d.GenerateReport(); err != nil {
>>>>>>> 21b3d6a6
		t.Error(err)
	}
}

func TestEnhanceCandles(t *testing.T) {
	t.Parallel()
	tt := time.Now()
	var d Data
	err := d.enhanceCandles()
	if !errors.Is(err, errNoCandles) {
		t.Errorf("received: %v, expected: %v", err, errNoCandles)
	}
	d.AddKlineItem(&gctkline.Item{})
	err = d.enhanceCandles()
	if !errors.Is(err, errStatisticsUnset) {
		t.Errorf("received: %v, expected: %v", err, errStatisticsUnset)
	}
	d.Statistics = &statistics.Statistic{}
	err = d.enhanceCandles()
	if err != nil {
		t.Error(err)
	}

	d.Statistics.ExchangeAssetPairStatistics = make(map[string]map[asset.Item]map[currency.Pair]*statistics.CurrencyPairStatistic)
	d.Statistics.ExchangeAssetPairStatistics[testExchange] = make(map[asset.Item]map[currency.Pair]*statistics.CurrencyPairStatistic)
	d.Statistics.ExchangeAssetPairStatistics[testExchange][asset.Spot] = make(map[currency.Pair]*statistics.CurrencyPairStatistic)
	d.Statistics.ExchangeAssetPairStatistics[testExchange][asset.Spot][currency.NewPair(currency.BTC, currency.USDT)] = &statistics.CurrencyPairStatistic{}

	d.AddKlineItem(&gctkline.Item{
		Exchange: testExchange,
		Pair:     currency.NewPair(currency.BTC, currency.USDT),
		Asset:    asset.Spot,
		Interval: gctkline.OneDay,
		Candles: []gctkline.Candle{
			{
				Time:   tt,
				Open:   1336,
				High:   1338,
				Low:    1336,
				Close:  1337,
				Volume: 1337,
			},
		},
	})
	err = d.enhanceCandles()
	if err != nil {
		t.Error(err)
	}

	d.AddKlineItem(&gctkline.Item{
		Exchange: testExchange,
		Pair:     currency.NewPair(currency.BTC, currency.USDT),
		Asset:    asset.Spot,
		Interval: gctkline.OneDay,
		Candles: []gctkline.Candle{
			{
				Time:   tt,
				Open:   1336,
				High:   1338,
				Low:    1336,
				Close:  1336,
				Volume: 1337,
			},
			{
				Time:   tt,
				Open:   1336,
				High:   1338,
				Low:    1336,
				Close:  1335,
				Volume: 1337,
			},
		},
	})

	err = d.enhanceCandles()
	if err != nil {
		t.Error(err)
	}

	d.Statistics.ExchangeAssetPairStatistics[testExchange][asset.Spot][currency.NewPair(currency.BTC, currency.USDT)].FinalOrders = compliance.Snapshot{
		Orders: []compliance.SnapshotOrder{
			{
				ClosePrice:          decimal.NewFromInt(1335),
				VolumeAdjustedPrice: decimal.NewFromInt(1337),
				SlippageRate:        decimal.NewFromInt(1),
				CostBasis:           decimal.NewFromInt(1337),
				Order:               nil,
			},
		},
		Timestamp: tt,
	}
	err = d.enhanceCandles()
	if err != nil {
		t.Error(err)
	}

	d.Statistics.ExchangeAssetPairStatistics[testExchange][asset.Spot][currency.NewPair(currency.BTC, currency.USDT)].FinalOrders = compliance.Snapshot{
		Orders: []compliance.SnapshotOrder{
			{
				ClosePrice:          decimal.NewFromInt(1335),
				VolumeAdjustedPrice: decimal.NewFromInt(1337),
				SlippageRate:        decimal.NewFromInt(1),
				CostBasis:           decimal.NewFromInt(1337),
				Order: &gctorder.Detail{
					Date: tt,
					Side: gctorder.Buy,
				},
			},
		},
		Timestamp: tt,
	}
	err = d.enhanceCandles()
	if err != nil {
		t.Error(err)
	}

	d.Statistics.ExchangeAssetPairStatistics[testExchange][asset.Spot][currency.NewPair(currency.BTC, currency.USDT)].FinalOrders = compliance.Snapshot{
		Orders: []compliance.SnapshotOrder{
			{
				ClosePrice:          decimal.NewFromInt(1335),
				VolumeAdjustedPrice: decimal.NewFromInt(1337),
				SlippageRate:        decimal.NewFromInt(1),
				CostBasis:           decimal.NewFromInt(1337),
				Order: &gctorder.Detail{
					Date: tt,
					Side: gctorder.Sell,
				},
			},
		},
		Timestamp: tt,
	}
	err = d.enhanceCandles()
	if err != nil {
		t.Error(err)
	}

	if len(d.EnhancedCandles) == 0 {
		t.Error("expected enhanced candles")
	}
}

func TestUpdateItem(t *testing.T) {
	t.Parallel()
	d := Data{}
	tt := time.Now()
	d.UpdateItem(&gctkline.Item{
		Candles: []gctkline.Candle{
			{
				Time: tt,
			},
		},
	})
	if len(d.OriginalCandles) != 1 {
		t.Fatal("expected Original Candles len of 1")
	}
	if len(d.OriginalCandles[0].Candles) != 1 {
		t.Error("expected one candle")
	}
	d.UpdateItem(&gctkline.Item{
		Candles: []gctkline.Candle{
			{
				Time: tt,
			},
		},
	})
	if len(d.OriginalCandles[0].Candles) != 1 {
		t.Error("expected one candle")
	}

	d.UpdateItem(&gctkline.Item{
		Candles: []gctkline.Candle{
			{
				Time: tt.Add(1),
			},
		},
	})
	if len(d.OriginalCandles[0].Candles) != 2 {
		t.Error("expected two candles")
	}
}

func TestCopyCloseFromPreviousEvent(t *testing.T) {
	t.Parallel()
	d := DetailedCandle{}
	d.copyCloseFromPreviousEvent(&EnhancedKline{
		Candles: []DetailedCandle{
			{
				Close: 1337,
			},
		},
	})
	if d.Close != 1337 {
		t.Error("expected 1337")
	}
}

func TestUseDarkMode(t *testing.T) {
	t.Parallel()
	d := Data{}
	d.UseDarkMode(true)
	if !d.UseDarkTheme {
		t.Error("expected true")
	}
}<|MERGE_RESOLUTION|>--- conflicted
+++ resolved
@@ -24,15 +24,11 @@
 	a := asset.Spot
 	p := currency.NewPair(currency.BTC, currency.USDT)
 	d := Data{
-<<<<<<< HEAD
-		Config:       &config.Config{},
-=======
 		Config: &config.Config{
 			StrategySettings: config.StrategySettings{
 				DisableUSDTracking: true,
 			},
 		},
->>>>>>> 21b3d6a6
 		OutputPath:   t.TempDir(),
 		TemplatePath: "tpl.gohtml",
 		OriginalCandles: []*gctkline.Item{
@@ -312,24 +308,9 @@
 				MarketMovement:   decimal.NewFromInt(1337),
 				StrategyMovement: decimal.NewFromInt(1337),
 			},
-<<<<<<< HEAD
-		},
-	}
-	d.Config.StrategySettings.DisableUSDTracking = true
-	err := d.GenerateReport()
-	if err != nil {
-=======
-			CurrencyPairStatistics: nil,
-			WasAnyDataMissing:      false,
-			FundingStatistics: &statistics.FundingStatistics{
-				Report: &funding.Report{
-					DisableUSDTracking: true,
-				},
-			},
 		},
 	}
 	if err := d.GenerateReport(); err != nil {
->>>>>>> 21b3d6a6
 		t.Error(err)
 	}
 }
