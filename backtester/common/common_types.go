package common

import (
	"errors"
	"time"

	"github.com/shopspring/decimal"
	"github.com/thrasher-corp/gocryptotrader/backtester/eventtypes/event"
	"github.com/thrasher-corp/gocryptotrader/currency"
	"github.com/thrasher-corp/gocryptotrader/exchanges/asset"
	"github.com/thrasher-corp/gocryptotrader/exchanges/kline"
	"github.com/thrasher-corp/gocryptotrader/exchanges/order"
	"github.com/thrasher-corp/gocryptotrader/log"
)

const (
	// CandleStr is a config readable data type to tell the backtester to retrieve candle data
	CandleStr = "candle"
	// TradeStr is a config readable data type to tell the backtester to retrieve trade data
	TradeStr = "trade"

	// DataCandle is an int64 representation of a candle data type
<<<<<<< HEAD
	DataCandle = iota
	// DataTrade is a trade type
=======
	DataCandle int64 = iota
	// DataTrade is an int64 representation of a trade data type
>>>>>>> 29e7ae9d
	DataTrade
)

var (
	// ErrNilArguments is a common error response to highlight that nils were passed in
	// when they should not have been
	ErrNilArguments = errors.New("received nil argument(s)")
	// ErrNilEvent is a common error for whenever a nil event occurs when it shouldn't have
	ErrNilEvent = errors.New("nil event received")
	// ErrInvalidDataType occurs when an invalid data type is defined in the config
	ErrInvalidDataType = errors.New("invalid datatype received")

	errCannotGenerateFileName = errors.New("cannot generate filename")
)

// EventHandler interface implements required GetTime() & Pair() return
type EventHandler interface {
	GetBase() *event.Base
	GetOffset() int64
	SetOffset(int64)
	IsEvent() bool
	GetTime() time.Time
	Pair() currency.Pair
	GetUnderlyingPair() currency.Pair
	GetExchange() string
	GetInterval() kline.Interval
	GetAssetType() asset.Item
	GetConcatReasons() string
	GetReasons() []string
	GetClosePrice() decimal.Decimal
	AppendReason(string)
	AppendReasonf(string, ...interface{})
}

// custom subloggers for backtester use
var (
	Backtester         *log.SubLogger
	Setup              *log.SubLogger
	Strategy           *log.SubLogger
	Config             *log.SubLogger
	Portfolio          *log.SubLogger
	Exchange           *log.SubLogger
	Fill               *log.SubLogger
	Report             *log.SubLogger
	Statistics         *log.SubLogger
	CurrencyStatistics *log.SubLogger
	FundingStatistics  *log.SubLogger
	Holdings           *log.SubLogger
	Data               *log.SubLogger
)

// DataEventHandler interface used for loading and interacting with Data
type DataEventHandler interface {
	EventHandler
	GetUnderlyingPair() currency.Pair
	GetClosePrice() decimal.Decimal
	GetHighPrice() decimal.Decimal
	GetLowPrice() decimal.Decimal
	GetOpenPrice() decimal.Decimal
}

// Directioner dictates the side of an order
type Directioner interface {
	SetDirection(side order.Side)
	GetDirection() order.Side
}

// colours to display for the terminal output
var (
	ColourDefault  = "\u001b[0m"
	ColourGreen    = "\033[38;5;157m"
	ColourWhite    = "\033[38;5;255m"
	ColourGrey     = "\033[38;5;240m"
	ColourDarkGrey = "\033[38;5;243m"
	ColourH1       = "\033[38;5;33m"
	ColourH2       = "\033[38;5;39m"
	ColourH3       = "\033[38;5;45m"
	ColourH4       = "\033[38;5;51m"
	ColourSuccess  = "\033[38;5;40m"
	ColourInfo     = "\u001B[32m"
	ColourDebug    = "\u001B[34m"
	ColourWarn     = "\u001B[33m"
	ColourError    = "\033[38;5;196m"
)

// ASCIILogo is a sweet logo that is optionally printed to the command line window
const ASCIILogo = `
   ______      ______                 __      ______               __         
  / ____/___  / ____/______  ______  / /_____/_  __/________ _____/ /__  _____
 / / __/ __ \/ /   / ___/ / / / __ \/ __/ __ \/ / / ___/ __  / __  / _ \/ ___/
/ /_/ / /_/ / /___/ /  / /_/ / /_/ / /_/ /_/ / / / /  / /_/ / /_/ /  __/ /
\____/\____/\____/_/   \__, / .___/\__/\____/_/ /_/   \__,_/\__,_/\___/_/
                       /___/
                 ____             __   __            __           
                / __ )____ ______/ /__/ /____  _____/ /____  _____
               / __  / __  / ___/ //_/ __/ _ \/ ___/ __/ _ \/ ___/
              / /_/ / /_/ / /__/ ,< / /_/  __(__  ) /_/  __/ /
             /_____/\__,_/\___/_/|_|\__/\___/____/\__/\___/_/

`<|MERGE_RESOLUTION|>--- conflicted
+++ resolved
@@ -20,13 +20,8 @@
 	TradeStr = "trade"
 
 	// DataCandle is an int64 representation of a candle data type
-<<<<<<< HEAD
-	DataCandle = iota
-	// DataTrade is a trade type
-=======
 	DataCandle int64 = iota
 	// DataTrade is an int64 representation of a trade data type
->>>>>>> 29e7ae9d
 	DataTrade
 )
 
