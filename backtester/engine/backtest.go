package engine

import (
	"errors"
	"fmt"
	"sync"
	"time"

	"github.com/gofrs/uuid"
	"github.com/thrasher-corp/gocryptotrader/backtester/common"
	"github.com/thrasher-corp/gocryptotrader/backtester/data"
	"github.com/thrasher-corp/gocryptotrader/backtester/eventhandlers/exchange"
	"github.com/thrasher-corp/gocryptotrader/backtester/eventhandlers/portfolio"
	"github.com/thrasher-corp/gocryptotrader/backtester/eventhandlers/portfolio/compliance"
	"github.com/thrasher-corp/gocryptotrader/backtester/eventhandlers/portfolio/holdings"
	"github.com/thrasher-corp/gocryptotrader/backtester/eventhandlers/statistics"
	"github.com/thrasher-corp/gocryptotrader/backtester/eventhandlers/strategies/base"
	"github.com/thrasher-corp/gocryptotrader/backtester/eventtypes/fill"
	"github.com/thrasher-corp/gocryptotrader/backtester/eventtypes/kline"
	"github.com/thrasher-corp/gocryptotrader/backtester/eventtypes/order"
	"github.com/thrasher-corp/gocryptotrader/backtester/eventtypes/signal"
	"github.com/thrasher-corp/gocryptotrader/backtester/funding"
	gctcommon "github.com/thrasher-corp/gocryptotrader/common"
	"github.com/thrasher-corp/gocryptotrader/currency"
	gctexchange "github.com/thrasher-corp/gocryptotrader/exchanges"
	"github.com/thrasher-corp/gocryptotrader/exchanges/asset"
	gctorder "github.com/thrasher-corp/gocryptotrader/exchanges/order"
	"github.com/thrasher-corp/gocryptotrader/log"
)

<<<<<<< HEAD
=======
// New returns a new BackTest instance
func New() (*BackTest, error) {
	bt := &BackTest{
		shutdown:   make(chan struct{}),
		Datas:      &data.HandlerPerCurrency{},
		EventQueue: &eventholder.Holder{},
	}
	err := bt.SetupMetaData()
	if err != nil {
		return nil, err
	}
	return bt, nil
}

>>>>>>> fe41d74f
// Reset BackTest values to default
func (bt *BackTest) Reset() {
	if bt == nil {
		return
	}
	err := bt.orderManager.Stop()
	if err != nil {
		log.Error(common.Backtester, err)
	}
	err = bt.databaseManager.Stop()
	if err != nil {
		log.Error(common.Backtester, err)
	}
	bt.EventQueue.Reset()
	bt.DataHolder.Reset()
	bt.Portfolio.Reset()
	bt.Statistic.Reset()
	bt.Exchange.Reset()
	bt.Funding.Reset()
	bt.exchangeManager = nil
	bt.orderManager = nil
	bt.databaseManager = nil
}

<<<<<<< HEAD
// RunLive is a proof of concept function that does not yet support multi currency usage
// It runs by constantly checking for new live datas and running through the list of events
// once new data is processed. It will run until application close event has been received
func (bt *BackTest) RunLive() error {
	if bt.LiveDataHandler == nil {
		return errLiveOnly
	}
	log.Info(common.LiveStrategy, "running backtester against live data")
	for {
		select {
		case <-bt.shutdown:
			return bt.LiveDataHandler.Stop()
		case <-bt.LiveDataHandler.Updated():
			bt.Run()
		case <-bt.LiveDataHandler.HasShutdown():
			return nil
		}
	}
=======
// ExecuteStrategy executes the strategy using the provided configs
func (bt *BackTest) ExecuteStrategy(waitForOfflineCompletion bool) error {
	if bt == nil {
		return gctcommon.ErrNilPointer
	}
	bt.m.Lock()
	if bt.MetaData.DateLoaded.IsZero() {
		bt.m.Unlock()
		return errNotSetup
	}
	if !bt.MetaData.Closed && !bt.MetaData.DateStarted.IsZero() {
		bt.m.Unlock()
		return fmt.Errorf("%w %v %v", errRunIsRunning, bt.MetaData.ID, bt.MetaData.Strategy)
	}
	if bt.MetaData.Closed {
		bt.m.Unlock()
		return fmt.Errorf("%w %v %v", errAlreadyRan, bt.MetaData.ID, bt.MetaData.Strategy)
	}

	bt.MetaData.DateStarted = time.Now()
	liveTesting := bt.MetaData.LiveTesting
	bt.m.Unlock()
	var wg sync.WaitGroup
	if waitForOfflineCompletion {
		wg.Add(1)
	}
	go func() {
		if waitForOfflineCompletion {
			defer wg.Done()
		}
		if liveTesting {
			if waitForOfflineCompletion {
				log.Errorf(common.Backtester, "%v cannot wait for completion of a live test", errCannotHandleRequest)
				return
			}
			err := bt.RunLive()
			if err != nil {
				log.Error(log.Global, err)
			}
		} else {
			bt.Run()
			close(bt.shutdown)
			bt.m.Lock()
			bt.MetaData.Closed = true
			bt.MetaData.DateEnded = time.Now()
			bt.m.Unlock()
			err := bt.Statistic.CalculateAllResults()
			if err != nil {
				log.Error(log.Global, err)
				return
			}
			err = bt.Reports.GenerateReport()
			if err != nil {
				log.Error(log.Global, err)
			}
		}
	}()
	wg.Wait()
	return nil
>>>>>>> fe41d74f
}

// Run will iterate over loaded data events
// save them and then handle the event based on its type
func (bt *BackTest) Run() {
<<<<<<< HEAD
	// doubleNil allows the run function to exit if no new data is detected on a live run
	var doubleNil bool
=======
	if bt.MetaData.DateLoaded.IsZero() {
		return
	}
	log.Info(common.Backtester, "Running backtester against pre-defined data")
>>>>>>> fe41d74f
dataLoadingIssue:
	for ev := bt.EventQueue.NextEvent(); ; ev = bt.EventQueue.NextEvent() {
		if ev == nil {
			if bt.hasShutdown {
				break
			}
			if doubleNil {
				if bt.verbose {
					log.Info(common.Backtester, "no new data on second check")
				}
				break dataLoadingIssue
			}
			doubleNil = true
			dataHandlerMap := bt.DataHolder.GetAllData()
			for exchangeName, exchangeMap := range dataHandlerMap {
				for assetItem, assetMap := range exchangeMap {
					for baseCurrency, baseMap := range assetMap {
						for quoteCurrency, dataHandler := range baseMap {
							d := dataHandler.Next()
							if d == nil {
								if !bt.hasProcessedAnEvent && bt.LiveDataHandler == nil {
									log.Errorf(common.Backtester, "Unable to perform `Next` for %v %v %v-%v", exchangeName, assetItem, baseCurrency, quoteCurrency)
								}
								break dataLoadingIssue
							}
							o := d.GetOffset()
							if bt.Strategy.UsingSimultaneousProcessing() && bt.hasProcessedDataAtOffset[o] {
								// only append one event, as simultaneous processing
								// will retrieve all relevant events to process under
								// processSimultaneousDataEvents()
								continue
							}
							bt.EventQueue.AppendEvent(d)
							if !bt.hasProcessedDataAtOffset[o] {
								bt.hasProcessedDataAtOffset[o] = true
							}
						}
					}
				}
			}
		} else {
			doubleNil = false
			err := bt.handleEvent(ev)
			if err != nil {
				log.Error(common.Backtester, err)
			}
			if !bt.hasProcessedAnEvent {
				bt.hasProcessedAnEvent = true
			}
		}
	}
}

// handleEvent is the main processor of data for the backtester
// after data has been loaded and Run has appended a data event to the queue,
// handle event will process events and add further events to the queue if they
// are required
func (bt *BackTest) handleEvent(ev common.Event) error {
	if ev == nil {
		return fmt.Errorf("cannot handle event %w", errNilData)
	}

	funds, err := bt.Funding.GetFundingForEvent(ev)
	if err != nil {
		return err
	}

	switch eType := ev.(type) {
	case kline.Event:
		// using kline.Event as signal.Event also matches data.Event
		if bt.Strategy.UsingSimultaneousProcessing() {
			err = bt.processSimultaneousDataEvents()
		} else {
			err = bt.processSingleDataEvent(eType, funds.FundReleaser())
		}
	case signal.Event:
		err = bt.processSignalEvent(eType, funds.FundReserver())
	case order.Event:
		err = bt.processOrderEvent(eType, funds.FundReleaser())
	case fill.Event:
		err = bt.processFillEvent(eType, funds.FundReleaser())
		if bt.LiveDataHandler != nil {
			// output log data per interval instead of at the end
			var result string
			result, err = bt.Statistic.CreateLog(eType)
			if err != nil {
				log.Error(common.LiveStrategy, err)
			} else {
				log.Info(common.LiveStrategy, result)
			}
		}
	default:
		err = fmt.Errorf("handleEvent %w %T received, could not process",
			errUnhandledDatatype,
			ev)
	}
	if err != nil {
		return err
	}

	bt.Funding.CreateSnapshot(ev.GetTime())
	return nil
}

// processSingleDataEvent will pass the event to the strategy and determine how it should be handled
func (bt *BackTest) processSingleDataEvent(ev data.Event, funds funding.IFundReleaser) error {
	err := bt.updateStatsForDataEvent(ev, funds)
	if err != nil {
		return err
	}
	d, err := bt.DataHolder.GetDataForCurrency(ev)
	if err != nil {
		return err
	}
	s, err := bt.Strategy.OnSignal(d, bt.Funding, bt.Portfolio)
	if err != nil {
		if errors.Is(err, base.ErrTooMuchBadData) {
			// too much bad data is a severe error and backtesting must cease
			return err
		}
		log.Errorf(common.Backtester, "OnSignal %v", err)
		return nil
	}
	err = bt.Statistic.SetEventForOffset(s)
	if err != nil {
		log.Errorf(common.Backtester, "SetEventForOffset %v", err)
	}
	bt.EventQueue.AppendEvent(s)

	return nil
}

// processSimultaneousDataEvents determines what signal events are generated and appended
// to the event queue. It will pass all currency events to the strategy to determine what
// currencies to act upon
func (bt *BackTest) processSimultaneousDataEvents() error {
	var dataEvents []data.Handler
	dataHandlerMap := bt.DataHolder.GetAllData()
	for _, exchangeMap := range dataHandlerMap {
		for _, assetMap := range exchangeMap {
			for _, baseMap := range assetMap {
				for _, dataHandler := range baseMap {
					latestData := dataHandler.Latest()
					funds, err := bt.Funding.GetFundingForEvent(latestData)
					if err != nil {
						return err
					}
					err = bt.updateStatsForDataEvent(latestData, funds.FundReleaser())
					if err != nil {
						switch {
						case errors.Is(err, statistics.ErrAlreadyProcessed):
							log.Warnf(common.LiveStrategy, "%v %v", latestData.GetOffset(), err)
							continue
						case errors.Is(err, gctorder.ErrPositionLiquidated):
							return nil
						default:
							log.Error(common.Backtester, err)
						}
					}
					dataEvents = append(dataEvents, dataHandler)
				}
			}
		}
	}
	signals, err := bt.Strategy.OnSimultaneousSignals(dataEvents, bt.Funding, bt.Portfolio)
	if err != nil {
		if errors.Is(err, base.ErrTooMuchBadData) {
			// too much bad data is a severe error and backtesting must cease
			return err
		}
		log.Errorf(common.Backtester, "OnSimultaneousSignals %v", err)
		return nil
	}
	for i := range signals {
		err = bt.Statistic.SetEventForOffset(signals[i])
		if err != nil {
			log.Errorf(common.Backtester, "SetEventForOffset %v %v %v %v", signals[i].GetExchange(), signals[i].GetAssetType(), signals[i].Pair(), err)
		}
		bt.EventQueue.AppendEvent(signals[i])
	}
	return nil
}

// updateStatsForDataEvent makes various systems aware of price movements from
// data events
func (bt *BackTest) updateStatsForDataEvent(ev data.Event, funds funding.IFundReleaser) error {
	if ev == nil {
		return common.ErrNilEvent
	}
	if funds == nil {
		return fmt.Errorf("%v %v %v %w missing fund releaser", ev.GetExchange(), ev.GetAssetType(), ev.Pair(), gctcommon.ErrNilPointer)
	}
	// update statistics with the latest price
	err := bt.Statistic.SetEventForOffset(ev)
	if err != nil {
		if errors.Is(err, statistics.ErrAlreadyProcessed) {
			return err
		}
		log.Errorf(common.Backtester, "SetEventForOffset %v", err)
	}
	// update portfolio manager with the latest price
	err = bt.Portfolio.UpdateHoldings(ev, funds)
	if err != nil {
		log.Errorf(common.Backtester, "UpdateHoldings %v", err)
	}

	if ev.GetAssetType().IsFutures() {
		var cr funding.ICollateralReleaser
		cr, err = funds.CollateralReleaser()
		if err != nil {
			return err
		}

		err = bt.Portfolio.UpdatePNL(ev, ev.GetClosePrice())
		if err != nil {
			if errors.Is(err, gctorder.ErrPositionNotFound) {
				// if there is no position yet, there's nothing to update
				return nil
			}
			if !errors.Is(err, gctorder.ErrPositionLiquidated) {
				return fmt.Errorf("UpdatePNL %v", err)
			}
		}
		var pnl *portfolio.PNLSummary
		pnl, err = bt.Portfolio.GetLatestPNLForEvent(ev)
		if err != nil {
			return err
		}

		if pnl.Result.IsLiquidated {
			return nil
		}
		if bt.LiveDataHandler == nil || (bt.LiveDataHandler != nil && !bt.LiveDataHandler.IsRealOrders()) {
			err = bt.Portfolio.CheckLiquidationStatus(ev, cr, pnl)
			if err != nil {
				if errors.Is(err, gctorder.ErrPositionLiquidated) {
					liquidErr := bt.triggerLiquidationsForExchange(ev, pnl)
					if liquidErr != nil {
						return liquidErr
					}
				}
				return err
			}
		}

		return bt.Statistic.AddPNLForTime(pnl)
	}

	return nil
}

// processSignalEvent receives an event from the strategy for processing under the portfolio
func (bt *BackTest) processSignalEvent(ev signal.Event, funds funding.IFundReserver) error {
	if ev == nil {
		return common.ErrNilEvent
	}
	if funds == nil {
		return fmt.Errorf("%w funds", gctcommon.ErrNilPointer)
	}
	cs, err := bt.Exchange.GetCurrencySettings(ev.GetExchange(), ev.GetAssetType(), ev.Pair())
	if err != nil {
		log.Errorf(common.Backtester, "GetCurrencySettings %v %v %v %v", ev.GetExchange(), ev.GetAssetType(), ev.Pair(), err)
		return fmt.Errorf("GetCurrencySettings %v %v %v %v", ev.GetExchange(), ev.GetAssetType(), ev.Pair(), err)
	}
	var o *order.Order
	o, err = bt.Portfolio.OnSignal(ev, &cs, funds)
	if err != nil {
		log.Errorf(common.Backtester, "OnSignal %v %v %v %v", ev.GetExchange(), ev.GetAssetType(), ev.Pair(), err)
		return fmt.Errorf("OnSignal %v %v %v %v", ev.GetExchange(), ev.GetAssetType(), ev.Pair(), err)
	}
	err = bt.Statistic.SetEventForOffset(o)
	if err != nil {
		return fmt.Errorf("SetEventForOffset %v %v %v %v", ev.GetExchange(), ev.GetAssetType(), ev.Pair(), err)
	}

	bt.EventQueue.AppendEvent(o)
	return nil
}

func (bt *BackTest) processOrderEvent(ev order.Event, funds funding.IFundReleaser) error {
	if ev == nil {
		return common.ErrNilEvent
	}
	if funds == nil {
		return fmt.Errorf("%w funds", gctcommon.ErrNilPointer)
	}
	d, err := bt.DataHolder.GetDataForCurrency(ev)
	if err != nil {
		return err
	}
	f, err := bt.Exchange.ExecuteOrder(ev, d, bt.orderManager, funds)
	if err != nil {
		if f == nil {
			log.Errorf(common.Backtester, "ExecuteOrder fill event should always be returned, please fix, %v", err)
			return fmt.Errorf("ExecuteOrder fill event should always be returned, please fix, %v", err)
		}
		if !errors.Is(err, exchange.ErrCannotTransact) {
			log.Errorf(common.Backtester, "ExecuteOrder %v %v %v %v", f.GetExchange(), f.GetAssetType(), f.Pair(), err)
		}
	}
	err = bt.Statistic.SetEventForOffset(f)
	if err != nil {
		log.Errorf(common.Backtester, "SetEventForOffset %v %v %v %v", ev.GetExchange(), ev.GetAssetType(), ev.Pair(), err)
	}
	bt.EventQueue.AppendEvent(f)
	return nil
}

func (bt *BackTest) processFillEvent(ev fill.Event, funds funding.IFundReleaser) error {
	_, err := bt.Portfolio.OnFill(ev, funds)
	if err != nil {
		return fmt.Errorf("OnFill %v %v %v %v", ev.GetExchange(), ev.GetAssetType(), ev.Pair(), err)
	}
	err = bt.Funding.UpdateCollateralForEvent(ev, false)
	if err != nil {
		return fmt.Errorf("UpdateCollateralForEvent %v %v %v %v", ev.GetExchange(), ev.GetAssetType(), ev.Pair(), err)
	}
	var holding *holdings.Holding
	holding, err = bt.Portfolio.ViewHoldingAtTimePeriod(ev)
	if err != nil {
		log.Error(common.Backtester, err)
	}
	if holding == nil {
		log.Error(common.Backtester, "ViewHoldingAtTimePeriod why is holdings nil?")
	} else {
		err = bt.Statistic.AddHoldingsForTime(holding)
		if err != nil {
			log.Errorf(common.Backtester, "AddHoldingsForTime %v %v %v %v", ev.GetExchange(), ev.GetAssetType(), ev.Pair(), err)
		}
	}

	var cp *compliance.Manager
	cp, err = bt.Portfolio.GetComplianceManager(ev.GetExchange(), ev.GetAssetType(), ev.Pair())
	if err != nil {
		log.Errorf(common.Backtester, "GetComplianceManager %v %v %v %v", ev.GetExchange(), ev.GetAssetType(), ev.Pair(), err)
	}

	snap := cp.GetLatestSnapshot()
	err = bt.Statistic.AddComplianceSnapshotForTime(snap, ev)
	if err != nil {
		log.Errorf(common.Backtester, "AddComplianceSnapshotForTime %v %v %v %v", ev.GetExchange(), ev.GetAssetType(), ev.Pair(), err)
	}

	fde := ev.GetFillDependentEvent()
	if fde != nil && !fde.IsNil() {
		// some events can only be triggered on a successful fill event
		fde.SetOffset(ev.GetOffset())
		err = bt.Statistic.SetEventForOffset(fde)
		if err != nil {
			log.Errorf(common.Backtester, "SetEventForOffset %v %v %v %v", fde.GetExchange(), fde.GetAssetType(), fde.Pair(), err)
		}
		od := ev.GetOrder()
		if fde.MatchOrderAmount() && od != nil {
			fde.SetAmount(ev.GetAmount())
		}
		fde.AppendReasonf("raising event after %v %v %v fill", ev.GetExchange(), ev.GetAssetType(), ev.Pair())
		bt.EventQueue.AppendEvent(fde)
	}
	if ev.GetAssetType().IsFutures() {
		return bt.processFuturesFillEvent(ev, funds)
	}

	return nil
}

func (bt *BackTest) processFuturesFillEvent(ev fill.Event, funds funding.IFundReleaser) error {
	if ev.GetOrder() == nil {
		return nil
	}
	pnl, err := bt.Portfolio.TrackFuturesOrder(ev, funds)
	if err != nil && !errors.Is(err, gctorder.ErrSubmissionIsNil) {
		return fmt.Errorf("TrackFuturesOrder %v %v %v %v", ev.GetExchange(), ev.GetAssetType(), ev.Pair(), err)
	}

	var exch gctexchange.IBotExchange
	exch, err = bt.exchangeManager.GetExchangeByName(ev.GetExchange())
	if err != nil {
		return fmt.Errorf("GetExchangeByName %v %v %v %v", ev.GetExchange(), ev.GetAssetType(), ev.Pair(), err)
	}

	rPNL := pnl.GetRealisedPNL()
	if !rPNL.PNL.IsZero() {
		var receivingCurrency currency.Code
		var receivingAsset asset.Item
		receivingCurrency, receivingAsset, err = exch.GetCurrencyForRealisedPNL(ev.GetAssetType(), ev.Pair())
		if err != nil {
			return fmt.Errorf("GetCurrencyForRealisedPNL %v %v %v %v", ev.GetExchange(), ev.GetAssetType(), ev.Pair(), err)
		}
		err = bt.Funding.RealisePNL(ev.GetExchange(), receivingAsset, receivingCurrency, rPNL.PNL)
		if err != nil {
			return fmt.Errorf("RealisePNL %v %v %v %v", ev.GetExchange(), ev.GetAssetType(), ev.Pair(), err)
		}
	}

	err = bt.Statistic.AddPNLForTime(pnl)
	if err != nil {
		log.Errorf(common.Backtester, "AddHoldingsForTime %v %v %v %v", ev.GetExchange(), ev.GetAssetType(), ev.Pair(), err)
	}
	err = bt.Funding.UpdateCollateralForEvent(ev, false)
	if err != nil {
		return fmt.Errorf("UpdateCollateralForEvent %v %v %v %v", ev.GetExchange(), ev.GetAssetType(), ev.Pair(), err)
	}
	return nil
}

// Stop shuts down the live data loop
func (bt *BackTest) Stop() {
	if bt == nil {
		return
	}
	bt.m.Lock()
	defer bt.m.Unlock()
	if bt.MetaData.Closed {
		return
	}
	close(bt.shutdown)
<<<<<<< HEAD
	bt.hasShutdown = true
}

func (bt *BackTest) triggerLiquidationsForExchange(ev data.Event, pnl *portfolio.PNLSummary) error {
	if ev == nil {
		return common.ErrNilEvent
	}
	if pnl == nil {
		return fmt.Errorf("%w pnl summary", gctcommon.ErrNilPointer)
	}
	orders, err := bt.Portfolio.CreateLiquidationOrdersForExchange(ev, bt.Funding)
	if err != nil {
		return err
	}
	for i := range orders {
		// these orders are raising events for event offsets
		// which may not have been processed yet
		// this will create and store stats for each order
		// then liquidate it at the funding level
		var datas data.Handler
		datas, err = bt.DataHolder.GetDataForCurrency(orders[i])
		if err != nil {
			return err
		}
		latest := datas.Latest()
		err = bt.Statistic.SetEventForOffset(latest)
		if err != nil && !errors.Is(err, statistics.ErrAlreadyProcessed) {
			return err
		}
		bt.EventQueue.AppendEvent(orders[i])
		err = bt.Statistic.SetEventForOffset(orders[i])
		if err != nil {
			log.Errorf(common.Backtester, "SetEventForOffset %v %v %v %v", ev.GetExchange(), ev.GetAssetType(), ev.Pair(), err)
		}
		bt.Funding.Liquidate(orders[i])
	}
	pnl.Result.IsLiquidated = true
	pnl.Result.Status = gctorder.Liquidated
	return bt.Statistic.AddPNLForTime(pnl)
}

// CloseAllPositions will close sell any positions held on closure
// can only be with live testing and where a strategy supports it
func (bt *BackTest) CloseAllPositions() error {
	if bt.LiveDataHandler == nil {
		return errLiveOnly
	}
	err := bt.LiveDataHandler.UpdateFunding(true)
	if err != nil {
		return err
	}
	allData := bt.DataHolder.GetAllData()
	var latestPrices []data.Event
	for _, exchangeMap := range allData {
		for _, assetMap := range exchangeMap {
			for _, baseMap := range assetMap {
				for _, handler := range baseMap {
					latestPrices = append(latestPrices, handler.Latest())
				}
			}
		}
	}

	events, err := bt.Strategy.CloseAllPositions(bt.Portfolio.GetLatestHoldingsForAllCurrencies(), latestPrices)
	if err != nil {
		if errors.Is(err, gctcommon.ErrFunctionNotSupported) {
			log.Warnf(common.LiveStrategy, "closing all positions is not supported by strategy %v", bt.Strategy.Name())
			return nil
		}
		return err
	}
	if len(events) == 0 {
		return nil
	}
	err = bt.LiveDataHandler.SetDataForClosingAllPositions(events...)
	if err != nil {
		return err
	}
	for i := range events {
		k := events[i].ToKline()
		err = bt.Statistic.SetEventForOffset(k)
		if err != nil {
			return err
		}
		bt.EventQueue.AppendEvent(events[i])
	}
	bt.Run()

	err = bt.LiveDataHandler.UpdateFunding(true)
	if err != nil {
		return err
	}

	bt.Funding.CreateSnapshot(events[0].GetTime())
	for i := range events {
		var funds funding.IFundingPair
		funds, err = bt.Funding.GetFundingForEvent(events[i])
		if err != nil {
			return err
		}
		err = bt.Portfolio.SetHoldingsForEvent(funds.FundReader(), events[i])
		if err != nil {
			return err
		}
	}
	her := bt.Portfolio.GetLatestHoldingsForAllCurrencies()
	for i := range her {
		err = bt.Statistic.AddHoldingsForTime(&her[i])
		if err != nil {
			return err
		}
	}
	return nil
=======
	bt.MetaData.Closed = true
	bt.MetaData.DateEnded = time.Now()
	err := bt.Statistic.CalculateAllResults()
	if err != nil {
		log.Error(log.Global, err)
		return
	}
	err = bt.Reports.GenerateReport()
	if err != nil {
		log.Error(log.Global, err)
	}
}

// GenerateSummary creates a summary of a backtesting/livestrategy run
// this summary contains many details of a run
func (bt *BackTest) GenerateSummary() (*RunSummary, error) {
	if bt == nil {
		return nil, gctcommon.ErrNilPointer
	}
	bt.m.Lock()
	defer bt.m.Unlock()
	return &RunSummary{
		MetaData: bt.MetaData,
	}, nil
}

// SetupMetaData will populate metadata fields
func (bt *BackTest) SetupMetaData() error {
	if bt == nil {
		return gctcommon.ErrNilPointer
	}
	bt.m.Lock()
	defer bt.m.Unlock()
	if !bt.MetaData.ID.IsNil() && !bt.MetaData.DateLoaded.IsZero() {
		// already setup
		return nil
	}
	id, err := uuid.NewV4()
	if err != nil {
		return err
	}
	bt.MetaData.ID = id
	bt.MetaData.DateLoaded = time.Now()
	return nil
}

// IsRunning checks if the run is running
func (bt *BackTest) IsRunning() bool {
	if bt == nil {
		return false
	}
	bt.m.Lock()
	defer bt.m.Unlock()
	return !bt.MetaData.DateStarted.IsZero() && !bt.MetaData.Closed
}

// HasRan checks if the run has been ran
func (bt *BackTest) HasRan() bool {
	if bt == nil {
		return false
	}
	bt.m.Lock()
	defer bt.m.Unlock()
	return bt.MetaData.Closed
}

// Equal checks if the incoming run matches
func (bt *BackTest) Equal(bt2 *BackTest) bool {
	if bt == nil || bt2 == nil {
		return false
	}
	bt.m.Lock()
	btM := bt.MetaData
	bt.m.Unlock()
	// if they are actually the same pointer
	// locks must be handled separately
	bt2.m.Lock()
	btM2 := bt2.MetaData
	bt2.m.Unlock()
	return btM == btM2
}

// MatchesID checks if the backtesting run's ID matches the supplied
func (bt *BackTest) MatchesID(id uuid.UUID) bool {
	if bt == nil {
		return false
	}
	if id.IsNil() {
		return false
	}
	bt.m.Lock()
	defer bt.m.Unlock()
	if bt.MetaData.ID.IsNil() {
		return false
	}
	return bt.MetaData.ID == id
>>>>>>> fe41d74f
}<|MERGE_RESOLUTION|>--- conflicted
+++ resolved
@@ -28,8 +28,6 @@
 	"github.com/thrasher-corp/gocryptotrader/log"
 )
 
-<<<<<<< HEAD
-=======
 // New returns a new BackTest instance
 func New() (*BackTest, error) {
 	bt := &BackTest{
@@ -44,7 +42,6 @@
 	return bt, nil
 }
 
->>>>>>> fe41d74f
 // Reset BackTest values to default
 func (bt *BackTest) Reset() {
 	if bt == nil {
@@ -69,7 +66,6 @@
 	bt.databaseManager = nil
 }
 
-<<<<<<< HEAD
 // RunLive is a proof of concept function that does not yet support multi currency usage
 // It runs by constantly checking for new live datas and running through the list of events
 // once new data is processed. It will run until application close event has been received
@@ -88,7 +84,8 @@
 			return nil
 		}
 	}
-=======
+}
+
 // ExecuteStrategy executes the strategy using the provided configs
 func (bt *BackTest) ExecuteStrategy(waitForOfflineCompletion bool) error {
 	if bt == nil {
@@ -148,21 +145,16 @@
 	}()
 	wg.Wait()
 	return nil
->>>>>>> fe41d74f
 }
 
 // Run will iterate over loaded data events
 // save them and then handle the event based on its type
 func (bt *BackTest) Run() {
-<<<<<<< HEAD
 	// doubleNil allows the run function to exit if no new data is detected on a live run
 	var doubleNil bool
-=======
 	if bt.MetaData.DateLoaded.IsZero() {
 		return
 	}
-	log.Info(common.Backtester, "Running backtester against pre-defined data")
->>>>>>> fe41d74f
 dataLoadingIssue:
 	for ev := bt.EventQueue.NextEvent(); ; ev = bt.EventQueue.NextEvent() {
 		if ev == nil {
@@ -228,6 +220,13 @@
 	funds, err := bt.Funding.GetFundingForEvent(ev)
 	if err != nil {
 		return err
+	}
+
+	if bt.Funding.HasFutures() {
+		err = bt.Funding.UpdateCollateral(ev)
+		if err != nil {
+			return err
+		}
 	}
 
 	switch eType := ev.(type) {
@@ -579,8 +578,17 @@
 		return
 	}
 	close(bt.shutdown)
-<<<<<<< HEAD
-	bt.hasShutdown = true
+	bt.MetaData.Closed = true
+	bt.MetaData.DateEnded = time.Now()
+	err := bt.Statistic.CalculateAllResults()
+	if err != nil {
+		log.Error(log.Global, err)
+		return
+	}
+	err = bt.Reports.GenerateReport()
+	if err != nil {
+		log.Error(log.Global, err)
+	}
 }
 
 func (bt *BackTest) triggerLiquidationsForExchange(ev data.Event, pnl *portfolio.PNLSummary) error {
@@ -693,18 +701,6 @@
 		}
 	}
 	return nil
-=======
-	bt.MetaData.Closed = true
-	bt.MetaData.DateEnded = time.Now()
-	err := bt.Statistic.CalculateAllResults()
-	if err != nil {
-		log.Error(log.Global, err)
-		return
-	}
-	err = bt.Reports.GenerateReport()
-	if err != nil {
-		log.Error(log.Global, err)
-	}
 }
 
 // GenerateSummary creates a summary of a backtesting/livestrategy run
@@ -790,5 +786,4 @@
 		return false
 	}
 	return bt.MetaData.ID == id
->>>>>>> fe41d74f
 }