--- conflicted
+++ resolved
@@ -45,7 +45,6 @@
 	"github.com/thrasher-corp/gocryptotrader/signaler"
 )
 
-<<<<<<< HEAD
 // NewBacktester returns a new BackTest instance
 func NewBacktester() (*BackTest, error) {
 	bt := &BackTest{
@@ -53,13 +52,6 @@
 		DataHolder:               &data.HandlerPerCurrency{},
 		EventQueue:               &eventholder.Holder{},
 		hasProcessedDataAtOffset: make(map[int64]bool),
-=======
-// NewFromConfig takes a strategy config and configures a backtester variable to run
-func NewFromConfig(cfg *config.Config, templatePath, output string, verbose bool) (*BackTest, error) {
-	log.Infoln(common.Setup, "Loading config...")
-	if cfg == nil {
-		return nil, errNilConfig
->>>>>>> 709023f5
 	}
 	var err error
 	bt.exchangeManager = engine.SetupExchangeManager()
@@ -236,34 +228,7 @@
 		var exch gctexchange.IBotExchange
 		exch, err = bt.exchangeManager.GetExchangeByName(cfg.CurrencySettings[i].ExchangeName)
 		if err != nil {
-<<<<<<< HEAD
 			return err
-=======
-			return nil, err
-		}
-		exchBase := exch.GetBase()
-		var requestFormat currency.PairFormat
-		requestFormat, err = exchBase.GetPairFormat(a, true)
-		if err != nil {
-			return nil, fmt.Errorf("could not get pair format %v, %w", curr, err)
-		}
-		curr = curr.Format(requestFormat)
-		var avail, enabled currency.Pairs
-		avail, err = exch.GetAvailablePairs(a)
-		if err != nil {
-			return nil, fmt.Errorf("could not format currency %v, %w", curr, err)
-		}
-		enabled, err = exch.GetEnabledPairs(a)
-		if err != nil {
-			return nil, fmt.Errorf("could not format currency %v, %w", curr, err)
-		}
-
-		avail = avail.Add(curr)
-		enabled = enabled.Add(curr)
-		err = exch.SetPairs(enabled, a, true)
-		if err != nil {
-			return nil, fmt.Errorf("could not format currency %v, %w", curr, err)
->>>>>>> 709023f5
 		}
 		portSet := &risk.CurrencySettings{
 			MaximumHoldingRatio: cfg.CurrencySettings[i].MaximumHoldingsRatio,
@@ -473,9 +438,6 @@
 		}
 	}
 	bt.Portfolio = p
-<<<<<<< HEAD
-=======
-
 	hasFunding := false
 	fundingItems := funds.GetAllFunding()
 	for i := range fundingItems {
@@ -488,7 +450,6 @@
 		return nil, holdings.ErrInitialFundsZero
 	}
 
->>>>>>> 709023f5
 	cfg.PrintSetting()
 	if bt.LiveDataHandler != nil {
 		if bt.LiveDataHandler.IsRealOrders() {
@@ -653,13 +614,6 @@
 	cp = currency.NewPair(base, quote)
 
 	exchangeBase := e.GetBase()
-<<<<<<< HEAD
-=======
-	if exchangeBase.ValidateAPICredentials(exchangeBase.GetDefaultCredentials()) != nil {
-		log.Warnf(common.Setup, "No credentials set for %v, this is theoretical only", exchangeBase.Name)
-	}
-
->>>>>>> 709023f5
 	fPair, err = exchangeBase.FormatExchangeCurrency(cp, ai)
 	if err != nil {
 		return nil, currency.EMPTYPAIR, asset.Empty, err
@@ -951,7 +905,6 @@
 			return fmt.Errorf("%v %w, please review your live, real order config", base.GetName(), gctexchange.ErrCredentialsAreEmpty)
 		}
 
-<<<<<<< HEAD
 		base.SetCredentials(
 			cfg.DataSettings.LiveData.ExchangeCredentials[i].Credentials.Key,
 			cfg.DataSettings.LiveData.ExchangeCredentials[i].Credentials.Secret,
@@ -965,13 +918,6 @@
 		if !validated {
 			return fmt.Errorf("%v %w", base.GetName(), errInvalidCredentials)
 		}
-=======
-	validated := base.AreCredentialsValid(context.TODO())
-	base.API.AuthenticatedSupport = validated
-	if !validated && cfg.DataSettings.LiveData.RealOrders {
-		log.Warn(common.Setup, "Invalid API credentials set, real orders set to false")
-		cfg.DataSettings.LiveData.RealOrders = false
->>>>>>> 709023f5
 	}
 
 	return nil
