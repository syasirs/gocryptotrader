package engine

import (
	"context"
	"errors"
	"path/filepath"
	"strings"
	"sync"
	"testing"
	"time"

	"github.com/gofrs/uuid"
	"github.com/shopspring/decimal"
	"github.com/thrasher-corp/gocryptotrader/backtester/common"
	"github.com/thrasher-corp/gocryptotrader/backtester/config"
	"github.com/thrasher-corp/gocryptotrader/backtester/data"
	"github.com/thrasher-corp/gocryptotrader/backtester/data/kline"
	"github.com/thrasher-corp/gocryptotrader/backtester/eventhandlers/eventholder"
	"github.com/thrasher-corp/gocryptotrader/backtester/eventhandlers/exchange"
	"github.com/thrasher-corp/gocryptotrader/backtester/eventhandlers/portfolio"
	"github.com/thrasher-corp/gocryptotrader/backtester/eventhandlers/portfolio/risk"
	"github.com/thrasher-corp/gocryptotrader/backtester/eventhandlers/portfolio/size"
	"github.com/thrasher-corp/gocryptotrader/backtester/eventhandlers/statistics"
	"github.com/thrasher-corp/gocryptotrader/backtester/eventhandlers/strategies"
	"github.com/thrasher-corp/gocryptotrader/backtester/eventhandlers/strategies/base"
	"github.com/thrasher-corp/gocryptotrader/backtester/eventhandlers/strategies/binancecashandcarry"
	"github.com/thrasher-corp/gocryptotrader/backtester/eventhandlers/strategies/dollarcostaverage"
	"github.com/thrasher-corp/gocryptotrader/backtester/eventtypes/event"
	"github.com/thrasher-corp/gocryptotrader/backtester/eventtypes/fill"
	evkline "github.com/thrasher-corp/gocryptotrader/backtester/eventtypes/kline"
	"github.com/thrasher-corp/gocryptotrader/backtester/eventtypes/order"
	"github.com/thrasher-corp/gocryptotrader/backtester/eventtypes/signal"
	"github.com/thrasher-corp/gocryptotrader/backtester/funding"
	"github.com/thrasher-corp/gocryptotrader/backtester/report"
	gctcommon "github.com/thrasher-corp/gocryptotrader/common"
	"github.com/thrasher-corp/gocryptotrader/common/convert"
	"github.com/thrasher-corp/gocryptotrader/currency"
	"github.com/thrasher-corp/gocryptotrader/database"
	"github.com/thrasher-corp/gocryptotrader/database/drivers"
	"github.com/thrasher-corp/gocryptotrader/engine"
	gctexchange "github.com/thrasher-corp/gocryptotrader/exchanges"
	"github.com/thrasher-corp/gocryptotrader/exchanges/account"
	"github.com/thrasher-corp/gocryptotrader/exchanges/asset"
	"github.com/thrasher-corp/gocryptotrader/exchanges/binance"
	gctkline "github.com/thrasher-corp/gocryptotrader/exchanges/kline"
	gctorder "github.com/thrasher-corp/gocryptotrader/exchanges/order"
)

const testExchange = "binance"

var leet = decimal.NewFromInt(1337)

func TestSetupFromConfig(t *testing.T) {
	t.Parallel()
	bt, err := NewBacktester()
	if !errors.Is(err, nil) {
		t.Errorf("received %v, expected %v", err, nil)
	}
	err = bt.SetupFromConfig(nil, "", "", false)
	if !errors.Is(err, errNilConfig) {
		t.Errorf("received %v, expected %v", err, errNilConfig)
	}
	cfg := &config.Config{}
	err = bt.SetupFromConfig(cfg, "", "", false)
	if !errors.Is(err, base.ErrStrategyNotFound) {
		t.Errorf("received: %v, expected: %v", err, base.ErrStrategyNotFound)
	}

	cfg.CurrencySettings = []config.CurrencySettings{
		{
			ExchangeName: testExchange,
			Base:         currency.BTC,
			Quote:        currency.NewCode("0624"),
			Asset:        asset.Spot,
		},
		{
			ExchangeName: testExchange,
			Base:         currency.BTC,
			Quote:        currency.NewCode("0624"),
			Asset:        asset.USDTMarginedFutures,
		},
	}
	err = bt.SetupFromConfig(cfg, "", "", false)
	if !errors.Is(err, base.ErrStrategyNotFound) {
		t.Errorf("received: %v, expected: %v", err, base.ErrStrategyNotFound)
	}

	cfg.StrategySettings = config.StrategySettings{
		Name: dollarcostaverage.Name,
		CustomSettings: map[string]interface{}{
			"hello": "moto",
		},
	}
	cfg.CurrencySettings[0].Base = currency.BTC
	cfg.CurrencySettings[0].Quote = currency.USDT
	cfg.DataSettings.APIData = &config.APIData{}

	err = bt.SetupFromConfig(cfg, "", "", false)
	if err != nil && !strings.Contains(err.Error(), "unrecognised dataType") {
		t.Error(err)
	}
	cfg.DataSettings.DataType = common.CandleStr
	err = bt.SetupFromConfig(cfg, "", "", false)
	if !errors.Is(err, errIntervalUnset) {
		t.Errorf("received: %v, expected: %v", err, errIntervalUnset)
	}
	cfg.DataSettings.Interval = gctkline.OneMin
	cfg.CurrencySettings[0].MakerFee = &decimal.Zero
	cfg.CurrencySettings[0].TakerFee = &decimal.Zero
	err = bt.SetupFromConfig(cfg, "", "", false)
	if !errors.Is(err, gctcommon.ErrDateUnset) {
		t.Errorf("received: %v, expected: %v", err, gctcommon.ErrDateUnset)
	}

	cfg.DataSettings.APIData.StartDate = time.Now().Add(-time.Minute)
	cfg.DataSettings.APIData.EndDate = time.Now()
	cfg.DataSettings.APIData.InclusiveEndDate = true
	err = bt.SetupFromConfig(cfg, "", "", false)
	if !errors.Is(err, gctcommon.ErrNotYetImplemented) {
		t.Errorf("received: %v, expected: %v", err, gctcommon.ErrNotYetImplemented)
	}
	cfg.FundingSettings.UseExchangeLevelFunding = true
	cfg.FundingSettings.ExchangeLevelFunding = []config.ExchangeLevelFunding{
		{
			ExchangeName: testExchange,
			Asset:        asset.Spot,
			Currency:     currency.BTC,
			InitialFunds: leet,
			TransferFee:  leet,
		},
		{
			ExchangeName: testExchange,
			Asset:        asset.USDTMarginedFutures,
			Currency:     currency.BTC,
			InitialFunds: leet,
			TransferFee:  leet,
		},
	}
	err = bt.SetupFromConfig(cfg, "", "", false)
	if !errors.Is(err, gctcommon.ErrNotYetImplemented) {
		t.Errorf("received: %v, expected: %v", err, gctcommon.ErrNotYetImplemented)
	}
}

func TestLoadDataAPI(t *testing.T) {
	t.Parallel()
	bt := BackTest{
		Reports: &report.Data{},
	}
	cp := currency.NewPair(currency.BTC, currency.USDT)
	cfg := &config.Config{
		CurrencySettings: []config.CurrencySettings{
			{
				ExchangeName: "Binance",
				Asset:        asset.Spot,
				Base:         cp.Base,
				Quote:        cp.Quote,
				SpotDetails: &config.SpotDetails{
					InitialQuoteFunds: &leet,
				},
			},
		},
		DataSettings: config.DataSettings{
			DataType: common.CandleStr,
			Interval: gctkline.OneMin,
			APIData: &config.APIData{
				StartDate: time.Now().Add(-time.Minute * 5),
				EndDate:   time.Now(),
			}},
		StrategySettings: config.StrategySettings{
			Name: dollarcostaverage.Name,
			CustomSettings: map[string]interface{}{
				"hello": "moto",
			},
		},
	}
	em := engine.ExchangeManager{}
	exch, err := em.NewExchangeByName("Binance")
	if err != nil {
		t.Fatal(err)
	}
	exch.SetDefaults()
	b := exch.GetBase()
	b.CurrencyPairs.Pairs = make(map[asset.Item]*currency.PairStore)
	b.CurrencyPairs.Pairs[asset.Spot] = &currency.PairStore{
		Available:     currency.Pairs{cp},
		Enabled:       currency.Pairs{cp},
		AssetEnabled:  convert.BoolPtr(true),
		ConfigFormat:  &currency.PairFormat{Uppercase: true},
		RequestFormat: &currency.PairFormat{Uppercase: true}}

	_, err = bt.loadData(cfg, exch, cp, asset.Spot, false)
	if err != nil {
		t.Error(err)
	}
}

func TestLoadDataCSV(t *testing.T) {
	t.Parallel()
	bt := BackTest{
		Reports: &report.Data{},
	}
	cp := currency.NewPair(currency.BTC, currency.USDT)
	cfg := &config.Config{
		CurrencySettings: []config.CurrencySettings{
			{
				ExchangeName: "Binance",
				Asset:        asset.Spot,
				Base:         cp.Base,
				Quote:        cp.Quote,
				SpotDetails: &config.SpotDetails{
					InitialQuoteFunds: &leet,
				},
				MakerFee: &decimal.Zero,
				TakerFee: &decimal.Zero,
			},
		},
		DataSettings: config.DataSettings{
			DataType: common.CandleStr,
			Interval: gctkline.OneMin,
			CSVData: &config.CSVData{
				FullPath: "test",
			}},
		StrategySettings: config.StrategySettings{
			Name: dollarcostaverage.Name,
			CustomSettings: map[string]interface{}{
				"hello": "moto",
			},
		},
	}
	em := engine.ExchangeManager{}
	exch, err := em.NewExchangeByName("Binance")
	if err != nil {
		t.Fatal(err)
	}
	exch.SetDefaults()
	b := exch.GetBase()
	b.CurrencyPairs.Pairs = make(map[asset.Item]*currency.PairStore)
	b.CurrencyPairs.Pairs[asset.Spot] = &currency.PairStore{
		Available:     currency.Pairs{cp},
		Enabled:       currency.Pairs{cp},
		AssetEnabled:  convert.BoolPtr(true),
		ConfigFormat:  &currency.PairFormat{Uppercase: true},
		RequestFormat: &currency.PairFormat{Uppercase: true}}
	_, err = bt.loadData(cfg, exch, cp, asset.Spot, false)
	if err != nil &&
		!strings.Contains(err.Error(), "The system cannot find the file specified.") &&
		!strings.Contains(err.Error(), "no such file or directory") {
		t.Error(err)
	}
}

func TestLoadDataDatabase(t *testing.T) {
	t.Parallel()
	bt := BackTest{
		Reports:  &report.Data{},
		shutdown: make(chan struct{}),
	}
	cp := currency.NewPair(currency.BTC, currency.USDT)
	cfg := &config.Config{
		CurrencySettings: []config.CurrencySettings{
			{
				ExchangeName: testExchange,
				Asset:        asset.Spot,
				Base:         cp.Base,
				Quote:        cp.Quote,
				SpotDetails: &config.SpotDetails{
					InitialQuoteFunds: &leet,
				},
				MakerFee: &decimal.Zero,
				TakerFee: &decimal.Zero,
			},
		},
		DataSettings: config.DataSettings{
			DataType: common.CandleStr,
			Interval: gctkline.OneMin,
			DatabaseData: &config.DatabaseData{
				Config: database.Config{
					Enabled: true,
					Driver:  "sqlite3",
					ConnectionDetails: drivers.ConnectionDetails{
						Database: "gocryptotrader.db",
					},
				},
				StartDate:        time.Now().Add(-time.Minute),
				EndDate:          time.Now(),
				InclusiveEndDate: true,
			}},
		StrategySettings: config.StrategySettings{
			Name: dollarcostaverage.Name,
			CustomSettings: map[string]interface{}{
				"hello": "moto",
			},
		},
	}
	em := engine.ExchangeManager{}
	exch, err := em.NewExchangeByName(testExchange)
	if err != nil {
		t.Fatal(err)
	}
	exch.SetDefaults()
	b := exch.GetBase()
	b.CurrencyPairs.Pairs = make(map[asset.Item]*currency.PairStore)
	b.CurrencyPairs.Pairs[asset.Spot] = &currency.PairStore{
		Available:     currency.Pairs{cp},
		Enabled:       currency.Pairs{cp},
		AssetEnabled:  convert.BoolPtr(true),
		ConfigFormat:  &currency.PairFormat{Uppercase: true},
		RequestFormat: &currency.PairFormat{Uppercase: true}}
	bt.databaseManager, err = engine.SetupDatabaseConnectionManager(&cfg.DataSettings.DatabaseData.Config)
	if err != nil {
		t.Fatal(err)
	}
	_, err = bt.loadData(cfg, exch, cp, asset.Spot, false)
	if err != nil && !strings.Contains(err.Error(), "unable to retrieve data from GoCryptoTrader database") {
		t.Error(err)
	}
}

func TestLoadDataLive(t *testing.T) {
	t.Parallel()
	bt := BackTest{
		Reports:         &fakeReport{},
		Funding:         &funding.FundManager{},
		DataHolder:      &data.HandlerHolder{},
		Statistic:       &fakeStats{},
		exchangeManager: engine.SetupExchangeManager(),
		shutdown:        make(chan struct{}),
	}

	cp := currency.NewPair(currency.BTC, currency.USDT)
	cfg := &config.Config{
		CurrencySettings: []config.CurrencySettings{
			{
				ExchangeName: testExchange,
				Asset:        asset.Spot,
				Base:         cp.Base,
				Quote:        cp.Quote,
				SpotDetails: &config.SpotDetails{
					InitialQuoteFunds: &leet,
				},
				MakerFee: &decimal.Zero,
				TakerFee: &decimal.Zero,
			},
		},
		DataSettings: config.DataSettings{
			DataType: common.CandleStr,
			Interval: gctkline.OneMin,
			LiveData: &config.LiveData{
				ExchangeCredentials: []config.Credentials{
					{
						Exchange: testExchange,
						Keys: account.Credentials{
							Key:             "test",
							Secret:          "test",
							ClientID:        "test",
							PEMKey:          "test",
							SubAccount:      "test",
							OneTimePassword: "test",
						},
					},
				},
				RealOrders: true,
			}},
		StrategySettings: config.StrategySettings{
			Name: dollarcostaverage.Name,
			CustomSettings: map[string]interface{}{
				"hello": "moto",
			},
		},
	}
	exch, err := bt.exchangeManager.NewExchangeByName(testExchange)
	if err != nil {
		t.Fatal(err)
	}
	exch.SetDefaults()
	err = bt.SetupLiveDataHandler(0, 0, false, false)
	if !errors.Is(err, nil) {
		t.Fatalf("received: %v, expected: %v", err, nil)
	}
	err = bt.LiveDataHandler.Start()
	if !errors.Is(err, nil) {
		t.Errorf("received: %v, expected: %v", err, nil)
	}
	b := exch.GetBase()
	b.CurrencyPairs.Pairs = make(map[asset.Item]*currency.PairStore)
	b.CurrencyPairs.Pairs[asset.Spot] = &currency.PairStore{
		Available:     currency.Pairs{cp},
		Enabled:       currency.Pairs{cp},
		AssetEnabled:  convert.BoolPtr(true),
		ConfigFormat:  &currency.PairFormat{Uppercase: true},
		RequestFormat: &currency.PairFormat{Uppercase: true}}
	_, err = bt.loadData(cfg, exch, cp, asset.Spot, false)
	if !errors.Is(err, nil) {
		t.Errorf("received: %v, expected: %v", err, nil)
	}
	err = bt.Stop()
	if !errors.Is(err, nil) {
		t.Errorf("received: %v, expected: %v", err, nil)
	}
}

func TestReset(t *testing.T) {
	t.Parallel()
	f, err := funding.SetupFundingManager(&engine.ExchangeManager{}, true, false, false)
	if !errors.Is(err, nil) {
		t.Errorf("received: %v, expected: %v", err, nil)
	}
	bt := &BackTest{
		shutdown:   make(chan struct{}),
		DataHolder: &data.HandlerHolder{},
		Strategy:   &dollarcostaverage.Strategy{},
		Portfolio:  &portfolio.Portfolio{},
		Exchange:   &exchange.Exchange{},
		Statistic:  &statistics.Statistic{},
		EventQueue: &eventholder.Holder{},
		Reports:    &report.Data{},
		Funding:    f,
	}
	err = bt.Reset()
	if !errors.Is(err, nil) {
		t.Errorf("received '%v' expected '%v'", err, nil)
	}
	if bt.Funding.IsUsingExchangeLevelFunding() {
		t.Error("expected false")
	}

	bt = nil
	err = bt.Reset()
	if !errors.Is(err, gctcommon.ErrNilPointer) {
		t.Errorf("received '%v' expected '%v'", err, gctcommon.ErrNilPointer)
	}
}

func TestFullCycle(t *testing.T) {
	t.Parallel()
	t.Skip("TODO: Link to new exchange after FTX implosion")
	ex := testExchange
	cp := currency.NewPair(currency.BTC, currency.USDT)
	a := asset.Spot
	tt := time.Now()

	stats := &statistics.Statistic{}
	stats.ExchangeAssetPairStatistics = make(map[string]map[asset.Item]map[*currency.Item]map[*currency.Item]*statistics.CurrencyPairStatistic)
	stats.ExchangeAssetPairStatistics[ex] = make(map[asset.Item]map[*currency.Item]map[*currency.Item]*statistics.CurrencyPairStatistic)
	stats.ExchangeAssetPairStatistics[ex][a] = make(map[*currency.Item]map[*currency.Item]*statistics.CurrencyPairStatistic)
	stats.ExchangeAssetPairStatistics[ex][a][cp.Base.Item] = make(map[*currency.Item]*statistics.CurrencyPairStatistic)

	port, err := portfolio.Setup(&size.Size{
		BuySide:  exchange.MinMax{},
		SellSide: exchange.MinMax{},
	}, &risk.Risk{}, decimal.Zero)
	if !errors.Is(err, nil) {
		t.Errorf("received: %v, expected: %v", err, nil)
	}
	fx := &binance.Binance{}
	fx.Name = testExchange
	err = port.SetCurrencySettingsMap(&exchange.Settings{Exchange: fx, Asset: a, Pair: cp})
	if !errors.Is(err, nil) {
		t.Errorf("received: %v, expected: %v", err, nil)
	}
	f, err := funding.SetupFundingManager(&engine.ExchangeManager{}, false, true, false)
	if !errors.Is(err, nil) {
		t.Errorf("received: %v, expected: %v", err, nil)
	}
	b, err := funding.CreateItem(ex, a, cp.Base, decimal.Zero, decimal.Zero)
	if !errors.Is(err, nil) {
		t.Errorf("received: %v, expected: %v", err, nil)
	}
	quote, err := funding.CreateItem(ex, a, cp.Quote, decimal.NewFromInt(1337), decimal.Zero)
	if !errors.Is(err, nil) {
		t.Errorf("received: %v, expected: %v", err, nil)
	}
	pair, err := funding.CreatePair(b, quote)
	if !errors.Is(err, nil) {
		t.Errorf("received: %v, expected: %v", err, nil)
	}
	err = f.AddPair(pair)
	if !errors.Is(err, nil) {
		t.Errorf("received: %v, expected: %v", err, nil)
	}
	bt := BackTest{
		DataHolder:               &data.HandlerHolder{},
		Strategy:                 &dollarcostaverage.Strategy{},
		Portfolio:                port,
		Exchange:                 &exchange.Exchange{},
		Statistic:                stats,
		EventQueue:               &eventholder.Holder{},
		Reports:                  &report.Data{},
		hasProcessedDataAtOffset: make(map[int64]bool),
		Funding:                  f,
		shutdown:                 make(chan struct{}),
	}

	bt.DataHolder = data.NewHandlerHolder()
	k := &kline.DataFromKline{
		Item: &gctkline.Item{
			Exchange: ex,
			Pair:     cp,
			Asset:    a,
			Interval: gctkline.FifteenMin,
			Candles: []gctkline.Candle{{
				Time:   tt,
				Open:   1337,
				High:   1337,
				Low:    1337,
				Close:  1337,
				Volume: 1337,
			}},
		},
		Base: &data.Base{},
		RangeHolder: &gctkline.IntervalRangeHolder{
			Start: gctkline.CreateIntervalTime(tt),
			End:   gctkline.CreateIntervalTime(tt.Add(gctkline.FifteenMin.Duration())),
			Ranges: []gctkline.IntervalRange{
				{
					Start: gctkline.CreateIntervalTime(tt),
					End:   gctkline.CreateIntervalTime(tt.Add(gctkline.FifteenMin.Duration())),
					Intervals: []gctkline.IntervalData{
						{
							Start:   gctkline.CreateIntervalTime(tt),
							End:     gctkline.CreateIntervalTime(tt.Add(gctkline.FifteenMin.Duration())),
							HasData: true,
						},
					},
				},
			},
		},
	}
	err = k.Load()
	if !errors.Is(err, nil) {
		t.Errorf("received: %v, expected: %v", err, nil)
	}
	err = bt.DataHolder.SetDataForCurrency(ex, a, cp, k)
	if !errors.Is(err, nil) {
		t.Errorf("received: %v, expected: %v", err, nil)
	}

	bt.MetaData.DateLoaded = time.Now()
	err = bt.Run()
	if !errors.Is(err, nil) {
		t.Errorf("received: %v, expected: %v", err, nil)
	}
}

func TestStop(t *testing.T) {
	t.Parallel()
	bt := &BackTest{
		shutdown:  make(chan struct{}),
		Statistic: &fakeStats{},
		Reports:   &fakeReport{},
	}
	err := bt.Stop()
	if !errors.Is(err, nil) {
		t.Errorf("received: %v, expected: %v", err, nil)
	}
	tt := bt.MetaData.DateEnded

	err = bt.Stop()
	if !errors.Is(err, errAlreadyRan) {
		t.Errorf("received: %v, expected: %v", err, errAlreadyRan)
	}
	if !tt.Equal(bt.MetaData.DateEnded) {
		t.Errorf("received '%v' expected '%v'", bt.MetaData.DateEnded, tt)
	}

	bt = nil
	err = bt.Stop()
	if !errors.Is(err, gctcommon.ErrNilPointer) {
		t.Errorf("received: %v, expected: %v", err, gctcommon.ErrNilPointer)
	}
}

func TestFullCycleMulti(t *testing.T) {
	t.Parallel()
	t.Skip("TODO: Link to new exchange after FTX implosion")
	ex := testExchange
	cp := currency.NewPair(currency.BTC, currency.USDT)
	a := asset.Spot
	tt := time.Now()

	stats := &statistics.Statistic{}
	stats.ExchangeAssetPairStatistics = make(map[string]map[asset.Item]map[*currency.Item]map[*currency.Item]*statistics.CurrencyPairStatistic)
	stats.ExchangeAssetPairStatistics[ex] = make(map[asset.Item]map[*currency.Item]map[*currency.Item]*statistics.CurrencyPairStatistic)
	stats.ExchangeAssetPairStatistics[ex][a] = make(map[*currency.Item]map[*currency.Item]*statistics.CurrencyPairStatistic)
	stats.ExchangeAssetPairStatistics[ex][a][cp.Base.Item] = make(map[*currency.Item]*statistics.CurrencyPairStatistic)

	port, err := portfolio.Setup(&size.Size{
		BuySide:  exchange.MinMax{},
		SellSide: exchange.MinMax{},
	}, &risk.Risk{}, decimal.Zero)
	if !errors.Is(err, nil) {
		t.Errorf("received: %v, expected: %v", err, nil)
	}
<<<<<<< HEAD
	err = port.SetupCurrencySettingsMap(&exchange.Settings{Exchange: &binance.Binance{}, Asset: a, Pair: cp})
	if err != nil {
		t.Error(err)
=======
	err = port.SetCurrencySettingsMap(&exchange.Settings{Exchange: &binance.Binance{}, Asset: a, Pair: cp})
	if !errors.Is(err, nil) {
		t.Errorf("received: %v, expected: %v", err, nil)
>>>>>>> 83cfefa4
	}
	f, err := funding.SetupFundingManager(&engine.ExchangeManager{}, false, true, false)
	if !errors.Is(err, nil) {
		t.Errorf("received: %v, expected: %v", err, nil)
	}
	b, err := funding.CreateItem(ex, a, cp.Base, decimal.Zero, decimal.Zero)
	if !errors.Is(err, nil) {
		t.Errorf("received: %v, expected: %v", err, nil)
	}
	quote, err := funding.CreateItem(ex, a, cp.Quote, decimal.NewFromInt(1337), decimal.Zero)
	if !errors.Is(err, nil) {
		t.Errorf("received: %v, expected: %v", err, nil)
	}
	pair, err := funding.CreatePair(b, quote)
	if !errors.Is(err, nil) {
		t.Errorf("received: %v, expected: %v", err, nil)
	}
	err = f.AddPair(pair)
	if !errors.Is(err, nil) {
		t.Errorf("received: %v, expected: %v", err, nil)
	}
	bt := BackTest{
		DataHolder:               &data.HandlerHolder{},
		Portfolio:                port,
		Exchange:                 &exchange.Exchange{},
		Statistic:                stats,
		EventQueue:               &eventholder.Holder{},
		Reports:                  &report.Data{},
		Funding:                  f,
		hasProcessedDataAtOffset: make(map[int64]bool),
		shutdown:                 make(chan struct{}),
	}

	bt.Strategy, err = strategies.LoadStrategyByName(dollarcostaverage.Name, true)
	if !errors.Is(err, nil) {
		t.Errorf("received: %v, expected: %v", err, nil)
	}

	bt.DataHolder = data.NewHandlerHolder()
	k := &kline.DataFromKline{
		Item: &gctkline.Item{
			Exchange: ex,
			Pair:     cp,
			Asset:    a,
			Interval: gctkline.FifteenMin,
			Candles: []gctkline.Candle{{
				Time:   tt,
				Open:   1337,
				High:   1337,
				Low:    1337,
				Close:  1337,
				Volume: 1337,
			}},
		},
		Base: &data.Base{},
		RangeHolder: &gctkline.IntervalRangeHolder{
			Start: gctkline.CreateIntervalTime(tt),
			End:   gctkline.CreateIntervalTime(tt.Add(gctkline.FifteenMin.Duration())),
			Ranges: []gctkline.IntervalRange{
				{
					Start: gctkline.CreateIntervalTime(tt),
					End:   gctkline.CreateIntervalTime(tt.Add(gctkline.FifteenMin.Duration())),
					Intervals: []gctkline.IntervalData{
						{
							Start:   gctkline.CreateIntervalTime(tt),
							End:     gctkline.CreateIntervalTime(tt.Add(gctkline.FifteenMin.Duration())),
							HasData: true,
						},
					},
				},
			},
		},
	}
	err = k.Load()
	if !errors.Is(err, nil) {
		t.Errorf("received: %v, expected: %v", err, nil)
	}

	err = bt.DataHolder.SetDataForCurrency(ex, a, cp, k)
	if !errors.Is(err, nil) {
		t.Errorf("received: %v, expected: %v", err, nil)
	}

	err = bt.Run()
	if !errors.Is(err, errNotSetup) {
		t.Errorf("received: %v, expected: %v", err, errNotSetup)
	}

	bt.MetaData.DateLoaded = time.Now()
	err = bt.Run()
	if !errors.Is(err, nil) {
		t.Errorf("received: %v, expected: %v", err, nil)
	}
}

type portfolioOverride struct {
	Err error
	portfolio.Portfolio
}

func (p portfolioOverride) CreateLiquidationOrdersForExchange(ev data.Event, _ funding.IFundingManager) ([]order.Event, error) {
	if p.Err != nil {
		return nil, p.Err
	}
	return []order.Event{
		&order.Order{
			Base:      ev.GetBase(),
			ID:        "1",
			Direction: gctorder.Short,
		},
	}, nil
}

func TestTriggerLiquidationsForExchange(t *testing.T) {
	t.Parallel()
	bt := BackTest{
		shutdown: make(chan struct{}),
	}
	expectedError := common.ErrNilEvent
	err := bt.triggerLiquidationsForExchange(nil, nil)
	if !errors.Is(err, expectedError) {
		t.Errorf("received '%v' expected '%v'", err, expectedError)
	}

	cp := currency.NewPair(currency.BTC, currency.USDT)
	a := asset.USDTMarginedFutures
	expectedError = gctcommon.ErrNilPointer
	ev := &evkline.Kline{
		Base: &event.Base{Exchange: testExchange,
			AssetType:    a,
			CurrencyPair: cp},
	}
	err = bt.triggerLiquidationsForExchange(ev, nil)
	if !errors.Is(err, expectedError) {
		t.Errorf("received '%v' expected '%v'", err, expectedError)
	}

	bt.Portfolio = &portfolioOverride{}
	pnl := &portfolio.PNLSummary{}
	bt.DataHolder = &data.HandlerHolder{}
	d := &data.Base{}
	err = d.SetStream([]data.Event{&evkline.Kline{
		Base: &event.Base{
			Exchange:     testExchange,
			Time:         time.Now(),
			Interval:     gctkline.OneDay,
			CurrencyPair: cp,
			AssetType:    a,
		},
		Open:   leet,
		Close:  leet,
		Low:    leet,
		High:   leet,
		Volume: leet,
	}})
	if !errors.Is(err, nil) {
		t.Errorf("received: %v, expected: %v", err, nil)
	}
	_, err = d.Next()
	if !errors.Is(err, nil) {
		t.Errorf("received: %v, expected: %v", err, nil)
	}
	da := &kline.DataFromKline{
		Item: &gctkline.Item{
			Exchange: testExchange,
			Asset:    a,
			Pair:     cp,
		},
		Base:        d,
		RangeHolder: &gctkline.IntervalRangeHolder{},
	}
	bt.Statistic = &statistics.Statistic{}
	expectedError = nil

	bt.EventQueue = &eventholder.Holder{}
	bt.Funding = &funding.FundManager{}
	err = bt.DataHolder.SetDataForCurrency(testExchange, a, cp, da)
	if !errors.Is(err, nil) {
		t.Errorf("received '%v' expected '%v'", err, nil)
	}
	err = bt.Statistic.SetEventForOffset(ev)
	if !errors.Is(err, expectedError) {
		t.Errorf("received '%v' expected '%v'", err, expectedError)
	}
	pnl.Exchange = ev.Exchange
	pnl.Asset = ev.AssetType
	pnl.Pair = ev.CurrencyPair
	err = bt.triggerLiquidationsForExchange(ev, pnl)
	if !errors.Is(err, expectedError) {
		t.Errorf("received '%v' expected '%v'", err, expectedError)
	}
	ev2 := bt.EventQueue.NextEvent()
	ev2o, ok := ev2.(order.Event)
	if !ok {
		t.Fatal("expected order event")
	}
	if ev2o.GetDirection() != gctorder.Short {
		t.Error("expected liquidation order")
	}
}

func TestUpdateStatsForDataEvent(t *testing.T) {
	t.Parallel()
	bt := &BackTest{
		Statistic: &fakeStats{},
		Funding:   &funding.FundManager{},
		Portfolio: &fakeFolio{},
		shutdown:  make(chan struct{}),
	}
	expectedError := common.ErrNilEvent
	err := bt.updateStatsForDataEvent(nil, nil)
	if !errors.Is(err, expectedError) {
		t.Errorf("received '%v' expected '%v'", err, expectedError)
	}

	cp := currency.NewPair(currency.BTC, currency.USDT)
	a := asset.Futures
	ev := &evkline.Kline{
		Base: &event.Base{
			Exchange:     testExchange,
			AssetType:    a,
			CurrencyPair: cp,
		},
	}

	expectedError = gctcommon.ErrNilPointer
	err = bt.updateStatsForDataEvent(ev, nil)
	if !errors.Is(err, expectedError) {
		t.Errorf("received '%v' expected '%v'", err, expectedError)
	}
	expectedError = nil
	f, err := funding.SetupFundingManager(&engine.ExchangeManager{}, false, true, false)
	if !errors.Is(err, expectedError) {
		t.Errorf("received '%v' expected '%v'", err, expectedError)
	}
	b, err := funding.CreateItem(testExchange, a, cp.Base, decimal.Zero, decimal.Zero)
	if !errors.Is(err, expectedError) {
		t.Errorf("received '%v' expected '%v'", err, expectedError)
	}
	quote, err := funding.CreateItem(testExchange, a, cp.Quote, decimal.NewFromInt(1337), decimal.Zero)
	if !errors.Is(err, expectedError) {
		t.Errorf("received '%v' expected '%v'", err, expectedError)
	}
	pair, err := funding.CreateCollateral(b, quote)
	if !errors.Is(err, expectedError) {
		t.Errorf("received '%v' expected '%v'", err, expectedError)
	}
	t.Skip("TODO: Link to new exchange after FTX implosion")
	bt.Funding = f
	exch := &binance.Binance{}
	exch.Name = testExchange
	ev.Time = time.Now()
	fl := &fill.Fill{
		Base:                ev.Base,
		Direction:           gctorder.Short,
		Amount:              decimal.NewFromInt(1),
		ClosePrice:          decimal.NewFromInt(1),
		VolumeAdjustedPrice: decimal.NewFromInt(1),
		PurchasePrice:       decimal.NewFromInt(1),
		Total:               decimal.NewFromInt(1),
		Slippage:            decimal.NewFromInt(1),
		Order: &gctorder.Detail{
			Exchange:  testExchange,
			AssetType: ev.AssetType,
			Pair:      cp,
			Amount:    1,
			Price:     1,
			Side:      gctorder.Short,
			OrderID:   "1",
			Date:      time.Now(),
		},
	}
	_, err = bt.Portfolio.TrackFuturesOrder(fl, pair)
	if !errors.Is(err, expectedError) {
		t.Errorf("received '%v' expected '%v'", err, expectedError)
	}

	err = bt.updateStatsForDataEvent(ev, pair)
	if !errors.Is(err, expectedError) {
		t.Errorf("received '%v' expected '%v'", err, expectedError)
	}
}

func TestProcessSignalEvent(t *testing.T) {
	t.Parallel()
	var expectedError error
	bt := &BackTest{
		Statistic:  &fakeStats{},
		Funding:    &funding.FundManager{},
		Portfolio:  &fakeFolio{},
		Exchange:   &exchange.Exchange{},
		EventQueue: &eventholder.Holder{},
		shutdown:   make(chan struct{}),
	}
	cp := currency.NewPair(currency.BTC, currency.USDT)
	a := asset.USDTMarginedFutures
	de := &evkline.Kline{
		Base: &event.Base{Exchange: testExchange,
			AssetType:    a,
			CurrencyPair: cp},
	}
	err := bt.Statistic.SetEventForOffset(de)
	if !errors.Is(err, expectedError) {
		t.Errorf("received '%v' expected '%v'", err, expectedError)
	}
	ev := &signal.Signal{
		Base: de.Base,
	}

	f, err := funding.SetupFundingManager(&engine.ExchangeManager{}, false, true, false)
	if !errors.Is(err, expectedError) {
		t.Errorf("received '%v' expected '%v'", err, expectedError)
	}
	b, err := funding.CreateItem(testExchange, a, cp.Base, decimal.Zero, decimal.Zero)
	if !errors.Is(err, expectedError) {
		t.Errorf("received '%v' expected '%v'", err, expectedError)
	}
	quote, err := funding.CreateItem(testExchange, a, cp.Quote, decimal.NewFromInt(1337), decimal.Zero)
	if !errors.Is(err, expectedError) {
		t.Errorf("received '%v' expected '%v'", err, expectedError)
	}
	pair, err := funding.CreateCollateral(b, quote)
	if !errors.Is(err, expectedError) {
		t.Errorf("received '%v' expected '%v'", err, expectedError)
	}
	t.Skip("TODO: Link to new exchange after FTX implosion")
	bt.Funding = f
	exch := &binance.Binance{}
	exch.Name = testExchange
	bt.Exchange.SetExchangeAssetCurrencySettings(a, cp, &exchange.Settings{
		Exchange: exch,
		Pair:     cp,
		Asset:    a,
	})
	ev.Direction = gctorder.Short
	err = bt.Statistic.SetEventForOffset(ev)
	if !errors.Is(err, expectedError) {
		t.Errorf("received '%v' expected '%v'", err, expectedError)
	}
	err = bt.processSignalEvent(ev, pair)
	if !errors.Is(err, expectedError) {
		t.Errorf("received '%v' expected '%v'", err, expectedError)
	}
}

func TestProcessOrderEvent(t *testing.T) {
	t.Parallel()
	t.Skip("TODO: Link to new exchange after FTX implosion")
	var expectedError error
	pt, err := portfolio.Setup(&size.Size{}, &risk.Risk{}, decimal.Zero)
	if !errors.Is(err, expectedError) {
		t.Errorf("received '%v' expected '%v'", err, expectedError)
	}
	bt := &BackTest{
		Statistic:  &statistics.Statistic{},
		Funding:    &funding.FundManager{},
		Portfolio:  pt,
		Exchange:   &exchange.Exchange{},
		EventQueue: &eventholder.Holder{},
		DataHolder: &data.HandlerHolder{},
		shutdown:   make(chan struct{}),
	}
	cp := currency.NewPair(currency.BTC, currency.USDT)
	a := asset.USDTMarginedFutures
	de := &evkline.Kline{
		Base: &event.Base{Exchange: testExchange,
			AssetType:    a,
			CurrencyPair: cp},
	}
	err = bt.Statistic.SetEventForOffset(de)
	if !errors.Is(err, expectedError) {
		t.Errorf("received '%v' expected '%v'", err, expectedError)
	}
	ev := &order.Order{
		Base: de.Base,
	}

	f, err := funding.SetupFundingManager(&engine.ExchangeManager{}, false, true, false)
	if !errors.Is(err, expectedError) {
		t.Errorf("received '%v' expected '%v'", err, expectedError)
	}
	b, err := funding.CreateItem(testExchange, a, cp.Base, decimal.Zero, decimal.Zero)
	if !errors.Is(err, expectedError) {
		t.Errorf("received '%v' expected '%v'", err, expectedError)
	}
	quote, err := funding.CreateItem(testExchange, a, cp.Quote, decimal.NewFromInt(1337), decimal.Zero)
	if !errors.Is(err, expectedError) {
		t.Errorf("received '%v' expected '%v'", err, expectedError)
	}
	pair, err := funding.CreateCollateral(b, quote)
	if !errors.Is(err, expectedError) {
		t.Errorf("received '%v' expected '%v'", err, expectedError)
	}
	bt.Funding = f
	exch := &binance.Binance{}
	exch.Name = testExchange
	err = pt.SetCurrencySettingsMap(&exchange.Settings{
		Exchange: exch,
		Pair:     cp,
		Asset:    a,
	})
	if !errors.Is(err, gctcommon.ErrNotYetImplemented) {
		t.Errorf("received '%v' expected '%v'", err, gctcommon.ErrNotYetImplemented)
	}

	bt.Exchange.SetExchangeAssetCurrencySettings(a, cp, &exchange.Settings{
		Exchange: exch,
		Pair:     cp,
		Asset:    a,
	})
	ev.Direction = gctorder.Short
	err = bt.Statistic.SetEventForOffset(ev)
	if !errors.Is(err, expectedError) {
		t.Errorf("received '%v' expected '%v'", err, expectedError)
	}
	tt := time.Now()
	bt.DataHolder = data.NewHandlerHolder()
	k := &kline.DataFromKline{
		Item: &gctkline.Item{
			Exchange: testExchange,
			Pair:     cp,
			Asset:    a,
			Interval: gctkline.FifteenMin,
			Candles: []gctkline.Candle{{
				Time:   tt,
				Open:   1337,
				High:   1337,
				Low:    1337,
				Close:  1337,
				Volume: 1337,
			}},
		},
		Base: &data.Base{},
		RangeHolder: &gctkline.IntervalRangeHolder{
			Start: gctkline.CreateIntervalTime(tt),
			End:   gctkline.CreateIntervalTime(tt.Add(gctkline.FifteenMin.Duration())),
			Ranges: []gctkline.IntervalRange{
				{
					Start: gctkline.CreateIntervalTime(tt),
					End:   gctkline.CreateIntervalTime(tt.Add(gctkline.FifteenMin.Duration())),
					Intervals: []gctkline.IntervalData{
						{
							Start:   gctkline.CreateIntervalTime(tt),
							End:     gctkline.CreateIntervalTime(tt.Add(gctkline.FifteenMin.Duration())),
							HasData: true,
						},
					},
				},
			},
		},
	}
	err = k.Load()
	if !errors.Is(err, nil) {
		t.Errorf("received: %v, expected: %v", err, nil)
	}

	err = bt.DataHolder.SetDataForCurrency(testExchange, a, cp, k)
	if !errors.Is(err, nil) {
		t.Errorf("received '%v' expected '%v'", err, nil)
	}
	err = bt.processOrderEvent(ev, pair)
	if !errors.Is(err, expectedError) {
		t.Errorf("received '%v' expected '%v'", err, expectedError)
	}
	ev2 := bt.EventQueue.NextEvent()
	if _, ok := ev2.(fill.Event); !ok {
		t.Fatal("expected fill event")
	}
}

func TestProcessFillEvent(t *testing.T) {
	t.Parallel()
	bt := &BackTest{
		Statistic:  &fakeStats{},
		Funding:    &fakeFunding{},
		Portfolio:  &fakeFolio{},
		Exchange:   &exchange.Exchange{},
		EventQueue: &eventholder.Holder{},
		DataHolder: &data.HandlerHolder{},
		shutdown:   make(chan struct{}),
	}
	cp := currency.NewPair(currency.BTC, currency.USDT)
	a := asset.Futures
	tt := time.Now()
	de := &evkline.Kline{
		Base: &event.Base{
			Exchange:     testExchange,
			AssetType:    a,
			CurrencyPair: cp,
			Time:         tt,
		},
	}
	err := bt.Statistic.SetEventForOffset(de)
	if !errors.Is(err, nil) {
		t.Errorf("received '%v' expected '%v'", err, nil)
	}
	ev := &fill.Fill{
		Base: de.Base,
	}
	em := engine.SetupExchangeManager()
	exch, err := em.NewExchangeByName(testExchange)
	if err != nil {
		t.Fatal(err)
	}
	exch.SetDefaults()
	em.Add(exch)
	b, err := funding.CreateItem(testExchange, a, cp.Base, decimal.Zero, decimal.Zero)
	if !errors.Is(err, nil) {
		t.Errorf("received '%v' expected '%v'", err, nil)
	}
	quote, err := funding.CreateItem(testExchange, a, cp.Quote, decimal.NewFromInt(1337), decimal.Zero)
	if !errors.Is(err, nil) {
		t.Errorf("received '%v' expected '%v'", err, nil)
	}
	pair, err := funding.CreateCollateral(b, quote)
<<<<<<< HEAD
	if !errors.Is(err, expectedError) {
		t.Errorf("received '%v' expected '%v'", err, expectedError)
	}

	err = f.AddItem(b)
	if !errors.Is(err, expectedError) {
		t.Errorf("received '%v' expected '%v'", err, expectedError)
	}
	err = f.AddItem(quote)
	if !errors.Is(err, expectedError) {
		t.Errorf("received '%v' expected '%v'", err, expectedError)
	}

	spotBase, err := funding.CreateItem(testExchange, asset.Spot, cp.Base, decimal.Zero, decimal.Zero)
	if !errors.Is(err, expectedError) {
		t.Errorf("received '%v' expected '%v'", err, expectedError)
	}
	spotQuote, err := funding.CreateItem(testExchange, asset.Spot, cp.Quote, decimal.NewFromInt(1337), decimal.Zero)
	if !errors.Is(err, expectedError) {
		t.Errorf("received '%v' expected '%v'", err, expectedError)
	}
	spotPair, err := funding.CreatePair(spotBase, spotQuote)
	if !errors.Is(err, expectedError) {
		t.Errorf("received '%v' expected '%v'", err, expectedError)
	}
	err = f.AddPair(spotPair)
	if !errors.Is(err, expectedError) {
		t.Errorf("received '%v' expected '%v'", err, expectedError)
	}

	t.Skip("TODO: Link to new exchange after FTX implosion")
	bt.Funding = f
	err = pt.SetupCurrencySettingsMap(&exchange.Settings{
		Exchange: exch,
		Pair:     cp,
		Asset:    a,
	})
	if !errors.Is(err, expectedError) {
		t.Errorf("received '%v' expected '%v'", err, expectedError)
=======
	if !errors.Is(err, nil) {
		t.Errorf("received '%v' expected '%v'", err, nil)
>>>>>>> 83cfefa4
	}

	bt.Exchange.SetExchangeAssetCurrencySettings(a, cp, &exchange.Settings{
		Exchange: exch,
		Pair:     cp,
		Asset:    a,
	})
	ev.Direction = gctorder.Short
	err = bt.Statistic.SetEventForOffset(ev)
	if !errors.Is(err, nil) {
		t.Errorf("received '%v' expected '%v'", err, nil)
	}
	bt.DataHolder = data.NewHandlerHolder()
	k := &kline.DataFromKline{
		Item: &gctkline.Item{
			Exchange: testExchange,
			Pair:     cp,
			Asset:    a,
			Interval: gctkline.FifteenMin,
			Candles: []gctkline.Candle{{
				Time:   tt,
				Open:   1337,
				High:   1337,
				Low:    1337,
				Close:  1337,
				Volume: 1337,
			}},
		},
		Base: &data.Base{},
		RangeHolder: &gctkline.IntervalRangeHolder{
			Start: gctkline.CreateIntervalTime(tt),
			End:   gctkline.CreateIntervalTime(tt.Add(gctkline.FifteenMin.Duration())),
			Ranges: []gctkline.IntervalRange{
				{
					Start: gctkline.CreateIntervalTime(tt),
					End:   gctkline.CreateIntervalTime(tt.Add(gctkline.FifteenMin.Duration())),
					Intervals: []gctkline.IntervalData{
						{
							Start:   gctkline.CreateIntervalTime(tt),
							End:     gctkline.CreateIntervalTime(tt.Add(gctkline.FifteenMin.Duration())),
							HasData: true,
						},
					},
				},
			},
		},
	}
	err = k.Load()
	if !errors.Is(err, nil) {
		t.Errorf("received: %v, expected: %v", err, nil)
	}

	err = bt.DataHolder.SetDataForCurrency(testExchange, a, cp, k)
	if !errors.Is(err, nil) {
		t.Errorf("received '%v' expected '%v'", err, nil)
	}
	err = bt.processFillEvent(ev, pair)
	if !errors.Is(err, nil) {
		t.Errorf("received '%v' expected '%v'", err, nil)
	}
}

func TestProcessFuturesFillEvent(t *testing.T) {
	t.Parallel()
	var expectedError error
	bt := &BackTest{
		Statistic:  &fakeStats{},
		Funding:    &funding.FundManager{},
		Portfolio:  &fakeFolio{},
		Exchange:   &exchange.Exchange{},
		EventQueue: &eventholder.Holder{},
		DataHolder: &data.HandlerHolder{},
		shutdown:   make(chan struct{}),
	}
	cp := currency.NewPair(currency.BTC, currency.USDT)
	a := asset.Futures
	de := &evkline.Kline{
		Base: &event.Base{
			Exchange:     testExchange,
			AssetType:    a,
			CurrencyPair: cp},
	}
	err := bt.Statistic.SetEventForOffset(de)
	if !errors.Is(err, expectedError) {
		t.Errorf("received '%v' expected '%v'", err, expectedError)
	}
	ev := &fill.Fill{
		Base: de.Base,
	}
	em := engine.SetupExchangeManager()
	exch, err := em.NewExchangeByName(testExchange)
	if err != nil {
		t.Fatal(err)
	}
	exch.SetDefaults()
	em.Add(exch)
	b, err := funding.CreateItem(testExchange, a, cp.Base, decimal.Zero, decimal.Zero)
	if !errors.Is(err, expectedError) {
		t.Errorf("received '%v' expected '%v'", err, expectedError)
	}
	quote, err := funding.CreateItem(testExchange, a, cp.Quote, decimal.NewFromInt(1337), decimal.Zero)
	if !errors.Is(err, expectedError) {
		t.Errorf("received '%v' expected '%v'", err, expectedError)
	}
	pair, err := funding.CreateCollateral(b, quote)
	if !errors.Is(err, expectedError) {
		t.Errorf("received '%v' expected '%v'", err, expectedError)
	}

	bt.exchangeManager = em
<<<<<<< HEAD
	bt.Funding = f

	t.Skip("TODO: Link to new exchange after FTX implosion")
	err = pt.SetupCurrencySettingsMap(&exchange.Settings{
		Exchange: exch,
		Pair:     cp,
		Asset:    a,
	})
	if !errors.Is(err, expectedError) {
		t.Errorf("received '%v' expected '%v'", err, expectedError)
	}

=======
>>>>>>> 83cfefa4
	bt.Exchange.SetExchangeAssetCurrencySettings(a, cp, &exchange.Settings{
		Exchange: exch,
		Pair:     cp,
		Asset:    a,
	})
	ev.Direction = gctorder.Short
	err = bt.Statistic.SetEventForOffset(ev)
	if !errors.Is(err, expectedError) {
		t.Errorf("received '%v' expected '%v'", err, expectedError)
	}
	tt := time.Now()
	bt.DataHolder = data.NewHandlerHolder()
	k := &kline.DataFromKline{
		Item: &gctkline.Item{
			Exchange: testExchange,
			Pair:     cp,
			Asset:    a,
			Interval: gctkline.FifteenMin,
			Candles: []gctkline.Candle{{
				Time:   tt,
				Open:   1337,
				High:   1337,
				Low:    1337,
				Close:  1337,
				Volume: 1337,
			}},
		},
		Base: &data.Base{},
		RangeHolder: &gctkline.IntervalRangeHolder{
			Start: gctkline.CreateIntervalTime(tt),
			End:   gctkline.CreateIntervalTime(tt.Add(gctkline.FifteenMin.Duration())),
			Ranges: []gctkline.IntervalRange{
				{
					Start: gctkline.CreateIntervalTime(tt),
					End:   gctkline.CreateIntervalTime(tt.Add(gctkline.FifteenMin.Duration())),
					Intervals: []gctkline.IntervalData{
						{
							Start:   gctkline.CreateIntervalTime(tt),
							End:     gctkline.CreateIntervalTime(tt.Add(gctkline.FifteenMin.Duration())),
							HasData: true,
						},
					},
				},
			},
		},
	}
	err = k.Load()
	if !errors.Is(err, nil) {
		t.Errorf("received: %v, expected: %v", err, nil)
	}
	ev.Order = &gctorder.Detail{
		Exchange:  testExchange,
		AssetType: ev.AssetType,
		Pair:      cp,
		Amount:    1,
		Price:     1,
		Side:      gctorder.Short,
		OrderID:   "1",
		Date:      time.Now(),
	}
	err = bt.DataHolder.SetDataForCurrency(testExchange, a, cp, k)
	if !errors.Is(err, nil) {
		t.Errorf("received '%v' expected '%v'", err, nil)
	}
	err = bt.processFuturesFillEvent(ev, pair)
	if !errors.Is(err, expectedError) {
		t.Errorf("received '%v' expected '%v'", err, expectedError)
	}
}

func TestCloseAllPositions(t *testing.T) {
	t.Parallel()
	bt, err := NewBacktester()
	if !errors.Is(err, nil) {
		t.Errorf("received '%v' expected '%v'", err, nil)
	}
	pt := &portfolio.Portfolio{}
	bt.Portfolio = pt
	bt.Strategy = &dollarcostaverage.Strategy{}

	err = bt.CloseAllPositions()
	if !errors.Is(err, errLiveOnly) {
		t.Errorf("received '%v' expected '%v'", err, errLiveOnly)
	}

	bt.shutdown = make(chan struct{})
	dc := &dataChecker{
		realOrders: true,
		shutdown:   make(chan bool),
	}
	bt.LiveDataHandler = dc
	err = bt.CloseAllPositions()
	if !errors.Is(err, gctcommon.ErrNilPointer) {
		t.Errorf("received '%v' expected '%v'", err, gctcommon.ErrNilPointer)
	}

	bt.shutdown = make(chan struct{})
	bt.Strategy = &binancecashandcarry.Strategy{}
	err = bt.CloseAllPositions()
	if !errors.Is(err, gctcommon.ErrNilPointer) {
		t.Errorf("received '%v' expected '%v'", err, gctcommon.ErrNilPointer)
	}

	bt.shutdown = make(chan struct{})
	bt.Portfolio = &fakeFolio{}
	bt.Strategy = &fakeStrat{}
	bt.Exchange = &exchange.Exchange{}
	bt.Statistic = &fakeStats{}
	bt.Reports = &fakeReport{}
	bt.Funding = &fakeFunding{}
	bt.DataHolder = &fakeDataHolder{}
	dc.dataHolder = bt.DataHolder
	dc.report = &report.Data{}
	dc.funding = bt.Funding
	cp := currency.NewPair(currency.BTC, currency.USD)
	dc.sourcesToCheck = append(dc.sourcesToCheck, &liveDataSourceDataHandler{
		exchange:                  &binance.Binance{},
		exchangeName:              testExchange,
		asset:                     asset.Spot,
		pair:                      cp,
		underlyingPair:            cp,
		dataType:                  common.DataCandle,
		dataRequestRetryTolerance: 1,
		pairCandles: &kline.DataFromKline{
			Base: &data.Base{},
			Item: &gctkline.Item{
				Exchange:       testExchange,
				Pair:           cp,
				UnderlyingPair: cp,
				Asset:          asset.Spot,
				Interval:       gctkline.OneMin,
				Candles: []gctkline.Candle{
					{
						Time:   time.Now(),
						Open:   1337,
						High:   1337,
						Low:    1337,
						Close:  1337,
						Volume: 1337,
					},
				},
			},
		},
	})
	err = bt.CloseAllPositions()
	if !errors.Is(err, nil) {
		t.Errorf("received '%v' expected '%v'", err, nil)
	}
}

func TestRunLive(t *testing.T) {
	t.Parallel()
	bt, err := NewBacktester()
	if !errors.Is(err, nil) {
		t.Errorf("received '%v' expected '%v'", err, nil)
	}
	err = bt.RunLive()
	if !errors.Is(err, errLiveOnly) {
		t.Errorf("received '%v' expected '%v'", err, errLiveOnly)
	}

	bt.Funding = &funding.FundManager{}
	bt.Reports = &report.Data{}

	dc := &dataChecker{
		exchangeManager:   bt.exchangeManager,
		eventTimeout:      defaultEventTimeout,
		dataCheckInterval: defaultDataCheckInterval,
		dataHolder:        bt.DataHolder,
		report:            bt.Reports,
		funding:           bt.Funding,
		shutdown:          make(chan bool),
	}
	bt.LiveDataHandler = dc
	err = bt.RunLive()
	if !errors.Is(err, nil) {
		t.Errorf("received '%v' expected '%v'", err, nil)
	}
	close(bt.shutdown)
	bt.wg.Wait()
	bt.shutdown = make(chan struct{})

	dc = &dataChecker{
		exchangeManager:   bt.exchangeManager,
		eventTimeout:      defaultEventTimeout,
		dataCheckInterval: defaultDataCheckInterval,
		dataHolder:        bt.DataHolder,
		report:            bt.Reports,
		shutdown:          make(chan bool),
		dataUpdated:       make(chan bool),
		shutdownErr:       make(chan bool),
		funding:           bt.Funding,
	}
	bt.LiveDataHandler = dc
	cp := currency.NewPair(currency.BTC, currency.USD)
	i := &gctkline.Item{
		Exchange:       testExchange,
		Pair:           cp,
		UnderlyingPair: cp,
		Asset:          asset.Spot,
		Interval:       gctkline.FifteenSecond,
		Candles: []gctkline.Candle{
			{
				Time:   time.Now(),
				Open:   1337,
				High:   1337,
				Low:    1337,
				Close:  1337,
				Volume: 1337,
			},
		},
	}
	// 	AppendDataSource(exchange gctexchange.IBotExchange, interval gctkline.Interval, asset asset.Asset, pair, underlyingPair currency.Pair, dataType int64) error
	setup := &liveDataSourceSetup{
		exchange:       &binance.Binance{},
		interval:       i.Interval,
		asset:          i.Asset,
		pair:           i.Pair,
		underlyingPair: i.UnderlyingPair,
		dataType:       common.DataCandle,
	}
	err = dc.AppendDataSource(setup)
	if !errors.Is(err, nil) {
		t.Errorf("received '%v' expected '%v'", err, nil)
	}
	bt.Reports = &report.Data{}
	bt.Funding = &fakeFunding{}
	bt.Statistic = &fakeStats{}
	dc.started = 0
	err = bt.RunLive()
	if !errors.Is(err, nil) {
		t.Errorf("received '%v' expected '%v'", err, nil)
	}
}

func TestLiveLoop(t *testing.T) {
	t.Parallel()
	bt, err := NewBacktester()
	if !errors.Is(err, nil) {
		t.Errorf("received '%v' expected '%v'", err, nil)
	}
	bt.Reports = &fakeReport{}
	bt.Funding = &fakeFunding{}
	bt.Statistic = &fakeStats{}

	dc := &dataChecker{
		dataUpdated: make(chan bool),
		shutdownErr: make(chan bool),
		shutdown:    make(chan bool),
	}
	bt.LiveDataHandler = dc

	// dataUpdated case
	var wg sync.WaitGroup
	wg.Add(1)
	go func() {
		err = bt.liveCheck()
		if !errors.Is(err, nil) {
			t.Errorf("received '%v' expected '%v'", err, nil)
		}
		wg.Done()
	}()
	dc.dataUpdated <- true
	dc.shutdown <- true
	wg.Wait()

	// shutdown from error case
	wg.Add(1)
	dc.started = 0
	go func() {
		defer wg.Done()
		err = bt.liveCheck()
		if !errors.Is(err, nil) {
			t.Errorf("received '%v' expected '%v'", err, nil)
		}
	}()
	dc.shutdownErr <- true
	wg.Wait()

	// shutdown case
	dc.started = 1
	bt.shutdown = make(chan struct{})
	wg.Add(1)
	go func() {
		defer wg.Done()
		err = bt.liveCheck()
		if !errors.Is(err, nil) {
			t.Errorf("received '%v' expected '%v'", err, nil)
		}
	}()
	dc.shutdown <- true
	wg.Wait()

	// backtester has shutdown
	wg.Add(1)
	bt.shutdown = make(chan struct{})
	go func() {
		defer wg.Done()
		err = bt.liveCheck()
		if !errors.Is(err, nil) {
			t.Errorf("received '%v' expected '%v'", err, nil)
		}
	}()
	close(bt.shutdown)
	wg.Wait()
}

func TestSetExchangeCredentials(t *testing.T) {
	t.Parallel()
	err := setExchangeCredentials(nil, nil)
	if !errors.Is(err, gctcommon.ErrNilPointer) {
		t.Errorf("received '%v' expected '%v'", err, gctcommon.ErrNilPointer)
	}
	cfg := &config.Config{}
	f := &binance.Binance{}
	f.SetDefaults()
	b := f.GetBase()
	err = setExchangeCredentials(cfg, b)
	if !errors.Is(err, gctcommon.ErrNilPointer) {
		t.Errorf("received '%v' expected '%v'", err, gctcommon.ErrNilPointer)
	}

	ld := &config.LiveData{}
	cfg.DataSettings = config.DataSettings{
		LiveData: ld,
	}
	err = setExchangeCredentials(cfg, b)
	if !errors.Is(err, nil) {
		t.Errorf("received '%v' expected '%v'", err, nil)
	}

	ld.RealOrders = true
	err = setExchangeCredentials(cfg, b)
	if !errors.Is(err, errIntervalUnset) {
		t.Errorf("received '%v' expected '%v'", err, errIntervalUnset)
	}

	cfg.DataSettings.Interval = gctkline.OneMin
	err = setExchangeCredentials(cfg, b)
	if !errors.Is(err, errNoCredsNoLive) {
		t.Errorf("received '%v' expected '%v'", err, errNoCredsNoLive)
	}

	cfg.DataSettings.LiveData.ExchangeCredentials = []config.Credentials{{}}
	err = setExchangeCredentials(cfg, b)
	if !errors.Is(err, gctexchange.ErrCredentialsAreEmpty) {
		t.Errorf("received '%v' expected '%v'", err, gctexchange.ErrCredentialsAreEmpty)
	}

	// requires valid credentials here to get complete coverage
	// enter them here
	cfg.DataSettings.LiveData.ExchangeCredentials = []config.Credentials{{
		Exchange: testExchange,
		Keys: account.Credentials{
			Key:    "test",
			Secret: "test",
		},
	}}
	err = setExchangeCredentials(cfg, b)
	if !errors.Is(err, nil) {
		t.Errorf("received '%v' expected '%v'", err, nil)
	}
}

func TestGetFees(t *testing.T) {
	t.Parallel()
	_, _, err := getFees(context.Background(), nil, currency.EMPTYPAIR)
	if !errors.Is(err, gctcommon.ErrNilPointer) {
		t.Errorf("received '%v' expected '%v'", err, gctcommon.ErrNilPointer)
	}

	f := &binance.Binance{}
	f.SetDefaults()
	_, _, err = getFees(context.Background(), f, currency.EMPTYPAIR)
	if !errors.Is(err, currency.ErrCurrencyPairEmpty) {
		t.Errorf("received '%v' expected '%v'", err, currency.ErrCurrencyPairEmpty)
	}

	maker, taker, err := getFees(context.Background(), f, currency.NewPair(currency.BTC, currency.USDT))
	if !errors.Is(err, nil) {
		t.Errorf("received '%v' expected '%v'", err, currency.ErrCurrencyPairEmpty)
	}
	if maker.IsZero() || taker.IsZero() {
		t.Error("expected maker and taker fees")
	}
}

func TestGenerateSummary(t *testing.T) {
	t.Parallel()
	bt := &BackTest{
		shutdown: make(chan struct{}),
	}
	sum, err := bt.GenerateSummary()
	if !errors.Is(err, nil) {
		t.Errorf("received '%v' expected '%v'", err, nil)
	}
	if !sum.MetaData.ID.IsNil() {
		t.Errorf("received '%v' expected '%v'", sum.MetaData.ID, "")
	}
	id, err := uuid.NewV4()
	if !errors.Is(err, nil) {
		t.Errorf("received '%v' expected '%v'", err, nil)
	}
	bt.MetaData.ID = id
	sum, err = bt.GenerateSummary()
	if !errors.Is(err, nil) {
		t.Errorf("received '%v' expected '%v'", err, nil)
	}
	if sum.MetaData.ID != id {
		t.Errorf("received '%v' expected '%v'", sum.MetaData.ID, id)
	}

	bt = nil
	_, err = bt.GenerateSummary()
	if !errors.Is(err, gctcommon.ErrNilPointer) {
		t.Errorf("received '%v' expected '%v'", err, gctcommon.ErrNilPointer)
	}
}

func TestSetupMetaData(t *testing.T) {
	t.Parallel()
	bt := &BackTest{
		shutdown: make(chan struct{}),
	}
	err := bt.SetupMetaData()
	if !errors.Is(err, nil) {
		t.Errorf("received '%v' expected '%v'", err, nil)
	}
	if bt.MetaData.ID.IsNil() {
		t.Errorf("received '%v' expected '%v'", bt.MetaData.ID, "an ID")
	}
	firstID := bt.MetaData.ID
	err = bt.SetupMetaData()
	if !errors.Is(err, nil) {
		t.Errorf("received '%v' expected '%v'", err, nil)
	}
	if bt.MetaData.ID != firstID {
		t.Errorf("received '%v' expected '%v'", bt.MetaData.ID, firstID)
	}

	bt = nil
	err = bt.SetupMetaData()
	if !errors.Is(err, gctcommon.ErrNilPointer) {
		t.Errorf("received '%v' expected '%v'", err, gctcommon.ErrNilPointer)
	}
}

func TestIsRunning(t *testing.T) {
	t.Parallel()
	bt := &BackTest{
		shutdown: make(chan struct{}),
	}
	if bt.IsRunning() {
		t.Errorf("received '%v' expected '%v'", true, false)
	}

	bt.m.Lock()
	bt.MetaData.DateStarted = time.Now()
	bt.m.Unlock()
	if !bt.IsRunning() {
		t.Errorf("received '%v' expected '%v'", false, true)
	}

	bt.m.Lock()
	bt.MetaData.Closed = true
	bt.m.Unlock()
	if bt.IsRunning() {
		t.Errorf("received '%v' expected '%v'", true, false)
	}

	bt = nil
	if bt.IsRunning() {
		t.Errorf("received '%v' expected '%v'", true, false)
	}
}

func TestHasRan(t *testing.T) {
	t.Parallel()
	bt := &BackTest{
		shutdown: make(chan struct{}),
	}
	if bt.HasRan() {
		t.Errorf("received '%v' expected '%v'", true, false)
	}

	bt.m.Lock()
	bt.MetaData.DateStarted = time.Now()
	bt.m.Unlock()
	if bt.HasRan() {
		t.Errorf("received '%v' expected '%v'", false, true)
	}

	bt.m.Lock()
	bt.MetaData.Closed = true
	bt.m.Unlock()
	if !bt.HasRan() {
		t.Errorf("received '%v' expected '%v'", true, false)
	}

	bt = nil
	if bt.HasRan() {
		t.Errorf("received '%v' expected '%v'", true, false)
	}
}

func TestEqual(t *testing.T) {
	t.Parallel()
	bt := &BackTest{}
	bt2 := &BackTest{}
	bt3 := &BackTest{}
	if !bt.Equal(bt2) {
		t.Errorf("received '%v' expected '%v'", false, true)
	}

	err := bt.SetupMetaData()
	if !errors.Is(err, nil) {
		t.Errorf("received '%v' expected '%v'", err, nil)
	}
	bt2.MetaData = bt.MetaData
	if !bt.Equal(bt2) {
		t.Errorf("received '%v' expected '%v'", false, true)
	}

	if bt.Equal(nil) {
		t.Errorf("received '%v' expected '%v'", true, false)
	}

	err = bt3.SetupMetaData()
	if !errors.Is(err, nil) {
		t.Errorf("received '%v' expected '%v'", err, nil)
	}
	if bt.Equal(bt3) {
		t.Errorf("received '%v' expected '%v'", true, false)
	}

	bt = nil
	if bt.Equal(bt2) {
		t.Errorf("received '%v' expected '%v'", true, false)
	}
}

func TestMatchesID(t *testing.T) {
	t.Parallel()
	bt := &BackTest{}
	if bt.MatchesID(uuid.Nil) {
		t.Errorf("received '%v' expected '%v'", true, false)
	}

	err := bt.SetupMetaData()
	if !errors.Is(err, nil) {
		t.Errorf("received '%v' expected '%v'", err, nil)
	}

	if bt.MatchesID(uuid.Nil) {
		t.Errorf("received '%v' expected '%v'", true, false)
	}

	if !bt.MatchesID(bt.MetaData.ID) {
		t.Errorf("received '%v' expected '%v'", false, true)
	}

	id := bt.MetaData.ID
	bt.MetaData.ID = uuid.Nil
	if bt.MatchesID(id) {
		t.Errorf("received '%v' expected '%v'", true, false)
	}

	bt = nil
	if bt.MatchesID(id) {
		t.Errorf("received '%v' expected '%v'", true, false)
	}
}

func TestExecuteStrategy(t *testing.T) {
	t.Parallel()
<<<<<<< HEAD
	t.Skip("TODO: Link to new exchange after FTX implosion")
	bt := &BackTest{}
=======
	bt := &BackTest{
		DataHolder: &fakeDataHolder{},
		Strategy:   &fakeStrat{},
		Portfolio:  &fakeFolio{},
		Statistic:  &fakeStats{},
		Reports:    &fakeReport{},
		Funding:    &fakeFunding{},
		EventQueue: &eventholder.Holder{},
		shutdown:   make(chan struct{}),
	}
>>>>>>> 83cfefa4
	err := bt.ExecuteStrategy(false)
	if !errors.Is(err, errNotSetup) {
		t.Errorf("received '%v' expected '%v'", err, errNotSetup)
	}
	id, err := uuid.NewV4()
	if !errors.Is(err, nil) {
		t.Errorf("received '%v' expected '%v'", err, nil)
	}
	bt.m.Lock()
	bt.MetaData.ID = id
	bt.MetaData.DateLoaded = time.Now()
	bt.MetaData.DateStarted = time.Now()
	bt.m.Unlock()
	err = bt.ExecuteStrategy(false)
	if !errors.Is(err, errTaskIsRunning) {
		t.Errorf("received '%v' expected '%v'", err, errTaskIsRunning)
	}

	err = bt.Stop()
	if !errors.Is(err, nil) {
		t.Errorf("received '%v' expected '%v'", err, nil)
	}

	err = bt.ExecuteStrategy(true)
	if !errors.Is(err, errAlreadyRan) {
		t.Errorf("received '%v' expected '%v'", err, errAlreadyRan)
	}

	bt.m.Lock()
	bt.MetaData.DateStarted = time.Time{}
	bt.MetaData.DateEnded = time.Time{}
	bt.MetaData.Closed = false
	bt.shutdown = make(chan struct{})
	bt.m.Unlock()

	err = bt.ExecuteStrategy(true)
	if !errors.Is(err, nil) {
		t.Errorf("received '%v' expected '%v'", err, nil)
	}

	bt.m.Lock()
	bt.MetaData.DateStarted = time.Time{}
	bt.MetaData.DateEnded = time.Time{}
	bt.MetaData.Closed = false
	bt.shutdown = make(chan struct{})
	bt.m.Unlock()
	err = bt.ExecuteStrategy(false)
	if !errors.Is(err, nil) {
		t.Fatalf("received '%v' expected '%v'", err, nil)
	}

	bt.m.Lock()
	bt.MetaData.LiveTesting = true
	bt.MetaData.DateStarted = time.Time{}
	bt.MetaData.DateEnded = time.Time{}
	bt.MetaData.Closed = false
	bt.shutdown = make(chan struct{})
	bt.m.Unlock()
	err = bt.ExecuteStrategy(true)
	if !errors.Is(err, errCannotHandleRequest) {
		t.Errorf("received '%v' expected '%v'", err, errCannotHandleRequest)
	}

	err = bt.ExecuteStrategy(false)
	if !errors.Is(err, errLiveOnly) {
		t.Errorf("received '%v' expected '%v'", err, errLiveOnly)
	}

	bt = nil
	err = bt.ExecuteStrategy(false)
	if !errors.Is(err, gctcommon.ErrNilPointer) {
		t.Errorf("received '%v' expected '%v'", err, gctcommon.ErrNilPointer)
	}
}

func TestNewBacktesterFromConfigs(t *testing.T) {
	t.Parallel()
	_, err := NewBacktesterFromConfigs(nil, nil)
	if !errors.Is(err, gctcommon.ErrNilPointer) {
		t.Errorf("received '%v' expected '%v'", err, gctcommon.ErrNilPointer)
	}

	strat1 := filepath.Join("..", "config", "strategyexamples", "dca-api-candles.strat")
	cfg, err := config.ReadStrategyConfigFromFile(strat1)
	if !errors.Is(err, nil) {
		t.Errorf("received '%v' expected '%v'", err, nil)
	}
	dc, err := config.GenerateDefaultConfig()
	if !errors.Is(err, nil) {
		t.Errorf("received '%v' expected '%v'", err, nil)
	}

	_, err = NewBacktesterFromConfigs(cfg, nil)
	if !errors.Is(err, gctcommon.ErrNilPointer) {
		t.Errorf("received '%v' expected '%v'", err, gctcommon.ErrNilPointer)
	}

	_, err = NewBacktesterFromConfigs(nil, dc)
	if !errors.Is(err, gctcommon.ErrNilPointer) {
		t.Errorf("received '%v' expected '%v'", err, gctcommon.ErrNilPointer)
	}

	bt, err := NewBacktesterFromConfigs(cfg, dc)
	if !errors.Is(err, nil) {
		t.Errorf("received '%v' expected '%v'", err, nil)
	}
	if bt.MetaData.DateLoaded.IsZero() {
		t.Errorf("received '%v' expected '%v'", bt.MetaData.DateLoaded, "a date")
	}
}

func TestProcessSingleDataEvent(t *testing.T) {
	t.Parallel()
	bt := &BackTest{
		Strategy:   &fakeStrat{},
		Portfolio:  &fakeFolio{},
		Statistic:  &fakeStats{},
		Reports:    &fakeReport{},
		Funding:    &fakeFunding{},
		DataHolder: &data.HandlerHolder{},
		EventQueue: &eventholder.Holder{},
	}

	err := bt.processSingleDataEvent(nil, nil)
	if !errors.Is(err, common.ErrNilEvent) {
		t.Errorf("received '%v' expected '%v'", err, common.ErrNilEvent)
	}
	cp := currency.NewPair(currency.BTC, currency.USDT)
	a := asset.Spot
	ev := &evkline.Kline{
		Base: &event.Base{
			Exchange:     testExchange,
			Time:         time.Now(),
			Interval:     gctkline.FifteenMin,
			CurrencyPair: cp,
			AssetType:    a,
		},
	}
	err = bt.processSingleDataEvent(ev, nil)
	if !errors.Is(err, gctcommon.ErrNilPointer) {
		t.Errorf("received '%v' expected '%v'", err, gctcommon.ErrNilPointer)
	}

	f, err := funding.SetupFundingManager(&engine.ExchangeManager{}, false, true, false)
	if !errors.Is(err, nil) {
		t.Errorf("received '%v' expected '%v'", err, nil)
	}
	b, err := funding.CreateItem(testExchange, a, cp.Base, decimal.Zero, decimal.Zero)
	if !errors.Is(err, nil) {
		t.Errorf("received '%v' expected '%v'", err, nil)
	}
	quote, err := funding.CreateItem(testExchange, a, cp.Quote, decimal.NewFromInt(1337), decimal.Zero)
	if !errors.Is(err, nil) {
		t.Errorf("received '%v' expected '%v'", err, nil)
	}
	collateral, err := funding.CreateCollateral(b, quote)
	if !errors.Is(err, nil) {
		t.Errorf("received '%v' expected '%v'", err, nil)
	}
	bt.Funding = f
	tt := time.Now()
	bt.DataHolder = data.NewHandlerHolder()
	k := &kline.DataFromKline{
		Item: &gctkline.Item{
			Exchange: testExchange,
			Pair:     cp,
			Asset:    a,
			Interval: gctkline.FifteenMin,
			Candles: []gctkline.Candle{{
				Time:   tt,
				Open:   1337,
				High:   1337,
				Low:    1337,
				Close:  1337,
				Volume: 1337,
			}},
		},
		Base: &data.Base{},
		RangeHolder: &gctkline.IntervalRangeHolder{
			Start: gctkline.CreateIntervalTime(tt),
			End:   gctkline.CreateIntervalTime(tt.Add(gctkline.FifteenMin.Duration())),
			Ranges: []gctkline.IntervalRange{
				{
					Start: gctkline.CreateIntervalTime(tt),
					End:   gctkline.CreateIntervalTime(tt.Add(gctkline.FifteenMin.Duration())),
					Intervals: []gctkline.IntervalData{
						{
							Start:   gctkline.CreateIntervalTime(tt),
							End:     gctkline.CreateIntervalTime(tt.Add(gctkline.FifteenMin.Duration())),
							HasData: true,
						},
					},
				},
			},
		},
	}
	err = k.Load()
	if !errors.Is(err, nil) {
		t.Errorf("received: %v, expected: %v", err, nil)
	}
	err = bt.DataHolder.SetDataForCurrency(testExchange, a, cp, k)
	if !errors.Is(err, nil) {
		t.Errorf("received '%v' expected '%v'", err, nil)
	}
	err = bt.processSingleDataEvent(ev, collateral)
	if !errors.Is(err, nil) {
		t.Errorf("received '%v' expected '%v'", err, nil)
	}
}<|MERGE_RESOLUTION|>--- conflicted
+++ resolved
@@ -434,7 +434,6 @@
 
 func TestFullCycle(t *testing.T) {
 	t.Parallel()
-	t.Skip("TODO: Link to new exchange after FTX implosion")
 	ex := testExchange
 	cp := currency.NewPair(currency.BTC, currency.USDT)
 	a := asset.Spot
@@ -573,7 +572,6 @@
 
 func TestFullCycleMulti(t *testing.T) {
 	t.Parallel()
-	t.Skip("TODO: Link to new exchange after FTX implosion")
 	ex := testExchange
 	cp := currency.NewPair(currency.BTC, currency.USDT)
 	a := asset.Spot
@@ -592,15 +590,9 @@
 	if !errors.Is(err, nil) {
 		t.Errorf("received: %v, expected: %v", err, nil)
 	}
-<<<<<<< HEAD
-	err = port.SetupCurrencySettingsMap(&exchange.Settings{Exchange: &binance.Binance{}, Asset: a, Pair: cp})
-	if err != nil {
-		t.Error(err)
-=======
 	err = port.SetCurrencySettingsMap(&exchange.Settings{Exchange: &binance.Binance{}, Asset: a, Pair: cp})
 	if !errors.Is(err, nil) {
 		t.Errorf("received: %v, expected: %v", err, nil)
->>>>>>> 83cfefa4
 	}
 	f, err := funding.SetupFundingManager(&engine.ExchangeManager{}, false, true, false)
 	if !errors.Is(err, nil) {
@@ -1116,50 +1108,8 @@
 		t.Errorf("received '%v' expected '%v'", err, nil)
 	}
 	pair, err := funding.CreateCollateral(b, quote)
-<<<<<<< HEAD
-	if !errors.Is(err, expectedError) {
-		t.Errorf("received '%v' expected '%v'", err, expectedError)
-	}
-
-	err = f.AddItem(b)
-	if !errors.Is(err, expectedError) {
-		t.Errorf("received '%v' expected '%v'", err, expectedError)
-	}
-	err = f.AddItem(quote)
-	if !errors.Is(err, expectedError) {
-		t.Errorf("received '%v' expected '%v'", err, expectedError)
-	}
-
-	spotBase, err := funding.CreateItem(testExchange, asset.Spot, cp.Base, decimal.Zero, decimal.Zero)
-	if !errors.Is(err, expectedError) {
-		t.Errorf("received '%v' expected '%v'", err, expectedError)
-	}
-	spotQuote, err := funding.CreateItem(testExchange, asset.Spot, cp.Quote, decimal.NewFromInt(1337), decimal.Zero)
-	if !errors.Is(err, expectedError) {
-		t.Errorf("received '%v' expected '%v'", err, expectedError)
-	}
-	spotPair, err := funding.CreatePair(spotBase, spotQuote)
-	if !errors.Is(err, expectedError) {
-		t.Errorf("received '%v' expected '%v'", err, expectedError)
-	}
-	err = f.AddPair(spotPair)
-	if !errors.Is(err, expectedError) {
-		t.Errorf("received '%v' expected '%v'", err, expectedError)
-	}
-
-	t.Skip("TODO: Link to new exchange after FTX implosion")
-	bt.Funding = f
-	err = pt.SetupCurrencySettingsMap(&exchange.Settings{
-		Exchange: exch,
-		Pair:     cp,
-		Asset:    a,
-	})
-	if !errors.Is(err, expectedError) {
-		t.Errorf("received '%v' expected '%v'", err, expectedError)
-=======
-	if !errors.Is(err, nil) {
-		t.Errorf("received '%v' expected '%v'", err, nil)
->>>>>>> 83cfefa4
+	if !errors.Is(err, nil) {
+		t.Errorf("received '%v' expected '%v'", err, nil)
 	}
 
 	bt.Exchange.SetExchangeAssetCurrencySettings(a, cp, &exchange.Settings{
@@ -1270,21 +1220,6 @@
 	}
 
 	bt.exchangeManager = em
-<<<<<<< HEAD
-	bt.Funding = f
-
-	t.Skip("TODO: Link to new exchange after FTX implosion")
-	err = pt.SetupCurrencySettingsMap(&exchange.Settings{
-		Exchange: exch,
-		Pair:     cp,
-		Asset:    a,
-	})
-	if !errors.Is(err, expectedError) {
-		t.Errorf("received '%v' expected '%v'", err, expectedError)
-	}
-
-=======
->>>>>>> 83cfefa4
 	bt.Exchange.SetExchangeAssetCurrencySettings(a, cp, &exchange.Settings{
 		Exchange: exch,
 		Pair:     cp,
@@ -1860,10 +1795,6 @@
 
 func TestExecuteStrategy(t *testing.T) {
 	t.Parallel()
-<<<<<<< HEAD
-	t.Skip("TODO: Link to new exchange after FTX implosion")
-	bt := &BackTest{}
-=======
 	bt := &BackTest{
 		DataHolder: &fakeDataHolder{},
 		Strategy:   &fakeStrat{},
@@ -1874,7 +1805,6 @@
 		EventQueue: &eventholder.Holder{},
 		shutdown:   make(chan struct{}),
 	}
->>>>>>> 83cfefa4
 	err := bt.ExecuteStrategy(false)
 	if !errors.Is(err, errNotSetup) {
 		t.Errorf("received '%v' expected '%v'", err, errNotSetup)
