--- conflicted
+++ resolved
@@ -45,13 +45,8 @@
 	}
 
 	if !d.HasDataAtTime(d.Latest().GetTime()) {
-<<<<<<< HEAD
-		es.SetDirection(common.MissingData)
+		es.SetDirection(order.MissingData)
 		es.AppendReasonf("missing data at %v, cannot perform any actions", d.Latest().GetTime())
-=======
-		es.SetDirection(order.MissingData)
-		es.AppendReason(fmt.Sprintf("missing data at %v, cannot perform any actions", d.Latest().GetTime()))
->>>>>>> cdcc9630
 		return &es, nil
 	}
 
