package top2bottom2

import (
	"errors"
	"fmt"
	"sort"
	"time"

	"github.com/shopspring/decimal"
	"github.com/thrasher-corp/gct-ta/indicators"
	"github.com/thrasher-corp/gocryptotrader/backtester/common"
	"github.com/thrasher-corp/gocryptotrader/backtester/data"
	"github.com/thrasher-corp/gocryptotrader/backtester/eventhandlers/portfolio"
	"github.com/thrasher-corp/gocryptotrader/backtester/eventhandlers/strategies/base"
	"github.com/thrasher-corp/gocryptotrader/backtester/eventtypes/signal"
	"github.com/thrasher-corp/gocryptotrader/backtester/funding"
	gctcommon "github.com/thrasher-corp/gocryptotrader/common"
	"github.com/thrasher-corp/gocryptotrader/exchanges/order"
)

const (
	// Name is the strategy name
	Name         = "top2bottom2"
	mfiPeriodKey = "mfi-period"
	mfiLowKey    = "mfi-low"
	mfiHighKey   = "mfi-high"
	description  = `This is an example strategy to highlight more complex strategy design. All signals are processed and then ranked. Only the top 2 and bottom 2 proceed further`
)

var (
	errStrategyOnlySupportsSimultaneousProcessing = errors.New("strategy only supports simultaneous processing")
	errStrategyCurrencyRequirements               = errors.New("top2bottom2 strategy requires at least 4 currencies")
)

// Strategy is an implementation of the Handler interface
type Strategy struct {
	base.Strategy
	mfiPeriod decimal.Decimal
	mfiLow    decimal.Decimal
	mfiHigh   decimal.Decimal
}

// Name returns the name of the strategy
func (s *Strategy) Name() string {
	return Name
}

// Description provides a nice overview of the strategy
// be it definition of terms or to highlight its purpose
func (s *Strategy) Description() string {
	return description
}

// OnSignal handles a data event and returns what action the strategy believes should occur
// however,this complex strategy cannot function on an individual basis
func (s *Strategy) OnSignal(_ data.Handler, _ funding.IFundingTransferer, _ portfolio.Handler) (signal.Event, error) {
	return nil, errStrategyOnlySupportsSimultaneousProcessing
}

// SupportsSimultaneousProcessing highlights whether the strategy can handle multiple currency calculation
// There is nothing actually stopping this strategy from considering multiple currencies at once
// but for demonstration purposes, this strategy does not
func (s *Strategy) SupportsSimultaneousProcessing() bool {
	return true
}

type mfiFundEvent struct {
	event signal.Event
	mfi   decimal.Decimal
	funds funding.IFundReader
}

// ByPrice used for sorting orders by order date
type byMFI []mfiFundEvent

func (b byMFI) Len() int           { return len(b) }
func (b byMFI) Less(i, j int) bool { return b[i].mfi.LessThan(b[j].mfi) }
func (b byMFI) Swap(i, j int)      { b[i], b[j] = b[j], b[i] }

// sortOrdersByPrice the caller function to sort orders
func sortByMFI(o *[]mfiFundEvent, reverse bool) {
	if reverse {
		sort.Sort(sort.Reverse(byMFI(*o)))
	} else {
		sort.Sort(byMFI(*o))
	}
}

// OnSimultaneousSignals analyses multiple data points simultaneously, allowing flexibility
// in allowing a strategy to only place an order for X currency if Y currency's price is Z
func (s *Strategy) OnSimultaneousSignals(d []data.Handler, f funding.IFundingTransferer, _ portfolio.Handler) ([]signal.Event, error) {
	if len(d) < 4 {
		return nil, errStrategyCurrencyRequirements
	}
	mfiFundEvents := make([]mfiFundEvent, 0, len(d))
	var resp []signal.Event
	for i := range d {
		if d == nil {
			return nil, common.ErrNilEvent
		}
		es, err := s.GetBaseData(d[i])
		if err != nil {
			return nil, err
		}
		es.SetPrice(d[i].Latest().GetClosePrice())
		offset := d[i].Offset()

		if offset <= int(s.mfiPeriod.IntPart()) {
			es.AppendReason("Not enough data for signal generation")
			es.SetDirection(order.DoNothing)
			resp = append(resp, &es)
			continue
		}

		closeData := d[i].StreamClose()
		volumeData := d[i].StreamVol()
		highData := d[i].StreamHigh()
		lowData := d[i].StreamLow()
		var massagedCloseData, massagedVolumeData, massagedHighData, massagedLowData []float64
		massagedCloseData, err = s.massageMissingData(closeData, es.GetTime())
		if err != nil {
			return nil, err
		}
		massagedVolumeData, err = s.massageMissingData(volumeData, es.GetTime())
		if err != nil {
			return nil, err
		}
		massagedHighData, err = s.massageMissingData(highData, es.GetTime())
		if err != nil {
			return nil, err
		}
		massagedLowData, err = s.massageMissingData(lowData, es.GetTime())
		if err != nil {
			return nil, err
		}
		mfi := indicators.MFI(massagedHighData, massagedLowData, massagedCloseData, massagedVolumeData, int(s.mfiPeriod.IntPart()))
		latestMFI := decimal.NewFromFloat(mfi[len(mfi)-1])
		if !d[i].HasDataAtTime(d[i].Latest().GetTime()) {
<<<<<<< HEAD
			es.SetDirection(common.MissingData)
			es.AppendReasonf("missing data at %v, cannot perform any actions. MFI %v", d[i].Latest().GetTime(), latestMFI)
=======
			es.SetDirection(order.MissingData)
			es.AppendReason(fmt.Sprintf("missing data at %v, cannot perform any actions. MFI %v", d[i].Latest().GetTime(), latestMFI))
>>>>>>> cdcc9630
			resp = append(resp, &es)
			continue
		}

<<<<<<< HEAD
		es.SetDirection(common.DoNothing)
		es.AppendReasonf("MFI at %v", latestMFI)
=======
		es.SetDirection(order.DoNothing)
		es.AppendReason(fmt.Sprintf("MFI at %v", latestMFI))
>>>>>>> cdcc9630

		funds, err := f.GetFundingForEvent(&es)
		if err != nil {
			return nil, err
		}
		mfiFundEvents = append(mfiFundEvents, mfiFundEvent{
			event: &es,
			mfi:   latestMFI,
			funds: funds.FundReader(),
		})
	}

	return s.selectTopAndBottomPerformers(mfiFundEvents, resp)
}

func (s *Strategy) selectTopAndBottomPerformers(mfiFundEvents []mfiFundEvent, resp []signal.Event) ([]signal.Event, error) {
	if len(mfiFundEvents) == 0 {
		return resp, nil
	}
	sortByMFI(&mfiFundEvents, true)
	buyingOrSelling := false
	for i := range mfiFundEvents {
		if i < 2 && mfiFundEvents[i].mfi.GreaterThanOrEqual(s.mfiHigh) {
			mfiFundEvents[i].event.SetDirection(order.Sell)
			buyingOrSelling = true
		} else if i >= 2 {
			break
		}
	}
	sortByMFI(&mfiFundEvents, false)
	for i := range mfiFundEvents {
		if i < 2 && mfiFundEvents[i].mfi.LessThanOrEqual(s.mfiLow) {
			mfiFundEvents[i].event.SetDirection(order.Buy)
			buyingOrSelling = true
		} else if i >= 2 {
			break
		}
	}
	for i := range mfiFundEvents {
		if buyingOrSelling && mfiFundEvents[i].event.GetDirection() == order.DoNothing {
			mfiFundEvents[i].event.AppendReason("MFI was not in the top or bottom two ranks")
		}
		resp = append(resp, mfiFundEvents[i].event)
	}
	return resp, nil
}

// SetCustomSettings allows a user to modify the MFI limits in their config
func (s *Strategy) SetCustomSettings(customSettings map[string]interface{}) error {
	for k, v := range customSettings {
		switch k {
		case mfiHighKey:
			mfiHigh, ok := v.(float64)
			if !ok || mfiHigh <= 0 {
				return fmt.Errorf("%w provided mfi-high value could not be parsed: %v", base.ErrInvalidCustomSettings, v)
			}
			s.mfiHigh = decimal.NewFromFloat(mfiHigh)
		case mfiLowKey:
			mfiLow, ok := v.(float64)
			if !ok || mfiLow <= 0 {
				return fmt.Errorf("%w provided mfi-low value could not be parsed: %v", base.ErrInvalidCustomSettings, v)
			}
			s.mfiLow = decimal.NewFromFloat(mfiLow)
		case mfiPeriodKey:
			mfiPeriod, ok := v.(float64)
			if !ok || mfiPeriod <= 0 {
				return fmt.Errorf("%w provided mfi-period value could not be parsed: %v", base.ErrInvalidCustomSettings, v)
			}
			s.mfiPeriod = decimal.NewFromFloat(mfiPeriod)
		default:
			return fmt.Errorf("%w unrecognised custom setting key %v with value %v. Cannot apply", base.ErrInvalidCustomSettings, k, v)
		}
	}

	return nil
}

// SetDefaults sets the custom settings to their default values
func (s *Strategy) SetDefaults() {
	s.mfiHigh = decimal.NewFromInt(70)
	s.mfiLow = decimal.NewFromInt(30)
	s.mfiPeriod = decimal.NewFromInt(14)
}

// massageMissingData will replace missing data with the previous candle's data
// this will ensure that mfi can be calculated correctly
// the decision to handle missing data occurs at the strategy level, not all strategies
// may wish to modify data
func (s *Strategy) massageMissingData(data []decimal.Decimal, t time.Time) ([]float64, error) {
	resp := make([]float64, len(data))
	var missingDataStreak int64
	for i := range data {
		if data[i].IsZero() && i > int(s.mfiPeriod.IntPart()) {
			data[i] = data[i-1]
			missingDataStreak++
		} else {
			missingDataStreak = 0
		}
		if missingDataStreak >= s.mfiPeriod.IntPart() {
			return nil, fmt.Errorf("missing data exceeds mfi period length of %v at %s and will distort results. %w",
				s.mfiPeriod,
				t.Format(gctcommon.SimpleTimeFormat),
				base.ErrTooMuchBadData)
		}
		resp[i] = data[i].InexactFloat64()
	}
	return resp, nil
}<|MERGE_RESOLUTION|>--- conflicted
+++ resolved
@@ -136,24 +136,14 @@
 		mfi := indicators.MFI(massagedHighData, massagedLowData, massagedCloseData, massagedVolumeData, int(s.mfiPeriod.IntPart()))
 		latestMFI := decimal.NewFromFloat(mfi[len(mfi)-1])
 		if !d[i].HasDataAtTime(d[i].Latest().GetTime()) {
-<<<<<<< HEAD
-			es.SetDirection(common.MissingData)
+			es.SetDirection(order.MissingData)
 			es.AppendReasonf("missing data at %v, cannot perform any actions. MFI %v", d[i].Latest().GetTime(), latestMFI)
-=======
-			es.SetDirection(order.MissingData)
-			es.AppendReason(fmt.Sprintf("missing data at %v, cannot perform any actions. MFI %v", d[i].Latest().GetTime(), latestMFI))
->>>>>>> cdcc9630
 			resp = append(resp, &es)
 			continue
 		}
 
-<<<<<<< HEAD
-		es.SetDirection(common.DoNothing)
+		es.SetDirection(order.DoNothing)
 		es.AppendReasonf("MFI at %v", latestMFI)
-=======
-		es.SetDirection(order.DoNothing)
-		es.AppendReason(fmt.Sprintf("MFI at %v", latestMFI))
->>>>>>> cdcc9630
 
 		funds, err := f.GetFundingForEvent(&es)
 		if err != nil {
