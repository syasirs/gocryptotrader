--- conflicted
+++ resolved
@@ -339,14 +339,8 @@
 		return "", err
 	}
 	var orderID string
-<<<<<<< HEAD
-	p, _ := price.Float64()
-	a, _ := amount.Float64()
-	fee, _ := f.GetExchangeFee().Float64()
-=======
 	p := price.InexactFloat64()
 	fee := f.ExchangeFee.InexactFloat64()
->>>>>>> 3d909f46
 	o := &gctorder.Submit{
 		Price:       p,
 		Amount:      amount.InexactFloat64(),
@@ -370,10 +364,6 @@
 			return orderID, err
 		}
 	} else {
-<<<<<<< HEAD
-		rate, _ := f.GetAmount().Float64()
-=======
->>>>>>> 3d909f46
 		submitResponse := gctorder.SubmitResponse{
 			IsOrderPlaced: true,
 			OrderID:       u.String(),
