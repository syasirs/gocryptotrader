package exchange

import (
	"errors"
	"strings"
	"testing"
	"time"

	"github.com/thrasher-corp/gocryptotrader/backtester/common"
	"github.com/thrasher-corp/gocryptotrader/backtester/config"
	"github.com/thrasher-corp/gocryptotrader/backtester/data/kline"
	"github.com/thrasher-corp/gocryptotrader/backtester/eventtypes/event"
	"github.com/thrasher-corp/gocryptotrader/backtester/eventtypes/fill"
	"github.com/thrasher-corp/gocryptotrader/backtester/eventtypes/order"
	"github.com/thrasher-corp/gocryptotrader/currency"
	"github.com/thrasher-corp/gocryptotrader/engine"
<<<<<<< HEAD
	"github.com/thrasher-corp/gocryptotrader/exchanges/account"
=======
	exchange "github.com/thrasher-corp/gocryptotrader/exchanges"
>>>>>>> 2da23973
	"github.com/thrasher-corp/gocryptotrader/exchanges/asset"
	gctkline "github.com/thrasher-corp/gocryptotrader/exchanges/kline"
	gctorder "github.com/thrasher-corp/gocryptotrader/exchanges/order"
)

const testExchange = "binance"

func TestReset(t *testing.T) {
	t.Parallel()
	e := Exchange{
		CurrencySettings: []Settings{},
	}
	e.Reset()
	if e.CurrencySettings != nil {
		t.Error("expected nil")
	}
}

func TestSetCurrency(t *testing.T) {
	t.Parallel()
	e := Exchange{}
	e.SetExchangeAssetCurrencySettings("", "", currency.Pair{}, &Settings{})
	if len(e.CurrencySettings) != 0 {
		t.Error("expected 0")
	}
	cs := &Settings{
		ExchangeName:        testExchange,
		UseRealOrders:       false,
		InitialFunds:        1337,
		CurrencyPair:        currency.NewPair(currency.BTC, currency.USDT),
		AssetType:           asset.Spot,
		ExchangeFee:         0,
		MakerFee:            0,
		TakerFee:            0,
		BuySide:             config.MinMax{},
		SellSide:            config.MinMax{},
		Leverage:            config.Leverage{},
		MinimumSlippageRate: 0,
		MaximumSlippageRate: 0,
	}
	e.SetExchangeAssetCurrencySettings(testExchange, asset.Spot, currency.NewPair(currency.BTC, currency.USDT), cs)
	result, err := e.GetCurrencySettings(testExchange, asset.Spot, currency.NewPair(currency.BTC, currency.USDT))
	if err != nil {
		t.Error(err)
	}
	if result.InitialFunds != 1337 {
		t.Errorf("expected 1337, received %v", result.InitialFunds)
	}

	e.SetExchangeAssetCurrencySettings(testExchange, asset.Spot, currency.NewPair(currency.BTC, currency.USDT), cs)
	if len(e.CurrencySettings) != 1 {
		t.Error("expected 1")
	}
}

func TestEnsureOrderFitsWithinHLV(t *testing.T) {
	t.Parallel()
	adjustedPrice, adjustedAmount := ensureOrderFitsWithinHLV(123, 1, 100, 99, 100)
	if adjustedAmount != 1 {
		t.Error("expected 1")
	}
	if adjustedPrice != 100 {
		t.Error("expected 100")
	}

	adjustedPrice, adjustedAmount = ensureOrderFitsWithinHLV(123, 1, 100, 99, 80)
	if adjustedAmount != 0.7999999919999999 {
		t.Errorf("expected %v received %v", 0.7999999919999999, adjustedAmount)
	}
	if adjustedPrice != 100 {
		t.Error("expected 100")
	}
}

func TestCalculateExchangeFee(t *testing.T) {
	t.Parallel()
	fee := calculateExchangeFee(1, 1, 0.1)
	if fee != 0.1 {
		t.Error("expected 0.1")
	}
	fee = calculateExchangeFee(2, 1, 0.005)
	if fee != 0.01 {
		t.Error("expected 0.01")
	}
}

func TestSizeOrder(t *testing.T) {
	t.Parallel()
	e := Exchange{}
	_, _, err := e.sizeOfflineOrder(0, 0, 0, nil, nil)
	if !errors.Is(err, common.ErrNilArguments) {
		t.Error(err)
	}
	cs := &Settings{}
	f := &fill.Fill{
		ClosePrice: 1337,
		Amount:     1,
	}
	_, _, err = e.sizeOfflineOrder(0, 0, 0, cs, f)
	if !errors.Is(err, errDataMayBeIncorrect) {
		t.Errorf("expected: %v, received %v", errDataMayBeIncorrect, err)
	}
	var p, a float64
	p, a, err = e.sizeOfflineOrder(10, 2, 10, cs, f)
	if err != nil {
		t.Error(err)
	}
	if p != 10 {
		t.Error("expected 10")
	}
	if a != 1 {
		t.Error("expected 1")
	}
}

func TestPlaceOrder(t *testing.T) {
	t.Parallel()
	bot := &engine.Engine{}
	var err error
	em := engine.SetupExchangeManager()
	exch, err := em.NewExchangeByName(testExchange)
	if err != nil {
		t.Fatal(err)
	}
	exch.SetDefaults()
	em.Add(exch)
	bot.ExchangeManager = em
	bot.OrderManager, err = engine.SetupOrderManager(em, &engine.CommunicationManager{}, &bot.ServicesWG, false)
	if err != nil {
		t.Error(err)
	}
	err = bot.OrderManager.Start()
	if err != nil {
		t.Error(err)
	}
<<<<<<< HEAD
	err = bot.LoadExchange(testExchange, false, nil)
	if err != nil {
		t.Error(err)
	}

	exch := bot.GetExchangeByName(testExchange)
	if exch == nil {
		t.Fatal("unexpected value")
	}

	err = exch.GetBase().LoadHoldings(account.Main,
		true,
		asset.Spot,
		account.HoldingsSnapshot{
			currency.USDT: account.Balance{Total: 1000},
		})
	if err != nil {
		t.Fatal(err)
	}

=======
>>>>>>> 2da23973
	e := Exchange{}
	_, err = e.placeOrder(1, 1, false, true, true, nil, nil)
	if !errors.Is(err, common.ErrNilEvent) {
		t.Errorf("expected: %v, received %v", common.ErrNilEvent, err)
	}
	f := &fill.Fill{}
	_, err = e.placeOrder(1, 1, false, true, true, f, bot)
	if err != nil && err.Error() != "order exchange name must be specified" {
		t.Error(err)
	}

	f.Exchange = testExchange
	_, err = e.placeOrder(1, 1, false, true, true, f, bot)
	if !errors.Is(err, gctorder.ErrPairIsEmpty) {
		t.Errorf("expected: %v, received %v", gctorder.ErrPairIsEmpty, err)
	}
	f.CurrencyPair = currency.NewPair(currency.BTC, currency.USDT)
	f.AssetType = asset.Spot
	f.Direction = gctorder.Buy
	_, err = e.placeOrder(1, 1, false, true, true, f, bot)
	if err != nil {
		t.Error(err)
	}

	_, err = e.placeOrder(1, 1, true, true, true, f, bot)
	if err != nil && !strings.Contains(err.Error(), "unset/default API keys") {
		t.Error(err)
	}
}

func TestExecuteOrder(t *testing.T) {
	t.Parallel()
	bot := &engine.Engine{}
	var err error
	em := engine.SetupExchangeManager()
	exch, err := em.NewExchangeByName(testExchange)
	if err != nil {
		t.Fatal(err)
	}
	exch.SetDefaults()
	em.Add(exch)
	bot.ExchangeManager = em
	bot.OrderManager, err = engine.SetupOrderManager(em, &engine.CommunicationManager{}, &bot.ServicesWG, false)
	if err != nil {
		t.Error(err)
	}
	err = bot.OrderManager.Start()
	if err != nil {
		t.Error(err)
	}
<<<<<<< HEAD
	err = bot.LoadExchange(testExchange, false, nil)
	if err != nil {
		t.Error(err)
	}
	b := bot.GetExchangeByName(testExchange)
	err = b.GetBase().LoadHoldings(account.Main,
		true,
		asset.Spot,
		account.HoldingsSnapshot{
			currency.BTC: account.Balance{Total: 1000},
		})
	if err != nil {
		t.Fatal(err)
	}
=======

>>>>>>> 2da23973
	p := currency.NewPair(currency.BTC, currency.USDT)
	a := asset.Spot
	_, err = exch.FetchOrderbook(p, a)
	if err != nil {
		t.Fatal(err)
	}

	cs := Settings{
		ExchangeName:        testExchange,
		UseRealOrders:       false,
		InitialFunds:        1337,
		CurrencyPair:        p,
		AssetType:           a,
		ExchangeFee:         0.01,
		MakerFee:            0.01,
		TakerFee:            0.01,
		BuySide:             config.MinMax{},
		SellSide:            config.MinMax{},
		Leverage:            config.Leverage{},
		MinimumSlippageRate: 0,
		MaximumSlippageRate: 1,
	}
	e := Exchange{
		CurrencySettings: []Settings{cs},
	}
	ev := event.Base{
		Exchange:     testExchange,
		Time:         time.Now(),
		Interval:     gctkline.FifteenMin,
		CurrencyPair: p,
		AssetType:    a,
	}
	o := &order.Order{
		Base:      ev,
		Direction: gctorder.Buy,
		Amount:    10,
		Funds:     1337,
	}

	d := &kline.DataFromKline{
		Item: gctkline.Item{
			Exchange: "",
			Pair:     currency.Pair{},
			Asset:    "",
			Interval: 0,
			Candles: []gctkline.Candle{
				{
					Close:  1,
					High:   1,
					Low:    1,
					Volume: 1,
				},
			},
		},
	}
	err = d.Load()
	if err != nil {
		t.Error(err)
	}
	d.Next()
	_, err = e.ExecuteOrder(o, d, bot)
	if err != nil {
		t.Error(err)
	}

	cs.UseRealOrders = true
	cs.CanUseExchangeLimits = true
	cs.CanUseClaimSystem = true
	o.Direction = gctorder.Sell
	e.CurrencySettings = []Settings{cs}
	_, err = e.ExecuteOrder(o, d, bot)
	if err != nil && !strings.Contains(err.Error(), "unset/default API keys") {
		t.Error(err)
	}
}

func TestExecuteOrderBuySellSizeLimit(t *testing.T) {
	t.Parallel()
	bot := &engine.Engine{}
	var err error
	em := engine.SetupExchangeManager()
	exch, err := em.NewExchangeByName(testExchange)
	if err != nil {
		t.Fatal(err)
	}
	exch.SetDefaults()
	em.Add(exch)
	bot.ExchangeManager = em
	bot.OrderManager, err = engine.SetupOrderManager(em, &engine.CommunicationManager{}, &bot.ServicesWG, false)
	if err != nil {
		t.Error(err)
	}
	err = bot.OrderManager.Start()
	if err != nil {
		t.Error(err)
	}
	p := currency.NewPair(currency.BTC, currency.USDT)
	a := asset.Spot
	_, err = exch.FetchOrderbook(p, a)
	if err != nil {
		t.Fatal(err)
	}
<<<<<<< HEAD
	b := bot.GetExchangeByName(testExchange)
	err = b.GetBase().LoadHoldings(account.Main,
		true,
		asset.Spot,
		account.HoldingsSnapshot{
			currency.BTC: account.Balance{Total: 1000},
		})
	if err != nil {
		t.Fatal(err)
	}
=======
>>>>>>> 2da23973

	err = exch.UpdateOrderExecutionLimits(asset.Spot)
	if err != nil {
		t.Fatal(err)
	}

	limits, err := exch.GetOrderExecutionLimits(a, p)
	if err != nil {
		t.Fatal(err)
	}

	cs := Settings{
		ExchangeName:  testExchange,
		UseRealOrders: false,
		InitialFunds:  1337,
		CurrencyPair:  p,
		AssetType:     a,
		ExchangeFee:   0.01,
		MakerFee:      0.01,
		TakerFee:      0.01,
		BuySide: config.MinMax{
			MaximumSize: 0.01,
			MinimumSize: 0,
		},
		SellSide: config.MinMax{
			MaximumSize: 0.1,
			MinimumSize: 0,
		},
		Leverage:            config.Leverage{},
		MinimumSlippageRate: 0,
		MaximumSlippageRate: 1,
		Limits:              limits,
	}
	e := Exchange{
		CurrencySettings: []Settings{cs},
	}
	ev := event.Base{
		Exchange:     testExchange,
		Time:         time.Now(),
		Interval:     gctkline.FifteenMin,
		CurrencyPair: p,
		AssetType:    a,
	}
	o := &order.Order{
		Base:      ev,
		Direction: gctorder.Buy,
		Amount:    10,
		Funds:     1337,
	}

	d := &kline.DataFromKline{
		Item: gctkline.Item{
			Exchange: "",
			Pair:     currency.Pair{},
			Asset:    "",
			Interval: 0,
			Candles: []gctkline.Candle{
				{
					Close:  1,
					High:   1,
					Low:    1,
					Volume: 1,
				},
			},
		},
	}
	err = d.Load()
	if err != nil {
		t.Error(err)
	}
	d.Next()
	_, err = e.ExecuteOrder(o, d, bot)
	if !errors.Is(err, errExceededPortfolioLimit) {
		t.Errorf("received %v expected %v", err, errExceededPortfolioLimit)
	}
	o = &order.Order{
		Base:      ev,
		Direction: gctorder.Buy,
		Amount:    10,
		Funds:     1337,
	}
	cs.BuySide.MaximumSize = 0
	cs.BuySide.MinimumSize = 0.01
	e.CurrencySettings = []Settings{cs}
	_, err = e.ExecuteOrder(o, d, bot)
	if err != nil && !strings.Contains(err.Error(), "exceed minimum size") {
		t.Error(err)
	}
	if err != nil {
		t.Error("limitReducedAmount adjusted to 0.99999999, direction BUY, should fall in  buyside {MinimumSize:0.01 MaximumSize:0 MaximumTotal:0}")
	}
	o = &order.Order{
		Base:      ev,
		Direction: gctorder.Sell,
		Amount:    10,
		Funds:     1337,
	}
	cs.SellSide.MaximumSize = 0
	cs.SellSide.MinimumSize = 0.01
	e.CurrencySettings = []Settings{cs}
	_, err = e.ExecuteOrder(o, d, bot)
	if err != nil && !strings.Contains(err.Error(), "exceed minimum size") {
		t.Error(err)
	}
	if err != nil {
		t.Error("limitReducedAmount adjust to 0.99999999, should fall in sell size {MinimumSize:0.01 MaximumSize:0 MaximumTotal:0}")
	}

	o = &order.Order{
		Base:      ev,
		Direction: gctorder.Sell,
		Amount:    0.5,
		Funds:     1337,
	}
	cs.SellSide.MaximumSize = 0
	cs.SellSide.MinimumSize = 1
	e.CurrencySettings = []Settings{cs}
	_, err = e.ExecuteOrder(o, d, bot)
	if !errors.Is(err, errExceededPortfolioLimit) {
		t.Errorf("received %v expected %v", err, errExceededPortfolioLimit)
	}

	o = &order.Order{
		Base:      ev,
		Direction: gctorder.Sell,
		Amount:    0.02,
		Funds:     0.01337,
	}
	cs.SellSide.MaximumSize = 0
	cs.SellSide.MinimumSize = 0.01

	cs.UseRealOrders = true
	cs.CanUseExchangeLimits = true
	cs.CanUseClaimSystem = true
	o.Direction = gctorder.Sell
	e.CurrencySettings = []Settings{cs}
	_, err = e.ExecuteOrder(o, d, bot)
	if !errors.Is(err, exchange.ErrAuthenticatedRequestWithoutCredentialsSet) {
		t.Errorf("received %v expected %v", err, exchange.ErrAuthenticatedRequestWithoutCredentialsSet)
	}
}

func TestApplySlippageToPrice(t *testing.T) {
	t.Parallel()
	resp := applySlippageToPrice(gctorder.Buy, 1, 0.9)
	if resp != 1.1 {
		t.Errorf("expected 1.1, received %v", resp)
	}
	resp = applySlippageToPrice(gctorder.Sell, 1, 0.9)
	if resp != 0.9 {
		t.Errorf("expected 0.9, received %v", resp)
	}
}

func TestReduceAmountToFitPortfolioLimit(t *testing.T) {
	t.Parallel()
	initialPrice := 1003.37
	initialAmount := 1337 / initialPrice
	portfolioAdjustedTotal := initialAmount * initialPrice
	adjustedPrice := 1000.0
	amount := 2.0
	finalAmount := reduceAmountToFitPortfolioLimit(adjustedPrice, amount, portfolioAdjustedTotal, gctorder.Buy)
	if finalAmount*adjustedPrice != portfolioAdjustedTotal {
		t.Errorf("expected value %v to match portfolio total %v", finalAmount*adjustedPrice, portfolioAdjustedTotal)
	}
	finalAmount = reduceAmountToFitPortfolioLimit(adjustedPrice, 133333333337, portfolioAdjustedTotal, gctorder.Sell)
	if finalAmount != portfolioAdjustedTotal {
		t.Errorf("expected value %v to match portfolio total %v", finalAmount, portfolioAdjustedTotal)
	}
	finalAmount = reduceAmountToFitPortfolioLimit(adjustedPrice, 1, portfolioAdjustedTotal, gctorder.Sell)
	if finalAmount != 1 {
		t.Errorf("expected value %v to match portfolio total %v", finalAmount, portfolioAdjustedTotal)
	}
}

func TestVerifyOrderWithinLimits(t *testing.T) {
	t.Parallel()
	err := verifyOrderWithinLimits(nil, 0, nil)
	if !errors.Is(err, common.ErrNilEvent) {
		t.Errorf("received %v expected %v", err, common.ErrNilEvent)
	}

	err = verifyOrderWithinLimits(&fill.Fill{}, 0, nil)
	if !errors.Is(err, errNilCurrencySettings) {
		t.Errorf("received %v expected %v", err, errNilCurrencySettings)
	}

	err = verifyOrderWithinLimits(&fill.Fill{}, 0, &Settings{})
	if !errors.Is(err, errInvalidDirection) {
		t.Errorf("received %v expected %v", err, errInvalidDirection)
	}
	f := &fill.Fill{
		Direction: gctorder.Buy,
	}
	err = verifyOrderWithinLimits(f, 0, &Settings{})
	if !errors.Is(err, nil) {
		t.Errorf("received %v expected %v", err, nil)
	}
	s := &Settings{
		BuySide: config.MinMax{
			MinimumSize: 1,
			MaximumSize: 1,
		},
	}
	err = verifyOrderWithinLimits(f, 0.5, s)
	if !errors.Is(err, errExceededPortfolioLimit) {
		t.Errorf("received %v expected %v", err, errExceededPortfolioLimit)
	}
	f.Direction = gctorder.Buy
	err = verifyOrderWithinLimits(f, 2, s)
	if !errors.Is(err, errExceededPortfolioLimit) {
		t.Errorf("received %v expected %v", err, errExceededPortfolioLimit)
	}

	f.Direction = gctorder.Sell
	s.SellSide = config.MinMax{
		MinimumSize: 1,
		MaximumSize: 1,
	}
	err = verifyOrderWithinLimits(f, 0.5, s)
	if !errors.Is(err, errExceededPortfolioLimit) {
		t.Errorf("received %v expected %v", err, errExceededPortfolioLimit)
	}
	f.Direction = gctorder.Sell
	err = verifyOrderWithinLimits(f, 2, s)
	if !errors.Is(err, errExceededPortfolioLimit) {
		t.Errorf("received %v expected %v", err, errExceededPortfolioLimit)
	}
}<|MERGE_RESOLUTION|>--- conflicted
+++ resolved
@@ -14,11 +14,8 @@
 	"github.com/thrasher-corp/gocryptotrader/backtester/eventtypes/order"
 	"github.com/thrasher-corp/gocryptotrader/currency"
 	"github.com/thrasher-corp/gocryptotrader/engine"
-<<<<<<< HEAD
+	exchange "github.com/thrasher-corp/gocryptotrader/exchanges"
 	"github.com/thrasher-corp/gocryptotrader/exchanges/account"
-=======
-	exchange "github.com/thrasher-corp/gocryptotrader/exchanges"
->>>>>>> 2da23973
 	"github.com/thrasher-corp/gocryptotrader/exchanges/asset"
 	gctkline "github.com/thrasher-corp/gocryptotrader/exchanges/kline"
 	gctorder "github.com/thrasher-corp/gocryptotrader/exchanges/order"
@@ -154,16 +151,6 @@
 	if err != nil {
 		t.Error(err)
 	}
-<<<<<<< HEAD
-	err = bot.LoadExchange(testExchange, false, nil)
-	if err != nil {
-		t.Error(err)
-	}
-
-	exch := bot.GetExchangeByName(testExchange)
-	if exch == nil {
-		t.Fatal("unexpected value")
-	}
 
 	err = exch.GetBase().LoadHoldings(account.Main,
 		true,
@@ -175,8 +162,6 @@
 		t.Fatal(err)
 	}
 
-=======
->>>>>>> 2da23973
 	e := Exchange{}
 	_, err = e.placeOrder(1, 1, false, true, true, nil, nil)
 	if !errors.Is(err, common.ErrNilEvent) {
@@ -227,8 +212,7 @@
 	if err != nil {
 		t.Error(err)
 	}
-<<<<<<< HEAD
-	err = bot.LoadExchange(testExchange, false, nil)
+	err = bot.LoadExchange(testExchange, nil)
 	if err != nil {
 		t.Error(err)
 	}
@@ -242,9 +226,6 @@
 	if err != nil {
 		t.Fatal(err)
 	}
-=======
-
->>>>>>> 2da23973
 	p := currency.NewPair(currency.BTC, currency.USDT)
 	a := asset.Spot
 	_, err = exch.FetchOrderbook(p, a)
@@ -347,7 +328,6 @@
 	if err != nil {
 		t.Fatal(err)
 	}
-<<<<<<< HEAD
 	b := bot.GetExchangeByName(testExchange)
 	err = b.GetBase().LoadHoldings(account.Main,
 		true,
@@ -358,8 +338,6 @@
 	if err != nil {
 		t.Fatal(err)
 	}
-=======
->>>>>>> 2da23973
 
 	err = exch.UpdateOrderExecutionLimits(asset.Spot)
 	if err != nil {
