package exchange

import (
	"context"
	"errors"
	"github.com/thrasher-corp/gocryptotrader/exchanges/currencystate"
	"strings"
	"testing"
	"time"

	"github.com/shopspring/decimal"
	"github.com/thrasher-corp/gocryptotrader/backtester/common"
	"github.com/thrasher-corp/gocryptotrader/backtester/data/kline"
	"github.com/thrasher-corp/gocryptotrader/backtester/eventtypes/event"
	"github.com/thrasher-corp/gocryptotrader/backtester/eventtypes/fill"
	"github.com/thrasher-corp/gocryptotrader/backtester/eventtypes/order"
	"github.com/thrasher-corp/gocryptotrader/backtester/funding"
	"github.com/thrasher-corp/gocryptotrader/currency"
	"github.com/thrasher-corp/gocryptotrader/engine"
	exchange "github.com/thrasher-corp/gocryptotrader/exchanges"
	"github.com/thrasher-corp/gocryptotrader/exchanges/asset"
	"github.com/thrasher-corp/gocryptotrader/exchanges/ftx"
	gctkline "github.com/thrasher-corp/gocryptotrader/exchanges/kline"
	gctorder "github.com/thrasher-corp/gocryptotrader/exchanges/order"
)

const testExchange = "ftx"

type fakeFund struct{}

func (f *fakeFund) GetPairReader() (funding.IPairReader, error) {
	return nil, nil
}

func (f *fakeFund) GetCollateralReader() (funding.ICollateralReader, error) {
	return nil, nil
}

func (f *fakeFund) PairReleaser() (funding.IPairReleaser, error) {
	btc, err := funding.CreateItem(testExchange, asset.Spot, currency.BTC, decimal.NewFromInt(9999), decimal.NewFromInt(9999))
	if err != nil {
		return nil, err
	}
	usd, err := funding.CreateItem(testExchange, asset.Spot, currency.USD, decimal.NewFromInt(9999), decimal.NewFromInt(9999))
	if err != nil {
		return nil, err
	}
	p, err := funding.CreatePair(btc, usd)
	if err != nil {
		return nil, err
	}
	err = p.Reserve(decimal.NewFromInt(1337), gctorder.Buy)
	if err != nil {
		return nil, err
	}
	err = p.Reserve(decimal.NewFromInt(1337), gctorder.Sell)
	if err != nil {
		return nil, err
	}
	return p, nil
}
func (f *fakeFund) CollateralReleaser() (funding.ICollateralReleaser, error) {
	return nil, nil
}

func (f *fakeFund) IncreaseAvailable(decimal.Decimal, gctorder.Side) {}
func (f *fakeFund) Release(decimal.Decimal, decimal.Decimal, gctorder.Side) error {
	return nil
}

func TestReset(t *testing.T) {
	t.Parallel()
	e := Exchange{
		CurrencySettings: []Settings{},
	}
	e.Reset()
	if e.CurrencySettings != nil {
		t.Error("expected nil")
	}
}

func TestSetCurrency(t *testing.T) {
	t.Parallel()
	e := Exchange{}
	e.SetExchangeAssetCurrencySettings(asset.Empty, currency.EMPTYPAIR, &Settings{})
	if len(e.CurrencySettings) != 0 {
		t.Error("expected 0")
	}
	f := &ftx.FTX{}
	f.Name = testExchange
	cs := &Settings{
		Exchange:      f,
		UseRealOrders: true,
		Pair:          currency.NewPair(currency.BTC, currency.USD),
		Asset:         asset.Spot,
	}
	e.SetExchangeAssetCurrencySettings(asset.Spot, currency.NewPair(currency.BTC, currency.USD), cs)
	result, err := e.GetCurrencySettings(testExchange, asset.Spot, currency.NewPair(currency.BTC, currency.USD))
	if !errors.Is(err, nil) {
		t.Errorf("received: %v, expected: %v", err, nil)
	}
	if !result.UseRealOrders {
		t.Error("expected true")
	}
	e.SetExchangeAssetCurrencySettings(asset.Spot, currency.NewPair(currency.BTC, currency.USD), cs)
	if len(e.CurrencySettings) != 1 {
		t.Error("expected 1")
	}
}

func TestEnsureOrderFitsWithinHLV(t *testing.T) {
	t.Parallel()
	adjustedPrice, adjustedAmount := ensureOrderFitsWithinHLV(decimal.NewFromInt(123), decimal.NewFromInt(1), decimal.NewFromInt(100), decimal.NewFromInt(99), decimal.NewFromInt(100))
	if !adjustedAmount.Equal(decimal.NewFromInt(1)) {
		t.Error("expected 1")
	}
	if !adjustedPrice.Equal(decimal.NewFromInt(100)) {
		t.Error("expected 100")
	}

	adjustedPrice, adjustedAmount = ensureOrderFitsWithinHLV(decimal.NewFromInt(123), decimal.NewFromInt(1), decimal.NewFromInt(100), decimal.NewFromInt(99), decimal.NewFromInt(80))
	if !adjustedAmount.Equal(decimal.NewFromFloat(0.799999992)) {
		t.Errorf("received: %v, expected: %v", adjustedAmount, decimal.NewFromFloat(0.799999992))
	}
	if !adjustedPrice.Equal(decimal.NewFromInt(100)) {
		t.Error("expected 100")
	}
}

func TestCalculateExchangeFee(t *testing.T) {
	t.Parallel()
	fee := calculateExchangeFee(decimal.NewFromInt(1), decimal.NewFromInt(1), decimal.NewFromFloat(0.1))
	if !fee.Equal(decimal.NewFromFloat(0.1)) {
		t.Error("expected 0.1")
	}
	fee = calculateExchangeFee(decimal.NewFromInt(2), decimal.NewFromFloat(1), decimal.NewFromFloat(0.005))
	if !fee.Equal(decimal.NewFromFloat(0.01)) {
		t.Error("expected 0.01")
	}
}

func TestPlaceOrder(t *testing.T) {
	t.Parallel()
	bot := &engine.Engine{}
	var err error
	em := engine.SetupExchangeManager()
	exch, err := em.NewExchangeByName(testExchange)
	if err != nil {
		t.Fatal(err)
	}
	exch.SetDefaults()
	exchB := exch.GetBase()
	exchB.States = currencystate.NewCurrencyStates()
	em.Add(exch)
	bot.ExchangeManager = em
<<<<<<< HEAD
	bot.OrderManager, err = engine.SetupOrderManager(em, &engine.CommunicationManager{}, &bot.ServicesWG, false, false)
	if !errors.Is(err, nil) {
		t.Errorf("received: %v, expected: %v", err, nil)
=======
	bot.OrderManager, err = engine.SetupOrderManager(em, &engine.CommunicationManager{}, &bot.ServicesWG, false, false, 0)
	if err != nil {
		t.Error(err)
>>>>>>> ae02f168
	}
	err = bot.OrderManager.Start()
	if !errors.Is(err, nil) {
		t.Errorf("received: %v, expected: %v", err, nil)
	}
	e := Exchange{}
	_, err = e.placeOrder(context.Background(), decimal.NewFromInt(1), decimal.NewFromInt(1), decimal.Zero, false, true, nil, nil)
	if !errors.Is(err, common.ErrNilEvent) {
		t.Errorf("received: %v, expected: %v", err, common.ErrNilEvent)
	}
	f := &fill.Fill{
		Base: &event.Base{},
	}
	_, err = e.placeOrder(context.Background(), decimal.NewFromInt(1), decimal.NewFromInt(1), decimal.Zero, false, true, f, bot.OrderManager)
	if !errors.Is(err, engine.ErrExchangeNameIsEmpty) {
		t.Errorf("received: %v, expected: %v", err, engine.ErrExchangeNameIsEmpty)
	}

	f.Exchange = testExchange
	_, err = e.placeOrder(context.Background(), decimal.NewFromInt(1), decimal.NewFromInt(1), decimal.Zero, false, true, f, bot.OrderManager)
	if !errors.Is(err, gctorder.ErrPairIsEmpty) {
		t.Errorf("received: %v, expected: %v", err, gctorder.ErrPairIsEmpty)
	}
	f.CurrencyPair = currency.NewPair(currency.BTC, currency.USD)
	f.AssetType = asset.Spot
	f.Direction = gctorder.Buy
	_, err = e.placeOrder(context.Background(), decimal.NewFromInt(1), decimal.NewFromInt(1), decimal.Zero, false, true, f, bot.OrderManager)
	if !errors.Is(err, nil) {
		t.Errorf("received: %v, expected: %v", err, nil)
	}

	_, err = e.placeOrder(context.Background(), decimal.NewFromInt(1), decimal.NewFromInt(1), decimal.Zero, true, true, f, bot.OrderManager)
	if !errors.Is(err, exchange.ErrCredentialsAreEmpty) {
		t.Errorf("received: %v but expected: %v", err, exchange.ErrCredentialsAreEmpty)
	}
}

func TestExecuteOrder(t *testing.T) {
	t.Parallel()
	bot := &engine.Engine{}
	var err error
	em := engine.SetupExchangeManager()
	exch, err := em.NewExchangeByName(testExchange)
	if err != nil {
		t.Fatal(err)
	}
	exch.SetDefaults()
	exchB := exch.GetBase()
	exchB.States = currencystate.NewCurrencyStates()
	em.Add(exch)
	bot.ExchangeManager = em
<<<<<<< HEAD
	bot.OrderManager, err = engine.SetupOrderManager(em, &engine.CommunicationManager{}, &bot.ServicesWG, false, false)
	if !errors.Is(err, nil) {
		t.Errorf("received: %v, expected: %v", err, nil)
=======
	bot.OrderManager, err = engine.SetupOrderManager(em, &engine.CommunicationManager{}, &bot.ServicesWG, false, false, 0)
	if err != nil {
		t.Error(err)
>>>>>>> ae02f168
	}
	err = bot.OrderManager.Start()
	if !errors.Is(err, nil) {
		t.Errorf("received: %v, expected: %v", err, nil)
	}

	p := currency.NewPair(currency.BTC, currency.USD)
	a := asset.Spot
	_, err = exch.FetchOrderbook(context.Background(), p, a)
	if err != nil {
		t.Fatal(err)
	}
	f := &ftx.FTX{}
	f.Name = testExchange
	cs := Settings{
		Exchange:            f,
		UseRealOrders:       false,
		Pair:                p,
		Asset:               a,
		MakerFee:            decimal.NewFromFloat(0.01),
		TakerFee:            decimal.NewFromFloat(0.01),
		MaximumSlippageRate: decimal.NewFromInt(1),
	}
	e := Exchange{}
	ev := &event.Base{
		Exchange:     testExchange,
		Time:         time.Now(),
		Interval:     gctkline.FifteenMin,
		CurrencyPair: p,
		AssetType:    a,
	}
	o := &order.Order{
		Base:           ev,
		Direction:      gctorder.Buy,
		Amount:         decimal.NewFromInt(10),
		AllocatedFunds: decimal.NewFromInt(1337),
		ClosePrice:     decimal.NewFromInt(1),
	}

	item := gctkline.Item{
		Exchange: testExchange,
		Pair:     p,
		Asset:    a,
		Interval: 0,
		Candles: []gctkline.Candle{
			{
				Close:  1,
				High:   1,
				Low:    1,
				Volume: 1,
			},
		},
	}
	d := &kline.DataFromKline{
		Item: item,
	}
	err = d.Load()
	if !errors.Is(err, nil) {
		t.Errorf("received: %v, expected: %v", err, nil)
	}
	d.Next()
	_, err = e.ExecuteOrder(o, d, bot.OrderManager, nil, &fakeFund{})
	if !errors.Is(err, errNoCurrencySettingsFound) {
		t.Error(err)
	}

	cs.UseRealOrders = true
	cs.CanUseExchangeLimits = true
	o.Direction = gctorder.Sell
	e.CurrencySettings = []Settings{cs}
	_, err = e.ExecuteOrder(o, d, bot.OrderManager, nil, &fakeFund{})
	if !errors.Is(err, exchange.ErrCredentialsAreEmpty) {
		t.Errorf("received: %v but expected: %v", err, exchange.ErrCredentialsAreEmpty)
	}
}

func TestExecuteOrderBuySellSizeLimit(t *testing.T) {
	t.Parallel()
	bot := &engine.Engine{}
	var err error
	em := engine.SetupExchangeManager()
	exch, err := em.NewExchangeByName(testExchange)
	if err != nil {
		t.Fatal(err)
	}
	exch.SetDefaults()
	exchB := exch.GetBase()
	exchB.States = currencystate.NewCurrencyStates()
	em.Add(exch)
	bot.ExchangeManager = em
<<<<<<< HEAD
	bot.OrderManager, err = engine.SetupOrderManager(em, &engine.CommunicationManager{}, &bot.ServicesWG, false, false)
	if !errors.Is(err, nil) {
		t.Errorf("received: %v, expected: %v", err, nil)
=======
	bot.OrderManager, err = engine.SetupOrderManager(em, &engine.CommunicationManager{}, &bot.ServicesWG, false, false, 0)
	if err != nil {
		t.Error(err)
>>>>>>> ae02f168
	}
	err = bot.OrderManager.Start()
	if !errors.Is(err, nil) {
		t.Errorf("received: %v, expected: %v", err, nil)
	}
	p := currency.NewPair(currency.BTC, currency.USD)
	a := asset.Spot
	_, err = exch.FetchOrderbook(context.Background(), p, a)
	if err != nil {
		t.Fatal(err)
	}

	err = exch.UpdateOrderExecutionLimits(context.Background(), asset.Spot)
	if err != nil {
		t.Fatal(err)
	}

	limits, err := exch.GetOrderExecutionLimits(a, p)
	if err != nil {
		t.Fatal(err)
	}
	f := &ftx.FTX{}
	f.Name = testExchange
	cs := Settings{
		Exchange:      f,
		UseRealOrders: false,
		Pair:          p,
		Asset:         a,
		MakerFee:      decimal.NewFromFloat(0.01),
		TakerFee:      decimal.NewFromFloat(0.01),
		BuySide: MinMax{
			MaximumSize: decimal.NewFromFloat(0.01),
		},
		SellSide: MinMax{
			MaximumSize: decimal.NewFromFloat(0.1),
		},
		MaximumSlippageRate: decimal.NewFromInt(1),
		Limits:              limits,
	}
	e := Exchange{
		CurrencySettings: []Settings{cs},
	}
	ev := &event.Base{
		Exchange:     testExchange,
		Time:         time.Now(),
		Interval:     gctkline.FifteenMin,
		CurrencyPair: p,
		AssetType:    a,
	}
	o := &order.Order{
		Base:           ev,
		Direction:      gctorder.Buy,
		Amount:         decimal.NewFromInt(10),
		AllocatedFunds: decimal.NewFromInt(1337),
	}

	d := &kline.DataFromKline{
		Item: gctkline.Item{
			Exchange: "",
			Pair:     currency.EMPTYPAIR,
			Asset:    asset.Empty,
			Interval: 0,
			Candles: []gctkline.Candle{
				{
					Close:  1,
					High:   1,
					Low:    1,
					Volume: 1,
				},
			},
		},
	}
	err = d.Load()
	if !errors.Is(err, nil) {
		t.Errorf("received: %v, expected: %v", err, nil)
	}
	d.Next()
	_, err = e.ExecuteOrder(o, d, bot.OrderManager, nil, &fakeFund{})
	if !errors.Is(err, errExceededPortfolioLimit) {
		t.Errorf("received %v expected %v", err, errExceededPortfolioLimit)
	}
	o = &order.Order{
		Base:           ev,
		Direction:      gctorder.Buy,
		Amount:         decimal.NewFromInt(10),
		AllocatedFunds: decimal.NewFromInt(1337),
	}
	cs.BuySide.MaximumSize = decimal.Zero
	cs.BuySide.MinimumSize = decimal.NewFromFloat(0.01)
	e.CurrencySettings = []Settings{cs}
	_, err = e.ExecuteOrder(o, d, bot.OrderManager, nil, &fakeFund{})
	if err != nil && !strings.Contains(err.Error(), "exceed minimum size") {
		t.Error(err)
	}
	if err != nil {
		t.Error("limitReducedAmount adjusted to 0.99999999, direction BUY, should fall in  buyside {MinimumSize:0.01 MaximumSize:0 MaximumTotal:0}")
	}
	o = &order.Order{
		Base:           ev,
		Direction:      gctorder.Sell,
		Amount:         decimal.NewFromInt(10),
		AllocatedFunds: decimal.NewFromInt(1337),
	}
	cs.SellSide.MaximumSize = decimal.Zero
	cs.SellSide.MinimumSize = decimal.NewFromFloat(0.01)
	e.CurrencySettings = []Settings{cs}
	_, err = e.ExecuteOrder(o, d, bot.OrderManager, nil, &fakeFund{})
	if err != nil && !strings.Contains(err.Error(), "exceed minimum size") {
		t.Error(err)
	}
	if err != nil {
		t.Error("limitReducedAmount adjust to 0.99999999, should fall in sell size {MinimumSize:0.01 MaximumSize:0 MaximumTotal:0}")
	}

	o = &order.Order{
		Base:           ev,
		Direction:      gctorder.Sell,
		Amount:         decimal.NewFromFloat(0.5),
		AllocatedFunds: decimal.NewFromInt(1337),
	}
	cs.SellSide.MaximumSize = decimal.Zero
	cs.SellSide.MinimumSize = decimal.NewFromInt(1)
	e.CurrencySettings = []Settings{cs}
	_, err = e.ExecuteOrder(o, d, bot.OrderManager, nil, &fakeFund{})
	if !errors.Is(err, errExceededPortfolioLimit) {
		t.Errorf("received %v expected %v", err, errExceededPortfolioLimit)
	}

	o = &order.Order{
		Base:           ev,
		Direction:      gctorder.Sell,
		Amount:         decimal.NewFromFloat(0.02),
		AllocatedFunds: decimal.NewFromFloat(0.01337),
		ClosePrice:     decimal.NewFromFloat(1337),
	}
	cs.SellSide.MaximumSize = decimal.Zero
	cs.SellSide.MinimumSize = decimal.NewFromFloat(0.01)

	cs.UseRealOrders = true
	cs.CanUseExchangeLimits = true
	o.Direction = gctorder.Sell

	e.CurrencySettings = []Settings{cs}
	_, err = e.ExecuteOrder(o, d, bot.OrderManager, nil, &fakeFund{})
	if !errors.Is(err, exchange.ErrCredentialsAreEmpty) {
		t.Errorf("received: %v but expected: %v", err, exchange.ErrCredentialsAreEmpty)
	}
}

func TestApplySlippageToPrice(t *testing.T) {
	t.Parallel()
	resp, err := applySlippageToPrice(gctorder.Buy, decimal.NewFromInt(1), decimal.NewFromFloat(0.9))
	if !errors.Is(err, nil) {
		t.Errorf("received '%v' expected '%v'", err, nil)
	}
	if !resp.Equal(decimal.NewFromFloat(1.1)) {
		t.Errorf("received: %v, expected: %v", resp, decimal.NewFromFloat(1.1))
	}

	resp, err = applySlippageToPrice(gctorder.Sell, decimal.NewFromInt(1), decimal.NewFromFloat(0.9))
	if !errors.Is(err, nil) {
		t.Errorf("received '%v' expected '%v'", err, nil)
	}
	if !resp.Equal(decimal.NewFromFloat(0.9)) {
		t.Errorf("received: %v, expected: %v", resp, decimal.NewFromFloat(0.9))
	}

	resp, err = applySlippageToPrice(gctorder.Sell, decimal.NewFromInt(1), decimal.Zero)
	if !errors.Is(err, nil) {
		t.Errorf("received '%v' expected '%v'", err, nil)
	}
	if !resp.Equal(decimal.NewFromFloat(1)) {
		t.Errorf("received: %v, expected: %v", resp, decimal.NewFromFloat(1))
	}

	_, err = applySlippageToPrice(gctorder.UnknownSide, decimal.NewFromInt(1), decimal.NewFromFloat(0.9))
	if !errors.Is(err, gctorder.ErrSideIsInvalid) {
		t.Errorf("received '%v' expected '%v'", err, nil)
	}
}

func TestReduceAmountToFitPortfolioLimit(t *testing.T) {
	t.Parallel()
	initialPrice := decimal.NewFromInt(100)
	initialAmount := decimal.NewFromInt(10).Div(initialPrice)
	portfolioAdjustedTotal := initialAmount.Mul(initialPrice)
	adjustedPrice := decimal.NewFromInt(1000)
	amount := decimal.NewFromInt(2)
	finalAmount := reduceAmountToFitPortfolioLimit(adjustedPrice, amount, portfolioAdjustedTotal, gctorder.Buy)
	if !finalAmount.Mul(adjustedPrice).Equal(portfolioAdjustedTotal) {
		t.Errorf("expected value %v to match portfolio total %v", finalAmount.Mul(adjustedPrice), portfolioAdjustedTotal)
	}
	finalAmount = reduceAmountToFitPortfolioLimit(adjustedPrice, decimal.NewFromInt(133333333337), portfolioAdjustedTotal, gctorder.Sell)
	if finalAmount != portfolioAdjustedTotal {
		t.Errorf("expected value %v to match portfolio total %v", finalAmount, portfolioAdjustedTotal)
	}
	finalAmount = reduceAmountToFitPortfolioLimit(adjustedPrice, decimal.NewFromInt(1), portfolioAdjustedTotal, gctorder.Sell)
	if !finalAmount.Equal(decimal.NewFromInt(1)) {
		t.Errorf("expected value %v to match portfolio total %v", finalAmount, portfolioAdjustedTotal)
	}
}

func TestVerifyOrderWithinLimits(t *testing.T) {
	t.Parallel()
	err := verifyOrderWithinLimits(nil, decimal.Zero, nil)
	if !errors.Is(err, common.ErrNilEvent) {
		t.Errorf("received %v expected %v", err, common.ErrNilEvent)
	}

	err = verifyOrderWithinLimits(&fill.Fill{}, decimal.Zero, nil)
	if !errors.Is(err, errNilCurrencySettings) {
		t.Errorf("received %v expected %v", err, errNilCurrencySettings)
	}

	err = verifyOrderWithinLimits(&fill.Fill{}, decimal.Zero, &Settings{})
	if !errors.Is(err, errInvalidDirection) {
		t.Errorf("received %v expected %v", err, errInvalidDirection)
	}
	f := &fill.Fill{
		Direction: gctorder.Buy,
	}
	err = verifyOrderWithinLimits(f, decimal.Zero, &Settings{})
	if !errors.Is(err, nil) {
		t.Errorf("received %v expected %v", err, nil)
	}
	s := &Settings{
		BuySide: MinMax{
			MinimumSize: decimal.NewFromInt(1),
			MaximumSize: decimal.NewFromInt(1),
		},
	}
	f.Base = &event.Base{}
	err = verifyOrderWithinLimits(f, decimal.NewFromFloat(0.5), s)
	if !errors.Is(err, errExceededPortfolioLimit) {
		t.Errorf("received %v expected %v", err, errExceededPortfolioLimit)
	}
	f.Direction = gctorder.Buy
	err = verifyOrderWithinLimits(f, decimal.NewFromInt(2), s)
	if !errors.Is(err, errExceededPortfolioLimit) {
		t.Errorf("received %v expected %v", err, errExceededPortfolioLimit)
	}

	f.Direction = gctorder.Sell
	s.SellSide = MinMax{
		MinimumSize: decimal.NewFromInt(1),
		MaximumSize: decimal.NewFromInt(1),
	}
	err = verifyOrderWithinLimits(f, decimal.NewFromFloat(0.5), s)
	if !errors.Is(err, errExceededPortfolioLimit) {
		t.Errorf("received %v expected %v", err, errExceededPortfolioLimit)
	}
	f.Direction = gctorder.Sell
	err = verifyOrderWithinLimits(f, decimal.NewFromInt(2), s)
	if !errors.Is(err, errExceededPortfolioLimit) {
		t.Errorf("received %v expected %v", err, errExceededPortfolioLimit)
	}
}

func TestAllocateFundsPostOrder(t *testing.T) {
	t.Parallel()
	expectedError := common.ErrNilEvent
	err := allocateFundsPostOrder(nil, nil, nil, decimal.Zero, decimal.Zero, decimal.Zero, decimal.Zero, decimal.Zero)
	if !errors.Is(err, expectedError) {
		t.Errorf("received '%v' expected '%v'", err, expectedError)
	}

	expectedError = common.ErrNilArguments
	f := &fill.Fill{
		Base: &event.Base{
			AssetType: asset.Spot,
		},
		Direction: gctorder.Buy,
	}
	err = allocateFundsPostOrder(f, nil, nil, decimal.Zero, decimal.Zero, decimal.Zero, decimal.Zero, decimal.Zero)
	if !errors.Is(err, expectedError) {
		t.Errorf("received '%v' expected '%v'", err, expectedError)
	}

	expectedError = nil
	one := decimal.NewFromInt(1)
	item, err := funding.CreateItem(testExchange, asset.Spot, currency.BTC, decimal.NewFromInt(1337), decimal.Zero)
	if !errors.Is(err, expectedError) {
		t.Errorf("received '%v' expected '%v'", err, expectedError)
	}
	item2, err := funding.CreateItem(testExchange, asset.Spot, currency.USD, decimal.NewFromInt(1337), decimal.Zero)
	if !errors.Is(err, expectedError) {
		t.Errorf("received '%v' expected '%v'", err, expectedError)
	}
	err = item.Reserve(one)
	if !errors.Is(err, expectedError) {
		t.Errorf("received '%v' expected '%v'", err, expectedError)
	}
	err = item2.Reserve(one)
	if !errors.Is(err, expectedError) {
		t.Errorf("received '%v' expected '%v'", err, expectedError)
	}
	fundPair, err := funding.CreatePair(item, item2)
	if !errors.Is(err, expectedError) {
		t.Errorf("received '%v' expected '%v'", err, expectedError)
	}
	f.Order = &gctorder.Detail{}
	err = allocateFundsPostOrder(f, fundPair, nil, one, one, one, one, decimal.Zero)
	if !errors.Is(err, expectedError) {
		t.Errorf("received '%v' expected '%v'", err, expectedError)
	}
	f.SetDirection(gctorder.Sell)
	err = allocateFundsPostOrder(f, fundPair, nil, one, one, one, one, decimal.Zero)
	if !errors.Is(err, expectedError) {
		t.Errorf("received '%v' expected '%v'", err, expectedError)
	}

	expectedError = gctorder.ErrSubmissionIsNil
	orderError := gctorder.ErrSubmissionIsNil
	err = allocateFundsPostOrder(f, fundPair, orderError, one, one, one, one, decimal.Zero)
	if !errors.Is(err, expectedError) {
		t.Errorf("received '%v' expected '%v'", err, expectedError)
	}

	f.AssetType = asset.Futures
	f.SetDirection(gctorder.Short)
	expectedError = nil
	item3, err := funding.CreateItem(testExchange, asset.Futures, currency.BTC, decimal.NewFromInt(1337), decimal.Zero)
	if !errors.Is(err, expectedError) {
		t.Errorf("received '%v' expected '%v'", err, expectedError)
	}
	item4, err := funding.CreateItem(testExchange, asset.Futures, currency.USD, decimal.NewFromInt(1337), decimal.Zero)
	if !errors.Is(err, expectedError) {
		t.Errorf("received '%v' expected '%v'", err, expectedError)
	}
	err = item3.Reserve(one)
	if !errors.Is(err, expectedError) {
		t.Errorf("received '%v' expected '%v'", err, expectedError)
	}
	err = item4.Reserve(one)
	if !errors.Is(err, expectedError) {
		t.Errorf("received '%v' expected '%v'", err, expectedError)
	}
	collateralPair, err := funding.CreateCollateral(item, item2)
	if !errors.Is(err, expectedError) {
		t.Errorf("received '%v' expected '%v'", err, expectedError)
	}

	expectedError = gctorder.ErrSubmissionIsNil
	err = allocateFundsPostOrder(f, collateralPair, orderError, one, one, one, one, decimal.Zero)
	if !errors.Is(err, expectedError) {
		t.Errorf("received '%v' expected '%v'", err, expectedError)
	}
	expectedError = nil
	err = allocateFundsPostOrder(f, collateralPair, nil, one, one, one, one, decimal.Zero)
	if !errors.Is(err, expectedError) {
		t.Errorf("received '%v' expected '%v'", err, expectedError)
	}

	expectedError = gctorder.ErrSubmissionIsNil
	f.SetDirection(gctorder.Long)
	err = allocateFundsPostOrder(f, collateralPair, orderError, one, one, one, one, decimal.Zero)
	if !errors.Is(err, expectedError) {
		t.Errorf("received '%v' expected '%v'", err, expectedError)
	}
	expectedError = nil
	err = allocateFundsPostOrder(f, collateralPair, nil, one, one, one, one, decimal.Zero)
	if !errors.Is(err, expectedError) {
		t.Errorf("received '%v' expected '%v'", err, expectedError)
	}

	f.AssetType = asset.Margin
	expectedError = common.ErrInvalidDataType
	err = allocateFundsPostOrder(f, collateralPair, nil, one, one, one, one, decimal.Zero)
	if !errors.Is(err, expectedError) {
		t.Errorf("received '%v' expected '%v'", err, expectedError)
	}
}<|MERGE_RESOLUTION|>--- conflicted
+++ resolved
@@ -153,15 +153,9 @@
 	exchB.States = currencystate.NewCurrencyStates()
 	em.Add(exch)
 	bot.ExchangeManager = em
-<<<<<<< HEAD
-	bot.OrderManager, err = engine.SetupOrderManager(em, &engine.CommunicationManager{}, &bot.ServicesWG, false, false)
-	if !errors.Is(err, nil) {
-		t.Errorf("received: %v, expected: %v", err, nil)
-=======
 	bot.OrderManager, err = engine.SetupOrderManager(em, &engine.CommunicationManager{}, &bot.ServicesWG, false, false, 0)
 	if err != nil {
 		t.Error(err)
->>>>>>> ae02f168
 	}
 	err = bot.OrderManager.Start()
 	if !errors.Is(err, nil) {
@@ -213,15 +207,9 @@
 	exchB.States = currencystate.NewCurrencyStates()
 	em.Add(exch)
 	bot.ExchangeManager = em
-<<<<<<< HEAD
-	bot.OrderManager, err = engine.SetupOrderManager(em, &engine.CommunicationManager{}, &bot.ServicesWG, false, false)
-	if !errors.Is(err, nil) {
-		t.Errorf("received: %v, expected: %v", err, nil)
-=======
 	bot.OrderManager, err = engine.SetupOrderManager(em, &engine.CommunicationManager{}, &bot.ServicesWG, false, false, 0)
-	if err != nil {
-		t.Error(err)
->>>>>>> ae02f168
+	if !errors.Is(err, nil) {
+		t.Errorf("received: %v, expected: %v", err, nil)
 	}
 	err = bot.OrderManager.Start()
 	if !errors.Is(err, nil) {
@@ -312,15 +300,9 @@
 	exchB.States = currencystate.NewCurrencyStates()
 	em.Add(exch)
 	bot.ExchangeManager = em
-<<<<<<< HEAD
-	bot.OrderManager, err = engine.SetupOrderManager(em, &engine.CommunicationManager{}, &bot.ServicesWG, false, false)
-	if !errors.Is(err, nil) {
-		t.Errorf("received: %v, expected: %v", err, nil)
-=======
 	bot.OrderManager, err = engine.SetupOrderManager(em, &engine.CommunicationManager{}, &bot.ServicesWG, false, false, 0)
-	if err != nil {
-		t.Error(err)
->>>>>>> ae02f168
+	if !errors.Is(err, nil) {
+		t.Errorf("received: %v, expected: %v", err, nil)
 	}
 	err = bot.OrderManager.Start()
 	if !errors.Is(err, nil) {
