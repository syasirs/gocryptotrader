package holdings

import (
	"errors"
	"testing"
	"time"

	"github.com/shopspring/decimal"
	"github.com/thrasher-corp/gocryptotrader/backtester/common"
	"github.com/thrasher-corp/gocryptotrader/backtester/eventtypes/event"
	"github.com/thrasher-corp/gocryptotrader/backtester/eventtypes/fill"
	"github.com/thrasher-corp/gocryptotrader/backtester/eventtypes/kline"
	"github.com/thrasher-corp/gocryptotrader/backtester/funding"
	"github.com/thrasher-corp/gocryptotrader/currency"
	"github.com/thrasher-corp/gocryptotrader/exchanges/asset"
	gctkline "github.com/thrasher-corp/gocryptotrader/exchanges/kline"
	"github.com/thrasher-corp/gocryptotrader/exchanges/order"
)

<<<<<<< HEAD
const (
	testExchange = "binance"
)

func pair(t *testing.T) *funding.SpotPair {
=======
const testExchange = "binance"

func pair(t *testing.T) *funding.Pair {
>>>>>>> cdcc9630
	t.Helper()
	b, err := funding.CreateItem(testExchange, asset.Spot, currency.BTC, decimal.Zero, decimal.Zero)
	if err != nil {
		t.Fatal(err)
	}
	q, err := funding.CreateItem(testExchange, asset.Spot, currency.USDT, decimal.NewFromInt(1337), decimal.Zero)
	if err != nil {
		t.Fatal(err)
	}
	p, err := funding.CreatePair(b, q)
	if err != nil {
		t.Fatal(err)
	}
	return p
}

func collateral(t *testing.T) *funding.CollateralPair {
	t.Helper()
	b, err := funding.CreateItem(testExchange, asset.Spot, currency.BTC, decimal.Zero, decimal.Zero)
	if err != nil {
		t.Fatal(err)
	}
	q, err := funding.CreateItem(testExchange, asset.Spot, currency.USDT, decimal.NewFromInt(1337), decimal.Zero)
	if err != nil {
		t.Fatal(err)
	}
	p, err := funding.CreateCollateral(b, q)
	if err != nil {
		t.Fatal(err)
	}
	return p
}

func TestCreate(t *testing.T) {
	t.Parallel()
	_, err := Create(nil, pair(t))
	if !errors.Is(err, common.ErrNilEvent) {
		t.Errorf("received: %v, expected: %v", err, common.ErrNilEvent)
	}
	_, err = Create(&fill.Fill{
		Base: event.Base{AssetType: asset.Spot},
	}, pair(t))
	if err != nil {
		t.Error(err)
	}

	_, err = Create(&fill.Fill{
		Base: event.Base{AssetType: asset.Futures},
	}, collateral(t))
	if err != nil {
		t.Error(err)
	}
}

func TestUpdate(t *testing.T) {
	t.Parallel()
	h, err := Create(&fill.Fill{
		Base: event.Base{AssetType: asset.Spot},
	}, pair(t))
	if err != nil {
		t.Error(err)
	}
	t1 := h.Timestamp // nolint:ifshort,nolintlint // false positive and triggers only on Windows
	err = h.Update(&fill.Fill{
		Base: event.Base{
			Time: time.Now(),
		},
	}, pair(t))
	if err != nil {
		t.Error(err)
	}
	if t1.Equal(h.Timestamp) {
		t.Errorf("expected '%v' received '%v'", h.Timestamp, t1)
	}
}

func TestUpdateValue(t *testing.T) {
	t.Parallel()
	h, err := Create(&fill.Fill{
		Base: event.Base{AssetType: asset.Spot},
	}, pair(t))
	if err != nil {
		t.Error(err)
	}
	h.BaseSize = decimal.NewFromInt(1)
	h.UpdateValue(&kline.Kline{
		Close: decimal.NewFromInt(1337),
	})
	if !h.BaseValue.Equal(decimal.NewFromInt(1337)) {
		t.Errorf("expected '%v' received '%v'", h.BaseSize, decimal.NewFromInt(1337))
	}
}

func TestUpdateBuyStats(t *testing.T) {
	t.Parallel()
	b, err := funding.CreateItem(testExchange, asset.Spot, currency.BTC, decimal.NewFromInt(1), decimal.Zero)
	if err != nil {
		t.Fatal(err)
	}
	q, err := funding.CreateItem(testExchange, asset.Spot, currency.USDT, decimal.NewFromInt(100), decimal.Zero)
	if err != nil {
		t.Fatal(err)
	}
	p, err := funding.CreatePair(b, q)
	if err != nil {
		t.Fatal(err)
	}
	h, err := Create(&fill.Fill{
		Base: event.Base{AssetType: asset.Spot},
	}, pair(t))
	if err != nil {
		t.Error(err)
	}

	err = h.update(&fill.Fill{
		Base: event.Base{
			Exchange:     testExchange,
			Time:         time.Now(),
			Interval:     gctkline.OneHour,
			CurrencyPair: currency.NewPair(currency.BTC, currency.USDT),
			AssetType:    asset.Spot,
		},
		Direction:           order.Buy,
		Amount:              decimal.NewFromInt(1),
		ClosePrice:          decimal.NewFromInt(500),
		VolumeAdjustedPrice: decimal.NewFromInt(500),
		PurchasePrice:       decimal.NewFromInt(500),
		Order: &order.Detail{
			Price:       500,
			Amount:      1,
			Exchange:    testExchange,
			ID:          "decimal.NewFromInt(1337)",
			Type:        order.Limit,
			Side:        order.Buy,
			Status:      order.New,
			AssetType:   asset.Spot,
			Date:        time.Now(),
			CloseTime:   time.Now(),
			LastUpdated: time.Now(),
			Pair:        currency.NewPair(currency.BTC, currency.USDT),
			Trades:      nil,
			Fee:         1,
		},
	}, p)
	if err != nil {
		t.Error(err)
	}
	if !h.BaseSize.Equal(p.BaseAvailable()) {
		t.Errorf("expected '%v' received '%v'", 1, h.BaseSize)
	}
	if !h.BaseValue.Equal(p.BaseAvailable().Mul(decimal.NewFromInt(500))) {
		t.Errorf("expected '%v' received '%v'", 500, h.BaseValue)
	}
	if !h.QuoteSize.Equal(decimal.NewFromInt(100)) {
		t.Errorf("expected '%v' received '%v'", 100, h.QuoteSize)
	}
	if !h.TotalValue.Equal(decimal.NewFromInt(600)) {
		t.Errorf("expected '%v' received '%v'", 999, h.TotalValue)
	}
	if !h.BoughtAmount.Equal(decimal.NewFromInt(1)) {
		t.Errorf("expected '%v' received '%v'", 1, h.BoughtAmount)
	}
	if !h.ScaledBoughtValue.Equal(decimal.NewFromInt(500)) {
		t.Errorf("expected '%v' received '%v'", 500, h.ScaledBoughtValue)
	}
	if !h.SoldAmount.IsZero() {
		t.Errorf("expected '%v' received '%v'", 0, h.SoldAmount)
	}
	if !h.TotalFees.Equal(decimal.NewFromInt(1)) {
		t.Errorf("expected '%v' received '%v'", 1, h.TotalFees)
	}

	err = h.update(&fill.Fill{
		Base: event.Base{
			Exchange:     testExchange,
			Time:         time.Now(),
			Interval:     gctkline.OneHour,
			CurrencyPair: currency.NewPair(currency.BTC, currency.USDT),
			AssetType:    asset.Spot,
		},
		Direction:           order.Buy,
		Amount:              decimal.NewFromFloat(0.5),
		ClosePrice:          decimal.NewFromInt(500),
		VolumeAdjustedPrice: decimal.NewFromInt(500),
		PurchasePrice:       decimal.NewFromInt(500),
		Order: &order.Detail{
			Price:       500,
			Amount:      0.5,
			Exchange:    testExchange,
			ID:          "decimal.NewFromInt(1337)",
			Type:        order.Limit,
			Side:        order.Buy,
			Status:      order.New,
			AssetType:   asset.Spot,
			Date:        time.Now(),
			CloseTime:   time.Now(),
			LastUpdated: time.Now(),
			Pair:        currency.NewPair(currency.BTC, currency.USDT),
			Trades:      nil,
			Fee:         0.5,
		},
	}, p)
	if err != nil {
		t.Error(err)
	}

	if !h.BoughtAmount.Equal(decimal.NewFromFloat(1.5)) {
		t.Errorf("expected '%v' received '%v'", 1, h.BoughtAmount)
	}
	if !h.ScaledBoughtValue.Equal(decimal.NewFromInt(750)) {
		t.Errorf("expected '%v' received '%v'", 750, h.ScaledBoughtValue)
	}
	if !h.SoldAmount.IsZero() {
		t.Errorf("expected '%v' received '%v'", 0, h.SoldAmount)
	}
	if !h.TotalFees.Equal(decimal.NewFromFloat(1.5)) {
		t.Errorf("expected '%v' received '%v'", 1.5, h.TotalFees)
	}
}

func TestUpdateSellStats(t *testing.T) {
	t.Parallel()
	b, err := funding.CreateItem(testExchange, asset.Spot, currency.BTC, decimal.NewFromInt(1), decimal.Zero)
	if err != nil {
		t.Fatal(err)
	}
	q, err := funding.CreateItem(testExchange, asset.Spot, currency.USDT, decimal.NewFromInt(100), decimal.Zero)
	if err != nil {
		t.Fatal(err)
	}
	p, err := funding.CreatePair(b, q)
	if err != nil {
		t.Fatal(err)
	}

	h, err := Create(&fill.Fill{
		Base: event.Base{AssetType: asset.Spot},
	}, p)
	if err != nil {
		t.Error(err)
	}
	err = h.update(&fill.Fill{
		Base: event.Base{
			Exchange:     testExchange,
			Time:         time.Now(),
			Interval:     gctkline.OneHour,
			CurrencyPair: currency.NewPair(currency.BTC, currency.USDT),
			AssetType:    asset.Spot,
		},
		Direction:           order.Buy,
		Amount:              decimal.NewFromInt(1),
		ClosePrice:          decimal.NewFromInt(500),
		VolumeAdjustedPrice: decimal.NewFromInt(500),
		PurchasePrice:       decimal.NewFromInt(500),
		Order: &order.Detail{
			Price:       500,
			Amount:      1,
			Exchange:    testExchange,
			ID:          "1337",
			Type:        order.Limit,
			Side:        order.Buy,
			Status:      order.New,
			AssetType:   asset.Spot,
			Date:        time.Now(),
			CloseTime:   time.Now(),
			LastUpdated: time.Now(),
			Pair:        currency.NewPair(currency.BTC, currency.USDT),
			Fee:         1,
		},
	}, p)
	if err != nil {
		t.Error(err)
	}
	if !h.BaseSize.Equal(decimal.NewFromInt(1)) {
		t.Errorf("expected '%v' received '%v'", 1, h.BaseSize)
	}
	if !h.BaseValue.Equal(decimal.NewFromInt(500)) {
		t.Errorf("expected '%v' received '%v'", 500, h.BaseValue)
	}
	if !h.QuoteInitialFunds.Equal(decimal.NewFromInt(100)) {
		t.Errorf("expected '%v' received '%v'", 100, h.QuoteInitialFunds)
	}
	if !h.QuoteSize.Equal(decimal.NewFromInt(100)) {
		t.Errorf("expected '%v' received '%v'", 100, h.QuoteSize)
	}
	if !h.TotalValue.Equal(decimal.NewFromInt(600)) {
		t.Errorf("expected '%v' received '%v'", 600, h.TotalValue)
	}
	if !h.BoughtAmount.Equal(decimal.NewFromInt(1)) {
		t.Errorf("expected '%v' received '%v'", 1, h.BoughtAmount)
	}
	if !h.ScaledBoughtValue.Equal(decimal.NewFromInt(500)) {
		t.Errorf("expected '%v' received '%v'", 500, h.ScaledBoughtValue)
	}
	if !h.SoldAmount.IsZero() {
		t.Errorf("expected '%v' received '%v'", 0, h.SoldAmount)
	}
	if !h.TotalFees.Equal(decimal.NewFromInt(1)) {
		t.Errorf("expected '%v' received '%v'", 1, h.TotalFees)
	}

	err = h.update(&fill.Fill{
		Base: event.Base{
			Exchange:     testExchange,
			Time:         time.Now(),
			Interval:     gctkline.OneHour,
			CurrencyPair: currency.NewPair(currency.BTC, currency.USDT),
			AssetType:    asset.Spot,
		},
		Direction:           order.Sell,
		Amount:              decimal.NewFromInt(1),
		ClosePrice:          decimal.NewFromInt(500),
		VolumeAdjustedPrice: decimal.NewFromInt(500),
		PurchasePrice:       decimal.NewFromInt(500),
		Order: &order.Detail{
			Price:       500,
			Amount:      1,
			Exchange:    testExchange,
			ID:          "decimal.NewFromInt(1337)",
			Type:        order.Limit,
			Side:        order.Sell,
			Status:      order.New,
			AssetType:   asset.Spot,
			Date:        time.Now(),
			CloseTime:   time.Now(),
			LastUpdated: time.Now(),
			Pair:        currency.NewPair(currency.BTC, currency.USDT),
			Trades:      nil,
			Fee:         1,
		},
	}, p)
	if err != nil {
		t.Error(err)
	}

	if !h.BoughtAmount.Equal(decimal.NewFromInt(1)) {
		t.Errorf("expected '%v' received '%v'", 1, h.BoughtAmount)
	}
	if !h.ScaledBoughtValue.Equal(decimal.NewFromInt(500)) {
		t.Errorf("expected '%v' received '%v'", 500, h.ScaledBoughtValue)
	}
	if !h.SoldAmount.Equal(decimal.NewFromInt(1)) {
		t.Errorf("expected '%v' received '%v'", 1, h.SoldAmount)
	}
	if !h.TotalFees.Equal(decimal.NewFromInt(2)) {
		t.Errorf("expected '%v' received '%v'", 2, h.TotalFees)
	}
}<|MERGE_RESOLUTION|>--- conflicted
+++ resolved
@@ -17,17 +17,9 @@
 	"github.com/thrasher-corp/gocryptotrader/exchanges/order"
 )
 
-<<<<<<< HEAD
-const (
-	testExchange = "binance"
-)
+const testExchange = "binance"
 
 func pair(t *testing.T) *funding.SpotPair {
-=======
-const testExchange = "binance"
-
-func pair(t *testing.T) *funding.Pair {
->>>>>>> cdcc9630
 	t.Helper()
 	b, err := funding.CreateItem(testExchange, asset.Spot, currency.BTC, decimal.Zero, decimal.Zero)
 	if err != nil {
