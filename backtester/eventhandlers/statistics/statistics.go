--- conflicted
+++ resolved
@@ -291,97 +291,6 @@
 	return events
 }
 
-<<<<<<< HEAD
-=======
-// PrintAllEventsChronologically outputs all event details in the CMD
-// rather than separated by exchange, asset and currency pair, it's
-// grouped by time to allow a clearer picture of events
-func (s *Statistic) PrintAllEventsChronologically() {
-	var results []eventOutputHolder
-	log.Info(log.BackTester, "------------------Events-------------------------------------")
-	var errs gctcommon.Errors
-	for exch, x := range s.ExchangeAssetPairStatistics {
-		for a, y := range x {
-			for pair, currencyStatistic := range y {
-				for i := range currencyStatistic.Events {
-					switch {
-					case currencyStatistic.Events[i].FillEvent != nil:
-						direction := currencyStatistic.Events[i].FillEvent.GetDirection()
-						if direction == gctorder.CouldNotBuy ||
-							direction == gctorder.CouldNotSell ||
-							direction == gctorder.DoNothing ||
-							direction == gctorder.MissingData ||
-							direction == gctorder.TransferredFunds ||
-							direction == gctorder.UnknownSide {
-							results = addEventOutputToTime(results, currencyStatistic.Events[i].FillEvent.GetTime(),
-								fmt.Sprintf("%v %v %v %v | Price: $%v - Direction: %v - Reason: %s",
-									currencyStatistic.Events[i].FillEvent.GetTime().Format(gctcommon.SimpleTimeFormat),
-									currencyStatistic.Events[i].FillEvent.GetExchange(),
-									currencyStatistic.Events[i].FillEvent.GetAssetType(),
-									currencyStatistic.Events[i].FillEvent.Pair(),
-									currencyStatistic.Events[i].FillEvent.GetClosePrice().Round(8),
-									currencyStatistic.Events[i].FillEvent.GetDirection(),
-									currencyStatistic.Events[i].FillEvent.GetReason()))
-						} else {
-							results = addEventOutputToTime(results, currencyStatistic.Events[i].FillEvent.GetTime(),
-								fmt.Sprintf("%v %v %v %v | Price: $%v - Amount: %v - Fee: $%v - Total: $%v - Direction %v - Reason: %s",
-									currencyStatistic.Events[i].FillEvent.GetTime().Format(gctcommon.SimpleTimeFormat),
-									currencyStatistic.Events[i].FillEvent.GetExchange(),
-									currencyStatistic.Events[i].FillEvent.GetAssetType(),
-									currencyStatistic.Events[i].FillEvent.Pair(),
-									currencyStatistic.Events[i].FillEvent.GetPurchasePrice().Round(8),
-									currencyStatistic.Events[i].FillEvent.GetAmount().Round(8),
-									currencyStatistic.Events[i].FillEvent.GetExchangeFee().Round(8),
-									currencyStatistic.Events[i].FillEvent.GetTotal().Round(8),
-									currencyStatistic.Events[i].FillEvent.GetDirection(),
-									currencyStatistic.Events[i].FillEvent.GetReason(),
-								))
-						}
-					case currencyStatistic.Events[i].SignalEvent != nil:
-						results = addEventOutputToTime(results, currencyStatistic.Events[i].SignalEvent.GetTime(),
-							fmt.Sprintf("%v %v %v %v | Price: $%v - Reason: %v",
-								currencyStatistic.Events[i].SignalEvent.GetTime().Format(gctcommon.SimpleTimeFormat),
-								currencyStatistic.Events[i].SignalEvent.GetExchange(),
-								currencyStatistic.Events[i].SignalEvent.GetAssetType(),
-								currencyStatistic.Events[i].SignalEvent.Pair(),
-								currencyStatistic.Events[i].SignalEvent.GetPrice().Round(8),
-								currencyStatistic.Events[i].SignalEvent.GetReason()))
-					case currencyStatistic.Events[i].DataEvent != nil:
-						results = addEventOutputToTime(results, currencyStatistic.Events[i].DataEvent.GetTime(),
-							fmt.Sprintf("%v %v %v %v | Price: $%v - Reason: %v",
-								currencyStatistic.Events[i].DataEvent.GetTime().Format(gctcommon.SimpleTimeFormat),
-								currencyStatistic.Events[i].DataEvent.GetExchange(),
-								currencyStatistic.Events[i].DataEvent.GetAssetType(),
-								currencyStatistic.Events[i].DataEvent.Pair(),
-								currencyStatistic.Events[i].DataEvent.GetClosePrice().Round(8),
-								currencyStatistic.Events[i].DataEvent.GetReason()))
-					default:
-						errs = append(errs, fmt.Errorf("%v %v %v unexpected data received %+v", exch, a, pair, currencyStatistic.Events[i]))
-					}
-				}
-			}
-		}
-	}
-
-	sort.Slice(results, func(i, j int) bool {
-		b1 := results[i]
-		b2 := results[j]
-		return b1.Time.Before(b2.Time)
-	})
-	for i := range results {
-		for j := range results[i].Events {
-			log.Info(log.BackTester, results[i].Events[j])
-		}
-	}
-	if len(errs) > 0 {
-		log.Info(log.BackTester, "------------------Errors-------------------------------------")
-		for i := range errs {
-			log.Error(log.BackTester, errs[i].Error())
-		}
-	}
-}
-
->>>>>>> cdcc9630
 // SetStrategyName sets the name for statistical identification
 func (s *Statistic) SetStrategyName(name string) {
 	s.StrategyName = name
