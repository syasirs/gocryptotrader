package statistics

import (
	"errors"
	"time"

	"github.com/shopspring/decimal"
	"github.com/thrasher-corp/gocryptotrader/backtester/common"
	"github.com/thrasher-corp/gocryptotrader/backtester/data"
	"github.com/thrasher-corp/gocryptotrader/backtester/eventhandlers/portfolio"
	"github.com/thrasher-corp/gocryptotrader/backtester/eventhandlers/portfolio/compliance"
	"github.com/thrasher-corp/gocryptotrader/backtester/eventhandlers/portfolio/holdings"
	"github.com/thrasher-corp/gocryptotrader/backtester/eventtypes/fill"
	"github.com/thrasher-corp/gocryptotrader/backtester/eventtypes/order"
	"github.com/thrasher-corp/gocryptotrader/backtester/eventtypes/signal"
	"github.com/thrasher-corp/gocryptotrader/backtester/funding"
	"github.com/thrasher-corp/gocryptotrader/currency"
	"github.com/thrasher-corp/gocryptotrader/exchanges/asset"
	gctkline "github.com/thrasher-corp/gocryptotrader/exchanges/kline"
	gctorder "github.com/thrasher-corp/gocryptotrader/exchanges/order"
)

var (
	// ErrAlreadyProcessed occurs when an event has already been processed
	ErrAlreadyProcessed            = errors.New("this event has been processed already")
	errExchangeAssetPairStatsUnset = errors.New("exchangeAssetPairStatistics not setup")
	errCurrencyStatisticsUnset     = errors.New("no data")
	errMissingSnapshots            = errors.New("funding report item missing USD snapshots")
	errNoRelevantStatsFound        = errors.New("no relevant currency pair statistics found")
	errReceivedNoData              = errors.New("received no data")
	errNoDataAtOffset              = errors.New("no data found at offset")
)

// Statistic holds all statistical information for a backtester run, from drawdowns to ratios.
// Any currency specific information is handled in currencystatistics
type Statistic struct {
<<<<<<< HEAD
	StrategyName                string                                                                                 `json:"strategy-name"`
	StrategyDescription         string                                                                                 `json:"strategy-description"`
	StrategyNickname            string                                                                                 `json:"strategy-nickname"`
	StrategyGoal                string                                                                                 `json:"strategy-goal"`
	StartDate                   time.Time                                                                              `json:"start-date"`
	EndDate                     time.Time                                                                              `json:"end-date"`
	CandleInterval              gctkline.Interval                                                                      `json:"candle-interval"`
	RiskFreeRate                decimal.Decimal                                                                        `json:"risk-free-rate"`
	ExchangeAssetPairStatistics map[string]map[asset.Item]map[*currency.Item]map[*currency.Item]*CurrencyPairStatistic `json:"exchange-asset-pair-statistics"`
	TotalBuyOrders              int64                                                                                  `json:"total-buy-orders"`
	TotalLongOrders             int64                                                                                  `json:"total-long-orders"`
	TotalShortOrders            int64                                                                                  `json:"total-short-orders"`
	TotalSellOrders             int64                                                                                  `json:"total-sell-orders"`
	TotalOrders                 int64                                                                                  `json:"total-orders"`
	BiggestDrawdown             *FinalResultsHolder                                                                    `json:"biggest-drawdown,omitempty"`
	BestStrategyResults         *FinalResultsHolder                                                                    `json:"best-start-results,omitempty"`
	BestMarketMovement          *FinalResultsHolder                                                                    `json:"best-market-movement,omitempty"`
	WasAnyDataMissing           bool                                                                                   `json:"was-any-data-missing"`
	FundingStatistics           *FundingStatistics                                                                     `json:"funding-statistics"`
	FundManager                 funding.IFundingManager                                                                `json:"-"`
	HasCollateral               bool                                                                                   `json:"has-collateral"`
=======
	StrategyName                string                                                             `json:"strategy-name"`
	StrategyDescription         string                                                             `json:"strategy-description"`
	StrategyNickname            string                                                             `json:"strategy-nickname"`
	StrategyGoal                string                                                             `json:"strategy-goal"`
	StartDate                   time.Time                                                          `json:"start-date"`
	EndDate                     time.Time                                                          `json:"end-date"`
	CandleInterval              gctkline.Interval                                                  `json:"candle-interval"`
	RiskFreeRate                decimal.Decimal                                                    `json:"risk-free-rate"`
	ExchangeAssetPairStatistics map[string]map[asset.Item]map[currency.Pair]*CurrencyPairStatistic `json:"-"`
	CurrencyStatistics          []*CurrencyPairStatistic                                           `json:"currency-statistics"`
	TotalBuyOrders              int64                                                              `json:"total-buy-orders"`
	TotalLongOrders             int64                                                              `json:"total-long-orders"`
	TotalShortOrders            int64                                                              `json:"total-short-orders"`
	TotalSellOrders             int64                                                              `json:"total-sell-orders"`
	TotalOrders                 int64                                                              `json:"total-orders"`
	BiggestDrawdown             *FinalResultsHolder                                                `json:"biggest-drawdown,omitempty"`
	BestStrategyResults         *FinalResultsHolder                                                `json:"best-start-results,omitempty"`
	BestMarketMovement          *FinalResultsHolder                                                `json:"best-market-movement,omitempty"`
	WasAnyDataMissing           bool                                                               `json:"was-any-data-missing"`
	FundingStatistics           *FundingStatistics                                                 `json:"funding-statistics"`
	FundManager                 funding.IFundingManager                                            `json:"-"`
	HasCollateral               bool                                                               `json:"has-collateral"`
>>>>>>> fe41d74f
}

// FinalResultsHolder holds important stats about a currency's performance
type FinalResultsHolder struct {
	Exchange         string          `json:"exchange"`
	Asset            asset.Item      `json:"asset"`
	Pair             currency.Pair   `json:"currency"`
	MaxDrawdown      Swing           `json:"max-drawdown"`
	MarketMovement   decimal.Decimal `json:"market-movement"`
	StrategyMovement decimal.Decimal `json:"strategy-movement"`
}

// Handler interface details what a statistic is expected to do
type Handler interface {
	SetStrategyName(string)
	SetEventForOffset(common.Event) error
	AddHoldingsForTime(*holdings.Holding) error
	AddComplianceSnapshotForTime(compliance.Snapshot, fill.Event) error
	CalculateAllResults() error
	Reset()
	Serialise() (string, error)
	AddPNLForTime(*portfolio.PNLSummary) error
	CreateLog(common.Event) (string, error)
}

// Results holds some statistics on results
type Results struct {
	Pair              string               `json:"pair"`
	TotalEvents       int                  `json:"totalEvents"`
	TotalTransactions int                  `json:"totalTransactions"`
	Events            []ResultEvent        `json:"events"`
	Transactions      []ResultTransactions `json:"transactions"`
	StrategyName      string               `json:"strategyName"`
}

// ResultTransactions stores details on a transaction
type ResultTransactions struct {
	Time      time.Time       `json:"time"`
	Direction gctorder.Side   `json:"direction"`
	Price     decimal.Decimal `json:"price"`
	Amount    decimal.Decimal `json:"amount"`
	Reason    string          `json:"reason,omitempty"`
}

// ResultEvent stores the time
type ResultEvent struct {
	Time time.Time `json:"time"`
}

type eventOutputHolder struct {
	Time   time.Time
	Events []string
}

// CurrencyStats defines what is expected in order to
// calculate statistics based on an exchange, asset type and currency pair
type CurrencyStats interface {
	TotalEquityReturn() (decimal.Decimal, error)
	MaxDrawdown() Swing
	LongestDrawdown() Swing
	SharpeRatio(decimal.Decimal) decimal.Decimal
	SortinoRatio(decimal.Decimal) decimal.Decimal
}

// DataAtOffset is used to hold all event information
// at a time interval
type DataAtOffset struct {
	Offset       int64
	ClosePrice   decimal.Decimal
	Time         time.Time
	Holdings     holdings.Holding
	Transactions compliance.Snapshot
	DataEvent    data.Event
	SignalEvent  signal.Event
	OrderEvent   order.Event
	FillEvent    fill.Event
	PNL          portfolio.IPNL
}

// CurrencyPairStatistic Holds all events and statistics relevant to an exchange, asset type and currency pair
type CurrencyPairStatistic struct {
	Exchange       string
	Asset          asset.Item
	Currency       currency.Pair
	UnderlyingPair currency.Pair `json:"linked-spot-currency"`

	ShowMissingDataWarning       bool `json:"-"`
	IsStrategyProfitable         bool `json:"is-strategy-profitable"`
	DoesPerformanceBeatTheMarket bool `json:"does-performance-beat-the-market"`

	BuyOrders   int64 `json:"buy-orders"`
	SellOrders  int64 `json:"sell-orders"`
	TotalOrders int64 `json:"total-orders"`

	StartingClosePrice   ValueAtTime `json:"starting-close-price"`
	EndingClosePrice     ValueAtTime `json:"ending-close-price"`
	LowestClosePrice     ValueAtTime `json:"lowest-close-price"`
	HighestClosePrice    ValueAtTime `json:"highest-close-price"`
	HighestUnrealisedPNL ValueAtTime `json:"highest-unrealised-pnl"`
	LowestUnrealisedPNL  ValueAtTime `json:"lowest-unrealised-pnl"`
	HighestRealisedPNL   ValueAtTime `json:"highest-realised-pnl"`
	LowestRealisedPNL    ValueAtTime `json:"lowest-realised-pnl"`

	MarketMovement               decimal.Decimal `json:"market-movement"`
	StrategyMovement             decimal.Decimal `json:"strategy-movement"`
	UnrealisedPNL                decimal.Decimal `json:"unrealised-pnl"`
	RealisedPNL                  decimal.Decimal `json:"realised-pnl"`
	CompoundAnnualGrowthRate     decimal.Decimal `json:"compound-annual-growth-rate"`
	TotalAssetValue              decimal.Decimal `json:"total-asset-value"`
	TotalFees                    decimal.Decimal `json:"total-fees"`
	TotalValueLostToVolumeSizing decimal.Decimal `json:"total-value-lost-to-volume-sizing"`
	TotalValueLostToSlippage     decimal.Decimal `json:"total-value-lost-to-slippage"`
	TotalValueLost               decimal.Decimal `json:"total-value-lost"`

	Events []DataAtOffset `json:"-"`

	MaxDrawdown           Swing               `json:"max-drawdown,omitempty"`
	HighestCommittedFunds ValueAtTime         `json:"highest-committed-funds"`
	GeometricRatios       *Ratios             `json:"geometric-ratios"`
	ArithmeticRatios      *Ratios             `json:"arithmetic-ratios"`
	InitialHoldings       holdings.Holding    `json:"initial-holdings-holdings"`
	FinalHoldings         holdings.Holding    `json:"final-holdings"`
	FinalOrders           compliance.Snapshot `json:"final-orders"`
}

// Ratios stores all the ratios used for statistics
type Ratios struct {
	SharpeRatio      decimal.Decimal `json:"sharpe-ratio"`
	SortinoRatio     decimal.Decimal `json:"sortino-ratio"`
	InformationRatio decimal.Decimal `json:"information-ratio"`
	CalmarRatio      decimal.Decimal `json:"calmar-ratio"`
}

// Swing holds a drawdown
type Swing struct {
	Highest          ValueAtTime     `json:"highest"`
	Lowest           ValueAtTime     `json:"lowest"`
	DrawdownPercent  decimal.Decimal `json:"drawdown"`
	IntervalDuration int64           `json:"interval-duration"`
}

// ValueAtTime is an individual iteration of price at a time
type ValueAtTime struct {
	Time  time.Time       `json:"time"`
	Value decimal.Decimal `json:"value"`
	Set   bool            `json:"-"`
}

type relatedCurrencyPairStatistics struct {
	isBaseCurrency bool
	stat           *CurrencyPairStatistic
}

// FundingStatistics stores all funding related statistics
type FundingStatistics struct {
	Report             *funding.Report         `json:"-"`
	Items              []FundingItemStatistics `json:"funding-item-statistics"`
	TotalUSDStatistics *TotalFundingStatistics `json:"total-usd-statistics"`
}

// FundingItemStatistics holds statistics for funding items
type FundingItemStatistics struct {
	ReportItem *funding.ReportItem `json:"-"`
	// USD stats
	StartingClosePrice       ValueAtTime     `json:"starting-close-price"`
	EndingClosePrice         ValueAtTime     `json:"ending-close-price"`
	LowestClosePrice         ValueAtTime     `json:"lowest-close-price"`
	HighestClosePrice        ValueAtTime     `json:"highest-close-price"`
	MarketMovement           decimal.Decimal `json:"market-movement"`
	StrategyMovement         decimal.Decimal `json:"strategy-movement"`
	DidStrategyBeatTheMarket bool            `json:"did-strategy-beat-the-market"`
	RiskFreeRate             decimal.Decimal `json:"risk-free-rate"`
	CompoundAnnualGrowthRate decimal.Decimal `json:"compound-annual-growth-rate"`
	BuyOrders                int64           `json:"buy-orders"`
	SellOrders               int64           `json:"sell-orders"`
	TotalOrders              int64           `json:"total-orders"`
	MaxDrawdown              Swing           `json:"max-drawdown"`
	HighestCommittedFunds    ValueAtTime     `json:"highest-committed-funds"`
	// CollateralPair stats
	IsCollateral      bool        `json:"is-collateral"`
	InitialCollateral ValueAtTime `json:"initial-collateral"`
	FinalCollateral   ValueAtTime `json:"final-collateral"`
	HighestCollateral ValueAtTime `json:"highest-collateral"`
	LowestCollateral  ValueAtTime `json:"lowest-collateral"`
	// Contracts
	LowestHoldings  ValueAtTime `json:"lowest-holdings"`
	HighestHoldings ValueAtTime `json:"highest-holdings"`
	InitialHoldings ValueAtTime `json:"initial-holdings"`
	FinalHoldings   ValueAtTime `json:"final-holdings"`
}

// TotalFundingStatistics holds values for overall statistics for funding items
type TotalFundingStatistics struct {
<<<<<<< HEAD
	HoldingValues            []ValueAtTime
	HighestHoldingValue      ValueAtTime
	LowestHoldingValue       ValueAtTime
	BenchmarkMarketMovement  decimal.Decimal
	RiskFreeRate             decimal.Decimal
	CompoundAnnualGrowthRate decimal.Decimal
	MaxDrawdown              Swing
	GeometricRatios          *Ratios
	ArithmeticRatios         *Ratios
	DidStrategyBeatTheMarket bool
	DidStrategyMakeProfit    bool
	HoldingValueDifference   decimal.Decimal
=======
	HoldingValues            []ValueAtTime   `json:"-"`
	HighestHoldingValue      ValueAtTime     `json:"highest-holding-value"`
	LowestHoldingValue       ValueAtTime     `json:"lowest-holding-value"`
	BenchmarkMarketMovement  decimal.Decimal `json:"benchmark-market-movement"`
	StrategyMovement         decimal.Decimal `json:"strategy-movement"`
	RiskFreeRate             decimal.Decimal `json:"risk-free-rate"`
	CompoundAnnualGrowthRate decimal.Decimal `json:"compound-annual-growth-rate"`
	MaxDrawdown              Swing           `json:"max-drawdown"`
	GeometricRatios          *Ratios         `json:"geometric-ratios"`
	ArithmeticRatios         *Ratios         `json:"arithmetic-ratios"`
	DidStrategyBeatTheMarket bool            `json:"did-strategy-beat-the-market"`
	DidStrategyMakeProfit    bool            `json:"did-strategy-make-profit"`
	HoldingValueDifference   decimal.Decimal `json:"holding-value-difference"`
>>>>>>> fe41d74f
}<|MERGE_RESOLUTION|>--- conflicted
+++ resolved
@@ -34,29 +34,6 @@
 // Statistic holds all statistical information for a backtester run, from drawdowns to ratios.
 // Any currency specific information is handled in currencystatistics
 type Statistic struct {
-<<<<<<< HEAD
-	StrategyName                string                                                                                 `json:"strategy-name"`
-	StrategyDescription         string                                                                                 `json:"strategy-description"`
-	StrategyNickname            string                                                                                 `json:"strategy-nickname"`
-	StrategyGoal                string                                                                                 `json:"strategy-goal"`
-	StartDate                   time.Time                                                                              `json:"start-date"`
-	EndDate                     time.Time                                                                              `json:"end-date"`
-	CandleInterval              gctkline.Interval                                                                      `json:"candle-interval"`
-	RiskFreeRate                decimal.Decimal                                                                        `json:"risk-free-rate"`
-	ExchangeAssetPairStatistics map[string]map[asset.Item]map[*currency.Item]map[*currency.Item]*CurrencyPairStatistic `json:"exchange-asset-pair-statistics"`
-	TotalBuyOrders              int64                                                                                  `json:"total-buy-orders"`
-	TotalLongOrders             int64                                                                                  `json:"total-long-orders"`
-	TotalShortOrders            int64                                                                                  `json:"total-short-orders"`
-	TotalSellOrders             int64                                                                                  `json:"total-sell-orders"`
-	TotalOrders                 int64                                                                                  `json:"total-orders"`
-	BiggestDrawdown             *FinalResultsHolder                                                                    `json:"biggest-drawdown,omitempty"`
-	BestStrategyResults         *FinalResultsHolder                                                                    `json:"best-start-results,omitempty"`
-	BestMarketMovement          *FinalResultsHolder                                                                    `json:"best-market-movement,omitempty"`
-	WasAnyDataMissing           bool                                                                                   `json:"was-any-data-missing"`
-	FundingStatistics           *FundingStatistics                                                                     `json:"funding-statistics"`
-	FundManager                 funding.IFundingManager                                                                `json:"-"`
-	HasCollateral               bool                                                                                   `json:"has-collateral"`
-=======
 	StrategyName                string                                                             `json:"strategy-name"`
 	StrategyDescription         string                                                             `json:"strategy-description"`
 	StrategyNickname            string                                                             `json:"strategy-nickname"`
@@ -65,7 +42,7 @@
 	EndDate                     time.Time                                                          `json:"end-date"`
 	CandleInterval              gctkline.Interval                                                  `json:"candle-interval"`
 	RiskFreeRate                decimal.Decimal                                                    `json:"risk-free-rate"`
-	ExchangeAssetPairStatistics map[string]map[asset.Item]map[currency.Pair]*CurrencyPairStatistic `json:"-"`
+	ExchangeAssetPairStatistics map[string]map[asset.Item]map[*currency.Item]map[*currency.Item]*CurrencyPairStatistic `json:"exchange-asset-pair-statistics"`
 	CurrencyStatistics          []*CurrencyPairStatistic                                           `json:"currency-statistics"`
 	TotalBuyOrders              int64                                                              `json:"total-buy-orders"`
 	TotalLongOrders             int64                                                              `json:"total-long-orders"`
@@ -79,7 +56,6 @@
 	FundingStatistics           *FundingStatistics                                                 `json:"funding-statistics"`
 	FundManager                 funding.IFundingManager                                            `json:"-"`
 	HasCollateral               bool                                                               `json:"has-collateral"`
->>>>>>> fe41d74f
 }
 
 // FinalResultsHolder holds important stats about a currency's performance
@@ -273,25 +249,10 @@
 
 // TotalFundingStatistics holds values for overall statistics for funding items
 type TotalFundingStatistics struct {
-<<<<<<< HEAD
-	HoldingValues            []ValueAtTime
-	HighestHoldingValue      ValueAtTime
-	LowestHoldingValue       ValueAtTime
-	BenchmarkMarketMovement  decimal.Decimal
-	RiskFreeRate             decimal.Decimal
-	CompoundAnnualGrowthRate decimal.Decimal
-	MaxDrawdown              Swing
-	GeometricRatios          *Ratios
-	ArithmeticRatios         *Ratios
-	DidStrategyBeatTheMarket bool
-	DidStrategyMakeProfit    bool
-	HoldingValueDifference   decimal.Decimal
-=======
 	HoldingValues            []ValueAtTime   `json:"-"`
 	HighestHoldingValue      ValueAtTime     `json:"highest-holding-value"`
 	LowestHoldingValue       ValueAtTime     `json:"lowest-holding-value"`
 	BenchmarkMarketMovement  decimal.Decimal `json:"benchmark-market-movement"`
-	StrategyMovement         decimal.Decimal `json:"strategy-movement"`
 	RiskFreeRate             decimal.Decimal `json:"risk-free-rate"`
 	CompoundAnnualGrowthRate decimal.Decimal `json:"compound-annual-growth-rate"`
 	MaxDrawdown              Swing           `json:"max-drawdown"`
@@ -300,5 +261,4 @@
 	DidStrategyBeatTheMarket bool            `json:"did-strategy-beat-the-market"`
 	DidStrategyMakeProfit    bool            `json:"did-strategy-make-profit"`
 	HoldingValueDifference   decimal.Decimal `json:"holding-value-difference"`
->>>>>>> fe41d74f
 }