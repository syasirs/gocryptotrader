--- conflicted
+++ resolved
@@ -70,8 +70,7 @@
 // rather than separated by exchange, asset and currency pair, it's
 // grouped by time to allow a clearer picture of events
 func (s *Statistic) PrintAllEventsChronologically() {
-<<<<<<< HEAD
-	log.Info(common.Statistics, common.ColourH1+"------------------Events-------------------------------------"+common.ColourDefault)
+	log.Info(common.Statistics, common.CMDColours.H1+"------------------Events-------------------------------------"+common.CMDColours.Default)
 	var errs gctcommon.Errors
 	var err error
 	var results []eventOutputHolder
@@ -106,82 +105,6 @@
 							tt = currencyStatistic.Events[i].DataEvent.GetTime()
 						}
 						results = addEventOutputToTime(results, tt, result)
-=======
-	var results []eventOutputHolder
-	log.Info(common.Statistics, common.CMDColours.H1+"------------------Events-------------------------------------"+common.CMDColours.Default)
-	var errs gctcommon.Errors
-	colour := common.CMDColours.Default
-	for exch, x := range s.ExchangeAssetPairStatistics {
-		for a, y := range x {
-			for pair, currencyStatistic := range y {
-				for i := range currencyStatistic.Events {
-					switch {
-					case currencyStatistic.Events[i].FillEvent != nil:
-						direction := currencyStatistic.Events[i].FillEvent.GetDirection()
-						if direction == order.CouldNotBuy ||
-							direction == order.CouldNotSell ||
-							direction == order.MissingData ||
-							direction == order.DoNothing ||
-							direction == order.TransferredFunds ||
-							direction == order.UnknownSide {
-							if direction == order.DoNothing {
-								colour = common.CMDColours.DarkGrey
-							}
-							msg := fmt.Sprintf(colour+
-								"%v %v%v%v| Price: %v\tDirection: %v",
-								currencyStatistic.Events[i].FillEvent.GetTime().Format(gctcommon.SimpleTimeFormat),
-								fSIL(exch, limit12),
-								fSIL(a.String(), limit10),
-								fSIL(currencyStatistic.Events[i].FillEvent.Pair().String(), limit14),
-								currencyStatistic.Events[i].FillEvent.GetClosePrice().Round(8),
-								currencyStatistic.Events[i].FillEvent.GetDirection())
-							msg = addReason(currencyStatistic.Events[i].FillEvent.GetConcatReasons(), msg)
-							msg += common.CMDColours.Default
-							results = addEventOutputToTime(results, currencyStatistic.Events[i].FillEvent.GetTime(), msg)
-						} else {
-							// successful order!
-							colour = common.CMDColours.Success
-							if currencyStatistic.Events[i].FillEvent.IsLiquidated() {
-								colour = common.CMDColours.Error
-							}
-							msg := fmt.Sprintf(colour+
-								"%v %v%v%v| Price: %v\tDirection %v\tOrder placed: Amount: %v\tFee: %v\tTotal: %v",
-								currencyStatistic.Events[i].FillEvent.GetTime().Format(gctcommon.SimpleTimeFormat),
-								fSIL(exch, limit12),
-								fSIL(a.String(), limit10),
-								fSIL(currencyStatistic.Events[i].FillEvent.Pair().String(), limit14),
-								currencyStatistic.Events[i].FillEvent.GetPurchasePrice().Round(8),
-								currencyStatistic.Events[i].FillEvent.GetDirection(),
-								currencyStatistic.Events[i].FillEvent.GetAmount().Round(8),
-								currencyStatistic.Events[i].FillEvent.GetExchangeFee(),
-								currencyStatistic.Events[i].FillEvent.GetTotal().Round(8))
-							msg = addReason(currencyStatistic.Events[i].FillEvent.GetConcatReasons(), msg)
-							msg += common.CMDColours.Default
-							results = addEventOutputToTime(results, currencyStatistic.Events[i].FillEvent.GetTime(), msg)
-						}
-					case currencyStatistic.Events[i].SignalEvent != nil:
-						msg := fmt.Sprintf("%v %v%v%v| Price: $%v",
-							currencyStatistic.Events[i].SignalEvent.GetTime().Format(gctcommon.SimpleTimeFormat),
-							fSIL(exch, limit12),
-							fSIL(a.String(), limit10),
-							fSIL(currencyStatistic.Events[i].SignalEvent.Pair().String(), limit14),
-							currencyStatistic.Events[i].SignalEvent.GetClosePrice().Round(8))
-						msg = addReason(currencyStatistic.Events[i].SignalEvent.GetConcatReasons(), msg)
-						msg += common.CMDColours.Default
-						results = addEventOutputToTime(results, currencyStatistic.Events[i].SignalEvent.GetTime(), msg)
-					case currencyStatistic.Events[i].DataEvent != nil:
-						msg := fmt.Sprintf("%v %v%v%v| Price: $%v",
-							currencyStatistic.Events[i].DataEvent.GetTime().Format(gctcommon.SimpleTimeFormat),
-							fSIL(exch, limit12),
-							fSIL(a.String(), limit10),
-							fSIL(currencyStatistic.Events[i].DataEvent.Pair().String(), limit14),
-							currencyStatistic.Events[i].DataEvent.GetClosePrice().Round(8))
-						msg = addReason(currencyStatistic.Events[i].DataEvent.GetConcatReasons(), msg)
-						msg += common.CMDColours.Default
-						results = addEventOutputToTime(results, currencyStatistic.Events[i].DataEvent.GetTime(), msg)
-					default:
-						errs = append(errs, fmt.Errorf(common.CMDColours.Error+"%v%v%v unexpected data received %+v"+common.CMDColours.Default, exch, a, fSIL(pair.String(), limit14), currencyStatistic.Events[i]))
->>>>>>> 709023f5
 					}
 				}
 			}
@@ -320,15 +243,9 @@
 	log.Infof(common.CurrencyStatistics, "%s Calculated Drawdown: %s%%", sep, convert.DecimalToHumanFriendlyString(c.MaxDrawdown.DrawdownPercent, 8, ".", ","))
 	log.Infof(common.CurrencyStatistics, "%s Difference: %s", sep, convert.DecimalToHumanFriendlyString(c.MaxDrawdown.Highest.Value.Sub(c.MaxDrawdown.Lowest.Value), 2, ".", ","))
 	log.Infof(common.CurrencyStatistics, "%s Drawdown length: %s", sep, convert.IntToHumanFriendlyString(c.MaxDrawdown.IntervalDuration, ","))
-<<<<<<< HEAD
 	if !usingExchangeLevelFunding && c.TotalOrders > 1 {
-		log.Info(common.CurrencyStatistics, common.ColourH2+"------------------Ratios------------------------------------------------"+common.ColourDefault)
-		log.Info(common.CurrencyStatistics, common.ColourH3+"------------------Rates-------------------------------------------------"+common.ColourDefault)
-=======
-	if !usingExchangeLevelFunding {
 		log.Info(common.CurrencyStatistics, common.CMDColours.H2+"------------------Ratios------------------------------------------------"+common.CMDColours.Default)
 		log.Info(common.CurrencyStatistics, common.CMDColours.H3+"------------------Rates-------------------------------------------------"+common.CMDColours.Default)
->>>>>>> 709023f5
 		log.Infof(common.CurrencyStatistics, "%s Compound Annual Growth Rate: %s", sep, convert.DecimalToHumanFriendlyString(c.CompoundAnnualGrowthRate, 2, ".", ","))
 		log.Info(common.CurrencyStatistics, common.CMDColours.H4+"------------------Arithmetic--------------------------------------------"+common.CMDColours.Default)
 		if c.ShowMissingDataWarning {
@@ -408,11 +325,7 @@
 		log.Info(common.FundingStatistics, common.CMDColours.H1+"------------------Funding------------------------------------"+common.CMDColours.Default)
 	}
 	if len(spotResults) > 0 {
-<<<<<<< HEAD
-		log.Info(common.FundingStatistics, common.ColourH2+"------------------Funding Spot Asset Results------------------"+common.ColourDefault)
-=======
 		log.Info(common.FundingStatistics, common.CMDColours.H2+"------------------Funding Spot Item Results------------------"+common.CMDColours.Default)
->>>>>>> 709023f5
 		for i := range spotResults {
 			if spotResults[i].ReportItem.WasAppended {
 				continue
@@ -442,11 +355,7 @@
 		}
 	}
 	if len(futuresResults) > 0 {
-<<<<<<< HEAD
-		log.Info(common.FundingStatistics, common.ColourH2+"------------------Funding Futures Asset Results---------------"+common.ColourDefault)
-=======
 		log.Info(common.FundingStatistics, common.CMDColours.H2+"------------------Funding Futures Item Results---------------"+common.CMDColours.Default)
->>>>>>> 709023f5
 		for i := range futuresResults {
 			if futuresResults[i].ReportItem.WasAppended {
 				continue
