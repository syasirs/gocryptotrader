--- conflicted
+++ resolved
@@ -77,12 +77,7 @@
 	return b.Reasons
 }
 
-<<<<<<< HEAD
-// GetBase returns the underlying base to use in
-// other events
-=======
 // GetBase returns an event base
->>>>>>> e93ee835
 func (b *Base) GetBase() *Base {
 	return b
 }