--- conflicted
+++ resolved
@@ -491,12 +491,8 @@
 	}
 }
 
-<<<<<<< HEAD
-func TestHas(t *testing.T) {
-=======
 func TestPairsContainsCurrency(t *testing.T) {
 	t.Parallel()
->>>>>>> e05073c9
 	pairs := Pairs{
 		NewPair(BTC, USD),
 		NewPair(LTC, USD),
@@ -507,26 +503,6 @@
 		NewPair(DAI, XRP),
 	}
 
-<<<<<<< HEAD
-	if !pairs.Has(BTC) {
-		t.Fatalf("expected %s to be %v", BTC, true)
-	}
-	if !pairs.Has(USD) {
-		t.Fatalf("expected %s to be %v", USD, true)
-	}
-	if !pairs.Has(LTC) {
-		t.Fatalf("expected %s to be %v", LTC, true)
-	}
-	if !pairs.Has(DAI) {
-		t.Fatalf("expected %s to be %v", DAI, true)
-	}
-	if !pairs.Has(XRP) {
-		t.Fatalf("expected %s to be %v", XRP, true)
-	}
-	if pairs.Has(ATOM3L) {
-		t.Fatalf("expected %s to be %v", ATOM3L, false)
-	}
-=======
 	if !pairs.ContainsCurrency(BTC) {
 		t.Fatalf("expected %s to be %v", BTC, true)
 	}
@@ -573,5 +549,4 @@
 	if len(enabled) != 5 {
 		t.Fatalf("received %v but expected  %v", enabled, 5)
 	}
->>>>>>> e05073c9
 }