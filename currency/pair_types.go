--- conflicted
+++ resolved
@@ -18,35 +18,17 @@
 	FormatDifference bool
 }
 
-<<<<<<< HEAD
-// OrderAspect defines the information that describes an order implementation
-// to the actual liquidity. This is used to determine the order side, the
-// liquidity side, the currency pair and the selling and purchasing currency.
-type OrderAspect struct {
-=======
 // OrderParameters is used to determine the order side, liquidity side and the
 // selling & purchasing currency derived from the currency pair.
 type OrderParameters struct {
->>>>>>> 9e4ea6c6
 	// SellingCurrency is the currency that will be sold first
 	SellingCurrency Code
 	// Purchasing is the currency that will be purchased last
 	PurchasingCurrency Code
-<<<<<<< HEAD
-	// BuySide is the side of the order that will be placed true for buy/long,
-	// false for sell/short.
-	BuySide bool
-	// AskLiquidity is the side of the orderbook that will be used, false for
-	// bid liquidity.
-	AskLiquidity bool
-	// Pair is the currency pair that will be used
-	Pair Pair
-=======
 	// IsBuySide is the side of the order that will be placed true for buy/long,
 	// false for sell/short.
 	IsBuySide bool
 	// IsAskLiquidity is the side of the orderbook that will be used, false for
 	// bid liquidity.
 	IsAskLiquidity bool
->>>>>>> 9e4ea6c6
 }