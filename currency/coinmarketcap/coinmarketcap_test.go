--- conflicted
+++ resolved
@@ -4,11 +4,7 @@
 	"testing"
 	"time"
 
-<<<<<<< HEAD
 	log "github.com/idoall/gocryptotrader/logger"
-=======
-	log "github.com/thrasher-corp/gocryptotrader/logger"
->>>>>>> 0501455a
 )
 
 var c Coinmarketcap
