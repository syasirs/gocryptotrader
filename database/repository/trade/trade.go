package trade

import (
	"context"
	"database/sql"
	"errors"
	"fmt"
	"strings"
	"time"

	"github.com/gofrs/uuid"
	"github.com/thrasher-corp/gocryptotrader/database"
	"github.com/thrasher-corp/gocryptotrader/database/models/postgres"
	"github.com/thrasher-corp/gocryptotrader/database/models/sqlite3"
	"github.com/thrasher-corp/gocryptotrader/database/repository"
	"github.com/thrasher-corp/gocryptotrader/database/repository/exchange"
	"github.com/thrasher-corp/gocryptotrader/exchanges/kline"
	"github.com/thrasher-corp/gocryptotrader/log"
	"github.com/thrasher-corp/sqlboiler/boil"
	"github.com/thrasher-corp/sqlboiler/queries/qm"
)

// Insert saves trade data to the database
func Insert(trades ...Data) error {
	for i := range trades {
		if trades[i].ExchangeNameID == "" && trades[i].Exchange != "" {
			exchangeUUID, err := exchange.UUIDByName(trades[i].Exchange)
			if err != nil {
				return err
			}
			trades[i].ExchangeNameID = exchangeUUID.String()
		} else if trades[i].ExchangeNameID == "" && trades[i].Exchange == "" {
			return errors.New("exchange name/uuid not set, cannot insert")
		}
	}

	ctx := context.Background()
	ctx = boil.SkipTimestamps(ctx)

	tx, err := database.DB.SQL.BeginTx(ctx, nil)
	if err != nil {
		return fmt.Errorf("beginTx %w", err)
	}
	defer func() {
		if err != nil {
			errRB := tx.Rollback()
			if errRB != nil {
				log.Errorf(log.DatabaseMgr, "Insert tx.Rollback %v", errRB)
			}
		}
	}()

	if repository.GetSQLDialect() == database.DBSQLite3 || repository.GetSQLDialect() == database.DBSQLite {
		err = insertSQLite(ctx, tx, trades...)
	} else {
		err = insertPostgres(ctx, tx, trades...)
	}
	if err != nil {
		return err
	}

	return tx.Commit()
}

// VerifyTradeInIntervals will query for ONE trade within each kline interval and verify if data exists
// if it does, it will set the range holder property "HasData" to true
func VerifyTradeInIntervals(exchangeName, assetType, base, quote string, irh *kline.IntervalRangeHolder) error {
	ctx := context.Background()
	ctx = boil.SkipTimestamps(ctx)

	tx, err := database.DB.SQL.BeginTx(ctx, nil)
	if err != nil {
		return fmt.Errorf("beginTx %w", err)
	}
	defer func() {
		if err != nil {
			errRB := tx.Rollback()
			if errRB != nil {
				log.Errorf(log.DatabaseMgr, "Insert tx.Rollback %v", errRB)
			}
		}
	}()

	if repository.GetSQLDialect() == database.DBSQLite3 || repository.GetSQLDialect() == database.DBSQLite {
		err = verifyTradeInIntervalsSqlite(ctx, tx, exchangeName, assetType, base, quote, irh)
	} else {
		err = verifyTradeInIntervalsPostgres(ctx, tx, exchangeName, assetType, base, quote, irh)
	}
	if err != nil {
		return err
	}

	return tx.Commit()
}

func verifyTradeInIntervalsSqlite(ctx context.Context, tx *sql.Tx, exchangeName, assetType, base, quote string, irh *kline.IntervalRangeHolder) error {
	exch, err := sqlite3.Exchanges(qm.Where("name = ?", exchangeName)).One(ctx, tx)
	if err != nil {
		return err
	}
	for i := range irh.Ranges {
		for j := range irh.Ranges[i].Intervals {
			result, err := sqlite3.Trades(qm.Where("exchange_name_id = ? AND asset = ? AND base = ? AND quote = ? AND timestamp between ? AND ?",
				exch.ID,
				assetType,
				base,
				quote,
				irh.Ranges[i].Intervals[j].Start.Time.UTC().Format(time.RFC3339),
				irh.Ranges[i].Intervals[j].End.Time.UTC().Format(time.RFC3339))).One(ctx, tx)
			if err != nil && err != sql.ErrNoRows {
				return err
			}
			if result != nil {
				irh.Ranges[i].Intervals[j].HasData = true
			}
		}
	}

	return nil
}

func verifyTradeInIntervalsPostgres(ctx context.Context, tx *sql.Tx, exchangeName, assetType, base, quote string, irh *kline.IntervalRangeHolder) error {
	exch, err := postgres.Exchanges(qm.Where("name = ?", exchangeName)).One(ctx, tx)
	if err != nil {
		return err
	}
	for i := range irh.Ranges {
		for j := range irh.Ranges[i].Intervals {
			result, err := postgres.Trades(qm.Where("exchange_name_id = ? AND asset = ? AND base = ? AND quote = ? AND timestamp between ? AND ?",
				exch.ID,
				assetType,
				base,
				quote,
				irh.Ranges[i].Intervals[j].Start.Time.UTC(),
				irh.Ranges[i].Intervals[j].End.Time.UTC())).One(ctx, tx)
<<<<<<< HEAD
			if err != nil {
=======
			if err != nil && err != sql.ErrNoRows {
>>>>>>> 63257ce4
				return err
			}
			if result != nil {
				irh.Ranges[i].Intervals[j].HasData = true
			}
		}
	}

	return nil
}

func insertSQLite(ctx context.Context, tx *sql.Tx, trades ...Data) error {
	for i := range trades {
		if trades[i].ID == "" {
			freshUUID, err := uuid.NewV4()
			if err != nil {
				return err
			}
			trades[i].ID = freshUUID.String()
		}
		var tempEvent = sqlite3.Trade{
			ID:             trades[i].ID,
			ExchangeNameID: trades[i].ExchangeNameID,
			Base:           strings.ToUpper(trades[i].Base),
			Quote:          strings.ToUpper(trades[i].Quote),
			Asset:          strings.ToLower(trades[i].AssetType),
			Price:          trades[i].Price,
			Amount:         trades[i].Amount,
			Timestamp:      trades[i].Timestamp.UTC().Format(time.RFC3339),
		}
		if trades[i].Side != "" {
			tempEvent.Side.SetValid(strings.ToUpper(trades[i].Side))
		}
		if trades[i].TID != "" {
			tempEvent.Tid.SetValid(trades[i].TID)
		}
		err := tempEvent.Insert(ctx, tx, boil.Infer())
		if err != nil {
			return err
		}
	}

	return nil
}

func insertPostgres(ctx context.Context, tx *sql.Tx, trades ...Data) error {
	var err error
	for i := range trades {
		if trades[i].ID == "" {
			var freshUUID uuid.UUID
			freshUUID, err = uuid.NewV4()
			if err != nil {
				return err
			}
			trades[i].ID = freshUUID.String()
		}
		var tempEvent = postgres.Trade{
			ExchangeNameID: trades[i].ExchangeNameID,
			Base:           strings.ToUpper(trades[i].Base),
			Quote:          strings.ToUpper(trades[i].Quote),
			Asset:          strings.ToLower(trades[i].AssetType),
			Price:          trades[i].Price,
			Amount:         trades[i].Amount,
			Timestamp:      trades[i].Timestamp.UTC(),
			ID:             trades[i].ID,
		}
		if trades[i].Side != "" {
			tempEvent.Side.SetValid(strings.ToUpper(trades[i].Side))
		}
		if trades[i].TID != "" {
			tempEvent.Tid.SetValid(trades[i].TID)
		}

		err = tempEvent.Upsert(ctx, tx, false, nil, boil.Infer(), boil.Infer())
		if err != nil {
			return err
		}
	}

	return nil
}

// GetByUUID returns a trade by its unique ID
func GetByUUID(uuid string) (td Data, err error) {
	if repository.GetSQLDialect() == database.DBSQLite3 || repository.GetSQLDialect() == database.DBSQLite {
		td, err = getByUUIDSQLite(uuid)
		if err != nil {
			return td, fmt.Errorf("trade.Get getByUUIDSQLite %w", err)
		}
	} else {
		td, err = getByUUIDPostgres(uuid)
		if err != nil {
			return td, fmt.Errorf("trade.Get getByUUIDPostgres %w", err)
		}
	}

	return td, nil
}

func getByUUIDSQLite(uuid string) (Data, error) {
	var td Data
	var ts time.Time
	query := sqlite3.Trades(qm.Where("id = ?", uuid))
	result, err := query.One(context.Background(), database.DB.SQL)
	if err != nil {
		return td, err
	}
	ts, err = time.Parse(time.RFC3339, result.Timestamp)
	if err != nil {
		return td, err
	}

	td = Data{
		ID:        result.ID,
		Exchange:  result.ExchangeNameID,
		Base:      strings.ToUpper(result.Base),
		Quote:     strings.ToUpper(result.Quote),
		AssetType: strings.ToLower(result.Asset),
		Price:     result.Price,
		Amount:    result.Amount,
		Timestamp: ts,
	}
	if result.Side.Valid {
		td.Side = result.Side.String
	}
	return td, nil
}

func getByUUIDPostgres(uuid string) (td Data, err error) {
	query := postgres.Trades(qm.Where("id = ?", uuid))
	var result *postgres.Trade
	result, err = query.One(context.Background(), database.DB.SQL)
	if err != nil {
		return td, err
	}

	td = Data{
		ID:        result.ID,
		Timestamp: result.Timestamp.UTC(),
		Exchange:  result.ExchangeNameID,
		Base:      strings.ToUpper(result.Base),
		Quote:     strings.ToUpper(result.Quote),
		AssetType: strings.ToLower(result.Asset),
		Price:     result.Price,
		Amount:    result.Amount,
	}
	if result.Side.Valid {
		td.Side = result.Side.String
	}
	return td, nil
}

// GetInRange returns all trades by an exchange in a date range
func GetInRange(exchangeName, assetType, base, quote string, startDate, endDate time.Time) (td []Data, err error) {
	if repository.GetSQLDialect() == database.DBSQLite3 || repository.GetSQLDialect() == database.DBSQLite {
		td, err = getInRangeSQLite(exchangeName, assetType, base, quote, startDate, endDate)
		if err != nil {
			return td, fmt.Errorf("trade.GetByExchangeInRange getInRangeSQLite %w", err)
		}
	} else {
		td, err = getInRangePostgres(exchangeName, assetType, base, quote, startDate, endDate)
		if err != nil {
			return td, fmt.Errorf("trade.GetByExchangeInRange getInRangePostgres %w", err)
		}
	}

	return td, nil
}

func getInRangeSQLite(exchangeName, assetType, base, quote string, startDate, endDate time.Time) (td []Data, err error) {
	var exchangeUUID uuid.UUID
	exchangeUUID, err = exchange.UUIDByName(exchangeName)
	if err != nil {
		return nil, err
	}
	wheres := map[string]interface{}{
		"exchange_name_id": exchangeUUID,
		"asset":            strings.ToLower(assetType),
		"base":             strings.ToUpper(base),
		"quote":            strings.ToUpper(quote),
	}
	q := generateQuery(wheres, startDate, endDate, true)
	q = append(q, qm.OrderBy("timestamp"))
	query := sqlite3.Trades(q...)
	var result []*sqlite3.Trade
	result, err = query.All(context.Background(), database.DB.SQL)
	if err != nil {
		return td, err
	}
	for i := range result {
		ts, err := time.Parse(time.RFC3339, result[i].Timestamp)
		if err != nil {
			return td, err
		}
		t := Data{
			ID:        result[i].ID,
			Timestamp: ts,
			Exchange:  strings.ToLower(exchangeName),
			Base:      strings.ToUpper(result[i].Base),
			Quote:     strings.ToUpper(result[i].Quote),
			AssetType: strings.ToLower(result[i].Asset),
			Price:     result[i].Price,
			Amount:    result[i].Amount,
		}
		if result[i].Side.Valid {
			t.Side = result[i].Side.String
		}
		td = append(td, t)
	}
	return td, nil
}

func getInRangePostgres(exchangeName, assetType, base, quote string, startDate, endDate time.Time) (td []Data, err error) {
	var exchangeUUID uuid.UUID
	exchangeUUID, err = exchange.UUIDByName(exchangeName)
	if err != nil {
		return nil, err
	}
	wheres := map[string]interface{}{
		"exchange_name_id": exchangeUUID,
		"asset":            strings.ToLower(assetType),
		"base":             strings.ToUpper(base),
		"quote":            strings.ToUpper(quote),
	}

	q := generateQuery(wheres, startDate, endDate, false)
	q = append(q, qm.OrderBy("timestamp"))
	query := postgres.Trades(q...)
	var result []*postgres.Trade
	result, err = query.All(context.Background(), database.DB.SQL)
	if err != nil {
		return td, err
	}
	for i := range result {
		t := Data{
			ID:        result[i].ID,
			Timestamp: result[i].Timestamp,
			Exchange:  strings.ToLower(exchangeName),
			Base:      strings.ToUpper(result[i].Base),
			Quote:     strings.ToUpper(result[i].Quote),
			AssetType: strings.ToLower(result[i].Asset),
			Price:     result[i].Price,
			Amount:    result[i].Amount,
		}
		if result[i].Side.Valid {
			t.Side = result[i].Side.String
		}
		td = append(td, t)
	}
	return td, nil
}

// DeleteTrades will remove trades from the database using trade.Data
func DeleteTrades(trades ...Data) error {
	ctx := context.Background()
	ctx = boil.SkipTimestamps(ctx)

	tx, err := database.DB.SQL.BeginTx(ctx, nil)
	if err != nil {
		return fmt.Errorf("beginTx %w", err)
	}
	defer func() {
		if err != nil {
			errRB := tx.Rollback()
			if errRB != nil {
				log.Errorf(log.DatabaseMgr, "DeleteTrades tx.Rollback %v", errRB)
			}
		}
	}()
	if repository.GetSQLDialect() == database.DBSQLite3 || repository.GetSQLDialect() == database.DBSQLite {
		err = deleteTradesSQLite(context.Background(), tx, trades...)
	} else {
		err = deleteTradesPostgres(context.Background(), tx, trades...)
	}
	if err != nil {
		return err
	}

	return tx.Commit()
}

func deleteTradesSQLite(ctx context.Context, tx *sql.Tx, trades ...Data) error {
	var tradeIDs []interface{}
	for i := range trades {
		tradeIDs = append(tradeIDs, trades[i].ID)
	}
	query := sqlite3.Trades(qm.WhereIn(`id in ?`, tradeIDs...))
	_, err := query.DeleteAll(ctx, tx)
	return err
}

func deleteTradesPostgres(ctx context.Context, tx *sql.Tx, trades ...Data) error {
	var tradeIDs []interface{}
	for i := range trades {
		tradeIDs = append(tradeIDs, trades[i].ID)
	}
	query := postgres.Trades(qm.WhereIn(`id in ?`, tradeIDs...))
	_, err := query.DeleteAll(ctx, tx)
	return err
}

func generateQuery(clauses map[string]interface{}, start, end time.Time, isSQLite bool) []qm.QueryMod {
	query := []qm.QueryMod{}
	if isSQLite {
		query = append(query, qm.Where("timestamp BETWEEN ? AND ?", start.UTC().Format(time.RFC3339), end.UTC().Format(time.RFC3339)))
	} else {
		query = append(query, qm.Where("timestamp BETWEEN ? AND ?", start.UTC(), end.UTC()))
	}
	for k, v := range clauses {
		query = append(query, qm.Where(k+` = ?`, v))
	}
	return query
}<|MERGE_RESOLUTION|>--- conflicted
+++ resolved
@@ -133,11 +133,7 @@
 				quote,
 				irh.Ranges[i].Intervals[j].Start.Time.UTC(),
 				irh.Ranges[i].Intervals[j].End.Time.UTC())).One(ctx, tx)
-<<<<<<< HEAD
-			if err != nil {
-=======
 			if err != nil && err != sql.ErrNoRows {
->>>>>>> 63257ce4
 				return err
 			}
 			if result != nil {
