package audit

import (
	"context"
<<<<<<< HEAD

	"github.com/thrasher-corp/gocryptotrader/database"
	modelPSQL "github.com/thrasher-corp/gocryptotrader/database/models/postgres"
	modelSQLite "github.com/thrasher-corp/gocryptotrader/database/models/sqlite"
	"github.com/thrasher-corp/gocryptotrader/database/repository"
	log "github.com/thrasher-corp/gocryptotrader/logger"
	"github.com/thrasher-corp/sqlboiler/boil"
)

// Event inserts a new audit event to database
func Event(id, msgtype, message string) {
	if database.DB.SQL == nil {
		return
	}

	ctx := context.Background()
	ctx = boil.SkipTimestamps(ctx)

	tx, err := database.DB.SQL.BeginTx(ctx, nil)
	if err != nil {
		log.Errorf(log.Global, "transaction begin failed: %v", err)
		return
	}

	if repository.GetSQLDialect() == database.DBSQLite3 {
		var tempEvent = modelSQLite.AuditEvent{
			Type:       msgtype,
			Identifier: id,
			Message:    message,
		}
		err = tempEvent.Insert(ctx, tx, boil.Blacklist("created_at"))
	} else {
		var tempEvent = modelPSQL.AuditEvent{
			Type:       msgtype,
			Identifier: id,
			Message:    message,
		}
		err = tempEvent.Insert(ctx, tx, boil.Blacklist("created_at"))
	}

	if err != nil {
		log.Errorf(log.Global, "insert failed: %v", err)
		err = tx.Rollback()
		if err != nil {
			log.Errorf(log.Global, "transaction rollback failed: %v", err)
		}
		return
	}

	err = tx.Commit()
	if err != nil {
		log.Errorf(log.Global, "transaction commit failed: %v", err)
		err = tx.Rollback()
		if err != nil {
			log.Errorf(log.Global, "transaction rollback failed: %v", err)
		}
		return
	}
=======
	"errors"
	"time"

	"github.com/thrasher-corp/gocryptotrader/database"
	modelPSQL "github.com/thrasher-corp/gocryptotrader/database/models/postgres"
	modelSQLite "github.com/thrasher-corp/gocryptotrader/database/models/sqlite3"
	"github.com/thrasher-corp/gocryptotrader/database/repository"
	log "github.com/thrasher-corp/gocryptotrader/logger"
	"github.com/thrasher-corp/sqlboiler/boil"
	"github.com/thrasher-corp/sqlboiler/queries/qm"
)

// TableTimeFormat Go Time format conversion
const TableTimeFormat = "2006-01-02 15:04:05"

// Event inserts a new audit event to database
func Event(id, msgtype, message string) {
	if database.DB.SQL == nil {
		return
	}

	ctx := context.Background()
	ctx = boil.SkipTimestamps(ctx)

	tx, err := database.DB.SQL.BeginTx(ctx, nil)
	if err != nil {
		log.Errorf(log.Global, "Event transaction begin failed: %v", err)
		return
	}

	if repository.GetSQLDialect() == database.DBSQLite3 {
		var tempEvent = modelSQLite.AuditEvent{
			Type:       msgtype,
			Identifier: id,
			Message:    message,
		}
		err = tempEvent.Insert(ctx, tx, boil.Blacklist("created_at"))
	} else {
		var tempEvent = modelPSQL.AuditEvent{
			Type:       msgtype,
			Identifier: id,
			Message:    message,
		}
		err = tempEvent.Insert(ctx, tx, boil.Blacklist("created_at"))
	}

	if err != nil {
		log.Errorf(log.Global, "Event insert failed: %v", err)
		err = tx.Rollback()
		if err != nil {
			log.Errorf(log.Global, "Event Transaction rollback failed: %v", err)
		}
		return
	}

	err = tx.Commit()
	if err != nil {
		log.Errorf(log.Global, "Event Transaction commit failed: %v", err)
		err = tx.Rollback()
		if err != nil {
			log.Errorf(log.Global, "Event Transaction rollback failed: %v", err)
		}
		return
	}
}

// GetEvent () returns list of order events matching query
func GetEvent(startTime, endTime time.Time, order string, limit int) (interface{}, error) {
	if database.DB.SQL == nil {
		return nil, errors.New("database is nil")
	}

	query := qm.Where("created_at BETWEEN ? AND ?", startTime, endTime)

	orderByQueryString := "id"
	if order == "desc" {
		orderByQueryString += " desc"
	}

	orderByQuery := qm.OrderBy(orderByQueryString)
	limitQuery := qm.Limit(limit)

	ctx := context.Background()
	if repository.GetSQLDialect() == database.DBSQLite3 {
		return modelSQLite.AuditEvents(query, orderByQuery, limitQuery).All(ctx, database.DB.SQL)
	}

	return modelPSQL.AuditEvents(query, orderByQuery, limitQuery).All(ctx, database.DB.SQL)
>>>>>>> 242b02c3
}<|MERGE_RESOLUTION|>--- conflicted
+++ resolved
@@ -2,66 +2,6 @@
 
 import (
 	"context"
-<<<<<<< HEAD
-
-	"github.com/thrasher-corp/gocryptotrader/database"
-	modelPSQL "github.com/thrasher-corp/gocryptotrader/database/models/postgres"
-	modelSQLite "github.com/thrasher-corp/gocryptotrader/database/models/sqlite"
-	"github.com/thrasher-corp/gocryptotrader/database/repository"
-	log "github.com/thrasher-corp/gocryptotrader/logger"
-	"github.com/thrasher-corp/sqlboiler/boil"
-)
-
-// Event inserts a new audit event to database
-func Event(id, msgtype, message string) {
-	if database.DB.SQL == nil {
-		return
-	}
-
-	ctx := context.Background()
-	ctx = boil.SkipTimestamps(ctx)
-
-	tx, err := database.DB.SQL.BeginTx(ctx, nil)
-	if err != nil {
-		log.Errorf(log.Global, "transaction begin failed: %v", err)
-		return
-	}
-
-	if repository.GetSQLDialect() == database.DBSQLite3 {
-		var tempEvent = modelSQLite.AuditEvent{
-			Type:       msgtype,
-			Identifier: id,
-			Message:    message,
-		}
-		err = tempEvent.Insert(ctx, tx, boil.Blacklist("created_at"))
-	} else {
-		var tempEvent = modelPSQL.AuditEvent{
-			Type:       msgtype,
-			Identifier: id,
-			Message:    message,
-		}
-		err = tempEvent.Insert(ctx, tx, boil.Blacklist("created_at"))
-	}
-
-	if err != nil {
-		log.Errorf(log.Global, "insert failed: %v", err)
-		err = tx.Rollback()
-		if err != nil {
-			log.Errorf(log.Global, "transaction rollback failed: %v", err)
-		}
-		return
-	}
-
-	err = tx.Commit()
-	if err != nil {
-		log.Errorf(log.Global, "transaction commit failed: %v", err)
-		err = tx.Rollback()
-		if err != nil {
-			log.Errorf(log.Global, "transaction rollback failed: %v", err)
-		}
-		return
-	}
-=======
 	"errors"
 	"time"
 
@@ -150,5 +90,4 @@
 	}
 
 	return modelPSQL.AuditEvents(query, orderByQuery, limitQuery).All(ctx, database.DB.SQL)
->>>>>>> 242b02c3
 }