module github.com/thrasher-corp/gocryptotrader

go 1.12

require (
<<<<<<< HEAD
	github.com/cockroachdb/apd v1.1.0 // indirect
	github.com/d5/tengo v1.24.3
=======
>>>>>>> 92147cdc
	github.com/gofrs/uuid v3.2.0+incompatible
	github.com/golang/protobuf v1.3.2
	github.com/google/go-querystring v1.0.0
	github.com/gorilla/mux v1.7.3
	github.com/gorilla/websocket v1.4.0
	github.com/grpc-ecosystem/go-grpc-middleware v1.0.0
	github.com/grpc-ecosystem/grpc-gateway v1.11.3
	github.com/kat-co/vala v0.0.0-20170210184112-42e1d8b61f12
	github.com/lib/pq v1.2.0
	github.com/mattn/go-sqlite3 v1.11.0
	github.com/pkg/errors v0.8.1
	github.com/pquerna/otp v1.2.0
	github.com/spf13/viper v1.4.0
	github.com/thrasher-corp/goose v2.7.0-rc4.0.20191002032028-0f2c2a27abdb+incompatible
	github.com/thrasher-corp/sqlboiler v1.0.1-0.20191001234224-71e17f37a85e
	github.com/toorop/go-pusher v0.0.0-20180521062818-4521e2eb39fb
	github.com/urfave/cli v1.20.0
	golang.org/x/crypto v0.0.0-20190605123033-f99c8df09eb5
	golang.org/x/net v0.0.0-20190606173856-1492cefac77f // indirect
	golang.org/x/sys v0.0.0-20191003212358-c178f38b412c // indirect
	google.golang.org/genproto v0.0.0-20191002211648-c459b9ce5143
	google.golang.org/grpc v1.21.1
	gopkg.in/yaml.v2 v2.2.4 // indirect
)<|MERGE_RESOLUTION|>--- conflicted
+++ resolved
@@ -3,11 +3,6 @@
 go 1.12
 
 require (
-<<<<<<< HEAD
-	github.com/cockroachdb/apd v1.1.0 // indirect
-	github.com/d5/tengo v1.24.3
-=======
->>>>>>> 92147cdc
 	github.com/gofrs/uuid v3.2.0+incompatible
 	github.com/golang/protobuf v1.3.2
 	github.com/google/go-querystring v1.0.0
