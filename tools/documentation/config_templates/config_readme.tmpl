{{define "config" -}}
{{template "header" .}}
## Current Features for {{.Name}}

 + Handling of config encryption and verification of "configuration".json data.

 + Contains configurations for:

    - Exchanges for utilisation of a broad or minimal amount of enabled
    exchanges [Example](#enable-exchange-via-config-example) for
    enabling an exchange.

    - Bank accounts for withdrawal and depositing FIAT between exchange and
    your personal accounts [Example](#enable-bank-accounts-via-config-example).

    - Portfolio to monitor online and offline accounts [Example](#enable-portfolio-via-config-example).

    - Currency configurations to set your foreign exchange provider accounts,
    your preferred display currency, suitable FIAT currency and suitable
    cryptocurrency [Example](#enable-currency-via-config-example).

    - Communication for utilisation of supported communication mediums e.g.
    email events direct to your personal account [Example](#enable-communications-via-config-example).

# Config Examples

#### Basic examples for enabling features on the GoCryptoTrader platform

+ Linux example for quickly creating and testing configuration file
```sh
<<<<<<< HEAD
cd ~/go/src/github.com/idoall/gocryptotrader
=======
cd ~/go/src/github.com/thrasher-corp/gocryptotrader
>>>>>>> 0501455a
cp config_example.json config.json
# Test config
go build
./gocryptotrader
```

+ or custom config, can also pass in absolute path to "configuration".json file.

```sh
<<<<<<< HEAD
cd ~/go/src/github.com/idoall/gocryptotrader
=======
cd ~/go/src/github.com/thrasher-corp/gocryptotrader
>>>>>>> 0501455a
cp config_example.json custom.json
# Test config
go build
./gocryptotrader -config custom.json
```

## Enable Exchange Via Config Example

+ To enable or disable an exchange via config proceed through the
"configuration".json file to exchanges and to the supported exchange e.g see
below. "Enabled" set to true or false will enable and disable the exchange,
if you set "APIKey" && "APISecret" you must set "AuthenticatedAPISupport" to
true or the bot will not be able to send authenticated http requests. If needed
you can set the exchanges bank details for depositing FIAT options. Some banks
have multiple deposit accounts for different FIAT deposit currencies.

```js
"Exchanges": [
 {
  "Name": "ANX",
  "Enabled": true,
  "Verbose": false,
  "Websocket": false,
  "UseSandbox": false,
  "RESTPollingDelay": 10,
  "websocketResponseCheckTimeout": 30000000,
  "websocketResponseMaxLimit": 7000000000,
  "httpTimeout": 15000000000,
  "APIKey": "Key",
  "APISecret": "Secret",
  "AvailablePairs": "ATENC_GBP,ATENC_NZD,BTC_AUD,BTC_SGD,LTC_BTC,START_GBP,...",
  "EnabledPairs": "BTC_USD,BTC_HKD,BTC_EUR,BTC_CAD,BTC_AUD,BTC_SGD,BTC_JPY,...",
  "BaseCurrencies": "USD,HKD,EUR,CAD,AUD,SGD,JPY,GBP,NZD",
  "AssetTypes": "SPOT",
  "SupportsAutoPairUpdates": true,
  "ConfigCurrencyPairFormat": {
   "Uppercase": true,
   "Delimiter": "_"
  },
  "RequestCurrencyPairFormat": {
   "Uppercase": true
  },
  "BankAccounts": [
   {
    "BankName": "",
    "BankAddress": "",
    "AccountName": "",
    "AccountNumber": "",
    "SWIFTCode": "",
    "IBAN": "",
    "SupportedCurrencies": "AUD,USD,EUR"
   }
  ]
 },
```

## Enable Bank Accounts Via Config Example

+ To enable bank accounts simply proceed through "configuration".json file to
"BankAccounts" and input your account information example below.

```js
"BankAccounts": [
 {
  "BankName": "test",
  "BankAddress": "test",
  "AccountName": "TestAccount",
  "AccountNumber": "0234",
  "SWIFTCode": "91272837",
  "IBAN": "98218738671897",
  "SupportedCurrencies": "USD",
  "SupportedExchanges": "ANX,Kraken"
 }
]
```

## Enable Portfolio Via Config Example

+ To enable the GoCryptoTrader platform to monitor your addresses please
specify, "configuration".json file example below.

```js
"PortfolioAddresses": {
 "Addresses": [
  {
   "Address": "1JCe8z4jJVNXSjohjM4i9Hh813dLCNx2Sy",
   "CoinType": "BTC",
   "Balance": 53000.01310358,
   "Description": ""
  },
  {
   "Address": "3Nxwenay9Z8Lc9JBiywExpnEFiLp6Afp8v",
   "CoinType": "BTC",
   "Balance": 101848.28376405,
   "Description": ""
  }
 ]
```

## Enable Currency Via Config Example

+ To Enable foreign exchange providers set "Enabled" to true and add in your
account API keys example below.

```js
"ForexProviders": [
 {
  "Name": "CurrencyConverter",
  "Enabled": true,
  "Verbose": false,
  "RESTPollingDelay": 600,
  "APIKey": "",
  "APIKeyLvl": -1,
  "PrimaryProvider": true
 },
]
```

+ To define the cryptocurrency you want the platform to use set them here
example below.

```js
"Cryptocurrencies": "BTC,LTC,ETH,XRP,NMC,NVC,PPC,XBT,DOGE,DASH",
```

+ To define the currency you want to everything to be valued against example
below.

```js
"FiatDisplayCurrency": "USD"
```

## Enable Communications Via Config Example

+ To set the desired platform communication medium proceed to "Communications"
in the "configuration".json file and set your account details to the preferred
comm method and add in your contact list if available.

```js
"SMSGlobal": {
 "Name": "SMSGlobal",
 "Enabled": false,
 "Verbose": false,
 "Username": "Username",
 "Password": "Password",
 "Contacts": [
  {
   "Name": "Bob",
   "Number": "12345",
   "Enabled": false
  }
 ]
},
```


## Configure Network Time Server 

+ To configure and enable a NTP server you need to set the "enabled" field to one of 3 values -1 is disabled 0 is enabled and alert at start up 1 is enabled and warn at start up
servers are configured by the pool array and attempted first to last allowedDifference and allowedNegativeDifference are how far ahead and behind is acceptable for the time to be out in nanoseconds

```js
 "ntpclient": {
  "enabled": 0,
  "pool": [
   "pool.ntp.org:123"
  ],
  "allowedDifference": 0,
  "allowedNegativeDifference": 0
 },
 ```

### Please click GoDocs chevron above to view current GoDoc information for this package
{{template "contributions"}}
{{template "donations"}}
{{end}}<|MERGE_RESOLUTION|>--- conflicted
+++ resolved
@@ -28,11 +28,7 @@
 
 + Linux example for quickly creating and testing configuration file
 ```sh
-<<<<<<< HEAD
 cd ~/go/src/github.com/idoall/gocryptotrader
-=======
-cd ~/go/src/github.com/thrasher-corp/gocryptotrader
->>>>>>> 0501455a
 cp config_example.json config.json
 # Test config
 go build
@@ -42,11 +38,7 @@
 + or custom config, can also pass in absolute path to "configuration".json file.
 
 ```sh
-<<<<<<< HEAD
 cd ~/go/src/github.com/idoall/gocryptotrader
-=======
-cd ~/go/src/github.com/thrasher-corp/gocryptotrader
->>>>>>> 0501455a
 cp config_example.json custom.json
 # Test config
 go build
