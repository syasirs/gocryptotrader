--- conflicted
+++ resolved
@@ -236,11 +236,8 @@
 	"bitstamp",
 	"btc markets",
 	"btse",
-<<<<<<< HEAD
 	"coinbaseinternational",
-=======
 	"bybit",
->>>>>>> 59916a78
 	"coinbasepro",
 	"coinut",
 	"exmo",
