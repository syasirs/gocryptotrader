--- conflicted
+++ resolved
@@ -385,11 +385,7 @@
 }
 
 // GetExchangeHistory returns historic trade data since exchange opening.
-<<<<<<< HEAD
-func (b *Bitstamp) GetExchangeHistory(req *trade.HistoryRequest) ([]trade.History, error) {
-=======
 func (b *Bitstamp) GetExchangeHistory(*trade.HistoryRequest) ([]trade.History, error) {
->>>>>>> fe17b184
 	return nil, common.ErrNotYetImplemented
 }
 
@@ -722,11 +718,7 @@
 		start,
 		end,
 		b.FormatExchangeKlineInterval(interval),
-<<<<<<< HEAD
-		"1000",
-=======
 		strconv.FormatInt(int64(b.Features.Enabled.Kline.ResultLimit), 10),
->>>>>>> fe17b184
 	)
 
 	if err != nil {
@@ -734,20 +726,6 @@
 	}
 
 	for x := range candles.Data.OHLCV {
-<<<<<<< HEAD
-		var tempCandle kline.Candle
-
-		tempCandle.Time = time.Unix(candles.Data.OHLCV[x].Timestamp, 0)
-		tempCandle.Open = candles.Data.OHLCV[x].Open
-		tempCandle.High = candles.Data.OHLCV[x].High
-		tempCandle.Low = candles.Data.OHLCV[x].Low
-		tempCandle.Close = candles.Data.OHLCV[x].Close
-		tempCandle.Volume = candles.Data.OHLCV[x].Volume
-
-		ret.Candles = append(ret.Candles, tempCandle)
-	}
-
-=======
 		if time.Unix(candles.Data.OHLCV[x].Timestamp, 0).Before(start) ||
 			time.Unix(candles.Data.OHLCV[x].Timestamp, 0).After(end) {
 			continue
@@ -763,7 +741,6 @@
 	}
 
 	ret.SortCandlesByTimestamp(false)
->>>>>>> fe17b184
 	return ret, nil
 }
 
@@ -789,32 +766,13 @@
 			dates[x].Start,
 			dates[x].End,
 			b.FormatExchangeKlineInterval(interval),
-<<<<<<< HEAD
-			"1000",
-=======
 			strconv.FormatInt(int64(b.Features.Enabled.Kline.ResultLimit), 10),
->>>>>>> fe17b184
 		)
 		if err != nil {
 			return kline.Item{}, err
 		}
 
 		for i := range candles.Data.OHLCV {
-<<<<<<< HEAD
-			var tempCandle kline.Candle
-
-			tempCandle.Time = time.Unix(candles.Data.OHLCV[i].Timestamp, 0)
-			tempCandle.Open = candles.Data.OHLCV[i].Open
-			tempCandle.High = candles.Data.OHLCV[i].High
-			tempCandle.Low = candles.Data.OHLCV[i].Low
-			tempCandle.Close = candles.Data.OHLCV[i].Close
-			tempCandle.Volume = candles.Data.OHLCV[i].Volume
-
-			ret.Candles = append(ret.Candles, tempCandle)
-		}
-	}
-
-=======
 			if time.Unix(candles.Data.OHLCV[i].Timestamp, 0).Before(start) ||
 				time.Unix(candles.Data.OHLCV[i].Timestamp, 0).After(end) {
 				continue
@@ -831,6 +789,5 @@
 	}
 
 	ret.SortCandlesByTimestamp(false)
->>>>>>> fe17b184
 	return ret, nil
 }