--- conflicted
+++ resolved
@@ -313,7 +313,6 @@
 }
 
 // UpdateTickers updates the ticker for all currency pairs of a given asset type
-<<<<<<< HEAD
 func (b *Bitstamp) UpdateTickers(ctx context.Context, a asset.Item) error {
 	if !b.SupportsAsset(a) {
 		return fmt.Errorf("%w for [%v]", asset.ErrNotSupported, a)
@@ -355,10 +354,6 @@
 		}
 	}
 	return nil
-=======
-func (b *Bitstamp) UpdateTickers(_ context.Context, _ asset.Item) error {
-	return common.ErrFunctionNotSupported
->>>>>>> 492ea20f
 }
 
 // UpdateTicker updates and returns the ticker for a currency pair
