package bitstamp

import (
	"context"
	"errors"
	"fmt"
	"sort"
	"strconv"
	"sync"
	"time"

	"github.com/thrasher-corp/gocryptotrader/common"
	"github.com/thrasher-corp/gocryptotrader/config"
	"github.com/thrasher-corp/gocryptotrader/currency"
	exchange "github.com/thrasher-corp/gocryptotrader/exchanges"
	"github.com/thrasher-corp/gocryptotrader/exchanges/account"
	"github.com/thrasher-corp/gocryptotrader/exchanges/asset"
	"github.com/thrasher-corp/gocryptotrader/exchanges/deposit"
	"github.com/thrasher-corp/gocryptotrader/exchanges/kline"
	"github.com/thrasher-corp/gocryptotrader/exchanges/order"
	"github.com/thrasher-corp/gocryptotrader/exchanges/orderbook"
	"github.com/thrasher-corp/gocryptotrader/exchanges/protocol"
	"github.com/thrasher-corp/gocryptotrader/exchanges/request"
	"github.com/thrasher-corp/gocryptotrader/exchanges/stream"
	"github.com/thrasher-corp/gocryptotrader/exchanges/ticker"
	"github.com/thrasher-corp/gocryptotrader/exchanges/trade"
	"github.com/thrasher-corp/gocryptotrader/log"
	"github.com/thrasher-corp/gocryptotrader/portfolio/withdraw"
)

// GetDefaultConfig returns a default exchange config
func (b *Bitstamp) GetDefaultConfig(ctx context.Context) (*config.Exchange, error) {
	b.SetDefaults()
	exchCfg := new(config.Exchange)
	exchCfg.Name = b.Name
	exchCfg.HTTPTimeout = exchange.DefaultHTTPTimeout
	exchCfg.BaseCurrencies = b.BaseCurrencies
	err := b.SetupDefaults(exchCfg)
	if err != nil {
		return nil, err
	}

	if b.Features.Supports.RESTCapabilities.AutoPairUpdates {
		err = b.UpdateTradablePairs(ctx, true)
		if err != nil {
			return nil, err
		}
	}

	return exchCfg, nil
}

// SetDefaults sets default for Bitstamp
func (b *Bitstamp) SetDefaults() {
	b.Name = "Bitstamp"
	b.Enabled = true
	b.Verbose = true
	b.API.CredentialsValidator.RequiresKey = true
	b.API.CredentialsValidator.RequiresSecret = true
	b.API.CredentialsValidator.RequiresClientID = true
	requestFmt := &currency.EMPTYFORMAT
	configFmt := &currency.PairFormat{
		Uppercase: true,
		Delimiter: currency.ForwardSlashDelimiter,
	}
	err := b.SetGlobalPairsManager(requestFmt, configFmt, asset.Spot)
	if err != nil {
		log.Errorln(log.ExchangeSys, err)
	}

	b.Features = exchange.Features{
		Supports: exchange.FeaturesSupported{
			REST:      true,
			Websocket: true,
			RESTCapabilities: protocol.Features{
				TickerFetching:    true,
				TradeFetching:     true,
				OrderbookFetching: true,
				AutoPairUpdates:   true,
				GetOrder:          true,
				GetOrders:         true,
				CancelOrders:      true,
				CancelOrder:       true,
				SubmitOrder:       true,
				DepositHistory:    true,
				WithdrawalHistory: true,
				UserTradeHistory:  true,
				CryptoDeposit:     true,
				CryptoWithdrawal:  true,
				FiatDeposit:       true,
				FiatWithdraw:      true,
				TradeFee:          true,
				FiatDepositFee:    true,
				FiatWithdrawalFee: true,
				CryptoDepositFee:  true,
			},
			WebsocketCapabilities: protocol.Features{
				TradeFetching:     true,
				OrderbookFetching: true,
				Subscribe:         true,
				Unsubscribe:       true,
			},
			WithdrawPermissions: exchange.AutoWithdrawCrypto |
				exchange.AutoWithdrawFiat,
			Kline: kline.ExchangeCapabilitiesSupported{
				Intervals:  true,
				DateRanges: true,
			},
		},
		Enabled: exchange.FeaturesEnabled{
			AutoPairUpdates: true,
			Kline: kline.ExchangeCapabilitiesEnabled{
				Intervals: kline.DeployExchangeIntervals(
					kline.IntervalCapacity{Interval: kline.OneMin},
					kline.IntervalCapacity{Interval: kline.ThreeMin},
					kline.IntervalCapacity{Interval: kline.FiveMin},
					kline.IntervalCapacity{Interval: kline.FifteenMin},
					kline.IntervalCapacity{Interval: kline.ThirtyMin},
					kline.IntervalCapacity{Interval: kline.OneHour},
					kline.IntervalCapacity{Interval: kline.TwoHour},
					kline.IntervalCapacity{Interval: kline.FourHour},
					kline.IntervalCapacity{Interval: kline.SixHour},
					kline.IntervalCapacity{Interval: kline.TwelveHour},
					kline.IntervalCapacity{Interval: kline.OneDay},
					kline.IntervalCapacity{Interval: kline.ThreeDay},
				),
				GlobalResultLimit: 1000,
			},
		},
	}

	b.Requester, err = request.New(b.Name,
		common.NewHTTPClientWithTimeout(exchange.DefaultHTTPTimeout),
		request.WithLimiter(request.NewBasicRateLimit(bitstampRateInterval, bitstampRequestRate)))
	if err != nil {
		log.Errorln(log.ExchangeSys, err)
	}
	b.API.Endpoints = b.NewEndpoints()
	err = b.API.Endpoints.SetDefaultEndpoints(map[exchange.URL]string{
		exchange.RestSpot:      bitstampAPIURL,
		exchange.WebsocketSpot: bitstampWSURL,
	})
	if err != nil {
		log.Errorln(log.ExchangeSys, err)
	}
	b.Websocket = stream.New()
	b.WebsocketResponseMaxLimit = exchange.DefaultWebsocketResponseMaxLimit
	b.WebsocketResponseCheckTimeout = exchange.DefaultWebsocketResponseCheckTimeout
	b.WebsocketOrderbookBufferLimit = exchange.DefaultWebsocketOrderbookBufferLimit
}

// Setup sets configuration values to bitstamp
func (b *Bitstamp) Setup(exch *config.Exchange) error {
	err := exch.Validate()
	if err != nil {
		return err
	}
	if !exch.Enabled {
		b.SetEnabled(false)
		return nil
	}
	err = b.SetupDefaults(exch)
	if err != nil {
		return err
	}

	wsURL, err := b.API.Endpoints.GetURL(exchange.WebsocketSpot)
	if err != nil {
		return err
	}

	err = b.Websocket.Setup(&stream.WebsocketSetup{
		ExchangeConfig:         exch,
		DefaultURL:             bitstampWSURL,
		RunningURL:             wsURL,
		Connector:              b.WsConnect,
		Subscriber:             b.Subscribe,
		Unsubscriber:           b.Unsubscribe,
		GenerateSubscriptions:  b.generateDefaultSubscriptions,
		ConnectionMonitorDelay: exch.ConnectionMonitorDelay,
		Features:               &b.Features.Supports.WebsocketCapabilities,
	})
	if err != nil {
		return err
	}

	return b.Websocket.SetupNewConnection(stream.ConnectionSetup{
		URL:                  b.Websocket.GetWebsocketURL(),
		ResponseCheckTimeout: exch.WebsocketResponseCheckTimeout,
		ResponseMaxLimit:     exch.WebsocketResponseMaxLimit,
	})
}

// Start starts the Bitstamp go routine
func (b *Bitstamp) Start(ctx context.Context, wg *sync.WaitGroup) error {
	if wg == nil {
		return fmt.Errorf("%T %w", wg, common.ErrNilPointer)
	}
	wg.Add(1)
	go func() {
		b.Run(ctx)
		wg.Done()
	}()
	return nil
}

// Run implements the Bitstamp wrapper
func (b *Bitstamp) Run(ctx context.Context) {
	if b.Verbose {
		log.Debugf(log.ExchangeSys,
			"%s Websocket: %s.",
			b.Name,
			common.IsEnabled(b.Websocket.IsEnabled()))
		b.PrintEnabledPairs()
	}

	forceUpdate := false
	if !b.BypassConfigFormatUpgrades {
		format, err := b.GetPairFormat(asset.Spot, false)
		if err != nil {
			log.Errorf(log.ExchangeSys, "%s failed to get pair format. Err %s\n",
				b.Name,
				err)
			return
		}

		enabled, err := b.CurrencyPairs.GetPairs(asset.Spot, true)
		if err != nil {
			log.Errorf(log.ExchangeSys, "%s failed to get enabled currencies. Err %s\n",
				b.Name,
				err)
			return
		}

		avail, err := b.CurrencyPairs.GetPairs(asset.Spot, false)
		if err != nil {
			log.Errorf(log.ExchangeSys, "%s failed to get available currencies. Err %s\n",
				b.Name,
				err)
			return
		}

		if !common.StringDataContains(enabled.Strings(), format.Delimiter) ||
			!common.StringDataContains(avail.Strings(), format.Delimiter) {
			var enabledPairs currency.Pairs
			enabledPairs, err = currency.NewPairsFromStrings([]string{
				currency.BTC.String() + format.Delimiter + currency.USD.String(),
			})
			if err != nil {
				log.Errorf(log.ExchangeSys, "%s failed to update currencies. Err %s\n",
					b.Name,
					err)
			} else {
				log.Warnf(log.ExchangeSys,
					exchange.ResetConfigPairsWarningMessage, b.Name, asset.Spot, enabledPairs)
				forceUpdate = true

				err = b.UpdatePairs(enabledPairs, asset.Spot, true, true)
				if err != nil {
					log.Errorf(log.ExchangeSys,
						"%s failed to update currencies. Err: %s\n",
						b.Name,
						err)
				}
			}
		}
	}

	if !b.GetEnabledFeatures().AutoPairUpdates && !forceUpdate {
		return
	}

	err := b.UpdateTradablePairs(ctx, forceUpdate)
	if err != nil {
		log.Errorf(log.ExchangeSys,
			"%s failed to update tradable pairs. Err: %s",
			b.Name,
			err)
	}
}

// FetchTradablePairs returns a list of the exchanges tradable pairs
func (b *Bitstamp) FetchTradablePairs(ctx context.Context, _ asset.Item) (currency.Pairs, error) {
	symbols, err := b.GetTradingPairs(ctx)
	if err != nil {
		return nil, err
	}

	pairs := make([]currency.Pair, 0, len(symbols))
	for x := range symbols {
		if symbols[x].Trading != "Enabled" {
			continue
		}
		var pair currency.Pair
		pair, err = currency.NewPairFromString(symbols[x].Name)
		if err != nil {
			return nil, err
		}
		pairs = append(pairs, pair)
	}
	return pairs, nil
}

// UpdateTradablePairs updates the exchanges available pairs and stores
// them in the exchanges config
func (b *Bitstamp) UpdateTradablePairs(ctx context.Context, forceUpdate bool) error {
	pairs, err := b.FetchTradablePairs(ctx, asset.Spot)
	if err != nil {
		return err
	}
	err = b.UpdatePairs(pairs, asset.Spot, false, forceUpdate)
	if err != nil {
		return err
	}
	return b.EnsureOnePairEnabled()
}

// UpdateTickers updates the ticker for all currency pairs of a given asset type
func (b *Bitstamp) UpdateTickers(_ context.Context, _ asset.Item) error {
	return common.ErrFunctionNotSupported
}

// UpdateTicker updates and returns the ticker for a currency pair
func (b *Bitstamp) UpdateTicker(ctx context.Context, p currency.Pair, a asset.Item) (*ticker.Price, error) {
	fPair, err := b.FormatExchangeCurrency(p, a)
	if err != nil {
		return nil, err
	}

	tick, err := b.GetTicker(ctx, fPair.String(), false)
	if err != nil {
		return nil, err
	}

	err = ticker.ProcessTicker(&ticker.Price{
		Last:         tick.Last,
		High:         tick.High,
		Low:          tick.Low,
		Bid:          tick.Bid,
		Ask:          tick.Ask,
		Volume:       tick.Volume,
		Open:         tick.Open,
		Pair:         fPair,
		LastUpdated:  time.Unix(tick.Timestamp, 0),
		ExchangeName: b.Name,
		AssetType:    a})
	if err != nil {
		return nil, err
	}

	return ticker.GetTicker(b.Name, fPair, a)
}

// FetchTicker returns the ticker for a currency pair
func (b *Bitstamp) FetchTicker(ctx context.Context, p currency.Pair, assetType asset.Item) (*ticker.Price, error) {
	fPair, err := b.FormatExchangeCurrency(p, assetType)
	if err != nil {
		return nil, err
	}

	tick, err := ticker.GetTicker(b.Name, fPair, assetType)
	if err != nil {
		return b.UpdateTicker(ctx, fPair, assetType)
	}
	return tick, nil
}

// GetFeeByType returns an estimate of fee based on type of transaction
func (b *Bitstamp) GetFeeByType(ctx context.Context, feeBuilder *exchange.FeeBuilder) (float64, error) {
	if feeBuilder == nil {
		return 0, fmt.Errorf("%T %w", feeBuilder, common.ErrNilPointer)
	}
	if (!b.AreCredentialsValid(ctx) || b.SkipAuthCheck) && // Todo check connection status
		feeBuilder.FeeType == exchange.CryptocurrencyTradeFee {
		feeBuilder.FeeType = exchange.OfflineTradeFee
	}
	return b.GetFee(ctx, feeBuilder)
}

// FetchOrderbook returns the orderbook for a currency pair
func (b *Bitstamp) FetchOrderbook(ctx context.Context, p currency.Pair, assetType asset.Item) (*orderbook.Base, error) {
	fPair, err := b.FormatExchangeCurrency(p, assetType)
	if err != nil {
		return nil, err
	}

	ob, err := orderbook.Get(b.Name, fPair, assetType)
	if err != nil {
		return b.UpdateOrderbook(ctx, fPair, assetType)
	}
	return ob, nil
}

// UpdateOrderbook updates and returns the orderbook for a currency pair
func (b *Bitstamp) UpdateOrderbook(ctx context.Context, p currency.Pair, assetType asset.Item) (*orderbook.Base, error) {
	if p.IsEmpty() {
		return nil, currency.ErrCurrencyPairEmpty
	}
	if err := b.CurrencyPairs.IsAssetEnabled(assetType); err != nil {
		return nil, err
	}
	book := &orderbook.Base{
		Exchange:        b.Name,
		Pair:            p,
		Asset:           assetType,
		VerifyOrderbook: b.CanVerifyOrderbook,
	}
	fPair, err := b.FormatExchangeCurrency(p, assetType)
	if err != nil {
		return book, err
	}

	orderbookNew, err := b.GetOrderbook(ctx, fPair.String())
	if err != nil {
		return book, err
	}

	book.Bids = make(orderbook.Items, len(orderbookNew.Bids))
	for x := range orderbookNew.Bids {
		book.Bids[x] = orderbook.Item{
			Amount: orderbookNew.Bids[x].Amount,
			Price:  orderbookNew.Bids[x].Price,
		}
	}

	filterOrderbookZeroBidPrice(book)

	book.Asks = make(orderbook.Items, len(orderbookNew.Asks))
	for x := range orderbookNew.Asks {
		book.Asks[x] = orderbook.Item{
			Amount: orderbookNew.Asks[x].Amount,
			Price:  orderbookNew.Asks[x].Price,
		}
	}

	err = book.Process()
	if err != nil {
		return book, err
	}
	return orderbook.Get(b.Name, fPair, assetType)
}

// UpdateAccountInfo retrieves balances for all enabled currencies for the
// Bitstamp exchange
func (b *Bitstamp) UpdateAccountInfo(ctx context.Context, assetType asset.Item) (account.Holdings, error) {
	var response account.Holdings
	response.Exchange = b.Name
	accountBalance, err := b.GetBalance(ctx)
	if err != nil {
		return response, err
	}

	currencies := make([]account.Balance, 0, len(accountBalance))
	for k, v := range accountBalance {
		currencies = append(currencies, account.Balance{
			Currency: currency.NewCode(k),
			Total:    v.Balance,
			Hold:     v.Reserved,
			Free:     v.Available,
		})
	}
	response.Accounts = append(response.Accounts, account.SubAccount{
		AssetType:  assetType,
		Currencies: currencies,
	})

	creds, err := b.GetCredentials(ctx)
	if err != nil {
		return account.Holdings{}, err
	}
	err = account.Process(&response, creds)
	if err != nil {
		return account.Holdings{}, err
	}

	return response, nil
}

// FetchAccountInfo retrieves balances for all enabled currencies
func (b *Bitstamp) FetchAccountInfo(ctx context.Context, assetType asset.Item) (account.Holdings, error) {
	creds, err := b.GetCredentials(ctx)
	if err != nil {
		return account.Holdings{}, err
	}
	acc, err := account.GetHoldings(b.Name, creds, assetType)
	if err != nil {
		return b.UpdateAccountInfo(ctx, assetType)
	}
	return acc, nil
}

// GetAccountFundingHistory returns funding history, deposits and
// withdrawals
<<<<<<< HEAD
func (b *Bitstamp) GetAccountFundingHistory(ctx context.Context) ([]exchange.FundingHistory, error) {
=======
func (b *Bitstamp) GetFundingHistory(_ context.Context) ([]exchange.FundHistory, error) {
>>>>>>> 492ea20f
	return nil, common.ErrFunctionNotSupported
}

// GetWithdrawalsHistory returns previous withdrawals data
<<<<<<< HEAD
func (b *Bitstamp) GetWithdrawalsHistory(ctx context.Context, c currency.Code, a asset.Item) ([]exchange.WithdrawalHistory, error) {
	withdrawals, err := b.GetWithdrawalRequests(ctx, 0)
	if err != nil {
		return nil, err
	}
	resp := make([]exchange.WithdrawalHistory, 0, len(withdrawals))
	for i := range withdrawals {
		if c.IsEmpty() || c.Equal(withdrawals[i].Currency) {
			resp = append(resp, exchange.WithdrawalHistory{
				Status:          strconv.FormatInt(withdrawals[i].Status, 10),
				Timestamp:       withdrawals[i].Date,
				Currency:        withdrawals[i].Currency.String(),
				Amount:          withdrawals[i].Amount,
				TransferType:    strconv.FormatInt(withdrawals[i].Type, 10),
				CryptoToAddress: withdrawals[i].Address,
				CryptoTxID:      withdrawals[i].TransactionID,
			})
		}
	}
	return resp, nil
=======
func (b *Bitstamp) GetWithdrawalsHistory(_ context.Context, _ currency.Code, _ asset.Item) (resp []exchange.WithdrawalHistory, err error) {
	return nil, common.ErrNotYetImplemented
>>>>>>> 492ea20f
}

// GetRecentTrades returns the most recent trades for a currency and asset
func (b *Bitstamp) GetRecentTrades(ctx context.Context, p currency.Pair, assetType asset.Item) ([]trade.Data, error) {
	p, err := b.FormatExchangeCurrency(p, assetType)
	if err != nil {
		return nil, err
	}

	tradeData, err := b.GetTransactions(ctx, p.String(), "")
	if err != nil {
		return nil, err
	}

	resp := make([]trade.Data, len(tradeData))
	for i := range tradeData {
		s := order.Buy
		if tradeData[i].Type == 1 {
			s = order.Sell
		}
		resp[i] = trade.Data{
			Exchange:     b.Name,
			TID:          strconv.FormatInt(tradeData[i].TradeID, 10),
			CurrencyPair: p,
			AssetType:    assetType,
			Side:         s,
			Price:        tradeData[i].Price,
			Amount:       tradeData[i].Amount,
			Timestamp:    time.Unix(tradeData[i].Date, 0),
		}
	}

	err = b.AddTradesToBuffer(resp...)
	if err != nil {
		return nil, err
	}

	sort.Sort(trade.ByDate(resp))
	return resp, nil
}

// GetHistoricTrades returns historic trade data within the timeframe provided
func (b *Bitstamp) GetHistoricTrades(_ context.Context, _ currency.Pair, _ asset.Item, _, _ time.Time) ([]trade.Data, error) {
	return nil, common.ErrFunctionNotSupported
}

// SubmitOrder submits a new order
func (b *Bitstamp) SubmitOrder(ctx context.Context, s *order.Submit) (*order.SubmitResponse, error) {
	if err := s.Validate(); err != nil {
		return nil, err
	}

	fPair, err := b.FormatExchangeCurrency(s.Pair, s.AssetType)
	if err != nil {
		return nil, err
	}

	response, err := b.PlaceOrder(ctx,
		fPair.String(),
		s.Price,
		s.Amount,
		s.Side == order.Buy,
		s.Type == order.Market)
	if err != nil {
		return nil, err
	}
	return s.DeriveSubmitResponse(strconv.FormatInt(response.ID, 10))
}

// ModifyOrder will allow of changing orderbook placement and limit to
// market conversion
func (b *Bitstamp) ModifyOrder(_ context.Context, _ *order.Modify) (*order.ModifyResponse, error) {
	return nil, common.ErrFunctionNotSupported
}

// CancelOrder cancels an order by its corresponding ID number
func (b *Bitstamp) CancelOrder(ctx context.Context, o *order.Cancel) error {
	if err := o.Validate(o.StandardCancel()); err != nil {
		return err
	}

	orderIDInt, err := strconv.ParseInt(o.OrderID, 10, 64)
	if err != nil {
		return err
	}
	_, err = b.CancelExistingOrder(ctx, orderIDInt)
	return err
}

// CancelBatchOrders cancels an orders by their corresponding ID numbers
<<<<<<< HEAD
func (b *Bitstamp) CancelBatchOrders(ctx context.Context, o []order.Cancel) (*order.CancelBatchResponse, error) {
	return nil, common.ErrFunctionNotSupported
=======
func (b *Bitstamp) CancelBatchOrders(_ context.Context, _ []order.Cancel) (order.CancelBatchResponse, error) {
	return order.CancelBatchResponse{}, common.ErrNotYetImplemented
>>>>>>> 492ea20f
}

// CancelAllOrders cancels all orders associated with a currency pair
func (b *Bitstamp) CancelAllOrders(ctx context.Context, _ *order.Cancel) (order.CancelAllResponse, error) {
	success, err := b.CancelAllExistingOrders(ctx)
	if err != nil {
		return order.CancelAllResponse{}, err
	}
	if !success {
		err = errors.New("cancel all orders failed. Bitstamp provides no further information. Check order status to verify")
	}

	return order.CancelAllResponse{}, err
}

// GetOrderInfo returns order information based on order ID
<<<<<<< HEAD
func (b *Bitstamp) GetOrderInfo(ctx context.Context, orderID string, _ currency.Pair, _ asset.Item) (*order.Detail, error) {
	iOID, err := strconv.ParseInt(orderID, 10, 64)
	if err != nil {
		return nil, err
	}
	o, err := b.GetOrderStatus(ctx, iOID)
	if err != nil {
		return nil, err
	}

	th := make([]order.TradeHistory, len(o.Transactions))
	for i := range o.Transactions {
		th[i] = order.TradeHistory{
			TID:    strconv.FormatInt(o.Transactions[i].TradeID, 10),
			Price:  o.Transactions[i].Price,
			Fee:    o.Transactions[i].Fee,
			Amount: o.Transactions[i].BTC,
		}
	}
	return &order.Detail{
		Amount:  o.Amount,
		Price:   o.Price,
		OrderID: o.ID,
		Date:    o.DateTime,
		Trades:  th,
	}, nil
=======
func (b *Bitstamp) GetOrderInfo(_ context.Context, _ string, _ currency.Pair, _ asset.Item) (order.Detail, error) {
	var orderDetail order.Detail
	return orderDetail, common.ErrNotYetImplemented
>>>>>>> 492ea20f
}

// GetDepositAddress returns a deposit address for a specified currency
func (b *Bitstamp) GetDepositAddress(ctx context.Context, cryptocurrency currency.Code, _, _ string) (*deposit.Address, error) {
	addr, err := b.GetCryptoDepositAddress(ctx, cryptocurrency)
	if err != nil {
		return nil, err
	}

	var tag string
	if addr.DestinationTag != 0 {
		tag = strconv.FormatInt(addr.DestinationTag, 10)
	}

	return &deposit.Address{
		Address: addr.Address,
		Tag:     tag,
	}, nil
}

// WithdrawCryptocurrencyFunds returns a withdrawal ID when a withdrawal is
// submitted
func (b *Bitstamp) WithdrawCryptocurrencyFunds(ctx context.Context, withdrawRequest *withdraw.Request) (*withdraw.ExchangeResponse, error) {
	if err := withdrawRequest.Validate(); err != nil {
		return nil, err
	}
	resp, err := b.CryptoWithdrawal(ctx,
		withdrawRequest.Amount,
		withdrawRequest.Crypto.Address,
		withdrawRequest.Currency.String(),
		withdrawRequest.Crypto.AddressTag)
	if err != nil {
		return nil, err
	}

	return &withdraw.ExchangeResponse{
		ID: strconv.FormatInt(resp.ID, 10),
	}, nil
}

// WithdrawFiatFunds returns a withdrawal ID when a
// withdrawal is submitted
func (b *Bitstamp) WithdrawFiatFunds(ctx context.Context, withdrawRequest *withdraw.Request) (*withdraw.ExchangeResponse, error) {
	if err := withdrawRequest.Validate(); err != nil {
		return nil, err
	}
	resp, err := b.OpenBankWithdrawal(ctx,
		withdrawRequest.Amount,
		withdrawRequest.Currency.String(),
		withdrawRequest.Fiat.Bank.AccountName,
		withdrawRequest.Fiat.Bank.IBAN,
		withdrawRequest.Fiat.Bank.SWIFTCode,
		withdrawRequest.Fiat.Bank.BankAddress,
		withdrawRequest.Fiat.Bank.BankPostalCode,
		withdrawRequest.Fiat.Bank.BankPostalCity,
		withdrawRequest.Fiat.Bank.BankCountry,
		withdrawRequest.Description,
		sepaWithdrawal)
	if err != nil {
		return nil, err
	}

	return &withdraw.ExchangeResponse{
		ID: strconv.FormatInt(resp.ID, 10),
	}, nil
}

// WithdrawFiatFundsToInternationalBank returns a withdrawal ID when a
// withdrawal is submitted
func (b *Bitstamp) WithdrawFiatFundsToInternationalBank(ctx context.Context, withdrawRequest *withdraw.Request) (*withdraw.ExchangeResponse, error) {
	if err := withdrawRequest.Validate(); err != nil {
		return nil, err
	}
	resp, err := b.OpenInternationalBankWithdrawal(ctx,
		withdrawRequest.Amount,
		withdrawRequest.Currency.String(),
		withdrawRequest.Fiat.Bank.AccountName,
		withdrawRequest.Fiat.Bank.IBAN,
		withdrawRequest.Fiat.Bank.SWIFTCode,
		withdrawRequest.Fiat.Bank.BankAddress,
		withdrawRequest.Fiat.Bank.BankPostalCode,
		withdrawRequest.Fiat.Bank.BankPostalCity,
		withdrawRequest.Fiat.Bank.BankCountry,
		withdrawRequest.Fiat.IntermediaryBankName,
		withdrawRequest.Fiat.IntermediaryBankAddress,
		withdrawRequest.Fiat.IntermediaryBankPostalCode,
		withdrawRequest.Fiat.IntermediaryBankCity,
		withdrawRequest.Fiat.IntermediaryBankCountry,
		withdrawRequest.Fiat.WireCurrency,
		withdrawRequest.Description,
		internationalWithdrawal)
	if err != nil {
		return nil, err
	}

	return &withdraw.ExchangeResponse{
		ID: strconv.FormatInt(resp.ID, 10),
	}, nil
}

// GetActiveOrders retrieves any orders that are active/open
func (b *Bitstamp) GetActiveOrders(ctx context.Context, req *order.MultiOrderRequest) (order.FilteredOrders, error) {
	err := req.Validate()
	if err != nil {
		return nil, err
	}

	var currPair string
	if len(req.Pairs) != 1 {
		currPair = "all"
	} else {
		var fPair currency.Pair
		fPair, err = b.FormatExchangeCurrency(req.Pairs[0], asset.Spot)
		if err != nil {
			return nil, err
		}
		currPair = fPair.String()
	}

	resp, err := b.GetOpenOrders(ctx, currPair)
	if err != nil {
		return nil, err
	}

	orders := make([]order.Detail, len(resp))
	for i := range resp {
		orderSide := order.Buy
		if resp[i].Type == SellOrder {
			orderSide = order.Sell
		}

		var tm time.Time
		tm, err = parseTime(resp[i].DateTime)
		if err != nil {
			log.Errorf(log.ExchangeSys,
				"%s GetActiveOrders unable to parse time: %s\n", b.Name, err)
		}

		var p currency.Pair
		if currPair == "all" {
			// Currency pairs are returned as format "currency_pair": "BTC/USD"
			// only when all is specified
			p, err = currency.NewPairFromString(resp[i].Currency)
			if err != nil {
				return nil, err
			}
		} else {
			p = req.Pairs[0]
		}

		orders[i] = order.Detail{
			Amount:   resp[i].Amount,
			OrderID:  strconv.FormatInt(resp[i].ID, 10),
			Price:    resp[i].Price,
			Type:     order.Limit,
			Side:     orderSide,
			Date:     tm,
			Pair:     p,
			Exchange: b.Name,
		}
	}
	return req.Filter(b.Name, orders), nil
}

// GetOrderHistory retrieves account order information
// Can Limit response to specific order status
func (b *Bitstamp) GetOrderHistory(ctx context.Context, req *order.MultiOrderRequest) (order.FilteredOrders, error) {
	err := req.Validate()
	if err != nil {
		return nil, err
	}

	var currPair string
	if len(req.Pairs) == 1 {
		var fPair currency.Pair
		fPair, err = b.FormatExchangeCurrency(req.Pairs[0], asset.Spot)
		if err != nil {
			return nil, err
		}
		currPair = fPair.String()
	}

	format, err := b.GetPairFormat(asset.Spot, false)
	if err != nil {
		return nil, err
	}

	resp, err := b.GetUserTransactions(ctx, currPair)
	if err != nil {
		return nil, err
	}

	orders := make([]order.Detail, 0, len(resp))
	for i := range resp {
		if resp[i].Type != MarketTrade {
			continue
		}
		var quoteCurrency, baseCurrency currency.Code

		switch {
		case resp[i].BTC > 0:
			baseCurrency = currency.BTC
		case resp[i].XRP > 0:
			baseCurrency = currency.XRP
		default:
			log.Warnf(log.ExchangeSys,
				"%s No base currency found for ID '%d'\n",
				b.Name,
				resp[i].OrderID)
		}

		switch {
		case resp[i].USD > 0:
			quoteCurrency = currency.USD
		case resp[i].EUR > 0:
			quoteCurrency = currency.EUR
		default:
			log.Warnf(log.ExchangeSys,
				"%s No quote currency found for orderID '%d'\n",
				b.Name,
				resp[i].OrderID)
		}

		var currPair currency.Pair
		if quoteCurrency.String() != "" && baseCurrency.String() != "" {
			currPair = currency.NewPairWithDelimiter(baseCurrency.String(),
				quoteCurrency.String(),
				format.Delimiter)
		}

		var tm time.Time
		tm, err = parseTime(resp[i].Date)
		if err != nil {
			log.Errorf(log.ExchangeSys,
				"%s GetOrderHistory unable to parse time: %s\n", b.Name, err)
		}

		orders = append(orders, order.Detail{
			OrderID:  strconv.FormatInt(resp[i].OrderID, 10),
			Date:     tm,
			Exchange: b.Name,
			Pair:     currPair,
		})
	}
	return req.Filter(b.Name, orders), nil
}

// ValidateCredentials validates current credentials used for wrapper
// functionality
func (b *Bitstamp) ValidateCredentials(ctx context.Context, assetType asset.Item) error {
	_, err := b.UpdateAccountInfo(ctx, assetType)
	return b.CheckTransientError(err)
}

// GetHistoricCandles returns candles between a time period for a set time interval
func (b *Bitstamp) GetHistoricCandles(ctx context.Context, pair currency.Pair, a asset.Item, interval kline.Interval, start, end time.Time) (*kline.Item, error) {
	req, err := b.GetKlineRequest(pair, a, interval, start, end, false)
	if err != nil {
		return nil, err
	}

	candles, err := b.OHLC(ctx,
		req.RequestFormatted.String(),
		req.Start,
		req.End,
		b.FormatExchangeKlineInterval(req.ExchangeInterval),
		strconv.FormatInt(req.RequestLimit, 10))
	if err != nil {
		return nil, err
	}

	timeSeries := make([]kline.Candle, 0, len(candles.Data.OHLCV))
	for x := range candles.Data.OHLCV {
		timestamp := time.Unix(candles.Data.OHLCV[x].Timestamp, 0)
		if timestamp.Before(req.Start) || timestamp.After(req.End) {
			continue
		}
		timeSeries = append(timeSeries, kline.Candle{
			Time:   timestamp,
			Open:   candles.Data.OHLCV[x].Open,
			High:   candles.Data.OHLCV[x].High,
			Low:    candles.Data.OHLCV[x].Low,
			Close:  candles.Data.OHLCV[x].Close,
			Volume: candles.Data.OHLCV[x].Volume,
		})
	}
	return req.ProcessResponse(timeSeries)
}

// GetHistoricCandlesExtended returns candles between a time period for a set time interval
func (b *Bitstamp) GetHistoricCandlesExtended(ctx context.Context, pair currency.Pair, a asset.Item, interval kline.Interval, start, end time.Time) (*kline.Item, error) {
	req, err := b.GetKlineExtendedRequest(pair, a, interval, start, end)
	if err != nil {
		return nil, err
	}

	timeSeries := make([]kline.Candle, 0, req.Size())
	for x := range req.RangeHolder.Ranges {
		var candles OHLCResponse
		candles, err = b.OHLC(ctx,
			req.RequestFormatted.String(),
			req.RangeHolder.Ranges[x].Start.Time,
			req.RangeHolder.Ranges[x].End.Time,
			b.FormatExchangeKlineInterval(req.ExchangeInterval),
			strconv.FormatInt(req.RequestLimit, 10),
		)
		if err != nil {
			return nil, err
		}

		for i := range candles.Data.OHLCV {
			timstamp := time.Unix(candles.Data.OHLCV[i].Timestamp, 0)
			if timstamp.Before(req.RangeHolder.Ranges[x].Start.Time) ||
				timstamp.After(req.RangeHolder.Ranges[x].End.Time) {
				continue
			}
			timeSeries = append(timeSeries, kline.Candle{
				Time:   time.Unix(candles.Data.OHLCV[i].Timestamp, 0),
				Open:   candles.Data.OHLCV[i].Open,
				High:   candles.Data.OHLCV[i].High,
				Low:    candles.Data.OHLCV[i].Low,
				Close:  candles.Data.OHLCV[i].Close,
				Volume: candles.Data.OHLCV[i].Volume,
			})
		}
	}
	return req.ProcessResponse(timeSeries)
}

// GetServerTime returns the current exchange server time.
func (b *Bitstamp) GetServerTime(ctx context.Context, _ asset.Item) (time.Time, error) {
	return time.Time{}, common.ErrFunctionNotSupported
}<|MERGE_RESOLUTION|>--- conflicted
+++ resolved
@@ -491,16 +491,11 @@
 
 // GetAccountFundingHistory returns funding history, deposits and
 // withdrawals
-<<<<<<< HEAD
 func (b *Bitstamp) GetAccountFundingHistory(ctx context.Context) ([]exchange.FundingHistory, error) {
-=======
-func (b *Bitstamp) GetFundingHistory(_ context.Context) ([]exchange.FundHistory, error) {
->>>>>>> 492ea20f
 	return nil, common.ErrFunctionNotSupported
 }
 
 // GetWithdrawalsHistory returns previous withdrawals data
-<<<<<<< HEAD
 func (b *Bitstamp) GetWithdrawalsHistory(ctx context.Context, c currency.Code, a asset.Item) ([]exchange.WithdrawalHistory, error) {
 	withdrawals, err := b.GetWithdrawalRequests(ctx, 0)
 	if err != nil {
@@ -521,10 +516,6 @@
 		}
 	}
 	return resp, nil
-=======
-func (b *Bitstamp) GetWithdrawalsHistory(_ context.Context, _ currency.Code, _ asset.Item) (resp []exchange.WithdrawalHistory, err error) {
-	return nil, common.ErrNotYetImplemented
->>>>>>> 492ea20f
 }
 
 // GetRecentTrades returns the most recent trades for a currency and asset
@@ -615,13 +606,8 @@
 }
 
 // CancelBatchOrders cancels an orders by their corresponding ID numbers
-<<<<<<< HEAD
 func (b *Bitstamp) CancelBatchOrders(ctx context.Context, o []order.Cancel) (*order.CancelBatchResponse, error) {
 	return nil, common.ErrFunctionNotSupported
-=======
-func (b *Bitstamp) CancelBatchOrders(_ context.Context, _ []order.Cancel) (order.CancelBatchResponse, error) {
-	return order.CancelBatchResponse{}, common.ErrNotYetImplemented
->>>>>>> 492ea20f
 }
 
 // CancelAllOrders cancels all orders associated with a currency pair
@@ -638,7 +624,6 @@
 }
 
 // GetOrderInfo returns order information based on order ID
-<<<<<<< HEAD
 func (b *Bitstamp) GetOrderInfo(ctx context.Context, orderID string, _ currency.Pair, _ asset.Item) (*order.Detail, error) {
 	iOID, err := strconv.ParseInt(orderID, 10, 64)
 	if err != nil {
@@ -665,11 +650,6 @@
 		Date:    o.DateTime,
 		Trades:  th,
 	}, nil
-=======
-func (b *Bitstamp) GetOrderInfo(_ context.Context, _ string, _ currency.Pair, _ asset.Item) (order.Detail, error) {
-	var orderDetail order.Detail
-	return orderDetail, common.ErrNotYetImplemented
->>>>>>> 492ea20f
 }
 
 // GetDepositAddress returns a deposit address for a specified currency
