--- conflicted
+++ resolved
@@ -153,13 +153,8 @@
 
 func (b *Bitstamp) generateDefaultSubscriptions() {
 	var channels = []string{"live_trades_", "diff_order_book_"}
-<<<<<<< HEAD
 	enabledCurrencies := b.GetEnabledPairs(asset.Spot)
-	subscriptions := []exchange.WebsocketChannelSubscription{}
-=======
-	enabledCurrencies := b.GetEnabledCurrencies()
 	var subscriptions []exchange.WebsocketChannelSubscription
->>>>>>> 3a66e998
 	for i := range channels {
 		for j := range enabledCurrencies {
 			subscriptions = append(subscriptions, exchange.WebsocketChannelSubscription{
