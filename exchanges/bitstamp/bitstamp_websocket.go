--- conflicted
+++ resolved
@@ -69,60 +69,6 @@
 	}
 }
 
-<<<<<<< HEAD
-			switch wsResponse.Event {
-			case "bts:request_reconnect":
-				if b.Verbose {
-					log.Debugf(log.ExchangeSys, "%v - Websocket reconnection request received", b.Name)
-				}
-				go b.Websocket.Shutdown() // Connection monitor will reconnect
-
-			case "data":
-				wsOrderBookTemp := websocketOrderBookResponse{}
-				err := json.Unmarshal(resp.Raw, &wsOrderBookTemp)
-				if err != nil {
-					b.Websocket.DataHandler <- err
-					continue
-				}
-
-				currencyPair := strings.Split(wsResponse.Channel, "_")
-				p, err := currency.NewPairFromString(strings.ToUpper(currencyPair[2]))
-				if err != nil {
-					b.Websocket.DataHandler <- err
-					continue
-				}
-
-				err = b.wsUpdateOrderbook(wsOrderBookTemp.Data, p, asset.Spot)
-				if err != nil {
-					b.Websocket.DataHandler <- err
-					continue
-				}
-
-			case "trade":
-				wsTradeTemp := websocketTradeResponse{}
-
-				err := json.Unmarshal(resp.Raw, &wsTradeTemp)
-				if err != nil {
-					b.Websocket.DataHandler <- err
-					continue
-				}
-
-				currencyPair := strings.Split(wsResponse.Channel, "_")
-				p, err := currency.NewPairFromString(strings.ToUpper(currencyPair[2]))
-				if err != nil {
-					b.Websocket.DataHandler <- err
-					continue
-				}
-
-				b.Websocket.DataHandler <- wshandler.TradeData{
-					Price:        wsTradeTemp.Data.Price,
-					Amount:       wsTradeTemp.Data.Amount,
-					CurrencyPair: p,
-					Exchange:     b.Name,
-					AssetType:    asset.Spot,
-				}
-			}
-=======
 func (b *Bitstamp) wsHandleData(respRaw []byte) error {
 	var wsResponse websocketResponse
 	err := json.Unmarshal(respRaw, &wsResponse)
@@ -142,7 +88,6 @@
 	case "bts:request_reconnect":
 		if b.Verbose {
 			log.Debugf(log.ExchangeSys, "%v - Websocket reconnection request received", b.Name)
->>>>>>> 1deeca99
 		}
 		go b.Websocket.Shutdown() // Connection monitor will reconnect
 	case "data":
@@ -152,7 +97,11 @@
 			return err
 		}
 		currencyPair := strings.Split(wsResponse.Channel, "_")
-		p := currency.NewPairFromString(strings.ToUpper(currencyPair[2]))
+		p, err := currency.NewPairFromString(strings.ToUpper(currencyPair[2]))
+		if err != nil {
+			return err
+		}
+
 		err = b.wsUpdateOrderbook(wsOrderBookTemp.Data, p, asset.Spot)
 		if err != nil {
 			return err
@@ -164,7 +113,11 @@
 			return err
 		}
 		currencyPair := strings.Split(wsResponse.Channel, "_")
-		p := currency.NewPairFromString(strings.ToUpper(currencyPair[2]))
+		p, err := currency.NewPairFromString(strings.ToUpper(currencyPair[2]))
+		if err != nil {
+			return err
+		}
+
 		side := order.Buy
 		if wsTradeTemp.Data.Type == -1 {
 			side = order.Sell
