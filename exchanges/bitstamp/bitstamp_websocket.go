--- conflicted
+++ resolved
@@ -40,16 +40,12 @@
 	if b.Verbose {
 		log.Debugf(log.ExchangeSys, "%s Connected to Websocket.\n", b.Name)
 	}
-<<<<<<< HEAD
-	err = b.seedOrderBook(ctx)
-=======
 	b.Websocket.Conn.SetupPingHandler(stream.PingHandler{
 		MessageType: websocket.TextMessage,
 		Message:     hbMsg,
 		Delay:       hbInterval,
 	})
-	err = b.seedOrderBook(context.TODO())
->>>>>>> 578dd0ba
+	err = b.seedOrderBook(ctx)
 	if err != nil {
 		b.Websocket.DataHandler <- err
 	}
