package bithumb

import (
	"bytes"
	"context"
	"encoding/json"
	"errors"
	"fmt"
	"math"
	"net/http"
	"net/url"
	"reflect"
	"strconv"
	"strings"
	"time"

	"github.com/thrasher-corp/gocryptotrader/common/crypto"
	"github.com/thrasher-corp/gocryptotrader/currency"
	exchange "github.com/thrasher-corp/gocryptotrader/exchanges"
	"github.com/thrasher-corp/gocryptotrader/exchanges/asset"
	"github.com/thrasher-corp/gocryptotrader/exchanges/order"
	"github.com/thrasher-corp/gocryptotrader/exchanges/request"
)

const (
	apiURL = "https://api.bithumb.com"

	noError = "0000"

	publicTicker             = "/public/ticker/"
	publicOrderBook          = "/public/orderbook/"
	publicTransactionHistory = "/public/transaction_history/"
	publicCandleStick        = "/public/candlestick/"

	privateAccInfo     = "/info/account"
	privateAccBalance  = "/info/balance"
	privateWalletAdd   = "/info/wallet_address"
	privateTicker      = "/info/ticker"
	privateOrders      = "/info/orders"
	privateUserTrans   = "/info/user_transactions"
	privatePlaceTrade  = "/trade/place"
	privateOrderDetail = "/info/order_detail"
	privateCancelTrade = "/trade/cancel"
	privateBTCWithdraw = "/trade/btc_withdrawal"
	privateKRWDeposit  = "/trade/krw_deposit"
	privateKRWWithdraw = "/trade/krw_withdrawal"
	privateMarketBuy   = "/trade/market_buy"
	privateMarketSell  = "/trade/market_sell"
)

// Bithumb is the overarching type across the Bithumb package
type Bithumb struct {
	exchange.Base
	obm orderbookManager
}

// GetTradablePairs returns a list of tradable currencies
func (b *Bithumb) GetTradablePairs(ctx context.Context) ([]string, error) {
	result, err := b.GetAllTickers(ctx)
	if err != nil {
		return nil, err
	}

	var currencies []string
	for x := range result {
		currencies = append(currencies, x)
	}
	return currencies, nil
}

// GetTicker returns ticker information
//
// symbol e.g. "btc"
func (b *Bithumb) GetTicker(ctx context.Context, symbol string) (Ticker, error) {
	var response TickerResponse
	err := b.SendHTTPRequest(ctx, exchange.RestSpot, publicTicker+strings.ToUpper(symbol), &response)
	if err != nil {
		return response.Data, err
	}

	if response.Status != noError {
		return response.Data, errors.New(response.Message)
	}

	return response.Data, nil
}

// GetAllTickers returns all ticker information
func (b *Bithumb) GetAllTickers(ctx context.Context) (map[string]Ticker, error) {
	var response TickersResponse
	err := b.SendHTTPRequest(ctx, exchange.RestSpot, publicTicker+"all", &response)
	if err != nil {
		return nil, err
	}

	if response.Status != noError {
		return nil, errors.New(response.Message)
	}

	result := make(map[string]Ticker)
	for k, v := range response.Data {
		if k == "date" {
			continue
		}
		var newTicker Ticker
		err := json.Unmarshal(v, &newTicker)
		if err != nil {
			return nil, err
		}
		result[k] = newTicker
	}
	return result, nil
}

// GetOrderBook returns current orderbook
//
// symbol e.g. "btc"
<<<<<<< HEAD
func (b *Bithumb) GetOrderBook(ctx context.Context, symbol string) (Orderbook, error) {
=======
func (b *Bithumb) GetOrderBook(symbol string) (*Orderbook, error) {
>>>>>>> c38757a6
	response := Orderbook{}
	err := b.SendHTTPRequest(ctx, exchange.RestSpot, publicOrderBook+strings.ToUpper(symbol), &response)
	if err != nil {
		return nil, err
	}

	if response.Status != noError {
		return nil, errors.New(response.Message)
	}

	return &response, nil
}

// GetTransactionHistory returns recent transactions
//
// symbol e.g. "btc"
func (b *Bithumb) GetTransactionHistory(ctx context.Context, symbol string) (TransactionHistory, error) {
	response := TransactionHistory{}
	path := publicTransactionHistory +
		strings.ToUpper(symbol)

	err := b.SendHTTPRequest(ctx, exchange.RestSpot, path, &response)
	if err != nil {
		return response, err
	}

	if response.Status != noError {
		return response, errors.New(response.Message)
	}

	return response, nil
}

// GetAccountInformation returns account information based on the desired
// order/payment currencies
func (b *Bithumb) GetAccountInformation(ctx context.Context, orderCurrency, paymentCurrency string) (Account, error) {
	var response Account
	if orderCurrency == "" {
		return response, errors.New("order currency must be set")
	}

	val := url.Values{}
	val.Add("order_currency", orderCurrency)
	if paymentCurrency != "" { // optional param, default is KRW
		val.Add("payment_currency", paymentCurrency)
	}

	return response,
		b.SendAuthenticatedHTTPRequest(ctx, exchange.RestSpot, privateAccInfo, val, &response)
}

// GetAccountBalance returns customer wallet information
func (b *Bithumb) GetAccountBalance(ctx context.Context, c string) (FullBalance, error) {
	var response Balance
	var fullBalance = FullBalance{
		make(map[string]float64),
		make(map[string]float64),
		make(map[string]float64),
		make(map[string]float64),
		make(map[string]float64),
	}

	vals := url.Values{}
	if c != "" {
		vals.Set("currency", c)
	}

	err := b.SendAuthenticatedHTTPRequest(ctx, exchange.RestSpot, privateAccBalance, vals, &response)
	if err != nil {
		return fullBalance, err
	}

	// Added due to increasing of the usuable currencies on exchange, usually
	// without notificatation, so we dont need to update structs later on
	for tag, datum := range response.Data {
		splitTag := strings.Split(tag, "_")
		c := splitTag[len(splitTag)-1]
		var val float64
		if reflect.TypeOf(datum).String() != "float64" {
			val, err = strconv.ParseFloat(datum.(string), 64)
			if err != nil {
				return fullBalance, err
			}
		} else {
			val = datum.(float64)
		}

		switch splitTag[0] {
		case "available":
			fullBalance.Available[c] = val

		case "in":
			fullBalance.InUse[c] = val

		case "total":
			fullBalance.Total[c] = val

		case "misu":
			fullBalance.Misu[c] = val

		case "xcoin":
			fullBalance.Xcoin[c] = val

		default:
			return fullBalance, fmt.Errorf("getaccountbalance error tag name %s unhandled",
				splitTag)
		}
	}

	return fullBalance, nil
}

// GetWalletAddress returns customer wallet address
//
// currency e.g. btc, ltc or "", will default to btc without currency specified
func (b *Bithumb) GetWalletAddress(ctx context.Context, currency string) (WalletAddressRes, error) {
	response := WalletAddressRes{}
	params := url.Values{}
	params.Set("currency", strings.ToUpper(currency))

	err := b.SendAuthenticatedHTTPRequest(ctx, exchange.RestSpot, privateWalletAdd, params, &response)
	if err != nil {
		return response, err
	}

	if response.Data.WalletAddress == "" {
		return response,
			fmt.Errorf("deposit address needs to be created via the Bithumb website before retrieval for currency %s",
				currency)
	}

	return response, nil
}

// GetLastTransaction returns customer last transaction
func (b *Bithumb) GetLastTransaction(ctx context.Context) (LastTransactionTicker, error) {
	response := LastTransactionTicker{}

	return response,
		b.SendAuthenticatedHTTPRequest(ctx, exchange.RestSpot, privateTicker, nil, &response)
}

// GetOrders returns order list
//
// orderID: order number registered for purchase/sales
// transactionType: transaction type(bid : purchase, ask : sell)
// count: Value : 1 ~1000 (default : 100)
// after: YYYY-MM-DD hh:mm:ss's UNIX Timestamp
// (2014-11-28 16:40:01 = 1417160401000)
func (b *Bithumb) GetOrders(ctx context.Context, orderID, transactionType, count, after, currency string) (Orders, error) {
	response := Orders{}
	params := url.Values{}

	if currency == "" {
		return response, errors.New("order currency is required")
	}

	params.Set("order_currency", strings.ToUpper(currency))

	if len(orderID) > 0 {
		params.Set("order_id", orderID)
	}

	if len(transactionType) > 0 {
		params.Set("type", transactionType)
	}

	if len(count) > 0 {
		params.Set("count", count)
	}

	if len(after) > 0 {
		params.Set("after", after)
	}

	return response,
		b.SendAuthenticatedHTTPRequest(ctx, exchange.RestSpot, privateOrders, params, &response)
}

// GetUserTransactions returns customer transactions
func (b *Bithumb) GetUserTransactions(ctx context.Context) (UserTransactions, error) {
	response := UserTransactions{}

	return response,
		b.SendAuthenticatedHTTPRequest(ctx, exchange.RestSpot, privateUserTrans, nil, &response)
}

// PlaceTrade executes a trade order
//
// orderCurrency: BTC, ETH, DASH, LTC, ETC, XRP, BCH, XMR, ZEC, QTUM, BTG, EOS
// (default value: BTC)
// transactionType: Transaction type(bid : purchase, ask : sales)
// units: Order quantity
// price: Transaction amount per currency
func (b *Bithumb) PlaceTrade(ctx context.Context, orderCurrency, transactionType string, units float64, price int64) (OrderPlace, error) {
	response := OrderPlace{}

	params := url.Values{}
	params.Set("order_currency", strings.ToUpper(orderCurrency))
	params.Set("payment_currency", "KRW")
	params.Set("type", strings.ToUpper(transactionType))
	params.Set("units", strconv.FormatFloat(units, 'f', -1, 64))
	params.Set("price", strconv.FormatInt(price, 10))

	return response,
		b.SendAuthenticatedHTTPRequest(ctx, exchange.RestSpot, privatePlaceTrade, params, &response)
}

// ModifyTrade modifies an order already on the exchange books
func (b *Bithumb) ModifyTrade(ctx context.Context, orderID, orderCurrency, transactionType string, units float64, price int64) (OrderPlace, error) {
	response := OrderPlace{}

	params := url.Values{}
	params.Set("order_currency", strings.ToUpper(orderCurrency))
	params.Set("payment_currency", "KRW")
	params.Set("type", strings.ToUpper(transactionType))
	params.Set("units", strconv.FormatFloat(units, 'f', -1, 64))
	params.Set("price", strconv.FormatInt(price, 10))
	params.Set("order_id", orderID)

	return response,
		b.SendAuthenticatedHTTPRequest(ctx, exchange.RestSpot, privatePlaceTrade, params, &response)
}

// GetOrderDetails returns specific order details
//
// orderID: Order number registered for purchase/sales
// transactionType: Transaction type(bid : purchase, ask : sales)
// currency: BTC, ETH, DASH, LTC, ETC, XRP, BCH, XMR, ZEC, QTUM, BTG, EOS
// (default value: BTC)
func (b *Bithumb) GetOrderDetails(ctx context.Context, orderID, transactionType, currency string) (OrderDetails, error) {
	response := OrderDetails{}

	params := url.Values{}
	params.Set("order_id", strings.ToUpper(orderID))
	params.Set("type", transactionType)
	params.Set("currency", strings.ToUpper(currency))

	return response,
		b.SendAuthenticatedHTTPRequest(ctx, exchange.RestSpot, privateOrderDetail, params, &response)
}

// CancelTrade cancels a customer purchase/sales transaction
// transactionType: Transaction type(bid : purchase, ask : sales)
// orderID: Order number registered for purchase/sales
// currency: BTC, ETH, DASH, LTC, ETC, XRP, BCH, XMR, ZEC, QTUM, BTG, EOS
// (default value: BTC)
func (b *Bithumb) CancelTrade(ctx context.Context, transactionType, orderID, currency string) (ActionStatus, error) {
	response := ActionStatus{}

	params := url.Values{}
	params.Set("order_id", strings.ToUpper(orderID))
	params.Set("type", strings.ToUpper(transactionType))
	params.Set("currency", strings.ToUpper(currency))

	return response,
		b.SendAuthenticatedHTTPRequest(ctx, exchange.RestSpot, privateCancelTrade, nil, &response)
}

// WithdrawCrypto withdraws a customer currency to an address
//
// address: Currency withdrawing address
// destination: Currency withdrawal Destination Tag (when withdraw XRP) OR
// Currency withdrawal Payment Id (when withdraw XMR)
// currency: BTC, ETH, DASH, LTC, ETC, XRP, BCH, XMR, ZEC, QTUM
// (default value: BTC)
// units: Quantity to withdraw currency
func (b *Bithumb) WithdrawCrypto(ctx context.Context, address, destination, currency string, units float64) (ActionStatus, error) {
	response := ActionStatus{}

	params := url.Values{}
	params.Set("address", address)
	if len(destination) > 0 {
		params.Set("destination", destination)
	}
	params.Set("currency", strings.ToUpper(currency))
	params.Set("units", strconv.FormatFloat(units, 'f', -1, 64))

	return response,
		b.SendAuthenticatedHTTPRequest(ctx, exchange.RestSpot, privateBTCWithdraw, params, &response)
}

// RequestKRWDepositDetails returns Bithumb banking details for deposit
// information
func (b *Bithumb) RequestKRWDepositDetails(ctx context.Context) (KRWDeposit, error) {
	response := KRWDeposit{}

	return response,
		b.SendAuthenticatedHTTPRequest(ctx, exchange.RestSpot, privateKRWDeposit, nil, &response)
}

// RequestKRWWithdraw allows a customer KRW withdrawal request
//
// bank: Bankcode with bank name e.g. (bankcode)_(bankname)
// account: Withdrawing bank account number
// price: 	Withdrawing amount
func (b *Bithumb) RequestKRWWithdraw(ctx context.Context, bank, account string, price int64) (ActionStatus, error) {
	response := ActionStatus{}

	params := url.Values{}
	params.Set("bank", bank)
	params.Set("account", account)
	params.Set("price", strconv.FormatInt(price, 10))

	return response,
		b.SendAuthenticatedHTTPRequest(ctx, exchange.RestSpot, privateKRWWithdraw, params, &response)
}

// MarketBuyOrder initiates a buy order through available order books
//
// currency: BTC, ETH, DASH, LTC, ETC, XRP, BCH, XMR, ZEC, QTUM, BTG, EOS
// (default value: BTC)
// units: Order quantity
func (b *Bithumb) MarketBuyOrder(ctx context.Context, pair currency.Pair, units float64) (MarketBuy, error) {
	response := MarketBuy{}

	params := url.Values{}
	params.Set("order_currency", strings.ToUpper(pair.Base.String()))
	params.Set("payment_currency", strings.ToUpper(pair.Quote.String()))
	params.Set("units", strconv.FormatFloat(units, 'f', -1, 64))

	return response,
		b.SendAuthenticatedHTTPRequest(ctx, exchange.RestSpot, privateMarketBuy, params, &response)
}

// MarketSellOrder initiates a sell order through available order books
//
// currency: BTC, ETH, DASH, LTC, ETC, XRP, BCH, XMR, ZEC, QTUM, BTG, EOS
// (default value: BTC)
// units: Order quantity
func (b *Bithumb) MarketSellOrder(ctx context.Context, pair currency.Pair, units float64) (MarketSell, error) {
	response := MarketSell{}

	params := url.Values{}
	params.Set("order_currency", strings.ToUpper(pair.Base.String()))
	params.Set("payment_currency", strings.ToUpper(pair.Quote.String()))
	params.Set("units", strconv.FormatFloat(units, 'f', -1, 64))

	return response,
		b.SendAuthenticatedHTTPRequest(ctx, exchange.RestSpot, privateMarketSell, params, &response)
}

// SendHTTPRequest sends an unauthenticated HTTP request
func (b *Bithumb) SendHTTPRequest(ctx context.Context, ep exchange.URL, path string, result interface{}) error {
	endpoint, err := b.API.Endpoints.GetURL(ep)
	if err != nil {
		return err
	}
	item := &request.Item{
		Method:        http.MethodGet,
		Path:          endpoint + path,
		Result:        result,
		Verbose:       b.Verbose,
		HTTPDebugging: b.HTTPDebugging,
		HTTPRecording: b.HTTPRecording,
	}
	return b.SendPayload(ctx, request.Unset, func() (*request.Item, error) {
		return item, nil
	})
}

// SendAuthenticatedHTTPRequest sends an authenticated HTTP request to bithumb
func (b *Bithumb) SendAuthenticatedHTTPRequest(ctx context.Context, ep exchange.URL, path string, params url.Values, result interface{}) error {
	if !b.AllowAuthenticatedRequest() {
		return fmt.Errorf("%s %w", b.Name, exchange.ErrAuthenticatedRequestWithoutCredentialsSet)
	}
	endpoint, err := b.API.Endpoints.GetURL(ep)
	if err != nil {
		return err
	}
	if params == nil {
		params = url.Values{}
	}

	var intermediary json.RawMessage
	err = b.SendPayload(ctx, request.Auth, func() (*request.Item, error) {
		// This is time window sensitive
		tnMS := time.Now().UnixNano() / int64(time.Millisecond)
		n := strconv.FormatInt(tnMS, 10)

		params.Set("endpoint", path)

		payload := params.Encode()
		hmacPayload := path + string('\x00') + payload + string('\x00') + n
		hmac := crypto.GetHMAC(crypto.HashSHA512,
			[]byte(hmacPayload),
			[]byte(b.API.Credentials.Secret))
		hmacStr := crypto.HexEncodeToString(hmac)

		headers := make(map[string]string)
		headers["Api-Key"] = b.API.Credentials.Key
		headers["Api-Sign"] = crypto.Base64Encode([]byte(hmacStr))
		headers["Api-Nonce"] = n
		headers["Content-Type"] = "application/x-www-form-urlencoded"

		return &request.Item{
			Method:        http.MethodPost,
			Path:          endpoint + path,
			Headers:       headers,
			Body:          bytes.NewBufferString(payload),
			Result:        &intermediary,
			AuthRequest:   true,
			NonceEnabled:  true,
			Verbose:       b.Verbose,
			HTTPDebugging: b.HTTPDebugging,
			HTTPRecording: b.HTTPRecording}, nil
	})
	if err != nil {
		return err
	}

	errCapture := struct {
		Status  string `json:"status"`
		Message string `json:"message"`
	}{}
	err = json.Unmarshal(intermediary, &errCapture)
	if err == nil {
		if errCapture.Status != "" && errCapture.Status != noError {
			return fmt.Errorf("sendAuthenticatedAPIRequest error code: %s message:%s",
				errCapture.Status,
				errCode[errCapture.Status])
		}
	}

	return json.Unmarshal(intermediary, result)
}

// GetFee returns an estimate of fee based on type of transaction
func (b *Bithumb) GetFee(feeBuilder *exchange.FeeBuilder) (float64, error) {
	var fee float64

	switch feeBuilder.FeeType {
	case exchange.CryptocurrencyTradeFee:
		fee = calculateTradingFee(feeBuilder.PurchasePrice, feeBuilder.Amount)
	case exchange.CryptocurrencyDepositFee:
		fee = getDepositFee(feeBuilder.Pair.Base, feeBuilder.Amount)
	case exchange.CryptocurrencyWithdrawalFee:
		fee = getWithdrawalFee(feeBuilder.Pair.Base)
	case exchange.InternationalBankWithdrawalFee:
		fee = getWithdrawalFee(feeBuilder.FiatCurrency)
	case exchange.OfflineTradeFee:
		fee = calculateTradingFee(feeBuilder.PurchasePrice, feeBuilder.Amount)
	}
	if fee < 0 {
		fee = 0
	}
	return fee, nil
}

// calculateTradingFee returns fee when performing a trade
func calculateTradingFee(purchasePrice, amount float64) float64 {
	return 0.0025 * amount * purchasePrice
}

// getDepositFee returns fee on a currency when depositing small amounts to bithumb
func getDepositFee(c currency.Code, amount float64) float64 {
	var fee float64

	switch c {
	case currency.BTC:
		if amount <= 0.005 {
			fee = 0.001
		}
	case currency.LTC:
		if amount <= 0.3 {
			fee = 0.01
		}
	case currency.DASH:
		if amount <= 0.04 {
			fee = 0.01
		}
	case currency.BCH:
		if amount <= 0.03 {
			fee = 0.001
		}
	case currency.ZEC:
		if amount <= 0.02 {
			fee = 0.001
		}
	case currency.BTG:
		if amount <= 0.15 {
			fee = 0.001
		}
	}

	return fee
}

// getWithdrawalFee returns fee on a currency when withdrawing out of bithumb
func getWithdrawalFee(c currency.Code) float64 {
	return WithdrawalFees[c]
}

var errCode = map[string]string{
	"5100": "Bad Request",
	"5200": "Not Member",
	"5300": "Invalid Apikey",
	"5302": "Method Not Allowed",
	"5400": "Database Fail",
	"5500": "Invalid Parameter",
	"5600": "CUSTOM NOTICE (상황별 에러 메시지 출력) usually means transaction not allowed",
	"5900": "Unknown Error",
}

// GetCandleStick returns candle stick data for requested pair
func (b *Bithumb) GetCandleStick(ctx context.Context, symbol, interval string) (resp OHLCVResponse, err error) {
	path := publicCandleStick + symbol + "/" + interval
	err = b.SendHTTPRequest(ctx, exchange.RestSpot, path, &resp)
	return
}

// FetchExchangeLimits fetches spot order execution limits
func (b *Bithumb) FetchExchangeLimits(ctx context.Context) ([]order.MinMaxLevel, error) {
	ticks, err := b.GetAllTickers(ctx)
	if err != nil {
		return nil, err
	}

	var limits []order.MinMaxLevel
	for code, data := range ticks {
		c := currency.NewCode(code)
		cp := currency.NewPair(c, currency.KRW)
		if err != nil {
			return nil, err
		}

		limits = append(limits, order.MinMaxLevel{
			Pair:      cp,
			Asset:     asset.Spot,
			MinAmount: getAmountMinimum(data.ClosingPrice),
		})
	}
	return limits, nil
}

// getAmountMinimum derives the minimum amount based on current price. This
// keeps amount in line with front end, rounded to 4 decimal places. As
// transaction policy:
// https://en.bithumb.com/customer_support/info_guide?seq=537&categorySeq=302
// Seems to not be inline with front end limits.
func getAmountMinimum(unitPrice float64) float64 {
	if unitPrice <= 0 {
		return 0
	}
	ratio := 500 / unitPrice
	pow := math.Pow(10, float64(4))
	return math.Ceil(ratio*pow) / pow // Round up our units
}<|MERGE_RESOLUTION|>--- conflicted
+++ resolved
@@ -115,11 +115,7 @@
 // GetOrderBook returns current orderbook
 //
 // symbol e.g. "btc"
-<<<<<<< HEAD
-func (b *Bithumb) GetOrderBook(ctx context.Context, symbol string) (Orderbook, error) {
-=======
-func (b *Bithumb) GetOrderBook(symbol string) (*Orderbook, error) {
->>>>>>> c38757a6
+func (b *Bithumb) GetOrderBook(ctx context.Context, symbol string) (*Orderbook, error) {
 	response := Orderbook{}
 	err := b.SendHTTPRequest(ctx, exchange.RestSpot, publicOrderBook+strings.ToUpper(symbol), &response)
 	if err != nil {
