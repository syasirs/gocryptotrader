package bithumb

import (
	"encoding/json"
	"errors"
	"fmt"
	"net/http"
	"time"

	"github.com/gorilla/websocket"
	"github.com/thrasher-corp/gocryptotrader/exchanges/asset"
	"github.com/thrasher-corp/gocryptotrader/exchanges/stream"
	"github.com/thrasher-corp/gocryptotrader/exchanges/subscription"
	"github.com/thrasher-corp/gocryptotrader/exchanges/ticker"
	"github.com/thrasher-corp/gocryptotrader/exchanges/trade"
	"github.com/thrasher-corp/gocryptotrader/log"
)

const (
	wsEndpoint       = "wss://pubwss.bithumb.com/pub/ws"
	tickerTimeLayout = "20060102150405"
	tradeTimeLayout  = time.DateTime + ".000000"
)

var (
	wsDefaultTickTypes = []string{"30M"} // alternatives "1H", "12H", "24H", "MID"
	location           *time.Location
)

// WsConnect initiates a websocket connection
func (b *Bithumb) WsConnect() error {
	if !b.Websocket.IsEnabled() || !b.IsEnabled() {
		return errors.New(stream.WebsocketNotEnabled)
	}
	spotWebsocket, err := b.Websocket.GetAssetWebsocket(asset.Spot)
	if err != nil {
		return err
	}
	var dialer websocket.Dialer
	dialer.HandshakeTimeout = b.Config.HTTPTimeout
	dialer.Proxy = http.ProxyFromEnvironment

	err = spotWebsocket.Conn.Dial(&dialer, http.Header{})
	if err != nil {
		return fmt.Errorf("%v - Unable to connect to Websocket. Error: %w",
			b.Name,
			err)
	}

	go b.wsReadData()

	b.setupOrderbookManager()
	return nil
}

// wsReadData receives and passes on websocket messages for processing
func (b *Bithumb) wsReadData() {
	spotWebsocket, err := b.Websocket.GetAssetWebsocket(asset.Spot)
	if err != nil {
		log.Errorf(log.ExchangeSys, "%v asset type: %v", err, asset.Spot)
		return
	}
	spotWebsocket.Wg.Add(1)
	defer spotWebsocket.Wg.Done()
	for {
		select {
		case <-spotWebsocket.ShutdownC:
			return
		default:
			resp := spotWebsocket.Conn.ReadMessage()
			if resp.Raw == nil {
				return
			}
			err := b.wsHandleData(resp.Raw)
			if err != nil {
				b.Websocket.DataHandler <- err
			}
		}
	}
}

func (b *Bithumb) wsHandleData(respRaw []byte) error {
	var resp WsResponse
	err := json.Unmarshal(respRaw, &resp)
	if err != nil {
		return err
	}

	if len(resp.Status) > 0 {
		if resp.Status == "0000" {
			return nil
		}
		return fmt.Errorf("%s: %w",
			resp.ResponseMessage,
			stream.ErrSubscriptionFailure)
	}

	switch resp.Type {
	case "ticker":
		var tick WsTicker
		err = json.Unmarshal(resp.Content, &tick)
		if err != nil {
			return err
		}
		var lu time.Time
		lu, err = time.ParseInLocation(tickerTimeLayout,
			tick.Date+tick.Time,
			location)
		if err != nil {
			return err
		}
		b.Websocket.DataHandler <- &ticker.Price{
			ExchangeName: b.Name,
			AssetType:    asset.Spot,
			Last:         tick.PreviousClosePrice,
			Pair:         tick.Symbol,
			Open:         tick.OpenPrice,
			Close:        tick.ClosePrice,
			Low:          tick.LowPrice,
			High:         tick.HighPrice,
			QuoteVolume:  tick.Value,
			Volume:       tick.Volume,
			LastUpdated:  lu,
		}
	case "transaction":
		if !b.IsSaveTradeDataEnabled() {
			return nil
		}

		var trades WsTransactions
		err = json.Unmarshal(resp.Content, &trades)
		if err != nil {
			return err
		}

		toBuffer := make([]trade.Data, len(trades.List))
		var lu time.Time
		for x := range trades.List {
			lu, err = time.ParseInLocation(tradeTimeLayout,
				trades.List[x].ContractTime,
				location)
			if err != nil {
				return err
			}

			toBuffer[x] = trade.Data{
				Exchange:     b.Name,
				AssetType:    asset.Spot,
				CurrencyPair: trades.List[x].Symbol,
				Timestamp:    lu,
				Price:        trades.List[x].ContractPrice,
				Amount:       trades.List[x].ContractAmount,
			}
		}

		err = b.AddTradesToBuffer(toBuffer...)
		if err != nil {
			return err
		}
	case "orderbookdepth":
		var orderbooks WsOrderbooks
		err = json.Unmarshal(resp.Content, &orderbooks)
		if err != nil {
			return err
		}
		init, err := b.UpdateLocalBuffer(&orderbooks)
		if err != nil && !init {
			return fmt.Errorf("%v - UpdateLocalCache error: %s", b.Name, err)
		}
		return nil
	default:
		return fmt.Errorf("unhandled response type %s", resp.Type)
	}

	return nil
}

// GenerateSubscriptions generates the default subscription set
func (b *Bithumb) GenerateSubscriptions() ([]subscription.Subscription, error) {
	var channels = []string{"ticker", "transaction", "orderbookdepth"}
	var subscriptions []subscription.Subscription
	pairs, err := b.GetEnabledPairs(asset.Spot)
	if err != nil {
		return nil, err
	}

	pFmt, err := b.GetPairFormat(asset.Spot, true)
	if err != nil {
		return nil, err
	}

	for x := range pairs {
		for y := range channels {
			subscriptions = append(subscriptions, subscription.Subscription{
				Channel: channels[y],
				Pair:    pairs[x].Format(pFmt),
				Asset:   asset.Spot,
			})
		}
	}
	return subscriptions, nil
}

// Subscribe subscribes to a set of channels
<<<<<<< HEAD
func (b *Bithumb) Subscribe(channelsToSubscribe []stream.ChannelSubscription) error {
	spotWebsocket, err := b.Websocket.GetAssetWebsocket(asset.Spot)
	if err != nil {
		return err
	}
=======
func (b *Bithumb) Subscribe(channelsToSubscribe []subscription.Subscription) error {
>>>>>>> 23c82bea
	subs := make(map[string]*WsSubscribe)
	for i := range channelsToSubscribe {
		s, ok := subs[channelsToSubscribe[i].Channel]
		if !ok {
			s = &WsSubscribe{
				Type: channelsToSubscribe[i].Channel,
			}
			subs[channelsToSubscribe[i].Channel] = s
		}
		s.Symbols = append(s.Symbols, channelsToSubscribe[i].Pair)
	}

	tSub, ok := subs["ticker"]
	if ok {
		tSub.TickTypes = wsDefaultTickTypes
	}

	for _, s := range subs {
		err := spotWebsocket.Conn.SendJSONMessage(s)
		if err != nil {
			return err
		}
	}
	spotWebsocket.AddSuccessfulSubscriptions(channelsToSubscribe...)
	return nil
}<|MERGE_RESOLUTION|>--- conflicted
+++ resolved
@@ -202,15 +202,11 @@
 }
 
 // Subscribe subscribes to a set of channels
-<<<<<<< HEAD
-func (b *Bithumb) Subscribe(channelsToSubscribe []stream.ChannelSubscription) error {
+func (b *Bithumb) Subscribe(channelsToSubscribe []subscription.Subscription) error {
 	spotWebsocket, err := b.Websocket.GetAssetWebsocket(asset.Spot)
 	if err != nil {
 		return err
 	}
-=======
-func (b *Bithumb) Subscribe(channelsToSubscribe []subscription.Subscription) error {
->>>>>>> 23c82bea
 	subs := make(map[string]*WsSubscribe)
 	for i := range channelsToSubscribe {
 		s, ok := subs[channelsToSubscribe[i].Channel]
