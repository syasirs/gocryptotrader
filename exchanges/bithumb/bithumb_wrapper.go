--- conflicted
+++ resolved
@@ -377,11 +377,7 @@
 // CancelOrder cancels an order by its corresponding ID number
 func (b *Bithumb) CancelOrder(order *order.Cancel) error {
 	_, err := b.CancelTrade(order.Side.String(),
-<<<<<<< HEAD
-		order.OrderID,
-=======
 		order.ID,
->>>>>>> 1deeca99
 		order.Pair.Base.String())
 	return err
 }
