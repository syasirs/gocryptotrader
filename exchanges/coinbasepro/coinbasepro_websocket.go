--- conflicted
+++ resolved
@@ -412,15 +412,11 @@
 }
 
 // Subscribe sends a websocket message to receive data from the channel
-<<<<<<< HEAD
-func (c *CoinbasePro) Subscribe(channelsToSubscribe []stream.ChannelSubscription) error {
+func (c *CoinbasePro) Subscribe(channelsToSubscribe []subscription.Subscription) error {
 	spotWebsocket, err := c.Websocket.GetAssetWebsocket(asset.Spot)
 	if err != nil {
 		return fmt.Errorf("%w asset type: %v", err, asset.Spot)
 	}
-=======
-func (c *CoinbasePro) Subscribe(channelsToSubscribe []subscription.Subscription) error {
->>>>>>> 23c82bea
 	var creds *account.Credentials
 	if c.IsWebsocketAuthenticationSupported() {
 		creds, err = c.GetCredentials(context.TODO())
@@ -480,15 +476,11 @@
 }
 
 // Unsubscribe sends a websocket message to stop receiving data from the channel
-<<<<<<< HEAD
-func (c *CoinbasePro) Unsubscribe(channelsToUnsubscribe []stream.ChannelSubscription) error {
+func (c *CoinbasePro) Unsubscribe(channelsToUnsubscribe []subscription.Subscription) error {
 	spotWebsocket, err := c.Websocket.GetAssetWebsocket(asset.Spot)
 	if err != nil {
 		return fmt.Errorf("%w asset type: %v", err, asset.Spot)
 	}
-=======
-func (c *CoinbasePro) Unsubscribe(channelsToUnsubscribe []subscription.Subscription) error {
->>>>>>> 23c82bea
 	unsubscribe := WebsocketSubscribe{
 		Type: "unsubscribe",
 	}
