package coinbasepro

import (
	"context"
	"errors"
	"fmt"
	"sort"
	"strconv"
	"strings"
	"sync"
	"time"

	"github.com/thrasher-corp/gocryptotrader/common"
	"github.com/thrasher-corp/gocryptotrader/config"
	"github.com/thrasher-corp/gocryptotrader/currency"
	exchange "github.com/thrasher-corp/gocryptotrader/exchanges"
	"github.com/thrasher-corp/gocryptotrader/exchanges/account"
	"github.com/thrasher-corp/gocryptotrader/exchanges/asset"
	"github.com/thrasher-corp/gocryptotrader/exchanges/kline"
	"github.com/thrasher-corp/gocryptotrader/exchanges/order"
	"github.com/thrasher-corp/gocryptotrader/exchanges/orderbook"
	"github.com/thrasher-corp/gocryptotrader/exchanges/protocol"
	"github.com/thrasher-corp/gocryptotrader/exchanges/request"
	"github.com/thrasher-corp/gocryptotrader/exchanges/stream"
	"github.com/thrasher-corp/gocryptotrader/exchanges/ticker"
	"github.com/thrasher-corp/gocryptotrader/exchanges/trade"
	"github.com/thrasher-corp/gocryptotrader/log"
	"github.com/thrasher-corp/gocryptotrader/portfolio/withdraw"
)

// GetDefaultConfig returns a default exchange config
func (c *CoinbasePro) GetDefaultConfig() (*config.ExchangeConfig, error) {
	c.SetDefaults()
	exchCfg := new(config.ExchangeConfig)
	exchCfg.Name = c.Name
	exchCfg.HTTPTimeout = exchange.DefaultHTTPTimeout
	exchCfg.BaseCurrencies = c.BaseCurrencies

	err := c.SetupDefaults(exchCfg)
	if err != nil {
		return nil, err
	}

	if c.Features.Supports.RESTCapabilities.AutoPairUpdates {
		err = c.UpdateTradablePairs(context.TODO(), true)
		if err != nil {
			return nil, err
		}
	}

	return exchCfg, nil
}

// SetDefaults sets default values for the exchange
func (c *CoinbasePro) SetDefaults() {
	c.Name = "CoinbasePro"
	c.Enabled = true
	c.Verbose = true
	c.API.CredentialsValidator.RequiresKey = true
	c.API.CredentialsValidator.RequiresSecret = true
	c.API.CredentialsValidator.RequiresClientID = true
	c.API.CredentialsValidator.RequiresBase64DecodeSecret = true

	requestFmt := &currency.PairFormat{Delimiter: currency.DashDelimiter, Uppercase: true}
	configFmt := &currency.PairFormat{Delimiter: currency.DashDelimiter, Uppercase: true}
	err := c.SetGlobalPairsManager(requestFmt, configFmt, asset.Spot)
	if err != nil {
		log.Errorln(log.ExchangeSys, err)
	}

	c.Features = exchange.Features{
		Supports: exchange.FeaturesSupported{
			REST:      true,
			Websocket: true,
			RESTCapabilities: protocol.Features{
				TickerFetching:    true,
				KlineFetching:     true,
				TradeFetching:     true,
				OrderbookFetching: true,
				AutoPairUpdates:   true,
				AccountInfo:       true,
				GetOrder:          true,
				GetOrders:         true,
				CancelOrders:      true,
				CancelOrder:       true,
				SubmitOrder:       true,
				DepositHistory:    true,
				WithdrawalHistory: true,
				UserTradeHistory:  true,
				CryptoDeposit:     true,
				CryptoWithdrawal:  true,
				FiatDeposit:       true,
				FiatWithdraw:      true,
				TradeFee:          true,
				FiatDepositFee:    true,
				FiatWithdrawalFee: true,
				CandleHistory:     true,
			},
			WebsocketCapabilities: protocol.Features{
				TickerFetching:         true,
				OrderbookFetching:      true,
				Subscribe:              true,
				Unsubscribe:            true,
				AuthenticatedEndpoints: true,
				MessageSequenceNumbers: true,
				GetOrders:              true,
				GetOrder:               true,
			},
			WithdrawPermissions: exchange.AutoWithdrawCryptoWithAPIPermission |
				exchange.AutoWithdrawFiatWithAPIPermission,
			Kline: kline.ExchangeCapabilitiesSupported{
				DateRanges: true,
				Intervals:  true,
			},
		},
		Enabled: exchange.FeaturesEnabled{
			AutoPairUpdates: true,
			Kline: kline.ExchangeCapabilitiesEnabled{
				Intervals: map[string]bool{
					kline.OneMin.Word():     true,
					kline.FiveMin.Word():    true,
					kline.FifteenMin.Word(): true,
					kline.OneHour.Word():    true,
					kline.SixHour.Word():    true,
					kline.OneDay.Word():     true,
				},
				ResultLimit: 300,
			},
		},
	}

	c.Requester = request.New(c.Name,
		common.NewHTTPClientWithTimeout(exchange.DefaultHTTPTimeout),
		request.WithLimiter(SetRateLimit()))
	c.API.Endpoints = c.NewEndpoints()
	err = c.API.Endpoints.SetDefaultEndpoints(map[exchange.URL]string{
		exchange.RestSpot:      coinbaseproAPIURL,
		exchange.RestSandbox:   coinbaseproSandboxAPIURL,
		exchange.WebsocketSpot: coinbaseproWebsocketURL,
	})
	if err != nil {
		log.Errorln(log.ExchangeSys, err)
	}
	c.Websocket = stream.New()
	c.WebsocketResponseMaxLimit = exchange.DefaultWebsocketResponseMaxLimit
	c.WebsocketResponseCheckTimeout = exchange.DefaultWebsocketResponseCheckTimeout
	c.WebsocketOrderbookBufferLimit = exchange.DefaultWebsocketOrderbookBufferLimit
}

// Setup initialises the exchange parameters with the current configuration
func (c *CoinbasePro) Setup(exch *config.ExchangeConfig) error {
	if !exch.Enabled {
		c.SetEnabled(false)
		return nil
	}

	err := c.SetupDefaults(exch)
	if err != nil {
		return err
	}

	wsRunningURL, err := c.API.Endpoints.GetURL(exchange.WebsocketSpot)
	if err != nil {
		return err
	}

	err = c.Websocket.Setup(&stream.WebsocketSetup{
		Enabled:                          exch.Features.Enabled.Websocket,
		Verbose:                          exch.Verbose,
		AuthenticatedWebsocketAPISupport: exch.API.AuthenticatedWebsocketSupport,
		WebsocketTimeout:                 exch.WebsocketTrafficTimeout,
		DefaultURL:                       coinbaseproWebsocketURL,
		ExchangeName:                     exch.Name,
		RunningURL:                       wsRunningURL,
		Connector:                        c.WsConnect,
		Subscriber:                       c.Subscribe,
		UnSubscriber:                     c.Unsubscribe,
		GenerateSubscriptions:            c.GenerateDefaultSubscriptions,
		Features:                         &c.Features.Supports.WebsocketCapabilities,
		OrderbookBufferLimit:             exch.OrderbookConfig.WebsocketBufferLimit,
		BufferEnabled:                    exch.OrderbookConfig.WebsocketBufferEnabled,
		SortBuffer:                       true,
	})
	if err != nil {
		return err
	}

	return c.Websocket.SetupNewConnection(stream.ConnectionSetup{
		ResponseCheckTimeout: exch.WebsocketResponseCheckTimeout,
		ResponseMaxLimit:     exch.WebsocketResponseMaxLimit,
	})
}

// Start starts the coinbasepro go routine
func (c *CoinbasePro) Start(wg *sync.WaitGroup) {
	wg.Add(1)
	go func() {
		c.Run()
		wg.Done()
	}()
}

// Run implements the coinbasepro wrapper
func (c *CoinbasePro) Run() {
	if c.Verbose {
		log.Debugf(log.ExchangeSys,
			"%s Websocket: %s. (url: %s).\n",
			c.Name,
			common.IsEnabled(c.Websocket.IsEnabled()),
			coinbaseproWebsocketURL)
		c.PrintEnabledPairs()
	}

	forceUpdate := false
	format, err := c.GetPairFormat(asset.Spot, false)
	if err != nil {
		log.Errorf(log.ExchangeSys,
			"%s failed to update currencies. Err: %s\n",
			c.Name,
			err)
		return
	}
	enabled, err := c.CurrencyPairs.GetPairs(asset.Spot, true)
	if err != nil {
		log.Errorf(log.ExchangeSys,
			"%s failed to update currencies. Err: %s\n",
			c.Name,
			err)
		return
	}

	avail, err := c.CurrencyPairs.GetPairs(asset.Spot, false)
	if err != nil {
		log.Errorf(log.ExchangeSys,
			"%s failed to update currencies. Err: %s\n",
			c.Name,
			err)
		return
	}

	if !common.StringDataContains(enabled.Strings(), format.Delimiter) ||
		!common.StringDataContains(avail.Strings(), format.Delimiter) {
		var p currency.Pairs
		p, err = currency.NewPairsFromStrings([]string{currency.BTC.String() +
			format.Delimiter +
			currency.USD.String()})
		if err != nil {
			log.Errorf(log.ExchangeSys,
				"%s failed to update currencies. Err: %s\n",
				c.Name,
				err)
		} else {
			log.Warn(log.ExchangeSys,
				"Enabled pairs for CoinbasePro reset due to config upgrade, please enable the ones you would like to use again")
			forceUpdate = true

			err = c.UpdatePairs(p, asset.Spot, true, true)
			if err != nil {
				log.Errorf(log.ExchangeSys,
					"%s failed to update currencies. Err: %s\n",
					c.Name,
					err)
			}
		}
	}

	if !c.GetEnabledFeatures().AutoPairUpdates && !forceUpdate {
		return
	}

	err = c.UpdateTradablePairs(context.TODO(), forceUpdate)
	if err != nil {
		log.Errorf(log.ExchangeSys, "%s failed to update tradable pairs. Err: %s", c.Name, err)
	}
}

// FetchTradablePairs returns a list of the exchanges tradable pairs
func (c *CoinbasePro) FetchTradablePairs(ctx context.Context, asset asset.Item) ([]string, error) {
	pairs, err := c.GetProducts(ctx)
	if err != nil {
		return nil, err
	}

	format, err := c.GetPairFormat(asset, false)
	if err != nil {
		return nil, err
	}

	var products []string
	for x := range pairs {
		products = append(products, pairs[x].BaseCurrency+
			format.Delimiter+
			pairs[x].QuoteCurrency)
	}

	return products, nil
}

// UpdateTradablePairs updates the exchanges available pairs and stores
// them in the exchanges config
func (c *CoinbasePro) UpdateTradablePairs(ctx context.Context, forceUpdate bool) error {
	pairs, err := c.FetchTradablePairs(ctx, asset.Spot)
	if err != nil {
		return err
	}

	p, err := currency.NewPairsFromStrings(pairs)
	if err != nil {
		return err
	}

	return c.UpdatePairs(p, asset.Spot, false, forceUpdate)
}

// UpdateAccountInfo retrieves balances for all enabled currencies for the
// coinbasepro exchange
func (c *CoinbasePro) UpdateAccountInfo(ctx context.Context, assetType asset.Item) (account.Holdings, error) {
	var response account.Holdings
	response.Exchange = c.Name
	accountBalance, err := c.GetAccounts(ctx)
	if err != nil {
		return response, err
	}

	var currencies []account.Balance
	for i := range accountBalance {
		var exchangeCurrency account.Balance
		exchangeCurrency.CurrencyName = currency.NewCode(accountBalance[i].Currency)
		exchangeCurrency.TotalValue = accountBalance[i].Available
		exchangeCurrency.Hold = accountBalance[i].Hold

		currencies = append(currencies, exchangeCurrency)
	}

	response.Accounts = append(response.Accounts, account.SubAccount{
		Currencies: currencies,
	})

	err = account.Process(&response)
	if err != nil {
		return account.Holdings{}, err
	}

	return response, nil
}

// FetchAccountInfo retrieves balances for all enabled currencies
func (c *CoinbasePro) FetchAccountInfo(ctx context.Context, assetType asset.Item) (account.Holdings, error) {
	acc, err := account.GetHoldings(c.Name, assetType)
	if err != nil {
		return c.UpdateAccountInfo(ctx, assetType)
	}

	return acc, nil
}

// UpdateTickers updates the ticker for all currency pairs of a given asset type
func (c *CoinbasePro) UpdateTickers(a asset.Item) error {
	return common.ErrFunctionNotSupported
}

// UpdateTicker updates and returns the ticker for a currency pair
<<<<<<< HEAD
func (c *CoinbasePro) UpdateTicker(ctx context.Context, p currency.Pair, assetType asset.Item) (*ticker.Price, error) {
	fpair, err := c.FormatExchangeCurrency(p, assetType)
=======
func (c *CoinbasePro) UpdateTicker(p currency.Pair, a asset.Item) (*ticker.Price, error) {
	fpair, err := c.FormatExchangeCurrency(p, a)
>>>>>>> c9ab0b11
	if err != nil {
		return nil, err
	}

	tick, err := c.GetTicker(ctx, fpair.String())
	if err != nil {
		return nil, err
	}
	stats, err := c.GetStats(ctx, fpair.String())
	if err != nil {
		return nil, err
	}

	tickerPrice := &ticker.Price{
		Last:         stats.Last,
		High:         stats.High,
		Low:          stats.Low,
		Bid:          tick.Bid,
		Ask:          tick.Ask,
		Volume:       tick.Volume,
		Open:         stats.Open,
		Pair:         p,
		LastUpdated:  tick.Time,
		ExchangeName: c.Name,
		AssetType:    a}

	err = ticker.ProcessTicker(tickerPrice)
	if err != nil {
		return tickerPrice, err
	}

	return ticker.GetTicker(c.Name, p, a)
}

// FetchTicker returns the ticker for a currency pair
func (c *CoinbasePro) FetchTicker(ctx context.Context, p currency.Pair, assetType asset.Item) (*ticker.Price, error) {
	tickerNew, err := ticker.GetTicker(c.Name, p, assetType)
	if err != nil {
		return c.UpdateTicker(ctx, p, assetType)
	}
	return tickerNew, nil
}

// FetchOrderbook returns orderbook base on the currency pair
func (c *CoinbasePro) FetchOrderbook(ctx context.Context, p currency.Pair, assetType asset.Item) (*orderbook.Base, error) {
	ob, err := orderbook.Get(c.Name, p, assetType)
	if err != nil {
		return c.UpdateOrderbook(ctx, p, assetType)
	}
	return ob, nil
}

// UpdateOrderbook updates and returns the orderbook for a currency pair
func (c *CoinbasePro) UpdateOrderbook(ctx context.Context, p currency.Pair, assetType asset.Item) (*orderbook.Base, error) {
	book := &orderbook.Base{
		Exchange:        c.Name,
		Pair:            p,
		Asset:           assetType,
		VerifyOrderbook: c.CanVerifyOrderbook,
	}
	fpair, err := c.FormatExchangeCurrency(p, assetType)
	if err != nil {
		return book, err
	}

	orderbookNew, err := c.GetOrderbook(ctx, fpair.String(), 2)
	if err != nil {
		return book, err
	}

	obNew := orderbookNew.(OrderbookL1L2)
	for x := range obNew.Bids {
		book.Bids = append(book.Bids, orderbook.Item{
			Amount: obNew.Bids[x].Amount,
			Price:  obNew.Bids[x].Price})
	}

	for x := range obNew.Asks {
		book.Asks = append(book.Asks, orderbook.Item{
			Amount: obNew.Asks[x].Amount,
			Price:  obNew.Asks[x].Price})
	}
	err = book.Process()
	if err != nil {
		return book, err
	}
	return orderbook.Get(c.Name, p, assetType)
}

// GetFundingHistory returns funding history, deposits and
// withdrawals
func (c *CoinbasePro) GetFundingHistory(_ context.Context) ([]exchange.FundHistory, error) {
	return nil, common.ErrFunctionNotSupported
}

// GetWithdrawalsHistory returns previous withdrawals data
func (c *CoinbasePro) GetWithdrawalsHistory(_ context.Context, _ currency.Code) (resp []exchange.WithdrawalHistory, err error) {
	return nil, common.ErrNotYetImplemented
}

// GetRecentTrades returns the most recent trades for a currency and asset
func (c *CoinbasePro) GetRecentTrades(ctx context.Context, p currency.Pair, assetType asset.Item) ([]trade.Data, error) {
	var err error
	p, err = c.FormatExchangeCurrency(p, assetType)
	if err != nil {
		return nil, err
	}
	var tradeData []Trade
	tradeData, err = c.GetTrades(ctx, p.String())
	if err != nil {
		return nil, err
	}
	var resp []trade.Data
	for i := range tradeData {
		var side order.Side
		side, err = order.StringToOrderSide(tradeData[i].Side)
		if err != nil {
			return nil, err
		}
		resp = append(resp, trade.Data{
			Exchange:     c.Name,
			TID:          strconv.FormatInt(tradeData[i].TradeID, 10),
			CurrencyPair: p,
			AssetType:    assetType,
			Side:         side,
			Price:        tradeData[i].Price,
			Amount:       tradeData[i].Size,
			Timestamp:    tradeData[i].Time,
		})
	}

	err = c.AddTradesToBuffer(resp...)
	if err != nil {
		return nil, err
	}

	sort.Sort(trade.ByDate(resp))
	return resp, nil
}

// GetHistoricTrades returns historic trade data within the timeframe provided
func (c *CoinbasePro) GetHistoricTrades(_ context.Context, _ currency.Pair, _ asset.Item, _, _ time.Time) ([]trade.Data, error) {
	return nil, common.ErrFunctionNotSupported
}

// SubmitOrder submits a new order
func (c *CoinbasePro) SubmitOrder(ctx context.Context, s *order.Submit) (order.SubmitResponse, error) {
	var submitOrderResponse order.SubmitResponse
	if err := s.Validate(); err != nil {
		return submitOrderResponse, err
	}

	fpair, err := c.FormatExchangeCurrency(s.Pair, asset.Spot)
	if err != nil {
		return submitOrderResponse, err
	}

	var response string
	switch s.Type {
	case order.Market:
		response, err = c.PlaceMarketOrder(ctx,
			"",
			s.Amount,
			s.Amount,
			s.Side.Lower(),
			fpair.String(),
			"")
	case order.Limit:
		response, err = c.PlaceLimitOrder(ctx,
			"",
			s.Price,
			s.Amount,
			s.Side.Lower(),
			"",
			"",
			fpair.String(),
			"",
			false)
	default:
		err = errors.New("order type not supported")
	}
	if err != nil {
		return submitOrderResponse, err
	}
	if s.Type == order.Market {
		submitOrderResponse.FullyMatched = true
	}
	if response != "" {
		submitOrderResponse.OrderID = response
	}

	submitOrderResponse.IsOrderPlaced = true

	return submitOrderResponse, nil
}

// ModifyOrder will allow of changing orderbook placement and limit to
// market conversion
func (c *CoinbasePro) ModifyOrder(ctx context.Context, action *order.Modify) (order.Modify, error) {
	return order.Modify{}, common.ErrFunctionNotSupported
}

// CancelOrder cancels an order by its corresponding ID number
func (c *CoinbasePro) CancelOrder(ctx context.Context, o *order.Cancel) error {
	if err := o.Validate(o.StandardCancel()); err != nil {
		return err
	}
	return c.CancelExistingOrder(ctx, o.ID)
}

// CancelBatchOrders cancels an orders by their corresponding ID numbers
func (c *CoinbasePro) CancelBatchOrders(ctx context.Context, o []order.Cancel) (order.CancelBatchResponse, error) {
	return order.CancelBatchResponse{}, common.ErrNotYetImplemented
}

// CancelAllOrders cancels all orders associated with a currency pair
func (c *CoinbasePro) CancelAllOrders(ctx context.Context, _ *order.Cancel) (order.CancelAllResponse, error) {
	// CancellAllExisting orders returns a list of successful cancellations, we're only interested in failures
	_, err := c.CancelAllExistingOrders(ctx, "")
	return order.CancelAllResponse{}, err
}

// GetOrderInfo returns order information based on order ID
func (c *CoinbasePro) GetOrderInfo(ctx context.Context, orderID string, pair currency.Pair, assetType asset.Item) (order.Detail, error) {
	genOrderDetail, errGo := c.GetOrder(ctx, orderID)
	if errGo != nil {
		return order.Detail{}, fmt.Errorf("error retrieving order %s : %s", orderID, errGo)
	}
	od, errOd := time.Parse(time.RFC3339, genOrderDetail.DoneAt)
	if errOd != nil {
		return order.Detail{}, fmt.Errorf("error parsing order done at time: %s", errOd)
	}
	os, errOs := order.StringToOrderStatus(genOrderDetail.Status)
	if errOs != nil {
		return order.Detail{}, fmt.Errorf("error parsing order status: %s", errOs)
	}
	tt, errOt := order.StringToOrderType(genOrderDetail.Type)
	if errOt != nil {
		return order.Detail{}, fmt.Errorf("error parsing order type: %s", errOt)
	}
	ss, errOss := order.StringToOrderSide(genOrderDetail.Side)
	if errOss != nil {
		return order.Detail{}, fmt.Errorf("error parsing order side: %s", errOss)
	}
	p, errP := currency.NewPairDelimiter(genOrderDetail.ProductID, "-")
	if errP != nil {
		return order.Detail{}, fmt.Errorf("error parsing order side: %s", errP)
	}

	response := order.Detail{
		Exchange:        c.GetName(),
		ID:              genOrderDetail.ID,
		Pair:            p,
		Side:            ss,
		Type:            tt,
		Date:            od,
		Status:          os,
		Price:           genOrderDetail.Price,
		Amount:          genOrderDetail.Size,
		ExecutedAmount:  genOrderDetail.FilledSize,
		RemainingAmount: genOrderDetail.Size - genOrderDetail.FilledSize,
		Fee:             genOrderDetail.FillFees,
	}
	fillResponse, errGF := c.GetFills(ctx, orderID, genOrderDetail.ProductID)
	if errGF != nil {
		return response, fmt.Errorf("error retrieving the order fills: %s", errGF)
	}
	for i := range fillResponse {
		trSi, errTSi := order.StringToOrderSide(fillResponse[i].Side)
		if errTSi != nil {
			return response, fmt.Errorf("error parsing order Side: %s", errTSi)
		}
		response.Trades = append(response.Trades, order.TradeHistory{
			Timestamp: fillResponse[i].CreatedAt,
			TID:       strconv.FormatInt(fillResponse[i].TradeID, 10),
			Price:     fillResponse[i].Price,
			Amount:    fillResponse[i].Size,
			Exchange:  c.GetName(),
			Type:      tt,
			Side:      trSi,
			Fee:       fillResponse[i].Fee,
		})
	}
	return response, nil
}

// GetDepositAddress returns a deposit address for a specified currency
func (c *CoinbasePro) GetDepositAddress(_ context.Context, _ currency.Code, accountID string) (string, error) {
	return "", common.ErrFunctionNotSupported
}

// WithdrawCryptocurrencyFunds returns a withdrawal ID when a withdrawal is
// submitted
func (c *CoinbasePro) WithdrawCryptocurrencyFunds(ctx context.Context, withdrawRequest *withdraw.Request) (*withdraw.ExchangeResponse, error) {
	if err := withdrawRequest.Validate(); err != nil {
		return nil, err
	}
	resp, err := c.WithdrawCrypto(ctx,
		withdrawRequest.Amount,
		withdrawRequest.Currency.String(),
		withdrawRequest.Crypto.Address)
	if err != nil {
		return nil, err
	}
	return &withdraw.ExchangeResponse{
		ID: resp.ID,
	}, err
}

// WithdrawFiatFunds returns a withdrawal ID when a withdrawal is
// submitted
func (c *CoinbasePro) WithdrawFiatFunds(ctx context.Context, withdrawRequest *withdraw.Request) (*withdraw.ExchangeResponse, error) {
	if err := withdrawRequest.Validate(); err != nil {
		return nil, err
	}
	paymentMethods, err := c.GetPayMethods(ctx)
	if err != nil {
		return nil, err
	}

	selectedWithdrawalMethod := PaymentMethod{}
	for i := range paymentMethods {
		if withdrawRequest.Fiat.Bank.BankName == paymentMethods[i].Name {
			selectedWithdrawalMethod = paymentMethods[i]
			break
		}
	}
	if selectedWithdrawalMethod.ID == "" {
		return nil, fmt.Errorf("could not find payment method '%v'. Check the name via the website and try again", withdrawRequest.Fiat.Bank.BankName)
	}

	resp, err := c.WithdrawViaPaymentMethod(ctx,
		withdrawRequest.Amount,
		withdrawRequest.Currency.String(),
		selectedWithdrawalMethod.ID)
	if err != nil {
		return nil, err
	}

	return &withdraw.ExchangeResponse{
		Status: resp.ID,
	}, nil
}

// WithdrawFiatFundsToInternationalBank returns a withdrawal ID when a
// withdrawal is submitted
func (c *CoinbasePro) WithdrawFiatFundsToInternationalBank(ctx context.Context, withdrawRequest *withdraw.Request) (*withdraw.ExchangeResponse, error) {
	if err := withdrawRequest.Validate(); err != nil {
		return nil, err
	}
	v, err := c.WithdrawFiatFunds(ctx, withdrawRequest)
	if err != nil {
		return nil, err
	}
	return &withdraw.ExchangeResponse{
		ID:     v.ID,
		Status: v.Status,
	}, nil
}

// GetFeeByType returns an estimate of fee based on type of transaction
func (c *CoinbasePro) GetFeeByType(ctx context.Context, feeBuilder *exchange.FeeBuilder) (float64, error) {
	if !c.AllowAuthenticatedRequest() && // Todo check connection status
		feeBuilder.FeeType == exchange.CryptocurrencyTradeFee {
		feeBuilder.FeeType = exchange.OfflineTradeFee
	}
	return c.GetFee(ctx, feeBuilder)
}

// GetActiveOrders retrieves any orders that are active/open
func (c *CoinbasePro) GetActiveOrders(ctx context.Context, req *order.GetOrdersRequest) ([]order.Detail, error) {
	if err := req.Validate(); err != nil {
		return nil, err
	}
	var respOrders []GeneralizedOrderResponse
	for i := range req.Pairs {
		fpair, err := c.FormatExchangeCurrency(req.Pairs[i], asset.Spot)
		if err != nil {
			return nil, err
		}

		resp, err := c.GetOrders(ctx,
			[]string{"open", "pending", "active"},
			fpair.String())
		if err != nil {
			return nil, err
		}
		respOrders = append(respOrders, resp...)
	}

	format, err := c.GetPairFormat(asset.Spot, false)
	if err != nil {
		return nil, err
	}

	var orders []order.Detail
	for i := range respOrders {
		var curr currency.Pair
		curr, err = currency.NewPairDelimiter(respOrders[i].ProductID,
			format.Delimiter)
		if err != nil {
			return nil, err
		}
		orderSide := order.Side(strings.ToUpper(respOrders[i].Side))
		orderType := order.Type(strings.ToUpper(respOrders[i].Type))
		orders = append(orders, order.Detail{
			ID:             respOrders[i].ID,
			Amount:         respOrders[i].Size,
			ExecutedAmount: respOrders[i].FilledSize,
			Type:           orderType,
			Date:           respOrders[i].CreatedAt,
			Side:           orderSide,
			Pair:           curr,
			Exchange:       c.Name,
		})
	}

	order.FilterOrdersByType(&orders, req.Type)
	order.FilterOrdersByTimeRange(&orders, req.StartTime, req.EndTime)
	order.FilterOrdersBySide(&orders, req.Side)
	return orders, nil
}

// GetOrderHistory retrieves account order information
// Can Limit response to specific order status
func (c *CoinbasePro) GetOrderHistory(ctx context.Context, req *order.GetOrdersRequest) ([]order.Detail, error) {
	if err := req.Validate(); err != nil {
		return nil, err
	}
	var respOrders []GeneralizedOrderResponse
	for i := range req.Pairs {
		fpair, err := c.FormatExchangeCurrency(req.Pairs[i], asset.Spot)
		if err != nil {
			return nil, err
		}
		resp, err := c.GetOrders(ctx,
			[]string{"done", "settled"},
			fpair.String())
		if err != nil {
			return nil, err
		}
		respOrders = append(respOrders, resp...)
	}

	format, err := c.GetPairFormat(asset.Spot, false)
	if err != nil {
		return nil, err
	}

	var orders []order.Detail
	for i := range respOrders {
		var curr currency.Pair
		curr, err = currency.NewPairDelimiter(respOrders[i].ProductID,
			format.Delimiter)
		if err != nil {
			return nil, err
		}
		orderSide := order.Side(strings.ToUpper(respOrders[i].Side))
		orderType := order.Type(strings.ToUpper(respOrders[i].Type))
		orders = append(orders, order.Detail{
			ID:             respOrders[i].ID,
			Amount:         respOrders[i].Size,
			ExecutedAmount: respOrders[i].FilledSize,
			Type:           orderType,
			Date:           respOrders[i].CreatedAt,
			Side:           orderSide,
			Pair:           curr,
			Exchange:       c.Name,
		})
	}

	order.FilterOrdersByType(&orders, req.Type)
	order.FilterOrdersByTimeRange(&orders, req.StartTime, req.EndTime)
	order.FilterOrdersBySide(&orders, req.Side)
	return orders, nil
}

// checkInterval checks allowable interval
func checkInterval(i time.Duration) (int64, error) {
	switch i.Seconds() {
	case 60:
		return 60, nil
	case 300:
		return 300, nil
	case 900:
		return 900, nil
	case 3600:
		return 3600, nil
	case 21600:
		return 21600, nil
	case 86400:
		return 86400, nil
	}
	return 0, fmt.Errorf("interval not allowed %v", i.Seconds())
}

// GetHistoricCandles returns a set of candle between two time periods for a
// designated time period
func (c *CoinbasePro) GetHistoricCandles(ctx context.Context, p currency.Pair, a asset.Item, start, end time.Time, interval kline.Interval) (kline.Item, error) {
	if err := c.ValidateKline(p, a, interval); err != nil {
		return kline.Item{}, err
	}

	if kline.TotalCandlesPerInterval(start, end, interval) > float64(c.Features.Enabled.Kline.ResultLimit) {
		return kline.Item{}, errors.New(kline.ErrRequestExceedsExchangeLimits)
	}

	candles := kline.Item{
		Exchange: c.Name,
		Pair:     p,
		Asset:    a,
		Interval: interval,
	}

	gran, err := strconv.ParseInt(c.FormatExchangeKlineInterval(interval), 10, 64)
	if err != nil {
		return kline.Item{}, err
	}

	formatP, err := c.FormatExchangeCurrency(p, a)
	if err != nil {
		return kline.Item{}, err
	}

	history, err := c.GetHistoricRates(ctx,
		formatP.String(),
		start.Format(time.RFC3339),
		end.Format(time.RFC3339),
		gran)
	if err != nil {
		return kline.Item{}, err
	}

	for x := range history {
		candles.Candles = append(candles.Candles, kline.Candle{
			Time:   time.Unix(history[x].Time, 0),
			Low:    history[x].Low,
			High:   history[x].High,
			Open:   history[x].Open,
			Close:  history[x].Close,
			Volume: history[x].Volume,
		})
	}

	candles.SortCandlesByTimestamp(false)
	return candles, nil
}

// GetHistoricCandlesExtended returns candles between a time period for a set time interval
func (c *CoinbasePro) GetHistoricCandlesExtended(ctx context.Context, p currency.Pair, a asset.Item, start, end time.Time, interval kline.Interval) (kline.Item, error) {
	if err := c.ValidateKline(p, a, interval); err != nil {
		return kline.Item{}, err
	}

	ret := kline.Item{
		Exchange: c.Name,
		Pair:     p,
		Asset:    a,
		Interval: interval,
	}

	gran, err := strconv.ParseInt(c.FormatExchangeKlineInterval(interval), 10, 64)
	if err != nil {
		return kline.Item{}, err
	}
	dates, err := kline.CalculateCandleDateRanges(start, end, interval, c.Features.Enabled.Kline.ResultLimit)
	if err != nil {
		return kline.Item{}, err
	}

	formattedPair, err := c.FormatExchangeCurrency(p, a)
	if err != nil {
		return kline.Item{}, err
	}

	for x := range dates.Ranges {
		var history []History
		history, err = c.GetHistoricRates(ctx,
			formattedPair.String(),
			dates.Ranges[x].Start.Time.Format(time.RFC3339),
			dates.Ranges[x].End.Time.Format(time.RFC3339),
			gran)
		if err != nil {
			return kline.Item{}, err
		}

		for i := range history {
			ret.Candles = append(ret.Candles, kline.Candle{
				Time:   time.Unix(history[i].Time, 0),
				Low:    history[i].Low,
				High:   history[i].High,
				Open:   history[i].Open,
				Close:  history[i].Close,
				Volume: history[i].Volume,
			})
		}
	}
	dates.SetHasDataFromCandles(ret.Candles)
	summary := dates.DataSummary(false)
	if len(summary) > 0 {
		log.Warnf(log.ExchangeSys, "%v - %v", c.Name, summary)
	}
	ret.RemoveDuplicates()
	ret.RemoveOutsideRange(start, end)
	ret.SortCandlesByTimestamp(false)
	return ret, nil
}

// ValidateCredentials validates current credentials used for wrapper
// functionality
func (c *CoinbasePro) ValidateCredentials(ctx context.Context, assetType asset.Item) error {
	_, err := c.UpdateAccountInfo(ctx, assetType)
	return c.CheckTransientError(err)
}<|MERGE_RESOLUTION|>--- conflicted
+++ resolved
@@ -355,18 +355,13 @@
 }
 
 // UpdateTickers updates the ticker for all currency pairs of a given asset type
-func (c *CoinbasePro) UpdateTickers(a asset.Item) error {
+func (c *CoinbasePro) UpdateTickers(ctx context.Context, a asset.Item) error {
 	return common.ErrFunctionNotSupported
 }
 
 // UpdateTicker updates and returns the ticker for a currency pair
-<<<<<<< HEAD
-func (c *CoinbasePro) UpdateTicker(ctx context.Context, p currency.Pair, assetType asset.Item) (*ticker.Price, error) {
-	fpair, err := c.FormatExchangeCurrency(p, assetType)
-=======
-func (c *CoinbasePro) UpdateTicker(p currency.Pair, a asset.Item) (*ticker.Price, error) {
+func (c *CoinbasePro) UpdateTicker(ctx context.Context, p currency.Pair, a asset.Item) (*ticker.Price, error) {
 	fpair, err := c.FormatExchangeCurrency(p, a)
->>>>>>> c9ab0b11
 	if err != nil {
 		return nil, err
 	}
