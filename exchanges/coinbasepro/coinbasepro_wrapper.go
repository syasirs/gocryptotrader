package coinbasepro

import (
	"context"
	"errors"
	"fmt"
	"sort"
	"strconv"
	"strings"
	"sync"
	"time"

	"github.com/thrasher-corp/gocryptotrader/common"
	"github.com/thrasher-corp/gocryptotrader/config"
	"github.com/thrasher-corp/gocryptotrader/currency"
	exchange "github.com/thrasher-corp/gocryptotrader/exchanges"
	"github.com/thrasher-corp/gocryptotrader/exchanges/account"
	"github.com/thrasher-corp/gocryptotrader/exchanges/asset"
	"github.com/thrasher-corp/gocryptotrader/exchanges/deposit"
	"github.com/thrasher-corp/gocryptotrader/exchanges/kline"
	"github.com/thrasher-corp/gocryptotrader/exchanges/order"
	"github.com/thrasher-corp/gocryptotrader/exchanges/orderbook"
	"github.com/thrasher-corp/gocryptotrader/exchanges/protocol"
	"github.com/thrasher-corp/gocryptotrader/exchanges/request"
	"github.com/thrasher-corp/gocryptotrader/exchanges/stream"
	"github.com/thrasher-corp/gocryptotrader/exchanges/ticker"
	"github.com/thrasher-corp/gocryptotrader/exchanges/trade"
	"github.com/thrasher-corp/gocryptotrader/log"
	"github.com/thrasher-corp/gocryptotrader/portfolio/withdraw"
)

// GetDefaultConfig returns a default exchange config
func (c *CoinbasePro) GetDefaultConfig() (*config.Exchange, error) {
	c.SetDefaults()
	exchCfg := new(config.Exchange)
	exchCfg.Name = c.Name
	exchCfg.HTTPTimeout = exchange.DefaultHTTPTimeout
	exchCfg.BaseCurrencies = c.BaseCurrencies

	err := c.SetupDefaults(exchCfg)
	if err != nil {
		return nil, err
	}

	if c.Features.Supports.RESTCapabilities.AutoPairUpdates {
		err = c.UpdateTradablePairs(context.TODO(), true)
		if err != nil {
			return nil, err
		}
	}

	return exchCfg, nil
}

// SetDefaults sets default values for the exchange
func (c *CoinbasePro) SetDefaults() {
	c.Name = "CoinbasePro"
	c.Enabled = true
	c.Verbose = true
	c.API.CredentialsValidator.RequiresKey = true
	c.API.CredentialsValidator.RequiresSecret = true
	c.API.CredentialsValidator.RequiresClientID = true
	c.API.CredentialsValidator.RequiresBase64DecodeSecret = true

	requestFmt := &currency.PairFormat{Delimiter: currency.DashDelimiter, Uppercase: true}
	configFmt := &currency.PairFormat{Delimiter: currency.DashDelimiter, Uppercase: true}
	err := c.SetGlobalPairsManager(requestFmt, configFmt, asset.Spot)
	if err != nil {
		log.Errorln(log.ExchangeSys, err)
	}

	c.Features = exchange.Features{
		Supports: exchange.FeaturesSupported{
			REST:      true,
			Websocket: true,
			RESTCapabilities: protocol.Features{
				TickerFetching:    true,
				KlineFetching:     true,
				TradeFetching:     true,
				OrderbookFetching: true,
				AutoPairUpdates:   true,
				AccountInfo:       true,
				GetOrder:          true,
				GetOrders:         true,
				CancelOrders:      true,
				CancelOrder:       true,
				SubmitOrder:       true,
				DepositHistory:    true,
				WithdrawalHistory: true,
				UserTradeHistory:  true,
				CryptoDeposit:     true,
				CryptoWithdrawal:  true,
				FiatDeposit:       true,
				FiatWithdraw:      true,
				TradeFee:          true,
				FiatDepositFee:    true,
				FiatWithdrawalFee: true,
				CandleHistory:     true,
			},
			WebsocketCapabilities: protocol.Features{
				TickerFetching:         true,
				OrderbookFetching:      true,
				Subscribe:              true,
				Unsubscribe:            true,
				AuthenticatedEndpoints: true,
				MessageSequenceNumbers: true,
				GetOrders:              true,
				GetOrder:               true,
			},
			WithdrawPermissions: exchange.AutoWithdrawCryptoWithAPIPermission |
				exchange.AutoWithdrawFiatWithAPIPermission,
			Kline: kline.ExchangeCapabilitiesSupported{
				DateRanges: true,
				Intervals:  true,
			},
		},
		Enabled: exchange.FeaturesEnabled{
			AutoPairUpdates: true,
			Kline: kline.ExchangeCapabilitiesEnabled{
				Intervals: map[string]bool{
					kline.OneMin.Word():     true,
					kline.FiveMin.Word():    true,
					kline.FifteenMin.Word(): true,
					kline.OneHour.Word():    true,
					kline.SixHour.Word():    true,
					kline.OneDay.Word():     true,
				},
				ResultLimit: 300,
			},
		},
	}

	c.Requester, err = request.New(c.Name,
		common.NewHTTPClientWithTimeout(exchange.DefaultHTTPTimeout),
		request.WithLimiter(SetRateLimit()))
	if err != nil {
		log.Errorln(log.ExchangeSys, err)
	}
	c.API.Endpoints = c.NewEndpoints()
	err = c.API.Endpoints.SetDefaultEndpoints(map[exchange.URL]string{
		exchange.RestSpot:      coinbaseproAPIURL,
		exchange.RestSandbox:   coinbaseproSandboxAPIURL,
		exchange.WebsocketSpot: coinbaseproWebsocketURL,
	})
	if err != nil {
		log.Errorln(log.ExchangeSys, err)
	}
	c.Websocket = stream.New()
	c.WebsocketResponseMaxLimit = exchange.DefaultWebsocketResponseMaxLimit
	c.WebsocketResponseCheckTimeout = exchange.DefaultWebsocketResponseCheckTimeout
	c.WebsocketOrderbookBufferLimit = exchange.DefaultWebsocketOrderbookBufferLimit
}

// Setup initialises the exchange parameters with the current configuration
func (c *CoinbasePro) Setup(exch *config.Exchange) error {
	err := exch.Validate()
	if err != nil {
		return err
	}
	if !exch.Enabled {
		c.SetEnabled(false)
		return nil
	}
	err = c.SetupDefaults(exch)
	if err != nil {
		return err
	}

	wsRunningURL, err := c.API.Endpoints.GetURL(exchange.WebsocketSpot)
	if err != nil {
		return err
	}

	err = c.Websocket.Setup(&stream.WebsocketSetup{
		ExchangeConfig:        exch,
		DefaultURL:            coinbaseproWebsocketURL,
		RunningURL:            wsRunningURL,
		Connector:             c.WsConnect,
		Subscriber:            c.Subscribe,
		Unsubscriber:          c.Unsubscribe,
		GenerateSubscriptions: c.GenerateDefaultSubscriptions,
		Features:              &c.Features.Supports.WebsocketCapabilities,
		SortBuffer:            true,
	})
	if err != nil {
		return err
	}

	return c.Websocket.SetupNewConnection(stream.ConnectionSetup{
		ResponseCheckTimeout: exch.WebsocketResponseCheckTimeout,
		ResponseMaxLimit:     exch.WebsocketResponseMaxLimit,
	})
}

// Start starts the coinbasepro go routine
func (c *CoinbasePro) Start(wg *sync.WaitGroup) error {
	if wg == nil {
		return fmt.Errorf("%T %w", wg, common.ErrNilPointer)
	}
	wg.Add(1)
	go func() {
		c.Run()
		wg.Done()
	}()
	return nil
}

// Run implements the coinbasepro wrapper
func (c *CoinbasePro) Run() {
	if c.Verbose {
		log.Debugf(log.ExchangeSys,
			"%s Websocket: %s. (url: %s).\n",
			c.Name,
			common.IsEnabled(c.Websocket.IsEnabled()),
			coinbaseproWebsocketURL)
		c.PrintEnabledPairs()
	}

	forceUpdate := false
	if !c.BypassConfigFormatUpgrades {
		format, err := c.GetPairFormat(asset.Spot, false)
		if err != nil {
			log.Errorf(log.ExchangeSys,
				"%s failed to update currencies. Err: %s\n",
				c.Name,
				err)
			return
		}
		enabled, err := c.CurrencyPairs.GetPairs(asset.Spot, true)
		if err != nil {
			log.Errorf(log.ExchangeSys,
				"%s failed to update currencies. Err: %s\n",
				c.Name,
				err)
			return
		}

		avail, err := c.CurrencyPairs.GetPairs(asset.Spot, false)
		if err != nil {
			log.Errorf(log.ExchangeSys,
				"%s failed to update currencies. Err: %s\n",
				c.Name,
				err)
			return
		}

		if !common.StringDataContains(enabled.Strings(), format.Delimiter) ||
			!common.StringDataContains(avail.Strings(), format.Delimiter) {
			var p currency.Pairs
			p, err = currency.NewPairsFromStrings([]string{currency.BTC.String() +
				format.Delimiter +
				currency.USD.String()})
			if err != nil {
				log.Errorf(log.ExchangeSys,
					"%s failed to update currencies. Err: %s\n",
					c.Name,
					err)
			} else {
				forceUpdate = true
				log.Warnf(log.ExchangeSys, exchange.ResetConfigPairsWarningMessage, c.Name, asset.Spot, p)

				err = c.UpdatePairs(p, asset.Spot, true, true)
				if err != nil {
					log.Errorf(log.ExchangeSys,
						"%s failed to update currencies. Err: %s\n",
						c.Name,
						err)
				}
			}
		}
	}

	if !c.GetEnabledFeatures().AutoPairUpdates && !forceUpdate {
		return
	}

	err := c.UpdateTradablePairs(context.TODO(), forceUpdate)
	if err != nil {
		log.Errorf(log.ExchangeSys, "%s failed to update tradable pairs. Err: %s", c.Name, err)
	}
}

// FetchTradablePairs returns a list of the exchanges tradable pairs
func (c *CoinbasePro) FetchTradablePairs(ctx context.Context, asset asset.Item) ([]string, error) {
	pairs, err := c.GetProducts(ctx)
	if err != nil {
		return nil, err
	}

	format, err := c.GetPairFormat(asset, false)
	if err != nil {
		return nil, err
	}

	var products []string
	for x := range pairs {
		products = append(products, pairs[x].BaseCurrency+
			format.Delimiter+
			pairs[x].QuoteCurrency)
	}

	return products, nil
}

// UpdateTradablePairs updates the exchanges available pairs and stores
// them in the exchanges config
func (c *CoinbasePro) UpdateTradablePairs(ctx context.Context, forceUpdate bool) error {
	pairs, err := c.FetchTradablePairs(ctx, asset.Spot)
	if err != nil {
		return err
	}

	p, err := currency.NewPairsFromStrings(pairs)
	if err != nil {
		return err
	}

	return c.UpdatePairs(p, asset.Spot, false, forceUpdate)
}

// UpdateAccountInfo retrieves balances for all enabled currencies for the
// coinbasepro exchange
func (c *CoinbasePro) UpdateAccountInfo(ctx context.Context, assetType asset.Item) (account.Holdings, error) {
	var response account.Holdings
	response.Exchange = c.Name
	accountBalance, err := c.GetAccounts(ctx)
	if err != nil {
		return response, err
	}

	accountCurrencies := make(map[string][]account.Balance)
	for i := range accountBalance {
<<<<<<< HEAD
		currencies = append(currencies, account.Balance{
			CurrencyName:           currency.NewCode(accountBalance[i].Currency),
			Total:                  accountBalance[i].Balance,
			Hold:                   accountBalance[i].Hold,
			Free:                   accountBalance[i].Available,
			AvailableWithoutBorrow: accountBalance[i].Available - accountBalance[i].FundedAmount,
			Borrowed:               accountBalance[i].FundedAmount,
		})
=======
		var exchangeCurrency account.Balance
		exchangeCurrency.CurrencyName = currency.NewCode(accountBalance[i].Currency)
		exchangeCurrency.TotalValue = accountBalance[i].Available
		exchangeCurrency.Hold = accountBalance[i].Hold

		profileID := accountBalance[i].ProfileID
		currencies := accountCurrencies[profileID]
		accountCurrencies[profileID] = append(currencies, exchangeCurrency)
>>>>>>> 5c8113b0
	}

	if response.Accounts, err = account.CollectBalances(accountCurrencies, assetType); err != nil {
		return account.Holdings{}, err
	}

	err = account.Process(&response)
	if err != nil {
		return account.Holdings{}, err
	}

	return response, nil
}

// FetchAccountInfo retrieves balances for all enabled currencies
func (c *CoinbasePro) FetchAccountInfo(ctx context.Context, assetType asset.Item) (account.Holdings, error) {
	acc, err := account.GetHoldings(c.Name, assetType)
	if err != nil {
		return c.UpdateAccountInfo(ctx, assetType)
	}

	return acc, nil
}

// UpdateTickers updates the ticker for all currency pairs of a given asset type
func (c *CoinbasePro) UpdateTickers(ctx context.Context, a asset.Item) error {
	return common.ErrFunctionNotSupported
}

// UpdateTicker updates and returns the ticker for a currency pair
func (c *CoinbasePro) UpdateTicker(ctx context.Context, p currency.Pair, a asset.Item) (*ticker.Price, error) {
	fpair, err := c.FormatExchangeCurrency(p, a)
	if err != nil {
		return nil, err
	}

	tick, err := c.GetTicker(ctx, fpair.String())
	if err != nil {
		return nil, err
	}
	stats, err := c.GetStats(ctx, fpair.String())
	if err != nil {
		return nil, err
	}

	tickerPrice := &ticker.Price{
		Last:         stats.Last,
		High:         stats.High,
		Low:          stats.Low,
		Bid:          tick.Bid,
		Ask:          tick.Ask,
		Volume:       tick.Volume,
		Open:         stats.Open,
		Pair:         p,
		LastUpdated:  tick.Time,
		ExchangeName: c.Name,
		AssetType:    a}

	err = ticker.ProcessTicker(tickerPrice)
	if err != nil {
		return tickerPrice, err
	}

	return ticker.GetTicker(c.Name, p, a)
}

// FetchTicker returns the ticker for a currency pair
func (c *CoinbasePro) FetchTicker(ctx context.Context, p currency.Pair, assetType asset.Item) (*ticker.Price, error) {
	tickerNew, err := ticker.GetTicker(c.Name, p, assetType)
	if err != nil {
		return c.UpdateTicker(ctx, p, assetType)
	}
	return tickerNew, nil
}

// FetchOrderbook returns orderbook base on the currency pair
func (c *CoinbasePro) FetchOrderbook(ctx context.Context, p currency.Pair, assetType asset.Item) (*orderbook.Base, error) {
	ob, err := orderbook.Get(c.Name, p, assetType)
	if err != nil {
		return c.UpdateOrderbook(ctx, p, assetType)
	}
	return ob, nil
}

// UpdateOrderbook updates and returns the orderbook for a currency pair
func (c *CoinbasePro) UpdateOrderbook(ctx context.Context, p currency.Pair, assetType asset.Item) (*orderbook.Base, error) {
	book := &orderbook.Base{
		Exchange:        c.Name,
		Pair:            p,
		Asset:           assetType,
		VerifyOrderbook: c.CanVerifyOrderbook,
	}
	fpair, err := c.FormatExchangeCurrency(p, assetType)
	if err != nil {
		return book, err
	}

	orderbookNew, err := c.GetOrderbook(ctx, fpair.String(), 2)
	if err != nil {
		return book, err
	}

	obNew, ok := orderbookNew.(OrderbookL1L2)
	if !ok {
		return book, errors.New("unable to type assert orderbook data")
	}
	for x := range obNew.Bids {
		book.Bids = append(book.Bids, orderbook.Item{
			Amount: obNew.Bids[x].Amount,
			Price:  obNew.Bids[x].Price})
	}

	for x := range obNew.Asks {
		book.Asks = append(book.Asks, orderbook.Item{
			Amount: obNew.Asks[x].Amount,
			Price:  obNew.Asks[x].Price})
	}
	err = book.Process()
	if err != nil {
		return book, err
	}
	return orderbook.Get(c.Name, p, assetType)
}

// GetFundingHistory returns funding history, deposits and
// withdrawals
func (c *CoinbasePro) GetFundingHistory(_ context.Context) ([]exchange.FundHistory, error) {
	return nil, common.ErrFunctionNotSupported
}

// GetWithdrawalsHistory returns previous withdrawals data
func (c *CoinbasePro) GetWithdrawalsHistory(_ context.Context, _ currency.Code) (resp []exchange.WithdrawalHistory, err error) {
	return nil, common.ErrNotYetImplemented
}

// GetRecentTrades returns the most recent trades for a currency and asset
func (c *CoinbasePro) GetRecentTrades(ctx context.Context, p currency.Pair, assetType asset.Item) ([]trade.Data, error) {
	var err error
	p, err = c.FormatExchangeCurrency(p, assetType)
	if err != nil {
		return nil, err
	}
	var tradeData []Trade
	tradeData, err = c.GetTrades(ctx, p.String())
	if err != nil {
		return nil, err
	}
	var resp []trade.Data
	for i := range tradeData {
		var side order.Side
		side, err = order.StringToOrderSide(tradeData[i].Side)
		if err != nil {
			return nil, err
		}
		resp = append(resp, trade.Data{
			Exchange:     c.Name,
			TID:          strconv.FormatInt(tradeData[i].TradeID, 10),
			CurrencyPair: p,
			AssetType:    assetType,
			Side:         side,
			Price:        tradeData[i].Price,
			Amount:       tradeData[i].Size,
			Timestamp:    tradeData[i].Time,
		})
	}

	err = c.AddTradesToBuffer(resp...)
	if err != nil {
		return nil, err
	}

	sort.Sort(trade.ByDate(resp))
	return resp, nil
}

// GetHistoricTrades returns historic trade data within the timeframe provided
func (c *CoinbasePro) GetHistoricTrades(_ context.Context, _ currency.Pair, _ asset.Item, _, _ time.Time) ([]trade.Data, error) {
	return nil, common.ErrFunctionNotSupported
}

// SubmitOrder submits a new order
func (c *CoinbasePro) SubmitOrder(ctx context.Context, s *order.Submit) (order.SubmitResponse, error) {
	var submitOrderResponse order.SubmitResponse
	if err := s.Validate(); err != nil {
		return submitOrderResponse, err
	}

	fpair, err := c.FormatExchangeCurrency(s.Pair, asset.Spot)
	if err != nil {
		return submitOrderResponse, err
	}

	var response string
	switch s.Type {
	case order.Market:
		response, err = c.PlaceMarketOrder(ctx,
			"",
			s.Amount,
			s.Amount,
			s.Side.Lower(),
			fpair.String(),
			"")
	case order.Limit:
		response, err = c.PlaceLimitOrder(ctx,
			"",
			s.Price,
			s.Amount,
			s.Side.Lower(),
			"",
			"",
			fpair.String(),
			"",
			false)
	default:
		err = errors.New("order type not supported")
	}
	if err != nil {
		return submitOrderResponse, err
	}
	if s.Type == order.Market {
		submitOrderResponse.FullyMatched = true
	}
	if response != "" {
		submitOrderResponse.OrderID = response
	}

	submitOrderResponse.IsOrderPlaced = true

	return submitOrderResponse, nil
}

// ModifyOrder will allow of changing orderbook placement and limit to
// market conversion
func (c *CoinbasePro) ModifyOrder(ctx context.Context, action *order.Modify) (order.Modify, error) {
	return order.Modify{}, common.ErrFunctionNotSupported
}

// CancelOrder cancels an order by its corresponding ID number
func (c *CoinbasePro) CancelOrder(ctx context.Context, o *order.Cancel) error {
	if err := o.Validate(o.StandardCancel()); err != nil {
		return err
	}
	return c.CancelExistingOrder(ctx, o.ID)
}

// CancelBatchOrders cancels an orders by their corresponding ID numbers
func (c *CoinbasePro) CancelBatchOrders(ctx context.Context, o []order.Cancel) (order.CancelBatchResponse, error) {
	return order.CancelBatchResponse{}, common.ErrNotYetImplemented
}

// CancelAllOrders cancels all orders associated with a currency pair
func (c *CoinbasePro) CancelAllOrders(ctx context.Context, _ *order.Cancel) (order.CancelAllResponse, error) {
	// CancellAllExisting orders returns a list of successful cancellations, we're only interested in failures
	_, err := c.CancelAllExistingOrders(ctx, "")
	return order.CancelAllResponse{}, err
}

// GetOrderInfo returns order information based on order ID
func (c *CoinbasePro) GetOrderInfo(ctx context.Context, orderID string, pair currency.Pair, assetType asset.Item) (order.Detail, error) {
	genOrderDetail, errGo := c.GetOrder(ctx, orderID)
	if errGo != nil {
		return order.Detail{}, fmt.Errorf("error retrieving order %s : %s", orderID, errGo)
	}
	os, errOs := order.StringToOrderStatus(genOrderDetail.Status)
	if errOs != nil {
		return order.Detail{}, fmt.Errorf("error parsing order status: %s", errOs)
	}
	tt, errOt := order.StringToOrderType(genOrderDetail.Type)
	if errOt != nil {
		return order.Detail{}, fmt.Errorf("error parsing order type: %s", errOt)
	}
	ss, errOss := order.StringToOrderSide(genOrderDetail.Side)
	if errOss != nil {
		return order.Detail{}, fmt.Errorf("error parsing order side: %s", errOss)
	}
	p, errP := currency.NewPairDelimiter(genOrderDetail.ProductID, "-")
	if errP != nil {
		return order.Detail{}, fmt.Errorf("error parsing order side: %s", errP)
	}

	response := order.Detail{
		Exchange:        c.GetName(),
		ID:              genOrderDetail.ID,
		Pair:            p,
		Side:            ss,
		Type:            tt,
		Date:            genOrderDetail.DoneAt,
		Status:          os,
		Price:           genOrderDetail.Price,
		Amount:          genOrderDetail.Size,
		ExecutedAmount:  genOrderDetail.FilledSize,
		RemainingAmount: genOrderDetail.Size - genOrderDetail.FilledSize,
		Fee:             genOrderDetail.FillFees,
	}
	fillResponse, errGF := c.GetFills(ctx, orderID, genOrderDetail.ProductID)
	if errGF != nil {
		return response, fmt.Errorf("error retrieving the order fills: %s", errGF)
	}
	for i := range fillResponse {
		trSi, errTSi := order.StringToOrderSide(fillResponse[i].Side)
		if errTSi != nil {
			return response, fmt.Errorf("error parsing order Side: %s", errTSi)
		}
		response.Trades = append(response.Trades, order.TradeHistory{
			Timestamp: fillResponse[i].CreatedAt,
			TID:       strconv.FormatInt(fillResponse[i].TradeID, 10),
			Price:     fillResponse[i].Price,
			Amount:    fillResponse[i].Size,
			Exchange:  c.GetName(),
			Type:      tt,
			Side:      trSi,
			Fee:       fillResponse[i].Fee,
		})
	}
	return response, nil
}

// GetDepositAddress returns a deposit address for a specified currency
func (c *CoinbasePro) GetDepositAddress(_ context.Context, _ currency.Code, _, _ string) (*deposit.Address, error) {
	return nil, common.ErrFunctionNotSupported
}

// WithdrawCryptocurrencyFunds returns a withdrawal ID when a withdrawal is
// submitted
func (c *CoinbasePro) WithdrawCryptocurrencyFunds(ctx context.Context, withdrawRequest *withdraw.Request) (*withdraw.ExchangeResponse, error) {
	if err := withdrawRequest.Validate(); err != nil {
		return nil, err
	}
	resp, err := c.WithdrawCrypto(ctx,
		withdrawRequest.Amount,
		withdrawRequest.Currency.String(),
		withdrawRequest.Crypto.Address)
	if err != nil {
		return nil, err
	}
	return &withdraw.ExchangeResponse{
		ID: resp.ID,
	}, err
}

// WithdrawFiatFunds returns a withdrawal ID when a withdrawal is
// submitted
func (c *CoinbasePro) WithdrawFiatFunds(ctx context.Context, withdrawRequest *withdraw.Request) (*withdraw.ExchangeResponse, error) {
	if err := withdrawRequest.Validate(); err != nil {
		return nil, err
	}
	paymentMethods, err := c.GetPayMethods(ctx)
	if err != nil {
		return nil, err
	}

	selectedWithdrawalMethod := PaymentMethod{}
	for i := range paymentMethods {
		if withdrawRequest.Fiat.Bank.BankName == paymentMethods[i].Name {
			selectedWithdrawalMethod = paymentMethods[i]
			break
		}
	}
	if selectedWithdrawalMethod.ID == "" {
		return nil, fmt.Errorf("could not find payment method '%v'. Check the name via the website and try again", withdrawRequest.Fiat.Bank.BankName)
	}

	resp, err := c.WithdrawViaPaymentMethod(ctx,
		withdrawRequest.Amount,
		withdrawRequest.Currency.String(),
		selectedWithdrawalMethod.ID)
	if err != nil {
		return nil, err
	}

	return &withdraw.ExchangeResponse{
		Status: resp.ID,
	}, nil
}

// WithdrawFiatFundsToInternationalBank returns a withdrawal ID when a
// withdrawal is submitted
func (c *CoinbasePro) WithdrawFiatFundsToInternationalBank(ctx context.Context, withdrawRequest *withdraw.Request) (*withdraw.ExchangeResponse, error) {
	if err := withdrawRequest.Validate(); err != nil {
		return nil, err
	}
	v, err := c.WithdrawFiatFunds(ctx, withdrawRequest)
	if err != nil {
		return nil, err
	}
	return &withdraw.ExchangeResponse{
		ID:     v.ID,
		Status: v.Status,
	}, nil
}

// GetFeeByType returns an estimate of fee based on type of transaction
func (c *CoinbasePro) GetFeeByType(ctx context.Context, feeBuilder *exchange.FeeBuilder) (float64, error) {
	if feeBuilder == nil {
		return 0, fmt.Errorf("%T %w", feeBuilder, common.ErrNilPointer)
	}
	if !c.AllowAuthenticatedRequest() && // Todo check connection status
		feeBuilder.FeeType == exchange.CryptocurrencyTradeFee {
		feeBuilder.FeeType = exchange.OfflineTradeFee
	}
	return c.GetFee(ctx, feeBuilder)
}

// GetActiveOrders retrieves any orders that are active/open
func (c *CoinbasePro) GetActiveOrders(ctx context.Context, req *order.GetOrdersRequest) ([]order.Detail, error) {
	if err := req.Validate(); err != nil {
		return nil, err
	}
	var respOrders []GeneralizedOrderResponse
	for i := range req.Pairs {
		fpair, err := c.FormatExchangeCurrency(req.Pairs[i], asset.Spot)
		if err != nil {
			return nil, err
		}

		resp, err := c.GetOrders(ctx,
			[]string{"open", "pending", "active"},
			fpair.String())
		if err != nil {
			return nil, err
		}
		respOrders = append(respOrders, resp...)
	}

	format, err := c.GetPairFormat(asset.Spot, false)
	if err != nil {
		return nil, err
	}

	var orders []order.Detail
	for i := range respOrders {
		var curr currency.Pair
		curr, err = currency.NewPairDelimiter(respOrders[i].ProductID,
			format.Delimiter)
		if err != nil {
			return nil, err
		}
		orderSide := order.Side(strings.ToUpper(respOrders[i].Side))
		orderType := order.Type(strings.ToUpper(respOrders[i].Type))
		orders = append(orders, order.Detail{
			ID:             respOrders[i].ID,
			Amount:         respOrders[i].Size,
			ExecutedAmount: respOrders[i].FilledSize,
			Type:           orderType,
			Date:           respOrders[i].CreatedAt,
			Side:           orderSide,
			Pair:           curr,
			Exchange:       c.Name,
		})
	}

	order.FilterOrdersByType(&orders, req.Type)
	order.FilterOrdersByTimeRange(&orders, req.StartTime, req.EndTime)
	order.FilterOrdersBySide(&orders, req.Side)
	return orders, nil
}

// GetOrderHistory retrieves account order information
// Can Limit response to specific order status
func (c *CoinbasePro) GetOrderHistory(ctx context.Context, req *order.GetOrdersRequest) ([]order.Detail, error) {
	if err := req.Validate(); err != nil {
		return nil, err
	}
	var respOrders []GeneralizedOrderResponse
	if len(req.Pairs) > 0 {
		for i := range req.Pairs {
			fpair, err := c.FormatExchangeCurrency(req.Pairs[i], asset.Spot)
			if err != nil {
				return nil, err
			}
			resp, err := c.GetOrders(ctx,
				[]string{"done"},
				fpair.String())
			if err != nil {
				return nil, err
			}
			respOrders = append(respOrders, resp...)
		}
	} else {
		resp, err := c.GetOrders(ctx,
			[]string{"done"},
			"")
		if err != nil {
			return nil, err
		}
		respOrders = resp
	}

	format, err := c.GetPairFormat(asset.Spot, false)
	if err != nil {
		return nil, err
	}

	var orders []order.Detail
	for i := range respOrders {
		var curr currency.Pair
		curr, err = currency.NewPairDelimiter(respOrders[i].ProductID,
			format.Delimiter)
		if err != nil {
			return nil, err
		}
		orderSide := order.Side(strings.ToUpper(respOrders[i].Side))
		orderStatus, err := order.StringToOrderStatus(respOrders[i].Status)
		if err != nil {
			log.Errorf(log.ExchangeSys, "%s %v", c.Name, err)
		}
		orderType := order.Type(strings.ToUpper(respOrders[i].Type))
		detail := order.Detail{
			ID:              respOrders[i].ID,
			Amount:          respOrders[i].Size,
			ExecutedAmount:  respOrders[i].FilledSize,
			RemainingAmount: respOrders[i].Size - respOrders[i].FilledSize,
			Cost:            respOrders[i].ExecutedValue,
			CostAsset:       curr.Quote,
			Type:            orderType,
			Date:            respOrders[i].CreatedAt,
			CloseTime:       respOrders[i].DoneAt,
			Fee:             respOrders[i].FillFees,
			FeeAsset:        curr.Quote,
			Side:            orderSide,
			Status:          orderStatus,
			Pair:            curr,
			Price:           respOrders[i].Price,
			Exchange:        c.Name,
		}
		detail.InferCostsAndTimes()
		orders = append(orders, detail)
	}

	order.FilterOrdersByType(&orders, req.Type)
	order.FilterOrdersByTimeRange(&orders, req.StartTime, req.EndTime)
	order.FilterOrdersBySide(&orders, req.Side)
	return orders, nil
}

// checkInterval checks allowable interval
func checkInterval(i time.Duration) (int64, error) {
	switch i.Seconds() {
	case 60:
		return 60, nil
	case 300:
		return 300, nil
	case 900:
		return 900, nil
	case 3600:
		return 3600, nil
	case 21600:
		return 21600, nil
	case 86400:
		return 86400, nil
	}
	return 0, fmt.Errorf("interval not allowed %v", i.Seconds())
}

// GetHistoricCandles returns a set of candle between two time periods for a
// designated time period
func (c *CoinbasePro) GetHistoricCandles(ctx context.Context, p currency.Pair, a asset.Item, start, end time.Time, interval kline.Interval) (kline.Item, error) {
	if err := c.ValidateKline(p, a, interval); err != nil {
		return kline.Item{}, err
	}

	if kline.TotalCandlesPerInterval(start, end, interval) > float64(c.Features.Enabled.Kline.ResultLimit) {
		return kline.Item{}, errors.New(kline.ErrRequestExceedsExchangeLimits)
	}

	candles := kline.Item{
		Exchange: c.Name,
		Pair:     p,
		Asset:    a,
		Interval: interval,
	}

	gran, err := strconv.ParseInt(c.FormatExchangeKlineInterval(interval), 10, 64)
	if err != nil {
		return kline.Item{}, err
	}

	formatP, err := c.FormatExchangeCurrency(p, a)
	if err != nil {
		return kline.Item{}, err
	}

	history, err := c.GetHistoricRates(ctx,
		formatP.String(),
		start.Format(time.RFC3339),
		end.Format(time.RFC3339),
		gran)
	if err != nil {
		return kline.Item{}, err
	}

	for x := range history {
		candles.Candles = append(candles.Candles, kline.Candle{
			Time:   time.Unix(history[x].Time, 0),
			Low:    history[x].Low,
			High:   history[x].High,
			Open:   history[x].Open,
			Close:  history[x].Close,
			Volume: history[x].Volume,
		})
	}

	candles.SortCandlesByTimestamp(false)
	return candles, nil
}

// GetHistoricCandlesExtended returns candles between a time period for a set time interval
func (c *CoinbasePro) GetHistoricCandlesExtended(ctx context.Context, p currency.Pair, a asset.Item, start, end time.Time, interval kline.Interval) (kline.Item, error) {
	if err := c.ValidateKline(p, a, interval); err != nil {
		return kline.Item{}, err
	}

	ret := kline.Item{
		Exchange: c.Name,
		Pair:     p,
		Asset:    a,
		Interval: interval,
	}

	gran, err := strconv.ParseInt(c.FormatExchangeKlineInterval(interval), 10, 64)
	if err != nil {
		return kline.Item{}, err
	}
	dates, err := kline.CalculateCandleDateRanges(start, end, interval, c.Features.Enabled.Kline.ResultLimit)
	if err != nil {
		return kline.Item{}, err
	}

	formattedPair, err := c.FormatExchangeCurrency(p, a)
	if err != nil {
		return kline.Item{}, err
	}

	for x := range dates.Ranges {
		var history []History
		history, err = c.GetHistoricRates(ctx,
			formattedPair.String(),
			dates.Ranges[x].Start.Time.Format(time.RFC3339),
			dates.Ranges[x].End.Time.Format(time.RFC3339),
			gran)
		if err != nil {
			return kline.Item{}, err
		}

		for i := range history {
			ret.Candles = append(ret.Candles, kline.Candle{
				Time:   time.Unix(history[i].Time, 0),
				Low:    history[i].Low,
				High:   history[i].High,
				Open:   history[i].Open,
				Close:  history[i].Close,
				Volume: history[i].Volume,
			})
		}
	}
	dates.SetHasDataFromCandles(ret.Candles)
	summary := dates.DataSummary(false)
	if len(summary) > 0 {
		log.Warnf(log.ExchangeSys, "%v - %v", c.Name, summary)
	}
	ret.RemoveDuplicates()
	ret.RemoveOutsideRange(start, end)
	ret.SortCandlesByTimestamp(false)
	return ret, nil
}

// ValidateCredentials validates current credentials used for wrapper
// functionality
func (c *CoinbasePro) ValidateCredentials(ctx context.Context, assetType asset.Item) error {
	_, err := c.UpdateAccountInfo(ctx, assetType)
	return c.CheckTransientError(err)
}<|MERGE_RESOLUTION|>--- conflicted
+++ resolved
@@ -330,8 +330,9 @@
 
 	accountCurrencies := make(map[string][]account.Balance)
 	for i := range accountBalance {
-<<<<<<< HEAD
-		currencies = append(currencies, account.Balance{
+			profileID := accountBalance[i].ProfileID
+			currencies := accountCurrencies[profileID]
+			accountCurrencies[profileID] = append(currencies, account.Balance{
 			CurrencyName:           currency.NewCode(accountBalance[i].Currency),
 			Total:                  accountBalance[i].Balance,
 			Hold:                   accountBalance[i].Hold,
@@ -339,16 +340,6 @@
 			AvailableWithoutBorrow: accountBalance[i].Available - accountBalance[i].FundedAmount,
 			Borrowed:               accountBalance[i].FundedAmount,
 		})
-=======
-		var exchangeCurrency account.Balance
-		exchangeCurrency.CurrencyName = currency.NewCode(accountBalance[i].Currency)
-		exchangeCurrency.TotalValue = accountBalance[i].Available
-		exchangeCurrency.Hold = accountBalance[i].Hold
-
-		profileID := accountBalance[i].ProfileID
-		currencies := accountCurrencies[profileID]
-		accountCurrencies[profileID] = append(currencies, exchangeCurrency)
->>>>>>> 5c8113b0
 	}
 
 	if response.Accounts, err = account.CollectBalances(accountCurrencies, assetType); err != nil {
