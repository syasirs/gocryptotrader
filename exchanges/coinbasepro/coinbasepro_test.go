--- conflicted
+++ resolved
@@ -1,932 +1,928 @@
-package coinbasepro
-
-import (
-	"log"
-	"net/http"
-	"os"
-	"testing"
-	"time"
-
-	"github.com/gorilla/websocket"
-	"github.com/thrasher-corp/gocryptotrader/config"
-	"github.com/thrasher-corp/gocryptotrader/core"
-	"github.com/thrasher-corp/gocryptotrader/currency"
-	exchange "github.com/thrasher-corp/gocryptotrader/exchanges"
-	"github.com/thrasher-corp/gocryptotrader/exchanges/asset"
-	"github.com/thrasher-corp/gocryptotrader/exchanges/kline"
-	"github.com/thrasher-corp/gocryptotrader/exchanges/order"
-	"github.com/thrasher-corp/gocryptotrader/exchanges/sharedtestvalues"
-	"github.com/thrasher-corp/gocryptotrader/exchanges/websocket/wshandler"
-	"github.com/thrasher-corp/gocryptotrader/portfolio/banking"
-	"github.com/thrasher-corp/gocryptotrader/portfolio/withdraw"
-)
-
-var c CoinbasePro
-
-// Please supply your APIKeys here for better testing
-const (
-	apiKey                  = ""
-	apiSecret               = ""
-	clientID                = "" // passphrase you made at API CREATION
-	canManipulateRealOrders = false
-	testPair                = "BTC-USD"
-)
-
-func TestMain(m *testing.M) {
-	c.SetDefaults()
-	cfg := config.GetConfig()
-	err := cfg.LoadConfig("../../testdata/configtest.json", true)
-	if err != nil {
-		log.Fatal("coinbasepro load config error", err)
-	}
-	gdxConfig, err := cfg.GetExchangeConfig("CoinbasePro")
-	if err != nil {
-		log.Fatal("coinbasepro Setup() init error")
-	}
-	gdxConfig.API.Credentials.Key = apiKey
-	gdxConfig.API.Credentials.Secret = apiSecret
-	gdxConfig.API.Credentials.ClientID = clientID
-	gdxConfig.API.AuthenticatedSupport = true
-	gdxConfig.API.AuthenticatedWebsocketSupport = true
-	err = c.Setup(gdxConfig)
-	if err != nil {
-		log.Fatal("CoinbasePro setup error", err)
-	}
-	c.Websocket.DataHandler = sharedtestvalues.GetWebsocketInterfaceChannelOverride()
-	c.Websocket.TrafficAlert = sharedtestvalues.GetWebsocketStructChannelOverride()
-	os.Exit(m.Run())
-}
-
-func TestGetProducts(t *testing.T) {
-	_, err := c.GetProducts()
-	if err != nil {
-		t.Errorf("Coinbase, GetProducts() Error: %s", err)
-	}
-}
-
-func TestGetTicker(t *testing.T) {
-	_, err := c.GetTicker(testPair)
-	if err != nil {
-		t.Error("GetTicker() error", err)
-	}
-}
-
-func TestGetTrades(t *testing.T) {
-	_, err := c.GetTrades(testPair)
-	if err != nil {
-		t.Error("GetTrades() error", err)
-	}
-}
-
-func TestGetHistoricRatesGranularityCheck(t *testing.T) {
-	end := time.Now().UTC()
-	start := end.Add(-time.Hour * 24)
-	p := currency.NewPair(currency.BTC, currency.USD)
-
-<<<<<<< HEAD
-	_, err := c.GetHistoricCandles(p, asset.Spot, start, end, kline.OneMin)
-=======
-	_, err := c.GetHistoricCandles(p, asset.Spot, start, end, time.Hour)
->>>>>>> 70615279
-	if err != nil {
-		t.Fatal(err)
-	}
-}
-
-func TestGetStats(t *testing.T) {
-	_, err := c.GetStats(testPair)
-	if err != nil {
-		t.Error("GetStats() error", err)
-	}
-}
-
-func TestGetCurrencies(t *testing.T) {
-	_, err := c.GetCurrencies()
-	if err != nil {
-		t.Error("GetCurrencies() error", err)
-	}
-}
-
-func TestGetServerTime(t *testing.T) {
-	_, err := c.GetServerTime()
-	if err != nil {
-		t.Error("GetServerTime() error", err)
-	}
-}
-
-func TestAuthRequests(t *testing.T) {
-	if !areTestAPIKeysSet() {
-		t.Skip("API keys not set, skipping test")
-	}
-	_, err := c.GetAccounts()
-	if err != nil {
-		t.Error("GetAccounts() error", err)
-	}
-	accountResponse, err := c.GetAccount("13371337-1337-1337-1337-133713371337")
-	if accountResponse.ID != "" {
-		t.Error("Expecting no data returned")
-	}
-	if err == nil {
-		t.Error("Expecting error")
-	}
-	accountHistoryResponse, err := c.GetAccountHistory("13371337-1337-1337-1337-133713371337")
-	if len(accountHistoryResponse) > 0 {
-		t.Error("Expecting no data returned")
-	}
-	if err == nil {
-		t.Error("Expecting error")
-	}
-	getHoldsResponse, err := c.GetHolds("13371337-1337-1337-1337-133713371337")
-	if len(getHoldsResponse) > 0 {
-		t.Error("Expecting no data returned")
-	}
-	if err == nil {
-		t.Error("Expecting error")
-	}
-	orderResponse, err := c.PlaceLimitOrder("", 0.001, 0.001,
-		order.Buy.Lower(), "", "", testPair, "", false)
-	if orderResponse != "" {
-		t.Error("Expecting no data returned")
-	}
-	if err == nil {
-		t.Error("Expecting error")
-	}
-	marketOrderResponse, err := c.PlaceMarketOrder("", 1, 0,
-		order.Buy.Lower(), testPair, "")
-	if marketOrderResponse != "" {
-		t.Error("Expecting no data returned")
-	}
-	if err == nil {
-		t.Error("Expecting error")
-	}
-	fillsResponse, err := c.GetFills("1337", testPair)
-	if len(fillsResponse) > 0 {
-		t.Error("Expecting no data returned")
-	}
-	if err == nil {
-		t.Error("Expecting error")
-	}
-	_, err = c.GetFills("", "")
-	if err == nil {
-		t.Error("Expecting error")
-	}
-	_, err = c.GetFundingRecords("rejected")
-	if err == nil {
-		t.Error("Expecting error")
-	}
-	marginTransferResponse, err := c.MarginTransfer(1, "withdraw", "13371337-1337-1337-1337-133713371337", "BTC")
-	if marginTransferResponse.ID != "" {
-		t.Error("Expecting no data returned")
-	}
-	if err == nil {
-		t.Error("Expecting error")
-	}
-	_, err = c.GetPosition()
-	if err == nil {
-		t.Error("Expecting error")
-	}
-	_, err = c.ClosePosition(false)
-	if err == nil {
-		t.Error("Expecting error")
-	}
-	_, err = c.GetPayMethods()
-	if err != nil {
-		t.Error("GetPayMethods() error", err)
-	}
-	_, err = c.GetCoinbaseAccounts()
-	if err != nil {
-		t.Error("GetCoinbaseAccounts() error", err)
-	}
-}
-
-func setFeeBuilder() *exchange.FeeBuilder {
-	return &exchange.FeeBuilder{
-		Amount:        1,
-		FeeType:       exchange.CryptocurrencyTradeFee,
-		Pair:          currency.NewPair(currency.BTC, currency.LTC),
-		PurchasePrice: 1,
-	}
-}
-
-// TestGetFeeByTypeOfflineTradeFee logic test
-func TestGetFeeByTypeOfflineTradeFee(t *testing.T) {
-	var feeBuilder = setFeeBuilder()
-	c.GetFeeByType(feeBuilder)
-	if !areTestAPIKeysSet() {
-		if feeBuilder.FeeType != exchange.OfflineTradeFee {
-			t.Errorf("Expected %v, received %v", exchange.OfflineTradeFee, feeBuilder.FeeType)
-		}
-	} else {
-		if feeBuilder.FeeType != exchange.CryptocurrencyTradeFee {
-			t.Errorf("Expected %v, received %v", exchange.CryptocurrencyTradeFee, feeBuilder.FeeType)
-		}
-	}
-}
-
-func TestGetFee(t *testing.T) {
-	var feeBuilder = setFeeBuilder()
-
-	if areTestAPIKeysSet() {
-		// CryptocurrencyTradeFee Basic
-		if resp, err := c.GetFee(feeBuilder); resp != float64(0.003) || err != nil {
-			t.Error(err)
-			t.Errorf("GetFee() error. Expected: %f, Received: %f", float64(0.003), resp)
-		}
-
-		// CryptocurrencyTradeFee High quantity
-		feeBuilder = setFeeBuilder()
-		feeBuilder.Amount = 1000
-		feeBuilder.PurchasePrice = 1000
-		if resp, err := c.GetFee(feeBuilder); resp != float64(3000) || err != nil {
-			t.Errorf("GetFee() error. Expected: %f, Received: %f", float64(3000), resp)
-			t.Error(err)
-		}
-
-		// CryptocurrencyTradeFee IsMaker
-		feeBuilder = setFeeBuilder()
-		feeBuilder.IsMaker = true
-		if resp, err := c.GetFee(feeBuilder); resp != float64(0) || err != nil {
-			t.Errorf("GetFee() error. Expected: %f, Received: %f", float64(0.01), resp)
-			t.Error(err)
-		}
-
-		// CryptocurrencyTradeFee Negative purchase price
-		feeBuilder = setFeeBuilder()
-		feeBuilder.PurchasePrice = -1000
-		if resp, err := c.GetFee(feeBuilder); resp != float64(0) || err != nil {
-			t.Errorf("GetFee() error. Expected: %f, Received: %f", float64(0), resp)
-			t.Error(err)
-		}
-	}
-
-	// CryptocurrencyWithdrawalFee Basic
-	feeBuilder = setFeeBuilder()
-	feeBuilder.FeeType = exchange.CryptocurrencyWithdrawalFee
-	if resp, err := c.GetFee(feeBuilder); resp != float64(0) || err != nil {
-		t.Errorf("GetFee() error. Expected: %f, Received: %f", float64(0), resp)
-		t.Error(err)
-	}
-
-	// CyptocurrencyDepositFee Basic
-	feeBuilder = setFeeBuilder()
-	feeBuilder.FeeType = exchange.CyptocurrencyDepositFee
-	if resp, err := c.GetFee(feeBuilder); resp != float64(0) || err != nil {
-		t.Errorf("GetFee() error. Expected: %f, Received: %f", float64(0), resp)
-		t.Error(err)
-	}
-
-	// InternationalBankDepositFee Basic
-	feeBuilder = setFeeBuilder()
-	feeBuilder.FeeType = exchange.InternationalBankDepositFee
-	feeBuilder.FiatCurrency = currency.EUR
-	if resp, err := c.GetFee(feeBuilder); resp != float64(0.15) || err != nil {
-		t.Errorf("GetFee() error. Expected: %f, Received: %f", float64(0), resp)
-		t.Error(err)
-	}
-
-	// InternationalBankWithdrawalFee Basic
-	feeBuilder = setFeeBuilder()
-	feeBuilder.FeeType = exchange.InternationalBankWithdrawalFee
-	feeBuilder.FiatCurrency = currency.USD
-	if resp, err := c.GetFee(feeBuilder); resp != float64(25) || err != nil {
-		t.Errorf("GetFee() error. Expected: %f, Received: %f", float64(0), resp)
-		t.Error(err)
-	}
-}
-
-func TestCalculateTradingFee(t *testing.T) {
-	t.Parallel()
-	// uppercase
-	var volume = []Volume{
-		{
-			ProductID: "BTC_USD",
-			Volume:    100,
-		},
-	}
-
-	if resp := c.calculateTradingFee(volume, currency.BTC, currency.USD, "_", 1, 1, false); resp != float64(0.003) {
-		t.Errorf("GetFee() error. Expected: %f, Received: %f", float64(0.003), resp)
-	}
-
-	// lowercase
-	volume = []Volume{
-		{
-			ProductID: "btc_usd",
-			Volume:    100,
-		},
-	}
-
-	if resp := c.calculateTradingFee(volume, currency.BTC, currency.USD, "_", 1, 1, false); resp != float64(0.003) {
-		t.Errorf("GetFee() error. Expected: %f, Received: %f", float64(0.003), resp)
-	}
-
-	// mixedCase
-	volume = []Volume{
-		{
-			ProductID: "btc_USD",
-			Volume:    100,
-		},
-	}
-
-	if resp := c.calculateTradingFee(volume, currency.BTC, currency.USD, "_", 1, 1, false); resp != float64(0.003) {
-		t.Errorf("GetFee() error. Expected: %f, Received: %f", float64(0.003), resp)
-	}
-
-	// medium volume
-	volume = []Volume{
-		{
-			ProductID: "btc_USD",
-			Volume:    10000001,
-		},
-	}
-
-	if resp := c.calculateTradingFee(volume, currency.BTC, currency.USD, "_", 1, 1, false); resp != float64(0.002) {
-		t.Errorf("GetFee() error. Expected: %f, Received: %f", float64(0.002), resp)
-	}
-
-	// high volume
-	volume = []Volume{
-		{
-			ProductID: "btc_USD",
-			Volume:    100000010000,
-		},
-	}
-
-	if resp := c.calculateTradingFee(volume, currency.BTC, currency.USD, "_", 1, 1, false); resp != float64(0.001) {
-		t.Errorf("GetFee() error. Expected: %f, Received: %f", float64(0.001), resp)
-	}
-
-	// no match
-	volume = []Volume{
-		{
-			ProductID: "btc_beeteesee",
-			Volume:    100000010000,
-		},
-	}
-
-	if resp := c.calculateTradingFee(volume, currency.BTC, currency.USD, "_", 1, 1, false); resp != float64(0) {
-		t.Errorf("GetFee() error. Expected: %f, Received: %f", float64(0), resp)
-	}
-
-	// taker
-	volume = []Volume{
-		{
-			ProductID: "btc_USD",
-			Volume:    100000010000,
-		},
-	}
-
-	if resp := c.calculateTradingFee(volume, currency.BTC, currency.USD, "_", 1, 1, true); resp != float64(0) {
-		t.Errorf("GetFee() error. Expected: %f, Received: %f", float64(0), resp)
-	}
-}
-
-func TestFormatWithdrawPermissions(t *testing.T) {
-	expectedResult := exchange.AutoWithdrawCryptoWithAPIPermissionText + " & " + exchange.AutoWithdrawFiatWithAPIPermissionText
-	withdrawPermissions := c.FormatWithdrawPermissions()
-	if withdrawPermissions != expectedResult {
-		t.Errorf("Expected: %s, Received: %s", expectedResult, withdrawPermissions)
-	}
-}
-
-func TestGetActiveOrders(t *testing.T) {
-	var getOrdersRequest = order.GetOrdersRequest{
-		Type: order.AnyType,
-		Pairs: []currency.Pair{currency.NewPair(currency.BTC,
-			currency.LTC)},
-	}
-
-	_, err := c.GetActiveOrders(&getOrdersRequest)
-	if areTestAPIKeysSet() && err != nil {
-		t.Errorf("Could not get open orders: %s", err)
-	} else if !areTestAPIKeysSet() && err == nil {
-		t.Error("Expecting an error when no keys are set")
-	}
-}
-
-func TestGetOrderHistory(t *testing.T) {
-	var getOrdersRequest = order.GetOrdersRequest{
-		Type: order.AnyType,
-		Pairs: []currency.Pair{currency.NewPair(currency.BTC,
-			currency.LTC)},
-	}
-
-	_, err := c.GetOrderHistory(&getOrdersRequest)
-	if areTestAPIKeysSet() && err != nil {
-		t.Errorf("Could not get order history: %s", err)
-	} else if !areTestAPIKeysSet() && err == nil {
-		t.Error("Expecting an error when no keys are set")
-	}
-}
-
-// Any tests below this line have the ability to impact your orders on the exchange. Enable canManipulateRealOrders to run them
-// ----------------------------------------------------------------------------------------------------------------------------
-func areTestAPIKeysSet() bool {
-	return c.ValidateAPICredentials()
-}
-
-func TestSubmitOrder(t *testing.T) {
-	if areTestAPIKeysSet() && !canManipulateRealOrders {
-		t.Skip("API keys set, canManipulateRealOrders false, skipping test")
-	}
-
-	var orderSubmission = &order.Submit{
-		Pair: currency.Pair{
-			Delimiter: "-",
-			Base:      currency.BTC,
-			Quote:     currency.USD,
-		},
-		Side:     order.Buy,
-		Type:     order.Limit,
-		Price:    1,
-		Amount:   1,
-		ClientID: "meowOrder",
-	}
-	response, err := c.SubmitOrder(orderSubmission)
-	if areTestAPIKeysSet() && (err != nil || !response.IsOrderPlaced) {
-		t.Errorf("Order failed to be placed: %v", err)
-	} else if !areTestAPIKeysSet() && err == nil {
-		t.Error("Expecting an error when no keys are set")
-	}
-}
-
-func TestCancelExchangeOrder(t *testing.T) {
-	if areTestAPIKeysSet() && !canManipulateRealOrders {
-		t.Skip("API keys set, canManipulateRealOrders false, skipping test")
-	}
-
-	currencyPair := currency.NewPair(currency.LTC, currency.BTC)
-	var orderCancellation = &order.Cancel{
-		ID:            "1",
-		WalletAddress: core.BitcoinDonationAddress,
-		AccountID:     "1",
-		Pair:          currencyPair,
-	}
-
-	err := c.CancelOrder(orderCancellation)
-	if !areTestAPIKeysSet() && err == nil {
-		t.Error("Expecting an error when no keys are set")
-	}
-	if areTestAPIKeysSet() && err != nil {
-		t.Errorf("Could not cancel orders: %v", err)
-	}
-}
-
-func TestCancelAllExchangeOrders(t *testing.T) {
-	if areTestAPIKeysSet() && !canManipulateRealOrders {
-		t.Skip("API keys set, canManipulateRealOrders false, skipping test")
-	}
-
-	currencyPair := currency.NewPair(currency.LTC, currency.BTC)
-	var orderCancellation = &order.Cancel{
-		ID:            "1",
-		WalletAddress: core.BitcoinDonationAddress,
-		AccountID:     "1",
-		Pair:          currencyPair,
-	}
-
-	resp, err := c.CancelAllOrders(orderCancellation)
-
-	if !areTestAPIKeysSet() && err == nil {
-		t.Error("Expecting an error when no keys are set")
-	}
-	if areTestAPIKeysSet() && err != nil {
-		t.Errorf("Could not cancel orders: %v", err)
-	}
-
-	if len(resp.Status) > 0 {
-		t.Errorf("%v orders failed to cancel", len(resp.Status))
-	}
-}
-
-func TestModifyOrder(t *testing.T) {
-	if areTestAPIKeysSet() && !canManipulateRealOrders {
-		t.Skip("API keys set, canManipulateRealOrders false, skipping test")
-	}
-	_, err := c.ModifyOrder(&order.Modify{})
-	if err == nil {
-		t.Error("ModifyOrder() Expected error")
-	}
-}
-
-func TestWithdraw(t *testing.T) {
-	withdrawCryptoRequest := withdraw.Request{
-		Amount:      -1,
-		Currency:    currency.BTC,
-		Description: "WITHDRAW IT ALL",
-		Crypto: &withdraw.CryptoRequest{
-			Address: core.BitcoinDonationAddress,
-		},
-	}
-
-	if areTestAPIKeysSet() && !canManipulateRealOrders {
-		t.Skip("API keys set, canManipulateRealOrders false, skipping test")
-	}
-
-	_, err := c.WithdrawCryptocurrencyFunds(&withdrawCryptoRequest)
-	if !areTestAPIKeysSet() && err == nil {
-		t.Error("Expecting an error when no keys are set")
-	}
-	if areTestAPIKeysSet() && err != nil {
-		t.Errorf("Withdraw failed to be placed: %v", err)
-	}
-}
-
-func TestWithdrawFiat(t *testing.T) {
-	if areTestAPIKeysSet() && !canManipulateRealOrders {
-		t.Skip("API keys set, canManipulateRealOrders false, skipping test")
-	}
-
-	var withdrawFiatRequest = withdraw.Request{
-		Amount:   100,
-		Currency: currency.USD,
-		Fiat: &withdraw.FiatRequest{
-			Bank: &banking.Account{
-				BankName: "Federal Reserve Bank",
-			},
-		},
-	}
-
-	_, err := c.WithdrawFiatFunds(&withdrawFiatRequest)
-	if !areTestAPIKeysSet() && err == nil {
-		t.Error("Expecting an error when no keys are set")
-	}
-	if areTestAPIKeysSet() && err != nil {
-		t.Errorf("Withdraw failed to be placed: %v", err)
-	}
-}
-
-func TestWithdrawInternationalBank(t *testing.T) {
-	if areTestAPIKeysSet() && !canManipulateRealOrders {
-		t.Skip("API keys set, canManipulateRealOrders false, skipping test")
-	}
-
-	var withdrawFiatRequest = withdraw.Request{
-		Amount:   100,
-		Currency: currency.USD,
-		Fiat: &withdraw.FiatRequest{
-			Bank: &banking.Account{
-				BankName: "Federal Reserve Bank",
-			},
-		},
-	}
-
-	_, err := c.WithdrawFiatFundsToInternationalBank(&withdrawFiatRequest)
-	if !areTestAPIKeysSet() && err == nil {
-		t.Error("Expecting an error when no keys are set")
-	}
-	if areTestAPIKeysSet() && err != nil {
-		t.Errorf("Withdraw failed to be placed: %v", err)
-	}
-}
-
-func TestGetDepositAddress(t *testing.T) {
-	_, err := c.GetDepositAddress(currency.BTC, "")
-	if err == nil {
-		t.Error("GetDepositAddress() error", err)
-	}
-}
-
-// TestWsAuth dials websocket, sends login request.
-func TestWsAuth(t *testing.T) {
-	if !c.Websocket.IsEnabled() && !c.API.AuthenticatedWebsocketSupport || !areTestAPIKeysSet() {
-		t.Skip(wshandler.WebsocketNotEnabled)
-	}
-	c.WebsocketConn = &wshandler.WebsocketConnection{
-		ExchangeName:         c.Name,
-		URL:                  c.Websocket.GetWebsocketURL(),
-		Verbose:              c.Verbose,
-		ResponseMaxLimit:     exchange.DefaultWebsocketResponseMaxLimit,
-		ResponseCheckTimeout: exchange.DefaultWebsocketResponseCheckTimeout,
-	}
-	var dialer websocket.Dialer
-	err := c.WebsocketConn.Dial(&dialer, http.Header{})
-	if err != nil {
-		t.Fatal(err)
-	}
-	c.Websocket.DataHandler = sharedtestvalues.GetWebsocketInterfaceChannelOverride()
-	c.Websocket.TrafficAlert = sharedtestvalues.GetWebsocketStructChannelOverride()
-	go c.wsReadData()
-	err = c.Subscribe(wshandler.WebsocketChannelSubscription{
-		Channel:  "user",
-		Currency: currency.NewPairFromString(testPair),
-	})
-	if err != nil {
-		t.Error(err)
-	}
-	timer := time.NewTimer(sharedtestvalues.WebsocketResponseDefaultTimeout)
-	select {
-	case badResponse := <-c.Websocket.DataHandler:
-		t.Error(badResponse)
-	case <-timer.C:
-	}
-	timer.Stop()
-}
-
-func TestWsSubscribe(t *testing.T) {
-	pressXToJSON := []byte(`{
-		"type": "subscriptions",
-		"channels": [
-			{
-				"name": "level2",
-				"product_ids": [
-					"ETH-USD",
-					"ETH-EUR"
-				]
-			},
-			{
-				"name": "heartbeat",
-				"product_ids": [
-					"ETH-USD",
-					"ETH-EUR"
-				]
-			},
-			{
-				"name": "ticker",
-				"product_ids": [
-					"ETH-USD",
-					"ETH-EUR",
-					"ETH-BTC"
-				]
-			}
-		]
-	}`)
-	err := c.wsHandleData(pressXToJSON)
-	if err != nil {
-		t.Error(err)
-	}
-}
-
-func TestWsHeartbeat(t *testing.T) {
-	pressXToJSON := []byte(`{
-		"type": "heartbeat",
-		"sequence": 90,
-		"last_trade_id": 20,
-		"product_id": "BTC-USD",
-		"time": "2014-11-07T08:19:28.464459Z"
-	}`)
-	err := c.wsHandleData(pressXToJSON)
-	if err != nil {
-		t.Error(err)
-	}
-}
-
-func TestWsStatus(t *testing.T) {
-	pressXToJSON := []byte(`{
-    "type": "status",
-    "products": [
-        {
-            "id": "BTC-USD",
-            "base_currency": "BTC",
-            "quote_currency": "USD",
-            "base_min_size": "0.001",
-            "base_max_size": "70",
-            "base_increment": "0.00000001",
-            "quote_increment": "0.01",
-            "display_name": "BTC/USD",
-            "status": "online",
-            "status_message": null,
-            "min_market_funds": "10",
-            "max_market_funds": "1000000",
-            "post_only": false,
-            "limit_only": false,
-            "cancel_only": false
-        }
-    ],
-    "currencies": [
-        {
-            "id": "USD",
-            "name": "United States Dollar",
-            "min_size": "0.01000000",
-            "status": "online",
-            "status_message": null,
-            "max_precision": "0.01",
-            "convertible_to": ["USDC"], "details": {}
-        },
-        {
-            "id": "USDC",
-            "name": "USD Coin",
-            "min_size": "0.00000100",
-            "status": "online",
-            "status_message": null,
-            "max_precision": "0.000001",
-            "convertible_to": ["USD"], "details": {}
-        },
-        {
-            "id": "BTC",
-            "name": "Bitcoin",
-            "min_size": "0.00000001",
-            "status": "online",
-            "status_message": null,
-            "max_precision": "0.00000001",
-            "convertible_to": []
-        }
-    ]
-}`)
-	err := c.wsHandleData(pressXToJSON)
-	if err != nil {
-		t.Error(err)
-	}
-}
-
-func TestWsTicker(t *testing.T) {
-	pressXToJSON := []byte(`{
-    "type": "ticker",
-    "trade_id": 20153558,
-    "sequence": 3262786978,
-    "time": "2017-09-02T17:05:49.250000Z",
-    "product_id": "BTC-USD",
-    "price": "4388.01000000",
-    "side": "buy", 
-    "last_size": "0.03000000",
-    "best_bid": "4388",
-    "best_ask": "4388.01"
-}`)
-	err := c.wsHandleData(pressXToJSON)
-	if err != nil {
-		t.Error(err)
-	}
-}
-
-func TestWsOrderbook(t *testing.T) {
-	pressXToJSON := []byte(`{
-    "type": "snapshot",
-    "product_id": "BTC-USD",
-    "bids": [["10101.10", "0.45054140"]],
-    "asks": [["10102.55", "0.57753524"]]
-}`)
-	err := c.wsHandleData(pressXToJSON)
-	if err != nil {
-		t.Error(err)
-	}
-
-	pressXToJSON = []byte(`{
-  "type": "l2update",
-  "product_id": "BTC-USD",
-  "time": "2019-08-14T20:42:27.265Z",
-  "changes": [
-    [
-      "buy",
-      "10101.80000000",
-      "0.162567"
-    ]
-  ]
-}`)
-	err = c.wsHandleData(pressXToJSON)
-	if err != nil {
-		t.Error(err)
-	}
-}
-
-func TestWsOrders(t *testing.T) {
-	pressXToJSON := []byte(`{
-    "type": "received",
-    "time": "2014-11-07T08:19:27.028459Z",
-    "product_id": "BTC-USD",
-    "sequence": 10,
-    "order_id": "d50ec984-77a8-460a-b958-66f114b0de9b",
-    "size": "1.34",
-    "price": "502.1",
-    "side": "buy",
-    "order_type": "limit"
-}`)
-	err := c.wsHandleData(pressXToJSON)
-	if err != nil {
-		t.Error(err)
-	}
-
-	pressXToJSON = []byte(`{
-    "type": "received",
-    "time": "2014-11-09T08:19:27.028459Z",
-    "product_id": "BTC-USD",
-    "sequence": 12,
-    "order_id": "dddec984-77a8-460a-b958-66f114b0de9b",
-    "funds": "3000.234",
-    "side": "buy",
-    "order_type": "market"
-}`)
-	err = c.wsHandleData(pressXToJSON)
-	if err != nil {
-		t.Error(err)
-	}
-
-	pressXToJSON = []byte(`{
-    "type": "open",
-    "time": "2014-11-07T08:19:27.028459Z",
-    "product_id": "BTC-USD",
-    "sequence": 10,
-    "order_id": "d50ec984-77a8-460a-b958-66f114b0de9b",
-    "price": "200.2",
-    "remaining_size": "1.00",
-    "side": "sell"
-}`)
-	err = c.wsHandleData(pressXToJSON)
-	if err != nil {
-		t.Error(err)
-	}
-
-	pressXToJSON = []byte(`{
-    "type": "done",
-    "time": "2014-11-07T08:19:27.028459Z",
-    "product_id": "BTC-USD",
-    "sequence": 10,
-    "price": "200.2",
-    "order_id": "d50ec984-77a8-460a-b958-66f114b0de9b",
-    "reason": "filled", 
-    "side": "sell",
-    "remaining_size": "0"
-}`)
-	err = c.wsHandleData(pressXToJSON)
-	if err != nil {
-		t.Error(err)
-	}
-
-	pressXToJSON = []byte(`{
-    "type": "match",
-    "trade_id": 10,
-    "sequence": 50,
-    "maker_order_id": "ac928c66-ca53-498f-9c13-a110027a60e8",
-    "taker_order_id": "132fb6ae-456b-4654-b4e0-d681ac05cea1",
-    "time": "2014-11-07T08:19:27.028459Z",
-    "product_id": "BTC-USD",
-    "size": "5.23512",
-    "price": "400.23",
-    "side": "sell"
-}`)
-	err = c.wsHandleData(pressXToJSON)
-	if err != nil {
-		t.Error(err)
-	}
-
-	pressXToJSON = []byte(`{
-    "type": "change",
-    "time": "2014-11-07T08:19:27.028459Z",
-    "sequence": 80,
-    "order_id": "ac928c66-ca53-498f-9c13-a110027a60e8",
-    "product_id": "BTC-USD",
-    "new_size": "5.23512",
-    "old_size": "12.234412",
-    "price": "400.23",
-    "side": "sell"
-}`)
-	err = c.wsHandleData(pressXToJSON)
-	if err != nil {
-		t.Error(err)
-	}
-	pressXToJSON = []byte(`{
-    "type": "change",
-    "time": "2014-11-07T08:19:27.028459Z",
-    "sequence": 80,
-    "order_id": "ac928c66-ca53-498f-9c13-a110027a60e8",
-    "product_id": "BTC-USD",
-    "new_funds": "5.23512",
-    "old_funds": "12.234412",
-    "price": "400.23",
-    "side": "sell"
-}`)
-	err = c.wsHandleData(pressXToJSON)
-	if err != nil {
-		t.Error(err)
-	}
-	pressXToJSON = []byte(`{
-  "type": "activate",
-  "product_id": "BTC-USD",
-  "timestamp": "1483736448.299000",
-  "user_id": "12",
-  "profile_id": "30000727-d308-cf50-7b1c-c06deb1934fc",
-  "order_id": "7b52009b-64fd-0a2a-49e6-d8a939753077",
-  "stop_type": "entry",
-  "side": "buy",
-  "stop_price": "80",
-  "size": "2",
-  "funds": "50",
-  "taker_fee_rate": "0.0025",
-  "private": true
-}`)
-	err = c.wsHandleData(pressXToJSON)
-	if err != nil {
-		t.Error(err)
-	}
-}
-
-func TestStatusToStandardStatus(t *testing.T) {
-	type TestCases struct {
-		Case   string
-		Result order.Status
-	}
-	testCases := []TestCases{
-		{Case: "received", Result: order.New},
-		{Case: "open", Result: order.Active},
-		{Case: "done", Result: order.Filled},
-		{Case: "match", Result: order.PartiallyFilled},
-		{Case: "change", Result: order.Active},
-		{Case: "activate", Result: order.Active},
-		{Case: "LOL", Result: order.UnknownStatus},
-	}
-	for i := range testCases {
-		result, _ := statusToStandardStatus(testCases[i].Case)
-		if result != testCases[i].Result {
-			t.Errorf("Exepcted: %v, received: %v", testCases[i].Result, result)
-		}
-	}
-}+package coinbasepro
+
+import (
+	"log"
+	"net/http"
+	"os"
+	"testing"
+	"time"
+
+	"github.com/gorilla/websocket"
+	"github.com/thrasher-corp/gocryptotrader/config"
+	"github.com/thrasher-corp/gocryptotrader/core"
+	"github.com/thrasher-corp/gocryptotrader/currency"
+	exchange "github.com/thrasher-corp/gocryptotrader/exchanges"
+	"github.com/thrasher-corp/gocryptotrader/exchanges/asset"
+	"github.com/thrasher-corp/gocryptotrader/exchanges/kline"
+	"github.com/thrasher-corp/gocryptotrader/exchanges/order"
+	"github.com/thrasher-corp/gocryptotrader/exchanges/sharedtestvalues"
+	"github.com/thrasher-corp/gocryptotrader/exchanges/websocket/wshandler"
+	"github.com/thrasher-corp/gocryptotrader/portfolio/banking"
+	"github.com/thrasher-corp/gocryptotrader/portfolio/withdraw"
+)
+
+var c CoinbasePro
+
+// Please supply your APIKeys here for better testing
+const (
+	apiKey                  = ""
+	apiSecret               = ""
+	clientID                = "" // passphrase you made at API CREATION
+	canManipulateRealOrders = false
+	testPair                = "BTC-USD"
+)
+
+func TestMain(m *testing.M) {
+	c.SetDefaults()
+	cfg := config.GetConfig()
+	err := cfg.LoadConfig("../../testdata/configtest.json", true)
+	if err != nil {
+		log.Fatal("coinbasepro load config error", err)
+	}
+	gdxConfig, err := cfg.GetExchangeConfig("CoinbasePro")
+	if err != nil {
+		log.Fatal("coinbasepro Setup() init error")
+	}
+	gdxConfig.API.Credentials.Key = apiKey
+	gdxConfig.API.Credentials.Secret = apiSecret
+	gdxConfig.API.Credentials.ClientID = clientID
+	gdxConfig.API.AuthenticatedSupport = true
+	gdxConfig.API.AuthenticatedWebsocketSupport = true
+	err = c.Setup(gdxConfig)
+	if err != nil {
+		log.Fatal("CoinbasePro setup error", err)
+	}
+	c.Websocket.DataHandler = sharedtestvalues.GetWebsocketInterfaceChannelOverride()
+	c.Websocket.TrafficAlert = sharedtestvalues.GetWebsocketStructChannelOverride()
+	os.Exit(m.Run())
+}
+
+func TestGetProducts(t *testing.T) {
+	_, err := c.GetProducts()
+	if err != nil {
+		t.Errorf("Coinbase, GetProducts() Error: %s", err)
+	}
+}
+
+func TestGetTicker(t *testing.T) {
+	_, err := c.GetTicker(testPair)
+	if err != nil {
+		t.Error("GetTicker() error", err)
+	}
+}
+
+func TestGetTrades(t *testing.T) {
+	_, err := c.GetTrades(testPair)
+	if err != nil {
+		t.Error("GetTrades() error", err)
+	}
+}
+
+func TestGetHistoricRatesGranularityCheck(t *testing.T) {
+	end := time.Now().UTC()
+	start := end.Add(-time.Hour * 24)
+	p := currency.NewPair(currency.BTC, currency.USD)
+
+	_, err := c.GetHistoricCandles(p, asset.Spot, start, end, kline.OneMin)
+	if err != nil {
+		t.Fatal(err)
+	}
+}
+
+func TestGetStats(t *testing.T) {
+	_, err := c.GetStats(testPair)
+	if err != nil {
+		t.Error("GetStats() error", err)
+	}
+}
+
+func TestGetCurrencies(t *testing.T) {
+	_, err := c.GetCurrencies()
+	if err != nil {
+		t.Error("GetCurrencies() error", err)
+	}
+}
+
+func TestGetServerTime(t *testing.T) {
+	_, err := c.GetServerTime()
+	if err != nil {
+		t.Error("GetServerTime() error", err)
+	}
+}
+
+func TestAuthRequests(t *testing.T) {
+	if !areTestAPIKeysSet() {
+		t.Skip("API keys not set, skipping test")
+	}
+	_, err := c.GetAccounts()
+	if err != nil {
+		t.Error("GetAccounts() error", err)
+	}
+	accountResponse, err := c.GetAccount("13371337-1337-1337-1337-133713371337")
+	if accountResponse.ID != "" {
+		t.Error("Expecting no data returned")
+	}
+	if err == nil {
+		t.Error("Expecting error")
+	}
+	accountHistoryResponse, err := c.GetAccountHistory("13371337-1337-1337-1337-133713371337")
+	if len(accountHistoryResponse) > 0 {
+		t.Error("Expecting no data returned")
+	}
+	if err == nil {
+		t.Error("Expecting error")
+	}
+	getHoldsResponse, err := c.GetHolds("13371337-1337-1337-1337-133713371337")
+	if len(getHoldsResponse) > 0 {
+		t.Error("Expecting no data returned")
+	}
+	if err == nil {
+		t.Error("Expecting error")
+	}
+	orderResponse, err := c.PlaceLimitOrder("", 0.001, 0.001,
+		order.Buy.Lower(), "", "", testPair, "", false)
+	if orderResponse != "" {
+		t.Error("Expecting no data returned")
+	}
+	if err == nil {
+		t.Error("Expecting error")
+	}
+	marketOrderResponse, err := c.PlaceMarketOrder("", 1, 0,
+		order.Buy.Lower(), testPair, "")
+	if marketOrderResponse != "" {
+		t.Error("Expecting no data returned")
+	}
+	if err == nil {
+		t.Error("Expecting error")
+	}
+	fillsResponse, err := c.GetFills("1337", testPair)
+	if len(fillsResponse) > 0 {
+		t.Error("Expecting no data returned")
+	}
+	if err == nil {
+		t.Error("Expecting error")
+	}
+	_, err = c.GetFills("", "")
+	if err == nil {
+		t.Error("Expecting error")
+	}
+	_, err = c.GetFundingRecords("rejected")
+	if err == nil {
+		t.Error("Expecting error")
+	}
+	marginTransferResponse, err := c.MarginTransfer(1, "withdraw", "13371337-1337-1337-1337-133713371337", "BTC")
+	if marginTransferResponse.ID != "" {
+		t.Error("Expecting no data returned")
+	}
+	if err == nil {
+		t.Error("Expecting error")
+	}
+	_, err = c.GetPosition()
+	if err == nil {
+		t.Error("Expecting error")
+	}
+	_, err = c.ClosePosition(false)
+	if err == nil {
+		t.Error("Expecting error")
+	}
+	_, err = c.GetPayMethods()
+	if err != nil {
+		t.Error("GetPayMethods() error", err)
+	}
+	_, err = c.GetCoinbaseAccounts()
+	if err != nil {
+		t.Error("GetCoinbaseAccounts() error", err)
+	}
+}
+
+func setFeeBuilder() *exchange.FeeBuilder {
+	return &exchange.FeeBuilder{
+		Amount:        1,
+		FeeType:       exchange.CryptocurrencyTradeFee,
+		Pair:          currency.NewPair(currency.BTC, currency.LTC),
+		PurchasePrice: 1,
+	}
+}
+
+// TestGetFeeByTypeOfflineTradeFee logic test
+func TestGetFeeByTypeOfflineTradeFee(t *testing.T) {
+	var feeBuilder = setFeeBuilder()
+	c.GetFeeByType(feeBuilder)
+	if !areTestAPIKeysSet() {
+		if feeBuilder.FeeType != exchange.OfflineTradeFee {
+			t.Errorf("Expected %v, received %v", exchange.OfflineTradeFee, feeBuilder.FeeType)
+		}
+	} else {
+		if feeBuilder.FeeType != exchange.CryptocurrencyTradeFee {
+			t.Errorf("Expected %v, received %v", exchange.CryptocurrencyTradeFee, feeBuilder.FeeType)
+		}
+	}
+}
+
+func TestGetFee(t *testing.T) {
+	var feeBuilder = setFeeBuilder()
+
+	if areTestAPIKeysSet() {
+		// CryptocurrencyTradeFee Basic
+		if resp, err := c.GetFee(feeBuilder); resp != float64(0.003) || err != nil {
+			t.Error(err)
+			t.Errorf("GetFee() error. Expected: %f, Received: %f", float64(0.003), resp)
+		}
+
+		// CryptocurrencyTradeFee High quantity
+		feeBuilder = setFeeBuilder()
+		feeBuilder.Amount = 1000
+		feeBuilder.PurchasePrice = 1000
+		if resp, err := c.GetFee(feeBuilder); resp != float64(3000) || err != nil {
+			t.Errorf("GetFee() error. Expected: %f, Received: %f", float64(3000), resp)
+			t.Error(err)
+		}
+
+		// CryptocurrencyTradeFee IsMaker
+		feeBuilder = setFeeBuilder()
+		feeBuilder.IsMaker = true
+		if resp, err := c.GetFee(feeBuilder); resp != float64(0) || err != nil {
+			t.Errorf("GetFee() error. Expected: %f, Received: %f", float64(0.01), resp)
+			t.Error(err)
+		}
+
+		// CryptocurrencyTradeFee Negative purchase price
+		feeBuilder = setFeeBuilder()
+		feeBuilder.PurchasePrice = -1000
+		if resp, err := c.GetFee(feeBuilder); resp != float64(0) || err != nil {
+			t.Errorf("GetFee() error. Expected: %f, Received: %f", float64(0), resp)
+			t.Error(err)
+		}
+	}
+
+	// CryptocurrencyWithdrawalFee Basic
+	feeBuilder = setFeeBuilder()
+	feeBuilder.FeeType = exchange.CryptocurrencyWithdrawalFee
+	if resp, err := c.GetFee(feeBuilder); resp != float64(0) || err != nil {
+		t.Errorf("GetFee() error. Expected: %f, Received: %f", float64(0), resp)
+		t.Error(err)
+	}
+
+	// CyptocurrencyDepositFee Basic
+	feeBuilder = setFeeBuilder()
+	feeBuilder.FeeType = exchange.CyptocurrencyDepositFee
+	if resp, err := c.GetFee(feeBuilder); resp != float64(0) || err != nil {
+		t.Errorf("GetFee() error. Expected: %f, Received: %f", float64(0), resp)
+		t.Error(err)
+	}
+
+	// InternationalBankDepositFee Basic
+	feeBuilder = setFeeBuilder()
+	feeBuilder.FeeType = exchange.InternationalBankDepositFee
+	feeBuilder.FiatCurrency = currency.EUR
+	if resp, err := c.GetFee(feeBuilder); resp != float64(0.15) || err != nil {
+		t.Errorf("GetFee() error. Expected: %f, Received: %f", float64(0), resp)
+		t.Error(err)
+	}
+
+	// InternationalBankWithdrawalFee Basic
+	feeBuilder = setFeeBuilder()
+	feeBuilder.FeeType = exchange.InternationalBankWithdrawalFee
+	feeBuilder.FiatCurrency = currency.USD
+	if resp, err := c.GetFee(feeBuilder); resp != float64(25) || err != nil {
+		t.Errorf("GetFee() error. Expected: %f, Received: %f", float64(0), resp)
+		t.Error(err)
+	}
+}
+
+func TestCalculateTradingFee(t *testing.T) {
+	t.Parallel()
+	// uppercase
+	var volume = []Volume{
+		{
+			ProductID: "BTC_USD",
+			Volume:    100,
+		},
+	}
+
+	if resp := c.calculateTradingFee(volume, currency.BTC, currency.USD, "_", 1, 1, false); resp != float64(0.003) {
+		t.Errorf("GetFee() error. Expected: %f, Received: %f", float64(0.003), resp)
+	}
+
+	// lowercase
+	volume = []Volume{
+		{
+			ProductID: "btc_usd",
+			Volume:    100,
+		},
+	}
+
+	if resp := c.calculateTradingFee(volume, currency.BTC, currency.USD, "_", 1, 1, false); resp != float64(0.003) {
+		t.Errorf("GetFee() error. Expected: %f, Received: %f", float64(0.003), resp)
+	}
+
+	// mixedCase
+	volume = []Volume{
+		{
+			ProductID: "btc_USD",
+			Volume:    100,
+		},
+	}
+
+	if resp := c.calculateTradingFee(volume, currency.BTC, currency.USD, "_", 1, 1, false); resp != float64(0.003) {
+		t.Errorf("GetFee() error. Expected: %f, Received: %f", float64(0.003), resp)
+	}
+
+	// medium volume
+	volume = []Volume{
+		{
+			ProductID: "btc_USD",
+			Volume:    10000001,
+		},
+	}
+
+	if resp := c.calculateTradingFee(volume, currency.BTC, currency.USD, "_", 1, 1, false); resp != float64(0.002) {
+		t.Errorf("GetFee() error. Expected: %f, Received: %f", float64(0.002), resp)
+	}
+
+	// high volume
+	volume = []Volume{
+		{
+			ProductID: "btc_USD",
+			Volume:    100000010000,
+		},
+	}
+
+	if resp := c.calculateTradingFee(volume, currency.BTC, currency.USD, "_", 1, 1, false); resp != float64(0.001) {
+		t.Errorf("GetFee() error. Expected: %f, Received: %f", float64(0.001), resp)
+	}
+
+	// no match
+	volume = []Volume{
+		{
+			ProductID: "btc_beeteesee",
+			Volume:    100000010000,
+		},
+	}
+
+	if resp := c.calculateTradingFee(volume, currency.BTC, currency.USD, "_", 1, 1, false); resp != float64(0) {
+		t.Errorf("GetFee() error. Expected: %f, Received: %f", float64(0), resp)
+	}
+
+	// taker
+	volume = []Volume{
+		{
+			ProductID: "btc_USD",
+			Volume:    100000010000,
+		},
+	}
+
+	if resp := c.calculateTradingFee(volume, currency.BTC, currency.USD, "_", 1, 1, true); resp != float64(0) {
+		t.Errorf("GetFee() error. Expected: %f, Received: %f", float64(0), resp)
+	}
+}
+
+func TestFormatWithdrawPermissions(t *testing.T) {
+	expectedResult := exchange.AutoWithdrawCryptoWithAPIPermissionText + " & " + exchange.AutoWithdrawFiatWithAPIPermissionText
+	withdrawPermissions := c.FormatWithdrawPermissions()
+	if withdrawPermissions != expectedResult {
+		t.Errorf("Expected: %s, Received: %s", expectedResult, withdrawPermissions)
+	}
+}
+
+func TestGetActiveOrders(t *testing.T) {
+	var getOrdersRequest = order.GetOrdersRequest{
+		Type: order.AnyType,
+		Pairs: []currency.Pair{currency.NewPair(currency.BTC,
+			currency.LTC)},
+	}
+
+	_, err := c.GetActiveOrders(&getOrdersRequest)
+	if areTestAPIKeysSet() && err != nil {
+		t.Errorf("Could not get open orders: %s", err)
+	} else if !areTestAPIKeysSet() && err == nil {
+		t.Error("Expecting an error when no keys are set")
+	}
+}
+
+func TestGetOrderHistory(t *testing.T) {
+	var getOrdersRequest = order.GetOrdersRequest{
+		Type: order.AnyType,
+		Pairs: []currency.Pair{currency.NewPair(currency.BTC,
+			currency.LTC)},
+	}
+
+	_, err := c.GetOrderHistory(&getOrdersRequest)
+	if areTestAPIKeysSet() && err != nil {
+		t.Errorf("Could not get order history: %s", err)
+	} else if !areTestAPIKeysSet() && err == nil {
+		t.Error("Expecting an error when no keys are set")
+	}
+}
+
+// Any tests below this line have the ability to impact your orders on the exchange. Enable canManipulateRealOrders to run them
+// ----------------------------------------------------------------------------------------------------------------------------
+func areTestAPIKeysSet() bool {
+	return c.ValidateAPICredentials()
+}
+
+func TestSubmitOrder(t *testing.T) {
+	if areTestAPIKeysSet() && !canManipulateRealOrders {
+		t.Skip("API keys set, canManipulateRealOrders false, skipping test")
+	}
+
+	var orderSubmission = &order.Submit{
+		Pair: currency.Pair{
+			Delimiter: "-",
+			Base:      currency.BTC,
+			Quote:     currency.USD,
+		},
+		Side:     order.Buy,
+		Type:     order.Limit,
+		Price:    1,
+		Amount:   1,
+		ClientID: "meowOrder",
+	}
+	response, err := c.SubmitOrder(orderSubmission)
+	if areTestAPIKeysSet() && (err != nil || !response.IsOrderPlaced) {
+		t.Errorf("Order failed to be placed: %v", err)
+	} else if !areTestAPIKeysSet() && err == nil {
+		t.Error("Expecting an error when no keys are set")
+	}
+}
+
+func TestCancelExchangeOrder(t *testing.T) {
+	if areTestAPIKeysSet() && !canManipulateRealOrders {
+		t.Skip("API keys set, canManipulateRealOrders false, skipping test")
+	}
+
+	currencyPair := currency.NewPair(currency.LTC, currency.BTC)
+	var orderCancellation = &order.Cancel{
+		ID:            "1",
+		WalletAddress: core.BitcoinDonationAddress,
+		AccountID:     "1",
+		Pair:          currencyPair,
+	}
+
+	err := c.CancelOrder(orderCancellation)
+	if !areTestAPIKeysSet() && err == nil {
+		t.Error("Expecting an error when no keys are set")
+	}
+	if areTestAPIKeysSet() && err != nil {
+		t.Errorf("Could not cancel orders: %v", err)
+	}
+}
+
+func TestCancelAllExchangeOrders(t *testing.T) {
+	if areTestAPIKeysSet() && !canManipulateRealOrders {
+		t.Skip("API keys set, canManipulateRealOrders false, skipping test")
+	}
+
+	currencyPair := currency.NewPair(currency.LTC, currency.BTC)
+	var orderCancellation = &order.Cancel{
+		ID:            "1",
+		WalletAddress: core.BitcoinDonationAddress,
+		AccountID:     "1",
+		Pair:          currencyPair,
+	}
+
+	resp, err := c.CancelAllOrders(orderCancellation)
+
+	if !areTestAPIKeysSet() && err == nil {
+		t.Error("Expecting an error when no keys are set")
+	}
+	if areTestAPIKeysSet() && err != nil {
+		t.Errorf("Could not cancel orders: %v", err)
+	}
+
+	if len(resp.Status) > 0 {
+		t.Errorf("%v orders failed to cancel", len(resp.Status))
+	}
+}
+
+func TestModifyOrder(t *testing.T) {
+	if areTestAPIKeysSet() && !canManipulateRealOrders {
+		t.Skip("API keys set, canManipulateRealOrders false, skipping test")
+	}
+	_, err := c.ModifyOrder(&order.Modify{})
+	if err == nil {
+		t.Error("ModifyOrder() Expected error")
+	}
+}
+
+func TestWithdraw(t *testing.T) {
+	withdrawCryptoRequest := withdraw.Request{
+		Amount:      -1,
+		Currency:    currency.BTC,
+		Description: "WITHDRAW IT ALL",
+		Crypto: &withdraw.CryptoRequest{
+			Address: core.BitcoinDonationAddress,
+		},
+	}
+
+	if areTestAPIKeysSet() && !canManipulateRealOrders {
+		t.Skip("API keys set, canManipulateRealOrders false, skipping test")
+	}
+
+	_, err := c.WithdrawCryptocurrencyFunds(&withdrawCryptoRequest)
+	if !areTestAPIKeysSet() && err == nil {
+		t.Error("Expecting an error when no keys are set")
+	}
+	if areTestAPIKeysSet() && err != nil {
+		t.Errorf("Withdraw failed to be placed: %v", err)
+	}
+}
+
+func TestWithdrawFiat(t *testing.T) {
+	if areTestAPIKeysSet() && !canManipulateRealOrders {
+		t.Skip("API keys set, canManipulateRealOrders false, skipping test")
+	}
+
+	var withdrawFiatRequest = withdraw.Request{
+		Amount:   100,
+		Currency: currency.USD,
+		Fiat: &withdraw.FiatRequest{
+			Bank: &banking.Account{
+				BankName: "Federal Reserve Bank",
+			},
+		},
+	}
+
+	_, err := c.WithdrawFiatFunds(&withdrawFiatRequest)
+	if !areTestAPIKeysSet() && err == nil {
+		t.Error("Expecting an error when no keys are set")
+	}
+	if areTestAPIKeysSet() && err != nil {
+		t.Errorf("Withdraw failed to be placed: %v", err)
+	}
+}
+
+func TestWithdrawInternationalBank(t *testing.T) {
+	if areTestAPIKeysSet() && !canManipulateRealOrders {
+		t.Skip("API keys set, canManipulateRealOrders false, skipping test")
+	}
+
+	var withdrawFiatRequest = withdraw.Request{
+		Amount:   100,
+		Currency: currency.USD,
+		Fiat: &withdraw.FiatRequest{
+			Bank: &banking.Account{
+				BankName: "Federal Reserve Bank",
+			},
+		},
+	}
+
+	_, err := c.WithdrawFiatFundsToInternationalBank(&withdrawFiatRequest)
+	if !areTestAPIKeysSet() && err == nil {
+		t.Error("Expecting an error when no keys are set")
+	}
+	if areTestAPIKeysSet() && err != nil {
+		t.Errorf("Withdraw failed to be placed: %v", err)
+	}
+}
+
+func TestGetDepositAddress(t *testing.T) {
+	_, err := c.GetDepositAddress(currency.BTC, "")
+	if err == nil {
+		t.Error("GetDepositAddress() error", err)
+	}
+}
+
+// TestWsAuth dials websocket, sends login request.
+func TestWsAuth(t *testing.T) {
+	if !c.Websocket.IsEnabled() && !c.API.AuthenticatedWebsocketSupport || !areTestAPIKeysSet() {
+		t.Skip(wshandler.WebsocketNotEnabled)
+	}
+	c.WebsocketConn = &wshandler.WebsocketConnection{
+		ExchangeName:         c.Name,
+		URL:                  c.Websocket.GetWebsocketURL(),
+		Verbose:              c.Verbose,
+		ResponseMaxLimit:     exchange.DefaultWebsocketResponseMaxLimit,
+		ResponseCheckTimeout: exchange.DefaultWebsocketResponseCheckTimeout,
+	}
+	var dialer websocket.Dialer
+	err := c.WebsocketConn.Dial(&dialer, http.Header{})
+	if err != nil {
+		t.Fatal(err)
+	}
+	c.Websocket.DataHandler = sharedtestvalues.GetWebsocketInterfaceChannelOverride()
+	c.Websocket.TrafficAlert = sharedtestvalues.GetWebsocketStructChannelOverride()
+	go c.wsReadData()
+	err = c.Subscribe(wshandler.WebsocketChannelSubscription{
+		Channel:  "user",
+		Currency: currency.NewPairFromString(testPair),
+	})
+	if err != nil {
+		t.Error(err)
+	}
+	timer := time.NewTimer(sharedtestvalues.WebsocketResponseDefaultTimeout)
+	select {
+	case badResponse := <-c.Websocket.DataHandler:
+		t.Error(badResponse)
+	case <-timer.C:
+	}
+	timer.Stop()
+}
+
+func TestWsSubscribe(t *testing.T) {
+	pressXToJSON := []byte(`{
+		"type": "subscriptions",
+		"channels": [
+			{
+				"name": "level2",
+				"product_ids": [
+					"ETH-USD",
+					"ETH-EUR"
+				]
+			},
+			{
+				"name": "heartbeat",
+				"product_ids": [
+					"ETH-USD",
+					"ETH-EUR"
+				]
+			},
+			{
+				"name": "ticker",
+				"product_ids": [
+					"ETH-USD",
+					"ETH-EUR",
+					"ETH-BTC"
+				]
+			}
+		]
+	}`)
+	err := c.wsHandleData(pressXToJSON)
+	if err != nil {
+		t.Error(err)
+	}
+}
+
+func TestWsHeartbeat(t *testing.T) {
+	pressXToJSON := []byte(`{
+		"type": "heartbeat",
+		"sequence": 90,
+		"last_trade_id": 20,
+		"product_id": "BTC-USD",
+		"time": "2014-11-07T08:19:28.464459Z"
+	}`)
+	err := c.wsHandleData(pressXToJSON)
+	if err != nil {
+		t.Error(err)
+	}
+}
+
+func TestWsStatus(t *testing.T) {
+	pressXToJSON := []byte(`{
+    "type": "status",
+    "products": [
+        {
+            "id": "BTC-USD",
+            "base_currency": "BTC",
+            "quote_currency": "USD",
+            "base_min_size": "0.001",
+            "base_max_size": "70",
+            "base_increment": "0.00000001",
+            "quote_increment": "0.01",
+            "display_name": "BTC/USD",
+            "status": "online",
+            "status_message": null,
+            "min_market_funds": "10",
+            "max_market_funds": "1000000",
+            "post_only": false,
+            "limit_only": false,
+            "cancel_only": false
+        }
+    ],
+    "currencies": [
+        {
+            "id": "USD",
+            "name": "United States Dollar",
+            "min_size": "0.01000000",
+            "status": "online",
+            "status_message": null,
+            "max_precision": "0.01",
+            "convertible_to": ["USDC"], "details": {}
+        },
+        {
+            "id": "USDC",
+            "name": "USD Coin",
+            "min_size": "0.00000100",
+            "status": "online",
+            "status_message": null,
+            "max_precision": "0.000001",
+            "convertible_to": ["USD"], "details": {}
+        },
+        {
+            "id": "BTC",
+            "name": "Bitcoin",
+            "min_size": "0.00000001",
+            "status": "online",
+            "status_message": null,
+            "max_precision": "0.00000001",
+            "convertible_to": []
+        }
+    ]
+}`)
+	err := c.wsHandleData(pressXToJSON)
+	if err != nil {
+		t.Error(err)
+	}
+}
+
+func TestWsTicker(t *testing.T) {
+	pressXToJSON := []byte(`{
+    "type": "ticker",
+    "trade_id": 20153558,
+    "sequence": 3262786978,
+    "time": "2017-09-02T17:05:49.250000Z",
+    "product_id": "BTC-USD",
+    "price": "4388.01000000",
+    "side": "buy", 
+    "last_size": "0.03000000",
+    "best_bid": "4388",
+    "best_ask": "4388.01"
+}`)
+	err := c.wsHandleData(pressXToJSON)
+	if err != nil {
+		t.Error(err)
+	}
+}
+
+func TestWsOrderbook(t *testing.T) {
+	pressXToJSON := []byte(`{
+    "type": "snapshot",
+    "product_id": "BTC-USD",
+    "bids": [["10101.10", "0.45054140"]],
+    "asks": [["10102.55", "0.57753524"]]
+}`)
+	err := c.wsHandleData(pressXToJSON)
+	if err != nil {
+		t.Error(err)
+	}
+
+	pressXToJSON = []byte(`{
+  "type": "l2update",
+  "product_id": "BTC-USD",
+  "time": "2019-08-14T20:42:27.265Z",
+  "changes": [
+    [
+      "buy",
+      "10101.80000000",
+      "0.162567"
+    ]
+  ]
+}`)
+	err = c.wsHandleData(pressXToJSON)
+	if err != nil {
+		t.Error(err)
+	}
+}
+
+func TestWsOrders(t *testing.T) {
+	pressXToJSON := []byte(`{
+    "type": "received",
+    "time": "2014-11-07T08:19:27.028459Z",
+    "product_id": "BTC-USD",
+    "sequence": 10,
+    "order_id": "d50ec984-77a8-460a-b958-66f114b0de9b",
+    "size": "1.34",
+    "price": "502.1",
+    "side": "buy",
+    "order_type": "limit"
+}`)
+	err := c.wsHandleData(pressXToJSON)
+	if err != nil {
+		t.Error(err)
+	}
+
+	pressXToJSON = []byte(`{
+    "type": "received",
+    "time": "2014-11-09T08:19:27.028459Z",
+    "product_id": "BTC-USD",
+    "sequence": 12,
+    "order_id": "dddec984-77a8-460a-b958-66f114b0de9b",
+    "funds": "3000.234",
+    "side": "buy",
+    "order_type": "market"
+}`)
+	err = c.wsHandleData(pressXToJSON)
+	if err != nil {
+		t.Error(err)
+	}
+
+	pressXToJSON = []byte(`{
+    "type": "open",
+    "time": "2014-11-07T08:19:27.028459Z",
+    "product_id": "BTC-USD",
+    "sequence": 10,
+    "order_id": "d50ec984-77a8-460a-b958-66f114b0de9b",
+    "price": "200.2",
+    "remaining_size": "1.00",
+    "side": "sell"
+}`)
+	err = c.wsHandleData(pressXToJSON)
+	if err != nil {
+		t.Error(err)
+	}
+
+	pressXToJSON = []byte(`{
+    "type": "done",
+    "time": "2014-11-07T08:19:27.028459Z",
+    "product_id": "BTC-USD",
+    "sequence": 10,
+    "price": "200.2",
+    "order_id": "d50ec984-77a8-460a-b958-66f114b0de9b",
+    "reason": "filled", 
+    "side": "sell",
+    "remaining_size": "0"
+}`)
+	err = c.wsHandleData(pressXToJSON)
+	if err != nil {
+		t.Error(err)
+	}
+
+	pressXToJSON = []byte(`{
+    "type": "match",
+    "trade_id": 10,
+    "sequence": 50,
+    "maker_order_id": "ac928c66-ca53-498f-9c13-a110027a60e8",
+    "taker_order_id": "132fb6ae-456b-4654-b4e0-d681ac05cea1",
+    "time": "2014-11-07T08:19:27.028459Z",
+    "product_id": "BTC-USD",
+    "size": "5.23512",
+    "price": "400.23",
+    "side": "sell"
+}`)
+	err = c.wsHandleData(pressXToJSON)
+	if err != nil {
+		t.Error(err)
+	}
+
+	pressXToJSON = []byte(`{
+    "type": "change",
+    "time": "2014-11-07T08:19:27.028459Z",
+    "sequence": 80,
+    "order_id": "ac928c66-ca53-498f-9c13-a110027a60e8",
+    "product_id": "BTC-USD",
+    "new_size": "5.23512",
+    "old_size": "12.234412",
+    "price": "400.23",
+    "side": "sell"
+}`)
+	err = c.wsHandleData(pressXToJSON)
+	if err != nil {
+		t.Error(err)
+	}
+	pressXToJSON = []byte(`{
+    "type": "change",
+    "time": "2014-11-07T08:19:27.028459Z",
+    "sequence": 80,
+    "order_id": "ac928c66-ca53-498f-9c13-a110027a60e8",
+    "product_id": "BTC-USD",
+    "new_funds": "5.23512",
+    "old_funds": "12.234412",
+    "price": "400.23",
+    "side": "sell"
+}`)
+	err = c.wsHandleData(pressXToJSON)
+	if err != nil {
+		t.Error(err)
+	}
+	pressXToJSON = []byte(`{
+  "type": "activate",
+  "product_id": "BTC-USD",
+  "timestamp": "1483736448.299000",
+  "user_id": "12",
+  "profile_id": "30000727-d308-cf50-7b1c-c06deb1934fc",
+  "order_id": "7b52009b-64fd-0a2a-49e6-d8a939753077",
+  "stop_type": "entry",
+  "side": "buy",
+  "stop_price": "80",
+  "size": "2",
+  "funds": "50",
+  "taker_fee_rate": "0.0025",
+  "private": true
+}`)
+	err = c.wsHandleData(pressXToJSON)
+	if err != nil {
+		t.Error(err)
+	}
+}
+
+func TestStatusToStandardStatus(t *testing.T) {
+	type TestCases struct {
+		Case   string
+		Result order.Status
+	}
+	testCases := []TestCases{
+		{Case: "received", Result: order.New},
+		{Case: "open", Result: order.Active},
+		{Case: "done", Result: order.Filled},
+		{Case: "match", Result: order.PartiallyFilled},
+		{Case: "change", Result: order.Active},
+		{Case: "activate", Result: order.Active},
+		{Case: "LOL", Result: order.UnknownStatus},
+	}
+	for i := range testCases {
+		result, _ := statusToStandardStatus(testCases[i].Case)
+		if result != testCases[i].Result {
+			t.Errorf("Exepcted: %v, received: %v", testCases[i].Result, result)
+		}
+	}
+}