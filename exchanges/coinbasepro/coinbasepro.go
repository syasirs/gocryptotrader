package coinbasepro

import (
	"bytes"
	"context"
	"encoding/json"
	"errors"
	"fmt"
	"net/http"
	"net/url"
	"strconv"
	"time"

	"github.com/thrasher-corp/gocryptotrader/common"
	"github.com/thrasher-corp/gocryptotrader/common/crypto"
	exchange "github.com/thrasher-corp/gocryptotrader/exchanges"
	"github.com/thrasher-corp/gocryptotrader/exchanges/order"
	"github.com/thrasher-corp/gocryptotrader/exchanges/request"
)

const (
	coinbaseproAPIURL                  = "https://api.pro.coinbase.com/"
	coinbaseproSandboxAPIURL           = "https://api-public.sandbox.pro.coinbase.com/"
	coinbaseproAPIVersion              = "0"
	coinbaseproProducts                = "products"
	coinbaseproOrderbook               = "book"
	coinbaseproTicker                  = "ticker"
	coinbaseproTrades                  = "trades"
	coinbaseproHistory                 = "candles"
	coinbaseproStats                   = "stats"
	coinbaseproCurrencies              = "currencies"
	coinbaseproAccounts                = "accounts"
	coinbaseproLedger                  = "ledger"
	coinbaseproHolds                   = "holds"
	coinbaseproOrders                  = "orders"
	coinbaseproFills                   = "fills"
	coinbaseproTransfers               = "transfers"
	coinbaseproReports                 = "reports"
	coinbaseproTime                    = "time"
	coinbaseproMarginTransfer          = "profiles/margin-transfer"
	coinbaseproPosition                = "position"
	coinbaseproPositionClose           = "position/close"
	coinbaseproPaymentMethod           = "payment-methods"
	coinbaseproPaymentMethodDeposit    = "deposits/payment-method"
	coinbaseproDepositCoinbase         = "deposits/coinbase-account"
	coinbaseproWithdrawalPaymentMethod = "withdrawals/payment-method"
	coinbaseproWithdrawalCoinbase      = "withdrawals/coinbase"
	coinbaseproWithdrawalCrypto        = "withdrawals/crypto"
	coinbaseproCoinbaseAccounts        = "coinbase-accounts"
	coinbaseproTrailingVolume          = "users/self/trailing-volume"
)

// CoinbasePro is the overarching type across the coinbasepro package
type CoinbasePro struct {
	exchange.Base
}

// GetProducts returns supported currency pairs on the exchange with specific
// information about the pair
func (c *CoinbasePro) GetProducts(ctx context.Context) ([]Product, error) {
	var products []Product

	return products, c.SendHTTPRequest(ctx, exchange.RestSpot, coinbaseproProducts, &products)
}

// GetOrderbook returns orderbook by currency pair and level
func (c *CoinbasePro) GetOrderbook(ctx context.Context, symbol string, level int) (interface{}, error) {
	orderbook := OrderbookResponse{}

	path := fmt.Sprintf("%s/%s/%s", coinbaseproProducts, symbol, coinbaseproOrderbook)
	if level > 0 {
		levelStr := strconv.Itoa(level)
		path = fmt.Sprintf("%s/%s/%s?level=%s", coinbaseproProducts, symbol, coinbaseproOrderbook, levelStr)
	}

	if err := c.SendHTTPRequest(ctx, exchange.RestSpot, path, &orderbook); err != nil {
		return nil, err
	}

	if level == 3 {
		ob := OrderbookL3{}
		ob.Sequence = orderbook.Sequence
		for _, x := range orderbook.Asks {
			price, err := strconv.ParseFloat((x[0].(string)), 64)
			if err != nil {
				continue
			}
			amount, err := strconv.ParseFloat((x[1].(string)), 64)
			if err != nil {
				continue
			}

			ob.Asks = append(ob.Asks, OrderL3{Price: price, Amount: amount, OrderID: x[2].(string)})
		}
		for _, x := range orderbook.Bids {
			price, err := strconv.ParseFloat((x[0].(string)), 64)
			if err != nil {
				continue
			}
			amount, err := strconv.ParseFloat((x[1].(string)), 64)
			if err != nil {
				continue
			}

			ob.Bids = append(ob.Bids, OrderL3{Price: price, Amount: amount, OrderID: x[2].(string)})
		}
		return ob, nil
	}
	ob := OrderbookL1L2{}
	ob.Sequence = orderbook.Sequence
	for _, x := range orderbook.Asks {
		price, err := strconv.ParseFloat((x[0].(string)), 64)
		if err != nil {
			continue
		}
		amount, err := strconv.ParseFloat((x[1].(string)), 64)
		if err != nil {
			continue
		}

		ob.Asks = append(ob.Asks, OrderL1L2{Price: price, Amount: amount, NumOrders: x[2].(float64)})
	}
	for _, x := range orderbook.Bids {
		price, err := strconv.ParseFloat((x[0].(string)), 64)
		if err != nil {
			continue
		}
		amount, err := strconv.ParseFloat((x[1].(string)), 64)
		if err != nil {
			continue
		}

		ob.Bids = append(ob.Bids, OrderL1L2{Price: price, Amount: amount, NumOrders: x[2].(float64)})
	}
	return ob, nil
}

// GetTicker returns ticker by currency pair
// currencyPair - example "BTC-USD"
func (c *CoinbasePro) GetTicker(ctx context.Context, currencyPair string) (Ticker, error) {
	tick := Ticker{}
	path := fmt.Sprintf(
		"%s/%s/%s", coinbaseproProducts, currencyPair, coinbaseproTicker)
	return tick, c.SendHTTPRequest(ctx, exchange.RestSpot, path, &tick)
}

// GetTrades listd the latest trades for a product
// currencyPair - example "BTC-USD"
func (c *CoinbasePro) GetTrades(ctx context.Context, currencyPair string) ([]Trade, error) {
	var trades []Trade
	path := fmt.Sprintf(
		"%s/%s/%s", coinbaseproProducts, currencyPair, coinbaseproTrades)
	return trades, c.SendHTTPRequest(ctx, exchange.RestSpot, path, &trades)
}

// GetHistoricRates returns historic rates for a product. Rates are returned in
// grouped buckets based on requested granularity.
func (c *CoinbasePro) GetHistoricRates(ctx context.Context, currencyPair, start, end string, granularity int64) ([]History, error) {
	var resp [][]interface{}
	var history []History
	values := url.Values{}

	if len(start) > 0 {
		values.Set("start", start)
	} else {
		values.Set("start", "")
	}

	if len(end) > 0 {
		values.Set("end", end)
	} else {
		values.Set("end", "")
	}

	allowedGranularities := [6]int64{60, 300, 900, 3600, 21600, 86400}
	validGran, _ := common.InArray(granularity, allowedGranularities)
	if !validGran {
		return nil, errors.New("Invalid granularity value: " + strconv.FormatInt(granularity, 10) + ". Allowed values are {60, 300, 900, 3600, 21600, 86400}")
	}
	if granularity > 0 {
		values.Set("granularity", strconv.FormatInt(granularity, 10))
	}

	path := common.EncodeURLValues(
		fmt.Sprintf("%s/%s/%s", coinbaseproProducts, currencyPair, coinbaseproHistory),
		values)

	if err := c.SendHTTPRequest(ctx, exchange.RestSpot, path, &resp); err != nil {
		return history, err
	}

	for _, single := range resp {
		var s History
		a, _ := single[0].(float64)
		s.Time = int64(a)
		b, _ := single[1].(float64)
		s.Low = b
		c, _ := single[2].(float64)
		s.High = c
		d, _ := single[3].(float64)
		s.Open = d
		e, _ := single[4].(float64)
		s.Close = e
		f, _ := single[5].(float64)
		s.Volume = f
		history = append(history, s)
	}

	return history, nil
}

// GetStats returns a 24 hr stat for the product. Volume is in base currency
// units. open, high, low are in quote currency units.
func (c *CoinbasePro) GetStats(ctx context.Context, currencyPair string) (Stats, error) {
	stats := Stats{}
	path := fmt.Sprintf(
		"%s/%s/%s", coinbaseproProducts, currencyPair, coinbaseproStats)

	return stats, c.SendHTTPRequest(ctx, exchange.RestSpot, path, &stats)
}

// GetCurrencies returns a list of supported currency on the exchange
// Warning: Not all currencies may be currently in use for tradinc.
func (c *CoinbasePro) GetCurrencies(ctx context.Context) ([]Currency, error) {
	var currencies []Currency

	return currencies, c.SendHTTPRequest(ctx, exchange.RestSpot, coinbaseproCurrencies, &currencies)
}

// GetServerTime returns the API server time
func (c *CoinbasePro) GetServerTime(ctx context.Context) (ServerTime, error) {
	serverTime := ServerTime{}

	return serverTime, c.SendHTTPRequest(ctx, exchange.RestSpot, coinbaseproTime, &serverTime)
}

// GetAccounts returns a list of trading accounts associated with the APIKEYS
func (c *CoinbasePro) GetAccounts(ctx context.Context) ([]AccountResponse, error) {
	var resp []AccountResponse

	return resp,
		c.SendAuthenticatedHTTPRequest(ctx, exchange.RestSpot, http.MethodGet, coinbaseproAccounts, nil, &resp)
}

// GetAccount returns information for a single account. Use this endpoint when
// account_id is known
func (c *CoinbasePro) GetAccount(ctx context.Context, accountID string) (AccountResponse, error) {
	resp := AccountResponse{}
	path := fmt.Sprintf("%s/%s", coinbaseproAccounts, accountID)

	return resp, c.SendAuthenticatedHTTPRequest(ctx, exchange.RestSpot, http.MethodGet, path, nil, &resp)
}

// GetAccountHistory returns a list of account activity. Account activity either
// increases or decreases your account balance. Items are paginated and sorted
// latest first.
func (c *CoinbasePro) GetAccountHistory(ctx context.Context, accountID string) ([]AccountLedgerResponse, error) {
	var resp []AccountLedgerResponse
	path := fmt.Sprintf("%s/%s/%s", coinbaseproAccounts, accountID, coinbaseproLedger)

	return resp, c.SendAuthenticatedHTTPRequest(ctx, exchange.RestSpot, http.MethodGet, path, nil, &resp)
}

// GetHolds returns the holds that are placed on an account for any active
// orders or pending withdraw requests. As an order is filled, the hold amount
// is updated. If an order is canceled, any remaining hold is removed. For a
// withdraw, once it is completed, the hold is removed.
func (c *CoinbasePro) GetHolds(ctx context.Context, accountID string) ([]AccountHolds, error) {
	var resp []AccountHolds
	path := fmt.Sprintf("%s/%s/%s", coinbaseproAccounts, accountID, coinbaseproHolds)

	return resp, c.SendAuthenticatedHTTPRequest(ctx, exchange.RestSpot, http.MethodGet, path, nil, &resp)
}

// PlaceLimitOrder places a new limit order. Orders can only be placed if the
// account has sufficient funds. Once an order is placed, account funds
// will be put on hold for the duration of the order. How much and which funds
// are put on hold depends on the order type and parameters specified.
//
// GENERAL PARAMS
// clientRef - [optional] Order ID selected by you to identify your order
// side - 	buy or sell
// productID - A valid product id
// stp - [optional] Self-trade prevention flag
//
// LIMIT ORDER PARAMS
// price - Price per bitcoin
// amount - Amount of BTC to buy or sell
// timeInforce - [optional] GTC, GTT, IOC, or FOK (default is GTC)
// cancelAfter - [optional] min, hour, day * Requires time_in_force to be GTT
// postOnly - [optional] Post only flag Invalid when time_in_force is IOC or FOK
func (c *CoinbasePro) PlaceLimitOrder(ctx context.Context, clientRef string, price, amount float64, side, timeInforce, cancelAfter, productID, stp string, postOnly bool) (string, error) {
	resp := GeneralizedOrderResponse{}
	req := make(map[string]interface{})
	req["type"] = order.Limit.Lower()
	req["price"] = strconv.FormatFloat(price, 'f', -1, 64)
	req["size"] = strconv.FormatFloat(amount, 'f', -1, 64)
	req["side"] = side
	req["product_id"] = productID

	if cancelAfter != "" {
		req["cancel_after"] = cancelAfter
	}
	if timeInforce != "" {
		req["time_in_foce"] = timeInforce
	}
	if clientRef != "" {
		req["client_oid"] = clientRef
	}
	if stp != "" {
		req["stp"] = stp
	}
	if postOnly {
		req["post_only"] = postOnly
	}

	err := c.SendAuthenticatedHTTPRequest(ctx, exchange.RestSpot, http.MethodPost, coinbaseproOrders, req, &resp)
	if err != nil {
		return "", err
	}

	return resp.ID, nil
}

// PlaceMarketOrder places a new market order.
// Orders can only be placed if the account has sufficient funds. Once an order
// is placed, account funds will be put on hold for the duration of the order.
// How much and which funds are put on hold depends on the order type and
// parameters specified.
//
// GENERAL PARAMS
// clientRef - [optional] Order ID selected by you to identify your order
// side - 	buy or sell
// productID - A valid product id
// stp - [optional] Self-trade prevention flag
//
// MARKET ORDER PARAMS
// size - [optional]* Desired amount in BTC
// funds	[optional]* Desired amount of quote currency to use
// * One of size or funds is required.
func (c *CoinbasePro) PlaceMarketOrder(ctx context.Context, clientRef string, size, funds float64, side, productID, stp string) (string, error) {
	resp := GeneralizedOrderResponse{}
	req := make(map[string]interface{})
	req["side"] = side
	req["product_id"] = productID
	req["type"] = order.Market.Lower()

	if size != 0 {
		req["size"] = strconv.FormatFloat(size, 'f', -1, 64)
	}
	if funds != 0 {
		req["funds"] = strconv.FormatFloat(funds, 'f', -1, 64)
	}
	if clientRef != "" {
		req["client_oid"] = clientRef
	}
	if stp != "" {
		req["stp"] = stp
	}

	err := c.SendAuthenticatedHTTPRequest(ctx, exchange.RestSpot, http.MethodPost, coinbaseproOrders, req, &resp)
	if err != nil {
		return "", err
	}

	return resp.ID, nil
}

// PlaceMarginOrder places a new market order.
// Orders can only be placed if the account has sufficient funds. Once an order
// is placed, account funds will be put on hold for the duration of the order.
// How much and which funds are put on hold depends on the order type and
// parameters specified.
//
// GENERAL PARAMS
// clientRef - [optional] Order ID selected by you to identify your order
// side - 	buy or sell
// productID - A valid product id
// stp - [optional] Self-trade prevention flag
//
// MARGIN ORDER PARAMS
// size - [optional]* Desired amount in BTC
// funds - [optional]* Desired amount of quote currency to use
func (c *CoinbasePro) PlaceMarginOrder(ctx context.Context, clientRef string, size, funds float64, side, productID, stp string) (string, error) {
	resp := GeneralizedOrderResponse{}
	req := make(map[string]interface{})
	req["side"] = side
	req["product_id"] = productID
	req["type"] = "margin"

	if size != 0 {
		req["size"] = strconv.FormatFloat(size, 'f', -1, 64)
	}
	if funds != 0 {
		req["funds"] = strconv.FormatFloat(funds, 'f', -1, 64)
	}
	if clientRef != "" {
		req["client_oid"] = clientRef
	}
	if stp != "" {
		req["stp"] = stp
	}

	err := c.SendAuthenticatedHTTPRequest(ctx, exchange.RestSpot, http.MethodPost, coinbaseproOrders, req, &resp)
	if err != nil {
		return "", err
	}

	return resp.ID, nil
}

// CancelExistingOrder cancels order by orderID
func (c *CoinbasePro) CancelExistingOrder(ctx context.Context, orderID string) error {
	path := fmt.Sprintf("%s/%s", coinbaseproOrders, orderID)

	return c.SendAuthenticatedHTTPRequest(ctx, exchange.RestSpot, http.MethodDelete, path, nil, nil)
}

// CancelAllExistingOrders cancels all open orders on the exchange and returns
// and array of order IDs
// currencyPair - [optional] all orders for a currencyPair string will be
// canceled
func (c *CoinbasePro) CancelAllExistingOrders(ctx context.Context, currencyPair string) ([]string, error) {
	var resp []string
	req := make(map[string]interface{})

	if len(currencyPair) > 0 {
		req["product_id"] = currencyPair
	}
	return resp, c.SendAuthenticatedHTTPRequest(ctx, exchange.RestSpot, http.MethodDelete, coinbaseproOrders, req, &resp)
}

// GetOrders lists current open orders. Only open or un-settled orders are
// returned. As soon as an order is no longer open and settled, it will no
// longer appear in the default request.
// status - can be a range of "open", "pending", "done" or "active"
// currencyPair - [optional] for example "BTC-USD"
func (c *CoinbasePro) GetOrders(ctx context.Context, status []string, currencyPair string) ([]GeneralizedOrderResponse, error) {
	var resp []GeneralizedOrderResponse
	params := url.Values{}

	for _, individualStatus := range status {
		params.Add("status", individualStatus)
	}
	if currencyPair != "" {
		params.Set("product_id", currencyPair)
	}

	path := common.EncodeURLValues(coinbaseproOrders, params)
	return resp,
		c.SendAuthenticatedHTTPRequest(ctx, exchange.RestSpot, http.MethodGet, path, nil, &resp)
}

// GetOrder returns a single order by order id.
func (c *CoinbasePro) GetOrder(ctx context.Context, orderID string) (GeneralizedOrderResponse, error) {
	resp := GeneralizedOrderResponse{}
	path := fmt.Sprintf("%s/%s", coinbaseproOrders, orderID)

	return resp, c.SendAuthenticatedHTTPRequest(ctx, exchange.RestSpot, http.MethodGet, path, nil, &resp)
}

// GetFills returns a list of recent fills
func (c *CoinbasePro) GetFills(ctx context.Context, orderID, currencyPair string) ([]FillResponse, error) {
	var resp []FillResponse
	params := url.Values{}

	if orderID != "" {
		params.Set("order_id", orderID)
	}
	if currencyPair != "" {
		params.Set("product_id", currencyPair)
	}
	if params.Get("order_id") == "" && params.Get("product_id") == "" {
		return resp, errors.New("no parameters set")
	}

	path := common.EncodeURLValues(coinbaseproFills, params)
	return resp,
		c.SendAuthenticatedHTTPRequest(ctx, exchange.RestSpot, http.MethodGet, path, nil, &resp)
}

// MarginTransfer sends funds between a standard/default profile and a margin
// profile.
// A deposit will transfer funds from the default profile into the margin
// profile. A withdraw will transfer funds from the margin profile to the
// default profile. Withdraws will fail if they would set your margin ratio
// below the initial margin ratio requirement.
//
// amount - the amount to transfer between the default and margin profile
// transferType - either "deposit" or "withdraw"
// profileID - The id of the margin profile to deposit or withdraw from
// currency - currency to transfer, currently on "BTC" or "USD"
func (c *CoinbasePro) MarginTransfer(ctx context.Context, amount float64, transferType, profileID, currency string) (MarginTransfer, error) {
	resp := MarginTransfer{}
	req := make(map[string]interface{})
	req["type"] = transferType
	req["amount"] = strconv.FormatFloat(amount, 'f', -1, 64)
	req["currency"] = currency
	req["margin_profile_id"] = profileID

	return resp,
		c.SendAuthenticatedHTTPRequest(ctx, exchange.RestSpot, http.MethodPost, coinbaseproMarginTransfer, req, &resp)
}

// GetPosition returns an overview of account profile.
func (c *CoinbasePro) GetPosition(ctx context.Context) (AccountOverview, error) {
	resp := AccountOverview{}

	return resp,
		c.SendAuthenticatedHTTPRequest(ctx, exchange.RestSpot, http.MethodGet, coinbaseproPosition, nil, &resp)
}

// ClosePosition closes a position and allowing you to repay position as well
// repayOnly -  allows the position to be repaid
func (c *CoinbasePro) ClosePosition(ctx context.Context, repayOnly bool) (AccountOverview, error) {
	resp := AccountOverview{}
	req := make(map[string]interface{})
	req["repay_only"] = repayOnly

	return resp,
		c.SendAuthenticatedHTTPRequest(ctx, exchange.RestSpot, http.MethodPost, coinbaseproPositionClose, req, &resp)
}

// GetPayMethods returns a full list of payment methods
func (c *CoinbasePro) GetPayMethods(ctx context.Context) ([]PaymentMethod, error) {
	var resp []PaymentMethod

	return resp,
		c.SendAuthenticatedHTTPRequest(ctx, exchange.RestSpot, http.MethodGet, coinbaseproPaymentMethod, nil, &resp)
}

// DepositViaPaymentMethod deposits funds from a payment method. See the Payment
// Methods section for retrieving your payment methods.
//
// amount - The amount to deposit
// currency - The type of currency
// paymentID - ID of the payment method
func (c *CoinbasePro) DepositViaPaymentMethod(ctx context.Context, amount float64, currency, paymentID string) (DepositWithdrawalInfo, error) {
	resp := DepositWithdrawalInfo{}
	req := make(map[string]interface{})
	req["amount"] = amount
	req["currency"] = currency
	req["payment_method_id"] = paymentID

	return resp,
		c.SendAuthenticatedHTTPRequest(ctx, exchange.RestSpot, http.MethodPost, coinbaseproPaymentMethodDeposit, req, &resp)
}

// DepositViaCoinbase deposits funds from a coinbase account. Move funds between
// a Coinbase account and coinbasepro trading account within daily limits. Moving
// funds between Coinbase and coinbasepro is instant and free. See the Coinbase
// Accounts section for retrieving your Coinbase accounts.
//
// amount - The amount to deposit
// currency - The type of currency
// accountID - ID of the coinbase account
func (c *CoinbasePro) DepositViaCoinbase(ctx context.Context, amount float64, currency, accountID string) (DepositWithdrawalInfo, error) {
	resp := DepositWithdrawalInfo{}
	req := make(map[string]interface{})
	req["amount"] = amount
	req["currency"] = currency
	req["coinbase_account_id"] = accountID

	return resp,
		c.SendAuthenticatedHTTPRequest(ctx, exchange.RestSpot, http.MethodPost, coinbaseproDepositCoinbase, req, &resp)
}

// WithdrawViaPaymentMethod withdraws funds to a payment method
//
// amount - The amount to withdraw
// currency - The type of currency
// paymentID - ID of the payment method
func (c *CoinbasePro) WithdrawViaPaymentMethod(ctx context.Context, amount float64, currency, paymentID string) (DepositWithdrawalInfo, error) {
	resp := DepositWithdrawalInfo{}
	req := make(map[string]interface{})
	req["amount"] = amount
	req["currency"] = currency
	req["payment_method_id"] = paymentID

	return resp,
		c.SendAuthenticatedHTTPRequest(ctx, exchange.RestSpot, http.MethodPost, coinbaseproWithdrawalPaymentMethod, req, &resp)
}

// /////////////////////// NO ROUTE FOUND ERROR ////////////////////////////////
// WithdrawViaCoinbase withdraws funds to a coinbase account.
//
// amount - The amount to withdraw
// currency - The type of currency
// accountID - 	ID of the coinbase account
// func (c *CoinbasePro) WithdrawViaCoinbase(amount float64, currency, accountID string) (DepositWithdrawalInfo, error) {
// 	resp := DepositWithdrawalInfo{}
// 	req := make(map[string]interface{})
// 	req["amount"] = amount
// 	req["currency"] = currency
// 	req["coinbase_account_id"] = accountID
//
// 	return resp,
// 		c.SendAuthenticatedHTTPRequest(ctx,http.MethodPost, coinbaseproWithdrawalCoinbase, req, &resp)
// }

// WithdrawCrypto withdraws funds to a crypto address
//
// amount - The amount to withdraw
// currency - The type of currency
// cryptoAddress - 	A crypto address of the recipient
func (c *CoinbasePro) WithdrawCrypto(ctx context.Context, amount float64, currency, cryptoAddress string) (DepositWithdrawalInfo, error) {
	resp := DepositWithdrawalInfo{}
	req := make(map[string]interface{})
	req["amount"] = amount
	req["currency"] = currency
	req["crypto_address"] = cryptoAddress

	return resp,
		c.SendAuthenticatedHTTPRequest(ctx, exchange.RestSpot, http.MethodPost, coinbaseproWithdrawalCrypto, req, &resp)
}

// GetCoinbaseAccounts returns a list of coinbase accounts
func (c *CoinbasePro) GetCoinbaseAccounts(ctx context.Context) ([]CoinbaseAccounts, error) {
	var resp []CoinbaseAccounts

	return resp,
		c.SendAuthenticatedHTTPRequest(ctx, exchange.RestSpot, http.MethodGet, coinbaseproCoinbaseAccounts, nil, &resp)
}

// GetReport returns batches of historic information about your account in
// various human and machine readable forms.
//
// reportType - "fills" or "account"
// startDate - Starting date for the report (inclusive)
// endDate - Ending date for the report (inclusive)
// currencyPair - ID of the product to generate a fills report for.
// E.c. BTC-USD. *Required* if type is fills
// accountID - ID of the account to generate an account report for. *Required*
// if type is account
// format - 	pdf or csv (default is pdf)
// email - [optional] Email address to send the report to
func (c *CoinbasePro) GetReport(ctx context.Context, reportType, startDate, endDate, currencyPair, accountID, format, email string) (Report, error) {
	resp := Report{}
	req := make(map[string]interface{})
	req["type"] = reportType
	req["start_date"] = startDate
	req["end_date"] = endDate
	req["format"] = "pdf"

	if currencyPair != "" {
		req["product_id"] = currencyPair
	}
	if accountID != "" {
		req["account_id"] = accountID
	}
	if format == "csv" {
		req["format"] = format
	}
	if email != "" {
		req["email"] = email
	}

	return resp,
		c.SendAuthenticatedHTTPRequest(ctx, exchange.RestSpot, http.MethodPost, coinbaseproReports, req, &resp)
}

// GetReportStatus once a report request has been accepted for processing, the
// status is available by polling the report resource endpoint.
func (c *CoinbasePro) GetReportStatus(ctx context.Context, reportID string) (Report, error) {
	resp := Report{}
	path := fmt.Sprintf("%s/%s", coinbaseproReports, reportID)

	return resp, c.SendAuthenticatedHTTPRequest(ctx, exchange.RestSpot, http.MethodGet, path, nil, &resp)
}

// GetTrailingVolume this request will return your 30-day trailing volume for
// all products.
func (c *CoinbasePro) GetTrailingVolume(ctx context.Context) ([]Volume, error) {
	var resp []Volume

	return resp,
		c.SendAuthenticatedHTTPRequest(ctx, exchange.RestSpot, http.MethodGet, coinbaseproTrailingVolume, nil, &resp)
}

// SendHTTPRequest sends an unauthenticated HTTP request
func (c *CoinbasePro) SendHTTPRequest(ctx context.Context, ep exchange.URL, path string, result interface{}) error {
	endpoint, err := c.API.Endpoints.GetURL(ep)
	if err != nil {
		return err
	}

	item := &request.Item{
		Method:        http.MethodGet,
		Path:          endpoint + path,
		Result:        result,
		Verbose:       c.Verbose,
		HTTPDebugging: c.HTTPDebugging,
		HTTPRecording: c.HTTPRecording,
	}

	return c.SendPayload(ctx, request.Unset, func() (*request.Item, error) {
		return item, nil
	})
}

// SendAuthenticatedHTTPRequest sends an authenticated HTTP request
func (c *CoinbasePro) SendAuthenticatedHTTPRequest(ctx context.Context, ep exchange.URL, method, path string, params map[string]interface{}, result interface{}) (err error) {
	if !c.AllowAuthenticatedRequest() {
		return fmt.Errorf("%s %w", c.Name, exchange.ErrAuthenticatedRequestWithoutCredentialsSet)
	}
	endpoint, err := c.API.Endpoints.GetURL(ep)
	if err != nil {
		return err
	}

	newRequest := func() (*request.Item, error) {
		payload := []byte("")
		if params != nil {
			payload, err = json.Marshal(params)
			if err != nil {
				return nil, err
			}
		}

		now := time.Now()
		n := strconv.FormatInt(now.Unix(), 10)
		message := n + method + "/" + path + string(payload)

		hmac, err := crypto.GetHMAC(crypto.HashSHA256,
			[]byte(message),
			[]byte(c.API.Credentials.Secret))
		if err != nil {
			return nil, err
		}

		headers := make(map[string]string)
		headers["CB-ACCESS-SIGN"] = crypto.Base64Encode(hmac)
		headers["CB-ACCESS-TIMESTAMP"] = n
		headers["CB-ACCESS-KEY"] = c.API.Credentials.Key
		headers["CB-ACCESS-PASSPHRASE"] = c.API.Credentials.ClientID
		headers["Content-Type"] = "application/json"

		return &request.Item{
			Method:        method,
			Path:          endpoint + path,
			Headers:       headers,
			Body:          bytes.NewBuffer(payload),
			Result:        result,
			AuthRequest:   true,
			Verbose:       c.Verbose,
			HTTPDebugging: c.HTTPDebugging,
			HTTPRecording: c.HTTPRecording,
		}, nil
	}
<<<<<<< HEAD
	return c.SendPayload(context.Background(), request.Unset, newRequest)
=======
	return c.SendPayload(ctx, request.Unset, newRequest)
}

// GetFee returns an estimate of fee based on type of transaction
func (c *CoinbasePro) GetFee(ctx context.Context, feeBuilder *exchange.FeeBuilder) (float64, error) {
	var fee float64
	switch feeBuilder.FeeType {
	case exchange.CryptocurrencyTradeFee:
		trailingVolume, err := c.GetTrailingVolume(ctx)
		if err != nil {
			return 0, err
		}
		fee = c.calculateTradingFee(trailingVolume,
			feeBuilder.Pair.Base,
			feeBuilder.Pair.Quote,
			feeBuilder.Pair.Delimiter,
			feeBuilder.PurchasePrice,
			feeBuilder.Amount,
			feeBuilder.IsMaker)
	case exchange.InternationalBankWithdrawalFee:
		fee = getInternationalBankWithdrawalFee(feeBuilder.FiatCurrency)
	case exchange.InternationalBankDepositFee:
		fee = getInternationalBankDepositFee(feeBuilder.FiatCurrency)
	case exchange.OfflineTradeFee:
		fee = getOfflineTradeFee(feeBuilder.PurchasePrice, feeBuilder.Amount)
	}

	if fee < 0 {
		fee = 0
	}

	return fee, nil
}

// getOfflineTradeFee calculates the worst case-scenario trading fee
func getOfflineTradeFee(price, amount float64) float64 {
	return 0.0025 * price * amount
}

func (c *CoinbasePro) calculateTradingFee(trailingVolume []Volume, base, quote currency.Code, delimiter string, purchasePrice, amount float64, isMaker bool) float64 {
	var fee float64
	for _, i := range trailingVolume {
		if strings.EqualFold(i.ProductID, base.String()+delimiter+quote.String()) {
			switch {
			case isMaker:
				fee = 0
			case i.Volume <= 10000000:
				fee = 0.003
			case i.Volume > 10000000 && i.Volume <= 100000000:
				fee = 0.002
			case i.Volume > 100000000:
				fee = 0.001
			}
			break
		}
	}
	return fee * amount * purchasePrice
}

func getInternationalBankWithdrawalFee(c currency.Code) float64 {
	var fee float64

	if c == currency.USD {
		fee = 25
	} else if c == currency.EUR {
		fee = 0.15
	}

	return fee
}

func getInternationalBankDepositFee(c currency.Code) float64 {
	var fee float64

	if c == currency.USD {
		fee = 10
	} else if c == currency.EUR {
		fee = 0.15
	}

	return fee
>>>>>>> fd600972
}<|MERGE_RESOLUTION|>--- conflicted
+++ resolved
@@ -747,89 +747,5 @@
 			HTTPRecording: c.HTTPRecording,
 		}, nil
 	}
-<<<<<<< HEAD
-	return c.SendPayload(context.Background(), request.Unset, newRequest)
-=======
 	return c.SendPayload(ctx, request.Unset, newRequest)
-}
-
-// GetFee returns an estimate of fee based on type of transaction
-func (c *CoinbasePro) GetFee(ctx context.Context, feeBuilder *exchange.FeeBuilder) (float64, error) {
-	var fee float64
-	switch feeBuilder.FeeType {
-	case exchange.CryptocurrencyTradeFee:
-		trailingVolume, err := c.GetTrailingVolume(ctx)
-		if err != nil {
-			return 0, err
-		}
-		fee = c.calculateTradingFee(trailingVolume,
-			feeBuilder.Pair.Base,
-			feeBuilder.Pair.Quote,
-			feeBuilder.Pair.Delimiter,
-			feeBuilder.PurchasePrice,
-			feeBuilder.Amount,
-			feeBuilder.IsMaker)
-	case exchange.InternationalBankWithdrawalFee:
-		fee = getInternationalBankWithdrawalFee(feeBuilder.FiatCurrency)
-	case exchange.InternationalBankDepositFee:
-		fee = getInternationalBankDepositFee(feeBuilder.FiatCurrency)
-	case exchange.OfflineTradeFee:
-		fee = getOfflineTradeFee(feeBuilder.PurchasePrice, feeBuilder.Amount)
-	}
-
-	if fee < 0 {
-		fee = 0
-	}
-
-	return fee, nil
-}
-
-// getOfflineTradeFee calculates the worst case-scenario trading fee
-func getOfflineTradeFee(price, amount float64) float64 {
-	return 0.0025 * price * amount
-}
-
-func (c *CoinbasePro) calculateTradingFee(trailingVolume []Volume, base, quote currency.Code, delimiter string, purchasePrice, amount float64, isMaker bool) float64 {
-	var fee float64
-	for _, i := range trailingVolume {
-		if strings.EqualFold(i.ProductID, base.String()+delimiter+quote.String()) {
-			switch {
-			case isMaker:
-				fee = 0
-			case i.Volume <= 10000000:
-				fee = 0.003
-			case i.Volume > 10000000 && i.Volume <= 100000000:
-				fee = 0.002
-			case i.Volume > 100000000:
-				fee = 0.001
-			}
-			break
-		}
-	}
-	return fee * amount * purchasePrice
-}
-
-func getInternationalBankWithdrawalFee(c currency.Code) float64 {
-	var fee float64
-
-	if c == currency.USD {
-		fee = 25
-	} else if c == currency.EUR {
-		fee = 0.15
-	}
-
-	return fee
-}
-
-func getInternationalBankDepositFee(c currency.Code) float64 {
-	var fee float64
-
-	if c == currency.USD {
-		fee = 10
-	} else if c == currency.EUR {
-		fee = 0.15
-	}
-
-	return fee
->>>>>>> fd600972
 }