--- conflicted
+++ resolved
@@ -17,11 +17,8 @@
 	exchange "github.com/thrasher-corp/gocryptotrader/exchanges"
 	"github.com/thrasher-corp/gocryptotrader/exchanges/account"
 	"github.com/thrasher-corp/gocryptotrader/exchanges/asset"
-<<<<<<< HEAD
+	"github.com/thrasher-corp/gocryptotrader/exchanges/deposit"
 	"github.com/thrasher-corp/gocryptotrader/exchanges/fee"
-=======
-	"github.com/thrasher-corp/gocryptotrader/exchanges/deposit"
->>>>>>> 0c00b7e1
 	"github.com/thrasher-corp/gocryptotrader/exchanges/kline"
 	"github.com/thrasher-corp/gocryptotrader/exchanges/order"
 	"github.com/thrasher-corp/gocryptotrader/exchanges/orderbook"
@@ -1177,7 +1174,25 @@
 	return string(runes), nil
 }
 
-<<<<<<< HEAD
+// GetAvailableTransferChains returns the available transfer blockchains for the specific
+// cryptocurrency
+func (b *Bitfinex) GetAvailableTransferChains(ctx context.Context, cryptocurrency currency.Code) ([]string, error) {
+	if err := b.PopulateAcceptableMethods(ctx); err != nil {
+		return nil, err
+	}
+
+	if cryptocurrency == currency.USDT {
+		// USDT is UST on Bitfinex
+		cryptocurrency = currency.NewCode("UST")
+	}
+
+	availChains := acceptableMethods.lookup(cryptocurrency)
+	if len(availChains) == 0 {
+		return nil, fmt.Errorf("unable to find any available chains")
+	}
+	return availChains, nil
+}
+
 // UpdateCommissionFees updates current fees associated with account
 func (b *Bitfinex) UpdateCommissionFees(ctx context.Context, a asset.Item) error {
 	if a != asset.Spot {
@@ -1214,23 +1229,4 @@
 		}
 	}
 	return b.Fees.LoadTransferFees(transferFee)
-=======
-// GetAvailableTransferChains returns the available transfer blockchains for the specific
-// cryptocurrency
-func (b *Bitfinex) GetAvailableTransferChains(ctx context.Context, cryptocurrency currency.Code) ([]string, error) {
-	if err := b.PopulateAcceptableMethods(ctx); err != nil {
-		return nil, err
-	}
-
-	if cryptocurrency == currency.USDT {
-		// USDT is UST on Bitfinex
-		cryptocurrency = currency.NewCode("UST")
-	}
-
-	availChains := acceptableMethods.lookup(cryptocurrency)
-	if len(availChains) == 0 {
-		return nil, fmt.Errorf("unable to find any available chains")
-	}
-	return availChains, nil
->>>>>>> 0c00b7e1
 }