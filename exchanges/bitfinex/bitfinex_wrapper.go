package bitfinex

import (
	"context"
	"errors"
	"fmt"
	"sort"
	"strconv"
	"strings"
	"sync"
	"time"
	"unicode"

	"github.com/thrasher-corp/gocryptotrader/common"
	"github.com/thrasher-corp/gocryptotrader/config"
	"github.com/thrasher-corp/gocryptotrader/currency"
	exchange "github.com/thrasher-corp/gocryptotrader/exchanges"
	"github.com/thrasher-corp/gocryptotrader/exchanges/account"
	"github.com/thrasher-corp/gocryptotrader/exchanges/asset"
	"github.com/thrasher-corp/gocryptotrader/exchanges/deposit"
	"github.com/thrasher-corp/gocryptotrader/exchanges/kline"
	"github.com/thrasher-corp/gocryptotrader/exchanges/order"
	"github.com/thrasher-corp/gocryptotrader/exchanges/orderbook"
	"github.com/thrasher-corp/gocryptotrader/exchanges/protocol"
	"github.com/thrasher-corp/gocryptotrader/exchanges/request"
	"github.com/thrasher-corp/gocryptotrader/exchanges/stream"
	"github.com/thrasher-corp/gocryptotrader/exchanges/stream/buffer"
	"github.com/thrasher-corp/gocryptotrader/exchanges/ticker"
	"github.com/thrasher-corp/gocryptotrader/exchanges/trade"
	"github.com/thrasher-corp/gocryptotrader/log"
	"github.com/thrasher-corp/gocryptotrader/portfolio/withdraw"
)

// GetDefaultConfig returns a default exchange config
func (b *Bitfinex) GetDefaultConfig(ctx context.Context) (*config.Exchange, error) {
	b.SetDefaults()
	exchCfg := new(config.Exchange)
	exchCfg.Name = b.Name
	exchCfg.HTTPTimeout = exchange.DefaultHTTPTimeout
	exchCfg.BaseCurrencies = b.BaseCurrencies

	err := b.SetupDefaults(exchCfg)
	if err != nil {
		return nil, err
	}

	if b.Features.Supports.RESTCapabilities.AutoPairUpdates {
		err = b.UpdateTradablePairs(ctx, true)
		if err != nil {
			return nil, err
		}
	}

	return exchCfg, nil
}

// SetDefaults sets the basic defaults for bitfinex
func (b *Bitfinex) SetDefaults() {
	b.Name = "Bitfinex"
	b.Enabled = true
	b.Verbose = true
	b.WebsocketSubdChannels = make(map[int]WebsocketChanInfo)
	b.API.CredentialsValidator.RequiresKey = true
	b.API.CredentialsValidator.RequiresSecret = true

	fmt1 := currency.PairStore{
		RequestFormat: &currency.PairFormat{Uppercase: true},
		ConfigFormat:  &currency.PairFormat{Uppercase: true, Delimiter: currency.DashDelimiter},
	}

	fmt2 := currency.PairStore{
		RequestFormat: &currency.PairFormat{Uppercase: true},
		ConfigFormat:  &currency.PairFormat{Uppercase: true, Delimiter: ":"},
	}

	err := b.StoreAssetPairFormat(asset.Spot, fmt1)
	if err != nil {
		log.Errorln(log.ExchangeSys, err)
	}
	err = b.StoreAssetPairFormat(asset.Margin, fmt2)
	if err != nil {
		log.Errorln(log.ExchangeSys, err)
	}
	err = b.StoreAssetPairFormat(asset.MarginFunding, fmt1)
	if err != nil {
		log.Errorln(log.ExchangeSys, err)
	}
	// TODO: Implement Futures and Securities asset types.

	b.Features = exchange.Features{
		Supports: exchange.FeaturesSupported{
			REST:      true,
			Websocket: true,
			RESTCapabilities: protocol.Features{
				TickerBatching:                    true,
				TickerFetching:                    true,
				OrderbookFetching:                 true,
				AutoPairUpdates:                   true,
				AccountInfo:                       true,
				CryptoDeposit:                     true,
				CryptoWithdrawal:                  true,
				FiatWithdraw:                      true,
				GetOrder:                          true,
				GetOrders:                         true,
				CancelOrders:                      true,
				CancelOrder:                       true,
				SubmitOrder:                       true,
				SubmitOrders:                      true,
				DepositHistory:                    true,
				WithdrawalHistory:                 true,
				TradeFetching:                     true,
				UserTradeHistory:                  true,
				TradeFee:                          true,
				FiatDepositFee:                    true,
				FiatWithdrawalFee:                 true,
				CryptoDepositFee:                  true,
				CryptoWithdrawalFee:               true,
				MultiChainDeposits:                true,
				MultiChainWithdrawals:             true,
				MultiChainDepositRequiresChainSet: true,
			},
			WebsocketCapabilities: protocol.Features{
				AccountBalance:         true,
				CancelOrders:           true,
				CancelOrder:            true,
				SubmitOrder:            true,
				ModifyOrder:            true,
				TickerFetching:         true,
				KlineFetching:          true,
				TradeFetching:          true,
				OrderbookFetching:      true,
				AccountInfo:            true,
				Subscribe:              true,
				AuthenticatedEndpoints: true,
				MessageCorrelation:     true,
				DeadMansSwitch:         true,
				GetOrders:              true,
				GetOrder:               true,
			},
			WithdrawPermissions: exchange.AutoWithdrawCryptoWithAPIPermission |
				exchange.AutoWithdrawFiatWithAPIPermission,
			Kline: kline.ExchangeCapabilitiesSupported{
				DateRanges: true,
				Intervals:  true,
			},
		},
		Enabled: exchange.FeaturesEnabled{
			AutoPairUpdates: true,
			Kline: kline.ExchangeCapabilitiesEnabled{
				Intervals: kline.DeployExchangeIntervals(
					kline.IntervalCapacity{Interval: kline.OneMin},
					kline.IntervalCapacity{Interval: kline.FiveMin},
					kline.IntervalCapacity{Interval: kline.FifteenMin},
					kline.IntervalCapacity{Interval: kline.ThirtyMin},
					kline.IntervalCapacity{Interval: kline.OneHour},
					kline.IntervalCapacity{Interval: kline.ThreeHour},
					kline.IntervalCapacity{Interval: kline.SixHour},
					kline.IntervalCapacity{Interval: kline.TwelveHour},
					kline.IntervalCapacity{Interval: kline.OneDay},
					kline.IntervalCapacity{Interval: kline.OneWeek},
					kline.IntervalCapacity{Interval: kline.TwoWeek},
					kline.IntervalCapacity{Interval: kline.OneMonth},
				),
				GlobalResultLimit: 10000,
			},
		},
	}

	b.Requester, err = request.New(b.Name,
		common.NewHTTPClientWithTimeout(exchange.DefaultHTTPTimeout),
		request.WithLimiter(SetRateLimit()))
	if err != nil {
		log.Errorln(log.ExchangeSys, err)
	}
	b.API.Endpoints = b.NewEndpoints()
	err = b.API.Endpoints.SetDefaultEndpoints(map[exchange.URL]string{
		exchange.RestSpot:      bitfinexAPIURLBase,
		exchange.WebsocketSpot: publicBitfinexWebsocketEndpoint,
	})
	if err != nil {
		log.Errorln(log.ExchangeSys, err)
	}
	b.Websocket = stream.NewWrapper()
	b.WebsocketResponseMaxLimit = exchange.DefaultWebsocketResponseMaxLimit
	b.WebsocketResponseCheckTimeout = exchange.DefaultWebsocketResponseCheckTimeout
	b.WebsocketOrderbookBufferLimit = exchange.DefaultWebsocketOrderbookBufferLimit
}

// Setup takes in the supplied exchange configuration details and sets params
func (b *Bitfinex) Setup(exch *config.Exchange) error {
	err := exch.Validate()
	if err != nil {
		return err
	}
	if !exch.Enabled {
		b.SetEnabled(false)
		return nil
	}
	err = b.SetupDefaults(exch)
	if err != nil {
		return err
	}

	wsEndpoint, err := b.API.Endpoints.GetURL(exchange.WebsocketSpot)
	if err != nil {
		return err
	}

	err = b.Websocket.Setup(&stream.WebsocketWrapperSetup{
		ExchangeConfig:         exch,
		ConnectionMonitorDelay: exch.ConnectionMonitorDelay,
		OrderbookBufferConfig: buffer.Config{
			UpdateEntriesByID: true,
		},
		Features: &b.Features.Supports.WebsocketCapabilities,
	})
	if err != nil {
		return err
	}
	spotWebsocket, err := b.Websocket.AddWebsocket(&stream.WebsocketSetup{
		DefaultURL:            publicBitfinexWebsocketEndpoint,
		RunningURL:            wsEndpoint,
		Connector:             b.WsConnect,
		Subscriber:            b.Subscribe,
		Unsubscriber:          b.Unsubscribe,
		GenerateSubscriptions: b.GenerateDefaultSubscriptions,
		AssetType:             asset.Spot,
	})
	if err != nil {
		return err
	}
	err = spotWebsocket.SetupNewConnection(stream.ConnectionSetup{
		ResponseCheckTimeout: exch.WebsocketResponseCheckTimeout,
		ResponseMaxLimit:     exch.WebsocketResponseMaxLimit,
		URL:                  publicBitfinexWebsocketEndpoint,
	})
	if err != nil {
		return err
	}

	return spotWebsocket.SetupNewConnection(stream.ConnectionSetup{
		ResponseCheckTimeout: exch.WebsocketResponseCheckTimeout,
		ResponseMaxLimit:     exch.WebsocketResponseMaxLimit,
		URL:                  authenticatedBitfinexWebsocketEndpoint,
		Authenticated:        true,
	})
}

// Start starts the Bitfinex go routine
func (b *Bitfinex) Start(ctx context.Context, wg *sync.WaitGroup) error {
	if wg == nil {
		return fmt.Errorf("%T %w", wg, common.ErrNilPointer)
	}
	wg.Add(1)
	go func() {
		b.Run(ctx)
		wg.Done()
	}()
	return nil
}

// Run implements the Bitfinex wrapper
func (b *Bitfinex) Run(ctx context.Context) {
	if b.Verbose {
		log.Debugf(log.ExchangeSys,
			"%s Websocket: %s.",
			b.Name,
			common.IsEnabled(b.Websocket.IsEnabled()))
		b.PrintEnabledPairs()
	}

	if b.GetEnabledFeatures().AutoPairUpdates {
		if err := b.UpdateTradablePairs(ctx, false); err != nil {
			log.Errorf(log.ExchangeSys,
				"%s failed to update tradable pairs. Err: %s",
				b.Name,
				err)
		}
	}
	for _, a := range b.GetAssetTypes(true) {
		if err := b.UpdateOrderExecutionLimits(ctx, a); err != nil && err != common.ErrNotYetImplemented {
			log.Errorln(log.ExchangeSys, err.Error())
		}
	}

	err := b.UpdateTradablePairs(ctx, false)
	if err != nil {
		log.Errorf(log.ExchangeSys,
			"%s failed to update tradable pairs. Err: %s",
			b.Name,
			err)
	}
}

// FetchTradablePairs returns a list of the exchanges tradable pairs
func (b *Bitfinex) FetchTradablePairs(ctx context.Context, a asset.Item) (currency.Pairs, error) {
	items, err := b.GetPairs(ctx, a)
	if err != nil {
		return nil, err
	}

	pairs := make(currency.Pairs, 0, len(items))
	for x := range items {
		if strings.Contains(items[x], "TEST") {
			continue
		}

		var pair currency.Pair
		if a == asset.MarginFunding {
			pair, err = currency.NewPairFromStrings(items[x], "")
		} else {
			pair, err = currency.NewPairFromString(items[x])
		}
		if err != nil {
			return nil, err
		}
		pairs = append(pairs, pair)
	}
	return pairs, nil
}

// UpdateTradablePairs updates the exchanges available pairs and stores
// them in the exchanges config
func (b *Bitfinex) UpdateTradablePairs(ctx context.Context, forceUpdate bool) error {
	assets := b.CurrencyPairs.GetAssetTypes(false)
	for i := range assets {
		pairs, err := b.FetchTradablePairs(ctx, assets[i])
		if err != nil {
			return err
		}

		err = b.UpdatePairs(pairs, assets[i], false, forceUpdate)
		if err != nil {
			return err
		}
	}
	return b.EnsureOnePairEnabled()
}

// UpdateOrderExecutionLimits sets exchange execution order limits for an asset type
func (b *Bitfinex) UpdateOrderExecutionLimits(ctx context.Context, a asset.Item) error {
	if a != asset.Spot {
		return common.ErrNotYetImplemented
	}
	limits, err := b.GetSiteInfoConfigData(ctx, a)
	if err != nil {
		return err
	}
	if err := b.LoadLimits(limits); err != nil {
		return fmt.Errorf("%s Error loading exchange limits: %v", b.Name, err)
	}
	return nil
}

// UpdateTickers updates the ticker for all currency pairs of a given asset type
func (b *Bitfinex) UpdateTickers(ctx context.Context, a asset.Item) error {
	enabled, err := b.GetEnabledPairs(a)
	if err != nil {
		return err
	}

	tickerNew, err := b.GetTickerBatch(ctx)
	if err != nil {
		return err
	}

	for key, val := range tickerNew {
		pair, err := enabled.DeriveFrom(strings.Replace(key, ":", "", 1)[1:])
		if err != nil {
			// GetTickerBatch returns all pairs in call across all asset types.
			continue
		}

		err = ticker.ProcessTicker(&ticker.Price{
			Last:         val.Last,
			High:         val.High,
			Low:          val.Low,
			Bid:          val.Bid,
			Ask:          val.Ask,
			Volume:       val.Volume,
			Pair:         pair,
			AssetType:    a,
			ExchangeName: b.Name})
		if err != nil {
			return err
		}
	}
	return nil
}

// UpdateTicker updates and returns the ticker for a currency pair
func (b *Bitfinex) UpdateTicker(ctx context.Context, p currency.Pair, a asset.Item) (*ticker.Price, error) {
	if err := b.UpdateTickers(ctx, a); err != nil {
		return nil, err
	}
	return ticker.GetTicker(b.Name, p, a)
}

// FetchTicker returns the ticker for a currency pair
func (b *Bitfinex) FetchTicker(ctx context.Context, p currency.Pair, a asset.Item) (*ticker.Price, error) {
	fPair, err := b.FormatExchangeCurrency(p, a)
	if err != nil {
		return nil, err
	}
	DFPair := fPair
	b.appendOptionalDelimiter(&DFPair)
	tick, err := ticker.GetTicker(b.Name, DFPair, a)
	if err != nil {
		return b.UpdateTicker(ctx, fPair, a)
	}
	return tick, nil
}

// FetchOrderbook returns the orderbook for a currency pair
func (b *Bitfinex) FetchOrderbook(ctx context.Context, p currency.Pair, assetType asset.Item) (*orderbook.Base, error) {
	fPair, err := b.FormatExchangeCurrency(p, assetType)
	if err != nil {
		return nil, err
	}
	DFPair := fPair
	b.appendOptionalDelimiter(&DFPair)
	ob, err := orderbook.Get(b.Name, DFPair, assetType)
	if err != nil {
		return b.UpdateOrderbook(ctx, fPair, assetType)
	}
	return ob, nil
}

// UpdateOrderbook updates and returns the orderbook for a currency pair
func (b *Bitfinex) UpdateOrderbook(ctx context.Context, p currency.Pair, assetType asset.Item) (*orderbook.Base, error) {
	if p.IsEmpty() {
		return nil, currency.ErrCurrencyPairEmpty
	}
	if err := b.CurrencyPairs.IsAssetEnabled(assetType); err != nil {
		return nil, err
	}
	o := &orderbook.Base{
		Exchange:         b.Name,
		Pair:             p,
		Asset:            assetType,
		PriceDuplication: true,
		VerifyOrderbook:  b.CanVerifyOrderbook,
	}

	fPair, err := b.FormatExchangeCurrency(p, assetType)
	if err != nil {
		return o, err
	}
	if assetType != asset.Spot && assetType != asset.Margin && assetType != asset.MarginFunding {
		return o, fmt.Errorf("%w %v", asset.ErrNotSupported, assetType)
	}
	b.appendOptionalDelimiter(&fPair)
	var prefix = "t"
	if assetType == asset.MarginFunding {
		prefix = "f"
	}

	orderbookNew, err := b.GetOrderbook(ctx, prefix+fPair.String(), "R0", 100)
	if err != nil {
		return o, err
	}
	if assetType == asset.MarginFunding {
		o.IsFundingRate = true
		o.Asks = make(orderbook.Items, len(orderbookNew.Asks))
		for x := range orderbookNew.Asks {
			o.Asks[x] = orderbook.Item{
				ID:     orderbookNew.Asks[x].OrderID,
				Price:  orderbookNew.Asks[x].Rate,
				Amount: orderbookNew.Asks[x].Amount,
				Period: int64(orderbookNew.Asks[x].Period),
			}
		}
		o.Bids = make(orderbook.Items, len(orderbookNew.Bids))
		for x := range orderbookNew.Bids {
			o.Bids[x] = orderbook.Item{
				ID:     orderbookNew.Bids[x].OrderID,
				Price:  orderbookNew.Bids[x].Rate,
				Amount: orderbookNew.Bids[x].Amount,
				Period: int64(orderbookNew.Bids[x].Period),
			}
		}
	} else {
		o.Asks = make(orderbook.Items, len(orderbookNew.Asks))
		for x := range orderbookNew.Asks {
			o.Asks[x] = orderbook.Item{
				ID:     orderbookNew.Asks[x].OrderID,
				Price:  orderbookNew.Asks[x].Price,
				Amount: orderbookNew.Asks[x].Amount,
			}
		}
		o.Bids = make(orderbook.Items, len(orderbookNew.Bids))
		for x := range orderbookNew.Bids {
			o.Bids[x] = orderbook.Item{
				ID:     orderbookNew.Bids[x].OrderID,
				Price:  orderbookNew.Bids[x].Price,
				Amount: orderbookNew.Bids[x].Amount,
			}
		}
	}
	err = o.Process()
	if err != nil {
		return nil, err
	}
	return orderbook.Get(b.Name, fPair, assetType)
}

// UpdateAccountInfo retrieves balances for all enabled currencies on the
// Bitfinex exchange
func (b *Bitfinex) UpdateAccountInfo(ctx context.Context, assetType asset.Item) (account.Holdings, error) {
	var response account.Holdings
	response.Exchange = b.Name

	accountBalance, err := b.GetAccountBalance(ctx)
	if err != nil {
		return response, err
	}

	var Accounts = []account.SubAccount{
		{ID: "deposit", AssetType: assetType},
		{ID: "exchange", AssetType: assetType},
		{ID: "trading", AssetType: assetType},
		{ID: "margin", AssetType: assetType},
		{ID: "funding", AssetType: assetType},
	}

	for x := range accountBalance {
		for i := range Accounts {
			if Accounts[i].ID == accountBalance[x].Type {
				Accounts[i].Currencies = append(Accounts[i].Currencies,
					account.Balance{
						Currency: currency.NewCode(accountBalance[x].Currency),
						Total:    accountBalance[x].Amount,
						Hold:     accountBalance[x].Amount - accountBalance[x].Available,
						Free:     accountBalance[x].Available,
					})
			}
		}
	}

	response.Accounts = Accounts
	creds, err := b.GetCredentials(ctx)
	if err != nil {
		return account.Holdings{}, err
	}
	err = account.Process(&response, creds)
	if err != nil {
		return account.Holdings{}, err
	}

	return response, nil
}

// FetchAccountInfo retrieves balances for all enabled currencies
func (b *Bitfinex) FetchAccountInfo(ctx context.Context, assetType asset.Item) (account.Holdings, error) {
	creds, err := b.GetCredentials(ctx)
	if err != nil {
		return account.Holdings{}, err
	}
	acc, err := account.GetHoldings(b.Name, creds, assetType)
	if err != nil {
		return b.UpdateAccountInfo(ctx, assetType)
	}
	return acc, nil
}

// GetAccountFundingHistory returns funding history, deposits and
// withdrawals
func (b *Bitfinex) GetAccountFundingHistory(_ context.Context) ([]exchange.FundingHistory, error) {
	return nil, common.ErrFunctionNotSupported
}

// GetWithdrawalsHistory returns previous withdrawals data
func (b *Bitfinex) GetWithdrawalsHistory(ctx context.Context, c currency.Code, _ asset.Item) ([]exchange.WithdrawalHistory, error) {
	history, err := b.GetMovementHistory(ctx, c.String(), "", time.Date(2012, 0, 0, 0, 0, 0, 0, time.Local), time.Now(), 0)
	if err != nil {
		return nil, err
	}
	resp := make([]exchange.WithdrawalHistory, len(history))
	for i := range history {
		resp[i] = exchange.WithdrawalHistory{
			Status:          history[i].Status,
			TransferID:      strconv.FormatInt(history[i].ID, 10),
			Description:     history[i].Description,
			Timestamp:       time.UnixMilli(int64(history[i].Timestamp)),
			Currency:        history[i].Currency,
			Amount:          history[i].Amount,
			Fee:             history[i].Fee,
			TransferType:    history[i].Type,
			CryptoToAddress: history[i].Address,
			CryptoTxID:      history[i].TxID,
		}
	}
	return resp, nil
}

// GetRecentTrades returns the most recent trades for a currency and asset
func (b *Bitfinex) GetRecentTrades(ctx context.Context, p currency.Pair, assetType asset.Item) ([]trade.Data, error) {
	return b.GetHistoricTrades(ctx, p, assetType, time.Now().Add(-time.Minute*15), time.Now())
}

// GetHistoricTrades returns historic trade data within the timeframe provided
func (b *Bitfinex) GetHistoricTrades(ctx context.Context, p currency.Pair, a asset.Item, timestampStart, timestampEnd time.Time) ([]trade.Data, error) {
	if a == asset.MarginFunding {
		return nil, fmt.Errorf("%w %v", asset.ErrNotSupported, a)
	}
	if err := common.StartEndTimeCheck(timestampStart, timestampEnd); err != nil {
		return nil, fmt.Errorf("invalid time range supplied. Start: %v End %v %w", timestampStart, timestampEnd, err)
	}
	var err error
	p, err = b.FormatExchangeCurrency(p, a)
	if err != nil {
		return nil, err
	}
	var currString string
	currString, err = b.fixCasing(p, a)
	if err != nil {
		return nil, err
	}
	var resp []trade.Data
	ts := timestampEnd
	limit := 10000
allTrades:
	for {
		var tradeData []Trade
		tradeData, err = b.GetTrades(ctx,
			currString, int64(limit), 0, ts.Unix()*1000, false)
		if err != nil {
			return nil, err
		}
		for i := range tradeData {
			tradeTS := time.UnixMilli(tradeData[i].Timestamp)
			if tradeTS.Before(timestampStart) && !timestampStart.IsZero() {
				break allTrades
			}
			tID := strconv.FormatInt(tradeData[i].TID, 10)
			resp = append(resp, trade.Data{
				TID:          tID,
				Exchange:     b.Name,
				CurrencyPair: p,
				AssetType:    a,
				Price:        tradeData[i].Price,
				Amount:       tradeData[i].Amount,
				Timestamp:    time.UnixMilli(tradeData[i].Timestamp),
			})
			if i == len(tradeData)-1 {
				if ts.Equal(tradeTS) {
					// reached end of trades to crawl
					break allTrades
				}
				ts = tradeTS
			}
		}
		if len(tradeData) != limit {
			break allTrades
		}
	}

	err = b.AddTradesToBuffer(resp...)
	if err != nil {
		return nil, err
	}

	sort.Sort(trade.ByDate(resp))
	return trade.FilterTradesByTime(resp, timestampStart, timestampEnd), nil
}

// SubmitOrder submits a new order
func (b *Bitfinex) SubmitOrder(ctx context.Context, o *order.Submit) (*order.SubmitResponse, error) {
	if err := o.Validate(); err != nil {
		return nil, err
	}

	fPair, err := b.FormatExchangeCurrency(o.Pair, o.AssetType)
	if err != nil {
		return nil, err
	}

	var orderID string
	status := order.New
<<<<<<< HEAD
	spotWebsocket, err := b.Websocket.GetAssetWebsocket(asset.Spot)
	if err == nil && spotWebsocket.CanUseAuthenticatedWebsocketForWrapper() {
		orderID, err = b.WsNewOrder(&WsNewOrderRequest{
			CustomID: spotWebsocket.AuthConn.GenerateMessageID(false),
			Type:     o.Type.String(),
			Symbol:   fPair.String(),
			Amount:   o.Amount,
			Price:    o.Price,
		})
=======
	if b.Websocket.CanUseAuthenticatedWebsocketForWrapper() {
		symbolStr, err := b.fixCasing(fPair, o.AssetType) //nolint:govet // intentional shadow of err
		if err != nil {
			return nil, err
		}
		orderType := strings.ToUpper(o.Type.String())
		if o.AssetType == asset.Spot {
			orderType = "EXCHANGE " + orderType
		}
		req := &WsNewOrderRequest{
			Type:   orderType,
			Symbol: symbolStr,
			Amount: o.Amount,
			Price:  o.Price,
		}
		if o.Side.IsShort() && o.Amount > 0 {
			// All v2 apis use negatives for Short side
			req.Amount *= -1
		}
		orderID, err = b.WsNewOrder(req)
>>>>>>> b25037da
		if err != nil {
			return nil, err
		}
	} else {
		var response Order
		b.appendOptionalDelimiter(&fPair)
		orderType := o.Type.Lower()
		if o.AssetType == asset.Spot {
			orderType = "exchange " + orderType
		}
		response, err = b.NewOrder(ctx,
			fPair.String(),
			orderType,
			o.Amount,
			o.Price,
			o.Side.IsLong(),
			false)
		if err != nil {
			return nil, err
		}
		orderID = strconv.FormatInt(response.ID, 10)

		if response.RemainingAmount == 0 {
			status = order.Filled
		}
	}
	resp, err := o.DeriveSubmitResponse(orderID)
	if err != nil {
		return nil, err
	}
	resp.Status = status
	return resp, nil
}

// ModifyOrder will allow of changing orderbook placement and limit to
// market conversion
func (b *Bitfinex) ModifyOrder(_ context.Context, action *order.Modify) (*order.ModifyResponse, error) {
	spotWebsocket, err := b.Websocket.GetAssetWebsocket(asset.Spot)
	if err != nil {
		return nil, fmt.Errorf("%w asset type: %v", err, asset.Spot)
	}
	if !spotWebsocket.CanUseAuthenticatedWebsocketForWrapper() {
		return nil, common.ErrNotYetImplemented
	}

	err = action.Validate()
	if err != nil {
		return nil, err
	}

	if b.Websocket.IsEnabled() && spotWebsocket.CanUseAuthenticatedWebsocketForWrapper() {
		var orderIDInt int64
		orderIDInt, err = strconv.ParseInt(action.OrderID, 10, 64)
		if err != nil {
			return &order.ModifyResponse{OrderID: action.OrderID}, err
		}

		wsRequest := WsUpdateOrderRequest{
			OrderID: orderIDInt,
			Price:   action.Price,
			Amount:  action.Amount,
		}
		if action.Side.IsShort() && action.Amount > 0 {
			wsRequest.Amount *= -1
		}
		err = b.WsModifyOrder(&wsRequest)
		if err != nil {
			return nil, err
		}
		return action.DeriveModifyResponse()
	}

	_, err = b.OrderUpdate(context.Background(), action.OrderID, "", action.ClientOrderID, action.Amount, action.Price, -1)
	if err != nil {
		return nil, err
	}
	return action.DeriveModifyResponse()
}

// CancelOrder cancels an order by its corresponding ID number
func (b *Bitfinex) CancelOrder(ctx context.Context, o *order.Cancel) error {
	if err := o.Validate(o.StandardCancel()); err != nil {
		return err
	}

	orderIDInt, err := strconv.ParseInt(o.OrderID, 10, 64)
	if err != nil {
		return err
	}
	spotWebsocket, err := b.Websocket.GetAssetWebsocket(asset.Spot)
	if err == nil && spotWebsocket.CanUseAuthenticatedWebsocketForWrapper() {
		err = b.WsCancelOrder(orderIDInt)
	} else {
		_, err = b.CancelExistingOrder(ctx, orderIDInt)
	}
	return err
}

// CancelBatchOrders cancels an orders by their corresponding ID numbers
func (b *Bitfinex) CancelBatchOrders(_ context.Context, _ []order.Cancel) (*order.CancelBatchResponse, error) {
	// While bitfinex supports cancelling multiple orders, it is
	// done in a way that is not helpful for GCT, and it would be better instead
	// to use CancelAllOrders or CancelOrder
	return nil, common.ErrFunctionNotSupported
}

// CancelAllOrders cancels all orders associated with a currency pair
func (b *Bitfinex) CancelAllOrders(ctx context.Context, _ *order.Cancel) (order.CancelAllResponse, error) {
	spotWebsocket, err := b.Websocket.GetAssetWebsocket(asset.Spot)
	if err == nil && spotWebsocket.CanUseAuthenticatedWebsocketForWrapper() {
		err = b.WsCancelAllOrders()
	} else {
		_, err = b.CancelAllExistingOrders(ctx)
	}
	return order.CancelAllResponse{}, err
}

func (b *Bitfinex) parseOrderToOrderDetail(o *Order) (*order.Detail, error) {
	side, err := order.StringToOrderSide(o.Side)
	if err != nil {
		return nil, err
	}
	var timestamp float64
	timestamp, err = strconv.ParseFloat(o.Timestamp, 64)
	if err != nil {
		log.Warnf(log.ExchangeSys,
			"%s Unable to convert timestamp '%s', leaving blank",
			b.Name, o.Timestamp)
	}

	var pair currency.Pair
	pair, err = currency.NewPairFromString(o.Symbol)
	if err != nil {
		return nil, err
	}

	orderDetail := &order.Detail{
		Amount:          o.OriginalAmount,
		Date:            time.Unix(int64(timestamp), 0),
		Exchange:        b.Name,
		OrderID:         strconv.FormatInt(o.ID, 10),
		Side:            side,
		Price:           o.Price,
		RemainingAmount: o.RemainingAmount,
		Pair:            pair,
		ExecutedAmount:  o.ExecutedAmount,
	}

	switch {
	case o.IsLive:
		orderDetail.Status = order.Active
	case o.IsCancelled:
		orderDetail.Status = order.Cancelled
	case o.IsHidden:
		orderDetail.Status = order.Hidden
	default:
		orderDetail.Status = order.UnknownStatus
	}

	// API docs discrepancy. Example contains prefixed "exchange "
	// Return type suggests “market” / “limit” / “stop” / “trailing-stop”
	orderType := strings.Replace(o.Type, "exchange ", "", 1)
	if orderType == "trailing-stop" {
		orderDetail.Type = order.TrailingStop
	} else {
		orderDetail.Type, err = order.StringToOrderType(orderType)
		if err != nil {
			log.Errorf(log.ExchangeSys, "%s %v", b.Name, err)
		}
	}

	return orderDetail, nil
}

// GetOrderInfo returns order information based on order ID
func (b *Bitfinex) GetOrderInfo(ctx context.Context, orderID string, pair currency.Pair, assetType asset.Item) (*order.Detail, error) {
	if pair.IsEmpty() {
		return nil, currency.ErrCurrencyPairEmpty
	}
	if err := b.CurrencyPairs.IsAssetEnabled(assetType); err != nil {
		return nil, err
	}

	id, err := strconv.ParseInt(orderID, 10, 64)
	if err != nil {
		return nil, err
	}

	b.appendOptionalDelimiter(&pair)
	var cf string
	cf, err = b.fixCasing(pair, assetType)
	if err != nil {
		return nil, err
	}

	resp, err := b.GetInactiveOrders(ctx, cf, id)
	if err != nil {
		return nil, err
	}
	for i := range resp {
		if resp[i].OrderID != id {
			continue
		}
		var o *order.Detail
		o, err = b.parseOrderToOrderDetail(&resp[i])
		if err != nil {
			return nil, err
		}
		return o, nil
	}
	resp, err = b.GetOpenOrders(ctx, id)
	if err != nil {
		return nil, err
	}
	for i := range resp {
		if resp[i].OrderID != id {
			continue
		}
		var o *order.Detail
		o, err = b.parseOrderToOrderDetail(&resp[i])
		if err != nil {
			return nil, err
		}
		return o, nil
	}
	return nil, fmt.Errorf("%w %v", order.ErrOrderNotFound, orderID)
}

// GetDepositAddress returns a deposit address for a specified currency
func (b *Bitfinex) GetDepositAddress(ctx context.Context, c currency.Code, accountID, chain string) (*deposit.Address, error) {
	if accountID == "" {
		accountID = "funding"
	}

	if c == currency.USDT {
		// USDT is UST on Bitfinex
		c = currency.NewCode("UST")
	}

	if err := b.PopulateAcceptableMethods(ctx); err != nil {
		return nil, err
	}

	methods := acceptableMethods.lookup(c)
	if len(methods) == 0 {
		return nil, currency.ErrCurrencyNotSupported
	}
	method := methods[0]
	if len(methods) > 1 && chain != "" {
		method = chain
	} else if len(methods) > 1 && chain == "" {
		return nil, fmt.Errorf("a chain must be specified, %s available", methods)
	}

	resp, err := b.NewDeposit(ctx, method, accountID, 0)
	if err != nil {
		return nil, err
	}
	return &deposit.Address{
		Address: resp.Address,
		Tag:     resp.PoolAddress,
	}, err
}

// WithdrawCryptocurrencyFunds returns a withdrawal ID when a withdrawal is submitted
func (b *Bitfinex) WithdrawCryptocurrencyFunds(ctx context.Context, withdrawRequest *withdraw.Request) (*withdraw.ExchangeResponse, error) {
	if err := withdrawRequest.Validate(); err != nil {
		return nil, err
	}

	if err := b.PopulateAcceptableMethods(ctx); err != nil {
		return nil, err
	}

	tmpCurr := withdrawRequest.Currency
	if tmpCurr == currency.USDT {
		// USDT is UST on Bitfinex
		tmpCurr = currency.NewCode("UST")
	}

	methods := acceptableMethods.lookup(tmpCurr)
	if len(methods) == 0 {
		return nil, errors.New("no transfer methods returned for currency")
	}
	method := methods[0]
	if len(methods) > 1 && withdrawRequest.Crypto.Chain != "" {
		if !common.StringDataCompareInsensitive(methods, withdrawRequest.Crypto.Chain) {
			return nil, fmt.Errorf("invalid chain %s supplied, %v available", withdrawRequest.Crypto.Chain, methods)
		}
		method = withdrawRequest.Crypto.Chain
	} else if len(methods) > 1 && withdrawRequest.Crypto.Chain == "" {
		return nil, fmt.Errorf("a chain must be specified, %s available", methods)
	}

	// Bitfinex has support for three types, exchange, margin and deposit
	// As this is for trading, I've made the wrapper default 'exchange'
	// TODO: Discover an automated way to make the decision for wallet type to withdraw from
	walletType := "exchange"
	resp, err := b.WithdrawCryptocurrency(ctx,
		walletType,
		withdrawRequest.Crypto.Address,
		withdrawRequest.Crypto.AddressTag,
		method,
		withdrawRequest.Amount)
	if err != nil {
		return nil, err
	}

	return &withdraw.ExchangeResponse{
		ID:     strconv.FormatInt(resp.WithdrawalID, 10),
		Status: resp.Status,
	}, err
}

// WithdrawFiatFunds returns a withdrawal ID when a withdrawal is submitted
// Returns comma delimited withdrawal IDs
func (b *Bitfinex) WithdrawFiatFunds(ctx context.Context, withdrawRequest *withdraw.Request) (*withdraw.ExchangeResponse, error) {
	if err := withdrawRequest.Validate(); err != nil {
		return nil, err
	}
	withdrawalType := "wire"
	// Bitfinex has support for three types, exchange, margin and deposit
	// As this is for trading, I've made the wrapper default 'exchange'
	// TODO: Discover an automated way to make the decision for wallet type to withdraw from
	walletType := "exchange"
	resp, err := b.WithdrawFIAT(ctx, withdrawalType, walletType, withdrawRequest)
	if err != nil {
		return nil, err
	}

	return &withdraw.ExchangeResponse{
		ID:     strconv.FormatInt(resp.WithdrawalID, 10),
		Status: resp.Status,
	}, err
}

// WithdrawFiatFundsToInternationalBank returns a withdrawal ID when a withdrawal is submitted
// Returns comma delimited withdrawal IDs
func (b *Bitfinex) WithdrawFiatFundsToInternationalBank(ctx context.Context, withdrawRequest *withdraw.Request) (*withdraw.ExchangeResponse, error) {
	if err := withdrawRequest.Validate(); err != nil {
		return nil, err
	}
	v, err := b.WithdrawFiatFunds(ctx, withdrawRequest)
	if err != nil {
		return nil, err
	}
	return &withdraw.ExchangeResponse{
		ID:     v.ID,
		Status: v.Status,
	}, nil
}

// GetFeeByType returns an estimate of fee based on type of transaction
func (b *Bitfinex) GetFeeByType(ctx context.Context, feeBuilder *exchange.FeeBuilder) (float64, error) {
	if feeBuilder == nil {
		return 0, fmt.Errorf("%T %w", feeBuilder, common.ErrNilPointer)
	}
	if !b.AreCredentialsValid(ctx) && // Todo check connection status
		feeBuilder.FeeType == exchange.CryptocurrencyTradeFee {
		feeBuilder.FeeType = exchange.OfflineTradeFee
	}
	return b.GetFee(ctx, feeBuilder)
}

// GetActiveOrders retrieves any orders that are active/open
func (b *Bitfinex) GetActiveOrders(ctx context.Context, req *order.MultiOrderRequest) (order.FilteredOrders, error) {
	err := req.Validate()
	if err != nil {
		return nil, err
	}

	resp, err := b.GetOpenOrders(ctx)
	if err != nil {
		return nil, err
	}

	orders := make([]order.Detail, len(resp))
	for i := range resp {
		var orderDetail *order.Detail
		orderDetail, err = b.parseOrderToOrderDetail(&resp[i])
		if err != nil {
			return nil, err
		}
		orders[i] = *orderDetail
	}
	return req.Filter(b.Name, orders), nil
}

// GetOrderHistory retrieves account order information
// Can Limit response to specific order status
func (b *Bitfinex) GetOrderHistory(ctx context.Context, req *order.MultiOrderRequest) (order.FilteredOrders, error) {
	err := req.Validate()
	if err != nil {
		return nil, err
	}

	var orders []order.Detail
	for i := range req.Pairs {
		b.appendOptionalDelimiter(&req.Pairs[i])
		var cf string
		cf, err = b.fixCasing(req.Pairs[i], req.AssetType)
		if err != nil {
			return nil, err
		}

		var resp []Order
		resp, err = b.GetInactiveOrders(ctx, cf)
		if err != nil {
			return nil, err
		}

		for j := range resp {
			var orderDetail *order.Detail
			orderDetail, err = b.parseOrderToOrderDetail(&resp[j])
			if err != nil {
				return nil, err
			}
			orders = append(orders, *orderDetail)
		}
	}

	return req.Filter(b.Name, orders), nil
}

// AuthenticateWebsocket sends an authentication message to the websocket
func (b *Bitfinex) AuthenticateWebsocket(ctx context.Context) error {
	return b.WsSendAuth(ctx)
}

// appendOptionalDelimiter ensures that a delimiter is present for long character currencies
func (b *Bitfinex) appendOptionalDelimiter(p *currency.Pair) {
	if (len(p.Base.String()) > 3 && len(p.Quote.String()) > 0) ||
		len(p.Quote.String()) > 3 {
		p.Delimiter = ":"
	}
}

// ValidateAPICredentials validates current credentials used for wrapper
// functionality
func (b *Bitfinex) ValidateAPICredentials(ctx context.Context, assetType asset.Item) error {
	_, err := b.UpdateAccountInfo(ctx, assetType)
	return b.CheckTransientError(err)
}

// FormatExchangeKlineInterval returns Interval to exchange formatted string
func (b *Bitfinex) FormatExchangeKlineInterval(in kline.Interval) (string, error) {
	switch in {
	case kline.OneMin:
		return "1m", nil
	case kline.FiveMin:
		return "5m", nil
	case kline.FifteenMin:
		return "15m", nil
	case kline.ThirtyMin:
		return "30m", nil
	case kline.OneHour:
		return "1h", nil
	case kline.ThreeHour:
		return "3h", nil
	case kline.SixHour:
		return "6h", nil
	case kline.TwelveHour:
		return "12h", nil
	case kline.OneDay:
		return "1D", nil
	case kline.OneWeek:
		return "7D", nil
	case kline.OneWeek * 2:
		return "14D", nil
	case kline.OneMonth:
		return "1M", nil
	default:
		return "", fmt.Errorf("%w %v", kline.ErrInvalidInterval, in)
	}
}

// GetHistoricCandles returns candles between a time period for a set time interval
func (b *Bitfinex) GetHistoricCandles(ctx context.Context, pair currency.Pair, a asset.Item, interval kline.Interval, start, end time.Time) (*kline.Item, error) {
	req, err := b.GetKlineRequest(pair, a, interval, start, end, false)
	if err != nil {
		return nil, err
	}

	cf, err := b.fixCasing(req.Pair, req.Asset)
	if err != nil {
		return nil, err
	}
	fInterval, err := b.FormatExchangeKlineInterval(req.ExchangeInterval)
	if err != nil {
		return nil, err
	}
	candles, err := b.GetCandles(ctx, cf, fInterval, req.Start.UnixMilli(), req.End.UnixMilli(), uint32(req.RequestLimit), true)
	if err != nil {
		return nil, err
	}

	timeSeries := make([]kline.Candle, len(candles))
	for x := range candles {
		timeSeries[x] = kline.Candle{
			Time:   candles[x].Timestamp,
			Open:   candles[x].Open,
			High:   candles[x].High,
			Low:    candles[x].Low,
			Close:  candles[x].Close,
			Volume: candles[x].Volume,
		}
	}
	return req.ProcessResponse(timeSeries)
}

// GetHistoricCandlesExtended returns candles between a time period for a set time interval
func (b *Bitfinex) GetHistoricCandlesExtended(ctx context.Context, pair currency.Pair, a asset.Item, interval kline.Interval, start, end time.Time) (*kline.Item, error) {
	req, err := b.GetKlineExtendedRequest(pair, a, interval, start, end)
	if err != nil {
		return nil, err
	}

	cf, err := b.fixCasing(req.Pair, req.Asset)
	if err != nil {
		return nil, err
	}
	fInterval, err := b.FormatExchangeKlineInterval(req.ExchangeInterval)
	if err != nil {
		return nil, err
	}
	timeSeries := make([]kline.Candle, 0, req.Size())
	for x := range req.RangeHolder.Ranges {
		var candles []Candle
		candles, err = b.GetCandles(ctx, cf, fInterval, req.RangeHolder.Ranges[x].Start.Time.UnixMilli(), req.RangeHolder.Ranges[x].End.Time.UnixMilli(), uint32(req.RequestLimit), true)
		if err != nil {
			return nil, err
		}

		for i := range candles {
			timeSeries = append(timeSeries, kline.Candle{
				Time:   candles[i].Timestamp,
				Open:   candles[i].Open,
				High:   candles[i].High,
				Low:    candles[i].Low,
				Close:  candles[i].Close,
				Volume: candles[i].Volume,
			})
		}
	}
	return req.ProcessResponse(timeSeries)
}

func (b *Bitfinex) fixCasing(in currency.Pair, a asset.Item) (string, error) {
	if in.IsEmpty() || in.Base.IsEmpty() {
		return "", currency.ErrCurrencyPairEmpty
	}
	var checkString [2]byte
	if a == asset.Spot || a == asset.Margin {
		checkString[0] = 't'
		checkString[1] = 'T'
	} else if a == asset.MarginFunding {
		checkString[0] = 'f'
		checkString[1] = 'F'
	}

	cFmt, err := b.FormatExchangeCurrency(in, a)
	if err != nil {
		return "", err
	}

	y := in.Base.String()
	if (y[0] != checkString[0] && y[0] != checkString[1]) ||
		(y[0] == checkString[1] && y[1] == checkString[1]) || in.Base == currency.TNB {
		if cFmt.Quote.IsEmpty() {
			return string(checkString[0]) + cFmt.Base.Upper().String(), nil
		}
		return string(checkString[0]) + cFmt.Upper().String(), nil
	}

	runes := []rune(cFmt.Upper().String())
	if cFmt.Quote.IsEmpty() {
		runes = []rune(cFmt.Base.Upper().String())
	}
	runes[0] = unicode.ToLower(runes[0])
	return string(runes), nil
}

// GetAvailableTransferChains returns the available transfer blockchains for the specific
// cryptocurrency
func (b *Bitfinex) GetAvailableTransferChains(ctx context.Context, cryptocurrency currency.Code) ([]string, error) {
	if err := b.PopulateAcceptableMethods(ctx); err != nil {
		return nil, err
	}

	if cryptocurrency == currency.USDT {
		// USDT is UST on Bitfinex
		cryptocurrency = currency.NewCode("UST")
	}

	availChains := acceptableMethods.lookup(cryptocurrency)
	if len(availChains) == 0 {
		return nil, fmt.Errorf("unable to find any available chains")
	}
	return availChains, nil
}

// GetServerTime returns the current exchange server time.
func (b *Bitfinex) GetServerTime(_ context.Context, _ asset.Item) (time.Time, error) {
	return time.Time{}, common.ErrFunctionNotSupported
}<|MERGE_RESOLUTION|>--- conflicted
+++ resolved
@@ -677,18 +677,8 @@
 
 	var orderID string
 	status := order.New
-<<<<<<< HEAD
 	spotWebsocket, err := b.Websocket.GetAssetWebsocket(asset.Spot)
 	if err == nil && spotWebsocket.CanUseAuthenticatedWebsocketForWrapper() {
-		orderID, err = b.WsNewOrder(&WsNewOrderRequest{
-			CustomID: spotWebsocket.AuthConn.GenerateMessageID(false),
-			Type:     o.Type.String(),
-			Symbol:   fPair.String(),
-			Amount:   o.Amount,
-			Price:    o.Price,
-		})
-=======
-	if b.Websocket.CanUseAuthenticatedWebsocketForWrapper() {
 		symbolStr, err := b.fixCasing(fPair, o.AssetType) //nolint:govet // intentional shadow of err
 		if err != nil {
 			return nil, err
@@ -698,17 +688,17 @@
 			orderType = "EXCHANGE " + orderType
 		}
 		req := &WsNewOrderRequest{
-			Type:   orderType,
-			Symbol: symbolStr,
-			Amount: o.Amount,
-			Price:  o.Price,
+			CustomID: spotWebsocket.AuthConn.GenerateMessageID(false),
+			Type:     orderType,
+			Symbol:   symbolStr,
+			Amount:   o.Amount,
+			Price:    o.Price,
 		}
 		if o.Side.IsShort() && o.Amount > 0 {
 			// All v2 apis use negatives for Short side
 			req.Amount *= -1
 		}
 		orderID, err = b.WsNewOrder(req)
->>>>>>> b25037da
 		if err != nil {
 			return nil, err
 		}
