--- conflicted
+++ resolved
@@ -688,36 +688,13 @@
 
 	orderIDInt, err := strconv.ParseInt(action.OrderID, 10, 64)
 	if err != nil {
-<<<<<<< HEAD
-		return &order.Modify{OrderID: action.OrderID}, err
-	}
-	if b.Websocket.CanUseAuthenticatedWebsocketForWrapper() {
-		request := WsUpdateOrderRequest{
-			OrderID: orderIDInt,
-			Price:   action.Price,
-			Amount:  action.Amount,
-		}
-		if action.Side == order.Sell && action.Amount > 0 {
-			request.Amount *= -1
-		}
-		err = b.WsModifyOrder(&request)
-		return &order.Modify{
-			Exchange:  action.Exchange,
-			AssetType: action.AssetType,
-			Pair:      action.Pair,
-			OrderID:   action.OrderID,
-			Price:     action.Price,
-			Amount:    action.Amount,
-		}, err
-=======
-		return &order.ModifyResponse{OrderID: action.ID}, err
+		return &order.ModifyResponse{OrderID: action.OrderID}, err
 	}
 
 	wsRequest := WsUpdateOrderRequest{
 		OrderID: orderIDInt,
 		Price:   action.Price,
 		Amount:  action.Amount,
->>>>>>> 60fa695e
 	}
 	if action.Side == order.Sell && action.Amount > 0 {
 		wsRequest.Amount *= -1
