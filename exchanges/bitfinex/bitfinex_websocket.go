package bitfinex

import (
	"encoding/json"
	"errors"
	"fmt"
	"net/http"
	"strconv"
	"strings"
	"time"

	"github.com/gorilla/websocket"
	"github.com/thrasher-corp/gocryptotrader/common/crypto"
	"github.com/thrasher-corp/gocryptotrader/currency"
	exchange "github.com/thrasher-corp/gocryptotrader/exchanges"
	"github.com/thrasher-corp/gocryptotrader/exchanges/asset"
	"github.com/thrasher-corp/gocryptotrader/exchanges/order"
	"github.com/thrasher-corp/gocryptotrader/exchanges/orderbook"
	"github.com/thrasher-corp/gocryptotrader/exchanges/ticker"
	"github.com/thrasher-corp/gocryptotrader/exchanges/websocket/wshandler"
	"github.com/thrasher-corp/gocryptotrader/exchanges/websocket/wsorderbook"
	"github.com/thrasher-corp/gocryptotrader/log"
)

var comms = make(chan wshandler.WebsocketResponse)

// WsConnect starts a new websocket connection
func (b *Bitfinex) WsConnect() error {
	if !b.Websocket.IsEnabled() || !b.IsEnabled() {
		return errors.New(wshandler.WebsocketNotEnabled)
	}

	var dialer websocket.Dialer
	err := b.WebsocketConn.Dial(&dialer, http.Header{})
	if err != nil {
		return fmt.Errorf("%v unable to connect to Websocket. Error: %s", b.Name, err)
	}
	go b.wsReadData(b.WebsocketConn)

	if b.Websocket.CanUseAuthenticatedEndpoints() {
		err = b.AuthenticatedWebsocketConn.Dial(&dialer, http.Header{})
		if err != nil {
			log.Errorf(log.ExchangeSys, "%v unable to connect to authenticated Websocket. Error: %s", b.Name, err)
			b.Websocket.SetCanUseAuthenticatedEndpoints(false)
		}
		go b.wsReadData(b.AuthenticatedWebsocketConn)
		err = b.WsSendAuth()
		if err != nil {
			log.Errorf(log.ExchangeSys, "%v - authentication failed: %v\n", b.Name, err)
			b.Websocket.SetCanUseAuthenticatedEndpoints(false)
		}
	}

	b.GenerateDefaultSubscriptions()
	go b.WsDataHandler()
	return nil
}

// wsReadData receives and passes on websocket messages for processing
func (b *Bitfinex) wsReadData(ws *wshandler.WebsocketConnection) {
	b.Websocket.Wg.Add(1)
	defer b.Websocket.Wg.Done()
	for {
		select {
		case <-b.Websocket.ShutdownC:
			return
		default:
			resp, err := ws.ReadMessage()
			if err != nil {
				b.Websocket.ReadMessageErrors <- err
				return
			}
			b.Websocket.TrafficAlert <- struct{}{}
			comms <- resp
		}
	}
}

// WsDataHandler handles data from wsReadData
func (b *Bitfinex) WsDataHandler() {
	b.Websocket.Wg.Add(1)
	defer b.Websocket.Wg.Done()
	for {
		select {
		case <-b.Websocket.ShutdownC:
			return
		case resp := <-comms:
			if resp.Type == websocket.TextMessage {
				err := b.wsHandleData(resp.Raw)
				if err != nil {
					b.Websocket.DataHandler <- err
				}
			}
		}
	}
}

func (b *Bitfinex) wsHandleData(respRaw []byte) error {
	var result interface{}
	err := json.Unmarshal(respRaw, &result)
	if err != nil {
		return err
	}
	switch d := result.(type) {
	case map[string]interface{}:
		event := d["event"]
		switch event {
		case "subscribed":
			if symbol, ok := d["pair"].(string); ok {
				b.WsAddSubscriptionChannel(int(d["chanId"].(float64)),
					d["channel"].(string),
					symbol,
				)
			} else if key, ok := d["key"].(string); ok {
				b.WsAddSubscriptionChannel(int(d["chanId"].(float64)),
					d["channel"].(string),
					key,
				)
			}
		case "auth":
			status := d["status"].(string)
			if status == "OK" {
				b.Websocket.DataHandler <- d
				b.WsAddSubscriptionChannel(0, "account", "N/A")
			} else if status == "fail" {
				return fmt.Errorf("bitfinex.go error - Websocket unable to AUTH. Error code: %s",
					d["code"].(string))
			}
		}
	case []interface{}:
		if hb, ok := d[1].(string); ok {
			// Capturing heart beat
			if hb == "hb" {
				return nil
			}
		}
		chanID := int(d[0].(float64))
		chanInfo, ok := b.WebsocketSubdChannels[chanID]
		if !ok && chanID != 0 {
			return fmt.Errorf("bitfinex.go error - Unable to locate chanID: %d",
				chanID)
		}

		switch chanInfo.Channel {
		case wsBook:
			var newOrderbook []WebsocketBook
			curr := currency.NewPairFromString(chanInfo.Pair)
			if obSnapBundle, ok := d[1].([]interface{}); ok {
				switch id := obSnapBundle[0].(type) {
				case []interface{}:
					for i := range obSnapBundle {
						data := obSnapBundle[i].([]interface{})
						newOrderbook = append(newOrderbook, WebsocketBook{
							ID:     int64(data[0].(float64)),
							Price:  data[1].(float64),
							Amount: data[2].(float64)})
					}
					err := b.WsInsertSnapshot(curr,
						asset.Spot,
						newOrderbook)
					if err != nil {
						return fmt.Errorf("bitfinex_websocket.go inserting snapshot error: %s",
							err)
					}
				case float64:
					newOrderbook = append(newOrderbook, WebsocketBook{
						ID:     int64(id),
						Price:  obSnapBundle[1].(float64),
						Amount: obSnapBundle[2].(float64)})
					err := b.WsUpdateOrderbook(curr,
						asset.Spot,
						newOrderbook)
					if err != nil {
						return fmt.Errorf("bitfinex_websocket.go inserting snapshot error: %s",
							err)
					}
				}
			}
			return nil
		case wsCandles:
			curr := currency.NewPairFromString(chanInfo.Pair)
			if candleBundle, ok := d[1].([]interface{}); ok {
				if len(candleBundle) == 0 {
					return nil
				}
				switch candleData := candleBundle[0].(type) {
				case []interface{}:
					b.Websocket.DataHandler <- wshandler.KlineData{
						Timestamp:  time.Unix(0, int64(candleData[0].(float64))),
						Exchange:   b.Name,
						AssetType:  asset.Spot,
						Pair:       curr,
						OpenPrice:  candleData[1].(float64),
						ClosePrice: candleData[2].(float64),
						HighPrice:  candleData[3].(float64),
						LowPrice:   candleData[4].(float64),
						Volume:     candleData[5].(float64),
					}
				case float64:
					b.Websocket.DataHandler <- wshandler.KlineData{
						Timestamp:  time.Unix(0, int64(candleData)),
						Exchange:   b.Name,
						AssetType:  asset.Spot,
						Pair:       curr,
						OpenPrice:  candleBundle[1].(float64),
						ClosePrice: candleBundle[2].(float64),
						HighPrice:  candleBundle[3].(float64),
						LowPrice:   candleBundle[4].(float64),
						Volume:     candleBundle[5].(float64),
					}
				}
			}
			return nil
		case wsTicker:
			tickerData := d[1].([]interface{})
			b.Websocket.DataHandler <- &ticker.Price{
				ExchangeName: b.Name,
				Bid:          tickerData[0].(float64),
				Ask:          tickerData[2].(float64),
				Last:         tickerData[6].(float64),
				Volume:       tickerData[7].(float64),
				High:         tickerData[8].(float64),
				Low:          tickerData[9].(float64),
				AssetType:    asset.Spot,
				Pair:         currency.NewPairFromString(chanInfo.Pair),
			}
			return nil
		case wsTrades:
			var trades []WebsocketTrade
			switch len(d) {
			case 2:
				snapshot := d[1].([]interface{})
				for i := range snapshot {
					elem := snapshot[i].([]interface{})
					if len(elem) == 5 {
						trades = append(trades,
							WebsocketTrade{
								ID:        int64(elem[0].(float64)),
								Timestamp: int64(elem[1].(float64)),
								Amount:    elem[2].(float64),
								Rate:      elem[3].(float64),
								Period:    int64(elem[4].(float64)),
							})
					} else {
						trades = append(trades,
							WebsocketTrade{
								ID:        int64(elem[0].(float64)),
								Timestamp: int64(elem[1].(float64)),
								Amount:    elem[2].(float64),
								Price:     elem[3].(float64),
							})
					}
				}
			case 3:
				if d[1].(string) == wsTradeExecutionUpdate ||
					d[1].(string) == wsFundingTradeUpdate {
					// "(f)te - trade executed" && "(f)tu - trade updated"
					// contain the same amount of data
					// "(f)te" gets sent first so we can drop "(f)tu"
					return nil
				}
				data := d[2].([]interface{})
				trades = append(trades, WebsocketTrade{
					ID:        int64(data[0].(float64)),
					Timestamp: int64(data[1].(float64)),
					Price:     data[3].(float64),
					Amount:    data[2].(float64)})
			}

			for i := range trades {
				side := order.Buy
				newAmount := trades[i].Amount
				if newAmount < 0 {
					side = order.Sell
					newAmount *= -1
				}

				if trades[i].Rate > 0 {
					b.Websocket.DataHandler <- wshandler.FundingData{
						CurrencyPair: currency.NewPairFromString(chanInfo.Pair),
						Timestamp:    time.Unix(0, trades[i].Timestamp*int64(time.Millisecond)),
						Amount:       newAmount,
						Exchange:     b.Name,
						AssetType:    asset.Spot,
						Side:         side,
						Rate:         trades[i].Rate,
						Period:       trades[i].Period,
					}
					return nil
				}

				b.Websocket.DataHandler <- wshandler.TradeData{
					CurrencyPair: currency.NewPairFromString(chanInfo.Pair),
					Timestamp:    time.Unix(0, trades[i].Timestamp*int64(time.Millisecond)),
					Price:        trades[i].Price,
					Amount:       newAmount,
					Exchange:     b.Name,
					AssetType:    asset.Spot,
					Side:         side,
				}
			}
		}

<<<<<<< HEAD
					switch chanInfo.Channel {
					case wsBook:
						var newOrderbook []WebsocketBook
						curr, err := currency.NewPairFromString(chanInfo.Pair)
						if err != nil {
							b.Websocket.DataHandler <- fmt.Errorf("bitfinex_websocket.go inserting snapshot error: %s",
								err)
							continue
						}

						if obSnapBundle, ok := chanData[1].([]interface{}); ok {
							switch id := obSnapBundle[0].(type) {
							case []interface{}:
								for i := range obSnapBundle {
									data := obSnapBundle[i].([]interface{})
									newOrderbook = append(newOrderbook, WebsocketBook{
										ID:     int64(data[0].(float64)),
										Price:  data[1].(float64),
										Amount: data[2].(float64)})
								}
								err := b.WsInsertSnapshot(curr,
									asset.Spot,
									newOrderbook)
								if err != nil {
									b.Websocket.DataHandler <- fmt.Errorf("bitfinex_websocket.go inserting snapshot error: %s",
										err)
								}
							case float64:
								newOrderbook = append(newOrderbook, WebsocketBook{
									ID:     int64(id),
									Price:  obSnapBundle[1].(float64),
									Amount: obSnapBundle[2].(float64)})
								err := b.WsUpdateOrderbook(curr,
									asset.Spot,
									newOrderbook)
								if err != nil {
									b.Websocket.DataHandler <- fmt.Errorf("bitfinex_websocket.go inserting snapshot error: %s",
										err)
								}
=======
		if authResp, ok := d[1].(string); ok {
			switch authResp {
			case wsHeartbeat, pong:
				return nil
			case wsNotification:
				notification := d[2].([]interface{})
				if data, ok := notification[4].([]interface{}); ok {
					channelName := notification[1].(string)
					switch {
					case strings.Contains(channelName, wsFundingOrderNewRequest),
						strings.Contains(channelName, wsFundingOrderUpdateRequest),
						strings.Contains(channelName, wsFundingOrderCancelRequest):
						if data[0] != nil && data[0].(float64) > 0 {
							id := int64(data[0].(float64))
							if b.WebsocketConn.IsIDWaitingForResponse(id) {
								b.AuthenticatedWebsocketConn.SetResponseIDAndData(id, respRaw)
								return nil
>>>>>>> 1deeca99
							}
							b.wsHandleFundingOffer(data)
						}
<<<<<<< HEAD
						continue
					case wsCandles:
						curr, err := currency.NewPairFromString(chanInfo.Pair)
						if err != nil {
							b.Websocket.DataHandler <- fmt.Errorf("bitfinex_websocket.go candles error: %s",
								err)
							continue
						}
						if candleBundle, ok := chanData[1].([]interface{}); ok {
							if len(candleBundle) == 0 {
								continue
							}
							switch candleBundle[0].(type) {
							case []interface{}:
								for i := range candleBundle {
									candle := candleBundle[i].([]interface{})
									b.Websocket.DataHandler <- wshandler.KlineData{
										Timestamp:  time.Unix(0, candle[0].(int64)),
										Exchange:   b.Name,
										AssetType:  asset.Spot,
										Pair:       curr,
										OpenPrice:  candle[1].(float64),
										ClosePrice: candle[2].(float64),
										HighPrice:  candle[3].(float64),
										LowPrice:   candle[4].(float64),
										Volume:     candle[5].(float64),
									}
								}
							case float64:
								b.Websocket.DataHandler <- wshandler.KlineData{
									Timestamp:  time.Unix(0, candleBundle[0].(int64)),
									Exchange:   b.Name,
									AssetType:  asset.Spot,
									Pair:       curr,
									OpenPrice:  candleBundle[1].(float64),
									ClosePrice: candleBundle[2].(float64),
									HighPrice:  candleBundle[3].(float64),
									LowPrice:   candleBundle[4].(float64),
									Volume:     candleBundle[5].(float64),
								}
=======
					case strings.Contains(channelName, wsOrderNewRequest),
						strings.Contains(channelName, wsOrderUpdateRequest),
						strings.Contains(channelName, wsOrderCancelRequest):
						if data[2] != nil && data[2].(float64) > 0 {
							id := int64(data[2].(float64))
							if b.WebsocketConn.IsIDWaitingForResponse(id) {
								b.AuthenticatedWebsocketConn.SetResponseIDAndData(id, respRaw)
								return nil
>>>>>>> 1deeca99
							}
							b.wsHandleOrder(data)
						}
<<<<<<< HEAD
						continue
					case wsTicker:
						pair, err := currency.NewPairFromString(chanInfo.Pair)
						if err != nil {
							b.Websocket.DataHandler <- fmt.Errorf("bitfinex_websocket.go ticker error: %s",
								err)
							continue
						}

						tickerData := chanData[1].([]interface{})
						b.Websocket.DataHandler <- &ticker.Price{
							ExchangeName: b.Name,
							Bid:          tickerData[0].(float64),
							Ask:          tickerData[2].(float64),
							Last:         tickerData[6].(float64),
							Volume:       tickerData[7].(float64),
							High:         tickerData[8].(float64),
							Low:          tickerData[9].(float64),
							AssetType:    asset.Spot,
							Pair:         pair,
=======

					default:
						return fmt.Errorf("%s - Unexpected data returned %s", b.Name, respRaw)
					}
				}
				if notification[5] != nil && strings.EqualFold(notification[5].(string), wsError) {
					return fmt.Errorf("%s - Error %s", b.Name, notification[6].(string))
				}
			case wsOrderSnapshot:
				if snapBundle, ok := d[2].([]interface{}); ok && len(snapBundle) > 0 {
					if _, ok := snapBundle[0].([]interface{}); ok {
						for i := range snapBundle {
							positionData := snapBundle[i].([]interface{})
							b.wsHandleOrder(positionData)
>>>>>>> 1deeca99
						}
					}
				}
			case wsOrderCancel, wsOrderNew, wsOrderUpdate:
				if oData, ok := d[2].([]interface{}); ok && len(oData) > 0 {
					b.wsHandleOrder(oData)
				}
			case wsPositionSnapshot:
				var snapshot []WebsocketPosition
				if snapBundle, ok := d[2].([]interface{}); ok && len(snapBundle) > 0 {
					if _, ok := snapBundle[0].([]interface{}); ok {
						for i := range snapBundle {
							positionData := snapBundle[i].([]interface{})
							position := WebsocketPosition{
								Pair:              positionData[0].(string),
								Status:            positionData[1].(string),
								Amount:            positionData[2].(float64),
								Price:             positionData[3].(float64),
								MarginFunding:     positionData[4].(float64),
								MarginFundingType: int64(positionData[5].(float64)),
								ProfitLoss:        positionData[6].(float64),
								ProfitLossPercent: positionData[7].(float64),
								LiquidationPrice:  positionData[8].(float64),
								Leverage:          positionData[9].(float64),
							}
							snapshot = append(snapshot, position)
						}
<<<<<<< HEAD

						for i := range trades {
							side := order.Buy.String()
							newAmount := trades[i].Amount
							if newAmount < 0 {
								side = order.Sell.String()
								newAmount *= -1
							}

							pair, err := currency.NewPairFromString(chanInfo.Pair)
							if err != nil {
								b.Websocket.DataHandler <- fmt.Errorf("bitfinex_websocket.go trade error: %s",
									err)
								continue
							}

							if trades[i].Rate > 0 {
								b.Websocket.DataHandler <- wshandler.FundingData{
									CurrencyPair: pair,
									Timestamp:    time.Unix(0, trades[i].Timestamp*int64(time.Millisecond)),
									Amount:       newAmount,
									Exchange:     b.Name,
									AssetType:    asset.Spot,
									Side:         side,
									Rate:         trades[i].Rate,
									Period:       trades[i].Period,
								}
								continue
							}

							b.Websocket.DataHandler <- wshandler.TradeData{
								CurrencyPair: pair,
								Timestamp:    time.Unix(0, trades[i].Timestamp*int64(time.Millisecond)),
								Price:        trades[i].Price,
								Amount:       newAmount,
								Exchange:     b.Name,
								AssetType:    asset.Spot,
								Side:         side,
=======
						b.Websocket.DataHandler <- snapshot
					}
				}
			case wsPositionNew, wsPositionUpdate, wsPositionClose:
				if positionData, ok := d[2].([]interface{}); ok && len(positionData) > 0 {
					position := WebsocketPosition{
						Pair:              positionData[0].(string),
						Status:            positionData[1].(string),
						Amount:            positionData[2].(float64),
						Price:             positionData[3].(float64),
						MarginFunding:     positionData[4].(float64),
						MarginFundingType: int64(positionData[5].(float64)),
						ProfitLoss:        positionData[6].(float64),
						ProfitLossPercent: positionData[7].(float64),
						LiquidationPrice:  positionData[8].(float64),
						Leverage:          positionData[9].(float64),
					}
					b.Websocket.DataHandler <- position
				}
			case wsTradeExecuted, wsTradeExecutionUpdate:
				if tradeData, ok := d[2].([]interface{}); ok && len(tradeData) > 4 {
					b.Websocket.DataHandler <- WebsocketTradeData{
						TradeID:        int64(tradeData[0].(float64)),
						Pair:           tradeData[1].(string),
						Timestamp:      int64(tradeData[2].(float64)),
						OrderID:        int64(tradeData[3].(float64)),
						AmountExecuted: tradeData[4].(float64),
						PriceExecuted:  tradeData[5].(float64),
						OrderType:      tradeData[6].(string),
						OrderPrice:     tradeData[7].(float64),
						Maker:          tradeData[8].(float64) == 1,
						Fee:            tradeData[9].(float64),
						FeeCurrency:    tradeData[10].(string),
					}
				}
			case wsFundingOrderSnapshot:
				var snapshot []WsFundingOffer
				if snapBundle, ok := d[2].([]interface{}); ok && len(snapBundle) > 0 {
					if _, ok := snapBundle[0].([]interface{}); ok {
						for i := range snapBundle {
							data := snapBundle[i].([]interface{})
							offer := WsFundingOffer{
								ID:             int64(data[0].(float64)),
								Symbol:         data[1].(string),
								Created:        int64(data[2].(float64)),
								Updated:        int64(data[3].(float64)),
								Amount:         data[4].(float64),
								OriginalAmount: data[5].(float64),
								Type:           data[6].(string),
								Flags:          data[9].(float64),
								Status:         data[10].(string),
								Rate:           data[14].(float64),
								Period:         int64(data[15].(float64)),
								Notify:         data[16].(float64) == 1,
								Hidden:         data[17].(float64) == 1,
								Insure:         data[18].(float64) == 1,
								Renew:          data[19].(float64) == 1,
								RateReal:       data[20].(float64),
>>>>>>> 1deeca99
							}
							snapshot = append(snapshot, offer)
						}
						b.Websocket.DataHandler <- snapshot
					}
				}
			case wsFundingOrderNew, wsFundingOrderUpdate, wsFundingOrderCancel:
				if data, ok := d[2].([]interface{}); ok && len(data) > 0 {
					b.wsHandleFundingOffer(data)
				}
			case wsFundingCreditSnapshot:
				var snapshot []WsCredit
				if snapBundle, ok := d[2].([]interface{}); ok && len(snapBundle) > 0 {
					if _, ok := snapBundle[0].([]interface{}); ok {
						for i := range snapBundle {
							data := snapBundle[i].([]interface{})
							credit := WsCredit{
								ID:           int64(data[0].(float64)),
								Symbol:       data[1].(string),
								Side:         data[2].(string),
								Created:      int64(data[3].(float64)),
								Updated:      int64(data[4].(float64)),
								Amount:       data[5].(float64),
								Flags:        data[6].(string),
								Status:       data[7].(string),
								Rate:         data[11].(float64),
								Period:       int64(data[12].(float64)),
								Opened:       int64(data[13].(float64)),
								LastPayout:   int64(data[14].(float64)),
								Notify:       data[15].(float64) == 1,
								Hidden:       data[16].(float64) == 1,
								Insure:       data[17].(float64) == 1,
								Renew:        data[18].(float64) == 1,
								RateReal:     data[19].(float64),
								NoClose:      data[20].(float64) == 1,
								PositionPair: data[21].(string),
							}
							snapshot = append(snapshot, credit)
						}
						b.Websocket.DataHandler <- snapshot
					}
				}
			case wsFundingCreditNew, wsFundingCreditUpdate, wsFundingCreditCancel:
				if data, ok := d[2].([]interface{}); ok && len(data) > 0 {
					b.Websocket.DataHandler <- WsCredit{
						ID:           int64(data[0].(float64)),
						Symbol:       data[1].(string),
						Side:         data[2].(string),
						Created:      int64(data[3].(float64)),
						Updated:      int64(data[4].(float64)),
						Amount:       data[5].(float64),
						Flags:        data[6].(string),
						Status:       data[7].(string),
						Rate:         data[11].(float64),
						Period:       int64(data[12].(float64)),
						Opened:       int64(data[13].(float64)),
						LastPayout:   int64(data[14].(float64)),
						Notify:       data[15].(float64) == 1,
						Hidden:       data[16].(float64) == 1,
						Insure:       data[17].(float64) == 1,
						Renew:        data[18].(float64) == 1,
						RateReal:     data[19].(float64),
						NoClose:      data[20].(float64) == 1,
						PositionPair: data[21].(string),
					}
				}
			case wsFundingLoanSnapshot:
				var snapshot []WsCredit
				if snapBundle, ok := d[2].([]interface{}); ok && len(snapBundle) > 0 {
					if _, ok := snapBundle[0].([]interface{}); ok {
						for i := range snapBundle {
							data := snapBundle[i].([]interface{})
							credit := WsCredit{
								ID:         int64(data[0].(float64)),
								Symbol:     data[1].(string),
								Side:       data[2].(string),
								Created:    int64(data[3].(float64)),
								Updated:    int64(data[4].(float64)),
								Amount:     data[5].(float64),
								Flags:      data[6].(string),
								Status:     data[7].(string),
								Rate:       data[11].(float64),
								Period:     int64(data[12].(float64)),
								Opened:     int64(data[13].(float64)),
								LastPayout: int64(data[14].(float64)),
								Notify:     data[15].(float64) == 1,
								Hidden:     data[16].(float64) == 1,
								Insure:     data[17].(float64) == 1,
								Renew:      data[18].(float64) == 1,
								RateReal:   data[19].(float64),
								NoClose:    data[20].(float64) == 1,
							}
							snapshot = append(snapshot, credit)
						}
						b.Websocket.DataHandler <- snapshot
					}
				}
			case wsFundingLoanNew, wsFundingLoanUpdate, wsFundingLoanCancel:
				if data, ok := d[2].([]interface{}); ok && len(data) > 0 {
					b.Websocket.DataHandler <- WsCredit{
						ID:         int64(data[0].(float64)),
						Symbol:     data[1].(string),
						Side:       data[2].(string),
						Created:    int64(data[3].(float64)),
						Updated:    int64(data[4].(float64)),
						Amount:     data[5].(float64),
						Flags:      data[6].(string),
						Status:     data[7].(string),
						Rate:       data[11].(float64),
						Period:     int64(data[12].(float64)),
						Opened:     int64(data[13].(float64)),
						LastPayout: int64(data[14].(float64)),
						Notify:     data[15].(float64) == 1,
						Hidden:     data[16].(float64) == 1,
						Insure:     data[17].(float64) == 1,
						Renew:      data[18].(float64) == 1,
						RateReal:   data[19].(float64),
						NoClose:    data[20].(float64) == 1,
					}
				}
			case wsWalletSnapshot:
				var snapshot []WsWallet
				if snapBundle, ok := d[2].([]interface{}); ok && len(snapBundle) > 0 {
					if _, ok := snapBundle[0].([]interface{}); ok {
						for i := range snapBundle {
							data := snapBundle[i].([]interface{})
							var balanceAvailable float64
							if _, ok := data[4].(float64); ok {
								balanceAvailable = data[4].(float64)
							}
							wallet := WsWallet{
								Type:              data[0].(string),
								Currency:          data[1].(string),
								Balance:           data[2].(float64),
								UnsettledInterest: data[3].(float64),
								BalanceAvailable:  balanceAvailable,
							}
							snapshot = append(snapshot, wallet)
						}
						b.Websocket.DataHandler <- snapshot
					}
				}
			case wsWalletUpdate:
				if data, ok := d[2].([]interface{}); ok && len(data) > 0 {
					var balanceAvailable float64
					if _, ok := data[4].(float64); ok {
						balanceAvailable = data[4].(float64)
					}
					b.Websocket.DataHandler <- WsWallet{
						Type:              data[0].(string),
						Currency:          data[1].(string),
						Balance:           data[2].(float64),
						UnsettledInterest: data[3].(float64),
						BalanceAvailable:  balanceAvailable,
					}
				}
			case wsBalanceUpdate:
				if data, ok := d[2].([]interface{}); ok && len(data) > 0 {
					b.Websocket.DataHandler <- WsBalanceInfo{
						TotalAssetsUnderManagement: data[0].(float64),
						NetAssetsUnderManagement:   data[1].(float64),
					}
				}
			case wsMarginInfoUpdate:
				if data, ok := d[2].([]interface{}); ok && len(data) > 0 {
					if data[0].(string) == "base" {
						if infoBase, ok := d[2].([]interface{}); ok && len(infoBase) > 0 {
							baseData := data[1].([]interface{})
							b.Websocket.DataHandler <- WsMarginInfoBase{
								UserProfitLoss: baseData[0].(float64),
								UserSwaps:      baseData[1].(float64),
								MarginBalance:  baseData[2].(float64),
								MarginNet:      baseData[3].(float64),
							}
						}
					}
				}
			case wsFundingInfoUpdate:
				if data, ok := d[2].([]interface{}); ok && len(data) > 0 {
					if data[0].(string) == "sym" {
						symbolData := data[1].([]interface{})
						b.Websocket.DataHandler <- WsFundingInfo{
							YieldLoan:    symbolData[0].(float64),
							YieldLend:    symbolData[1].(float64),
							DurationLoan: symbolData[2].(float64),
							DurationLend: symbolData[3].(float64),
						}
					}
				}
			case wsFundingTradeExecuted, wsFundingTradeUpdate:
				if data, ok := d[2].([]interface{}); ok && len(data) > 0 {
					b.Websocket.DataHandler <- WsFundingTrade{
						ID:         int64(data[0].(float64)),
						Symbol:     data[1].(string),
						MTSCreated: int64(data[2].(float64)),
						OfferID:    int64(data[3].(float64)),
						Amount:     data[4].(float64),
						Rate:       data[5].(float64),
						Period:     int64(data[6].(float64)),
						Maker:      data[7].(float64) == 1,
					}
				}
			default:
				b.Websocket.DataHandler <- wshandler.UnhandledMessageWarning{Message: b.Name + wshandler.UnhandledMessage + string(respRaw)}
				return nil
			}
		}
	}
	return nil
}

func (b *Bitfinex) wsHandleFundingOffer(data []interface{}) {
	var fo WsFundingOffer
	if data[0] != nil {
		fo.ID = int64(data[0].(float64))
	}
	if data[1] != nil {
		fo.Symbol = data[1].(string)[1:]
	}
	if data[2] != nil {
		fo.Created = int64(data[2].(float64))
	}
	if data[3] != nil {
		fo.Updated = int64(data[0].(float64))
	}
	if data[15] != nil {
		fo.Period = int64(data[15].(float64))
	}
	if data[4] != nil {
		fo.Amount = data[4].(float64)
	}
	if data[5] != nil {
		fo.OriginalAmount = data[5].(float64)
	}
	if data[6] != nil {
		fo.Type = data[6].(string)
	}
	if data[9] != nil {
		fo.Flags = data[9].(float64)
	}
	if data[9] != nil {
		fo.Status = data[10].(string)
	}
	if data[9] != nil {
		fo.Rate = data[14].(float64)
	}
	if data[16] != nil {
		fo.Notify = data[16].(float64) == 1
	}
	if data[17] != nil {
		fo.Hidden = data[17].(float64) == 1
	}
	if data[18] != nil {
		fo.Insure = data[18].(float64) == 1
	}
	if data[19] != nil {
		fo.Renew = data[19].(float64) == 1
	}
	if data[20] != nil {
		fo.RateReal = data[20].(float64)
	}

	b.Websocket.DataHandler <- fo
}

func (b *Bitfinex) wsHandleOrder(data []interface{}) {
	var od order.Detail
	var err error
	od.Exchange = b.Name
	if data[0] != nil {
		od.ID = strconv.FormatFloat(data[0].(float64), 'f', -1, 64)
	}
	if data[16] != nil {
		od.Price = data[16].(float64)
	}
	if data[7] != nil {
		od.Amount = data[7].(float64)
	}
	if data[6] != nil {
		od.RemainingAmount = data[6].(float64)
	}
	if data[7] != nil && data[6] != nil {
		od.ExecutedAmount = data[7].(float64) - data[6].(float64)
	}
	if data[4] != nil {
		od.Date = time.Unix(int64(data[4].(float64))*1000, 0)
	}
	if data[5] != nil {
		od.LastUpdated = time.Unix(int64(data[5].(float64))*1000, 0)
	}
	if data[2] != nil {
		od.Pair, od.AssetType, err = b.GetRequestFormattedPairAndAssetType(data[3].(string)[1:])
		if err != nil {
			b.Websocket.DataHandler <- err
			return
		}
	}
	if data[8] != nil {
		oType, err := order.StringToOrderType(data[8].(string))
		if err != nil {
			b.Websocket.DataHandler <- order.ClassificationError{
				Exchange: b.Name,
				OrderID:  od.ID,
				Err:      err,
			}
		}
		od.Type = oType
	}
	if data[13] != nil {
		oStatus, err := order.StringToOrderStatus(data[13].(string))
		if err != nil {
			b.Websocket.DataHandler <- order.ClassificationError{
				Exchange: b.Name,
				OrderID:  od.ID,
				Err:      err,
			}
		}
		od.Status = oStatus
	}
	b.Websocket.DataHandler <- &od
}

// WsInsertSnapshot add the initial orderbook snapshot when subscribed to a
// channel
func (b *Bitfinex) WsInsertSnapshot(p currency.Pair, assetType asset.Item, books []WebsocketBook) error {
	if len(books) == 0 {
		return errors.New("bitfinex.go error - no orderbooks submitted")
	}
	var bid, ask []orderbook.Item
	for i := range books {
		if books[i].Amount > 0 {
			bid = append(bid, orderbook.Item{
				ID:     books[i].ID,
				Amount: books[i].Amount,
				Price:  books[i].Price})
		} else {
			ask = append(ask, orderbook.Item{
				ID:     books[i].ID,
				Amount: books[i].Amount * -1,
				Price:  books[i].Price})
		}
	}

	var newOrderBook orderbook.Base
	newOrderBook.Asks = ask
	newOrderBook.AssetType = assetType
	newOrderBook.Bids = bid
	newOrderBook.Pair = p
	newOrderBook.ExchangeName = b.Name

	err := b.Websocket.Orderbook.LoadSnapshot(&newOrderBook)
	if err != nil {
		return fmt.Errorf("bitfinex.go error - %s", err)
	}
	b.Websocket.DataHandler <- wshandler.WebsocketOrderbookUpdate{Pair: p,
		Asset:    assetType,
		Exchange: b.Name}
	return nil
}

// WsUpdateOrderbook updates the orderbook list, removing and adding to the
// orderbook sides
func (b *Bitfinex) WsUpdateOrderbook(p currency.Pair, assetType asset.Item, book []WebsocketBook) error {
	orderbookUpdate := wsorderbook.WebsocketOrderbookUpdate{
		Asset: assetType,
		Pair:  p,
	}

	for i := range book {
		switch {
		case book[i].Price > 0:
			orderbookUpdate.Action = "update/insert"
			if book[i].Amount > 0 {
				// update bid
				orderbookUpdate.Bids = append(orderbookUpdate.Bids,
					orderbook.Item{
						ID:     book[i].ID,
						Amount: book[i].Amount,
						Price:  book[i].Price})
			} else if book[i].Amount < 0 {
				// update ask
				orderbookUpdate.Asks = append(orderbookUpdate.Asks,
					orderbook.Item{
						ID:     book[i].ID,
						Amount: book[i].Amount * -1,
						Price:  book[i].Price})
			}
		case book[i].Price == 0:
			orderbookUpdate.Action = "delete"
			if book[i].Amount == 1 {
				// delete bid
				orderbookUpdate.Bids = append(orderbookUpdate.Bids,
					orderbook.Item{
						ID: book[i].ID})
			} else if book[i].Amount == -1 {
				// delete ask
				orderbookUpdate.Asks = append(orderbookUpdate.Asks,
					orderbook.Item{
						ID: book[i].ID})
			}
		}
	}
	err := b.Websocket.Orderbook.Update(&orderbookUpdate)
	if err != nil {
		return err
	}

	b.Websocket.DataHandler <- wshandler.WebsocketOrderbookUpdate{Pair: p,
		Asset:    assetType,
		Exchange: b.Name}

	return nil
}

// GenerateDefaultSubscriptions Adds default subscriptions to websocket to be handled by ManageSubscriptions()
func (b *Bitfinex) GenerateDefaultSubscriptions() {
	var channels = []string{
		wsBook,
		wsTrades,
		wsTicker,
		wsCandles,
	}

	enabledPairs, err := b.GetEnabledPairs(asset.Spot)
	if err != nil {
		log.Errorf(log.WebsocketMgr,
			"%v - Websocket cannot generate default subscriptions Err: %v",
			b.Name,
			err)
		return
	}

	var subscriptions []wshandler.WebsocketChannelSubscription
	for i := range channels {
		for j := range enabledPairs {
			if strings.HasPrefix(enabledPairs[j].Base.String(), "f") {
				log.Warnf(log.WebsocketMgr,
					"%v - Websocket does not support funding currency %v, skipping",
					b.Name,
					enabledPairs[j])
				continue
			}
			b.appendOptionalDelimiter(&enabledPairs[j])
			params := make(map[string]interface{})
			if channels[i] == wsBook {
				params["prec"] = "R0"
				params["len"] = "100"
			}

			subscriptions = append(subscriptions, wshandler.WebsocketChannelSubscription{
				Channel:  channels[i],
				Currency: enabledPairs[j],
				Params:   params,
			})
		}
	}
	b.Websocket.SubscribeToChannels(subscriptions)
}

// Subscribe sends a websocket message to receive data from the channel
func (b *Bitfinex) Subscribe(channelToSubscribe wshandler.WebsocketChannelSubscription) error {
	req := make(map[string]interface{})
	req["event"] = "subscribe"
	req["channel"] = channelToSubscribe.Channel

	fpair, err := b.FormatExchangeCurrency(channelToSubscribe.Currency, asset.Spot)
	if err != nil {
		return err
	}

	if channelToSubscribe.Currency.String() != "" {
		if channelToSubscribe.Channel == wsCandles {
			// TODO: Add ability to select timescale
			req["key"] = "trade:1D:" + fpair.String()
		} else {
			req["symbol"] = fpair.String()
		}
	}

	if len(channelToSubscribe.Params) > 0 {
		for k, v := range channelToSubscribe.Params {
			req[k] = v
		}
	}

	return b.WebsocketConn.SendJSONMessage(req)
}

// Unsubscribe sends a websocket message to stop receiving data from the channel
func (b *Bitfinex) Unsubscribe(channelToSubscribe wshandler.WebsocketChannelSubscription) error {
	req := make(map[string]interface{})
	req["event"] = "unsubscribe"
	req["channel"] = channelToSubscribe.Channel

	if len(channelToSubscribe.Params) > 0 {
		for k, v := range channelToSubscribe.Params {
			req[k] = v
		}
	}
	return b.WebsocketConn.SendJSONMessage(req)
}

// WsSendAuth sends a autheticated event payload
func (b *Bitfinex) WsSendAuth() error {
	if !b.GetAuthenticatedAPISupport(exchange.WebsocketAuthentication) {
		return fmt.Errorf("%v AuthenticatedWebsocketAPISupport not enabled", b.Name)
	}
	nonce := strconv.FormatInt(time.Now().Unix(), 10)
	payload := "AUTH" + nonce
	request := WsAuthRequest{
		Event:       "auth",
		APIKey:      b.API.Credentials.Key,
		AuthPayload: payload,
		AuthSig: crypto.HexEncodeToString(
			crypto.GetHMAC(
				crypto.HashSHA512_384,
				[]byte(payload),
				[]byte(b.API.Credentials.Secret))),
		AuthNonce:     nonce,
		DeadManSwitch: 0,
	}
	err := b.AuthenticatedWebsocketConn.SendJSONMessage(request)
	if err != nil {
		b.Websocket.SetCanUseAuthenticatedEndpoints(false)
		return err
	}
	return nil
}

// WsAddSubscriptionChannel adds a new subscription channel to the
// WebsocketSubdChannels map in bitfinex.go (Bitfinex struct)
func (b *Bitfinex) WsAddSubscriptionChannel(chanID int, channel, pair string) {
	chanInfo := WebsocketChanInfo{Pair: pair, Channel: channel}
	b.WebsocketSubdChannels[chanID] = chanInfo

	if b.Verbose {
		log.Debugf(log.ExchangeSys, "%s Subscribed to Channel: %s Pair: %s ChannelID: %d\n",
			b.Name,
			channel,
			pair,
			chanID)
	}
}

// WsNewOrder authenticated new order request
func (b *Bitfinex) WsNewOrder(data *WsNewOrderRequest) (string, error) {
	data.CustomID = b.AuthenticatedWebsocketConn.GenerateMessageID(false)
	request := makeRequestInterface(wsOrderNew, data)
	resp, err := b.AuthenticatedWebsocketConn.SendMessageReturnResponse(data.CustomID, request)
	if err != nil {
		return "", err
	}
	if resp == nil {
		return "", errors.New(b.Name + " - Order message not returned")
	}
	var respData []interface{}
	err = json.Unmarshal(resp, &respData)
	if err != nil {
		return "", err
	}
	responseDataDetail := respData[2].([]interface{})
	responseOrderDetail := responseDataDetail[4].([]interface{})
	var orderID string
	if responseOrderDetail[0] != nil && responseOrderDetail[0].(float64) > 0 {
		orderID = strconv.FormatFloat(responseOrderDetail[0].(float64), 'f', -1, 64)
	}
	errCode := responseDataDetail[6].(string)
	errorMessage := responseDataDetail[7].(string)

	if strings.EqualFold(errCode, wsError) {
		return orderID, errors.New(b.Name + " - " + errCode + ": " + errorMessage)
	}

	return orderID, nil
}

// WsModifyOrder authenticated modify order request
func (b *Bitfinex) WsModifyOrder(data *WsUpdateOrderRequest) error {
	request := makeRequestInterface(wsOrderUpdate, data)
	resp, err := b.AuthenticatedWebsocketConn.SendMessageReturnResponse(data.OrderID, request)
	if err != nil {
		return err
	}
	if resp == nil {
		return errors.New(b.Name + " - Order message not returned")
	}

	var responseData []interface{}
	err = json.Unmarshal(resp, &responseData)
	if err != nil {
		return err
	}
	responseOrderData := responseData[2].([]interface{})
	errCode := responseOrderData[6].(string)
	errorMessage := responseOrderData[7].(string)
	if strings.EqualFold(errCode, wsError) {
		return errors.New(b.Name + " - " + errCode + ": " + errorMessage)
	}

	return nil
}

// WsCancelMultiOrders authenticated cancel multi order request
func (b *Bitfinex) WsCancelMultiOrders(orderIDs []int64) error {
	cancel := WsCancelGroupOrdersRequest{
		OrderID: orderIDs,
	}
	request := makeRequestInterface(wsCancelMultipleOrders, cancel)
	return b.AuthenticatedWebsocketConn.SendJSONMessage(request)
}

// WsCancelOrder authenticated cancel order request
func (b *Bitfinex) WsCancelOrder(orderID int64) error {
	cancel := WsCancelOrderRequest{
		OrderID: orderID,
	}
	request := makeRequestInterface(wsOrderCancel, cancel)
	resp, err := b.AuthenticatedWebsocketConn.SendMessageReturnResponse(orderID, request)
	if err != nil {
		return err
	}
	if resp == nil {
		return fmt.Errorf("%v - Order %v failed to cancel", b.Name, orderID)
	}
	var responseData []interface{}
	err = json.Unmarshal(resp, &responseData)
	if err != nil {
		return err
	}
	responseOrderData := responseData[2].([]interface{})
	errCode := responseOrderData[6].(string)
	errorMessage := responseOrderData[7].(string)
	if strings.EqualFold(errCode, wsError) {
		return errors.New(b.Name + " - " + errCode + ": " + errorMessage)
	}

	return nil
}

// WsCancelAllOrders authenticated cancel all orders request
func (b *Bitfinex) WsCancelAllOrders() error {
	cancelAll := WsCancelAllOrdersRequest{All: 1}
	request := makeRequestInterface(wsCancelMultipleOrders, cancelAll)
	return b.AuthenticatedWebsocketConn.SendJSONMessage(request)
}

// WsNewOffer authenticated new offer request
func (b *Bitfinex) WsNewOffer(data *WsNewOfferRequest) error {
	request := makeRequestInterface(wsFundingOrderNew, data)
	return b.AuthenticatedWebsocketConn.SendJSONMessage(request)
}

// WsCancelOffer authenticated cancel offer request
func (b *Bitfinex) WsCancelOffer(orderID int64) error {
	cancel := WsCancelOrderRequest{
		OrderID: orderID,
	}
	request := makeRequestInterface(wsFundingOrderCancel, cancel)
	resp, err := b.AuthenticatedWebsocketConn.SendMessageReturnResponse(orderID, request)
	if err != nil {
		return err
	}
	if resp == nil {
		return fmt.Errorf("%v - Order %v failed to cancel", b.Name, orderID)
	}
	var responseData []interface{}
	err = json.Unmarshal(resp, &responseData)
	if err != nil {
		return err
	}
	responseOrderData := responseData[2].([]interface{})
	errCode := responseOrderData[6].(string)
	var errorMessage string
	if responseOrderData[7] != nil {
		errorMessage = responseOrderData[7].(string)
	}
	if strings.EqualFold(errCode, wsError) {
		return errors.New(b.Name + " - " + errCode + ": " + errorMessage)
	}

	return nil
}

func makeRequestInterface(channelName string, data interface{}) []interface{} {
	return []interface{}{0, channelName, nil, data}
}<|MERGE_RESOLUTION|>--- conflicted
+++ resolved
@@ -144,8 +144,12 @@
 		switch chanInfo.Channel {
 		case wsBook:
 			var newOrderbook []WebsocketBook
-			curr := currency.NewPairFromString(chanInfo.Pair)
 			if obSnapBundle, ok := d[1].([]interface{}); ok {
+				pair, err := currency.NewPairFromString(chanInfo.Pair)
+				if err != nil {
+					return err
+				}
+
 				switch id := obSnapBundle[0].(type) {
 				case []interface{}:
 					for i := range obSnapBundle {
@@ -155,7 +159,7 @@
 							Price:  data[1].(float64),
 							Amount: data[2].(float64)})
 					}
-					err := b.WsInsertSnapshot(curr,
+					err := b.WsInsertSnapshot(pair,
 						asset.Spot,
 						newOrderbook)
 					if err != nil {
@@ -167,7 +171,7 @@
 						ID:     int64(id),
 						Price:  obSnapBundle[1].(float64),
 						Amount: obSnapBundle[2].(float64)})
-					err := b.WsUpdateOrderbook(curr,
+					err := b.WsUpdateOrderbook(pair,
 						asset.Spot,
 						newOrderbook)
 					if err != nil {
@@ -178,18 +182,23 @@
 			}
 			return nil
 		case wsCandles:
-			curr := currency.NewPairFromString(chanInfo.Pair)
 			if candleBundle, ok := d[1].([]interface{}); ok {
 				if len(candleBundle) == 0 {
 					return nil
 				}
+
+				pair, err := currency.NewPairFromString(chanInfo.Pair)
+				if err != nil {
+					return err
+				}
+
 				switch candleData := candleBundle[0].(type) {
 				case []interface{}:
 					b.Websocket.DataHandler <- wshandler.KlineData{
 						Timestamp:  time.Unix(0, int64(candleData[0].(float64))),
 						Exchange:   b.Name,
 						AssetType:  asset.Spot,
-						Pair:       curr,
+						Pair:       pair,
 						OpenPrice:  candleData[1].(float64),
 						ClosePrice: candleData[2].(float64),
 						HighPrice:  candleData[3].(float64),
@@ -201,7 +210,7 @@
 						Timestamp:  time.Unix(0, int64(candleData)),
 						Exchange:   b.Name,
 						AssetType:  asset.Spot,
-						Pair:       curr,
+						Pair:       pair,
 						OpenPrice:  candleBundle[1].(float64),
 						ClosePrice: candleBundle[2].(float64),
 						HighPrice:  candleBundle[3].(float64),
@@ -212,6 +221,11 @@
 			}
 			return nil
 		case wsTicker:
+			pair, err := currency.NewPairFromString(chanInfo.Pair)
+			if err != nil {
+				return err
+			}
+
 			tickerData := d[1].([]interface{})
 			b.Websocket.DataHandler <- &ticker.Price{
 				ExchangeName: b.Name,
@@ -222,7 +236,7 @@
 				High:         tickerData[8].(float64),
 				Low:          tickerData[9].(float64),
 				AssetType:    asset.Spot,
-				Pair:         currency.NewPairFromString(chanInfo.Pair),
+				Pair:         pair,
 			}
 			return nil
 		case wsTrades:
@@ -267,6 +281,11 @@
 					Amount:    data[2].(float64)})
 			}
 
+			pair, err := currency.NewPairFromString(chanInfo.Pair)
+			if err != nil {
+				return err
+			}
+
 			for i := range trades {
 				side := order.Buy
 				newAmount := trades[i].Amount
@@ -277,7 +296,7 @@
 
 				if trades[i].Rate > 0 {
 					b.Websocket.DataHandler <- wshandler.FundingData{
-						CurrencyPair: currency.NewPairFromString(chanInfo.Pair),
+						CurrencyPair: pair,
 						Timestamp:    time.Unix(0, trades[i].Timestamp*int64(time.Millisecond)),
 						Amount:       newAmount,
 						Exchange:     b.Name,
@@ -290,7 +309,7 @@
 				}
 
 				b.Websocket.DataHandler <- wshandler.TradeData{
-					CurrencyPair: currency.NewPairFromString(chanInfo.Pair),
+					CurrencyPair: pair,
 					Timestamp:    time.Unix(0, trades[i].Timestamp*int64(time.Millisecond)),
 					Price:        trades[i].Price,
 					Amount:       newAmount,
@@ -301,47 +320,6 @@
 			}
 		}
 
-<<<<<<< HEAD
-					switch chanInfo.Channel {
-					case wsBook:
-						var newOrderbook []WebsocketBook
-						curr, err := currency.NewPairFromString(chanInfo.Pair)
-						if err != nil {
-							b.Websocket.DataHandler <- fmt.Errorf("bitfinex_websocket.go inserting snapshot error: %s",
-								err)
-							continue
-						}
-
-						if obSnapBundle, ok := chanData[1].([]interface{}); ok {
-							switch id := obSnapBundle[0].(type) {
-							case []interface{}:
-								for i := range obSnapBundle {
-									data := obSnapBundle[i].([]interface{})
-									newOrderbook = append(newOrderbook, WebsocketBook{
-										ID:     int64(data[0].(float64)),
-										Price:  data[1].(float64),
-										Amount: data[2].(float64)})
-								}
-								err := b.WsInsertSnapshot(curr,
-									asset.Spot,
-									newOrderbook)
-								if err != nil {
-									b.Websocket.DataHandler <- fmt.Errorf("bitfinex_websocket.go inserting snapshot error: %s",
-										err)
-								}
-							case float64:
-								newOrderbook = append(newOrderbook, WebsocketBook{
-									ID:     int64(id),
-									Price:  obSnapBundle[1].(float64),
-									Amount: obSnapBundle[2].(float64)})
-								err := b.WsUpdateOrderbook(curr,
-									asset.Spot,
-									newOrderbook)
-								if err != nil {
-									b.Websocket.DataHandler <- fmt.Errorf("bitfinex_websocket.go inserting snapshot error: %s",
-										err)
-								}
-=======
 		if authResp, ok := d[1].(string); ok {
 			switch authResp {
 			case wsHeartbeat, pong:
@@ -359,52 +337,9 @@
 							if b.WebsocketConn.IsIDWaitingForResponse(id) {
 								b.AuthenticatedWebsocketConn.SetResponseIDAndData(id, respRaw)
 								return nil
->>>>>>> 1deeca99
 							}
 							b.wsHandleFundingOffer(data)
 						}
-<<<<<<< HEAD
-						continue
-					case wsCandles:
-						curr, err := currency.NewPairFromString(chanInfo.Pair)
-						if err != nil {
-							b.Websocket.DataHandler <- fmt.Errorf("bitfinex_websocket.go candles error: %s",
-								err)
-							continue
-						}
-						if candleBundle, ok := chanData[1].([]interface{}); ok {
-							if len(candleBundle) == 0 {
-								continue
-							}
-							switch candleBundle[0].(type) {
-							case []interface{}:
-								for i := range candleBundle {
-									candle := candleBundle[i].([]interface{})
-									b.Websocket.DataHandler <- wshandler.KlineData{
-										Timestamp:  time.Unix(0, candle[0].(int64)),
-										Exchange:   b.Name,
-										AssetType:  asset.Spot,
-										Pair:       curr,
-										OpenPrice:  candle[1].(float64),
-										ClosePrice: candle[2].(float64),
-										HighPrice:  candle[3].(float64),
-										LowPrice:   candle[4].(float64),
-										Volume:     candle[5].(float64),
-									}
-								}
-							case float64:
-								b.Websocket.DataHandler <- wshandler.KlineData{
-									Timestamp:  time.Unix(0, candleBundle[0].(int64)),
-									Exchange:   b.Name,
-									AssetType:  asset.Spot,
-									Pair:       curr,
-									OpenPrice:  candleBundle[1].(float64),
-									ClosePrice: candleBundle[2].(float64),
-									HighPrice:  candleBundle[3].(float64),
-									LowPrice:   candleBundle[4].(float64),
-									Volume:     candleBundle[5].(float64),
-								}
-=======
 					case strings.Contains(channelName, wsOrderNewRequest),
 						strings.Contains(channelName, wsOrderUpdateRequest),
 						strings.Contains(channelName, wsOrderCancelRequest):
@@ -413,32 +348,9 @@
 							if b.WebsocketConn.IsIDWaitingForResponse(id) {
 								b.AuthenticatedWebsocketConn.SetResponseIDAndData(id, respRaw)
 								return nil
->>>>>>> 1deeca99
 							}
 							b.wsHandleOrder(data)
 						}
-<<<<<<< HEAD
-						continue
-					case wsTicker:
-						pair, err := currency.NewPairFromString(chanInfo.Pair)
-						if err != nil {
-							b.Websocket.DataHandler <- fmt.Errorf("bitfinex_websocket.go ticker error: %s",
-								err)
-							continue
-						}
-
-						tickerData := chanData[1].([]interface{})
-						b.Websocket.DataHandler <- &ticker.Price{
-							ExchangeName: b.Name,
-							Bid:          tickerData[0].(float64),
-							Ask:          tickerData[2].(float64),
-							Last:         tickerData[6].(float64),
-							Volume:       tickerData[7].(float64),
-							High:         tickerData[8].(float64),
-							Low:          tickerData[9].(float64),
-							AssetType:    asset.Spot,
-							Pair:         pair,
-=======
 
 					default:
 						return fmt.Errorf("%s - Unexpected data returned %s", b.Name, respRaw)
@@ -453,7 +365,6 @@
 						for i := range snapBundle {
 							positionData := snapBundle[i].([]interface{})
 							b.wsHandleOrder(positionData)
->>>>>>> 1deeca99
 						}
 					}
 				}
@@ -481,46 +392,6 @@
 							}
 							snapshot = append(snapshot, position)
 						}
-<<<<<<< HEAD
-
-						for i := range trades {
-							side := order.Buy.String()
-							newAmount := trades[i].Amount
-							if newAmount < 0 {
-								side = order.Sell.String()
-								newAmount *= -1
-							}
-
-							pair, err := currency.NewPairFromString(chanInfo.Pair)
-							if err != nil {
-								b.Websocket.DataHandler <- fmt.Errorf("bitfinex_websocket.go trade error: %s",
-									err)
-								continue
-							}
-
-							if trades[i].Rate > 0 {
-								b.Websocket.DataHandler <- wshandler.FundingData{
-									CurrencyPair: pair,
-									Timestamp:    time.Unix(0, trades[i].Timestamp*int64(time.Millisecond)),
-									Amount:       newAmount,
-									Exchange:     b.Name,
-									AssetType:    asset.Spot,
-									Side:         side,
-									Rate:         trades[i].Rate,
-									Period:       trades[i].Period,
-								}
-								continue
-							}
-
-							b.Websocket.DataHandler <- wshandler.TradeData{
-								CurrencyPair: pair,
-								Timestamp:    time.Unix(0, trades[i].Timestamp*int64(time.Millisecond)),
-								Price:        trades[i].Price,
-								Amount:       newAmount,
-								Exchange:     b.Name,
-								AssetType:    asset.Spot,
-								Side:         side,
-=======
 						b.Websocket.DataHandler <- snapshot
 					}
 				}
@@ -579,7 +450,6 @@
 								Insure:         data[18].(float64) == 1,
 								Renew:          data[19].(float64) == 1,
 								RateReal:       data[20].(float64),
->>>>>>> 1deeca99
 							}
 							snapshot = append(snapshot, offer)
 						}
