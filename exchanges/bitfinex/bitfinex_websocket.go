package bitfinex

import (
	"context"
	"encoding/json"
	"errors"
	"fmt"
	"hash/crc32"
	"net/http"
	"sort"
	"strconv"
	"strings"
	"sync"
	"time"

	"github.com/buger/jsonparser"
	"github.com/gorilla/websocket"
	"github.com/thrasher-corp/gocryptotrader/common"
	"github.com/thrasher-corp/gocryptotrader/common/convert"
	"github.com/thrasher-corp/gocryptotrader/common/crypto"
	"github.com/thrasher-corp/gocryptotrader/currency"
	"github.com/thrasher-corp/gocryptotrader/exchanges/asset"
	"github.com/thrasher-corp/gocryptotrader/exchanges/order"
	"github.com/thrasher-corp/gocryptotrader/exchanges/orderbook"
	"github.com/thrasher-corp/gocryptotrader/exchanges/stream"
	"github.com/thrasher-corp/gocryptotrader/exchanges/ticker"
	"github.com/thrasher-corp/gocryptotrader/exchanges/trade"
	"github.com/thrasher-corp/gocryptotrader/log"
)

var comms = make(chan stream.Response)

type checksum struct {
	Token    int
	Sequence int64
}

// checksumStore quick global for now
var checksumStore = make(map[int]*checksum)
var cMtx sync.Mutex

// WsConnect starts a new websocket connection
func (b *Bitfinex) WsConnect(ctx context.Context) error {
	if !b.Websocket.IsEnabled() || !b.IsEnabled() {
		return errors.New(stream.WebsocketNotEnabled)
	}
	var dialer websocket.Dialer
	err := b.Websocket.Conn.Dial(&dialer, http.Header{})
	if err != nil {
		return fmt.Errorf("%v unable to connect to Websocket. Error: %s",
			b.Name,
			err)
	}

	b.Websocket.Wg.Add(1)
	go b.wsReadData(b.Websocket.Conn)
	if b.Websocket.CanUseAuthenticatedEndpoints() {
		err = b.Websocket.AuthConn.Dial(&dialer, http.Header{})
		if err != nil {
			log.Errorf(log.ExchangeSys,
				"%v unable to connect to authenticated Websocket. Error: %s",
				b.Name,
				err)
			b.Websocket.SetCanUseAuthenticatedEndpoints(false)
		}
		b.Websocket.Wg.Add(1)
		go b.wsReadData(b.Websocket.AuthConn)
		err = b.WsSendAuth(ctx)
		if err != nil {
			log.Errorf(log.ExchangeSys,
				"%v - authentication failed: %v\n",
				b.Name,
				err)
			b.Websocket.SetCanUseAuthenticatedEndpoints(false)
		}
	}

	b.Websocket.Wg.Add(1)
	go b.WsDataHandler(ctx)
	return b.ConfigureWS()
}

// wsReadData receives and passes on websocket messages for processing
func (b *Bitfinex) wsReadData(ws stream.Connection) {
	defer b.Websocket.Wg.Done()
	for {
		resp := ws.ReadMessage()
		if resp.Raw == nil {
			return
		}
		comms <- resp
	}
}

// WsDataHandler handles data from wsReadData
func (b *Bitfinex) WsDataHandler(ctx context.Context) {
	defer b.Websocket.Wg.Done()
	for {
		select {
		case <-b.Websocket.ShutdownC:
			select {
			case resp := <-comms:
				err := b.wsHandleData(ctx, resp.Raw)
				if err != nil {
					select {
					case b.Websocket.DataHandler <- err:
					default:
						log.Errorf(log.WebsocketMgr,
							"%s websocket handle data error: %v",
							b.Name,
							err)
					}
				}
			default:
			}
			return
		case resp := <-comms:
			if resp.Type != websocket.TextMessage {
				continue
			}
			err := b.wsHandleData(ctx, resp.Raw)
			if err != nil {
				b.Websocket.DataHandler <- err
			}
		}
	}
}

func (b *Bitfinex) wsHandleData(ctx context.Context, respRaw []byte) error {
	var result interface{}
	if err := json.Unmarshal(respRaw, &result); err != nil {
		return err
	}
	switch d := result.(type) {
	case map[string]interface{}:
		return b.handleWSEvent(respRaw)
	case []interface{}:
		chanIDFloat, ok := d[0].(float64)
		if !ok {
			return common.GetTypeAssertError("float64", d[0], "chanID")
		}
		chanID := int(chanIDFloat)

		eventType, hasEventType := d[1].(string)

		if chanID != 0 {
<<<<<<< HEAD
			if c, ok := b.WebsocketSubdChannels[chanID]; ok {
				return b.handleWSChannelUpdate(ctx, c, chanID, eventType, d)
=======
			if c := b.Websocket.GetSubscription(chanID); c != nil {
				return b.handleWSChannelUpdate(c, eventType, d)
			}
			if b.Verbose {
				log.Warnf(log.ExchangeSys, "%s %s; dropped WS message: %s", b.Name, stream.ErrSubscriptionNotFound, respRaw)
>>>>>>> 88182ec4
			}
			// We didn't have a mapping for this chanID; This probably means we have unsubscribed OR
			// received our first message before processing the sub chanID
			// In either case it's okay. No point in erroring because there's nothing we can do about it, and it happens often
			return nil
		}

		if !hasEventType {
			return errors.New("WS message without eventType")
		}

		switch eventType {
		case wsHeartbeat, pong:
			return nil
		case wsNotification:
			return b.handleWSNotification(d, respRaw)
		case wsOrderSnapshot:
			if snapBundle, ok := d[2].([]interface{}); ok && len(snapBundle) > 0 {
				if _, ok := snapBundle[0].([]interface{}); ok {
					for i := range snapBundle {
						if positionData, ok := snapBundle[i].([]interface{}); ok {
							b.wsHandleOrder(positionData)
						}
					}
				}
			}
		case wsOrderCancel, wsOrderNew, wsOrderUpdate:
			if oData, ok := d[2].([]interface{}); ok && len(oData) > 0 {
				b.wsHandleOrder(oData)
			}
		case wsPositionSnapshot:
			return b.handleWSPositionSnapshot(d)
		case wsPositionNew, wsPositionUpdate, wsPositionClose:
			return b.handleWSPositionUpdate(d)
		case wsTradeExecuted, wsTradeExecutionUpdate:
			return b.handleWSTradeUpdate(d, eventType)
		case wsFundingOfferSnapshot:
			if snapBundle, ok := d[2].([]interface{}); ok && len(snapBundle) > 0 {
				if _, ok := snapBundle[0].([]interface{}); ok {
					snapshot := make([]*WsFundingOffer, len(snapBundle))
					for i := range snapBundle {
						data, ok := snapBundle[i].([]interface{})
						if !ok {
							return errors.New("unable to type assert wsFundingOrderSnapshot snapBundle data")
						}
						offer, err := wsHandleFundingOffer(data, false /* include rate real */)
						if err != nil {
							return err
						}
						snapshot[i] = offer
					}
					b.Websocket.DataHandler <- snapshot
				}
			}
		case wsFundingOfferNew, wsFundingOfferUpdate, wsFundingOfferCancel:
			if data, ok := d[2].([]interface{}); ok && len(data) > 0 {
				offer, err := wsHandleFundingOffer(data, true /* include rate real */)
				if err != nil {
					return err
				}
				b.Websocket.DataHandler <- offer
			}
		case wsFundingCreditSnapshot:
			if snapBundle, ok := d[2].([]interface{}); ok && len(snapBundle) > 0 {
				if _, ok := snapBundle[0].([]interface{}); ok {
					snapshot := make([]*WsCredit, len(snapBundle))
					for i := range snapBundle {
						data, ok := snapBundle[i].([]interface{})
						if !ok {
							return errors.New("unable to type assert wsFundingCreditSnapshot snapBundle data")
						}
						fundingCredit, err := wsHandleFundingCreditLoanData(data, true /* include position pair */)
						if err != nil {
							return err
						}
						snapshot[i] = fundingCredit
					}
					b.Websocket.DataHandler <- snapshot
				}
			}
		case wsFundingCreditNew, wsFundingCreditUpdate, wsFundingCreditCancel:
			if data, ok := d[2].([]interface{}); ok && len(data) > 0 {
				fundingCredit, err := wsHandleFundingCreditLoanData(data, true /* include position pair */)
				if err != nil {
					return err
				}
				b.Websocket.DataHandler <- fundingCredit
			}
		case wsFundingLoanSnapshot:
			if snapBundle, ok := d[2].([]interface{}); ok && len(snapBundle) > 0 {
				if _, ok := snapBundle[0].([]interface{}); ok {
					snapshot := make([]*WsCredit, len(snapBundle))
					for i := range snapBundle {
						data, ok := snapBundle[i].([]interface{})
						if !ok {
							return errors.New("unable to type assert wsFundingLoanSnapshot snapBundle data")
						}
						fundingLoanSnapshot, err := wsHandleFundingCreditLoanData(data, false /* include position pair */)
						if err != nil {
							return err
						}
						snapshot[i] = fundingLoanSnapshot
					}
					b.Websocket.DataHandler <- snapshot
				}
			}
		case wsFundingLoanNew, wsFundingLoanUpdate, wsFundingLoanCancel:
			if data, ok := d[2].([]interface{}); ok && len(data) > 0 {
				fundingData, err := wsHandleFundingCreditLoanData(data, false /* include position pair */)
				if err != nil {
					return err
				}
				b.Websocket.DataHandler <- fundingData
			}
		case wsWalletSnapshot:
			if snapBundle, ok := d[2].([]interface{}); ok && len(snapBundle) > 0 {
				if _, ok := snapBundle[0].([]interface{}); ok {
					snapshot := make([]WsWallet, len(snapBundle))
					for i := range snapBundle {
						data, ok := snapBundle[i].([]interface{})
						if !ok {
							return errors.New("unable to type assert wsWalletSnapshot snapBundle data")
						}
						var wallet WsWallet
						if wallet.Type, ok = data[0].(string); !ok {
							return errors.New("unable to type assert wallet snapshot type")
						}
						if wallet.Currency, ok = data[1].(string); !ok {
							return errors.New("unable to type assert wallet snapshot currency")
						}
						if wallet.Balance, ok = data[2].(float64); !ok {
							return errors.New("unable to type assert wallet snapshot balance")
						}
						if wallet.UnsettledInterest, ok = data[3].(float64); !ok {
							return errors.New("unable to type assert wallet snapshot unsettled interest")
						}
						if data[4] != nil {
							if wallet.BalanceAvailable, ok = data[4].(float64); !ok {
								return errors.New("unable to type assert wallet snapshot balance available")
							}
						}
						snapshot[i] = wallet
					}
					b.Websocket.DataHandler <- snapshot
				}
			}
		case wsWalletUpdate:
			if data, ok := d[2].([]interface{}); ok && len(data) > 0 {
				var wallet WsWallet
				if wallet.Type, ok = data[0].(string); !ok {
					return errors.New("unable to type assert wallet snapshot type")
				}
				if wallet.Currency, ok = data[1].(string); !ok {
					return errors.New("unable to type assert wallet snapshot currency")
				}
				if wallet.Balance, ok = data[2].(float64); !ok {
					return errors.New("unable to type assert wallet snapshot balance")
				}
				if wallet.UnsettledInterest, ok = data[3].(float64); !ok {
					return errors.New("unable to type assert wallet snapshot unsettled interest")
				}
				if data[4] != nil {
					if wallet.BalanceAvailable, ok = data[4].(float64); !ok {
						return errors.New("unable to type assert wallet snapshot balance available")
					}
				}
				b.Websocket.DataHandler <- wallet
			}
		case wsBalanceUpdate:
			if data, ok := d[2].([]interface{}); ok && len(data) > 0 {
				var balance WsBalanceInfo
				if balance.TotalAssetsUnderManagement, ok = data[0].(float64); !ok {
					return errors.New("unable to type assert balance total assets under management")
				}
				if balance.NetAssetsUnderManagement, ok = data[1].(float64); !ok {
					return errors.New("unable to type assert balance net assets under management")
				}
				b.Websocket.DataHandler <- balance
			}
		case wsMarginInfoUpdate:
			if data, ok := d[2].([]interface{}); ok && len(data) > 0 {
				if eventType, ok := data[0].(string); ok && eventType == "base" {
					baseData, ok := data[1].([]interface{})
					if !ok {
						return errors.New("unable to type assert wsMarginInfoUpdate baseData")
					}
					var marginInfoBase WsMarginInfoBase
					if marginInfoBase.UserProfitLoss, ok = baseData[0].(float64); !ok {
						return errors.New("unable to type assert margin info user profit loss")
					}
					if marginInfoBase.UserSwaps, ok = baseData[1].(float64); !ok {
						return errors.New("unable to type assert margin info user swaps")
					}
					if marginInfoBase.MarginBalance, ok = baseData[2].(float64); !ok {
						return errors.New("unable to type assert margin info balance")
					}
					if marginInfoBase.MarginNet, ok = baseData[3].(float64); !ok {
						return errors.New("unable to type assert margin info net")
					}
					if marginInfoBase.MarginRequired, ok = baseData[4].(float64); !ok {
						return errors.New("unable to type assert margin info required")
					}
					b.Websocket.DataHandler <- marginInfoBase
				}
			}
		case wsFundingInfoUpdate:
			if data, ok := d[2].([]interface{}); ok && len(data) > 0 {
				if fundingType, ok := data[0].(string); ok && fundingType == "sym" {
					symbolData, ok := data[2].([]interface{})
					if !ok {
						return errors.New("unable to type assert wsFundingInfoUpdate symbolData")
					}
					var fundingInfo WsFundingInfo
					if fundingInfo.Symbol, ok = data[1].(string); !ok {
						return errors.New("unable to type assert symbol")
					}
					if fundingInfo.YieldLoan, ok = symbolData[0].(float64); !ok {
						return errors.New("unable to type assert funding info update yield loan")
					}
					if fundingInfo.YieldLend, ok = symbolData[1].(float64); !ok {
						return errors.New("unable to type assert funding info update yield lend")
					}
					if fundingInfo.DurationLoan, ok = symbolData[2].(float64); !ok {
						return errors.New("unable to type assert funding info update duration loan")
					}
					if fundingInfo.DurationLend, ok = symbolData[3].(float64); !ok {
						return errors.New("unable to type assert funding info update duration lend")
					}
					b.Websocket.DataHandler <- fundingInfo
				}
			}
		case wsFundingTradeExecuted, wsFundingTradeUpdate:
			if data, ok := d[2].([]interface{}); ok && len(data) > 0 {
				var wsFundingTrade WsFundingTrade
				tradeID, ok := data[0].(float64)
				if !ok {
					return errors.New("unable to type assert funding trade ID")
				}
				wsFundingTrade.ID = int64(tradeID)
				if wsFundingTrade.Symbol, ok = data[1].(string); !ok {
					return errors.New("unable to type assert funding trade symbol")
				}
				created, ok := data[2].(float64)
				if !ok {
					return errors.New("unable to type assert funding trade created")
				}
				wsFundingTrade.MTSCreated = time.UnixMilli(int64(created))
				offerID, ok := data[3].(float64)
				if !ok {
					return errors.New("unable to type assert funding trade offer ID")
				}
				wsFundingTrade.OfferID = int64(offerID)
				if wsFundingTrade.Amount, ok = data[4].(float64); !ok {
					return errors.New("unable to type assert funding trade amount")
				}
				if wsFundingTrade.Rate, ok = data[5].(float64); !ok {
					return errors.New("unable to type assert funding trade rate")
				}
				period, ok := data[6].(float64)
				if !ok {
					return errors.New("unable to type assert funding trade period")
				}
				wsFundingTrade.Period = int64(period)
				wsFundingTrade.Maker = data[7] != nil
				b.Websocket.DataHandler <- wsFundingTrade
			}
		default:
			b.Websocket.DataHandler <- stream.UnhandledMessageWarning{
				Message: b.Name + stream.UnhandledMessage + string(respRaw),
			}
			return nil
		}
	}
	return nil
}

<<<<<<< HEAD
func (b *Bitfinex) handleWSChannelUpdate(ctx context.Context, c *stream.ChannelSubscription, chanID int, eventType string, d []interface{}) error {
=======
func (b *Bitfinex) handleWSEvent(respRaw []byte) error {
	event, err := jsonparser.GetUnsafeString(respRaw, "event")
	if err != nil {
		return fmt.Errorf("%w 'event': %w from message: %s", errParsingWSField, err, respRaw)
	}
	switch event {
	case wsEventSubscribed:
		return b.handleWSSubscribed(respRaw)
	case wsEventUnsubscribed:
		chanID, err := jsonparser.GetUnsafeString(respRaw, "chanId")
		if err != nil {
			return fmt.Errorf("%w 'chanId': %w from message: %s", errParsingWSField, err, respRaw)
		}
		if !b.Websocket.Match.IncomingWithData("unsubscribe:"+chanID, respRaw) {
			return fmt.Errorf("%v channel unsubscribe listener not found", chanID)
		}
	case wsEventError:
		if subID, err := jsonparser.GetUnsafeString(respRaw, "subId"); err == nil {
			if !b.Websocket.Match.IncomingWithData("subscribe:"+subID, respRaw) {
				return fmt.Errorf("%v channel subscribe listener not found", subID)
			}
		} else if chanID, err := jsonparser.GetUnsafeString(respRaw, "chanId"); err == nil {
			if !b.Websocket.Match.IncomingWithData("unsubscribe:"+chanID, respRaw) {
				return fmt.Errorf("%v channel unsubscribe listener not found", chanID)
			}
		} else {
			return fmt.Errorf("unknown channel error; Message: %s", respRaw)
		}
	case wsEventAuth:
		status, err := jsonparser.GetUnsafeString(respRaw, "status")
		if err != nil {
			return fmt.Errorf("%w 'status': %w from message: %s", errParsingWSField, err, respRaw)
		}
		if status == "OK" {
			var glob map[string]interface{}
			if err := json.Unmarshal(respRaw, &glob); err != nil {
				return fmt.Errorf("unable to Unmarshal auth resp; Error: %w Msg: %v", err, respRaw)
			}
			// TODO - Send a better value down the channel
			b.Websocket.DataHandler <- glob
		} else {
			errCode, err := jsonparser.GetInt(respRaw, "code")
			if err != nil {
				log.Errorf(log.ExchangeSys, "%s %s 'code': %s from message: %s", b.Name, errParsingWSField, err, respRaw)
			}
			return fmt.Errorf("WS auth subscription error; Status: %s Error Code: %d", status, errCode)
		}
	case wsEventInfo:
		// Nothing to do with info for now.
		// version or platform.status might be useful in the future.
	case wsEventConf:
		status, err := jsonparser.GetUnsafeString(respRaw, "status")
		if err != nil {
			return fmt.Errorf("%w 'status': %w from message: %s", errParsingWSField, err, respRaw)
		}
		if status != "OK" {
			return fmt.Errorf("WS configure channel error; Status: %s", status)
		}
	default:
		return fmt.Errorf("unknown WS event msg: %s", respRaw)
	}

	return nil
}

// handleWSSubscribed parses a subscription response and registers the chanID key immediately, before updating subscribeToChan via IncomingWithData chan
// wsHandleData happens sequentially, so by rekeying on chanID immediately we ensure the first message is not dropped
func (b *Bitfinex) handleWSSubscribed(respRaw []byte) error {
	subID, err := jsonparser.GetUnsafeString(respRaw, "subId")
	if err != nil {
		return fmt.Errorf("%w 'subId': %w from message: %s", errParsingWSField, err, respRaw)
	}

	c := b.Websocket.GetSubscription(subID)
	if c == nil {
		return fmt.Errorf("%w: %w subID: %s", stream.ErrSubscriptionFailure, stream.ErrSubscriptionNotFound, subID)
	}

	chanID, err := jsonparser.GetInt(respRaw, "chanId")
	if err != nil {
		return fmt.Errorf("%w: %w 'chanId': %w; Channel: %s Pair: %s", stream.ErrSubscriptionFailure, errParsingWSField, err, c.Channel, c.Currency)
	}

	// Note: chanID's int type avoids conflicts with the string type subID key because of the type difference
	c.Key = int(chanID)

	// subscribeToChan removes the old subID keyed Subscription
	b.Websocket.AddSuccessfulSubscriptions(*c)

	if b.Verbose {
		log.Debugf(log.ExchangeSys, "%s Subscribed to Channel: %s Pair: %s ChannelID: %d\n", b.Name, c.Channel, c.Currency, chanID)
	}
	if !b.Websocket.Match.IncomingWithData("subscribe:"+subID, respRaw) {
		return fmt.Errorf("%v channel subscribe listener not found", subID)
	}
	return nil
}

func (b *Bitfinex) handleWSChannelUpdate(c *stream.ChannelSubscription, eventType string, d []interface{}) error {
>>>>>>> 88182ec4
	if eventType == wsChecksum {
		return b.handleWSChecksum(c, d)
	}

	if eventType == wsHeartbeat {
		return nil
	}

	switch c.Channel {
	case wsBook:
<<<<<<< HEAD
		return b.handleWSBookUpdate(ctx, c, chanID, d)
=======
		return b.handleWSBookUpdate(c, d)
>>>>>>> 88182ec4
	case wsCandles:
		return b.handleWSCandleUpdate(c, d)
	case wsTicker:
		return b.handleWSTickerUpdate(c, d)
	case wsTrades:
		return b.handleWSTradesUpdate(c, eventType, d)
	}

	return fmt.Errorf("%s unhandled channel update: %s", b.Name, c.Channel)
}

func (b *Bitfinex) handleWSChecksum(c *stream.ChannelSubscription, d []interface{}) error {
	var token int
	if f, ok := d[2].(float64); !ok {
		return common.GetTypeAssertError("float64", d[2], "checksum")
	} else { //nolint:revive // using lexical variable requires else statement
		token = int(f)
	}
	if len(d) < 4 {
		return errNoSeqNo
	}
	var seqNo int64
	if f, ok := d[3].(float64); !ok {
		return common.GetTypeAssertError("float64", d[3], "seqNo")
	} else { //nolint:revive // using lexical variable requires else statement
		seqNo = int64(f)
	}

	chanID, ok := c.Key.(int)
	if !ok {
		return common.GetTypeAssertError("int", c.Key, "ChanID") // Should be impossible
	}

	cMtx.Lock()
	checksumStore[chanID] = &checksum{
		Token:    token,
		Sequence: seqNo,
	}
	cMtx.Unlock()
	return nil
}

<<<<<<< HEAD
func (b *Bitfinex) handleWSBookUpdate(ctx context.Context, c *stream.ChannelSubscription, chanID int, d []interface{}) error {
=======
func (b *Bitfinex) handleWSBookUpdate(c *stream.ChannelSubscription, d []interface{}) error {
>>>>>>> 88182ec4
	var newOrderbook []WebsocketBook
	obSnapBundle, ok := d[1].([]interface{})
	if !ok {
		return errors.New("orderbook interface cast failed")
	}
	if len(obSnapBundle) == 0 {
		return errors.New("no data within orderbook snapshot")
	}
	if len(d) < 3 {
		return errNoSeqNo
	}
	sequenceNo, ok := d[2].(float64)
	if !ok {
		return errors.New("type assertion failure")
	}
	var fundingRate bool
	switch id := obSnapBundle[0].(type) {
	case []interface{}:
		for i := range obSnapBundle {
			data, ok := obSnapBundle[i].([]interface{})
			if !ok {
				return errors.New("type assertion failed for orderbok item data")
			}
			id, okAssert := data[0].(float64)
			if !okAssert {
				return errors.New("type assertion failed for orderbook id data")
			}
			pricePeriod, okAssert := data[1].(float64)
			if !okAssert {
				return errors.New("type assertion failed for orderbook price data")
			}
			rateAmount, okAssert := data[2].(float64)
			if !okAssert {
				return errors.New("type assertion failed for orderbook rate data")
			}
			if len(data) == 4 {
				fundingRate = true
				amount, okFunding := data[3].(float64)
				if !okFunding {
					return errors.New("type assertion failed for orderbook funding data")
				}
				newOrderbook = append(newOrderbook, WebsocketBook{
					ID:     int64(id),
					Period: int64(pricePeriod),
					Price:  rateAmount,
					Amount: amount})
			} else {
				newOrderbook = append(newOrderbook, WebsocketBook{
					ID:     int64(id),
					Price:  pricePeriod,
					Amount: rateAmount})
			}
		}
		if err := b.WsInsertSnapshot(c.Currency, c.Asset, newOrderbook, fundingRate); err != nil {
			return fmt.Errorf("inserting snapshot error: %s",
				err)
		}
	case float64:
		pricePeriod, okSnap := obSnapBundle[1].(float64)
		if !okSnap {
			return errors.New("type assertion failed for orderbook price snapshot data")
		}
		amountRate, okSnap := obSnapBundle[2].(float64)
		if !okSnap {
			return errors.New("type assertion failed for orderbook amount snapshot data")
		}
		if len(obSnapBundle) == 4 {
			fundingRate = true
			var amount float64
			amount, okSnap = obSnapBundle[3].(float64)
			if !okSnap {
				return errors.New("type assertion failed for orderbook amount snapshot data")
			}
			newOrderbook = append(newOrderbook, WebsocketBook{
				ID:     int64(id),
				Period: int64(pricePeriod),
				Price:  amountRate,
				Amount: amount})
		} else {
			newOrderbook = append(newOrderbook, WebsocketBook{
				ID:     int64(id),
				Price:  pricePeriod,
				Amount: amountRate})
		}

<<<<<<< HEAD
		if err := b.WsUpdateOrderbook(ctx, c.Currency, c.Asset, newOrderbook, chanID, int64(sequenceNo), fundingRate); err != nil {
=======
		if err := b.WsUpdateOrderbook(c, c.Currency, c.Asset, newOrderbook, int64(sequenceNo), fundingRate); err != nil {
>>>>>>> 88182ec4
			return fmt.Errorf("updating orderbook error: %s",
				err)
		}
	}

	return nil
}

func (b *Bitfinex) handleWSCandleUpdate(c *stream.ChannelSubscription, d []interface{}) error {
	candleBundle, ok := d[1].([]interface{})
	if !ok || len(candleBundle) == 0 {
		return nil
	}

	switch candleData := candleBundle[0].(type) {
	case []interface{}:
		for i := range candleBundle {
			var element []interface{}
			element, ok = candleBundle[i].([]interface{})
			if !ok {
				return errors.New("candle type assertion for element data")
			}
			if len(element) < 6 {
				return errors.New("invalid candleBundle length")
			}
			var err error
			var klineData stream.KlineData
			if klineData.Timestamp, err = convert.TimeFromUnixTimestampFloat(element[0]); err != nil {
				return fmt.Errorf("unable to convert candle timestamp: %w", err)
			}
			if klineData.OpenPrice, ok = element[1].(float64); !ok {
				return errors.New("unable to type assert candle open price")
			}
			if klineData.ClosePrice, ok = element[2].(float64); !ok {
				return errors.New("unable to type assert candle close price")
			}
			if klineData.HighPrice, ok = element[3].(float64); !ok {
				return errors.New("unable to type assert candle high price")
			}
			if klineData.LowPrice, ok = element[4].(float64); !ok {
				return errors.New("unable to type assert candle low price")
			}
			if klineData.Volume, ok = element[5].(float64); !ok {
				return errors.New("unable to type assert candle volume")
			}
			klineData.Exchange = b.Name
			klineData.AssetType = c.Asset
			klineData.Pair = c.Currency
			b.Websocket.DataHandler <- klineData
		}
	case float64:
		if len(candleBundle) < 6 {
			return errors.New("invalid candleBundle length")
		}
		var err error
		var klineData stream.KlineData
		if klineData.Timestamp, err = convert.TimeFromUnixTimestampFloat(candleData); err != nil {
			return fmt.Errorf("unable to convert candle timestamp: %w", err)
		}
		if klineData.OpenPrice, ok = candleBundle[1].(float64); !ok {
			return errors.New("unable to type assert candle open price")
		}
		if klineData.ClosePrice, ok = candleBundle[2].(float64); !ok {
			return errors.New("unable to type assert candle close price")
		}
		if klineData.HighPrice, ok = candleBundle[3].(float64); !ok {
			return errors.New("unable to type assert candle high price")
		}
		if klineData.LowPrice, ok = candleBundle[4].(float64); !ok {
			return errors.New("unable to type assert candle low price")
		}
		if klineData.Volume, ok = candleBundle[5].(float64); !ok {
			return errors.New("unable to type assert candle volume")
		}
		klineData.Exchange = b.Name
		klineData.AssetType = c.Asset
		klineData.Pair = c.Currency
		b.Websocket.DataHandler <- klineData
	}
	return nil
}

func (b *Bitfinex) handleWSTickerUpdate(c *stream.ChannelSubscription, d []interface{}) error {
	tickerData, ok := d[1].([]interface{})
	if !ok {
		return errors.New("type assertion for tickerData")
	}

	t := &ticker.Price{
		AssetType:    c.Asset,
		Pair:         c.Currency,
		ExchangeName: b.Name,
	}

	if len(tickerData) == 10 {
		if t.Bid, ok = tickerData[0].(float64); !ok {
			return errors.New("unable to type assert ticker bid")
		}
		if t.Ask, ok = tickerData[2].(float64); !ok {
			return errors.New("unable to type assert ticker ask")
		}
		if t.Last, ok = tickerData[6].(float64); !ok {
			return errors.New("unable to type assert ticker last")
		}
		if t.Volume, ok = tickerData[7].(float64); !ok {
			return errors.New("unable to type assert ticker volume")
		}
		if t.High, ok = tickerData[8].(float64); !ok {
			return errors.New("unable to type assert  ticker high")
		}
		if t.Low, ok = tickerData[9].(float64); !ok {
			return errors.New("unable to type assert ticker low")
		}
	} else {
		if t.FlashReturnRate, ok = tickerData[0].(float64); !ok {
			return errors.New("unable to type assert ticker flash return rate")
		}
		if t.Bid, ok = tickerData[1].(float64); !ok {
			return errors.New("unable to type assert ticker bid")
		}
		if t.BidPeriod, ok = tickerData[2].(float64); !ok {
			return errors.New("unable to type assert ticker bid period")
		}
		if t.BidSize, ok = tickerData[3].(float64); !ok {
			return errors.New("unable to type assert ticker bid size")
		}
		if t.Ask, ok = tickerData[4].(float64); !ok {
			return errors.New("unable to type assert ticker ask")
		}
		if t.AskPeriod, ok = tickerData[5].(float64); !ok {
			return errors.New("unable to type assert ticker ask period")
		}
		if t.AskSize, ok = tickerData[6].(float64); !ok {
			return errors.New("unable to type assert ticker ask size")
		}
		if t.Last, ok = tickerData[9].(float64); !ok {
			return errors.New("unable to type assert ticker last")
		}
		if t.Volume, ok = tickerData[10].(float64); !ok {
			return errors.New("unable to type assert ticker volume")
		}
		if t.High, ok = tickerData[11].(float64); !ok {
			return errors.New("unable to type assert ticker high")
		}
		if t.Low, ok = tickerData[12].(float64); !ok {
			return errors.New("unable to type assert ticker low")
		}
		if t.FlashReturnRateAmount, ok = tickerData[15].(float64); !ok {
			return errors.New("unable to type assert ticker flash return rate")
		}
	}
	b.Websocket.DataHandler <- t
	return nil
}

func (b *Bitfinex) handleWSTradesUpdate(c *stream.ChannelSubscription, eventType string, d []interface{}) error {
	if !b.IsSaveTradeDataEnabled() {
		return nil
	}
	if c.Asset == asset.MarginFunding {
		return nil
	}
	var tradeHolder []WebsocketTrade
	switch len(d) {
	case 2:
		snapshot, ok := d[1].([]interface{})
		if !ok {
			return errors.New("unable to type assert trade snapshot data")
		}
		for i := range snapshot {
			elem, ok := snapshot[i].([]interface{})
			if !ok {
				return errors.New("unable to type assert trade snapshot element data")
			}
			tradeID, ok := elem[0].(float64)
			if !ok {
				return errors.New("unable to type assert trade ID")
			}
			timestamp, ok := elem[1].(float64)
			if !ok {
				return errors.New("unable to type assert trade timestamp")
			}
			amount, ok := elem[2].(float64)
			if !ok {
				return errors.New("unable to type assert trade amount")
			}
			wsTrade := WebsocketTrade{
				ID:        int64(tradeID),
				Timestamp: int64(timestamp),
				Amount:    amount,
			}
			if len(elem) == 5 {
				rate, ok := elem[3].(float64)
				if !ok {
					return errors.New("unable to type assert trade rate")
				}
				wsTrade.Rate = rate
				period, ok := elem[4].(float64)
				if !ok {
					return errors.New("unable to type assert trade period")
				}
				wsTrade.Period = int64(period)
			} else {
				price, ok := elem[3].(float64)
				if !ok {
					return errors.New("unable to type assert trade price")
				}
				wsTrade.Rate = price
			}
			tradeHolder = append(tradeHolder, wsTrade)
		}
	case 3:
		if eventType != wsFundingTradeUpdate && eventType != wsTradeExecutionUpdate {
			return fmt.Errorf("unhandled WS trade update event: %s", eventType)
		}
		data, ok := d[2].([]interface{})
		if !ok {
			return errors.New("trade data type assertion error")
		}

		tradeID, ok := data[0].(float64)
		if !ok {
			return errors.New("unable to type assert trade ID")
		}
		timestamp, ok := data[1].(float64)
		if !ok {
			return errors.New("unable to type assert trade timestamp")
		}
		amount, ok := data[2].(float64)
		if !ok {
			return errors.New("unable to type assert trade amount")
		}
		wsTrade := WebsocketTrade{
			ID:        int64(tradeID),
			Timestamp: int64(timestamp),
			Amount:    amount,
		}
		if len(data) == 5 {
			rate, ok := data[3].(float64)
			if !ok {
				return errors.New("unable to type assert trade rate")
			}
			period, ok := data[4].(float64)
			if !ok {
				return errors.New("unable to type assert trade period")
			}
			wsTrade.Rate = rate
			wsTrade.Period = int64(period)
		} else {
			price, ok := data[3].(float64)
			if !ok {
				return errors.New("unable to type assert trade price")
			}
			wsTrade.Price = price
		}
		tradeHolder = append(tradeHolder, wsTrade)
	}
	trades := make([]trade.Data, len(tradeHolder))
	for i := range tradeHolder {
		side := order.Buy
		newAmount := tradeHolder[i].Amount
		if newAmount < 0 {
			side = order.Sell
			newAmount *= -1
		}
		price := tradeHolder[i].Price
		if price == 0 && tradeHolder[i].Rate > 0 {
			price = tradeHolder[i].Rate
		}
		trades[i] = trade.Data{
			TID:          strconv.FormatInt(tradeHolder[i].ID, 10),
			CurrencyPair: c.Currency,
			Timestamp:    time.UnixMilli(tradeHolder[i].Timestamp),
			Price:        price,
			Amount:       newAmount,
			Exchange:     b.Name,
			AssetType:    c.Asset,
			Side:         side,
		}
	}

	return b.AddTradesToBuffer(trades...)
}

func (b *Bitfinex) handleWSNotification(d []interface{}, respRaw []byte) error {
	notification, ok := d[2].([]interface{})
	if !ok {
		return errors.New("unable to type assert notification data")
	}
	if data, ok := notification[4].([]interface{}); ok {
		channelName, ok := notification[1].(string)
		if !ok {
			return errors.New("unable to type assert channelName")
		}
		switch {
		case strings.Contains(channelName, wsFundingOfferNewRequest),
			strings.Contains(channelName, wsFundingOfferUpdateRequest),
			strings.Contains(channelName, wsFundingOfferCancelRequest):
			if data[0] != nil {
				if id, ok := data[0].(float64); ok && id > 0 {
					if b.Websocket.Match.IncomingWithData(int64(id), respRaw) {
						return nil
					}
					offer, err := wsHandleFundingOffer(data, true /* include rate real */)
					if err != nil {
						return err
					}
					b.Websocket.DataHandler <- offer
				}
			}
		case strings.Contains(channelName, wsOrderNewRequest):
			if data[2] != nil {
				if cid, ok := data[2].(float64); !ok {
					return common.GetTypeAssertError("float64", data[2], channelName+" cid")
				} else if cid > 0 {
					if b.Websocket.Match.IncomingWithData(int64(cid), respRaw) {
						return nil
					}
					b.wsHandleOrder(data)
				}
			}
		case strings.Contains(channelName, wsOrderUpdateRequest),
			strings.Contains(channelName, wsOrderCancelRequest):
			if data[0] != nil {
				if id, ok := data[0].(float64); !ok {
					return common.GetTypeAssertError("float64", data[0], channelName+" id")
				} else if id > 0 {
					if b.Websocket.Match.IncomingWithData(int64(id), respRaw) {
						return nil
					}
					b.wsHandleOrder(data)
				}
			}
		default:
			return fmt.Errorf("%s - Unexpected data returned %s",
				b.Name,
				respRaw)
		}
	}
	if notification[5] != nil {
		if wsErr, ok := notification[5].(string); ok {
			if strings.EqualFold(wsErr, wsError) {
				if errMsg, ok := notification[6].(string); ok {
					return fmt.Errorf("%s - Error %s",
						b.Name,
						errMsg)
				}
				return fmt.Errorf("%s - unhandled error message: %v", b.Name,
					notification[6])
			}
		}
	}
	return nil
}

func (b *Bitfinex) handleWSPositionSnapshot(d []interface{}) error {
	snapBundle, ok := d[2].([]interface{})
	if !ok {
		return common.GetTypeAssertError("[]interface{}", d[2], "positionSnapshotBundle")
	}
	if len(snapBundle) == 0 {
		return nil
	}
	snapshot := make([]WebsocketPosition, len(snapBundle))
	for i := range snapBundle {
		positionData, ok := snapBundle[i].([]interface{})
		if !ok {
			return common.GetTypeAssertError("[]interface{}", snapBundle[i], "positionSnapshot")
		}
		var position WebsocketPosition
		if position.Pair, ok = positionData[0].(string); !ok {
			return errors.New("unable to type assert position snapshot pair")
		}
		if position.Status, ok = positionData[1].(string); !ok {
			return errors.New("unable to type assert position snapshot status")
		}
		if position.Amount, ok = positionData[2].(float64); !ok {
			return errors.New("unable to type assert position snapshot amount")
		}
		if position.Price, ok = positionData[3].(float64); !ok {
			return errors.New("unable to type assert position snapshot price")
		}
		if position.MarginFunding, ok = positionData[4].(float64); !ok {
			return errors.New("unable to type assert position snapshot margin funding")
		}
		marginFundingType, ok := positionData[5].(float64)
		if !ok {
			return errors.New("unable to type assert position snapshot margin funding type")
		}
		position.MarginFundingType = int64(marginFundingType)
		if position.ProfitLoss, ok = positionData[6].(float64); !ok {
			return errors.New("unable to type assert position snapshot profit loss")
		}
		if position.ProfitLossPercent, ok = positionData[7].(float64); !ok {
			return errors.New("unable to type assert position snapshot profit loss percent")
		}
		if position.LiquidationPrice, ok = positionData[8].(float64); !ok {
			return errors.New("unable to type assert position snapshot liquidation price")
		}
		if position.Leverage, ok = positionData[9].(float64); !ok {
			return errors.New("unable to type assert position snapshot leverage")
		}
		snapshot[i] = position
	}
	b.Websocket.DataHandler <- snapshot
	return nil
}

func (b *Bitfinex) handleWSPositionUpdate(d []interface{}) error {
	positionData, ok := d[2].([]interface{})
	if !ok {
		return common.GetTypeAssertError("[]interface{}", d[2], "positionUpdate")
	}
	if len(positionData) == 0 {
		return nil
	}
	var position WebsocketPosition
	if position.Pair, ok = positionData[0].(string); !ok {
		return errors.New("unable to type assert position pair")
	}
	if position.Status, ok = positionData[1].(string); !ok {
		return errors.New("unable to type assert position status")
	}
	if position.Amount, ok = positionData[2].(float64); !ok {
		return errors.New("unable to type assert position amount")
	}
	if position.Price, ok = positionData[3].(float64); !ok {
		return errors.New("unable to type assert position price")
	}
	if position.MarginFunding, ok = positionData[4].(float64); !ok {
		return errors.New("unable to type assert margin position funding")
	}
	marginFundingType, ok := positionData[5].(float64)
	if !ok {
		return errors.New("unable to type assert position margin funding type")
	}
	position.MarginFundingType = int64(marginFundingType)
	if position.ProfitLoss, ok = positionData[6].(float64); !ok {
		return errors.New("unable to type assert position profit loss")
	}
	if position.ProfitLossPercent, ok = positionData[7].(float64); !ok {
		return errors.New("unable to type assert position profit loss percent")
	}
	if position.LiquidationPrice, ok = positionData[8].(float64); !ok {
		return errors.New("unable to type assert position liquidation price")
	}
	if position.Leverage, ok = positionData[9].(float64); !ok {
		return errors.New("unable to type assert position leverage")
	}
	b.Websocket.DataHandler <- position
	return nil
}

func (b *Bitfinex) handleWSTradeUpdate(d []interface{}, eventType string) error {
	tradeData, ok := d[2].([]interface{})
	if !ok {
		return common.GetTypeAssertError("[]interface{}", d[2], "tradeUpdate")
	}
	if len(tradeData) <= 4 {
		return nil
	}
	var tData WebsocketTradeData
	var tradeID float64
	if tradeID, ok = tradeData[0].(float64); !ok {
		return errors.New("unable to type assert trade ID")
	}
	tData.TradeID = int64(tradeID)
	if tData.Pair, ok = tradeData[1].(string); !ok {
		return errors.New("unable to type assert trade pair")
	}
	var timestamp float64
	if timestamp, ok = tradeData[2].(float64); !ok {
		return errors.New("unable to type assert trade timestamp")
	}
	tData.Timestamp = int64(timestamp)
	var orderID float64
	if orderID, ok = tradeData[3].(float64); !ok {
		return errors.New("unable to type assert trade order ID")
	}
	tData.OrderID = int64(orderID)
	if tData.AmountExecuted, ok = tradeData[4].(float64); !ok {
		return errors.New("unable to type assert trade amount executed")
	}
	if tData.PriceExecuted, ok = tradeData[5].(float64); !ok {
		return errors.New("unable to type assert trade price executed")
	}
	if tData.OrderType, ok = tradeData[6].(string); !ok {
		return errors.New("unable to type assert trade order type")
	}
	if tData.OrderPrice, ok = tradeData[7].(float64); !ok {
		return errors.New("unable to type assert trade order type")
	}
	var maker float64
	if maker, ok = tradeData[8].(float64); !ok {
		return errors.New("unable to type assert trade maker")
	}
	tData.Maker = maker == 1
	if eventType == "tu" {
		if tData.Fee, ok = tradeData[9].(float64); !ok {
			return errors.New("unable to type assert trade fee")
		}
		if tData.FeeCurrency, ok = tradeData[10].(string); !ok {
			return errors.New("unable to type assert trade fee currency")
		}
	}
	b.Websocket.DataHandler <- tData
	return nil
}

func wsHandleFundingOffer(data []interface{}, includeRateReal bool) (*WsFundingOffer, error) {
	var offer WsFundingOffer
	var ok bool
	if data[0] != nil {
		var offerID float64
		if offerID, ok = data[0].(float64); !ok {
			return nil, errors.New("unable to type assert funding offer ID")
		}
		offer.ID = int64(offerID)
	}
	if data[1] != nil {
		if offer.Symbol, ok = data[1].(string); !ok {
			return nil, errors.New("unable to type assert funding offer symbol")
		}
	}
	if data[2] != nil {
		var created float64
		if created, ok = data[2].(float64); !ok {
			return nil, errors.New("unable to type assert funding offer created")
		}
		offer.Created = time.UnixMilli(int64(created))
	}
	if data[3] != nil {
		var updated float64
		if updated, ok = data[3].(float64); !ok {
			return nil, errors.New("unable to type assert funding offer updated")
		}
		offer.Updated = time.UnixMilli(int64(updated))
	}
	if data[4] != nil {
		if offer.Amount, ok = data[4].(float64); !ok {
			return nil, errors.New("unable to type assert funding offer amount")
		}
	}
	if data[5] != nil {
		if offer.OriginalAmount, ok = data[5].(float64); !ok {
			return nil, errors.New("unable to type assert funding offer original amount")
		}
	}
	if data[6] != nil {
		if offer.Type, ok = data[6].(string); !ok {
			return nil, errors.New("unable to type assert funding offer type")
		}
	}
	if data[9] != nil {
		if offer.Flags, ok = data[9].(float64); !ok {
			return nil, errors.New("unable to type assert funding offer flags")
		}
	}
	if data[10] != nil {
		if offer.Status, ok = data[10].(string); !ok {
			return nil, errors.New("unable to type assert funding offer status")
		}
	}
	if data[14] != nil {
		if offer.Rate, ok = data[14].(float64); !ok {
			return nil, errors.New("unable to type assert funding offer rate")
		}
	}
	if data[15] != nil {
		var period float64
		if period, ok = data[15].(float64); !ok {
			return nil, errors.New("unable to type assert funding offer period")
		}
		offer.Period = int64(period)
	}
	if data[16] != nil {
		var notify float64
		if notify, ok = data[16].(float64); !ok {
			return nil, errors.New("unable to type assert funding offer notify")
		}
		offer.Notify = notify == 1
	}
	if data[17] != nil {
		var hidden float64
		if hidden, ok = data[17].(float64); !ok {
			return nil, errors.New("unable to type assert funding offer hidden")
		}
		offer.Hidden = hidden == 1
	}
	if data[19] != nil {
		var renew float64
		if renew, ok = data[19].(float64); !ok {
			return nil, errors.New("unable to type assert funding offer renew")
		}
		offer.Renew = renew == 1
	}
	if includeRateReal && data[20] != nil {
		if offer.RateReal, ok = data[20].(float64); !ok {
			return nil, errors.New("unable to type assert funding offer rate real")
		}
	}
	return &offer, nil
}

func wsHandleFundingCreditLoanData(data []interface{}, includePositionPair bool) (*WsCredit, error) {
	var credit WsCredit
	var ok bool
	if data[0] != nil {
		var id float64
		if id, ok = data[0].(float64); !ok {
			return nil, errors.New("unable to type assert funding credit ID")
		}
		credit.ID = int64(id)
	}
	if data[1] != nil {
		if credit.Symbol, ok = data[1].(string); !ok {
			return nil, errors.New("unable to type assert funding credit symbol")
		}
	}
	if data[2] != nil {
		var side float64
		if side, ok = data[2].(float64); !ok {
			return nil, errors.New("unable to type assert funding credit side")
		}
		credit.Side = int8(side)
	}
	if data[3] != nil {
		var created float64
		if created, ok = data[3].(float64); !ok {
			return nil, errors.New("unable to type assert funding credit created")
		}
		credit.Created = time.UnixMilli(int64(created))
	}
	if data[4] != nil {
		var updated float64
		if updated, ok = data[4].(float64); !ok {
			return nil, errors.New("unable to type assert funding credit updated")
		}
		credit.Updated = time.UnixMilli(int64(updated))
	}
	if data[5] != nil {
		if credit.Amount, ok = data[5].(float64); !ok {
			return nil, errors.New("unable to type assert funding credit amount")
		}
	}
	if data[6] != nil {
		credit.Flags = data[6]
	}
	if data[7] != nil {
		if credit.Status, ok = data[7].(string); !ok {
			return nil, errors.New("unable to type assert funding credit status")
		}
	}
	if data[11] != nil {
		if credit.Rate, ok = data[11].(float64); !ok {
			return nil, errors.New("unable to type assert funding credit rate")
		}
	}
	if data[12] != nil {
		var period float64
		if period, ok = data[12].(float64); !ok {
			return nil, errors.New("unable to type assert funding credit period")
		}
		credit.Period = int64(period)
	}
	if data[13] != nil {
		var opened float64
		if opened, ok = data[13].(float64); !ok {
			return nil, errors.New("unable to type assert funding credit opened")
		}
		credit.Opened = time.UnixMilli(int64(opened))
	}
	if data[14] != nil {
		var lastPayout float64
		if lastPayout, ok = data[14].(float64); !ok {
			return nil, errors.New("unable to type assert last funding credit payout")
		}
		credit.LastPayout = time.UnixMilli(int64(lastPayout))
	}
	if data[15] != nil {
		var notify float64
		if notify, ok = data[15].(float64); !ok {
			return nil, errors.New("unable to type assert funding credit notify")
		}
		credit.Notify = notify == 1
	}
	if data[16] != nil {
		var hidden float64
		if hidden, ok = data[16].(float64); !ok {
			return nil, errors.New("unable to type assert funding credit hidden")
		}
		credit.Hidden = hidden == 1
	}
	if data[18] != nil {
		var renew float64
		if renew, ok = data[18].(float64); !ok {
			return nil, errors.New("unable to type assert funding credit renew")
		}
		credit.Renew = renew == 1
	}
	if data[19] != nil {
		if credit.RateReal, ok = data[19].(float64); !ok {
			return nil, errors.New("unable to type assert rate funding credit real")
		}
	}
	if data[20] != nil {
		var noClose float64
		if noClose, ok = data[20].(float64); !ok {
			return nil, errors.New("unable to type assert no funding credit close")
		}
		credit.NoClose = noClose == 1
	}
	if includePositionPair {
		if data[21] != nil {
			if credit.PositionPair, ok = data[21].(string); !ok {
				return nil, errors.New("unable to type assert funding credit position pair")
			}
		}
	}
	return &credit, nil
}

func (b *Bitfinex) wsHandleOrder(data []interface{}) {
	var od order.Detail
	var err error
	od.Exchange = b.Name
	if data[0] != nil {
		if id, ok := data[0].(float64); ok {
			od.OrderID = strconv.FormatFloat(id, 'f', -1, 64)
		}
	}
	if data[16] != nil {
		if price, ok := data[16].(float64); ok {
			od.Price = price
		}
	}
	if data[7] != nil {
		if amount, ok := data[7].(float64); ok {
			od.Amount = amount
		}
	}
	if data[6] != nil {
		if remainingAmount, ok := data[6].(float64); ok {
			od.RemainingAmount = remainingAmount
		}
	}
	if data[7] != nil && data[6] != nil {
		if executedAmount, ok := data[7].(float64); ok {
			od.ExecutedAmount = executedAmount - od.RemainingAmount
		}
	}
	if data[4] != nil {
		if date, ok := data[4].(float64); ok {
			od.Date = time.Unix(int64(date)*1000, 0)
		}
	}
	if data[5] != nil {
		if lastUpdated, ok := data[5].(float64); ok {
			od.LastUpdated = time.Unix(int64(lastUpdated)*1000, 0)
		}
	}
	if data[2] != nil {
		if p, ok := data[3].(string); ok {
			od.Pair, od.AssetType, err = b.GetRequestFormattedPairAndAssetType(p[1:])
			if err != nil {
				b.Websocket.DataHandler <- err
				return
			}
		}
	}
	if data[8] != nil {
		if ordType, ok := data[8].(string); ok {
			oType, err := order.StringToOrderType(ordType)
			if err != nil {
				b.Websocket.DataHandler <- order.ClassificationError{
					Exchange: b.Name,
					OrderID:  od.OrderID,
					Err:      err,
				}
			}
			od.Type = oType
		}
	}
	if data[13] != nil {
		if combinedStatus, ok := data[13].(string); ok {
			statusParts := strings.Split(combinedStatus, " @ ")
			oStatus, err := order.StringToOrderStatus(statusParts[0])
			if err != nil {
				b.Websocket.DataHandler <- order.ClassificationError{
					Exchange: b.Name,
					OrderID:  od.OrderID,
					Err:      err,
				}
			}
			od.Status = oStatus
		}
	}
	b.Websocket.DataHandler <- &od
}

// WsInsertSnapshot add the initial orderbook snapshot when subscribed to a channel
func (b *Bitfinex) WsInsertSnapshot(p currency.Pair, assetType asset.Item, books []WebsocketBook, fundingRate bool) error {
	if len(books) == 0 {
		return errors.New("no orderbooks submitted")
	}
	var book orderbook.Base
	book.Bids = make(orderbook.Items, 0, len(books))
	book.Asks = make(orderbook.Items, 0, len(books))
	for i := range books {
		item := orderbook.Item{
			ID:     books[i].ID,
			Amount: books[i].Amount,
			Price:  books[i].Price,
			Period: books[i].Period,
		}
		if fundingRate {
			if item.Amount < 0 {
				item.Amount *= -1
				book.Bids = append(book.Bids, item)
			} else {
				book.Asks = append(book.Asks, item)
			}
		} else {
			if books[i].Amount > 0 {
				book.Bids = append(book.Bids, item)
			} else {
				item.Amount *= -1
				book.Asks = append(book.Asks, item)
			}
		}
	}

	book.Asset = assetType
	book.Pair = p
	book.Exchange = b.Name
	book.PriceDuplication = true
	book.IsFundingRate = fundingRate
	book.VerifyOrderbook = b.CanVerifyOrderbook
	book.LastUpdated = time.Now() // Not included in snapshot
	return b.Websocket.Orderbook.LoadSnapshot(&book)
}

// WsUpdateOrderbook updates the orderbook list, removing and adding to the
// orderbook sides
<<<<<<< HEAD
func (b *Bitfinex) WsUpdateOrderbook(ctx context.Context, p currency.Pair, assetType asset.Item, book []WebsocketBook, channelID int, sequenceNo int64, fundingRate bool) error {
=======
func (b *Bitfinex) WsUpdateOrderbook(c *stream.ChannelSubscription, p currency.Pair, assetType asset.Item, book []WebsocketBook, sequenceNo int64, fundingRate bool) error {
>>>>>>> 88182ec4
	orderbookUpdate := orderbook.Update{
		Asset:      assetType,
		Pair:       p,
		Bids:       make([]orderbook.Item, 0, len(book)),
		Asks:       make([]orderbook.Item, 0, len(book)),
		UpdateTime: time.Now(), // Not included in update
	}

	for i := range book {
		item := orderbook.Item{
			ID:     book[i].ID,
			Amount: book[i].Amount,
			Price:  book[i].Price,
			Period: book[i].Period,
		}

		if book[i].Price > 0 {
			orderbookUpdate.Action = orderbook.UpdateInsert
			if fundingRate {
				if book[i].Amount < 0 {
					item.Amount *= -1
					orderbookUpdate.Bids = append(orderbookUpdate.Bids, item)
				} else {
					orderbookUpdate.Asks = append(orderbookUpdate.Asks, item)
				}
			} else {
				if book[i].Amount > 0 {
					orderbookUpdate.Bids = append(orderbookUpdate.Bids, item)
				} else {
					item.Amount *= -1
					orderbookUpdate.Asks = append(orderbookUpdate.Asks, item)
				}
			}
		} else {
			orderbookUpdate.Action = orderbook.Delete
			if fundingRate {
				if book[i].Amount == 1 {
					// delete bid
					orderbookUpdate.Asks = append(orderbookUpdate.Asks, item)
				} else {
					// delete ask
					orderbookUpdate.Bids = append(orderbookUpdate.Bids, item)
				}
			} else {
				if book[i].Amount == 1 {
					// delete bid
					orderbookUpdate.Bids = append(orderbookUpdate.Bids, item)
				} else {
					// delete ask
					orderbookUpdate.Asks = append(orderbookUpdate.Asks, item)
				}
			}
		}
	}

	chanID, ok := c.Key.(int)
	if !ok {
		return common.GetTypeAssertError("int", c.Key, "ChanID") // Should be impossible
	}

	cMtx.Lock()
	checkme := checksumStore[chanID]
	if checkme == nil {
		cMtx.Unlock()
		return b.Websocket.Orderbook.Update(&orderbookUpdate)
	}
	checksumStore[chanID] = nil
	cMtx.Unlock()

	if checkme.Sequence+1 == sequenceNo {
		// Sequence numbers get dropped, if checksum is not in line with
		// sequence, do not check.
		ob, err := b.Websocket.Orderbook.GetOrderbook(p, assetType)
		if err != nil {
			return fmt.Errorf("cannot calculate websocket checksum: book not found for %s %s %w",
				p,
				assetType,
				err)
		}

		if err = validateCRC32(ob, checkme.Token); err != nil {
			log.Errorf(log.WebsocketMgr, "%s websocket orderbook update error, will resubscribe orderbook: %v", b.Name, err)
<<<<<<< HEAD
			if suberr := b.resubOrderbook(ctx, p, assetType); suberr != nil {
				log.Errorf(log.ExchangeSys, "%s error resubscribing orderbook: %v", b.Name, suberr)
			}
=======
			b.resubOrderbook(c)
>>>>>>> 88182ec4
			return err
		}
	}

	return b.Websocket.Orderbook.Update(&orderbookUpdate)
}

// resubOrderbook resubscribes the orderbook after a consistency error, probably a failed checksum,
// which forces a fresh snapshot. If we don't do this the orderbook will keep erroring and drifting.
<<<<<<< HEAD
func (b *Bitfinex) resubOrderbook(ctx context.Context, p currency.Pair, assetType asset.Item) error {
	if err := b.Websocket.Orderbook.FlushOrderbook(p, assetType); err != nil {
		return err
	}

	c, err := b.chanForSub(wsBook, assetType, p)
	if err != nil {
		return err
	}
	return b.Websocket.ResubscribeToChannel(ctx, c)
}

// chanForSub returns an existing channel subscription for a given channel/asset/pair
func (b *Bitfinex) chanForSub(cName string, assetType asset.Item, pair currency.Pair) (*stream.ChannelSubscription, error) {
	want := &stream.ChannelSubscription{
		Channel:  cName,
		Currency: pair,
		Asset:    assetType,
	}
	subs := b.Websocket.GetSubscriptions()
	for i := range subs {
		if subs[i].Equal(want) {
			return &subs[i], nil
=======
// Flushing the orderbook happens immediately, but the ReSub itself is a go routine to avoid blocking the WS data channel
func (b *Bitfinex) resubOrderbook(c *stream.ChannelSubscription) {
	if err := b.Websocket.Orderbook.FlushOrderbook(c.Currency, c.Asset); err != nil {
		log.Errorf(log.ExchangeSys, "%s error flushing orderbook: %v", b.Name, err)
	}

	// Resub will block so we have to do this in a goro
	go func() {
		if err := b.Websocket.ResubscribeToChannel(c); err != nil {
			log.Errorf(log.ExchangeSys, "%s error resubscribing orderbook: %v", b.Name, err)
>>>>>>> 88182ec4
		}
	}()
}

// GenerateDefaultSubscriptions Adds default subscriptions to websocket to be handled by ManageSubscriptions()
func (b *Bitfinex) GenerateDefaultSubscriptions() ([]stream.ChannelSubscription, error) {
	var channels = []string{wsBook, wsTrades, wsTicker, wsCandles}

	var subscriptions []stream.ChannelSubscription
	assets := b.GetAssetTypes(true)
	for i := range assets {
		if !b.IsAssetWebsocketSupported(assets[i]) {
			continue
		}
		enabledPairs, err := b.GetEnabledPairs(assets[i])
		if err != nil {
			return nil, err
		}

		for j := range channels {
			for k := range enabledPairs {
				params := make(map[string]interface{})
				if channels[j] == wsBook {
					params["prec"] = "R0"
					params["len"] = "100"
				}

				if channels[j] == wsCandles && assets[i] == asset.MarginFunding {
					params[CandlesPeriodKey] = "30"
				}

				subscriptions = append(subscriptions, stream.ChannelSubscription{
					Channel:  channels[j],
					Currency: enabledPairs[k],
					Params:   params,
					Asset:    assets[i],
				})
			}
		}
	}

	return subscriptions, nil
}

<<<<<<< HEAD
// Subscribe sends a websocket message to receive data from the channel
func (b *Bitfinex) Subscribe(_ context.Context, channelsToSubscribe []stream.ChannelSubscription) error {
	var errs error
	for i := range channelsToSubscribe {
		req := make(map[string]interface{})
		req["event"] = "subscribe"
		req["channel"] = channelsToSubscribe[i].Channel

		for k, v := range channelsToSubscribe[i].Params {
			// Resubscribing channels might already have this set
			if k != "chanId" {
				req[k] = v
			}
		}

		err := b.Websocket.Conn.SendJSONMessage(req)
		if err != nil {
			errs = common.AppendError(errs, err)
			continue
		}
		b.Websocket.AddSuccessfulSubscriptions(channelsToSubscribe[i])
	}
	return errs
}

=======
>>>>>>> 88182ec4
// ConfigureWS to send checksums and sequence numbers
func (b *Bitfinex) ConfigureWS() error {
	return b.Websocket.Conn.SendJSONMessage(map[string]interface{}{
		"event": "conf",
		"flags": bitfinexChecksumFlag + bitfinexWsSequenceFlag,
	})
}

<<<<<<< HEAD
// Unsubscribe sends a websocket message to stop receiving data from the channel
func (b *Bitfinex) Unsubscribe(_ context.Context, channelsToUnsubscribe []stream.ChannelSubscription) error {
=======
// Subscribe sends a websocket message to receive data from channels
func (b *Bitfinex) Subscribe(channels []stream.ChannelSubscription) error {
	return b.parallelChanOp(channels, b.subscribeToChan)
}

// Unsubscribe sends a websocket message to stop receiving data from channels
func (b *Bitfinex) Unsubscribe(channels []stream.ChannelSubscription) error {
	return b.parallelChanOp(channels, b.unsubscribeFromChan)
}

// parallelChanOp performs a single method call in parallel across streams and waits to return any errors
func (b *Bitfinex) parallelChanOp(channels []stream.ChannelSubscription, m func(*stream.ChannelSubscription) error) error {
	wg := sync.WaitGroup{}
	wg.Add(len(channels))
	errC := make(chan error, len(channels))

	for i := range channels {
		go func(c *stream.ChannelSubscription) {
			defer wg.Done()
			if err := m(c); err != nil {
				errC <- err
			}
		}(&channels[i])
	}

	wg.Wait()
	close(errC)

>>>>>>> 88182ec4
	var errs error
	for err := range errC {
		errs = common.AppendError(errs, err)
	}

	return errs
}

// subscribeToChan handles a single subscription and parses the result
// on success it adds the subscription to the websocket
func (b *Bitfinex) subscribeToChan(c *stream.ChannelSubscription) error {
	req, err := subscribeReq(c)
	if err != nil {
		return fmt.Errorf("%w: %w; Channel: %s Pair: %s", stream.ErrSubscriptionFailure, err, c.Channel, c.Currency)
	}

	// subId is a single round-trip identifier that provides linking sub requests to chanIDs
	// Although docs only mention subId for wsBook, it works for all chans
	subID := strconv.FormatInt(b.Websocket.Conn.GenerateMessageID(false), 10)
	req["subId"] = subID

	// Add a temporary Key so we can find this Sub when we get the resp without delay or context switch
	// Otherwise we might drop the first messages after the subscribed resp
	c.Key = subID // Note subID string type avoids conflicts with later chanID key

	c.State = stream.ChannelSubscribing
	err = b.Websocket.AddSubscription(c)
	if err != nil {
		return fmt.Errorf("%w Channel: %s Pair: %s Error: %w", stream.ErrSubscriptionFailure, c.Channel, c.Currency, err)
	}

	// Always remove the temporary subscription keyed by subID
	defer b.Websocket.RemoveSubscriptions(*c)

	respRaw, err := b.Websocket.Conn.SendMessageReturnResponse("subscribe:"+subID, req)
	if err != nil {
		return fmt.Errorf("%w: %w; Channel: %s Pair: %s", stream.ErrSubscriptionFailure, err, c.Channel, c.Currency)
	}

	if err = b.getErrResp(respRaw); err != nil {
		wErr := fmt.Errorf("%w: %w; Channel: %s Pair: %s", stream.ErrSubscriptionFailure, err, c.Channel, c.Currency)
		b.Websocket.DataHandler <- wErr
		return wErr
	}

	return nil
}

// subscribeReq returns a map of request params for subscriptions
func subscribeReq(c *stream.ChannelSubscription) (map[string]interface{}, error) {
	req := map[string]interface{}{
		"event":   "subscribe",
		"channel": c.Channel,
	}

	for k, v := range c.Params {
		switch k {
		case CandlesPeriodKey, CandlesTimeframeKey:
			// Skip these internal Params
		case "key", "symbol":
			// Ensure user's Params aren't silently overwritten
			return nil, fmt.Errorf("%s %w", k, errParamNotAllowed)
		default:
			req[k] = v
		}
	}

	prefix := "t"
	if c.Asset == asset.MarginFunding {
		prefix = "f"
	}

	needsDelimiter := c.Currency.Len() > 6

	var formattedPair string
	if needsDelimiter {
		formattedPair = c.Currency.Format(currency.PairFormat{Uppercase: true, Delimiter: ":"}).String()
	} else {
		formattedPair = currency.PairFormat{Uppercase: true}.Format(c.Currency)
	}

	if c.Channel == wsCandles {
		timeframe := "1m"
		if t, ok := c.Params[CandlesTimeframeKey]; ok {
			if timeframe, ok = t.(string); !ok {
				return nil, common.GetTypeAssertError("string", t, "Subscription.CandlesTimeframeKey")
			}
		}
		fundingPeriod := ""
		if p, ok := c.Params[CandlesPeriodKey]; ok {
			s, cOk := p.(string)
			if !cOk {
				return nil, common.GetTypeAssertError("string", p, "Subscription.CandlesPeriodKey")
			}
			fundingPeriod = ":p" + s
		}
		req["key"] = "trade:" + timeframe + ":" + prefix + formattedPair + fundingPeriod
	} else {
		req["symbol"] = prefix + formattedPair
	}

	return req, nil
}

// unsubscribeFromChan sends a websocket message to stop receiving data from a channel
func (b *Bitfinex) unsubscribeFromChan(c *stream.ChannelSubscription) error {
	chanID, ok := c.Key.(int)
	if !ok {
		return common.GetTypeAssertError("int", c.Key, "chanID")
	}

	req := map[string]interface{}{
		"event":  "unsubscribe",
		"chanId": chanID,
	}

	respRaw, err := b.Websocket.Conn.SendMessageReturnResponse("unsubscribe:"+strconv.Itoa(chanID), req)
	if err != nil {
		return err
	}

	if err := b.getErrResp(respRaw); err != nil {
		wErr := fmt.Errorf("%w from ChanId: %v; %w", stream.ErrUnsubscribeFailure, chanID, err)
		b.Websocket.DataHandler <- wErr
		return wErr
	}

	b.Websocket.RemoveSubscriptions(*c)

	return nil
}

// getErrResp takes a json response string and looks for an error event type
// If found it parses the error code and message as a wrapped error and returns it
// It might log parsing errors about the nature of the error
// If the error message is not defined it will return a wrapped errUnknownError
func (b *Bitfinex) getErrResp(resp []byte) error {
	event, err := jsonparser.GetUnsafeString(resp, "event")
	if err != nil {
		return fmt.Errorf("%w 'event': %w from message: %s", errParsingWSField, err, resp)
	}
	if event != "error" {
		return nil
	}
	errCode, err := jsonparser.GetInt(resp, "code")
	if err != nil {
		log.Errorf(log.ExchangeSys, "%s %s 'code': %s from message: %s", b.Name, errParsingWSField, err, resp)
	}

	var apiErr error
	if msg, e2 := jsonparser.GetString(resp, "msg"); e2 != nil {
		log.Errorf(log.ExchangeSys, "%s %s 'msg': %s from message: %s", b.Name, errParsingWSField, e2, resp)
		apiErr = errUnknownError
	} else {
		apiErr = errors.New(msg)
	}
	return fmt.Errorf("%w (code: %d)", apiErr, errCode)
}

// WsSendAuth sends a authenticated event payload
func (b *Bitfinex) WsSendAuth(ctx context.Context) error {
	creds, err := b.GetCredentials(ctx)
	if err != nil {
		return err
	}

	nonce := strconv.FormatInt(time.Now().Unix(), 10)
	payload := "AUTH" + nonce

	hmac, err := crypto.GetHMAC(crypto.HashSHA512_384,
		[]byte(payload),
		[]byte(creds.Secret))
	if err != nil {
		return err
	}
	request := WsAuthRequest{
		Event:         "auth",
		APIKey:        creds.Key,
		AuthPayload:   payload,
		AuthSig:       crypto.HexEncodeToString(hmac),
		AuthNonce:     nonce,
		DeadManSwitch: 0,
	}
	err = b.Websocket.AuthConn.SendJSONMessage(request)
	if err != nil {
		b.Websocket.SetCanUseAuthenticatedEndpoints(false)
		return err
	}
	return nil
}

// WsNewOrder authenticated new order request
func (b *Bitfinex) WsNewOrder(data *WsNewOrderRequest) (string, error) {
	data.CustomID = b.Websocket.AuthConn.GenerateMessageID(false)
	request := makeRequestInterface(wsOrderNew, data)
	resp, err := b.Websocket.AuthConn.SendMessageReturnResponse(data.CustomID, request)
	if err != nil {
		return "", err
	}
	if resp == nil {
		return "", errors.New(b.Name + " - Order message not returned")
	}
	var respData []interface{}
	err = json.Unmarshal(resp, &respData)
	if err != nil {
		return "", err
	}

	if len(respData) < 3 {
		return "", errors.New("unexpected respData length")
	}
	responseDataDetail, ok := respData[2].([]interface{})
	if !ok {
		return "", errors.New("unable to type assert respData")
	}

	if len(responseDataDetail) < 4 {
		return "", errors.New("invalid responseDataDetail length")
	}

	responseOrderDetail, ok := responseDataDetail[4].([]interface{})
	if !ok {
		return "", errors.New("unable to type assert responseOrderDetail")
	}
	var orderID string
	if responseOrderDetail[0] != nil {
		if ordID, ordOK := responseOrderDetail[0].(float64); ordOK && ordID > 0 {
			orderID = strconv.FormatFloat(ordID, 'f', -1, 64)
		}
	}
	var errorMessage, errCode string
	if len(responseDataDetail) > 6 {
		errCode, ok = responseDataDetail[6].(string)
		if !ok {
			return "", errors.New("unable to type assert errCode")
		}
	}
	if len(responseDataDetail) > 7 {
		errorMessage, ok = responseDataDetail[7].(string)
		if !ok {
			return "", errors.New("unable to type assert errorMessage")
		}
	}
	if strings.EqualFold(errCode, wsError) {
		return orderID, errors.New(b.Name + " - " + errCode + ": " + errorMessage)
	}
	return orderID, nil
}

// WsModifyOrder authenticated modify order request
func (b *Bitfinex) WsModifyOrder(data *WsUpdateOrderRequest) error {
	request := makeRequestInterface(wsOrderUpdate, data)
	resp, err := b.Websocket.AuthConn.SendMessageReturnResponse(data.OrderID, request)
	if err != nil {
		return err
	}
	if resp == nil {
		return errors.New(b.Name + " - Order message not returned")
	}

	var responseData []interface{}
	err = json.Unmarshal(resp, &responseData)
	if err != nil {
		return err
	}
	if len(responseData) < 3 {
		return errors.New("unexpected responseData length")
	}
	responseOrderData, ok := responseData[2].([]interface{})
	if !ok {
		return errors.New("unable to type assert responseOrderData")
	}
	var errorMessage, errCode string
	if len(responseOrderData) > 6 {
		errCode, ok = responseOrderData[6].(string)
		if !ok {
			return errors.New("unable to type assert errCode")
		}
	}
	if len(responseOrderData) > 7 {
		errorMessage, ok = responseOrderData[7].(string)
		if !ok {
			return errors.New("unable to type assert errorMessage")
		}
	}
	if strings.EqualFold(errCode, wsError) {
		return errors.New(b.Name + " - " + errCode + ": " + errorMessage)
	}
	return nil
}

// WsCancelMultiOrders authenticated cancel multi order request
func (b *Bitfinex) WsCancelMultiOrders(orderIDs []int64) error {
	cancel := WsCancelGroupOrdersRequest{
		OrderID: orderIDs,
	}
	request := makeRequestInterface(wsCancelMultipleOrders, cancel)
	return b.Websocket.AuthConn.SendJSONMessage(request)
}

// WsCancelOrder authenticated cancel order request
func (b *Bitfinex) WsCancelOrder(orderID int64) error {
	cancel := WsCancelOrderRequest{
		OrderID: orderID,
	}
	request := makeRequestInterface(wsOrderCancel, cancel)
	resp, err := b.Websocket.AuthConn.SendMessageReturnResponse(orderID, request)
	if err != nil {
		return err
	}
	if resp == nil {
		return fmt.Errorf("%v - Order %v failed to cancel", b.Name, orderID)
	}
	var responseData []interface{}
	err = json.Unmarshal(resp, &responseData)
	if err != nil {
		return err
	}
	if len(responseData) < 3 {
		return errors.New("unexpected responseData length")
	}
	responseOrderData, ok := responseData[2].([]interface{})
	if !ok {
		return errors.New("unable to type assert responseOrderData")
	}
	var errorMessage, errCode string
	if len(responseOrderData) > 6 {
		errCode, ok = responseOrderData[6].(string)
		if !ok {
			return errors.New("unable to type assert errCode")
		}
	}
	if len(responseOrderData) > 7 {
		errorMessage, ok = responseOrderData[7].(string)
		if !ok {
			return errors.New("unable to type assert errorMessage")
		}
	}
	if strings.EqualFold(errCode, wsError) {
		return errors.New(b.Name + " - " + errCode + ": " + errorMessage)
	}
	return nil
}

// WsCancelAllOrders authenticated cancel all orders request
func (b *Bitfinex) WsCancelAllOrders() error {
	cancelAll := WsCancelAllOrdersRequest{All: 1}
	request := makeRequestInterface(wsCancelMultipleOrders, cancelAll)
	return b.Websocket.AuthConn.SendJSONMessage(request)
}

// WsNewOffer authenticated new offer request
func (b *Bitfinex) WsNewOffer(data *WsNewOfferRequest) error {
	request := makeRequestInterface(wsFundingOfferNew, data)
	return b.Websocket.AuthConn.SendJSONMessage(request)
}

// WsCancelOffer authenticated cancel offer request
func (b *Bitfinex) WsCancelOffer(orderID int64) error {
	cancel := WsCancelOrderRequest{
		OrderID: orderID,
	}
	request := makeRequestInterface(wsFundingOfferCancel, cancel)
	resp, err := b.Websocket.AuthConn.SendMessageReturnResponse(orderID, request)
	if err != nil {
		return err
	}
	if resp == nil {
		return fmt.Errorf("%v - Order %v failed to cancel", b.Name, orderID)
	}
	var responseData []interface{}
	err = json.Unmarshal(resp, &responseData)
	if err != nil {
		return err
	}
	if len(responseData) < 3 {
		return errors.New("unexpected responseData length")
	}
	responseOrderData, ok := responseData[2].([]interface{})
	if !ok {
		return errors.New("unable to type assert responseOrderData")
	}
	var errorMessage, errCode string
	if len(responseOrderData) > 6 {
		errCode, ok = responseOrderData[6].(string)
		if !ok {
			return errors.New("unable to type assert errCode")
		}
	}
	if len(responseOrderData) > 7 {
		errorMessage, ok = responseOrderData[7].(string)
		if !ok {
			return errors.New("unable to type assert errorMessage")
		}
	}
	if strings.EqualFold(errCode, wsError) {
		return errors.New(b.Name + " - " + errCode + ": " + errorMessage)
	}

	return nil
}

func makeRequestInterface(channelName string, data interface{}) []interface{} {
	return []interface{}{0, channelName, nil, data}
}

func validateCRC32(book *orderbook.Base, token int) error {
	// Order ID's need to be sub-sorted in ascending order, this needs to be
	// done on the main book to ensure that we do not cut price levels out below
	reOrderByID(book.Bids)
	reOrderByID(book.Asks)

	// RO precision calculation is based on order ID's and amount values
	var bids, asks []orderbook.Item
	for i := 0; i < 25; i++ {
		if i < len(book.Bids) {
			bids = append(bids, book.Bids[i])
		}
		if i < len(book.Asks) {
			asks = append(asks, book.Asks[i])
		}
	}

	// ensure '-' (negative amount) is passed back to string buffer as
	// this is needed for calcs - These get swapped if funding rate
	bidmod := float64(1)
	if book.IsFundingRate {
		bidmod = -1
	}

	askMod := float64(-1)
	if book.IsFundingRate {
		askMod = 1
	}

	var check strings.Builder
	for i := 0; i < 25; i++ {
		if i < len(bids) {
			check.WriteString(strconv.FormatInt(bids[i].ID, 10))
			check.WriteString(":")
			check.WriteString(strconv.FormatFloat(bidmod*bids[i].Amount, 'f', -1, 64))
			check.WriteString(":")
		}

		if i < len(asks) {
			check.WriteString(strconv.FormatInt(asks[i].ID, 10))
			check.WriteString(":")
			check.WriteString(strconv.FormatFloat(askMod*asks[i].Amount, 'f', -1, 64))
			check.WriteString(":")
		}
	}

	checksumStr := strings.TrimSuffix(check.String(), ":")
	checksum := crc32.ChecksumIEEE([]byte(checksumStr))
	if checksum == uint32(token) {
		return nil
	}
	return fmt.Errorf("invalid checksum for %s %s: calculated [%d] does not match [%d]",
		book.Asset,
		book.Pair,
		checksum,
		uint32(token))
}

// reOrderByID sub sorts orderbook items by its corresponding ID when price
// levels are the same. TODO: Deprecate and shift to buffer level insertion
// based off ascending ID.
func reOrderByID(depth []orderbook.Item) {
subSort:
	for x := 0; x < len(depth); {
		var subset []orderbook.Item
		// Traverse forward elements
		for y := x + 1; y < len(depth); y++ {
			if depth[x].Price == depth[y].Price &&
				// Period matching is for funding rates, this was undocumented
				// but these need to be matched with price for the correct ID
				// alignment
				depth[x].Period == depth[y].Period {
				// Append element to subset when price match occurs
				subset = append(subset, depth[y])
				// Traverse next
				continue
			}
			if len(subset) != 0 {
				// Append root element
				subset = append(subset, depth[x])
				// Sort IDs by ascending
				sort.Slice(subset, func(i, j int) bool {
					return subset[i].ID < subset[j].ID
				})
				// Re-align elements with sorted ID subset
				for z := range subset {
					depth[x+z] = subset[z]
				}
			}
			// When price is not matching change checked element to root
			x = y
			continue subSort
		}
		break
	}
}<|MERGE_RESOLUTION|>--- conflicted
+++ resolved
@@ -144,16 +144,11 @@
 		eventType, hasEventType := d[1].(string)
 
 		if chanID != 0 {
-<<<<<<< HEAD
-			if c, ok := b.WebsocketSubdChannels[chanID]; ok {
-				return b.handleWSChannelUpdate(ctx, c, chanID, eventType, d)
-=======
 			if c := b.Websocket.GetSubscription(chanID); c != nil {
-				return b.handleWSChannelUpdate(c, eventType, d)
+				return b.handleWSChannelUpdate(ctx, c, eventType, d)
 			}
 			if b.Verbose {
 				log.Warnf(log.ExchangeSys, "%s %s; dropped WS message: %s", b.Name, stream.ErrSubscriptionNotFound, respRaw)
->>>>>>> 88182ec4
 			}
 			// We didn't have a mapping for this chanID; This probably means we have unsubscribed OR
 			// received our first message before processing the sub chanID
@@ -430,9 +425,6 @@
 	return nil
 }
 
-<<<<<<< HEAD
-func (b *Bitfinex) handleWSChannelUpdate(ctx context.Context, c *stream.ChannelSubscription, chanID int, eventType string, d []interface{}) error {
-=======
 func (b *Bitfinex) handleWSEvent(respRaw []byte) error {
 	event, err := jsonparser.GetUnsafeString(respRaw, "event")
 	if err != nil {
@@ -531,8 +523,7 @@
 	return nil
 }
 
-func (b *Bitfinex) handleWSChannelUpdate(c *stream.ChannelSubscription, eventType string, d []interface{}) error {
->>>>>>> 88182ec4
+func (b *Bitfinex) handleWSChannelUpdate(ctx context.Context, c *stream.ChannelSubscription, eventType string, d []interface{}) error {
 	if eventType == wsChecksum {
 		return b.handleWSChecksum(c, d)
 	}
@@ -543,11 +534,7 @@
 
 	switch c.Channel {
 	case wsBook:
-<<<<<<< HEAD
-		return b.handleWSBookUpdate(ctx, c, chanID, d)
-=======
-		return b.handleWSBookUpdate(c, d)
->>>>>>> 88182ec4
+		return b.handleWSBookUpdate(ctx, c, d)
 	case wsCandles:
 		return b.handleWSCandleUpdate(c, d)
 	case wsTicker:
@@ -590,11 +577,7 @@
 	return nil
 }
 
-<<<<<<< HEAD
-func (b *Bitfinex) handleWSBookUpdate(ctx context.Context, c *stream.ChannelSubscription, chanID int, d []interface{}) error {
-=======
-func (b *Bitfinex) handleWSBookUpdate(c *stream.ChannelSubscription, d []interface{}) error {
->>>>>>> 88182ec4
+func (b *Bitfinex) handleWSBookUpdate(ctx context.Context, c *stream.ChannelSubscription, d []interface{}) error {
 	var newOrderbook []WebsocketBook
 	obSnapBundle, ok := d[1].([]interface{})
 	if !ok {
@@ -680,11 +663,7 @@
 				Amount: amountRate})
 		}
 
-<<<<<<< HEAD
-		if err := b.WsUpdateOrderbook(ctx, c.Currency, c.Asset, newOrderbook, chanID, int64(sequenceNo), fundingRate); err != nil {
-=======
-		if err := b.WsUpdateOrderbook(c, c.Currency, c.Asset, newOrderbook, int64(sequenceNo), fundingRate); err != nil {
->>>>>>> 88182ec4
+		if err := b.WsUpdateOrderbook(ctx, c, c.Currency, c.Asset, newOrderbook, int64(sequenceNo), fundingRate); err != nil {
 			return fmt.Errorf("updating orderbook error: %s",
 				err)
 		}
@@ -1529,11 +1508,7 @@
 
 // WsUpdateOrderbook updates the orderbook list, removing and adding to the
 // orderbook sides
-<<<<<<< HEAD
-func (b *Bitfinex) WsUpdateOrderbook(ctx context.Context, p currency.Pair, assetType asset.Item, book []WebsocketBook, channelID int, sequenceNo int64, fundingRate bool) error {
-=======
-func (b *Bitfinex) WsUpdateOrderbook(c *stream.ChannelSubscription, p currency.Pair, assetType asset.Item, book []WebsocketBook, sequenceNo int64, fundingRate bool) error {
->>>>>>> 88182ec4
+func (b *Bitfinex) WsUpdateOrderbook(ctx context.Context, c *stream.ChannelSubscription, p currency.Pair, assetType asset.Item, book []WebsocketBook, sequenceNo int64, fundingRate bool) error {
 	orderbookUpdate := orderbook.Update{
 		Asset:      assetType,
 		Pair:       p,
@@ -1616,13 +1591,7 @@
 
 		if err = validateCRC32(ob, checkme.Token); err != nil {
 			log.Errorf(log.WebsocketMgr, "%s websocket orderbook update error, will resubscribe orderbook: %v", b.Name, err)
-<<<<<<< HEAD
-			if suberr := b.resubOrderbook(ctx, p, assetType); suberr != nil {
-				log.Errorf(log.ExchangeSys, "%s error resubscribing orderbook: %v", b.Name, suberr)
-			}
-=======
-			b.resubOrderbook(c)
->>>>>>> 88182ec4
+			b.resubOrderbook(ctx, c)
 			return err
 		}
 	}
@@ -1632,42 +1601,16 @@
 
 // resubOrderbook resubscribes the orderbook after a consistency error, probably a failed checksum,
 // which forces a fresh snapshot. If we don't do this the orderbook will keep erroring and drifting.
-<<<<<<< HEAD
-func (b *Bitfinex) resubOrderbook(ctx context.Context, p currency.Pair, assetType asset.Item) error {
-	if err := b.Websocket.Orderbook.FlushOrderbook(p, assetType); err != nil {
-		return err
-	}
-
-	c, err := b.chanForSub(wsBook, assetType, p)
-	if err != nil {
-		return err
-	}
-	return b.Websocket.ResubscribeToChannel(ctx, c)
-}
-
-// chanForSub returns an existing channel subscription for a given channel/asset/pair
-func (b *Bitfinex) chanForSub(cName string, assetType asset.Item, pair currency.Pair) (*stream.ChannelSubscription, error) {
-	want := &stream.ChannelSubscription{
-		Channel:  cName,
-		Currency: pair,
-		Asset:    assetType,
-	}
-	subs := b.Websocket.GetSubscriptions()
-	for i := range subs {
-		if subs[i].Equal(want) {
-			return &subs[i], nil
-=======
 // Flushing the orderbook happens immediately, but the ReSub itself is a go routine to avoid blocking the WS data channel
-func (b *Bitfinex) resubOrderbook(c *stream.ChannelSubscription) {
+func (b *Bitfinex) resubOrderbook(ctx context.Context, c *stream.ChannelSubscription) {
 	if err := b.Websocket.Orderbook.FlushOrderbook(c.Currency, c.Asset); err != nil {
 		log.Errorf(log.ExchangeSys, "%s error flushing orderbook: %v", b.Name, err)
 	}
 
 	// Resub will block so we have to do this in a goro
 	go func() {
-		if err := b.Websocket.ResubscribeToChannel(c); err != nil {
+		if err := b.Websocket.ResubscribeToChannel(ctx, c); err != nil {
 			log.Errorf(log.ExchangeSys, "%s error resubscribing orderbook: %v", b.Name, err)
->>>>>>> 88182ec4
 		}
 	}()
 }
@@ -1712,34 +1655,6 @@
 	return subscriptions, nil
 }
 
-<<<<<<< HEAD
-// Subscribe sends a websocket message to receive data from the channel
-func (b *Bitfinex) Subscribe(_ context.Context, channelsToSubscribe []stream.ChannelSubscription) error {
-	var errs error
-	for i := range channelsToSubscribe {
-		req := make(map[string]interface{})
-		req["event"] = "subscribe"
-		req["channel"] = channelsToSubscribe[i].Channel
-
-		for k, v := range channelsToSubscribe[i].Params {
-			// Resubscribing channels might already have this set
-			if k != "chanId" {
-				req[k] = v
-			}
-		}
-
-		err := b.Websocket.Conn.SendJSONMessage(req)
-		if err != nil {
-			errs = common.AppendError(errs, err)
-			continue
-		}
-		b.Websocket.AddSuccessfulSubscriptions(channelsToSubscribe[i])
-	}
-	return errs
-}
-
-=======
->>>>>>> 88182ec4
 // ConfigureWS to send checksums and sequence numbers
 func (b *Bitfinex) ConfigureWS() error {
 	return b.Websocket.Conn.SendJSONMessage(map[string]interface{}{
@@ -1748,17 +1663,13 @@
 	})
 }
 
-<<<<<<< HEAD
-// Unsubscribe sends a websocket message to stop receiving data from the channel
-func (b *Bitfinex) Unsubscribe(_ context.Context, channelsToUnsubscribe []stream.ChannelSubscription) error {
-=======
 // Subscribe sends a websocket message to receive data from channels
-func (b *Bitfinex) Subscribe(channels []stream.ChannelSubscription) error {
+func (b *Bitfinex) Subscribe(_ context.Context, channels []stream.ChannelSubscription) error {
 	return b.parallelChanOp(channels, b.subscribeToChan)
 }
 
 // Unsubscribe sends a websocket message to stop receiving data from channels
-func (b *Bitfinex) Unsubscribe(channels []stream.ChannelSubscription) error {
+func (b *Bitfinex) Unsubscribe(_ context.Context, channels []stream.ChannelSubscription) error {
 	return b.parallelChanOp(channels, b.unsubscribeFromChan)
 }
 
@@ -1780,7 +1691,6 @@
 	wg.Wait()
 	close(errC)
 
->>>>>>> 88182ec4
 	var errs error
 	for err := range errC {
 		errs = common.AppendError(errs, err)
