package bitfinex

import (
	"context"
	"encoding/json"
	"errors"
	"fmt"
	"hash/crc32"
	"net/http"
	"sort"
	"strconv"
	"strings"
	"sync"
	"time"

	"github.com/gorilla/websocket"
	"github.com/thrasher-corp/gocryptotrader/common"
	"github.com/thrasher-corp/gocryptotrader/common/convert"
	"github.com/thrasher-corp/gocryptotrader/common/crypto"
	"github.com/thrasher-corp/gocryptotrader/currency"
	"github.com/thrasher-corp/gocryptotrader/exchanges/asset"
	"github.com/thrasher-corp/gocryptotrader/exchanges/order"
	"github.com/thrasher-corp/gocryptotrader/exchanges/orderbook"
	"github.com/thrasher-corp/gocryptotrader/exchanges/stream"
	"github.com/thrasher-corp/gocryptotrader/exchanges/ticker"
	"github.com/thrasher-corp/gocryptotrader/exchanges/trade"
	"github.com/thrasher-corp/gocryptotrader/log"
)

var comms = make(chan stream.Response)

type checksum struct {
	Token    int
	Sequence int64
}

// checksumStore quick global for now
var checksumStore = make(map[int]*checksum)
var cMtx sync.Mutex

// WsConnect starts a new websocket connection
func (b *Bitfinex) WsConnect(ctx context.Context) error {
	if !b.Websocket.IsEnabled() || !b.IsEnabled() {
		return errors.New(stream.WebsocketNotEnabled)
	}
	var dialer websocket.Dialer
	err := b.Websocket.Conn.Dial(&dialer, http.Header{})
	if err != nil {
		return fmt.Errorf("%v unable to connect to Websocket. Error: %s",
			b.Name,
			err)
	}

	b.Websocket.Wg.Add(1)
	go b.wsReadData(b.Websocket.Conn)
	if b.Websocket.CanUseAuthenticatedEndpoints() {
		err = b.Websocket.AuthConn.Dial(&dialer, http.Header{})
		if err != nil {
			log.Errorf(log.ExchangeSys,
				"%v unable to connect to authenticated Websocket. Error: %s",
				b.Name,
				err)
			b.Websocket.SetCanUseAuthenticatedEndpoints(false)
		}
		b.Websocket.Wg.Add(1)
		go b.wsReadData(b.Websocket.AuthConn)
		err = b.WsSendAuth(ctx)
		if err != nil {
			log.Errorf(log.ExchangeSys,
				"%v - authentication failed: %v\n",
				b.Name,
				err)
			b.Websocket.SetCanUseAuthenticatedEndpoints(false)
		}
	}

	b.Websocket.Wg.Add(1)
	go b.WsDataHandler()
	return b.ConfigureWS()
}

// wsReadData receives and passes on websocket messages for processing
func (b *Bitfinex) wsReadData(ws stream.Connection) {
	defer b.Websocket.Wg.Done()
	for {
		resp := ws.ReadMessage()
		if resp.Raw == nil {
			return
		}
		comms <- resp
	}
}

// WsDataHandler handles data from wsReadData
func (b *Bitfinex) WsDataHandler() {
	defer b.Websocket.Wg.Done()
	for {
		select {
		case <-b.Websocket.ShutdownC:
			select {
			case resp := <-comms:
				err := b.wsHandleData(resp.Raw)
				if err != nil {
					select {
					case b.Websocket.DataHandler <- err:
					default:
						log.Errorf(log.WebsocketMgr,
							"%s websocket handle data error: %v",
							b.Name,
							err)
					}
				}
			default:
			}
			return
		case resp := <-comms:
			if resp.Type != websocket.TextMessage {
				continue
			}
			err := b.wsHandleData(resp.Raw)
			if err != nil {
				b.Websocket.DataHandler <- err
			}
		}
	}
}

func (b *Bitfinex) wsHandleData(respRaw []byte) error {
	var result interface{}
	if err := json.Unmarshal(respRaw, &result); err != nil {
		return err
	}
	switch d := result.(type) {
	case map[string]interface{}:
		event := d["event"]
		switch event {
		case "subscribed":
			chanID, ok := d["chanId"].(float64)
			if !ok {
				return errors.New("unable to type assert chanId")
			}
			channel, ok := d["channel"].(string)
			if !ok {
				return errors.New("unable to type assert channel")
			}
			symbol, ok := d["symbol"].(string)
			if !ok {
				key, ok := d["key"].(string)
				if !ok {
					return fmt.Errorf("subscribed to channel but no symbol or key: %v", channel)
				}
				if channel != wsCandles {
					// status channel not implemented at all yet.
					return fmt.Errorf("%v channel subscription keys: %w", channel, common.ErrNotYetImplemented)
				}
				var err error
				symbol, err = symbolFromCandleKey(key)
				if err != nil {
					return err
				}
			}
			if err := b.WsAddSubscriptionChannel(int(chanID), channel, symbol); err != nil {
				return err
			}
		case "unsubscribed":
			chanID, ok := d["chanId"].(float64)
			if !ok {
				return errors.New("unable to type assert chanId")
			}
			delete(b.WebsocketSubdChannels, int(chanID))
		case "auth":
			status, ok := d["status"].(string)
			if !ok {
				return errors.New("unable to type assert status")
			}
			if status == "OK" {
				b.Websocket.DataHandler <- d
			} else if status == "fail" {
				if code, ok := d["code"].(string); ok {
					return fmt.Errorf("websocket unable to AUTH. Error code: %s",
						code)
				}
				return errors.New("websocket unable to auth")
			}
		}
	case []interface{}:
		var chanID int
		if f, ok := d[0].(float64); !ok {
			return common.GetTypeAssertError("float64", d[0], "chanID")
		} else { //nolint:revive // using lexical variable requires else statement
			chanID = int(f)
		}

		eventType, hasEventType := d[1].(string)

		if chanID != 0 {
			if c, ok := b.WebsocketSubdChannels[chanID]; ok {
				return b.handleWSChannelUpdate(c, chanID, eventType, d)
			}
			return fmt.Errorf("unable to locate chanID: %d", chanID)
		}

		if !hasEventType {
			return errors.New("WS message without eventType or chanID")
		}

		switch eventType {
		case wsHeartbeat, pong:
			return nil
		case wsNotification:
			return b.handleWSNotification(d, respRaw)
		case wsOrderSnapshot:
			if snapBundle, ok := d[2].([]interface{}); ok && len(snapBundle) > 0 {
				if _, ok := snapBundle[0].([]interface{}); ok {
					for i := range snapBundle {
						if positionData, ok := snapBundle[i].([]interface{}); ok {
							b.wsHandleOrder(positionData)
						}
					}
				}
			}
		case wsOrderCancel, wsOrderNew, wsOrderUpdate:
			if oData, ok := d[2].([]interface{}); ok && len(oData) > 0 {
				b.wsHandleOrder(oData)
			}
		case wsPositionSnapshot:
			return b.handleWSPositionSnapshot(d)
		case wsPositionNew, wsPositionUpdate, wsPositionClose:
			return b.handleWSPositionUpdate(d)
		case wsTradeExecuted, wsTradeExecutionUpdate:
			return b.handleWSTradeUpdate(d, eventType)
		case wsFundingOfferSnapshot:
			if snapBundle, ok := d[2].([]interface{}); ok && len(snapBundle) > 0 {
				if _, ok := snapBundle[0].([]interface{}); ok {
					snapshot := make([]*WsFundingOffer, len(snapBundle))
					for i := range snapBundle {
						data, ok := snapBundle[i].([]interface{})
						if !ok {
							return errors.New("unable to type assert wsFundingOrderSnapshot snapBundle data")
						}
						offer, err := wsHandleFundingOffer(data, false /* include rate real */)
						if err != nil {
							return err
						}
						snapshot[i] = offer
					}
					b.Websocket.DataHandler <- snapshot
				}
			}
		case wsFundingOfferNew, wsFundingOfferUpdate, wsFundingOfferCancel:
			if data, ok := d[2].([]interface{}); ok && len(data) > 0 {
				offer, err := wsHandleFundingOffer(data, true /* include rate real */)
				if err != nil {
					return err
				}
				b.Websocket.DataHandler <- offer
			}
		case wsFundingCreditSnapshot:
			if snapBundle, ok := d[2].([]interface{}); ok && len(snapBundle) > 0 {
				if _, ok := snapBundle[0].([]interface{}); ok {
					snapshot := make([]*WsCredit, len(snapBundle))
					for i := range snapBundle {
						data, ok := snapBundle[i].([]interface{})
						if !ok {
							return errors.New("unable to type assert wsFundingCreditSnapshot snapBundle data")
						}
						fundingCredit, err := wsHandleFundingCreditLoanData(data, true /* include position pair */)
						if err != nil {
							return err
						}
						snapshot[i] = fundingCredit
					}
					b.Websocket.DataHandler <- snapshot
				}
			}
		case wsFundingCreditNew, wsFundingCreditUpdate, wsFundingCreditCancel:
			if data, ok := d[2].([]interface{}); ok && len(data) > 0 {
				fundingCredit, err := wsHandleFundingCreditLoanData(data, true /* include position pair */)
				if err != nil {
					return err
				}
				b.Websocket.DataHandler <- fundingCredit
			}
		case wsFundingLoanSnapshot:
			if snapBundle, ok := d[2].([]interface{}); ok && len(snapBundle) > 0 {
				if _, ok := snapBundle[0].([]interface{}); ok {
					snapshot := make([]*WsCredit, len(snapBundle))
					for i := range snapBundle {
						data, ok := snapBundle[i].([]interface{})
						if !ok {
							return errors.New("unable to type assert wsFundingLoanSnapshot snapBundle data")
						}
						fundingLoanSnapshot, err := wsHandleFundingCreditLoanData(data, false /* include position pair */)
						if err != nil {
							return err
						}
						snapshot[i] = fundingLoanSnapshot
					}
					b.Websocket.DataHandler <- snapshot
				}
			}
		case wsFundingLoanNew, wsFundingLoanUpdate, wsFundingLoanCancel:
			if data, ok := d[2].([]interface{}); ok && len(data) > 0 {
				fundingData, err := wsHandleFundingCreditLoanData(data, false /* include position pair */)
				if err != nil {
					return err
				}
				b.Websocket.DataHandler <- fundingData
			}
		case wsWalletSnapshot:
			if snapBundle, ok := d[2].([]interface{}); ok && len(snapBundle) > 0 {
				if _, ok := snapBundle[0].([]interface{}); ok {
					snapshot := make([]WsWallet, len(snapBundle))
					for i := range snapBundle {
						data, ok := snapBundle[i].([]interface{})
						if !ok {
							return errors.New("unable to type assert wsWalletSnapshot snapBundle data")
						}
						var wallet WsWallet
						if wallet.Type, ok = data[0].(string); !ok {
							return errors.New("unable to type assert wallet snapshot type")
						}
						if wallet.Currency, ok = data[1].(string); !ok {
							return errors.New("unable to type assert wallet snapshot currency")
						}
						if wallet.Balance, ok = data[2].(float64); !ok {
							return errors.New("unable to type assert wallet snapshot balance")
						}
						if wallet.UnsettledInterest, ok = data[3].(float64); !ok {
							return errors.New("unable to type assert wallet snapshot unsettled interest")
						}
						if data[4] != nil {
							if wallet.BalanceAvailable, ok = data[4].(float64); !ok {
								return errors.New("unable to type assert wallet snapshot balance available")
							}
						}
						snapshot[i] = wallet
					}
					b.Websocket.DataHandler <- snapshot
				}
			}
		case wsWalletUpdate:
			if data, ok := d[2].([]interface{}); ok && len(data) > 0 {
				var wallet WsWallet
				if wallet.Type, ok = data[0].(string); !ok {
					return errors.New("unable to type assert wallet snapshot type")
				}
				if wallet.Currency, ok = data[1].(string); !ok {
					return errors.New("unable to type assert wallet snapshot currency")
				}
				if wallet.Balance, ok = data[2].(float64); !ok {
					return errors.New("unable to type assert wallet snapshot balance")
				}
				if wallet.UnsettledInterest, ok = data[3].(float64); !ok {
					return errors.New("unable to type assert wallet snapshot unsettled interest")
				}
				if data[4] != nil {
					if wallet.BalanceAvailable, ok = data[4].(float64); !ok {
						return errors.New("unable to type assert wallet snapshot balance available")
					}
				}
				b.Websocket.DataHandler <- wallet
			}
		case wsBalanceUpdate:
			if data, ok := d[2].([]interface{}); ok && len(data) > 0 {
				var balance WsBalanceInfo
				if balance.TotalAssetsUnderManagement, ok = data[0].(float64); !ok {
					return errors.New("unable to type assert balance total assets under management")
				}
				if balance.NetAssetsUnderManagement, ok = data[1].(float64); !ok {
					return errors.New("unable to type assert balance net assets under management")
				}
				b.Websocket.DataHandler <- balance
			}
		case wsMarginInfoUpdate:
			if data, ok := d[2].([]interface{}); ok && len(data) > 0 {
				if eventType, ok := data[0].(string); ok && eventType == "base" {
					baseData, ok := data[1].([]interface{})
					if !ok {
						return errors.New("unable to type assert wsMarginInfoUpdate baseData")
					}
					var marginInfoBase WsMarginInfoBase
					if marginInfoBase.UserProfitLoss, ok = baseData[0].(float64); !ok {
						return errors.New("unable to type assert margin info user profit loss")
					}
					if marginInfoBase.UserSwaps, ok = baseData[1].(float64); !ok {
						return errors.New("unable to type assert margin info user swaps")
					}
					if marginInfoBase.MarginBalance, ok = baseData[2].(float64); !ok {
						return errors.New("unable to type assert margin info balance")
					}
					if marginInfoBase.MarginNet, ok = baseData[3].(float64); !ok {
						return errors.New("unable to type assert margin info net")
					}
					if marginInfoBase.MarginRequired, ok = baseData[4].(float64); !ok {
						return errors.New("unable to type assert margin info required")
					}
					b.Websocket.DataHandler <- marginInfoBase
				}
			}
		case wsFundingInfoUpdate:
			if data, ok := d[2].([]interface{}); ok && len(data) > 0 {
				if fundingType, ok := data[0].(string); ok && fundingType == "sym" {
					symbolData, ok := data[2].([]interface{})
					if !ok {
						return errors.New("unable to type assert wsFundingInfoUpdate symbolData")
					}
					var fundingInfo WsFundingInfo
					if fundingInfo.Symbol, ok = data[1].(string); !ok {
						return errors.New("unable to type assert symbol")
					}
					if fundingInfo.YieldLoan, ok = symbolData[0].(float64); !ok {
						return errors.New("unable to type assert funding info update yield loan")
					}
					if fundingInfo.YieldLend, ok = symbolData[1].(float64); !ok {
						return errors.New("unable to type assert funding info update yield lend")
					}
					if fundingInfo.DurationLoan, ok = symbolData[2].(float64); !ok {
						return errors.New("unable to type assert funding info update duration loan")
					}
					if fundingInfo.DurationLend, ok = symbolData[3].(float64); !ok {
						return errors.New("unable to type assert funding info update duration lend")
					}
					b.Websocket.DataHandler <- fundingInfo
				}
			}
		case wsFundingTradeExecuted, wsFundingTradeUpdate:
			if data, ok := d[2].([]interface{}); ok && len(data) > 0 {
				var wsFundingTrade WsFundingTrade
				tradeID, ok := data[0].(float64)
				if !ok {
					return errors.New("unable to type assert funding trade ID")
				}
				wsFundingTrade.ID = int64(tradeID)
				if wsFundingTrade.Symbol, ok = data[1].(string); !ok {
					return errors.New("unable to type assert funding trade symbol")
				}
				created, ok := data[2].(float64)
				if !ok {
					return errors.New("unable to type assert funding trade created")
				}
				wsFundingTrade.MTSCreated = time.UnixMilli(int64(created))
				offerID, ok := data[3].(float64)
				if !ok {
					return errors.New("unable to type assert funding trade offer ID")
				}
				wsFundingTrade.OfferID = int64(offerID)
				if wsFundingTrade.Amount, ok = data[4].(float64); !ok {
					return errors.New("unable to type assert funding trade amount")
				}
				if wsFundingTrade.Rate, ok = data[5].(float64); !ok {
					return errors.New("unable to type assert funding trade rate")
				}
				period, ok := data[6].(float64)
				if !ok {
					return errors.New("unable to type assert funding trade period")
				}
				wsFundingTrade.Period = int64(period)
				wsFundingTrade.Maker = data[7] != nil
				b.Websocket.DataHandler <- wsFundingTrade
			}
		default:
			b.Websocket.DataHandler <- stream.UnhandledMessageWarning{
				Message: b.Name + stream.UnhandledMessage + string(respRaw),
			}
			return nil
		}
	}
	return nil
}

func (b *Bitfinex) handleWSChannelUpdate(c *stream.ChannelSubscription, chanID int, eventType string, d []interface{}) error {
	if eventType == wsChecksum {
		return b.handleWSChecksum(chanID, d)
	}

	if eventType == wsHeartbeat {
		return nil
	}

	switch c.Channel {
	case wsBook:
		return b.handleWSBookUpdate(c, chanID, d)
	case wsCandles:
		return b.handleWSCandleUpdate(c, d)
	case wsTicker:
		return b.handleWSTickerUpdate(c, d)
	case wsTrades:
		return b.handleWSTradesUpdate(c, eventType, d)
	}

	return fmt.Errorf("%s unhandled channel update: %s", b.Name, c.Channel)
}

func (b *Bitfinex) handleWSChecksum(chanID int, d []interface{}) error {
	var token int
	if f, ok := d[2].(float64); !ok {
		return common.GetTypeAssertError("float64", d[2], "checksum")
	} else { //nolint:revive // using lexical variable requires else statement
		token = int(f)
	}

	var seqNo int64
	if f, ok := d[3].(float64); !ok {
		return common.GetTypeAssertError("float64", d[3], "seqNo")
	} else { //nolint:revive // using lexical variable requires else statement
		seqNo = int64(f)
	}

	cMtx.Lock()
	checksumStore[chanID] = &checksum{
		Token:    token,
		Sequence: seqNo,
	}
	cMtx.Unlock()
	return nil
}

func (b *Bitfinex) handleWSBookUpdate(c *stream.ChannelSubscription, chanID int, d []interface{}) error {
	var newOrderbook []WebsocketBook
	obSnapBundle, ok := d[1].([]interface{})
	if !ok {
		return errors.New("orderbook interface cast failed")
	}
	if len(obSnapBundle) == 0 {
		return errors.New("no data within orderbook snapshot")
	}

	sequenceNo, ok := d[2].(float64)
	if !ok {
		return errors.New("type assertion failure")
	}

	var fundingRate bool
	switch id := obSnapBundle[0].(type) {
	case []interface{}:
		for i := range obSnapBundle {
			data, ok := obSnapBundle[i].([]interface{})
			if !ok {
				return errors.New("type assertion failed for orderbok item data")
			}
			id, okAssert := data[0].(float64)
			if !okAssert {
				return errors.New("type assertion failed for orderbook id data")
			}
			pricePeriod, okAssert := data[1].(float64)
			if !okAssert {
				return errors.New("type assertion failed for orderbook price data")
			}
			rateAmount, okAssert := data[2].(float64)
			if !okAssert {
				return errors.New("type assertion failed for orderbook rate data")
			}
			if len(data) == 4 {
				fundingRate = true
				amount, okFunding := data[3].(float64)
				if !okFunding {
					return errors.New("type assertion failed for orderbook funding data")
				}
				newOrderbook = append(newOrderbook, WebsocketBook{
					ID:     int64(id),
					Period: int64(pricePeriod),
					Price:  rateAmount,
					Amount: amount})
			} else {
				newOrderbook = append(newOrderbook, WebsocketBook{
					ID:     int64(id),
					Price:  pricePeriod,
					Amount: rateAmount})
			}
		}
		if err := b.WsInsertSnapshot(c.Currency, c.Asset, newOrderbook, fundingRate); err != nil {
			return fmt.Errorf("inserting snapshot error: %s",
				err)
		}
	case float64:
		pricePeriod, okSnap := obSnapBundle[1].(float64)
		if !okSnap {
			return errors.New("type assertion failed for orderbook price snapshot data")
		}
		amountRate, okSnap := obSnapBundle[2].(float64)
		if !okSnap {
			return errors.New("type assertion failed for orderbook amount snapshot data")
		}
		if len(obSnapBundle) == 4 {
			fundingRate = true
			var amount float64
			amount, okSnap = obSnapBundle[3].(float64)
			if !okSnap {
				return errors.New("type assertion failed for orderbook amount snapshot data")
			}
			newOrderbook = append(newOrderbook, WebsocketBook{
				ID:     int64(id),
				Period: int64(pricePeriod),
				Price:  amountRate,
				Amount: amount})
		} else {
			newOrderbook = append(newOrderbook, WebsocketBook{
				ID:     int64(id),
				Price:  pricePeriod,
				Amount: amountRate})
		}

		if err := b.WsUpdateOrderbook(c.Currency, c.Asset, newOrderbook, chanID, int64(sequenceNo), fundingRate); err != nil {
			return fmt.Errorf("updating orderbook error: %s",
				err)
		}
	}

	return nil
}

func (b *Bitfinex) handleWSCandleUpdate(c *stream.ChannelSubscription, d []interface{}) error {
	candleBundle, ok := d[1].([]interface{})
	if !ok || len(candleBundle) == 0 {
		return nil
	}

	switch candleData := candleBundle[0].(type) {
	case []interface{}:
		for i := range candleBundle {
			var element []interface{}
			element, ok = candleBundle[i].([]interface{})
			if !ok {
				return errors.New("candle type assertion for element data")
			}
			if len(element) < 6 {
				return errors.New("invalid candleBundle length")
			}
			var err error
			var klineData stream.KlineData
			if klineData.Timestamp, err = convert.TimeFromUnixTimestampFloat(element[0]); err != nil {
				return fmt.Errorf("unable to convert candle timestamp: %w", err)
			}
			if klineData.OpenPrice, ok = element[1].(float64); !ok {
				return errors.New("unable to type assert candle open price")
			}
			if klineData.ClosePrice, ok = element[2].(float64); !ok {
				return errors.New("unable to type assert candle close price")
			}
			if klineData.HighPrice, ok = element[3].(float64); !ok {
				return errors.New("unable to type assert candle high price")
			}
			if klineData.LowPrice, ok = element[4].(float64); !ok {
				return errors.New("unable to type assert candle low price")
			}
			if klineData.Volume, ok = element[5].(float64); !ok {
				return errors.New("unable to type assert candle volume")
			}
			klineData.Exchange = b.Name
			klineData.AssetType = c.Asset
			klineData.Pair = c.Currency
			b.Websocket.DataHandler <- klineData
		}
	case float64:
		if len(candleBundle) < 6 {
			return errors.New("invalid candleBundle length")
		}
		var err error
		var klineData stream.KlineData
		if klineData.Timestamp, err = convert.TimeFromUnixTimestampFloat(candleData); err != nil {
			return fmt.Errorf("unable to convert candle timestamp: %w", err)
		}
		if klineData.OpenPrice, ok = candleBundle[1].(float64); !ok {
			return errors.New("unable to type assert candle open price")
		}
		if klineData.ClosePrice, ok = candleBundle[2].(float64); !ok {
			return errors.New("unable to type assert candle close price")
		}
		if klineData.HighPrice, ok = candleBundle[3].(float64); !ok {
			return errors.New("unable to type assert candle high price")
		}
		if klineData.LowPrice, ok = candleBundle[4].(float64); !ok {
			return errors.New("unable to type assert candle low price")
		}
		if klineData.Volume, ok = candleBundle[5].(float64); !ok {
			return errors.New("unable to type assert candle volume")
		}
		klineData.Exchange = b.Name
		klineData.AssetType = c.Asset
		klineData.Pair = c.Currency
		b.Websocket.DataHandler <- klineData
	}
	return nil
}

func (b *Bitfinex) handleWSTickerUpdate(c *stream.ChannelSubscription, d []interface{}) error {
	tickerData, ok := d[1].([]interface{})
	if !ok {
		return errors.New("type assertion for tickerData")
	}

	t := &ticker.Price{
		AssetType:    c.Asset,
		Pair:         c.Currency,
		ExchangeName: b.Name,
	}

	if len(tickerData) == 10 {
		if t.Bid, ok = tickerData[0].(float64); !ok {
			return errors.New("unable to type assert ticker bid")
		}
		if t.Ask, ok = tickerData[2].(float64); !ok {
			return errors.New("unable to type assert ticker ask")
		}
		if t.Last, ok = tickerData[6].(float64); !ok {
			return errors.New("unable to type assert ticker last")
		}
		if t.Volume, ok = tickerData[7].(float64); !ok {
			return errors.New("unable to type assert ticker volume")
		}
		if t.High, ok = tickerData[8].(float64); !ok {
			return errors.New("unable to type assert  ticker high")
		}
		if t.Low, ok = tickerData[9].(float64); !ok {
			return errors.New("unable to type assert ticker low")
		}
	} else {
		if t.FlashReturnRate, ok = tickerData[0].(float64); !ok {
			return errors.New("unable to type assert ticker flash return rate")
		}
		if t.Bid, ok = tickerData[1].(float64); !ok {
			return errors.New("unable to type assert ticker bid")
		}
		if t.BidPeriod, ok = tickerData[2].(float64); !ok {
			return errors.New("unable to type assert ticker bid period")
		}
		if t.BidSize, ok = tickerData[3].(float64); !ok {
			return errors.New("unable to type assert ticker bid size")
		}
		if t.Ask, ok = tickerData[4].(float64); !ok {
			return errors.New("unable to type assert ticker ask")
		}
		if t.AskPeriod, ok = tickerData[5].(float64); !ok {
			return errors.New("unable to type assert ticker ask period")
		}
		if t.AskSize, ok = tickerData[6].(float64); !ok {
			return errors.New("unable to type assert ticker ask size")
		}
		if t.Last, ok = tickerData[9].(float64); !ok {
			return errors.New("unable to type assert ticker last")
		}
		if t.Volume, ok = tickerData[10].(float64); !ok {
			return errors.New("unable to type assert ticker volume")
		}
		if t.High, ok = tickerData[11].(float64); !ok {
			return errors.New("unable to type assert ticker high")
		}
		if t.Low, ok = tickerData[12].(float64); !ok {
			return errors.New("unable to type assert ticker low")
		}
		if t.FlashReturnRateAmount, ok = tickerData[15].(float64); !ok {
			return errors.New("unable to type assert ticker flash return rate")
		}
	}
	b.Websocket.DataHandler <- t
	return nil
}

func (b *Bitfinex) handleWSTradesUpdate(c *stream.ChannelSubscription, eventType string, d []interface{}) error {
	if !b.IsSaveTradeDataEnabled() {
		return nil
	}
	if c.Asset == asset.MarginFunding {
		return nil
	}
	var tradeHolder []WebsocketTrade
	switch len(d) {
	case 2:
		snapshot, ok := d[1].([]interface{})
		if !ok {
			return errors.New("unable to type assert trade snapshot data")
		}
		for i := range snapshot {
			elem, ok := snapshot[i].([]interface{})
			if !ok {
				return errors.New("unable to type assert trade snapshot element data")
			}
			tradeID, ok := elem[0].(float64)
			if !ok {
				return errors.New("unable to type assert trade ID")
			}
			timestamp, ok := elem[1].(float64)
			if !ok {
				return errors.New("unable to type assert trade timestamp")
			}
			amount, ok := elem[2].(float64)
			if !ok {
				return errors.New("unable to type assert trade amount")
			}
			wsTrade := WebsocketTrade{
				ID:        int64(tradeID),
				Timestamp: int64(timestamp),
				Amount:    amount,
			}
			if len(elem) == 5 {
				rate, ok := elem[3].(float64)
				if !ok {
					return errors.New("unable to type assert trade rate")
				}
				wsTrade.Rate = rate
				period, ok := elem[4].(float64)
				if !ok {
					return errors.New("unable to type assert trade period")
				}
				wsTrade.Period = int64(period)
			} else {
				price, ok := elem[3].(float64)
				if !ok {
					return errors.New("unable to type assert trade price")
				}
				wsTrade.Rate = price
			}
			tradeHolder = append(tradeHolder, wsTrade)
		}
	case 3:
		if eventType != wsFundingTradeUpdate && eventType != wsTradeExecutionUpdate {
			return fmt.Errorf("unhandled WS trade update event: %s", eventType)
		}
		data, ok := d[2].([]interface{})
		if !ok {
			return errors.New("trade data type assertion error")
		}

		tradeID, ok := data[0].(float64)
		if !ok {
			return errors.New("unable to type assert trade ID")
		}
		timestamp, ok := data[1].(float64)
		if !ok {
			return errors.New("unable to type assert trade timestamp")
		}
		amount, ok := data[2].(float64)
		if !ok {
			return errors.New("unable to type assert trade amount")
		}
		wsTrade := WebsocketTrade{
			ID:        int64(tradeID),
			Timestamp: int64(timestamp),
			Amount:    amount,
		}
		if len(data) == 5 {
			rate, ok := data[3].(float64)
			if !ok {
				return errors.New("unable to type assert trade rate")
			}
			period, ok := data[4].(float64)
			if !ok {
				return errors.New("unable to type assert trade period")
			}
			wsTrade.Rate = rate
			wsTrade.Period = int64(period)
		} else {
			price, ok := data[3].(float64)
			if !ok {
				return errors.New("unable to type assert trade price")
			}
			wsTrade.Price = price
		}
		tradeHolder = append(tradeHolder, wsTrade)
	}
	trades := make([]trade.Data, len(tradeHolder))
	for i := range tradeHolder {
		side := order.Buy
		newAmount := tradeHolder[i].Amount
		if newAmount < 0 {
			side = order.Sell
			newAmount *= -1
		}
		price := tradeHolder[i].Price
		if price == 0 && tradeHolder[i].Rate > 0 {
			price = tradeHolder[i].Rate
		}
		trades[i] = trade.Data{
			TID:          strconv.FormatInt(tradeHolder[i].ID, 10),
			CurrencyPair: c.Currency,
			Timestamp:    time.UnixMilli(tradeHolder[i].Timestamp),
			Price:        price,
			Amount:       newAmount,
			Exchange:     b.Name,
			AssetType:    c.Asset,
			Side:         side,
		}
	}

	return b.AddTradesToBuffer(trades...)
}

func (b *Bitfinex) handleWSNotification(d []interface{}, respRaw []byte) error {
	notification, ok := d[2].([]interface{})
	if !ok {
		return errors.New("unable to type assert notification data")
	}
	if data, ok := notification[4].([]interface{}); ok {
		channelName, ok := notification[1].(string)
		if !ok {
			return errors.New("unable to type assert channelName")
		}
		switch {
		case strings.Contains(channelName, wsFundingOfferNewRequest),
			strings.Contains(channelName, wsFundingOfferUpdateRequest),
			strings.Contains(channelName, wsFundingOfferCancelRequest):
			if data[0] != nil {
				if id, ok := data[0].(float64); ok && id > 0 {
					if b.Websocket.Match.IncomingWithData(int64(id), respRaw) {
						return nil
					}
					offer, err := wsHandleFundingOffer(data, true /* include rate real */)
					if err != nil {
						return err
					}
					b.Websocket.DataHandler <- offer
				}
			}
		case strings.Contains(channelName, wsOrderNewRequest):
			if data[2] != nil {
				if cid, ok := data[2].(float64); !ok {
					return common.GetTypeAssertError("float64", data[2], channelName+" cid")
				} else if cid > 0 {
					if b.Websocket.Match.IncomingWithData(int64(cid), respRaw) {
						return nil
					}
					b.wsHandleOrder(data)
				}
			}
		case strings.Contains(channelName, wsOrderUpdateRequest),
			strings.Contains(channelName, wsOrderCancelRequest):
			if data[0] != nil {
				if id, ok := data[0].(float64); !ok {
					return common.GetTypeAssertError("float64", data[0], channelName+" id")
				} else if id > 0 {
					if b.Websocket.Match.IncomingWithData(int64(id), respRaw) {
						return nil
					}
					b.wsHandleOrder(data)
				}
			}
		default:
			return fmt.Errorf("%s - Unexpected data returned %s",
				b.Name,
				respRaw)
		}
	}
	if notification[5] != nil {
		if wsErr, ok := notification[5].(string); ok {
			if strings.EqualFold(wsErr, wsError) {
				if errMsg, ok := notification[6].(string); ok {
					return fmt.Errorf("%s - Error %s",
						b.Name,
						errMsg)
				}
				return fmt.Errorf("%s - unhandled error message: %v", b.Name,
					notification[6])
			}
		}
	}
	return nil
}

func (b *Bitfinex) handleWSPositionSnapshot(d []interface{}) error {
	snapBundle, ok := d[2].([]interface{})
	if !ok {
		return common.GetTypeAssertError("[]interface{}", d[2], "positionSnapshotBundle")
	}
	if len(snapBundle) == 0 {
		return nil
	}
	snapshot := make([]WebsocketPosition, len(snapBundle))
	for i := range snapBundle {
		positionData, ok := snapBundle[i].([]interface{})
		if !ok {
			return common.GetTypeAssertError("[]interface{}", snapBundle[i], "positionSnapshot")
		}
		var position WebsocketPosition
		if position.Pair, ok = positionData[0].(string); !ok {
			return errors.New("unable to type assert position snapshot pair")
		}
		if position.Status, ok = positionData[1].(string); !ok {
			return errors.New("unable to type assert position snapshot status")
		}
		if position.Amount, ok = positionData[2].(float64); !ok {
			return errors.New("unable to type assert position snapshot amount")
		}
		if position.Price, ok = positionData[3].(float64); !ok {
			return errors.New("unable to type assert position snapshot price")
		}
		if position.MarginFunding, ok = positionData[4].(float64); !ok {
			return errors.New("unable to type assert position snapshot margin funding")
		}
		marginFundingType, ok := positionData[5].(float64)
		if !ok {
			return errors.New("unable to type assert position snapshot margin funding type")
		}
		position.MarginFundingType = int64(marginFundingType)
		if position.ProfitLoss, ok = positionData[6].(float64); !ok {
			return errors.New("unable to type assert position snapshot profit loss")
		}
		if position.ProfitLossPercent, ok = positionData[7].(float64); !ok {
			return errors.New("unable to type assert position snapshot profit loss percent")
		}
		if position.LiquidationPrice, ok = positionData[8].(float64); !ok {
			return errors.New("unable to type assert position snapshot liquidation price")
		}
		if position.Leverage, ok = positionData[9].(float64); !ok {
			return errors.New("unable to type assert position snapshot leverage")
		}
		snapshot[i] = position
	}
	b.Websocket.DataHandler <- snapshot
	return nil
}

func (b *Bitfinex) handleWSPositionUpdate(d []interface{}) error {
	positionData, ok := d[2].([]interface{})
	if !ok {
		return common.GetTypeAssertError("[]interface{}", d[2], "positionUpdate")
	}
	if len(positionData) == 0 {
		return nil
	}
	var position WebsocketPosition
	if position.Pair, ok = positionData[0].(string); !ok {
		return errors.New("unable to type assert position pair")
	}
	if position.Status, ok = positionData[1].(string); !ok {
		return errors.New("unable to type assert position status")
	}
	if position.Amount, ok = positionData[2].(float64); !ok {
		return errors.New("unable to type assert position amount")
	}
	if position.Price, ok = positionData[3].(float64); !ok {
		return errors.New("unable to type assert position price")
	}
	if position.MarginFunding, ok = positionData[4].(float64); !ok {
		return errors.New("unable to type assert margin position funding")
	}
	marginFundingType, ok := positionData[5].(float64)
	if !ok {
		return errors.New("unable to type assert position margin funding type")
	}
	position.MarginFundingType = int64(marginFundingType)
	if position.ProfitLoss, ok = positionData[6].(float64); !ok {
		return errors.New("unable to type assert position profit loss")
	}
	if position.ProfitLossPercent, ok = positionData[7].(float64); !ok {
		return errors.New("unable to type assert position profit loss percent")
	}
	if position.LiquidationPrice, ok = positionData[8].(float64); !ok {
		return errors.New("unable to type assert position liquidation price")
	}
	if position.Leverage, ok = positionData[9].(float64); !ok {
		return errors.New("unable to type assert position leverage")
	}
	b.Websocket.DataHandler <- position
	return nil
}

func (b *Bitfinex) handleWSTradeUpdate(d []interface{}, eventType string) error {
	tradeData, ok := d[2].([]interface{})
	if !ok {
		return common.GetTypeAssertError("[]interface{}", d[2], "tradeUpdate")
	}
	if len(tradeData) <= 4 {
		return nil
	}
	var tData WebsocketTradeData
	var tradeID float64
	if tradeID, ok = tradeData[0].(float64); !ok {
		return errors.New("unable to type assert trade ID")
	}
	tData.TradeID = int64(tradeID)
	if tData.Pair, ok = tradeData[1].(string); !ok {
		return errors.New("unable to type assert trade pair")
	}
	var timestamp float64
	if timestamp, ok = tradeData[2].(float64); !ok {
		return errors.New("unable to type assert trade timestamp")
	}
	tData.Timestamp = int64(timestamp)
	var orderID float64
	if orderID, ok = tradeData[3].(float64); !ok {
		return errors.New("unable to type assert trade order ID")
	}
	tData.OrderID = int64(orderID)
	if tData.AmountExecuted, ok = tradeData[4].(float64); !ok {
		return errors.New("unable to type assert trade amount executed")
	}
	if tData.PriceExecuted, ok = tradeData[5].(float64); !ok {
		return errors.New("unable to type assert trade price executed")
	}
	if tData.OrderType, ok = tradeData[6].(string); !ok {
		return errors.New("unable to type assert trade order type")
	}
	if tData.OrderPrice, ok = tradeData[7].(float64); !ok {
		return errors.New("unable to type assert trade order type")
	}
	var maker float64
	if maker, ok = tradeData[8].(float64); !ok {
		return errors.New("unable to type assert trade maker")
	}
	tData.Maker = maker == 1
	if eventType == "tu" {
		if tData.Fee, ok = tradeData[9].(float64); !ok {
			return errors.New("unable to type assert trade fee")
		}
		if tData.FeeCurrency, ok = tradeData[10].(string); !ok {
			return errors.New("unable to type assert trade fee currency")
		}
	}
	b.Websocket.DataHandler <- tData
	return nil
}

func wsHandleFundingOffer(data []interface{}, includeRateReal bool) (*WsFundingOffer, error) {
	var offer WsFundingOffer
	var ok bool
	if data[0] != nil {
		var offerID float64
		if offerID, ok = data[0].(float64); !ok {
			return nil, errors.New("unable to type assert funding offer ID")
		}
		offer.ID = int64(offerID)
	}
	if data[1] != nil {
		if offer.Symbol, ok = data[1].(string); !ok {
			return nil, errors.New("unable to type assert funding offer symbol")
		}
	}
	if data[2] != nil {
		var created float64
		if created, ok = data[2].(float64); !ok {
			return nil, errors.New("unable to type assert funding offer created")
		}
		offer.Created = time.UnixMilli(int64(created))
	}
	if data[3] != nil {
		var updated float64
		if updated, ok = data[3].(float64); !ok {
			return nil, errors.New("unable to type assert funding offer updated")
		}
		offer.Updated = time.UnixMilli(int64(updated))
	}
	if data[4] != nil {
		if offer.Amount, ok = data[4].(float64); !ok {
			return nil, errors.New("unable to type assert funding offer amount")
		}
	}
	if data[5] != nil {
		if offer.OriginalAmount, ok = data[5].(float64); !ok {
			return nil, errors.New("unable to type assert funding offer original amount")
		}
	}
	if data[6] != nil {
		if offer.Type, ok = data[6].(string); !ok {
			return nil, errors.New("unable to type assert funding offer type")
		}
	}
	if data[9] != nil {
		if offer.Flags, ok = data[9].(float64); !ok {
			return nil, errors.New("unable to type assert funding offer flags")
		}
	}
	if data[10] != nil {
		if offer.Status, ok = data[10].(string); !ok {
			return nil, errors.New("unable to type assert funding offer status")
		}
	}
	if data[14] != nil {
		if offer.Rate, ok = data[14].(float64); !ok {
			return nil, errors.New("unable to type assert funding offer rate")
		}
	}
	if data[15] != nil {
		var period float64
		if period, ok = data[15].(float64); !ok {
			return nil, errors.New("unable to type assert funding offer period")
		}
		offer.Period = int64(period)
	}
	if data[16] != nil {
		var notify float64
		if notify, ok = data[16].(float64); !ok {
			return nil, errors.New("unable to type assert funding offer notify")
		}
		offer.Notify = notify == 1
	}
	if data[17] != nil {
		var hidden float64
		if hidden, ok = data[17].(float64); !ok {
			return nil, errors.New("unable to type assert funding offer hidden")
		}
		offer.Hidden = hidden == 1
	}
	if data[19] != nil {
		var renew float64
		if renew, ok = data[19].(float64); !ok {
			return nil, errors.New("unable to type assert funding offer renew")
		}
		offer.Renew = renew == 1
	}
	if includeRateReal && data[20] != nil {
		if offer.RateReal, ok = data[20].(float64); !ok {
			return nil, errors.New("unable to type assert funding offer rate real")
		}
	}
	return &offer, nil
}

func wsHandleFundingCreditLoanData(data []interface{}, includePositionPair bool) (*WsCredit, error) {
	var credit WsCredit
	var ok bool
	if data[0] != nil {
		var id float64
		if id, ok = data[0].(float64); !ok {
			return nil, errors.New("unable to type assert funding credit ID")
		}
		credit.ID = int64(id)
	}
	if data[1] != nil {
		if credit.Symbol, ok = data[1].(string); !ok {
			return nil, errors.New("unable to type assert funding credit symbol")
		}
	}
	if data[2] != nil {
		var side float64
		if side, ok = data[2].(float64); !ok {
			return nil, errors.New("unable to type assert funding credit side")
		}
		credit.Side = int8(side)
	}
	if data[3] != nil {
		var created float64
		if created, ok = data[3].(float64); !ok {
			return nil, errors.New("unable to type assert funding credit created")
		}
		credit.Created = time.UnixMilli(int64(created))
	}
	if data[4] != nil {
		var updated float64
		if updated, ok = data[4].(float64); !ok {
			return nil, errors.New("unable to type assert funding credit updated")
		}
		credit.Updated = time.UnixMilli(int64(updated))
	}
	if data[5] != nil {
		if credit.Amount, ok = data[5].(float64); !ok {
			return nil, errors.New("unable to type assert funding credit amount")
		}
	}
	if data[6] != nil {
		credit.Flags = data[6]
	}
	if data[7] != nil {
		if credit.Status, ok = data[7].(string); !ok {
			return nil, errors.New("unable to type assert funding credit status")
		}
	}
	if data[11] != nil {
		if credit.Rate, ok = data[11].(float64); !ok {
			return nil, errors.New("unable to type assert funding credit rate")
		}
	}
	if data[12] != nil {
		var period float64
		if period, ok = data[12].(float64); !ok {
			return nil, errors.New("unable to type assert funding credit period")
		}
		credit.Period = int64(period)
	}
	if data[13] != nil {
		var opened float64
		if opened, ok = data[13].(float64); !ok {
			return nil, errors.New("unable to type assert funding credit opened")
		}
		credit.Opened = time.UnixMilli(int64(opened))
	}
	if data[14] != nil {
		var lastPayout float64
		if lastPayout, ok = data[14].(float64); !ok {
			return nil, errors.New("unable to type assert last funding credit payout")
		}
		credit.LastPayout = time.UnixMilli(int64(lastPayout))
	}
	if data[15] != nil {
		var notify float64
		if notify, ok = data[15].(float64); !ok {
			return nil, errors.New("unable to type assert funding credit notify")
		}
		credit.Notify = notify == 1
	}
	if data[16] != nil {
		var hidden float64
		if hidden, ok = data[16].(float64); !ok {
			return nil, errors.New("unable to type assert funding credit hidden")
		}
		credit.Hidden = hidden == 1
	}
	if data[18] != nil {
		var renew float64
		if renew, ok = data[18].(float64); !ok {
			return nil, errors.New("unable to type assert funding credit renew")
		}
		credit.Renew = renew == 1
	}
	if data[19] != nil {
		if credit.RateReal, ok = data[19].(float64); !ok {
			return nil, errors.New("unable to type assert rate funding credit real")
		}
	}
	if data[20] != nil {
		var noClose float64
		if noClose, ok = data[20].(float64); !ok {
			return nil, errors.New("unable to type assert no funding credit close")
		}
		credit.NoClose = noClose == 1
	}
	if includePositionPair {
		if data[21] != nil {
			if credit.PositionPair, ok = data[21].(string); !ok {
				return nil, errors.New("unable to type assert funding credit position pair")
			}
		}
	}
	return &credit, nil
}

func (b *Bitfinex) wsHandleOrder(data []interface{}) {
	var od order.Detail
	var err error
	od.Exchange = b.Name
	if data[0] != nil {
		if id, ok := data[0].(float64); ok {
			od.OrderID = strconv.FormatFloat(id, 'f', -1, 64)
		}
	}
	if data[16] != nil {
		if price, ok := data[16].(float64); ok {
			od.Price = price
		}
	}
	if data[7] != nil {
		if amount, ok := data[7].(float64); ok {
			od.Amount = amount
		}
	}
	if data[6] != nil {
		if remainingAmount, ok := data[6].(float64); ok {
			od.RemainingAmount = remainingAmount
		}
	}
	if data[7] != nil && data[6] != nil {
		if executedAmount, ok := data[7].(float64); ok {
			od.ExecutedAmount = executedAmount - od.RemainingAmount
		}
	}
	if data[4] != nil {
		if date, ok := data[4].(float64); ok {
			od.Date = time.Unix(int64(date)*1000, 0)
		}
	}
	if data[5] != nil {
		if lastUpdated, ok := data[5].(float64); ok {
			od.LastUpdated = time.Unix(int64(lastUpdated)*1000, 0)
		}
	}
	if data[2] != nil {
		if p, ok := data[3].(string); ok {
			od.Pair, od.AssetType, err = b.GetRequestFormattedPairAndAssetType(p[1:])
			if err != nil {
				b.Websocket.DataHandler <- err
				return
			}
		}
	}
	if data[8] != nil {
		if ordType, ok := data[8].(string); ok {
			oType, err := order.StringToOrderType(ordType)
			if err != nil {
				b.Websocket.DataHandler <- order.ClassificationError{
					Exchange: b.Name,
					OrderID:  od.OrderID,
					Err:      err,
				}
			}
			od.Type = oType
		}
	}
	if data[13] != nil {
		if combinedStatus, ok := data[13].(string); ok {
			statusParts := strings.Split(combinedStatus, " @ ")
			oStatus, err := order.StringToOrderStatus(statusParts[0])
			if err != nil {
				b.Websocket.DataHandler <- order.ClassificationError{
					Exchange: b.Name,
					OrderID:  od.OrderID,
					Err:      err,
				}
			}
			od.Status = oStatus
		}
	}
	b.Websocket.DataHandler <- &od
}

// WsInsertSnapshot add the initial orderbook snapshot when subscribed to a
// channel
func (b *Bitfinex) WsInsertSnapshot(p currency.Pair, assetType asset.Item, books []WebsocketBook, fundingRate bool) error {
	if len(books) == 0 {
		return errors.New("no orderbooks submitted")
	}
	var book orderbook.Base
	book.Bids = make(orderbook.Items, 0, len(books))
	book.Asks = make(orderbook.Items, 0, len(books))
	for i := range books {
		item := orderbook.Item{
			ID:     books[i].ID,
			Amount: books[i].Amount,
			Price:  books[i].Price,
			Period: books[i].Period,
		}
		if fundingRate {
			if item.Amount < 0 {
				item.Amount *= -1
				book.Bids = append(book.Bids, item)
			} else {
				book.Asks = append(book.Asks, item)
			}
		} else {
			if books[i].Amount > 0 {
				book.Bids = append(book.Bids, item)
			} else {
				item.Amount *= -1
				book.Asks = append(book.Asks, item)
			}
		}
	}

	book.Asset = assetType
	book.Pair = p
	book.Exchange = b.Name
	book.PriceDuplication = true
	book.IsFundingRate = fundingRate
	book.VerifyOrderbook = b.CanVerifyOrderbook
	book.LastUpdated = time.Now() // Not included in snapshot
	return b.Websocket.Orderbook.LoadSnapshot(&book)
}

// WsUpdateOrderbook updates the orderbook list, removing and adding to the
// orderbook sides
func (b *Bitfinex) WsUpdateOrderbook(p currency.Pair, assetType asset.Item, book []WebsocketBook, channelID int, sequenceNo int64, fundingRate bool) error {
	orderbookUpdate := orderbook.Update{
		Asset:      assetType,
		Pair:       p,
		Bids:       make([]orderbook.Item, 0, len(book)),
		Asks:       make([]orderbook.Item, 0, len(book)),
		UpdateTime: time.Now(), // Not included in update
	}

	for i := range book {
		item := orderbook.Item{
			ID:     book[i].ID,
			Amount: book[i].Amount,
			Price:  book[i].Price,
			Period: book[i].Period,
		}

		if book[i].Price > 0 {
			orderbookUpdate.Action = orderbook.UpdateInsert
			if fundingRate {
				if book[i].Amount < 0 {
					item.Amount *= -1
					orderbookUpdate.Bids = append(orderbookUpdate.Bids, item)
				} else {
					orderbookUpdate.Asks = append(orderbookUpdate.Asks, item)
				}
			} else {
				if book[i].Amount > 0 {
					orderbookUpdate.Bids = append(orderbookUpdate.Bids, item)
				} else {
					item.Amount *= -1
					orderbookUpdate.Asks = append(orderbookUpdate.Asks, item)
				}
			}
		} else {
			orderbookUpdate.Action = orderbook.Delete
			if fundingRate {
				if book[i].Amount == 1 {
					// delete bid
					orderbookUpdate.Asks = append(orderbookUpdate.Asks, item)
				} else {
					// delete ask
					orderbookUpdate.Bids = append(orderbookUpdate.Bids, item)
				}
			} else {
				if book[i].Amount == 1 {
					// delete bid
					orderbookUpdate.Bids = append(orderbookUpdate.Bids, item)
				} else {
					// delete ask
					orderbookUpdate.Asks = append(orderbookUpdate.Asks, item)
				}
			}
		}
	}

	cMtx.Lock()
	checkme := checksumStore[channelID]
	if checkme == nil {
		cMtx.Unlock()
		return b.Websocket.Orderbook.Update(&orderbookUpdate)
	}
	checksumStore[channelID] = nil
	cMtx.Unlock()

	if checkme.Sequence+1 == sequenceNo {
		// Sequence numbers get dropped, if checksum is not in line with
		// sequence, do not check.
		ob, err := b.Websocket.Orderbook.GetOrderbook(p, assetType)
		if err != nil {
			return fmt.Errorf("cannot calculate websocket checksum: book not found for %s %s %w",
				p,
				assetType,
				err)
		}

		if err = validateCRC32(ob, checkme.Token); err != nil {
			log.Errorf(log.WebsocketMgr, "%s websocket orderbook update error, will resubscribe orderbook: %v", b.Name, err)
			if suberr := b.resubOrderbook(p, assetType); suberr != nil {
				log.Errorf(log.ExchangeSys, "%s error resubscribing orderbook: %v", b.Name, suberr)
			}
			return err
		}
	}

	return b.Websocket.Orderbook.Update(&orderbookUpdate)
}

// resubOrderbook resubscribes the orderbook after a consistency error, probably a failed checksum,
// which forces a fresh snapshot. If we don't do this the orderbook will keep erroring and drifting.
func (b *Bitfinex) resubOrderbook(p currency.Pair, assetType asset.Item) error {
	if err := b.Websocket.Orderbook.FlushOrderbook(p, assetType); err != nil {
		return err
	}

	c, err := b.chanForSub(wsBook, assetType, p)
	if err != nil {
		return err
	}
	return b.Websocket.ResubscribeToChannel(c)
}

// chanForSub returns an existing channel subscription for a given channel/asset/pair
func (b *Bitfinex) chanForSub(cName string, assetType asset.Item, pair currency.Pair) (*stream.ChannelSubscription, error) {
	want := &stream.ChannelSubscription{
		Channel:  cName,
		Currency: pair,
		Asset:    assetType,
	}
	subs := b.Websocket.GetSubscriptions()
	for i := range subs {
		if subs[i].Equal(want) {
			return &subs[i], nil
		}
	}
	return nil, errSubNotFound
}

// GenerateDefaultSubscriptions Adds default subscriptions to websocket to be handled by ManageSubscriptions()
func (b *Bitfinex) GenerateDefaultSubscriptions() ([]stream.ChannelSubscription, error) {
	var wsPairFormat = currency.PairFormat{Uppercase: true}
	var channels = []string{wsBook, wsTrades, wsTicker, wsCandles}

	var subscriptions []stream.ChannelSubscription
	assets := b.GetAssetTypes(true)
	for i := range assets {
		if !b.IsAssetWebsocketSupported(assets[i]) {
			continue
		}
		enabledPairs, err := b.GetEnabledPairs(assets[i])
		if err != nil {
			return nil, err
		}

		for j := range channels {
			for k := range enabledPairs {
				params := make(map[string]interface{})
				if channels[j] == wsBook {
					params["prec"] = "R0"
					params["len"] = "100"
				}

				prefix := "t"
				if assets[i] == asset.MarginFunding {
					prefix = "f"
				}

				needsDelimiter := enabledPairs[k].Len() > 6

				var formattedPair string
				if needsDelimiter {
					formattedPair = enabledPairs[k].Format(currency.PairFormat{Uppercase: true, Delimiter: ":"}).String()
				} else {
					formattedPair = wsPairFormat.Format(enabledPairs[k])
				}

				if channels[j] == wsCandles {
					// TODO: Add ability to select timescale && funding period
					fundingPeriod := ""
					if assets[i] == asset.MarginFunding {
						fundingPeriod = ":p30"
					}
					params["key"] = "trade:1m:" + prefix + formattedPair + fundingPeriod
				} else {
					params["symbol"] = prefix + formattedPair
				}

				subscriptions = append(subscriptions, stream.ChannelSubscription{
					Channel:  channels[j],
					Currency: enabledPairs[k],
					Params:   params,
					Asset:    assets[i],
				})
			}
		}
	}

	return subscriptions, nil
}

// Subscribe sends a websocket message to receive data from the channel
<<<<<<< HEAD
func (b *Bitfinex) Subscribe(_ context.Context, channelsToSubscribe []stream.ChannelSubscription) error {
	checksum := make(map[string]interface{})
	checksum["event"] = "conf"
	checksum["flags"] = bitfinexChecksumFlag + bitfinexWsSequenceFlag
	err := b.Websocket.Conn.SendJSONMessage(checksum)
	if err != nil {
		return err
	}

=======
func (b *Bitfinex) Subscribe(channelsToSubscribe []stream.ChannelSubscription) error {
>>>>>>> e8c91231
	var errs error
	for i := range channelsToSubscribe {
		req := make(map[string]interface{})
		req["event"] = "subscribe"
		req["channel"] = channelsToSubscribe[i].Channel

		for k, v := range channelsToSubscribe[i].Params {
			// Resubscribing channels might already have this set
			if k != "chanId" {
				req[k] = v
			}
		}

		err := b.Websocket.Conn.SendJSONMessage(req)
		if err != nil {
			errs = common.AppendError(errs, err)
			continue
		}
		b.Websocket.AddSuccessfulSubscriptions(channelsToSubscribe[i])
	}
	return errs
}

// ConfigureWS to send checksums and sequence numbers
func (b *Bitfinex) ConfigureWS() error {
	return b.Websocket.Conn.SendJSONMessage(map[string]interface{}{
		"event": "conf",
		"flags": bitfinexChecksumFlag + bitfinexWsSequenceFlag,
	})
}

// Unsubscribe sends a websocket message to stop receiving data from the channel
func (b *Bitfinex) Unsubscribe(_ context.Context, channelsToUnsubscribe []stream.ChannelSubscription) error {
	var errs error
	for i := range channelsToUnsubscribe {
		idAny, ok := channelsToUnsubscribe[i].Params["chanId"]
		if !ok {
			errs = common.AppendError(errs, fmt.Errorf("cannot unsubscribe from a channel without an id"))
			continue
		}
		chanID, ok := idAny.(int)
		if !ok {
			errs = common.AppendError(errs, fmt.Errorf("chanId is not an int"))
			continue
		}

		req := map[string]interface{}{
			"event":  "unsubscribe",
			"chanId": chanID,
		}

		err := b.Websocket.Conn.SendJSONMessage(req)
		if err != nil {
			errs = common.AppendError(errs, err)
			continue
		}
		// We do this before the unsubscribed event comes back so we can subscribe again when called from ResubcribeToChannel
		b.Websocket.RemoveSuccessfulUnsubscriptions(channelsToUnsubscribe[i])
	}
	return errs
}

// WsSendAuth sends a authenticated event payload
func (b *Bitfinex) WsSendAuth(ctx context.Context) error {
	creds, err := b.GetCredentials(ctx)
	if err != nil {
		return err
	}

	nonce := strconv.FormatInt(time.Now().Unix(), 10)
	payload := "AUTH" + nonce

	hmac, err := crypto.GetHMAC(crypto.HashSHA512_384,
		[]byte(payload),
		[]byte(creds.Secret))
	if err != nil {
		return err
	}
	request := WsAuthRequest{
		Event:         "auth",
		APIKey:        creds.Key,
		AuthPayload:   payload,
		AuthSig:       crypto.HexEncodeToString(hmac),
		AuthNonce:     nonce,
		DeadManSwitch: 0,
	}
	err = b.Websocket.AuthConn.SendJSONMessage(request)
	if err != nil {
		b.Websocket.SetCanUseAuthenticatedEndpoints(false)
		return err
	}
	return nil
}

// WsAddSubscriptionChannel adds a confirmed channel subscription mapping from id to original params
func (b *Bitfinex) WsAddSubscriptionChannel(chanID int, channel, symbol string) error {
	assetType, pair, err := assetPairFromSymbol(symbol)
	if err != nil {
		return err
	}

	var c *stream.ChannelSubscription
	s := b.Websocket.GetSubscriptions()
	for i := range s {
		if strings.EqualFold(s[i].Channel, channel) && s[i].Currency.Equal(pair) && s[i].Asset == assetType {
			c = &s[i]
			break
		}
	}

	if c == nil {
		log.Errorf(log.ExchangeSys,
			"%s Could not find an existing channel subscription: %s Pair: %s ChannelID: %d Asset: %s\n",
			b.Name,
			channel,
			pair,
			chanID,
			assetType)
		c = &stream.ChannelSubscription{
			Channel:  channel,
			Currency: pair,
			Asset:    assetType,
		}
	}

	if c.Params == nil {
		c.Params = map[string]interface{}{}
	}

	c.Params["chanId"] = chanID

	b.WebsocketSubdChannels[chanID] = c

	if b.Verbose {
		log.Debugf(log.ExchangeSys,
			"%s Subscribed to Channel: %s Pair: %s ChannelID: %d\n",
			b.Name,
			channel,
			pair,
			chanID)
	}
	return nil
}

// WsNewOrder authenticated new order request
func (b *Bitfinex) WsNewOrder(data *WsNewOrderRequest) (string, error) {
	data.CustomID = b.Websocket.AuthConn.GenerateMessageID(false)
	request := makeRequestInterface(wsOrderNew, data)
	resp, err := b.Websocket.AuthConn.SendMessageReturnResponse(data.CustomID, request)
	if err != nil {
		return "", err
	}
	if resp == nil {
		return "", errors.New(b.Name + " - Order message not returned")
	}
	var respData []interface{}
	err = json.Unmarshal(resp, &respData)
	if err != nil {
		return "", err
	}

	if len(respData) < 3 {
		return "", errors.New("unexpected respData length")
	}
	responseDataDetail, ok := respData[2].([]interface{})
	if !ok {
		return "", errors.New("unable to type assert respData")
	}

	if len(responseDataDetail) < 4 {
		return "", errors.New("invalid responseDataDetail length")
	}

	responseOrderDetail, ok := responseDataDetail[4].([]interface{})
	if !ok {
		return "", errors.New("unable to type assert responseOrderDetail")
	}
	var orderID string
	if responseOrderDetail[0] != nil {
		if ordID, ordOK := responseOrderDetail[0].(float64); ordOK && ordID > 0 {
			orderID = strconv.FormatFloat(ordID, 'f', -1, 64)
		}
	}
	var errorMessage, errCode string
	if len(responseDataDetail) > 6 {
		errCode, ok = responseDataDetail[6].(string)
		if !ok {
			return "", errors.New("unable to type assert errCode")
		}
	}
	if len(responseDataDetail) > 7 {
		errorMessage, ok = responseDataDetail[7].(string)
		if !ok {
			return "", errors.New("unable to type assert errorMessage")
		}
	}
	if strings.EqualFold(errCode, wsError) {
		return orderID, errors.New(b.Name + " - " + errCode + ": " + errorMessage)
	}
	return orderID, nil
}

// WsModifyOrder authenticated modify order request
func (b *Bitfinex) WsModifyOrder(data *WsUpdateOrderRequest) error {
	request := makeRequestInterface(wsOrderUpdate, data)
	resp, err := b.Websocket.AuthConn.SendMessageReturnResponse(data.OrderID, request)
	if err != nil {
		return err
	}
	if resp == nil {
		return errors.New(b.Name + " - Order message not returned")
	}

	var responseData []interface{}
	err = json.Unmarshal(resp, &responseData)
	if err != nil {
		return err
	}
	if len(responseData) < 3 {
		return errors.New("unexpected responseData length")
	}
	responseOrderData, ok := responseData[2].([]interface{})
	if !ok {
		return errors.New("unable to type assert responseOrderData")
	}
	var errorMessage, errCode string
	if len(responseOrderData) > 6 {
		errCode, ok = responseOrderData[6].(string)
		if !ok {
			return errors.New("unable to type assert errCode")
		}
	}
	if len(responseOrderData) > 7 {
		errorMessage, ok = responseOrderData[7].(string)
		if !ok {
			return errors.New("unable to type assert errorMessage")
		}
	}
	if strings.EqualFold(errCode, wsError) {
		return errors.New(b.Name + " - " + errCode + ": " + errorMessage)
	}
	return nil
}

// WsCancelMultiOrders authenticated cancel multi order request
func (b *Bitfinex) WsCancelMultiOrders(orderIDs []int64) error {
	cancel := WsCancelGroupOrdersRequest{
		OrderID: orderIDs,
	}
	request := makeRequestInterface(wsCancelMultipleOrders, cancel)
	return b.Websocket.AuthConn.SendJSONMessage(request)
}

// WsCancelOrder authenticated cancel order request
func (b *Bitfinex) WsCancelOrder(orderID int64) error {
	cancel := WsCancelOrderRequest{
		OrderID: orderID,
	}
	request := makeRequestInterface(wsOrderCancel, cancel)
	resp, err := b.Websocket.AuthConn.SendMessageReturnResponse(orderID, request)
	if err != nil {
		return err
	}
	if resp == nil {
		return fmt.Errorf("%v - Order %v failed to cancel", b.Name, orderID)
	}
	var responseData []interface{}
	err = json.Unmarshal(resp, &responseData)
	if err != nil {
		return err
	}
	if len(responseData) < 3 {
		return errors.New("unexpected responseData length")
	}
	responseOrderData, ok := responseData[2].([]interface{})
	if !ok {
		return errors.New("unable to type assert responseOrderData")
	}
	var errorMessage, errCode string
	if len(responseOrderData) > 6 {
		errCode, ok = responseOrderData[6].(string)
		if !ok {
			return errors.New("unable to type assert errCode")
		}
	}
	if len(responseOrderData) > 7 {
		errorMessage, ok = responseOrderData[7].(string)
		if !ok {
			return errors.New("unable to type assert errorMessage")
		}
	}
	if strings.EqualFold(errCode, wsError) {
		return errors.New(b.Name + " - " + errCode + ": " + errorMessage)
	}
	return nil
}

// WsCancelAllOrders authenticated cancel all orders request
func (b *Bitfinex) WsCancelAllOrders() error {
	cancelAll := WsCancelAllOrdersRequest{All: 1}
	request := makeRequestInterface(wsCancelMultipleOrders, cancelAll)
	return b.Websocket.AuthConn.SendJSONMessage(request)
}

// WsNewOffer authenticated new offer request
func (b *Bitfinex) WsNewOffer(data *WsNewOfferRequest) error {
	request := makeRequestInterface(wsFundingOfferNew, data)
	return b.Websocket.AuthConn.SendJSONMessage(request)
}

// WsCancelOffer authenticated cancel offer request
func (b *Bitfinex) WsCancelOffer(orderID int64) error {
	cancel := WsCancelOrderRequest{
		OrderID: orderID,
	}
	request := makeRequestInterface(wsFundingOfferCancel, cancel)
	resp, err := b.Websocket.AuthConn.SendMessageReturnResponse(orderID, request)
	if err != nil {
		return err
	}
	if resp == nil {
		return fmt.Errorf("%v - Order %v failed to cancel", b.Name, orderID)
	}
	var responseData []interface{}
	err = json.Unmarshal(resp, &responseData)
	if err != nil {
		return err
	}
	if len(responseData) < 3 {
		return errors.New("unexpected responseData length")
	}
	responseOrderData, ok := responseData[2].([]interface{})
	if !ok {
		return errors.New("unable to type assert responseOrderData")
	}
	var errorMessage, errCode string
	if len(responseOrderData) > 6 {
		errCode, ok = responseOrderData[6].(string)
		if !ok {
			return errors.New("unable to type assert errCode")
		}
	}
	if len(responseOrderData) > 7 {
		errorMessage, ok = responseOrderData[7].(string)
		if !ok {
			return errors.New("unable to type assert errorMessage")
		}
	}
	if strings.EqualFold(errCode, wsError) {
		return errors.New(b.Name + " - " + errCode + ": " + errorMessage)
	}

	return nil
}

func makeRequestInterface(channelName string, data interface{}) []interface{} {
	return []interface{}{0, channelName, nil, data}
}

func validateCRC32(book *orderbook.Base, token int) error {
	// Order ID's need to be sub-sorted in ascending order, this needs to be
	// done on the main book to ensure that we do not cut price levels out below
	reOrderByID(book.Bids)
	reOrderByID(book.Asks)

	// RO precision calculation is based on order ID's and amount values
	var bids, asks []orderbook.Item
	for i := 0; i < 25; i++ {
		if i < len(book.Bids) {
			bids = append(bids, book.Bids[i])
		}
		if i < len(book.Asks) {
			asks = append(asks, book.Asks[i])
		}
	}

	// ensure '-' (negative amount) is passed back to string buffer as
	// this is needed for calcs - These get swapped if funding rate
	bidmod := float64(1)
	if book.IsFundingRate {
		bidmod = -1
	}

	askMod := float64(-1)
	if book.IsFundingRate {
		askMod = 1
	}

	var check strings.Builder
	for i := 0; i < 25; i++ {
		if i < len(bids) {
			check.WriteString(strconv.FormatInt(bids[i].ID, 10))
			check.WriteString(":")
			check.WriteString(strconv.FormatFloat(bidmod*bids[i].Amount, 'f', -1, 64))
			check.WriteString(":")
		}

		if i < len(asks) {
			check.WriteString(strconv.FormatInt(asks[i].ID, 10))
			check.WriteString(":")
			check.WriteString(strconv.FormatFloat(askMod*asks[i].Amount, 'f', -1, 64))
			check.WriteString(":")
		}
	}

	checksumStr := strings.TrimSuffix(check.String(), ":")
	checksum := crc32.ChecksumIEEE([]byte(checksumStr))
	if checksum == uint32(token) {
		return nil
	}
	return fmt.Errorf("invalid checksum for %s %s: calculated [%d] does not match [%d]",
		book.Asset,
		book.Pair,
		checksum,
		uint32(token))
}

// reOrderByID sub sorts orderbook items by its corresponding ID when price
// levels are the same. TODO: Deprecate and shift to buffer level insertion
// based off ascending ID.
func reOrderByID(depth []orderbook.Item) {
subSort:
	for x := 0; x < len(depth); {
		var subset []orderbook.Item
		// Traverse forward elements
		for y := x + 1; y < len(depth); y++ {
			if depth[x].Price == depth[y].Price &&
				// Period matching is for funding rates, this was undocumented
				// but these need to be matched with price for the correct ID
				// alignment
				depth[x].Period == depth[y].Period {
				// Append element to subset when price match occurs
				subset = append(subset, depth[y])
				// Traverse next
				continue
			}
			if len(subset) != 0 {
				// Append root element
				subset = append(subset, depth[x])
				// Sort IDs by ascending
				sort.Slice(subset, func(i, j int) bool {
					return subset[i].ID < subset[j].ID
				})
				// Re-align elements with sorted ID subset
				for z := range subset {
					depth[x+z] = subset[z]
				}
			}
			// When price is not matching change checked element to root
			x = y
			continue subSort
		}
		break
	}
}

func assetPairFromSymbol(symbol string) (asset.Item, currency.Pair, error) {
	assetType := asset.Spot

	if symbol == "" {
		return assetType, currency.EMPTYPAIR, nil
	}

	switch symbol[0] {
	case 'f':
		assetType = asset.MarginFunding
	case 't':
		assetType = asset.Spot
	default:
		return assetType, currency.EMPTYPAIR, fmt.Errorf("unknown pair prefix: %v", symbol[0])
	}

	pair, err := currency.NewPairFromString(symbol[1:])

	return assetType, pair, err
}

// symbolFromCandleKey extracts the symbol or pair from a subscribed channel key
// e.g. trade:1h:tBTC, trade:1h:tBTC:CNHT, trade:1m:fBTC:p30 and trade:1m:fBTC:a30:p2:p30
func symbolFromCandleKey(key string) (string, error) {
	parts := strings.Split(key, ":")
	if len(parts) < 3 {
		return "", fmt.Errorf("subscription key has too few parts, need 3: %v", key)
	}
	parts = parts[2:]
	if parts[0][0] == 'f' {
		// Margin Funding subscription has one currency, and suffixes
		return parts[0], nil
	}
	if len(parts) > 2 {
		return "", fmt.Errorf("subscription key has too many parts for trade types: %v", key)
	}
	return strings.Join(parts, ":"), nil
}<|MERGE_RESOLUTION|>--- conflicted
+++ resolved
@@ -75,7 +75,7 @@
 	}
 
 	b.Websocket.Wg.Add(1)
-	go b.WsDataHandler()
+	go b.WsDataHandler(ctx)
 	return b.ConfigureWS()
 }
 
@@ -92,14 +92,14 @@
 }
 
 // WsDataHandler handles data from wsReadData
-func (b *Bitfinex) WsDataHandler() {
+func (b *Bitfinex) WsDataHandler(ctx context.Context) {
 	defer b.Websocket.Wg.Done()
 	for {
 		select {
 		case <-b.Websocket.ShutdownC:
 			select {
 			case resp := <-comms:
-				err := b.wsHandleData(resp.Raw)
+				err := b.wsHandleData(ctx, resp.Raw)
 				if err != nil {
 					select {
 					case b.Websocket.DataHandler <- err:
@@ -117,7 +117,7 @@
 			if resp.Type != websocket.TextMessage {
 				continue
 			}
-			err := b.wsHandleData(resp.Raw)
+			err := b.wsHandleData(ctx, resp.Raw)
 			if err != nil {
 				b.Websocket.DataHandler <- err
 			}
@@ -125,7 +125,7 @@
 	}
 }
 
-func (b *Bitfinex) wsHandleData(respRaw []byte) error {
+func (b *Bitfinex) wsHandleData(ctx context.Context, respRaw []byte) error {
 	var result interface{}
 	if err := json.Unmarshal(respRaw, &result); err != nil {
 		return err
@@ -195,7 +195,7 @@
 
 		if chanID != 0 {
 			if c, ok := b.WebsocketSubdChannels[chanID]; ok {
-				return b.handleWSChannelUpdate(c, chanID, eventType, d)
+				return b.handleWSChannelUpdate(ctx, c, chanID, eventType, d)
 			}
 			return fmt.Errorf("unable to locate chanID: %d", chanID)
 		}
@@ -469,7 +469,7 @@
 	return nil
 }
 
-func (b *Bitfinex) handleWSChannelUpdate(c *stream.ChannelSubscription, chanID int, eventType string, d []interface{}) error {
+func (b *Bitfinex) handleWSChannelUpdate(ctx context.Context, c *stream.ChannelSubscription, chanID int, eventType string, d []interface{}) error {
 	if eventType == wsChecksum {
 		return b.handleWSChecksum(chanID, d)
 	}
@@ -480,7 +480,7 @@
 
 	switch c.Channel {
 	case wsBook:
-		return b.handleWSBookUpdate(c, chanID, d)
+		return b.handleWSBookUpdate(ctx, c, chanID, d)
 	case wsCandles:
 		return b.handleWSCandleUpdate(c, d)
 	case wsTicker:
@@ -516,7 +516,7 @@
 	return nil
 }
 
-func (b *Bitfinex) handleWSBookUpdate(c *stream.ChannelSubscription, chanID int, d []interface{}) error {
+func (b *Bitfinex) handleWSBookUpdate(ctx context.Context, c *stream.ChannelSubscription, chanID int, d []interface{}) error {
 	var newOrderbook []WebsocketBook
 	obSnapBundle, ok := d[1].([]interface{})
 	if !ok {
@@ -601,7 +601,7 @@
 				Amount: amountRate})
 		}
 
-		if err := b.WsUpdateOrderbook(c.Currency, c.Asset, newOrderbook, chanID, int64(sequenceNo), fundingRate); err != nil {
+		if err := b.WsUpdateOrderbook(ctx, c.Currency, c.Asset, newOrderbook, chanID, int64(sequenceNo), fundingRate); err != nil {
 			return fmt.Errorf("updating orderbook error: %s",
 				err)
 		}
@@ -1447,7 +1447,7 @@
 
 // WsUpdateOrderbook updates the orderbook list, removing and adding to the
 // orderbook sides
-func (b *Bitfinex) WsUpdateOrderbook(p currency.Pair, assetType asset.Item, book []WebsocketBook, channelID int, sequenceNo int64, fundingRate bool) error {
+func (b *Bitfinex) WsUpdateOrderbook(ctx context.Context, p currency.Pair, assetType asset.Item, book []WebsocketBook, channelID int, sequenceNo int64, fundingRate bool) error {
 	orderbookUpdate := orderbook.Update{
 		Asset:      assetType,
 		Pair:       p,
@@ -1525,7 +1525,7 @@
 
 		if err = validateCRC32(ob, checkme.Token); err != nil {
 			log.Errorf(log.WebsocketMgr, "%s websocket orderbook update error, will resubscribe orderbook: %v", b.Name, err)
-			if suberr := b.resubOrderbook(p, assetType); suberr != nil {
+			if suberr := b.resubOrderbook(ctx, p, assetType); suberr != nil {
 				log.Errorf(log.ExchangeSys, "%s error resubscribing orderbook: %v", b.Name, suberr)
 			}
 			return err
@@ -1537,7 +1537,7 @@
 
 // resubOrderbook resubscribes the orderbook after a consistency error, probably a failed checksum,
 // which forces a fresh snapshot. If we don't do this the orderbook will keep erroring and drifting.
-func (b *Bitfinex) resubOrderbook(p currency.Pair, assetType asset.Item) error {
+func (b *Bitfinex) resubOrderbook(ctx context.Context, p currency.Pair, assetType asset.Item) error {
 	if err := b.Websocket.Orderbook.FlushOrderbook(p, assetType); err != nil {
 		return err
 	}
@@ -1546,7 +1546,7 @@
 	if err != nil {
 		return err
 	}
-	return b.Websocket.ResubscribeToChannel(c)
+	return b.Websocket.ResubscribeToChannel(ctx, c)
 }
 
 // chanForSub returns an existing channel subscription for a given channel/asset/pair
@@ -1628,19 +1628,7 @@
 }
 
 // Subscribe sends a websocket message to receive data from the channel
-<<<<<<< HEAD
 func (b *Bitfinex) Subscribe(_ context.Context, channelsToSubscribe []stream.ChannelSubscription) error {
-	checksum := make(map[string]interface{})
-	checksum["event"] = "conf"
-	checksum["flags"] = bitfinexChecksumFlag + bitfinexWsSequenceFlag
-	err := b.Websocket.Conn.SendJSONMessage(checksum)
-	if err != nil {
-		return err
-	}
-
-=======
-func (b *Bitfinex) Subscribe(channelsToSubscribe []stream.ChannelSubscription) error {
->>>>>>> e8c91231
 	var errs error
 	for i := range channelsToSubscribe {
 		req := make(map[string]interface{})
