package okcoin

import (
	"context"
	"encoding/json"
	"errors"
<<<<<<< HEAD
	"log"
	"os"
=======
	"fmt"
	"strings"
>>>>>>> fcc5ad45
	"sync"
	"testing"
	"time"

	"github.com/thrasher-corp/gocryptotrader/common"
	"github.com/thrasher-corp/gocryptotrader/core"
	"github.com/thrasher-corp/gocryptotrader/currency"
	exchange "github.com/thrasher-corp/gocryptotrader/exchanges"
	"github.com/thrasher-corp/gocryptotrader/exchanges/asset"
	"github.com/thrasher-corp/gocryptotrader/exchanges/kline"
	"github.com/thrasher-corp/gocryptotrader/exchanges/order"
	"github.com/thrasher-corp/gocryptotrader/exchanges/sharedtestvalues"
	"github.com/thrasher-corp/gocryptotrader/portfolio/withdraw"
)

// Please supply you own test keys here for due diligence testing.
const (
	apiKey                  = ""
	apiSecret               = ""
	passphrase              = ""
	canManipulateRealOrders = false
)

var (
	o = &Okcoin{}

	spotTradablePair currency.Pair
)

<<<<<<< HEAD
func TestMain(m *testing.M) {
	o.SetDefaults()
	cfg := config.GetConfig()
	err := cfg.LoadConfig("../../testdata/configtest.json", true)
	if err != nil {
		log.Fatal("Okcoin load config error", err)
	}
	okcoinConfig, err := cfg.GetExchangeConfig(o.Name)
	if err != nil {
		log.Fatalf("%v Setup() init error", o.Name)
	}

	okcoinConfig.API.AuthenticatedSupport = true
	okcoinConfig.API.AuthenticatedWebsocketSupport = true
	okcoinConfig.API.Credentials.Key = apiKey
	okcoinConfig.API.Credentials.Secret = apiSecret
	okcoinConfig.API.Credentials.ClientID = passphrase
	o.Websocket = sharedtestvalues.NewTestWebsocket()
	err = o.Setup(okcoinConfig)
	if err != nil {
		log.Fatal("Okcoin setup error", err)
	}
	err = o.populateTradablePairs(context.Background())
	if err != nil {
		log.Fatalf("%s populateTradablePairs error %v", o.Name, err)
	}
	setupWS()
	os.Exit(m.Run())
=======
func TestMain(_ *testing.M) {
	fmt.Println("OKCoin v3 API deprecated, skipping tests")
>>>>>>> fcc5ad45
}

func TestStart(t *testing.T) {
	t.Parallel()
	err := o.Start(context.Background(), nil)
	if !errors.Is(err, common.ErrNilPointer) {
		t.Fatalf("received: '%v' but expected: '%v'", err, common.ErrNilPointer)
	}
	var testWg sync.WaitGroup
	err = o.Start(context.Background(), &testWg)
	if err != nil {
		t.Fatal(err)
	}
	testWg.Wait()
}

func TestFetchTradablePair(t *testing.T) {
	t.Parallel()
	_, err := o.GetInstruments(context.Background(), "SPOT", "")
	if err != nil {
		t.Fatal(err)
	}
}

func TestGetSystemStatus(t *testing.T) {
	t.Parallel()
	// allowed state value: ongoing, scheduled, processing, pre_open, completed, canceled
	_, err := o.GetSystemStatus(context.Background(), "scheduled")
	if err != nil {
		t.Fatal(err)
	}
}

func TestGetSystemTime(t *testing.T) {
	t.Parallel()
	_, err := o.GetSystemTime(context.Background())
	if err != nil {
		t.Fatal(err)
	}
}

func TestGetTickers(t *testing.T) {
	t.Parallel()
	_, err := o.GetTickers(context.Background(), "SPOT")
	if err != nil {
		t.Error(err)
	}
}

func TestGetTicker(t *testing.T) {
	t.Parallel()
	_, err := o.GetTicker(context.Background(), "USDT-USD")
	if err != nil {
		t.Error(err)
	}
}

func TestGetOrderbooks(t *testing.T) {
	t.Parallel()
	_, err := o.GetOrderbook(context.Background(), spotTradablePair.String(), 200)
	if err != nil {
		t.Error(err)
	}
}

func TestGetCandlestick(t *testing.T) {
	t.Parallel()
	_, err := o.GetCandlesticks(context.Background(), spotTradablePair.String(), kline.FiveMin, time.Now(), time.Now().Add(-time.Hour*30), 0)
	if err != nil {
		t.Error(err)
	}
}

func TestGetCandlestickHistory(t *testing.T) {
	t.Parallel()
	_, err := o.GetCandlestickHistory(context.Background(), "BTC-USD", time.Now().Add(-time.Minute*30), time.Now(), kline.FiveMin, 0)
	if err != nil {
		t.Error(err)
	}
}

func TestGetTrades(t *testing.T) {
	t.Parallel()
	_, err := o.GetTrades(context.Background(), "BTC-USD", 10)
	if err != nil {
		t.Error(err)
	}
}

func TestGetTradeHistory(t *testing.T) {
	t.Parallel()
	_, err := o.GetTradeHistory(context.Background(), spotTradablePair.String(), "", time.Time{}, time.Time{}, 0)
	if err != nil {
		t.Error(err)
	}
}

func TestGet24HourTradingVolume(t *testing.T) {
	t.Parallel()
	_, err := o.Get24HourTradingVolume(context.Background())
	if err != nil {
		t.Error(err)
	}
}

func TestGetOracle(t *testing.T) {
	t.Parallel()
	_, err := o.GetOracle(context.Background())
	if err != nil {
		t.Error(err)
	}
}

func TestGetExchangeRate(t *testing.T) {
	t.Parallel()
	_, err := o.GetExchangeRate(context.Background())
	if err != nil {
		t.Error(err)
	}
}

func TestGenerateDefaultSubscriptions(t *testing.T) {
	t.Parallel()
	_, err := o.GenerateDefaultSubscriptions()
	if err != nil {
		t.Error(err)
	}
}

func TestGetCurrencies(t *testing.T) {
	t.Parallel()
	sharedtestvalues.SkipTestIfCredentialsUnset(t, o)
	_, err := o.GetCurrencies(context.Background(), currency.EMPTYCODE)
	if err != nil {
		t.Error(err)
	}
}

func TestGetBalance(t *testing.T) {
	t.Parallel()
	sharedtestvalues.SkipTestIfCredentialsUnset(t, o)
	_, err := o.GetBalance(context.Background(), currency.BTC)
	if err != nil {
		t.Error(err)
	}
}

func TestGetAccountAssetValuation(t *testing.T) {
	t.Parallel()
	sharedtestvalues.SkipTestIfCredentialsUnset(t, o)
	_, err := o.GetAccountAssetValuation(context.Background(), currency.EMPTYCODE)
	if err != nil {
		t.Error(err)
	}
}

func TestFundsTransfer(t *testing.T) {
	t.Parallel()
	_, err := o.FundsTransfer(context.Background(), nil)
	if !errors.Is(err, errNilArgument) {
		t.Errorf("found %v, but expected %v", err, errNilArgument)
	}
	_, err = o.FundsTransfer(context.Background(), &FundingTransferRequest{
		Currency: currency.EMPTYCODE,
	})
	if !errors.Is(err, currency.ErrCurrencyCodeEmpty) {
		t.Errorf("found %v, but expected %v", err, currency.ErrCurrencyCodeEmpty)
	}
	_, err = o.FundsTransfer(context.Background(), &FundingTransferRequest{
		Currency: currency.BTC,
	})
	if !errors.Is(err, errInvalidAmount) { // "From" address
		t.Errorf("found %v, but expected %v", err, errInvalidAmount)
	}
	_, err = o.FundsTransfer(context.Background(), &FundingTransferRequest{
		Currency: currency.BTC,
		Amount:   1,
		From:     "abcde",
	})
	if !errors.Is(err, errAddressMustNotBeEmptyString) { // 'To' address
		t.Errorf("found %v, but expected %v", err, errAddressMustNotBeEmptyString)
	}
	_, err = o.FundsTransfer(context.Background(), &FundingTransferRequest{
		Currency:     currency.BTC,
		Amount:       1,
		From:         "abcdef",
		To:           "ghijklmnopqrstu",
		TransferType: 2,
	})
	if !errors.Is(err, errSubAccountNameRequired) {
		t.Errorf("found %v, but expected %v", err, errSubAccountNameRequired)
	}
	sharedtestvalues.SkipTestIfCredentialsUnset(t, o, canManipulateRealOrders)
	_, err = o.FundsTransfer(context.Background(), &FundingTransferRequest{
		Currency: currency.BTC,
		Amount:   1,
		From:     "1",
		To:       "6",
	})
	if err != nil {
		t.Error(err)
	}
}

func TestGetFundsTransferState(t *testing.T) {
	t.Parallel()
	sharedtestvalues.SkipTestIfCredentialsUnset(t, o)
	_, err := o.GetFundsTransferState(context.Background(), "", "", "")
	if !errors.Is(err, errTransferIDOrClientIDRequred) {
		t.Error(err)
	}
	_, err = o.GetFundsTransferState(context.Background(), "1", "", "")
	if err != nil {
		t.Error(err)
	}
}

func TestGetAssetBillType(t *testing.T) {
	t.Parallel()
	sharedtestvalues.SkipTestIfCredentialsUnset(t, o)
	_, err := o.GetAssetBilsDetail(context.Background(), currency.BTC, "2", "", time.Now().Add(-time.Minute), time.Now().Add(-time.Hour), 0)
	if err != nil {
		t.Error(err)
	}
}

func TestGetLightningDeposits(t *testing.T) {
	t.Parallel()
	sharedtestvalues.SkipTestIfCredentialsUnset(t, o)
	_, err := o.GetLightningDeposits(context.Background(), currency.BTC, 0.001, "")
	if err != nil {
		t.Error(err)
	}
}

func TestGetCurrencyDepositAddresses(t *testing.T) {
	t.Parallel()
	sharedtestvalues.SkipTestIfCredentialsUnset(t, o)
	_, err := o.GetCurrencyDepositAddresses(context.Background(), currency.EMPTYCODE)
	if !errors.Is(err, currency.ErrCurrencyCodeEmpty) {
		t.Errorf("found %v, expected %v", err, currency.ErrCurrencyCodeEmpty)
	}
	_, err = o.GetCurrencyDepositAddresses(context.Background(), currency.BTC)
	if err != nil {
		t.Error(err)
	}
}

func TestGetDepositHistory(t *testing.T) {
	t.Parallel()
	sharedtestvalues.SkipTestIfCredentialsUnset(t, o)
	_, err := o.GetDepositHistory(context.Background(), currency.BTC, "", "", "", "", time.Time{}, time.Time{}, 0)
	if err != nil {
		t.Error(err)
	}
}

func TestWithdrawal(t *testing.T) {
	t.Parallel()
	_, err := o.Withdrawal(context.Background(), nil)
	if !errors.Is(err, errNilArgument) {
		t.Fatalf("found %v, expected %v", err, errNilArgument)
	}
	_, err = o.Withdrawal(context.Background(), &WithdrawalRequest{})
	if !errors.Is(err, currency.ErrCurrencyCodeEmpty) {
		t.Fatalf("found %v, expected %v", err, currency.ErrCurrencyCodeEmpty)
	}
	_, err = o.Withdrawal(context.Background(), &WithdrawalRequest{
		Ccy: currency.BTC,
	})
	if !errors.Is(err, errInvalidAmount) {
		t.Fatalf("found %v, expected %v", err, errInvalidAmount)
	}
	_, err = o.Withdrawal(context.Background(), &WithdrawalRequest{
		Ccy:    currency.BTC,
		Amount: 1,
	})
	if !errors.Is(err, errInvalidWithdrawalMethod) {
		t.Fatalf("found %v, expected %v", err, errInvalidWithdrawalMethod)
	}
	_, err = o.Withdrawal(context.Background(), &WithdrawalRequest{Amount: 1, Ccy: currency.BTC, WithdrawalMethod: "1"})
	if !errors.Is(err, errAddressMustNotBeEmptyString) {
		t.Fatalf("found %v, expected %v", err, errInvalidWithdrawalMethod)
	}
	_, err = o.Withdrawal(context.Background(), &WithdrawalRequest{Amount: 1, Ccy: currency.BTC, WithdrawalMethod: "1", ToAddress: "abcdefg"})
	if !errors.Is(err, errInvalidTrasactionFeeValue) {
		t.Fatalf("found %v, expected %v", err, errAddressMustNotBeEmptyString)
	}
	sharedtestvalues.SkipTestIfCredentialsUnset(t, o, canManipulateRealOrders)
	_, err = o.Withdrawal(context.Background(), &WithdrawalRequest{Amount: 1, Ccy: currency.BTC, WithdrawalMethod: "1", ToAddress: "abcdefg", TransactionFee: 0.004})
	if err != nil {
		t.Error(err)
	}
}

func TestLightningWithdrawals(t *testing.T) {
	t.Parallel()
<<<<<<< HEAD
	sharedtestvalues.SkipTestIfCredentialsUnset(t, o, canManipulateRealOrders)
	_, err := o.SubmitLightningWithdrawals(context.Background(), &LightningWithdrawalsRequest{
		Ccy:     currency.BTC,
		Invoice: "something",
	})
	if err != nil {
		t.Fatal(err)
=======
	sharedtestvalues.SkipTestIfCannotManipulateOrders(t, o, canManipulateRealOrders)

	request := &CancelMultipleSpotOrdersRequest{
		InstrumentID: spotCurrencyLowerStr,
		OrderIDs:     []string{"1", "2", "3", "4"},
	}

	cancellations, err := o.CancelMultipleSpotOrders(context.Background(), request)
	if !sharedtestvalues.AreAPICredentialsSet(o) && err == nil {
		t.Error("Expecting an error when no keys are set")
	}
	if sharedtestvalues.AreAPICredentialsSet(o) && err != nil {
		t.Error(err)
	}
	for _, cancellationsPerCurrency := range cancellations {
		for _, cancellation := range cancellationsPerCurrency {
			if cancellation.Error != nil {
				t.Error(cancellation.Error)
			}
		}
>>>>>>> fcc5ad45
	}
}

func TestCancelWithdrawal(t *testing.T) {
	t.Parallel()
	sharedtestvalues.SkipTestIfCredentialsUnset(t, o, canManipulateRealOrders)
<<<<<<< HEAD
	_, err := o.CancelWithdrawal(context.Background(), &WithdrawalCancellation{
		WithdrawalID: "1123456",
	})
	if err != nil {
		t.Error(err)
=======

	request := &CancelMultipleSpotOrdersRequest{
		InstrumentID: spotCurrencyLowerStr,
		OrderIDs:     []string{"1", "2", "3", "4", "5"},
	}

	_, err := o.CancelMultipleSpotOrders(context.Background(), request)
	if err.Error() != "maximum 4 order cancellations for each pair" {
		t.Error("Expecting an error when more than 4 orders for a pair supplied", err)
>>>>>>> fcc5ad45
	}
}

func TestGetWithdrawalHistory(t *testing.T) {
	t.Parallel()
	sharedtestvalues.SkipTestIfCredentialsUnset(t, o)
	_, err := o.GetWithdrawalHistory(context.Background(), currency.BTC, "", "", "", "", "", time.Time{}, time.Time{}, 0)
	if err != nil {
		t.Error(err)
	}
}

func TestGetAccountBalance(t *testing.T) {
	t.Parallel()
	sharedtestvalues.SkipTestIfCredentialsUnset(t, o)
	_, err := o.GetAccountBalance(context.Background(), currency.BTC, currency.USDT)
	if err != nil {
		t.Error(err)
	}
}

func TestGetBillsDetails(t *testing.T) {
	t.Parallel()
	sharedtestvalues.SkipTestIfCredentialsUnset(t, o)
	_, err := o.GetBillsDetails(context.Background(), currency.BTC, "", "", "", "", "", time.Now().Add(-time.Hour*30), time.Now(), 0)
	if err != nil {
		t.Error(err)
	}
}
func TestGetBillsDetailsFor3Months(t *testing.T) {
	t.Parallel()
	sharedtestvalues.SkipTestIfCredentialsUnset(t, o)
	_, err := o.GetBillsDetailsFor3Months(context.Background(), currency.BTC, "", "", "", "", "", time.Now().Add(-time.Hour*30), time.Now(), 0)
	if err != nil {
		t.Error(err)
	}
}

func TestGetAccountConfigurations(t *testing.T) {
	t.Parallel()
	sharedtestvalues.SkipTestIfCredentialsUnset(t, o)
	_, err := o.GetAccountConfigurations(context.Background())
	if err != nil {
		t.Error(err)
	}
}

func TestGetMaximumBuySellOrOpenAmount(t *testing.T) {
	t.Parallel()
	sharedtestvalues.SkipTestIfCredentialsUnset(t, o)
	_, err := o.GetMaximumBuySellOrOpenAmount(context.Background(), "BTC-USD", "cash", 0)
	if err != nil {
		t.Error(err)
	}
}

func TestGetMaximumAvailableTradableAmount(t *testing.T) {
	t.Parallel()
	sharedtestvalues.SkipTestIfCredentialsUnset(t, o)
	_, err := o.GetMaximumAvailableTradableAmount(context.Background(), "cash", "BTC-USD")
	if err != nil {
		t.Error(err)
	}
}

func TestGetFeeRates(t *testing.T) {
	t.Parallel()
	sharedtestvalues.SkipTestIfCredentialsUnset(t, o)
	_, err := o.GetFeeRates(context.Background(), "SPOT", "")
	if err != nil {
		t.Error(err)
	}
}

func TestGetMaximumWithdrawals(t *testing.T) {
	t.Parallel()
	sharedtestvalues.SkipTestIfCredentialsUnset(t, o)
	_, err := o.GetMaximumWithdrawals(context.Background(), currency.BTC)
	if err != nil {
		t.Error(err)
	}
}

func TestGetAvailableRFQPairs(t *testing.T) {
	t.Parallel()
	sharedtestvalues.SkipTestIfCredentialsUnset(t, o)
	_, err := o.GetAvailableRFQPairs(context.Background())
	if err != nil {
		t.Error(err)
	}
}

<<<<<<< HEAD
func TestRequestQuote(t *testing.T) {
=======
func TestServerTime(t *testing.T) {
	t.Parallel()
	_, err := o.ServerTime(context.Background())
	if err != nil {
		t.Error(err)
	}
}

func TestGetServerTime(t *testing.T) {
	t.Parallel()
	tt, err := o.GetServerTime(context.Background(), asset.Spot)
	if err != nil {
		t.Error(err)
	}
	if tt.IsZero() {
		t.Error("expected time")
	}
}

func TestGetMarginTradingAccountsForCurrency(t *testing.T) {
>>>>>>> fcc5ad45
	t.Parallel()
	sharedtestvalues.SkipTestIfCredentialsUnset(t, o)
	_, err := o.RequestQuote(context.Background(), &QuoteRequestArg{
		BaseCurrency:  currency.BTC,
		QuoteCurrency: currency.USD,
		Side:          "sell",
		RfqSize:       1000,
		RfqSzCurrency: currency.USD,
	})
	if err != nil {
		t.Error(err)
	}
}

func TestPlaceRFQOrder(t *testing.T) {
	t.Parallel()
	sharedtestvalues.SkipTestIfCredentialsUnset(t, o, canManipulateRealOrders)
	_, err := o.PlaceRFQOrder(context.Background(), nil)
	if !errors.Is(err, errNilArgument) {
		t.Errorf("expected %v, but found %v", errNilArgument, err)
	}
	_, err = o.PlaceRFQOrder(context.Background(), &PlaceRFQOrderRequest{})
	if !errors.Is(err, errClientRequestIDRequired) {
		t.Errorf("expected %v, but found %v", errClientRequestIDRequired, err)
	}
	_, err = o.PlaceRFQOrder(context.Background(), &PlaceRFQOrderRequest{
		ClientDefinedTradeRequestID: "1234",
	})
	if !errors.Is(err, errQuoteIDRequired) {
		t.Errorf("expected %v, but found %v", errQuoteIDRequired, err)
	}
	_, err = o.PlaceRFQOrder(context.Background(), &PlaceRFQOrderRequest{
		ClientDefinedTradeRequestID: "1234",
		QuoteID:                     "1234"})
	if !errors.Is(err, currency.ErrCurrencyCodeEmpty) {
		t.Errorf("expected %v, but found %v", currency.ErrCurrencyCodeEmpty, err)
	}
	_, err = o.PlaceRFQOrder(context.Background(), &PlaceRFQOrderRequest{
		ClientDefinedTradeRequestID: "1234",
		QuoteID:                     "1234",
		BaseCurrency:                currency.BTC,
	})
	if !errors.Is(err, currency.ErrCurrencyCodeEmpty) {
		t.Errorf("expected %v, but found %v", currency.ErrCurrencyCodeEmpty, err)
	}
	_, err = o.PlaceRFQOrder(context.Background(), &PlaceRFQOrderRequest{
		ClientDefinedTradeRequestID: "1234",
		QuoteID:                     "1234",
		BaseCurrency:                currency.BTC,
		QuoteCurrency:               currency.USD})
	if !errors.Is(err, order.ErrSideIsInvalid) {
		t.Errorf("expected %v, but found %v", order.ErrSideIsInvalid, err)
	}
	_, err = o.PlaceRFQOrder(context.Background(), &PlaceRFQOrderRequest{
		ClientDefinedTradeRequestID: "1234",
		QuoteID:                     "1234",
		BaseCurrency:                currency.BTC,
		QuoteCurrency:               currency.USD,
		Side:                        "buy",
	})
	if !errors.Is(err, errInvalidAmount) {
		t.Errorf("expected %v, but found %v", errInvalidAmount, err)
	}
	_, err = o.PlaceRFQOrder(context.Background(), &PlaceRFQOrderRequest{
		ClientDefinedTradeRequestID: "1234",
		QuoteID:                     "1234",
		BaseCurrency:                currency.BTC,
		QuoteCurrency:               currency.USD,
		Side:                        "buy",
		Size:                        22,
	})
	if !errors.Is(err, currency.ErrCurrencyCodeEmpty) {
		t.Errorf("expected %v, but found %v", currency.ErrCurrencyCodeEmpty, err)
	}
	_, err = o.PlaceRFQOrder(context.Background(), &PlaceRFQOrderRequest{
		ClientDefinedTradeRequestID: "5111",
		QuoteID:                     "12638308",
		BaseCurrency:                currency.BTC,
		QuoteCurrency:               currency.USD,
		Side:                        "buy",
		Size:                        22,
		SizeCurrency:                currency.BTC,
	})
	if err != nil {
		t.Error(err)
	}
}

func TestGetRFQOrderDetails(t *testing.T) {
	t.Parallel()
	sharedtestvalues.SkipTestIfCredentialsUnset(t, o)
	_, err := o.GetRFQOrderDetails(context.Background(), "", "1234")
	if err != nil {
		t.Error(err)
	}
}

func TestGetRFQOrderHistory(t *testing.T) {
	t.Parallel()
	sharedtestvalues.SkipTestIfCredentialsUnset(t, o)
	_, err := o.GetRFQOrderHistory(context.Background(), time.Time{}, time.Time{}, 0, 0)
	if err != nil {
		t.Error(err)
	}
}

func TestDeposit(t *testing.T) {
	t.Parallel()
	sharedtestvalues.SkipTestIfCredentialsUnset(t, o)
	_, err := o.Deposit(context.Background(), &FiatDepositRequestArg{
		ChannelID:         "28",
		BankAccountNumber: "1000221891299",
		Amount:            100,
	})
	if err != nil {
		t.Error(err)
	}
}

func TestCancelFiatDeposit(t *testing.T) {
	t.Parallel()
	sharedtestvalues.SkipTestIfCredentialsUnset(t, o)
	_, err := o.CancelFiatDeposit(context.Background(), "1234")
	if err != nil {
		t.Error(err)
	}
}

func TestGetFiatDepositHistory(t *testing.T) {
	t.Parallel()
	sharedtestvalues.SkipTestIfCredentialsUnset(t, o)
	_, err := o.GetFiatDepositHistory(context.Background(), currency.BTC, "", "", "", time.Time{}, time.Time{}, 0)
	if err != nil {
		t.Error(err)
	}
}

func TestFiatWithdrawal(t *testing.T) {
	t.Parallel()
	sharedtestvalues.SkipTestIfCredentialsUnset(t, o, canManipulateRealOrders)
	_, err := o.FiatWithdrawal(context.Background(), &FiatWithdrawalParam{
		ChannelID:      "3",
		BankAcctNumber: "100221891299",
		Amount:         12,
	})
	if err != nil {
		t.Error(err)
	}
}

func TestFiatCancelWithdrawal(t *testing.T) {
	t.Parallel()
	sharedtestvalues.SkipTestIfCredentialsUnset(t, o, canManipulateRealOrders)
	_, err := o.FiatCancelWithdrawal(context.Background(), "1234")
	if err != nil {
		t.Error(err)
	}
}

func TestGetFiatWithdrawalHistory(t *testing.T) {
	t.Parallel()
	sharedtestvalues.SkipTestIfCredentialsUnset(t, o)
	_, err := o.GetFiatWithdrawalHistory(context.Background(), currency.BTC, "", "", "", time.Time{}, time.Time{}, 0)
	if err != nil {
		t.Error(err)
	}
}

func TestGetChannelInfo(t *testing.T) {
	t.Parallel()
	sharedtestvalues.SkipTestIfCredentialsUnset(t, o)
	_, err := o.GetChannelInfo(context.Background(), "27")
	if err != nil {
		t.Error(err)
	}
}

func TestPlaceOrder(t *testing.T) {
	t.Parallel()
	sharedtestvalues.SkipTestIfCredentialsUnset(t, o, canManipulateRealOrders)
	_, err := o.PlaceOrder(context.Background(), nil)
	if !errors.Is(err, errNilArgument) {
		t.Errorf("found %v, but expected %v", err, errNilArgument)
	}
	_, err = o.PlaceOrder(context.Background(), &PlaceTradeOrderParam{})
	if !errors.Is(err, currency.ErrCurrencyPairEmpty) {
		t.Errorf("found %v, but expected %v", err, currency.ErrCurrencyPairEmpty)
	}
	_, err = o.PlaceOrder(context.Background(), &PlaceTradeOrderParam{InstrumentID: spotTradablePair})
	if !errors.Is(err, errTradeModeIsRequired) {
		t.Errorf("found %v, but expected %v", err, errTradeModeIsRequired)
	}
	_, err = o.PlaceOrder(context.Background(), &PlaceTradeOrderParam{InstrumentID: spotTradablePair,
		TradeMode: "cash",
	})
	if !errors.Is(err, order.ErrSideIsInvalid) {
		t.Errorf("found %v, but expected %v", err, order.ErrSideIsInvalid)
	}
	_, err = o.PlaceOrder(context.Background(), &PlaceTradeOrderParam{InstrumentID: spotTradablePair,
		TradeMode: "cash",
		Side:      "buy",
	})
	if !errors.Is(err, order.ErrTypeIsInvalid) {
		t.Errorf("found %v, but expected %v", err, order.ErrTypeIsInvalid)
	}
	_, err = o.PlaceOrder(context.Background(), &PlaceTradeOrderParam{InstrumentID: spotTradablePair,
		TradeMode: "cash",
		Side:      "buy",
		OrderType: "limit",
	})
	if !errors.Is(err, errInvalidAmount) {
		t.Errorf("found %v, but expected %v", err, errInvalidAmount)
	}
	_, err = o.PlaceOrder(context.Background(), &PlaceTradeOrderParam{
		InstrumentID:  spotTradablePair,
		TradeMode:     "cash",
		ClientOrderID: "12345",
		Side:          "buy",
		OrderType:     "limit",
		Price:         2.15,
		Size:          2,
	})
	if err != nil {
		t.Error(err)
	}
}

func TestPlaceMultipleOrder(t *testing.T) {
	t.Parallel()
	sharedtestvalues.SkipTestIfCredentialsUnset(t, o, canManipulateRealOrders)
<<<<<<< HEAD
	_, err := o.PlaceMultipleOrder(context.Background(), []PlaceTradeOrderParam{
		{
			InstrumentID:  spotTradablePair,
			TradeMode:     "cash",
			ClientOrderID: "1",
			Side:          "buy",
			OrderType:     "limit",
			Price:         2.15,
			Size:          2,
		},
		{
			InstrumentID:  spotTradablePair,
			TradeMode:     "cash",
			ClientOrderID: "12",
			Side:          "buy",
			OrderType:     "limit",
			Price:         2.15,
			Size:          1.5,
		},
		{
			InstrumentID:  spotTradablePair,
			TradeMode:     "cash",
			ClientOrderID: "123",
			Side:          "buy",
			OrderType:     "limit",
			Price:         2.15,
			Size:          1,
		},
	})
=======

	request := &CancelMultipleSpotOrdersRequest{
		InstrumentID: spotCurrencyLowerStr,
		OrderIDs:     []string{"1", "2", "3", "4"},
	}

	_, err := o.CancelMultipleMarginOrders(context.Background(), request)
>>>>>>> fcc5ad45
	if err != nil {
		t.Error(err)
	}
}

func TestCancelTradeOrder(t *testing.T) {
	t.Parallel()
	sharedtestvalues.SkipTestIfCredentialsUnset(t, o, canManipulateRealOrders)
<<<<<<< HEAD
	_, err := o.CancelTradeOrder(context.Background(), nil)
	if !errors.Is(err, errNilArgument) {
		t.Errorf("found %v, but expected %v", err, errNilArgument)
	}
	_, err = o.CancelTradeOrder(context.Background(), &CancelTradeOrderRequest{})
	if !errors.Is(err, errMissingInstrumentID) {
		t.Errorf("found %v, but expected %v", err, errMissingInstrumentID)
=======

	request := &CancelMultipleSpotOrdersRequest{
		InstrumentID: spotCurrencyLowerStr,
		OrderIDs:     []string{"1", "2", "3", "4", "5"},
	}

	_, err := o.CancelMultipleMarginOrders(context.Background(), request)
	if err != nil {
		t.Error(err)
	}
}

func TestGetMarginOrders(t *testing.T) {
	t.Parallel()
	request := &GetSpotOrdersRequest{
		InstrumentID: spotCurrencyLowerStr,
		Status:       "all",
>>>>>>> fcc5ad45
	}
	_, err = o.CancelTradeOrder(context.Background(), &CancelTradeOrderRequest{
		InstrumentID: "BTC-USD",
	})
	if !errors.Is(err, errOrderIDOrClientOrderIDRequired) {
		t.Errorf("found %v, but expected %v", err, errOrderIDOrClientOrderIDRequired)
	}
	_, err = o.CancelTradeOrder(context.Background(), &CancelTradeOrderRequest{
		InstrumentID:  "BTC-USD",
		ClientOrderID: "123",
	})
	if err != nil {
		t.Error(err)
	}
}

func TestCancelMultipleOrders(t *testing.T) {
	t.Parallel()
	sharedtestvalues.SkipTestIfCredentialsUnset(t, o, canManipulateRealOrders)
	_, err := o.CancelMultipleOrders(context.Background(), []CancelTradeOrderRequest{
		{
			InstrumentID:  "BTC-USD",
			ClientOrderID: "123",
		},
		{
			InstrumentID:  "BTC-USD",
			ClientOrderID: "abcdefg",
		},
		{
			InstrumentID:  "ETH-USD",
			ClientOrderID: "1234",
		},
	})
	if err != nil {
		t.Error(err)
	}
}

func TestAmendOrder(t *testing.T) {
	t.Parallel()
	sharedtestvalues.SkipTestIfCredentialsUnset(t, o, canManipulateRealOrders)
	_, err := o.AmendOrder(context.Background(), nil)
	if !errors.Is(err, errNilArgument) {
		t.Errorf("found %v, but expected %v", err, errNilArgument)
	}
	_, err = o.AmendOrder(context.Background(), &AmendTradeOrderRequestParam{})
	if !errors.Is(err, errMissingInstrumentID) {
		t.Errorf("found %v, expected %v", err, errMissingInstrumentID)
	}
	_, err = o.AmendOrder(context.Background(), &AmendTradeOrderRequestParam{
		InstrumentID: "BTC-USD"})
	if !errors.Is(err, errOrderIDOrClientOrderIDRequired) {
		t.Errorf("found %v, expected %v", err, errOrderIDOrClientOrderIDRequired)
	}
	_, err = o.AmendOrder(context.Background(), &AmendTradeOrderRequestParam{
		InstrumentID: "BTC-USD",
		OrderID:      "1234"})
	if !errors.Is(err, errSizeOrPriceRequired) {
		t.Errorf("found %v, expected %v", err, errSizeOrPriceRequired)
	}
	_, err = o.AmendOrder(context.Background(), &AmendTradeOrderRequestParam{
		InstrumentID: "BTC-USD",
		OrderID:      "1234",
		NewSize:      5,
	})
	if err != nil {
		t.Error(err)
	}
}

func TestAmendMultipleOrder(t *testing.T) {
	t.Parallel()
	sharedtestvalues.SkipTestIfCredentialsUnset(t, o, canManipulateRealOrders)
	_, err := o.AmendMultipleOrder(context.Background(), []AmendTradeOrderRequestParam{
		{
			InstrumentID: "BTC-USD",
			OrderID:      "1234",
			NewSize:      5,
		},
		{
			InstrumentID:  "BTC-USD",
			ClientOrderID: "abe",
			NewPrice:      100,
		},
		{
			InstrumentID:    "BTC-USD",
			OrderID:         "3452",
			ClientRequestID: "9879",
			NewSize:         2,
		},
	})
	if err != nil {
		t.Error(err)
	}
}

func TestGetOrderDetail(t *testing.T) {
	t.Parallel()
	sharedtestvalues.SkipTestIfCredentialsUnset(t, o)
	_, err := o.GetPersonalOrderDetail(context.Background(), "BTC-USD", "1243", "")
	if err != nil {
		t.Error(err)
	}
}

func TestGetPersonalOrderList(t *testing.T) {
	t.Parallel()
	sharedtestvalues.SkipTestIfCredentialsUnset(t, o)
	_, err := o.GetPersonalOrderList(context.Background(), "SPOT", "BTC-USD", "", "", time.Time{}, time.Time{}, 10)
	if err != nil {
		t.Error(err)
	}
}

func TestGetOrderHistory7Days(t *testing.T) {
	t.Parallel()
	sharedtestvalues.SkipTestIfCredentialsUnset(t, o)
	_, err := o.GetOrderHistory7Days(context.Background(), "SPOT", "BTC-USD", "", "", time.Time{}, time.Time{}, 10)
	if err != nil {
		t.Error(err)
	}
}

func TestGetOrderHistory3MonthsDays(t *testing.T) {
	t.Parallel()
	sharedtestvalues.SkipTestIfCredentialsUnset(t, o)
	_, err := o.GetOrderHistory3Months(context.Background(), "SPOT", "BTC-USD", "", "", time.Time{}, time.Time{}, 10)
	if err != nil {
		t.Error(err)
	}
}

func TestGetRecentTransactionDetail(t *testing.T) {
	t.Parallel()
	sharedtestvalues.SkipTestIfCredentialsUnset(t, o)
	_, err := o.GetRecentTransactionDetail(context.Background(), "SPOT", "", "", "", "", time.Time{}, time.Time{}, 0)
	if err != nil {
		t.Error(err)
	}
}
func TestGetTransactionDetails3Months(t *testing.T) {
	t.Parallel()
	sharedtestvalues.SkipTestIfCredentialsUnset(t, o)
	_, err := o.GetTransactionDetails3Months(context.Background(), "SPOT", "", "", "", "", time.Time{}, time.Time{}, 0)
	if err != nil {
		t.Error(err)
	}
}

func TestPlaceAlgoOrder(t *testing.T) {
	t.Parallel()
	sharedtestvalues.SkipTestIfCredentialsUnset(t, o, canManipulateRealOrders)
	_, err := o.PlaceAlgoOrder(context.Background(), nil)
	if !errors.Is(err, errNilArgument) {
		t.Error(err)
	}
	_, err = o.PlaceAlgoOrder(context.Background(), &AlgoOrderRequestParam{})
	if !errors.Is(err, errMissingInstrumentID) {
		t.Errorf("found %v, but expected %v", err, errMissingInstrumentID)
	}
	_, err = o.PlaceAlgoOrder(context.Background(), &AlgoOrderRequestParam{
		InstrumentID: "BTC-USD",
	})
	if !errors.Is(err, errTradeModeIsRequired) {
		t.Errorf("found %v, but expected %v", err, errTradeModeIsRequired)
	}
	_, err = o.PlaceAlgoOrder(context.Background(), &AlgoOrderRequestParam{
		InstrumentID: "BTC-USD",
		TradeMode:    "cash",
	})
	if !errors.Is(err, order.ErrSideIsInvalid) {
		t.Errorf("found %v, but expected %v", err, order.ErrSideIsInvalid)
	}
	_, err = o.PlaceAlgoOrder(context.Background(), &AlgoOrderRequestParam{
		InstrumentID: "BTC-USD",
		TradeMode:    "cash",
		Side:         "buy",
	})
	if !errors.Is(err, order.ErrTypeIsInvalid) {
		t.Errorf("found %v, but expected %v", err, order.ErrTypeIsInvalid)
	}
	_, err = o.PlaceAlgoOrder(context.Background(), &AlgoOrderRequestParam{
		InstrumentID: "BTC-USD",
		TradeMode:    "cash",
		Side:         "buy",
		OrderType:    "oco",
	})
	if !errors.Is(err, errInvalidAmount) {
		t.Errorf("found %v, but expected %v", err, errInvalidAmount)
	}

	// Stop loss
	_, err = o.PlaceAlgoOrder(context.Background(), &AlgoOrderRequestParam{
		InstrumentID: "BTC-USD",
		TradeMode:    "cash",
		Side:         "buy",
		Size:         2,
		OrderType:    "conditional",
	})
	if !errors.Is(err, errStopLossOrTakeProfitOrderPriceRequired) {
		t.Errorf("found %v, but expected %v", err, errStopLossOrTakeProfitOrderPriceRequired)
	}
	_, err = o.PlaceAlgoOrder(context.Background(), &AlgoOrderRequestParam{
		InstrumentID: "BTC-USD",
		TradeMode:    "cash",
		Side:         "buy",
		Size:         2,
		OrderType:    "conditional",
	})
	if !errors.Is(err, errStopLossOrTakeProfitOrderPriceRequired) {
		t.Errorf("found %v, but expected %v", err, errStopLossOrTakeProfitOrderPriceRequired)
	}
	_, err = o.PlaceAlgoOrder(context.Background(), &AlgoOrderRequestParam{
		InstrumentID: "BTC-USD",
		TradeMode:    "cash",
		Side:         "buy",
		Size:         2,
		OrderType:    "conditional",
		TpOrderPrice: 1,
	})
	if !errors.Is(err, errTakeProfitOrderPriceRequired) {
		t.Errorf("found %v, but expected %v", err, errTakeProfitOrderPriceRequired)
	}
	_, err = o.PlaceAlgoOrder(context.Background(), &AlgoOrderRequestParam{
		InstrumentID:   "BTC-USD",
		TradeMode:      "cash",
		Side:           "buy",
		Size:           2,
		OrderType:      "conditional",
		TpOrderPrice:   1,
		TpTriggerPrice: 1,
	})
	if !errors.Is(err, errTpTriggerOrderPriceTypeRequired) {
		t.Errorf("found %v, but expected %v", err, errTpTriggerOrderPriceTypeRequired)
	}
	_, err = o.PlaceAlgoOrder(context.Background(), &AlgoOrderRequestParam{
		InstrumentID:            "BTC-USD",
		TradeMode:               "cash",
		Side:                    "buy",
		Size:                    2,
		OrderType:               "conditional",
		TpOrderPrice:            1,
		TpTriggerOrderPriceType: "last",
		TpTriggerPrice:          1,
	})
	if err != nil {
		t.Error(err)
	}
	_, err = o.PlaceAlgoOrder(context.Background(), &AlgoOrderRequestParam{
		InstrumentID:       "BTC-USD",
		TradeMode:          "cash",
		Side:               "buy",
		Size:               2,
		OrderType:          "conditional",
		StopLossOrderPrice: 1,
	})
	if !errors.Is(err, errStopLossTriggerPriceRequired) {
		t.Errorf("found %v, but expected %v", err, errStopLossTriggerPriceRequired)
	}
	_, err = o.PlaceAlgoOrder(context.Background(), &AlgoOrderRequestParam{
		InstrumentID:         "BTC-USD",
		TradeMode:            "cash",
		Side:                 "buy",
		Size:                 2,
		OrderType:            "conditional",
		StopLossOrderPrice:   1,
		StopLossTriggerPrice: 2,
	})
	if !errors.Is(err, errStopLossTriggerPriceTypeRequired) {
		t.Errorf("found %v, but expected %v", err, errStopLossTriggerPriceTypeRequired)
	}
	_, err = o.PlaceAlgoOrder(context.Background(), &AlgoOrderRequestParam{
		InstrumentID:             "BTC-USD",
		TradeMode:                "cash",
		Side:                     "buy",
		Size:                     2,
		OrderType:                "conditional",
		StopLossOrderPrice:       5000,
		StopLossTriggerPrice:     2,
		StopLossTriggerPriceType: "last",
	})
	if err != nil {
		t.Error(err)
	}
	//  Trigger order
	_, err = o.PlaceAlgoOrder(context.Background(), &AlgoOrderRequestParam{
		InstrumentID: "BTC-USD",
		TradeMode:    "cash",
		Side:         "buy",
		Size:         2,
		OrderType:    "trigger",
		TriggerPrice: 123,
	})
	if !errors.Is(err, errInvalidPrice) {
		t.Errorf("found %v, but expected %v", err, errInvalidPrice)
	}
	_, err = o.PlaceAlgoOrder(context.Background(), &AlgoOrderRequestParam{
		InstrumentID: "BTC-USD",
		TradeMode:    "cash",
		Side:         "buy",
		Size:         2,
		OrderType:    "trigger",
		TriggerPrice: 123,
	})
	if !errors.Is(err, errInvalidPrice) {
		t.Errorf("found %v, but expected %v", err, errInvalidPrice)
	}
	_, err = o.PlaceAlgoOrder(context.Background(), &AlgoOrderRequestParam{
		InstrumentID: "BTC-USD",
		TradeMode:    "cash",
		Side:         "buy",
		Size:         2,
		OrderType:    "trigger",
		TriggerPrice: 123,
		OrderPrice:   234,
	})
	if err != nil {
		t.Error(err)
	}

	// OCO Orders
	_, err = o.PlaceAlgoOrder(context.Background(), &AlgoOrderRequestParam{
		InstrumentID: "BTC-USD",
		TradeMode:    "cash",
		Side:         "buy",
		Size:         2,
		OrderType:    "oco",
	})
	if !errors.Is(err, errTakeProfitOrderPriceRequired) {
		t.Errorf("found %v, but expected %v", err, errTakeProfitOrderPriceRequired)
	}
	_, err = o.PlaceAlgoOrder(context.Background(), &AlgoOrderRequestParam{
		InstrumentID: "BTC-USD",
		TradeMode:    "cash",
		Side:         "buy",
		Size:         2,
		OrderType:    "oco",
		TpOrderPrice: 123,
	})
	if !errors.Is(err, errTpTriggerOrderPriceTypeRequired) {
		t.Errorf("found %v, but expected %v", err, errTpTriggerOrderPriceTypeRequired)
	}

	// Iceberg order
	_, err = o.PlaceAlgoOrder(context.Background(), &AlgoOrderRequestParam{
		InstrumentID: "BTC-USD",
		TradeMode:    "cash",
		Side:         "buy",
		Size:         2,
		OrderType:    "move_order_stop",
	})
	if !errors.Is(err, errCallbackRatioOrCallbackSpeedRequired) {
		t.Errorf("found %v, but expected %v", err, errCallbackRatioOrCallbackSpeedRequired)
	}
	_, err = o.PlaceAlgoOrder(context.Background(), &AlgoOrderRequestParam{
		InstrumentID:  "BTC-USD",
		TradeMode:     "cash",
		Side:          "buy",
		Size:          2,
		OrderType:     "move_order_stop",
		CallbackRatio: 0.002,
	})
	if err != nil {
		t.Error(err)
	}
	// Twap Order
	_, err = o.PlaceAlgoOrder(context.Background(), &AlgoOrderRequestParam{
		InstrumentID: "BTC-USD",
		TradeMode:    "cash",
		Side:         "buy",
		Size:         2,
		OrderType:    "twap",
	})
	if !errors.Is(err, errPriceRatioOrPriveSpreadRequired) {
		t.Errorf("found %v, but expected %v", err, errPriceRatioOrPriveSpreadRequired)
	}
	_, err = o.PlaceAlgoOrder(context.Background(), &AlgoOrderRequestParam{
		InstrumentID: "BTC-USD",
		TradeMode:    "cash",
		Side:         "buy",
		Size:         2,
		OrderType:    "twap",
		PriceRatio:   0.02,
	})
	if !errors.Is(err, errSizeLimitRequired) {
		t.Errorf("found %v, but expected %v", err, errSizeLimitRequired)
	}
	_, err = o.PlaceAlgoOrder(context.Background(), &AlgoOrderRequestParam{
		InstrumentID: "BTC-USD",
		TradeMode:    "cash",
		Side:         "buy",
		Size:         2,
		OrderType:    "twap",
		PriceRatio:   0.02,
		PriceLimit:   1234,
	})
	if !errors.Is(err, errSizeLimitRequired) {
		t.Errorf("found %v, but expected %v", err, errSizeLimitRequired)
	}
	_, err = o.PlaceAlgoOrder(context.Background(), &AlgoOrderRequestParam{
		InstrumentID: "BTC-USD",
		TradeMode:    "cash",
		Side:         "buy",
		Size:         2,
		OrderType:    "twap",
		PriceRatio:   0.02,
		SizeLimit:    1234,
		TimeInterval: "1m",
	})
	if !errors.Is(err, errPriceLimitRequired) {
		t.Errorf("found %v, but expected %v", err, errPriceLimitRequired)
	}
	_, err = o.PlaceAlgoOrder(context.Background(), &AlgoOrderRequestParam{
		InstrumentID: "BTC-USD",
		TradeMode:    "cash",
		Side:         "buy",
		Size:         2,
		OrderType:    "twap",
		PriceRatio:   0.02,
		PriceLimit:   1234,
		SizeLimit:    1234,
	})
	if !errors.Is(err, errTimeIntervlaInformationRequired) {
		t.Errorf("found %v, but expected %v", err, errTimeIntervlaInformationRequired)
	}
	_, err = o.PlaceAlgoOrder(context.Background(), &AlgoOrderRequestParam{
		InstrumentID: "BTC-USD",
		TradeMode:    "cash",
		Side:         "buy",
		Size:         2,
		OrderType:    "twap",
		PriceRatio:   0.02,
		PriceLimit:   1234,
		SizeLimit:    1234,
		TimeInterval: "1m",
	})
	if err != nil {
		t.Error(err)
	}
}

func TestCancelAlgoOrder(t *testing.T) {
	t.Parallel()
	sharedtestvalues.SkipTestIfCredentialsUnset(t, o, canManipulateRealOrders)
	_, err := o.CancelAlgoOrder(context.Background(), []CancelAlgoOrderRequestParam{})
	if !errors.Is(err, errNilArgument) {
		t.Errorf("found %v, but expected %v", err, errNilArgument)
	}
	_, err = o.CancelAlgoOrder(context.Background(), []CancelAlgoOrderRequestParam{
		{
			InstrumentID: "BTC-USD",
		},
	})
	if !errors.Is(err, errAlgoIDRequired) {
		t.Errorf("found %v, but expected %v", err, errAlgoIDRequired)
	}
	_, err = o.CancelAlgoOrder(context.Background(), []CancelAlgoOrderRequestParam{
		{
			AlgoOrderID: "1234",
		},
	})
	if !errors.Is(err, errMissingInstrumentID) {
		t.Errorf("found %v, but expected %v", err, errMissingInstrumentID)
	}
	_, err = o.CancelAlgoOrder(context.Background(), []CancelAlgoOrderRequestParam{
		{
			InstrumentID: "BTC-USD",
			AlgoOrderID:  "2234",
		},
	})
	if err != nil {
		t.Error(err)
	}
}
func TestCancelAdvancedAlgoOrder(t *testing.T) {
	t.Parallel()
	sharedtestvalues.SkipTestIfCredentialsUnset(t, o, canManipulateRealOrders)
	_, err := o.CancelAdvancedAlgoOrder(context.Background(), []CancelAlgoOrderRequestParam{})
	if !errors.Is(err, errNilArgument) {
		t.Errorf("found %v, but expected %v", err, errNilArgument)
	}
	_, err = o.CancelAdvancedAlgoOrder(context.Background(), []CancelAlgoOrderRequestParam{
		{
			InstrumentID: "BTC-USD",
		},
	})
	if !errors.Is(err, errAlgoIDRequired) {
		t.Errorf("found %v, but expected %v", err, errAlgoIDRequired)
	}
	_, err = o.CancelAdvancedAlgoOrder(context.Background(), []CancelAlgoOrderRequestParam{
		{
			AlgoOrderID: "1234",
		},
	})
	if !errors.Is(err, errMissingInstrumentID) {
		t.Errorf("found %v, but expected %v", err, errMissingInstrumentID)
	}
	_, err = o.CancelAdvancedAlgoOrder(context.Background(), []CancelAlgoOrderRequestParam{
		{
			InstrumentID: "BTC-USD",
			AlgoOrderID:  "2234",
		},
	})
	if err != nil {
		t.Error(err)
	}
}

func TestFetchTradablePairs(t *testing.T) {
	t.Parallel()
	_, err := o.FetchTradablePairs(context.Background(), asset.Spot)
	if err != nil {
		t.Error(err)
	}
}

func TestUpdateTradablePairs(t *testing.T) {
	t.Parallel()
	err := o.UpdateTradablePairs(context.Background(), true)
	if err != nil {
		t.Error(err)
	}
}

func TestUpdateTickers(t *testing.T) {
	t.Parallel()
	err := o.UpdateTickers(context.Background(), asset.Spot)
	if err != nil {
		t.Error(err)
	}
}

func TestUpdateTicker(t *testing.T) {
	t.Parallel()
	_, err := o.UpdateTicker(context.Background(), spotTradablePair, asset.Spot)
	if err != nil {
		t.Error(err)
	}
}

func TestFetchTicker(t *testing.T) {
	t.Parallel()
	_, err := o.FetchTicker(context.Background(), spotTradablePair, asset.Spot)
	if err != nil {
		t.Error(err)
	}
}

func TestGetRecentTrades(t *testing.T) {
	t.Parallel()
	_, err := o.GetRecentTrades(context.Background(), spotTradablePair, asset.Spot)
	if err != nil {
		t.Error(err)
	}
}
func TestFetchOrderbook(t *testing.T) {
	t.Parallel()
	_, err := o.FetchOrderbook(context.Background(), spotTradablePair, asset.Spot)
	if err != nil {
		t.Error(err)
	}
}

func TestUpdateOrderbook(t *testing.T) {
	t.Parallel()
	_, err := o.UpdateOrderbook(context.Background(), spotTradablePair, asset.Spot)
	if err != nil {
		t.Error(err)
	}
}

func TestUpdateAccountInfo(t *testing.T) {
	t.Parallel()
	sharedtestvalues.SkipTestIfCredentialsUnset(t, o, canManipulateRealOrders)
	_, err := o.UpdateAccountInfo(context.Background(), asset.Spot)
	if err != nil {
		t.Error(err)
	}
}

func TestFetchAccountInfo(t *testing.T) {
	t.Parallel()
	sharedtestvalues.SkipTestIfCredentialsUnset(t, o, canManipulateRealOrders)
	_, err := o.FetchAccountInfo(context.Background(), asset.Spot)
	if err != nil {
		t.Error(err)
	}
}

func TestGetHistoricCandles(t *testing.T) {
	t.Parallel()
	_, err := o.GetHistoricCandles(context.Background(), spotTradablePair, asset.Spot, kline.FiveMin, time.Now().Add(-5*time.Hour), time.Now())
	if err != nil {
		t.Fatal(err)
	}
	_, err = o.GetHistoricCandles(context.Background(), spotTradablePair, asset.Spot, kline.FiveMin, time.Now().Add(-5*time.Hour), time.Now())
	if err != nil {
		t.Error(err)
	}
}

func TestGetHistoricCandlesExtended(t *testing.T) {
	t.Parallel()
	_, err := o.GetHistoricCandlesExtended(context.Background(), spotTradablePair, asset.Spot, kline.OneMin, time.Now().Add(-time.Hour*3), time.Now())
	if err != nil {
		t.Errorf("%s GetHistoricCandlesExtended() error: %v", o.Name, err)
	}
}

func TestGetHistoricTrades(t *testing.T) {
	t.Parallel()
	if _, err := o.GetHistoricTrades(context.Background(), currency.NewPair(currency.BTC, currency.USD), asset.Spot, time.Now().Add(-time.Hour*4), time.Now().Add(-time.Minute*2)); err != nil {
		t.Errorf("%s GetHistoricTrades() error %v", o.Name, err)
	}
}

func TestGetActiveOrders(t *testing.T) {
	t.Parallel()
	sharedtestvalues.SkipTestIfCredentialsUnset(t, o)
	var getOrdersRequest = order.GetOrdersRequest{
		Type:      order.AnyType,
		AssetType: asset.Spot,
		Side:      order.AnySide,
	}
	_, err := o.GetActiveOrders(context.Background(), &getOrdersRequest)
	if err != nil {
		t.Error(err)
	}
}

func TestGetOrderHistory(t *testing.T) {
	t.Parallel()
	sharedtestvalues.SkipTestIfCredentialsUnset(t, o)
	var getOrdersRequest = order.GetOrdersRequest{
		Type:      order.AnyType,
		AssetType: asset.Spot,
		Side:      order.AnySide,
	}
	_, err := o.GetOrderHistory(context.Background(), &getOrdersRequest)
	if err != nil {
		t.Error(err)
	}
}

func TestGetFundingHistory(t *testing.T) {
	t.Parallel()
	sharedtestvalues.SkipTestIfCredentialsUnset(t, o)
	_, err := o.GetFundingHistory(context.Background())
	if err != nil {
		t.Error(err)
	}
}

func TestSubmitOrder(t *testing.T) {
	t.Parallel()
	sharedtestvalues.SkipTestIfCredentialsUnset(t, o, canManipulateRealOrders)
	var orderSubmission = &order.Submit{
		Pair:      spotTradablePair,
		Exchange:  o.Name,
		Side:      order.Buy,
		Type:      order.Limit,
		Price:     1,
		TradeMode: "cash",
		Amount:    1000000000,
		ClientID:  "yeneOrder",
		AssetType: asset.Spot,
	}
	_, err := o.SubmitOrder(context.Background(), orderSubmission)
	if err != nil {
		t.Error(err)
	}
}

func TestModifyOrder(t *testing.T) {
	t.Parallel()
	sharedtestvalues.SkipTestIfCredentialsUnset(t, o, canManipulateRealOrders)
	_, err := o.ModifyOrder(context.Background(),
		&order.Modify{
			AssetType: asset.Spot,
			Pair:      spotTradablePair,
			OrderID:   "1234",
			Price:     123456.44,
			Amount:    123,
		})
	if err != nil {
		t.Error(err)
	}
}

func TestCancelOrder(t *testing.T) {
	t.Parallel()
	sharedtestvalues.SkipTestIfCredentialsUnset(t, o, canManipulateRealOrders)
	var orderCancellation = &order.Cancel{
		OrderID:       "1",
		WalletAddress: core.BitcoinDonationAddress,
		AccountID:     "1",
		Pair:          spotTradablePair,
		AssetType:     asset.Spot,
	}
	if err := o.CancelOrder(context.Background(), orderCancellation); err != nil {
		t.Error(err)
	}
}

func TestCancelBatchOrders(t *testing.T) {
	t.Parallel()
	sharedtestvalues.SkipTestIfCredentialsUnset(t, o, canManipulateRealOrders)
	var orderCancellationParams = []order.Cancel{
		{
			OrderID:   "1",
			Pair:      spotTradablePair,
			AssetType: asset.Spot,
		},
		{
			OrderID:   "2",
			Pair:      spotTradablePair,
			AssetType: asset.Spot,
		},
	}
	_, err := o.CancelBatchOrders(context.Background(), orderCancellationParams)
	if err != nil {
		t.Error(err)
	}
}

func TestGetOrderInfo(t *testing.T) {
	t.Parallel()
	sharedtestvalues.SkipTestIfCredentialsUnset(t, o)
	_, err := o.GetOrderInfo(context.Background(), "123", spotTradablePair, asset.Spot)
	if err != nil {
		t.Error(err)
	}
}

func TestGetDepositAddress(t *testing.T) {
	t.Parallel()
	sharedtestvalues.SkipTestIfCredentialsUnset(t, o)
	if _, err := o.GetDepositAddress(context.Background(), currency.BTC, "", ""); err != nil {
		t.Error(err)
	}
}

func TestWithdraw(t *testing.T) {
	t.Parallel()
	sharedtestvalues.SkipTestIfCredentialsUnset(t, o, canManipulateRealOrders)
	withdrawCryptoRequest := withdraw.Request{
		Exchange:    o.Name,
		Amount:      1,
		Currency:    currency.BTC,
		Description: "WITHDRAW IT ALL",
		Crypto: withdraw.CryptoRequest{
			Address:   "emailaddress@company.com",
			FeeAmount: 0.01,
		},
		ClientOrderID: "1234",
	}
	// fetching currency detail to extract the chain information.
	_, err := o.WithdrawCryptocurrencyFunds(context.Background(), &withdrawCryptoRequest)
	if err != nil {
		t.Error(err)
	}
	currencyInfo, err := o.GetCurrencies(context.Background(), currency.BTC)
	if err != nil {
		t.Fatal(err)
	}
	withdrawCryptoRequest = withdraw.Request{
		Exchange:    o.Name,
		Amount:      1,
		Currency:    currency.BTC,
		Description: "WITHDRAW IT ALL",
		Crypto: withdraw.CryptoRequest{
			Chain:     currencyInfo[0].Chain,
			Address:   core.BitcoinDonationAddress,
			FeeAmount: 0.01,
		},
		ClientOrderID: "1234",
	}
	_, err = o.WithdrawCryptocurrencyFunds(context.Background(), &withdrawCryptoRequest)
	if err != nil {
		t.Error(err)
	}
}

func TestGetWithdrawalsHistory(t *testing.T) {
	t.Parallel()
	sharedtestvalues.SkipTestIfCredentialsUnset(t, o)
	if _, err := o.GetWithdrawalsHistory(context.Background(), currency.BTC, asset.Spot); err != nil {
		t.Error(err)
	}
}
func TestGetFeeByType(t *testing.T) {
	t.Parallel()
	sharedtestvalues.SkipTestIfCredentialsUnset(t, o)
	if _, err := o.GetFeeByType(context.Background(), &exchange.FeeBuilder{
		Amount:              1,
		FeeType:             exchange.CryptocurrencyTradeFee,
		Pair:                spotTradablePair,
		PurchasePrice:       1,
		FiatCurrency:        currency.USD,
		BankTransactionType: exchange.WireTransfer,
	}); err != nil {
		t.Errorf("%s GetFeeByType() error %v", o.Name, err)
	}
}

func setupWS() {
	if !o.Websocket.IsEnabled() {
		return
	}
	if !sharedtestvalues.AreAPICredentialsSet(o) {
		o.Websocket.SetCanUseAuthenticatedEndpoints(false)
	}
	websocket, err := o.GetWebsocket()
	if err != nil {
		log.Fatal(err)
	}
	err = websocket.Connect()
	if err != nil {
		log.Fatal(err)
	}
}

func TestWsPlaceOrder(t *testing.T) {
	t.Parallel()
	sharedtestvalues.SkipTestIfCredentialsUnset(t, o, canManipulateRealOrders)
	_, err := o.WsPlaceOrder(nil)
	if !errors.Is(err, errNilArgument) {
		t.Errorf("found %v, but expected %v", err, errNilArgument)
	}
	_, err = o.WsPlaceOrder(&PlaceTradeOrderParam{})
	if !errors.Is(err, currency.ErrCurrencyPairEmpty) {
		t.Errorf("found %v, but expected %v", err, currency.ErrCurrencyPairEmpty)
	}
	_, err = o.WsPlaceOrder(&PlaceTradeOrderParam{InstrumentID: spotTradablePair})
	if !errors.Is(err, errTradeModeIsRequired) {
		t.Errorf("found %v, but expected %v", err, errTradeModeIsRequired)
	}
	_, err = o.WsPlaceOrder(&PlaceTradeOrderParam{InstrumentID: spotTradablePair,
		TradeMode: "cash",
	})
	if !errors.Is(err, order.ErrSideIsInvalid) {
		t.Errorf("found %v, but expected %v", err, order.ErrSideIsInvalid)
	}
	_, err = o.WsPlaceOrder(&PlaceTradeOrderParam{InstrumentID: spotTradablePair,
		TradeMode: "cash",
		Side:      "buy",
	})
	if !errors.Is(err, order.ErrTypeIsInvalid) {
		t.Errorf("found %v, but expected %v", err, order.ErrTypeIsInvalid)
	}
	_, err = o.WsPlaceOrder(&PlaceTradeOrderParam{InstrumentID: spotTradablePair,
		TradeMode: "cash",
		Side:      "buy",
		OrderType: "limit",
	})
	if !errors.Is(err, errInvalidAmount) {
		t.Errorf("found %v, but expected %v", err, errInvalidAmount)
	}
	_, err = o.WsPlaceOrder(&PlaceTradeOrderParam{
		Side:         "buy",
		InstrumentID: spotTradablePair,
		TradeMode:    "cash",
		OrderType:    "market",
		Size:         100,
	})
	if err != nil {
		t.Error(err)
	}
}

func TestWsPlaceMultipleOrder(t *testing.T) {
	t.Parallel()
	sharedtestvalues.SkipTestIfCredentialsUnset(t, o, canManipulateRealOrders)
	_, err := o.WsPlaceMultipleOrder([]PlaceTradeOrderParam{
		{
			InstrumentID:  spotTradablePair,
			TradeMode:     "cash",
			ClientOrderID: "1",
			Side:          "buy",
			OrderType:     "limit",
			Price:         2.15,
			Size:          2,
		},
		{
			InstrumentID:  spotTradablePair,
			TradeMode:     "cash",
			ClientOrderID: "12",
			Side:          "buy",
			OrderType:     "limit",
			Price:         2.15,
			Size:          1.5,
		},
		{
			InstrumentID:  spotTradablePair,
			TradeMode:     "cash",
			ClientOrderID: "123",
			Side:          "buy",
			OrderType:     "limit",
			Price:         2.15,
			Size:          1,
		},
	})
	if err != nil {
		t.Error(err)
	}
}

func TestWsCancelTradeOrder(t *testing.T) {
	t.Parallel()
	sharedtestvalues.SkipTestIfCredentialsUnset(t, o, canManipulateRealOrders)
	_, err := o.WsCancelTradeOrder(nil)
	if !errors.Is(err, errNilArgument) {
		t.Errorf("found %v, but expected %v", err, errNilArgument)
	}
	_, err = o.WsCancelTradeOrder(&CancelTradeOrderRequest{})
	if !errors.Is(err, errMissingInstrumentID) {
		t.Errorf("found %v, but expected %v", err, errMissingInstrumentID)
	}
	_, err = o.WsCancelTradeOrder(&CancelTradeOrderRequest{
		InstrumentID: "BTC-USD",
	})
	if !errors.Is(err, errOrderIDOrClientOrderIDRequired) {
		t.Errorf("found %v, but expected %v", err, errOrderIDOrClientOrderIDRequired)
	}
	_, err = o.WsCancelTradeOrder(&CancelTradeOrderRequest{
		InstrumentID:  "BTC-USD",
		ClientOrderID: "123",
	})
	if err != nil {
		t.Error(err)
	}
}

func TestWsCancelMultipleOrders(t *testing.T) {
	t.Parallel()
	sharedtestvalues.SkipTestIfCredentialsUnset(t, o, canManipulateRealOrders)
	_, err := o.WsCancelMultipleOrders([]CancelTradeOrderRequest{
		{
			InstrumentID:  "BTC-USD",
			ClientOrderID: "123",
		},
		{
			InstrumentID:  "BTC-USD",
			ClientOrderID: "abcdefg",
		},
		{
			InstrumentID:  "ETH-USD",
			ClientOrderID: "1234",
		},
	})
	if err != nil {
		t.Error(err)
	}
}

func TestWsAmendOrder(t *testing.T) {
	t.Parallel()
	sharedtestvalues.SkipTestIfCredentialsUnset(t, o, canManipulateRealOrders)
	_, err := o.WsAmendOrder(nil)
	if !errors.Is(err, errNilArgument) {
		t.Errorf("found %v, but expected %v", err, errNilArgument)
	}
	_, err = o.WsAmendOrder(&AmendTradeOrderRequestParam{})
	if !errors.Is(err, errMissingInstrumentID) {
		t.Errorf("found %v, expected %v", err, errMissingInstrumentID)
	}
	_, err = o.WsAmendOrder(&AmendTradeOrderRequestParam{
		InstrumentID: "BTC-USD"})
	if !errors.Is(err, errOrderIDOrClientOrderIDRequired) {
		t.Errorf("found %v, expected %v", err, errOrderIDOrClientOrderIDRequired)
	}
	_, err = o.WsAmendOrder(&AmendTradeOrderRequestParam{
		InstrumentID: "BTC-USD",
		OrderID:      "1234"})
	if !errors.Is(err, errSizeOrPriceRequired) {
		t.Errorf("found %v, expected %v", err, errSizeOrPriceRequired)
	}
	_, err = o.WsAmendOrder(&AmendTradeOrderRequestParam{
		InstrumentID: "BTC-USD",
		OrderID:      "1234",
		NewSize:      5,
	})
	if err != nil {
		t.Error(err)
	}
}

func TestWsAmendMultipleOrder(t *testing.T) {
	t.Parallel()
	sharedtestvalues.SkipTestIfCredentialsUnset(t, o, canManipulateRealOrders)
	_, err := o.WsAmendMultipleOrder([]AmendTradeOrderRequestParam{
		{
			InstrumentID: "BTC-USD",
			OrderID:      "1234",
			NewSize:      5,
			NewPrice:     100,
		},
		{
			InstrumentID:  "BTC-USD",
			ClientOrderID: "abe",
			NewPrice:      100,
		},
	})
	if err != nil {
		t.Error(err)
	}
}

func TestGetServerTime(t *testing.T) {
	t.Parallel()
	_, err := o.GetServerTime(context.Background(), asset.Empty)
	if err != nil {
		t.Error(err)
	}
}

func (o *Okcoin) populateTradablePairs(ctx context.Context) error {
	err := o.UpdateTradablePairs(ctx, true)
	if err != nil {
		return err
	}
	enabledPairs, err := o.GetEnabledPairs(asset.Spot)
	if err != nil {
		return err
	}
	if len(enabledPairs) == 0 {
		return errors.New("No enabled pairs found")
	}
	spotTradablePair = enabledPairs[0]
	return nil
}

func TestOKCOINNumberUnmarshal(t *testing.T) {
	type testNumberHolder struct {
		Numb okcoinNumber `json:"numb"`
	}
	var val testNumberHolder
	data1 := `{ "numb":"12345.65" }`
	err := json.Unmarshal([]byte(data1), &val)
	if err != nil {
		t.Error(err)
	} else if val.Numb.Float64() != 12345.65 {
		t.Errorf("found %.2f, but found %.2f", val.Numb.Float64(), 12345.65)
	}
	data2 := `{ "numb":"" }`
	err = json.Unmarshal([]byte(data2), &val)
	if err != nil {
		t.Error(err)
	} else if val.Numb.Float64() != 0 {
		t.Errorf("found %.2f, but found %d", val.Numb.Float64(), 0)
	}
}

func TestGetSubAccounts(t *testing.T) {
	t.Parallel()
	sharedtestvalues.SkipTestIfCredentialsUnset(t, o)
	_, err := o.GetSubAccounts(context.Background(), true, "", time.Time{}, time.Now(), 0)
	if err != nil {
		t.Error(err)
	}
}

func TestGetAPIKeyOfSubAccount(t *testing.T) {
	t.Parallel()
	sharedtestvalues.SkipTestIfCredentialsUnset(t, o)
	_, err := o.GetAPIKeyOfSubAccount(context.Background(), "", "")
	if !errors.Is(err, errSubAccountNameRequired) {
		t.Errorf("expected %v, got %v", errSubAccountNameRequired, err)
	}
	_, err = o.GetAPIKeyOfSubAccount(context.Background(), "Sub-Account-Name-1", "")
	if err != nil {
		t.Error(err)
	}
}

func TestGetSubAccountTradingBalance(t *testing.T) {
	t.Parallel()
	sharedtestvalues.SkipTestIfCredentialsUnset(t, o)
	_, err := o.GetSubAccountTradingBalance(context.Background(), "")
	if !errors.Is(err, errSubAccountNameRequired) {
		t.Errorf("expected %v, got %v", errSubAccountNameRequired, err)
	}
	_, err = o.GetSubAccountTradingBalance(context.Background(), "Sami")
	if err != nil {
		t.Error(err)
	}
}

func TestGetSubAccountFundingBalance(t *testing.T) {
	t.Parallel()
	sharedtestvalues.SkipTestIfCredentialsUnset(t, o)
	_, err := o.GetSubAccountFundingBalance(context.Background(), "")
	if !errors.Is(err, errSubAccountNameRequired) {
		t.Errorf("expected %v, got %v", errSubAccountNameRequired, err)
	}
	_, err = o.GetSubAccountFundingBalance(context.Background(), "Sami", "BTC", "USD")
	if err != nil {
		t.Error(err)
	}
}

func TestSubAccountTransferHistory(t *testing.T) {
	t.Parallel()
	sharedtestvalues.SkipTestIfCredentialsUnset(t, o)
	_, err := o.SubAccountTransferHistory(context.Background(), "Sami", "", "", time.Time{}, time.Time{}, 0)
	if err != nil {
		t.Error(err)
	}
}

func TestAccountBalanceTransfer(t *testing.T) {
	t.Parallel()
	sharedtestvalues.SkipTestIfCredentialsUnset(t, o, canManipulateRealOrders)
	_, err := o.AccountBalanceTransfer(context.Background(), &IntraAccountTransferParam{
		Ccy:            "BTC",
		Amount:         1234.0,
		From:           "6",
		To:             "6",
		FromSubAccount: "test-1",
		ToSubAccount:   "Sami",
	})
	if err != nil {
		t.Error(err)
	}
}

func TestGetAlgoOrderhistory(t *testing.T) {
	t.Parallel()
	sharedtestvalues.SkipTestIfCredentialsUnset(t, o)
	_, err := o.GetAlgoOrderHistory(context.Background(), "", "effective", "", "SPOT", "", "", "", 0)
	if !errors.Is(err, errOrderTypeRequired) {
		t.Errorf("expected %v, got %v", errOrderTypeRequired, err)
	}
	_, err = o.GetAlgoOrderHistory(context.Background(), "conditional", "effective", "", "SPOT", "", "", "", 0)
	if err != nil {
		t.Error(err)
	}
}

func TestGetAlgoOrderList(t *testing.T) {
	t.Parallel()
	sharedtestvalues.SkipTestIfCredentialsUnset(t, o)
	_, err := o.GetAlgoOrderList(context.Background(), "", "", "", "", "", "", "", 0)
	if !errors.Is(err, errOrderTypeRequired) {
		t.Errorf("expected %v, got %v", errOrderTypeRequired, err)
	}
	_, err = o.GetAlgoOrderList(context.Background(), "oco", "", "", "", "", "", "", 0)
	if err != nil {
		t.Error(err)
	}
}

func TestCancelBatchOrders(t *testing.T) {
	t.Parallel()
	sharedtestvalues.SkipTestIfCredentialsUnset(t, o, canManipulateRealOrders)

	_, err := o.CancelBatchOrders(context.Background(), []order.Cancel{
		{
			OrderID:   "1234",
			AssetType: asset.Spot,
			Pair:      currency.NewPair(currency.BTC, currency.USD),
		},
	})
	if err != nil {
		t.Error(err)
	}

	_, err = o.CancelBatchOrders(context.Background(), []order.Cancel{
		{
			OrderID:   "1234",
			AssetType: asset.Margin,
			Pair:      currency.NewPair(currency.BTC, currency.USD),
		},
	})
	if err != nil {
		t.Error(err)
	}
}

func TestGetWithdrawalsHistory(t *testing.T) {
	t.Parallel()
	sharedtestvalues.SkipTestIfCredentialsUnset(t, o)

	_, err := o.GetWithdrawalsHistory(context.Background(), currency.BTC, asset.Spot)
	if err != nil {
		t.Error(err)
	}
}<|MERGE_RESOLUTION|>--- conflicted
+++ resolved
@@ -4,18 +4,14 @@
 	"context"
 	"encoding/json"
 	"errors"
-<<<<<<< HEAD
 	"log"
 	"os"
-=======
-	"fmt"
-	"strings"
->>>>>>> fcc5ad45
 	"sync"
 	"testing"
 	"time"
 
 	"github.com/thrasher-corp/gocryptotrader/common"
+	"github.com/thrasher-corp/gocryptotrader/config"
 	"github.com/thrasher-corp/gocryptotrader/core"
 	"github.com/thrasher-corp/gocryptotrader/currency"
 	exchange "github.com/thrasher-corp/gocryptotrader/exchanges"
@@ -40,7 +36,6 @@
 	spotTradablePair currency.Pair
 )
 
-<<<<<<< HEAD
 func TestMain(m *testing.M) {
 	o.SetDefaults()
 	cfg := config.GetConfig()
@@ -69,10 +64,6 @@
 	}
 	setupWS()
 	os.Exit(m.Run())
-=======
-func TestMain(_ *testing.M) {
-	fmt.Println("OKCoin v3 API deprecated, skipping tests")
->>>>>>> fcc5ad45
 }
 
 func TestStart(t *testing.T) {
@@ -370,7 +361,6 @@
 
 func TestLightningWithdrawals(t *testing.T) {
 	t.Parallel()
-<<<<<<< HEAD
 	sharedtestvalues.SkipTestIfCredentialsUnset(t, o, canManipulateRealOrders)
 	_, err := o.SubmitLightningWithdrawals(context.Background(), &LightningWithdrawalsRequest{
 		Ccy:     currency.BTC,
@@ -378,51 +368,17 @@
 	})
 	if err != nil {
 		t.Fatal(err)
-=======
-	sharedtestvalues.SkipTestIfCannotManipulateOrders(t, o, canManipulateRealOrders)
-
-	request := &CancelMultipleSpotOrdersRequest{
-		InstrumentID: spotCurrencyLowerStr,
-		OrderIDs:     []string{"1", "2", "3", "4"},
-	}
-
-	cancellations, err := o.CancelMultipleSpotOrders(context.Background(), request)
-	if !sharedtestvalues.AreAPICredentialsSet(o) && err == nil {
-		t.Error("Expecting an error when no keys are set")
-	}
-	if sharedtestvalues.AreAPICredentialsSet(o) && err != nil {
-		t.Error(err)
-	}
-	for _, cancellationsPerCurrency := range cancellations {
-		for _, cancellation := range cancellationsPerCurrency {
-			if cancellation.Error != nil {
-				t.Error(cancellation.Error)
-			}
-		}
->>>>>>> fcc5ad45
 	}
 }
 
 func TestCancelWithdrawal(t *testing.T) {
 	t.Parallel()
 	sharedtestvalues.SkipTestIfCredentialsUnset(t, o, canManipulateRealOrders)
-<<<<<<< HEAD
 	_, err := o.CancelWithdrawal(context.Background(), &WithdrawalCancellation{
 		WithdrawalID: "1123456",
 	})
 	if err != nil {
 		t.Error(err)
-=======
-
-	request := &CancelMultipleSpotOrdersRequest{
-		InstrumentID: spotCurrencyLowerStr,
-		OrderIDs:     []string{"1", "2", "3", "4", "5"},
-	}
-
-	_, err := o.CancelMultipleSpotOrders(context.Background(), request)
-	if err.Error() != "maximum 4 order cancellations for each pair" {
-		t.Error("Expecting an error when more than 4 orders for a pair supplied", err)
->>>>>>> fcc5ad45
 	}
 }
 
@@ -515,30 +471,7 @@
 	}
 }
 
-<<<<<<< HEAD
 func TestRequestQuote(t *testing.T) {
-=======
-func TestServerTime(t *testing.T) {
-	t.Parallel()
-	_, err := o.ServerTime(context.Background())
-	if err != nil {
-		t.Error(err)
-	}
-}
-
-func TestGetServerTime(t *testing.T) {
-	t.Parallel()
-	tt, err := o.GetServerTime(context.Background(), asset.Spot)
-	if err != nil {
-		t.Error(err)
-	}
-	if tt.IsZero() {
-		t.Error("expected time")
-	}
-}
-
-func TestGetMarginTradingAccountsForCurrency(t *testing.T) {
->>>>>>> fcc5ad45
 	t.Parallel()
 	sharedtestvalues.SkipTestIfCredentialsUnset(t, o)
 	_, err := o.RequestQuote(context.Background(), &QuoteRequestArg{
@@ -769,7 +702,6 @@
 func TestPlaceMultipleOrder(t *testing.T) {
 	t.Parallel()
 	sharedtestvalues.SkipTestIfCredentialsUnset(t, o, canManipulateRealOrders)
-<<<<<<< HEAD
 	_, err := o.PlaceMultipleOrder(context.Background(), []PlaceTradeOrderParam{
 		{
 			InstrumentID:  spotTradablePair,
@@ -799,15 +731,6 @@
 			Size:          1,
 		},
 	})
-=======
-
-	request := &CancelMultipleSpotOrdersRequest{
-		InstrumentID: spotCurrencyLowerStr,
-		OrderIDs:     []string{"1", "2", "3", "4"},
-	}
-
-	_, err := o.CancelMultipleMarginOrders(context.Background(), request)
->>>>>>> fcc5ad45
 	if err != nil {
 		t.Error(err)
 	}
@@ -816,7 +739,6 @@
 func TestCancelTradeOrder(t *testing.T) {
 	t.Parallel()
 	sharedtestvalues.SkipTestIfCredentialsUnset(t, o, canManipulateRealOrders)
-<<<<<<< HEAD
 	_, err := o.CancelTradeOrder(context.Background(), nil)
 	if !errors.Is(err, errNilArgument) {
 		t.Errorf("found %v, but expected %v", err, errNilArgument)
@@ -824,25 +746,6 @@
 	_, err = o.CancelTradeOrder(context.Background(), &CancelTradeOrderRequest{})
 	if !errors.Is(err, errMissingInstrumentID) {
 		t.Errorf("found %v, but expected %v", err, errMissingInstrumentID)
-=======
-
-	request := &CancelMultipleSpotOrdersRequest{
-		InstrumentID: spotCurrencyLowerStr,
-		OrderIDs:     []string{"1", "2", "3", "4", "5"},
-	}
-
-	_, err := o.CancelMultipleMarginOrders(context.Background(), request)
-	if err != nil {
-		t.Error(err)
-	}
-}
-
-func TestGetMarginOrders(t *testing.T) {
-	t.Parallel()
-	request := &GetSpotOrdersRequest{
-		InstrumentID: spotCurrencyLowerStr,
-		Status:       "all",
->>>>>>> fcc5ad45
 	}
 	_, err = o.CancelTradeOrder(context.Background(), &CancelTradeOrderRequest{
 		InstrumentID: "BTC-USD",
@@ -1462,7 +1365,7 @@
 func TestGetActiveOrders(t *testing.T) {
 	t.Parallel()
 	sharedtestvalues.SkipTestIfCredentialsUnset(t, o)
-	var getOrdersRequest = order.GetOrdersRequest{
+	var getOrdersRequest = order.MultiOrderRequest{
 		Type:      order.AnyType,
 		AssetType: asset.Spot,
 		Side:      order.AnySide,
@@ -1476,7 +1379,7 @@
 func TestGetOrderHistory(t *testing.T) {
 	t.Parallel()
 	sharedtestvalues.SkipTestIfCredentialsUnset(t, o)
-	var getOrdersRequest = order.GetOrdersRequest{
+	var getOrdersRequest = order.MultiOrderRequest{
 		Type:      order.AnyType,
 		AssetType: asset.Spot,
 		Side:      order.AnySide,
@@ -1490,7 +1393,7 @@
 func TestGetFundingHistory(t *testing.T) {
 	t.Parallel()
 	sharedtestvalues.SkipTestIfCredentialsUnset(t, o)
-	_, err := o.GetFundingHistory(context.Background())
+	_, err := o.GetAccountFundingHistory(context.Background())
 	if err != nil {
 		t.Error(err)
 	}
@@ -1547,27 +1450,6 @@
 	}
 }
 
-func TestCancelBatchOrders(t *testing.T) {
-	t.Parallel()
-	sharedtestvalues.SkipTestIfCredentialsUnset(t, o, canManipulateRealOrders)
-	var orderCancellationParams = []order.Cancel{
-		{
-			OrderID:   "1",
-			Pair:      spotTradablePair,
-			AssetType: asset.Spot,
-		},
-		{
-			OrderID:   "2",
-			Pair:      spotTradablePair,
-			AssetType: asset.Spot,
-		},
-	}
-	_, err := o.CancelBatchOrders(context.Background(), orderCancellationParams)
-	if err != nil {
-		t.Error(err)
-	}
-}
-
 func TestGetOrderInfo(t *testing.T) {
 	t.Parallel()
 	sharedtestvalues.SkipTestIfCredentialsUnset(t, o)
@@ -1998,35 +1880,19 @@
 func TestCancelBatchOrders(t *testing.T) {
 	t.Parallel()
 	sharedtestvalues.SkipTestIfCredentialsUnset(t, o, canManipulateRealOrders)
-
-	_, err := o.CancelBatchOrders(context.Background(), []order.Cancel{
-		{
-			OrderID:   "1234",
+	var orderCancellationParams = []order.Cancel{
+		{
+			OrderID:   "1",
+			Pair:      spotTradablePair,
 			AssetType: asset.Spot,
-			Pair:      currency.NewPair(currency.BTC, currency.USD),
-		},
-	})
-	if err != nil {
-		t.Error(err)
-	}
-
-	_, err = o.CancelBatchOrders(context.Background(), []order.Cancel{
-		{
-			OrderID:   "1234",
-			AssetType: asset.Margin,
-			Pair:      currency.NewPair(currency.BTC, currency.USD),
-		},
-	})
-	if err != nil {
-		t.Error(err)
-	}
-}
-
-func TestGetWithdrawalsHistory(t *testing.T) {
-	t.Parallel()
-	sharedtestvalues.SkipTestIfCredentialsUnset(t, o)
-
-	_, err := o.GetWithdrawalsHistory(context.Background(), currency.BTC, asset.Spot)
+		},
+		{
+			OrderID:   "2",
+			Pair:      spotTradablePair,
+			AssetType: asset.Spot,
+		},
+	}
+	_, err := o.CancelBatchOrders(context.Background(), orderCancellationParams)
 	if err != nil {
 		t.Error(err)
 	}
