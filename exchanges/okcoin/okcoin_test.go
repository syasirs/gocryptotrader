package okcoin

import (
	"context"
	"encoding/json"
	"log"
	"net/http"
	"os"
	"strings"
	"testing"
	"time"

	"github.com/gorilla/websocket"
	"github.com/thrasher-corp/gocryptotrader/common"
	"github.com/thrasher-corp/gocryptotrader/config"
	"github.com/thrasher-corp/gocryptotrader/core"
	"github.com/thrasher-corp/gocryptotrader/currency"
	exchange "github.com/thrasher-corp/gocryptotrader/exchanges"
	"github.com/thrasher-corp/gocryptotrader/exchanges/asset"
	"github.com/thrasher-corp/gocryptotrader/exchanges/kline"
	"github.com/thrasher-corp/gocryptotrader/exchanges/okgroup"
	"github.com/thrasher-corp/gocryptotrader/exchanges/order"
	"github.com/thrasher-corp/gocryptotrader/exchanges/sharedtestvalues"
	"github.com/thrasher-corp/gocryptotrader/exchanges/stream"
	"github.com/thrasher-corp/gocryptotrader/portfolio/withdraw"
)

// Please supply you own test keys here for due diligence testing.
const (
	apiKey                  = ""
	apiSecret               = ""
	passphrase              = ""
	OKGroupExchange         = "OKCOIN International"
	canManipulateRealOrders = false
)

var o OKCoin
var testSetupRan bool
var spotCurrency = currency.NewPairWithDelimiter(currency.BTC.String(), currency.USD.String(), "-").Lower().String()
var websocketEnabled bool

// TestSetRealOrderDefaults Sets test defaults when test can impact real money/orders
func TestSetRealOrderDefaults(t *testing.T) {
	if !areTestAPIKeysSet() || !canManipulateRealOrders {
		t.Skip("Ensure canManipulateRealOrders is true and your API keys are set")
	}
}

// TestSetup Sets defaults for test environment
func TestMain(m *testing.M) {
	o.SetDefaults()
	o.ExchangeName = OKGroupExchange
	cfg := config.GetConfig()
	err := cfg.LoadConfig("../../testdata/configtest.json", true)
	if err != nil {
		log.Fatal("Okcoin load config error", err)
	}
	okcoinConfig, err := cfg.GetExchangeConfig(OKGroupExchange)
	if err != nil {
		log.Fatalf("%v Setup() init error", OKGroupExchange)
	}
	if okcoinConfig.Features.Enabled.Websocket {
		websocketEnabled = true
	}

	okcoinConfig.API.AuthenticatedSupport = true
	okcoinConfig.API.AuthenticatedWebsocketSupport = true
	okcoinConfig.API.Credentials.Key = apiKey
	okcoinConfig.API.Credentials.Secret = apiSecret
	okcoinConfig.API.Credentials.ClientID = passphrase
	o.Websocket = sharedtestvalues.NewTestWebsocket()
	err = o.Setup(okcoinConfig)
	if err != nil {
		log.Fatal("OKCoin setup error", err)
	}
	testSetupRan = true
	os.Exit(m.Run())
}

func areTestAPIKeysSet() bool {
	return o.ValidateAPICredentials()
}

func testStandardErrorHandling(t *testing.T, err error) {
	t.Helper()
	if !areTestAPIKeysSet() && err == nil {
		t.Error("Expecting an error when no keys are set")
	}
	if areTestAPIKeysSet() && err != nil {
		t.Errorf("Encountered error: %v", err)
	}
}

// TestGetAccountCurrencies API endpoint test
func TestGetAccountCurrencies(t *testing.T) {
	_, err := o.GetAccountCurrencies(context.Background())
	testStandardErrorHandling(t, err)
}

// TestGetAccountWalletInformation API endpoint test
func TestGetAccountWalletInformation(t *testing.T) {
	resp, err := o.GetAccountWalletInformation(context.Background(), "")
	if areTestAPIKeysSet() {
		if err != nil {
			t.Error(err)
		}
		if len(resp) == 0 {
			t.Error("No wallets returned")
		}
	} else if !areTestAPIKeysSet() && err == nil {
		t.Error("Expecting an error when no keys are set")
	}
}

// TestGetAccountWalletInformationForCurrency API endpoint test
func TestGetAccountWalletInformationForCurrency(t *testing.T) {
	resp, err := o.GetAccountWalletInformation(context.Background(),
		currency.BTC.String())
	if areTestAPIKeysSet() {
		if err != nil {
			t.Error(err)
		}
		if len(resp) != 1 {
			t.Errorf("Error receiving wallet information for currency: %v", currency.BTC)
		}
	} else if !areTestAPIKeysSet() && err == nil {
		t.Error("Expecting an error when no keys are set")
	}
}

// TestTransferAccountFunds API endpoint test
func TestTransferAccountFunds(t *testing.T) {
	TestSetRealOrderDefaults(t)
	request := okgroup.TransferAccountFundsRequest{
		Amount:   -10,
		Currency: currency.BTC.String(),
		From:     6,
		To:       1,
	}
	_, err := o.TransferAccountFunds(context.Background(), request)
	testStandardErrorHandling(t, err)
}

// TestBaseWithdraw API endpoint test
func TestAccountWithdrawRequest(t *testing.T) {
	TestSetRealOrderDefaults(t)
	request := okgroup.AccountWithdrawRequest{
		Amount:      -10,
		Currency:    currency.BTC.String(),
		TradePwd:    "1234",
		Destination: 4,
		ToAddress:   core.BitcoinDonationAddress,
		Fee:         1,
	}
	_, err := o.AccountWithdraw(context.Background(), request)
	testStandardErrorHandling(t, err)
}

// TestGetAccountWithdrawalFee API endpoint test
func TestGetAccountWithdrawalFee(t *testing.T) {
	resp, err := o.GetAccountWithdrawalFee(context.Background(), "")
	if areTestAPIKeysSet() {
		if err != nil {
			t.Error(err)
		}
		if len(resp) == 0 {
			t.Error("Expected fees")
		}
	} else if !areTestAPIKeysSet() && err == nil {
		t.Error("Expecting an error when no keys are set")
	}
}

// TestGetWithdrawalFeeForCurrency API endpoint test
func TestGetAccountWithdrawalFeeForCurrency(t *testing.T) {
	resp, err := o.GetAccountWithdrawalFee(context.Background(), currency.BTC.String())
	if areTestAPIKeysSet() {
		if err != nil {
			t.Error(err)
		}
		if len(resp) != 1 {
			t.Error("Expected fee for one currency")
		}
	} else if !areTestAPIKeysSet() && err == nil {
		t.Error("Expecting an error when no keys are set")
	}
}

// TestGetAccountWithdrawalHistory API endpoint test
func TestGetAccountWithdrawalHistory(t *testing.T) {
	_, err := o.GetAccountWithdrawalHistory(context.Background(), "")
	testStandardErrorHandling(t, err)
}

// TestGetAccountWithdrawalHistoryForCurrency API endpoint test
func TestGetAccountWithdrawalHistoryForCurrency(t *testing.T) {
	_, err := o.GetAccountWithdrawalHistory(context.Background(), currency.BTC.String())
	testStandardErrorHandling(t, err)
}

// TestGetAccountBillDetails API endpoint test
func TestGetAccountBillDetails(t *testing.T) {
	_, err := o.GetAccountBillDetails(context.Background(),
		okgroup.GetAccountBillDetailsRequest{})
	testStandardErrorHandling(t, err)
}

// TestGetAccountDepositAddressForCurrency API endpoint test
func TestGetAccountDepositAddressForCurrency(t *testing.T) {
	_, err := o.GetAccountDepositAddressForCurrency(context.Background(), currency.BTC.String())
	testStandardErrorHandling(t, err)
}

// TestGetAccountDepositHistory API endpoint test
func TestGetAccountDepositHistory(t *testing.T) {
	_, err := o.GetAccountDepositHistory(context.Background(), "")
	testStandardErrorHandling(t, err)
}

// TestGetAccountDepositHistoryForCurrency API endpoint test
func TestGetAccountDepositHistoryForCurrency(t *testing.T) {
	_, err := o.GetAccountDepositHistory(context.Background(), currency.BTC.String())
	testStandardErrorHandling(t, err)
}

// TestGetSpotTradingAccounts API endpoint test
func TestGetSpotTradingAccounts(t *testing.T) {
	_, err := o.GetSpotTradingAccounts(context.Background())
	testStandardErrorHandling(t, err)
}

// TestGetSpotTradingAccountsForCurrency API endpoint test
func TestGetSpotTradingAccountsForCurrency(t *testing.T) {
	_, err := o.GetSpotTradingAccountForCurrency(context.Background(), currency.BTC.String())
	testStandardErrorHandling(t, err)
}

// TestGetSpotBillDetailsForCurrency API endpoint test
func TestGetSpotBillDetailsForCurrency(t *testing.T) {
	request := okgroup.GetSpotBillDetailsForCurrencyRequest{
		Currency: currency.BTC.String(),
		Limit:    100,
	}
	_, err := o.GetSpotBillDetailsForCurrency(context.Background(), request)
	testStandardErrorHandling(t, err)
}

// TestGetSpotBillDetailsForCurrencyBadLimit API logic test
func TestGetSpotBillDetailsForCurrencyBadLimit(t *testing.T) {
	request := okgroup.GetSpotBillDetailsForCurrencyRequest{
		Currency: currency.BTC.String(),
		Limit:    -1,
	}
	_, err := o.GetSpotBillDetailsForCurrency(context.Background(), request)
	if areTestAPIKeysSet() && err == nil {
		t.Errorf("Expecting an error when invalid request sent")
	}
}

// TestPlaceSpotOrderLimit API endpoint test
func TestPlaceSpotOrderLimit(t *testing.T) {
	TestSetRealOrderDefaults(t)
	request := okgroup.PlaceOrderRequest{
		InstrumentID: spotCurrency,
		Type:         order.Limit.Lower(),
		Side:         order.Buy.Lower(),
		Price:        "-100",
		Size:         "100",
	}

	_, err := o.PlaceSpotOrder(context.Background(), &request)
	testStandardErrorHandling(t, err)
}

// TestPlaceSpotOrderMarket API endpoint test
func TestPlaceSpotOrderMarket(t *testing.T) {
	TestSetRealOrderDefaults(t)
	request := okgroup.PlaceOrderRequest{
		InstrumentID: spotCurrency,
		Type:         order.Market.Lower(),
		Side:         order.Buy.Lower(),
		Size:         "-100",
		Notional:     "100",
	}

	_, err := o.PlaceSpotOrder(context.Background(), &request)
	testStandardErrorHandling(t, err)
}

// TestPlaceMultipleSpotOrders API endpoint test
func TestPlaceMultipleSpotOrders(t *testing.T) {
	TestSetRealOrderDefaults(t)
	ord := okgroup.PlaceOrderRequest{
		InstrumentID: spotCurrency,
		Type:         order.Limit.Lower(),
		Side:         order.Buy.Lower(),
		Size:         "-100",
		Price:        "1",
	}

	request := []okgroup.PlaceOrderRequest{
		ord,
	}

	_, errs := o.PlaceMultipleSpotOrders(context.Background(), request)
	if len(errs) > 0 {
		testStandardErrorHandling(t, errs[0])
	}
}

// TestPlaceMultipleSpotOrdersOverCurrencyLimits API logic test
func TestPlaceMultipleSpotOrdersOverCurrencyLimits(t *testing.T) {
	ord := okgroup.PlaceOrderRequest{
		InstrumentID: spotCurrency,
		Type:         order.Limit.Lower(),
		Side:         order.Buy.Lower(),
		Size:         "-100",
		Price:        "1",
	}

	request := []okgroup.PlaceOrderRequest{
		ord,
		ord,
		ord,
		ord,
		ord,
	}

	_, errs := o.PlaceMultipleSpotOrders(context.Background(), request)
	if errs[0].Error() != "maximum 4 orders for each pair" {
		t.Error("Expecting an error when more than 4 orders for a pair supplied", errs[0])
	}
}

// TestPlaceMultipleSpotOrdersOverPairLimits API logic test
func TestPlaceMultipleSpotOrdersOverPairLimits(t *testing.T) {
	ord := okgroup.PlaceOrderRequest{
		InstrumentID: spotCurrency,
		Type:         order.Limit.Lower(),
		Side:         order.Buy.Lower(),
		Size:         "-100",
		Price:        "1",
	}

	request := []okgroup.PlaceOrderRequest{
		ord,
	}

	pairs := currency.Pairs{
		currency.NewPair(currency.LTC, currency.USDT),
		currency.NewPair(currency.ETH, currency.USDT),
		currency.NewPair(currency.BCH, currency.USDT),
		currency.NewPair(currency.XMR, currency.USDT),
	}

	for x := range pairs {
		ord.InstrumentID = pairs[x].Format("-", false).String()
		request = append(request, ord)
	}

	_, errs := o.PlaceMultipleSpotOrders(context.Background(), request)
	if errs[0].Error() != "up to 4 trading pairs" {
		t.Error("Expecting an error when more than 4 trading pairs supplied", errs[0])
	}
}

// TestCancelSpotOrder API endpoint test
func TestCancelSpotOrder(t *testing.T) {
	TestSetRealOrderDefaults(t)
	request := okgroup.CancelSpotOrderRequest{
		InstrumentID: spotCurrency,
		OrderID:      1234,
	}

	_, err := o.CancelSpotOrder(context.Background(), request)
	testStandardErrorHandling(t, err)
}

// TestCancelMultipleSpotOrders API endpoint test
func TestCancelMultipleSpotOrders(t *testing.T) {
	TestSetRealOrderDefaults(t)
	request := okgroup.CancelMultipleSpotOrdersRequest{
		InstrumentID: spotCurrency,
		OrderIDs:     []int64{1, 2, 3, 4},
	}

	cancellations, err := o.CancelMultipleSpotOrders(context.Background(), request)
	testStandardErrorHandling(t, err)
	for _, cancellationsPerCurrency := range cancellations {
		for _, cancellation := range cancellationsPerCurrency {
			if !cancellation.Result {
				t.Error(cancellation.Error)
			}
		}
	}
}

// TestCancelMultipleSpotOrdersOverCurrencyLimits API logic test
func TestCancelMultipleSpotOrdersOverCurrencyLimits(t *testing.T) {
	TestSetRealOrderDefaults(t)
	request := okgroup.CancelMultipleSpotOrdersRequest{
		InstrumentID: spotCurrency,
		OrderIDs:     []int64{1, 2, 3, 4, 5},
	}

	_, err := o.CancelMultipleSpotOrders(context.Background(), request)
	if err.Error() != "maximum 4 order cancellations for each pair" {
		t.Error("Expecting an error when more than 4 orders for a pair supplied", err)
	}
}

// TestGetSpotOrders API endpoint test
func TestGetSpotOrders(t *testing.T) {
	request := okgroup.GetSpotOrdersRequest{
		InstrumentID: spotCurrency,
		Status:       "all",
	}
	_, err := o.GetSpotOrders(context.Background(), request)
	testStandardErrorHandling(t, err)
}

// TestGetSpotOpenOrders API endpoint test
func TestGetSpotOpenOrders(t *testing.T) {
	request := okgroup.GetSpotOpenOrdersRequest{}
	_, err := o.GetSpotOpenOrders(context.Background(), request)
	testStandardErrorHandling(t, err)
}

// TestGetSpotOrder API endpoint test
func TestGetSpotOrder(t *testing.T) {
	request := okgroup.GetSpotOrderRequest{
		OrderID:      "-1234",
		InstrumentID: currency.NewPairWithDelimiter(currency.BTC.String(), currency.USD.String(), "-").Upper().String(),
	}
	_, err := o.GetSpotOrder(context.Background(), request)
	testStandardErrorHandling(t, err)
}

// TestGetSpotTransactionDetails API endpoint test
func TestGetSpotTransactionDetails(t *testing.T) {
	request := okgroup.GetSpotTransactionDetailsRequest{
		OrderID:      1234,
		InstrumentID: spotCurrency,
	}
	_, err := o.GetSpotTransactionDetails(context.Background(), request)
	testStandardErrorHandling(t, err)
}

// TestGetSpotTokenPairDetails API endpoint test
func TestGetSpotTokenPairDetails(t *testing.T) {
	_, err := o.GetSpotTokenPairDetails(context.Background())
	if err != nil {
		t.Error(err)
	}
}

// TestGetSpotAllTokenPairsInformation API endpoint test
func TestGetSpotAllTokenPairsInformation(t *testing.T) {
	_, err := o.GetSpotAllTokenPairsInformation(context.Background())
	if err != nil {
		t.Error(err)
	}
}

// TestGetSpotAllTokenPairsInformationForCurrency API endpoint test
func TestGetSpotAllTokenPairsInformationForCurrency(t *testing.T) {
	_, err := o.GetSpotAllTokenPairsInformationForCurrency(context.Background(),
		spotCurrency)
	if err != nil {
		t.Error(err)
	}
}

// TestGetSpotFilledOrdersInformation API endpoint test
func TestGetSpotFilledOrdersInformation(t *testing.T) {
	request := okgroup.GetSpotFilledOrdersInformationRequest{
		InstrumentID: spotCurrency,
	}
	_, err := o.GetSpotFilledOrdersInformation(context.Background(), request)
	if err != nil {
		t.Error(err)
	}
}

// TestGetSpotMarketData API endpoint test
func TestGetSpotMarketData(t *testing.T) {
	request := &okgroup.GetMarketDataRequest{
		Asset:        asset.Spot,
		InstrumentID: spotCurrency,
		Granularity:  "604800",
	}
	_, err := o.GetMarketData(context.Background(), request)
	if err != nil {
		t.Error(err)
	}
}

// TestGetMarginTradingAccounts API endpoint test
func TestGetMarginTradingAccounts(t *testing.T) {
	_, err := o.GetMarginTradingAccounts(context.Background())
	testStandardErrorHandling(t, err)
}

// TestGetMarginTradingAccountsForCurrency API endpoint test
func TestGetMarginTradingAccountsForCurrency(t *testing.T) {
	_, err := o.GetMarginTradingAccountsForCurrency(context.Background(), spotCurrency)
	testStandardErrorHandling(t, err)
}

// TestGetMarginBillDetails API endpoint test
func TestGetMarginBillDetails(t *testing.T) {
	request := okgroup.GetMarginBillDetailsRequest{
		InstrumentID: spotCurrency,
		Limit:        100,
	}
	_, err := o.GetMarginBillDetails(context.Background(), request)
	testStandardErrorHandling(t, err)
}

// TestGetMarginAccountSettings API endpoint test
func TestGetMarginAccountSettings(t *testing.T) {
	_, err := o.GetMarginAccountSettings(context.Background(), "")
	testStandardErrorHandling(t, err)
}

// TestGetMarginAccountSettingsForCurrency API endpoint test
func TestGetMarginAccountSettingsForCurrency(t *testing.T) {
	_, err := o.GetMarginAccountSettings(context.Background(), spotCurrency)
	testStandardErrorHandling(t, err)
}

// TestOpenMarginLoan API endpoint test
func TestOpenMarginLoan(t *testing.T) {
	TestSetRealOrderDefaults(t)
	request := okgroup.OpenMarginLoanRequest{
		Amount:        -100,
		InstrumentID:  spotCurrency,
		QuoteCurrency: currency.USD.String(),
	}

	_, err := o.OpenMarginLoan(context.Background(), request)
	testStandardErrorHandling(t, err)
}

// TestRepayMarginLoan API endpoint test
func TestRepayMarginLoan(t *testing.T) {
	TestSetRealOrderDefaults(t)
	request := okgroup.RepayMarginLoanRequest{
		Amount:        -100,
		InstrumentID:  spotCurrency,
		QuoteCurrency: currency.USD.String(),
		BorrowID:      1,
	}

	_, err := o.RepayMarginLoan(context.Background(), request)
	testStandardErrorHandling(t, err)
}

// TestPlaceMarginOrderLimit API endpoint test
func TestPlaceMarginOrderLimit(t *testing.T) {
	TestSetRealOrderDefaults(t)
	request := okgroup.PlaceOrderRequest{
		InstrumentID:  spotCurrency,
		Type:          order.Limit.Lower(),
		Side:          order.Buy.Lower(),
		MarginTrading: "2",
		Price:         "-100",
		Size:          "100",
	}

	_, err := o.PlaceMarginOrder(context.Background(), &request)
	testStandardErrorHandling(t, err)
}

// TestPlaceMarginOrderMarket API endpoint test
func TestPlaceMarginOrderMarket(t *testing.T) {
	TestSetRealOrderDefaults(t)
	request := okgroup.PlaceOrderRequest{
		InstrumentID:  spotCurrency,
		Type:          order.Market.Lower(),
		Side:          order.Buy.Lower(),
		MarginTrading: "2",
		Size:          "-100",
		Notional:      "100",
	}

	_, err := o.PlaceMarginOrder(context.Background(), &request)
	testStandardErrorHandling(t, err)
}

// TestPlaceMultipleMarginOrders API endpoint test
func TestPlaceMultipleMarginOrders(t *testing.T) {
	TestSetRealOrderDefaults(t)
	ord := okgroup.PlaceOrderRequest{
		InstrumentID:  spotCurrency,
		Type:          order.Limit.Lower(),
		Side:          order.Buy.Lower(),
		MarginTrading: "1",
		Size:          "-100",
		Notional:      "100",
	}

	request := []okgroup.PlaceOrderRequest{
		ord,
	}

	_, errs := o.PlaceMultipleMarginOrders(context.Background(), request)
	if len(errs) > 0 {
		testStandardErrorHandling(t, errs[0])
	}
}

// TestPlaceMultipleMarginOrdersOverCurrencyLimits API logic test
func TestPlaceMultipleMarginOrdersOverCurrencyLimits(t *testing.T) {
	ord := okgroup.PlaceOrderRequest{
		InstrumentID:  spotCurrency,
		Type:          order.Limit.Lower(),
		Side:          order.Buy.Lower(),
		MarginTrading: "1",
		Size:          "-100",
		Notional:      "100",
	}

	request := []okgroup.PlaceOrderRequest{
		ord,
		ord,
		ord,
		ord,
		ord,
	}

	_, errs := o.PlaceMultipleMarginOrders(context.Background(), request)
	if errs[0].Error() != "maximum 4 orders for each pair" {
		t.Error("Expecting an error when more than 4 orders for a pair supplied", errs[0])
	}
}

// TestPlaceMultipleMarginOrdersOverPairLimits API logic test
func TestPlaceMultipleMarginOrdersOverPairLimits(t *testing.T) {
	ord := okgroup.PlaceOrderRequest{
		InstrumentID:  spotCurrency,
		Type:          order.Limit.Lower(),
		Side:          order.Buy.Lower(),
		MarginTrading: "1",
		Size:          "-100",
		Notional:      "100",
	}

	request := []okgroup.PlaceOrderRequest{
		ord,
	}

	pairs := currency.Pairs{
		currency.NewPair(currency.LTC, currency.USDT),
		currency.NewPair(currency.ETH, currency.USDT),
		currency.NewPair(currency.BCH, currency.USDT),
		currency.NewPair(currency.XMR, currency.USDT),
	}

	for x := range pairs {
		ord.InstrumentID = pairs[x].Format("-", false).String()
		request = append(request, ord)
	}

	_, errs := o.PlaceMultipleMarginOrders(context.Background(), request)
	if errs[0].Error() != "up to 4 trading pairs" {
		t.Error("Expecting an error when more than 4 trading pairs supplied", errs[0])
	}
}

// TestCancelMarginOrder API endpoint test
func TestCancelMarginOrder(t *testing.T) {
	TestSetRealOrderDefaults(t)
	request := okgroup.CancelSpotOrderRequest{
		InstrumentID: spotCurrency,
		OrderID:      1234,
	}

	_, err := o.CancelMarginOrder(context.Background(), request)
	testStandardErrorHandling(t, err)
}

// TestCancelMultipleMarginOrders API endpoint test
func TestCancelMultipleMarginOrders(t *testing.T) {
	TestSetRealOrderDefaults(t)
	request := okgroup.CancelMultipleSpotOrdersRequest{
		InstrumentID: spotCurrency,
		OrderIDs:     []int64{1, 2, 3, 4},
	}

	_, errs := o.CancelMultipleMarginOrders(context.Background(), request)
	if len(errs) > 0 {
		testStandardErrorHandling(t, errs[0])
	}
}

// TestCancelMultipleMarginOrdersOverCurrencyLimits API logic test
func TestCancelMultipleMarginOrdersOverCurrencyLimits(t *testing.T) {
	TestSetRealOrderDefaults(t)
	request := okgroup.CancelMultipleSpotOrdersRequest{
		InstrumentID: spotCurrency,
		OrderIDs:     []int64{1, 2, 3, 4, 5},
	}

	_, errs := o.CancelMultipleMarginOrders(context.Background(), request)
	if errs[0].Error() != "maximum 4 order cancellations for each pair" {
		t.Error("Expecting an error when more than 4 orders for a pair supplied", errs[0])
	}
}

// TestGetMarginOrders API endpoint test
func TestGetMarginOrders(t *testing.T) {
	request := okgroup.GetSpotOrdersRequest{
		InstrumentID: spotCurrency,
		Status:       "all",
	}
	_, err := o.GetMarginOrders(context.Background(), request)
	testStandardErrorHandling(t, err)
}

// TestGetMarginOpenOrders API endpoint test
func TestGetMarginOpenOrders(t *testing.T) {
	request := okgroup.GetSpotOpenOrdersRequest{}
	_, err := o.GetMarginOpenOrders(context.Background(), request)
	testStandardErrorHandling(t, err)
}

// TestGetMarginOrder API endpoint test
func TestGetMarginOrder(t *testing.T) {
	request := okgroup.GetSpotOrderRequest{
		OrderID:      "1234",
		InstrumentID: currency.NewPairWithDelimiter(currency.BTC.String(), currency.USD.String(), "-").Upper().String(),
	}
	_, err := o.GetMarginOrder(context.Background(), request)
	testStandardErrorHandling(t, err)
}

// TestGetMarginTransactionDetails API endpoint test
func TestGetMarginTransactionDetails(t *testing.T) {
	request := okgroup.GetSpotTransactionDetailsRequest{
		OrderID:      1234,
		InstrumentID: spotCurrency,
	}
	_, err := o.GetMarginTransactionDetails(context.Background(), request)
	testStandardErrorHandling(t, err)
}

// Websocket tests ----------------------------------------------------------------------------------------------

// TestSendWsMessages Logic test
// Attempts to subscribe to a channel that doesn't exist
// Will log in if credentials are present
func TestSendWsMessages(t *testing.T) {
	if !o.Websocket.IsEnabled() && !o.API.AuthenticatedWebsocketSupport || !areTestAPIKeysSet() {
		t.Skip(stream.WebsocketNotEnabled)
	}
	var ok bool
	var dialer websocket.Dialer
	err := o.Websocket.Conn.Dial(&dialer, http.Header{})
	if err != nil {
		t.Fatal(err)
	}
	go o.WsReadData()
	subscriptions := []stream.ChannelSubscription{
		{
			Channel: "badChannel",
		},
	}
	err = o.Subscribe(subscriptions)
	if err != nil {
		t.Fatal(err)
	}
	response := <-o.Websocket.DataHandler
	if err, ok = response.(error); ok && err != nil {
		if !strings.Contains(response.(error).Error(), subscriptions[0].Channel) {
			t.Error("Expecting OKEX error - 30040 message: Channel badChannel doesn't exist")
		}
	}
	err = o.WsLogin()
	if err != nil {
		t.Error(err)
	}
	responseTwo := <-o.Websocket.DataHandler
	if err, ok := responseTwo.(error); ok && err != nil {
		t.Error(err)
	}
}

// TestGetAssetTypeFromTableName logic test
func TestGetAssetTypeFromTableName(t *testing.T) {
	str := "spot/candle300s:BTC-USDT"
	spot := o.GetAssetTypeFromTableName(str)
	if !strings.EqualFold(spot.String(), asset.Spot.String()) {
		t.Errorf("Error, expected 'SPOT', received: '%v'", spot)
	}
}

// TestGetWsChannelWithoutOrderType logic test
func TestGetWsChannelWithoutOrderType(t *testing.T) {
	str := "spot/depth5:BTC-USDT"
	expected := "depth5"
	resp := o.GetWsChannelWithoutOrderType(str)
	if resp != expected {
		t.Errorf("Logic change error %v should be %v", resp, expected)
	}
	str = "spot/depth"
	resp = o.GetWsChannelWithoutOrderType(str)
	expected = "depth"
	if resp != expected {
		t.Errorf("Logic change error %v should be %v", resp, expected)
	}
	str = "testWithBadData"
	resp = o.GetWsChannelWithoutOrderType(str)
	if resp != str {
		t.Errorf("Logic change error %v should be %v", resp, str)
	}
}

// TestOrderBookUpdateChecksumCalculator logic test
func TestOrderBookUpdateChecksumCalculator(t *testing.T) {
	if !websocketEnabled {
		t.Skip("Websocket not enabled, skipping")
	}
	original := `{"table":"spot/depth","action":"partial","data":[{"instrument_id":"BTC-USDT","asks":[["3864.6786","0.145",1],["3864.7682","0.005",1],["3864.9851","0.57",1],["3864.9852","0.30137754",1],["3864.9986","2.81818419",1],["3864.9995","0.002",1],["3865","0.0597",1],["3865.0309","0.4",1],["3865.1995","0.004",1],["3865.3995","0.004",1],["3865.5995","0.004",1],["3865.7995","0.004",1],["3865.9995","0.004",1],["3866.0961","0.25865886",1],["3866.1995","0.004",1],["3866.3995","0.004",1],["3866.4004","0.3243",2],["3866.5995","0.004",1],["3866.7633","0.44247086",1],["3866.7995","0.004",1],["3866.9197","0.511",1],["3867.256","0.51716256",1],["3867.3951","0.02588112",1],["3867.4014","0.025",1],["3867.4566","0.02499999",1],["3867.4675","4.01155057",5],["3867.5515","1.1",1],["3867.6113","0.009",1],["3867.7349","0.026",1],["3867.7781","0.03738652",1],["3867.9163","0.0521",1],["3868.0381","0.34354941",1],["3868.0436","0.051",1],["3868.0657","0.90552172",3],["3868.1819","0.03863346",1],["3868.2013","0.194",1],["3868.346","0.051",1],["3868.3863","0.01155",1],["3868.7716","0.009",1],["3868.947","0.025",1],["3868.98","0.001",1],["3869.0764","1.03487931",1],["3869.2773","0.07724578",1],["3869.4039","0.025",1],["3869.4068","1.03",1],["3869.7068","2.06976398",1],["3870","0.5",1],["3870.0465","0.01",1],["3870.7042","0.02099651",1],["3870.9451","2.07047375",1],["3871.5254","1.2",1],["3871.5596","0.001",1],["3871.6605","0.01035032",1],["3871.7179","2.07047375",1],["3871.8816","0.51751625",1],["3872.1","0.75",1],["3872.2464","0.0646",1],["3872.3747","0.283",1],["3872.4039","0.2",1],["3872.7655","0.23179307",1],["3872.8005","2.06976398",1],["3873.1509","2",1],["3873.3215","0.26",1],["3874.1392","0.001",1],["3874.1487","3.88224364",4],["3874.1685","1.8",1],["3874.5571","0.08974762",1],["3874.734","2.06976398",1],["3874.99","0.3",1],["3875","1.001",2],["3875.0041","1.03505051",1],["3875.45","0.3",1],["3875.4766","0.15",1],["3875.7057","0.51751625",1],["3876","0.001",1],["3876.68","0.3",1],["3876.7188","0.001",1],["3877","0.75",1],["3877.31","0.035",1],["3877.38","0.3",1],["3877.7","0.3",1],["3877.88","0.3",1],["3878.0364","0.34770122",1],["3878.4525","0.48579748",1],["3878.4955","0.02812511",1],["3878.8855","0.00258579",1],["3878.9605","0.895",1],["3879","0.001",1],["3879.2984","0.002",2],["3879.432","0.001",1],["3879.6313","6",1],["3879.9999","0.002",2],["3880","1.25132834",5],["3880.2526","0.04075162",1],["3880.7145","0.0647",1],["3881.2469","1.883",1],["3881.878","0.002",2],["3884.4576","0.002",2],["3885","0.002",2],["3885.2233","0.28304103",1],["3885.7416","18",1],["3886","0.001",1],["3886.1554","5.4",1],["3887","0.001",1],["3887.0372","0.002",2],["3887.2559","0.05214011",1],["3887.9238","0.0019",1],["3888","0.15810538",4],["3889","0.001",1],["3889.5175","0.50510653",1],["3889.6168","0.002",2],["3889.9999","0.001",1],["3890","2.34968109",4],["3890.5222","0.00257806",1],["3891.2659","5",1],["3891.9999","0.00893897",1],["3892.1964","0.002",2],["3892.4358","0.0176",1],["3893.1388","1.4279",1],["3894","0.0026321",1],["3894.776","0.001",1],["3895","1.501",2],["3895.379","0.25881288",1],["3897","0.05",1],["3897.3556","0.001",1],["3897.8432","0.73708079",1],["3898","3.31353018",7],["3898.4462","4.757",1],["3898.6","0.47159638",1],["3898.8769","0.0129",1],["3899","6",2],["3899.6516","0.025",1],["3899.9352","0.001",1],["3899.9999","0.013",2],["3900","22.37447743",24],["3900.9999","0.07763916",1],["3901","0.10192487",1],["3902.1937","0.00257034",1],["3902.3991","1.5532141",1],["3902.5148","0.001",1],["3904","1.49331984",1],["3904.9999","0.95905447",1],["3905","0.501",2],["3905.0944","0.001",1],["3905.61","0.099",1],["3905.6801","0.54343686",1],["3906.2901","0.0258",1],["3907.674","0.001",1],["3907.85","1.35778084",1],["3908","0.03846153",1],["3908.23","1.95189531",1],["3908.906","0.03148978",1],["3909","0.001",1],["3909.9999","0.01398721",2],["3910","0.016",2],["3910.2536","0.001",1],["3912.5406","0.88270517",1],["3912.8332","0.001",1],["3913","1.2640608",1],["3913.87","1.69114184",1],["3913.9003","0.00256266",1],["3914","1.21766411",1],["3915","0.001",1],["3915.4128","0.001",1],["3915.7425","6.848",1],["3916","0.0050949",1],["3917.36","1.28658296",1],["3917.9924","0.001",1],["3919","0.001",1],["3919.9999","0.001",1],["3920","1.21171832",3],["3920.0002","0.20217038",1],["3920.572","0.001",1],["3921","0.128",1],["3923.0756","0.00148064",1],["3923.1516","0.001",1],["3923.86","1.38831714",1],["3925","0.01867801",2],["3925.642","0.00255499",1],["3925.7312","0.001",1],["3926","0.04290757",1],["3927","0.023",1],["3927.3175","0.01212865",1],["3927.65","1.51375612",1],["3928","0.5",1],["3928.3108","0.001",1],["3929","0.001",1],["3929.9999","0.01519338",2],["3930","0.0174985",3],["3930.21","1.49335799",1],["3930.8904","0.001",1],["3932.2999","0.01953",1],["3932.8962","7.96",1],["3933.0387","11.808",1],["3933.47","0.001",1],["3934","1.40839932",1],["3935","0.001",1],["3936.8","0.62879518",1],["3937.23","1.56977841",1],["3937.4189","0.00254735",1]],"bids":[["3864.5217","0.00540709",1],["3864.5216","0.14068758",2],["3864.2275","0.01033576",1],["3864.0989","0.00825047",1],["3864.0273","0.38",1],["3864.0272","0.4",1],["3863.9957","0.01083539",1],["3863.9184","0.01653723",1],["3863.8282","0.25588165",1],["3863.8153","0.154",1],["3863.7791","1.14122492",1],["3863.6866","0.01733662",1],["3863.6093","0.02645958",1],["3863.3775","0.02773862",1],["3863.0297","0.513",1],["3863.0286","1.1028564",2],["3862.8489","0.01",1],["3862.5972","0.01890179",1],["3862.3431","0.01152944",1],["3862.313","0.009",1],["3862.2445","0.90551002",3],["3862.0734","0.014",1],["3862.0539","0.64976067",1],["3861.8586","0.025",1],["3861.7888","0.025",1],["3861.7673","0.008",1],["3861.5785","0.01",1],["3861.3895","0.005",1],["3861.3338","0.25875855",1],["3861.161","0.01",1],["3861.1111","0.03863352",1],["3861.0732","0.51703882",1],["3860.9116","0.17754895",1],["3860.75","0.19",1],["3860.6554","0.015",1],["3860.6172","0.005",1],["3860.6088","0.008",1],["3860.4724","0.12940042",1],["3860.4424","0.25880084",1],["3860.42","0.01",1],["3860.3725","0.51760102",1],["3859.8449","0.005",1],["3859.8285","0.03738652",1],["3859.7638","0.07726703",1],["3859.4502","0.008",1],["3859.3772","0.05173471",1],["3859.3409","0.194",1],["3859","5",1],["3858.827","0.0521",1],["3858.8208","0.001",1],["3858.679","0.26",1],["3858.4814","0.07477305",1],["3858.1669","1.03503422",1],["3857.6005","0.006",1],["3857.4005","0.004",1],["3857.2005","0.004",1],["3857.1871","1.218",1],["3857.0005","0.004",1],["3856.8135","0.0646",1],["3856.8005","0.004",1],["3856.2412","0.001",1],["3856.2349","1.03503422",1],["3856.0197","0.01037339",1],["3855.8781","0.23178117",1],["3855.8005","0.004",1],["3855.7165","0.00259355",1],["3855.4858","0.25875855",1],["3854.4584","0.01",1],["3853.6616","0.001",1],["3853.1373","0.92",1],["3852.5072","0.48599702",1],["3851.3926","0.13008333",1],["3851.082","0.001",1],["3850.9317","2",1],["3850.6359","0.34770165",1],["3850.2058","0.51751624",1],["3850.0823","0.15",1],["3850.0042","0.5175171",1],["3850","0.001",1],["3849.6325","1.8",1],["3849.41","0.3",1],["3848.9686","1.85",1],["3848.7426","0.18511466",1],["3848.52","0.3",1],["3848.5024","0.001",1],["3848.42","0.3",1],["3848.1618","2.204",1],["3847.77","0.3",1],["3847.48","0.3",1],["3847.3581","2.05",1],["3846.8259","0.0646",1],["3846.59","0.3",1],["3846.49","0.3",1],["3845.9228","0.001",1],["3844.184","0.00260133",1],["3844.0092","6.3",1],["3843.3432","0.001",1],["3841","0.06300963",1],["3840.7636","0.001",1],["3840","0.201",3],["3839.7681","18",1],["3839.5328","0.05214011",1],["3838.184","0.001",1],["3837.2344","0.27589557",1],["3836.6479","5.2",1],["3836","2.37196773",3],["3835.6044","0.001",1],["3833.6053","0.25873556",1],["3833.0248","0.001",1],["3833","0.8726502",1],["3832.6859","0.00260913",1],["3832","0.007",1],["3831.637","6",1],["3831.0602","0.001",1],["3830.4452","0.001",1],["3830","0.20375718",4],["3829.7125","0.07833486",1],["3829.6283","0.3519681",1],["3829","0.0039261",1],["3827.8656","0.001",1],["3826.0001","0.53251232",1],["3826","0.0509",1],["3825.7834","0.00698562",1],["3825.286","0.001",1],["3823.0001","0.03010127",1],["3822.8014","0.00261588",1],["3822.7064","0.001",1],["3822.2","1",1],["3822.1121","0.35994101",1],["3821.2222","0.00261696",1],["3821","0.001",1],["3820.1268","0.001",1],["3820","1.12992803",4],["3819","0.01331195",2],["3817.5472","0.001",1],["3816","1.13807184",2],["3815.8343","0.32463428",1],["3815.7834","0.00525295",1],["3815","28.99386799",4],["3814.9676","0.001",1],["3813","0.91303023",4],["3812.388","0.002",2],["3811.2257","0.07",1],["3810","0.32573997",2],["3809.8084","0.001",1],["3809.7928","0.00262481",1],["3807.2288","0.001",1],["3806.8421","0.07003461",1],["3806","0.19",1],["3805.8041","0.05678805",1],["3805","1.01",2],["3804.6492","0.001",1],["3804.3551","0.1",1],["3803","0.005",1],["3802.22","2.05042631",1],["3802.0696","0.001",1],["3802","1.63290092",1],["3801.2257","0.07",1],["3801","57.4",3],["3800.9853","0.02492278",1],["3800.8421","0.06503533",1],["3800.7844","0.02812628",1],["3800.0001","0.00409473",1],["3800","17.91401074",15],["3799.49","0.001",1],["3799","0.1",1],["3796.9104","0.001",1],["3796","9.00128053",2],["3795.5441","0.0028",1],["3794.3308","0.001",1],["3791","55",1],["3790.7777","0.07",1],["3790","12.03238184",7],["3789","1",1],["3788","0.21110454",2],["3787.2959","9",1],["3786.592","0.001",1],["3786","9.01916822",2],["3785","12.87914268",5],["3784.0124","0.001",1],["3781.4328","0.002",2],["3781","56.3",2],["3780.7777","0.07",1],["3780","23.41537654",10],["3778.8532","0.002",2],["3776","9",1],["3774","0.003",1],["3772.2481","0.06901672",1],["3771","55.1",2],["3770.7777","0.07",1],["3770","7.30268416",5],["3769","0.25",1],["3768","1.3725",3],["3766.66","0.02",1],["3766","7.64837924",2],["3765.58","1.22775492",1],["3762.58","1.22873383",1],["3761","51.68262164",1],["3760.8031","0.0399",1],["3760.7777","0.07",1]],"timestamp":"2019-03-06T23:19:17.705Z","checksum":-1785549915}]}`
	update := `{"table":"spot/depth","action":"update","data":[{"instrument_id":"BTC-USDT","asks":[["3864.6786","0",0],["3864.9852","0",0],["3865.9994","0.48402971",1],["3866.4004","0.001",1],["3866.7995","0.3273",2],["3867.4566","0",0],["3867.7031","0.025",1],["3868.0436","0",0],["3868.346","0",0],["3868.3695","0.051",1],["3870.9243","0.642",1],["3874.9942","0.51751796",1],["3875.7057","0",0],["3939","0.001",1]],"bids":[["3864.55","0.0565449",1],["3863.8282","0",0],["3863.8153","0",0],["3863.7898","0.01320077",1],["3863.4807","0.02112123",1],["3863.3002","0.04233533",1],["3863.1717","0.03379397",1],["3863.0685","0.04438179",1],["3863.0286","0.7362564",1],["3862.9912","0.06773651",1],["3862.8626","0.05407035",1],["3862.7595","0.07101087",1],["3862.313","0.3756",2],["3862.1848","0.012",1],["3862.0734","0",0],["3861.8391","0.025",1],["3861.7888","0",0],["3856.6716","0.38893641",1],["3768","0",0],["3766.66","0",0],["3766","0",0],["3765.58","0",0],["3762.58","0",0],["3761","0",0],["3760.8031","0",0],["3760.7777","0",0]],"timestamp":"2019-03-06T23:19:18.239Z","checksum":-1587788848}]}`
	err := o.WsProcessOrderBook([]byte(original))
	if err != nil {
		t.Fatal(err)
	}
	err = o.WsProcessOrderBook([]byte(update))
	if err != nil {
		t.Error(err)
	}
}

// TestOrderBookUpdateChecksumCalculatorWithDash logic test
func TestOrderBookUpdateChecksumCalculatorWith8DecimalPlaces(t *testing.T) {
	if !websocketEnabled {
		t.Skip("Websocket not enabled, skipping")
	}
	original := `{"table":"spot/depth","action":"partial","data":[{"instrument_id":"WAVES-BTC","asks":[["0.000714","1.15414979",1],["0.000715","3.3",2],["0.000717","426.71348",2],["0.000719","140.84507042",1],["0.00072","590.77",1],["0.000721","991.77",1],["0.000724","0.3532032",1],["0.000725","58.82698567",1],["0.000726","1033.15469748",2],["0.000729","0.35320321",1],["0.00073","352.77",1],["0.000735","0.38469748",1],["0.000736","625.77",1],["0.00075191","152.44796961",1],["0.00075192","114.3359772",1],["0.00075193","85.7519829",1],["0.00075194","64.31398718",1],["0.00075195","48.23549038",1],["0.00075196","36.17661779",1],["0.00075199","61.04804253",1],["0.0007591","70.71318474",1],["0.0007621","53.03488855",1],["0.00076211","39.77616642",1],["0.00076212","29.83212481",1],["0.0007635","22.37409361",1],["0.00076351","29.36599786",2],["0.00076352","9.43907074",1],["0.00076353","7.07930306",1],["0.00076354","14.15860612",1],["0.00076355","3.53965153",1],["0.00076369","3.53965153",1],["0.0008","34.36841101",1],["0.00082858","1.69936503",1],["0.00083232","2.8",1],["0.00084","15.69220129",1],["0.00085","4.42785042",1],["0.00088","0.1",1],["0.000891","0.1",1],["0.0009","12.41486491",2],["0.00093","5",1],["0.0012","12.31486492",1],["0.00531314","6.91803114",1],["0.00799999","0.02",1],["0.0084","0.05989",1],["0.00931314","5.18852336",1],["0.0799999","0.02",1],["0.499","6.00423396",1],["0.5","0.4995",1],["0.799999","0.02",1],["4.99","2",1],["5","3.98583144",1],["7.99999999","0.02",1],["79.99999999","0.02",1],["799.99999999","0.02986704",1]],"bids":[["0.000709","222.91679881",3],["0.000703","0.47161952",1],["0.000701","140.73015789",2],["0.0007","0.3",1],["0.000699","401",1],["0.000698","232.61801667",2],["0.000689","0.71396896",1],["0.000688","0.69910125",1],["0.000613","227.54771052",1],["0.0005","0.01",1],["0.00026789","3.69905341",1],["0.000238","2.4",1],["0.00022","0.53",1],["0.0000055","374.09871696",1],["0.00000056","222",1],["0.00000055","736.84761363",1],["0.0000002","999",1],["0.00000009","1222.22222417",1],["0.00000008","20868.64520447",1],["0.00000002","110000",1],["0.00000001","10000",1]],"timestamp":"2019-03-12T22:22:42.274Z","checksum":1319037905}]}`
	update := `{"table":"spot/depth","action":"update","data":[{"instrument_id":"WAVES-BTC","asks":[["0.000715","100.48199596",3],["0.000716","62.21679881",1]],"bids":[["0.000713","38.95772168",1]],"timestamp":"2019-03-12T22:22:42.938Z","checksum":-131160897}]}`
	err := o.WsProcessOrderBook([]byte(original))
	if err != nil {
		t.Fatal(err)
	}
	err = o.WsProcessOrderBook([]byte(update))
	if err != nil {
		t.Error(err)
	}
}

// TestOrderBookPartialChecksumCalculator logic test
func TestOrderBookPartialChecksumCalculator(t *testing.T) {
	orderbookPartialJSON := `{"table":"spot/depth","action":"partial","data":[{"instrument_id":"EOS-USDT","asks":[["3.5196","0.1077",1],["3.5198","21.71",1],["3.5199","51.1805",1],["3.5208","75.09",1],["3.521","196.3333",1],["3.5213","0.1",1],["3.5218","39.276",2],["3.5219","395.6334",1],["3.522","27.956",1],["3.5222","404.9595",1],["3.5225","300",1],["3.5227","143.5442",2],["3.523","42.4746",1],["3.5231","852.64",2],["3.5235","34.9602",1],["3.5237","442.0918",2],["3.5238","352.8404",2],["3.5239","341.6759",2],["3.524","84.9493",1],["3.5241","148.4882",1],["3.5242","261.64",1],["3.5243","142.045",1],["3.5246","10",1],["3.5247","284.0788",1],["3.5248","720",1],["3.5249","89.2518",2],["3.5251","1201.8965",2],["3.5254","426.2938",1],["3.5255","213.0863",1],["3.5257","568.1576",1],["3.5258","0.3",1],["3.5259","34.4602",1],["3.526","0.1",1],["3.5263","850.771",1],["3.5265","5.9",1],["3.5268","10.5064",2],["3.5272","1136.8965",1],["3.5274","255.1481",1],["3.5276","29.5374",1],["3.5278","50",1],["3.5282","284.1797",1],["3.5283","1136.8965",1],["3.5284","0.4275",1],["3.5285","100",1],["3.5292","90.9",1],["3.5298","0.2",1],["3.5303","568.1576",1],["3.5305","279.9999",1],["3.532","0.409",1],["3.5321","568.1576",1],["3.5326","6016.8756",1],["3.5328","4.9849",1],["3.533","92.88",2],["3.5343","1200.2383",2],["3.5344","100",1],["3.535","359.7047",1],["3.5354","100",1],["3.5355","100",1],["3.5356","10",1],["3.5358","200",2],["3.5362","435.139",1],["3.5365","2152",1],["3.5366","284.1756",1],["3.5367","568.4644",1],["3.5369","33.9878",1],["3.537","337.1191",2],["3.5373","0.4045",1],["3.5383","1136.7188",1],["3.5386","12.1614",1],["3.5387","90.89",1],["3.54","4.54",1],["3.5423","90.8",1],["3.5436","0.1",1],["3.5454","853.4156",1],["3.5468","142.0656",1],["3.5491","0.0008",1],["3.55","14478.8206",6],["3.5537","21521",1],["3.5555","11.53",1],["3.5573","50.6001",1],["3.5599","4591.4221",1],["3.56","1227.0002",4],["3.5603","2670",1],["3.5608","58.6638",1],["3.5613","0.1",1],["3.5621","45.9473",1],["3.57","2141.7274",3],["3.5712","2956.9816",1],["3.5717","27.9978",1],["3.5718","0.9285",1],["3.5739","299.73",1],["3.5761","864",1],["3.579","22.5225",1],["3.5791","38.26",2],["3.58","7618.4634",5],["3.5801","457.2184",1],["3.582","24.5",1],["3.5822","1572.6425",1],["3.5845","14.1438",1],["3.585","527.169",1],["3.5865","20",1],["3.5867","4490",1],["3.5876","39.0493",1],["3.5879","392.9083",1],["3.5888","436.42",2],["3.5896","50",1],["3.59","2608.9128",8],["3.5913","19.5246",1],["3.5938","7082",1],["3.597","0.1",1],["3.5979","399",1],["3.5995","315.1509",1],["3.5999","2566.2648",1],["3.6","18511.2292",35],["3.603","22.3379",2],["3.605","499.5",1],["3.6055","100",1],["3.6058","499.5",1],["3.608","1021.1485",1],["3.61","11755.4596",13],["3.611","42.8571",1],["3.6131","6690",1],["3.6157","19.5247",1],["3.618","2500",1],["3.6197","525.7146",1],["3.6198","0.4455",1],["3.62","6440.6295",8],["3.6219","0.4175",1],["3.6237","168",1],["3.6265","0.1001",1],["3.628","64.9345",1],["3.63","4435.4985",6],["3.6308","1.7815",1],["3.6331","0.1",1],["3.6338","355.527",2],["3.6358","50",1],["3.6363","2074.7096",1],["3.6376","4000",1],["3.6396","11090",1],["3.6399","0.4055",1],["3.64","4161.9805",4],["3.6437","117.6524",1],["3.648","190",1],["3.6488","200",1],["3.65","11740.5045",25],["3.6512","0.1",1],["3.6521","728",1],["3.6555","100",1],["3.6598","36.6914",1],["3.66","4331.2148",6],["3.6638","200",1],["3.6673","100",1],["3.6679","38",1],["3.6688","2",1],["3.6695","0.1",1],["3.67","7984.698",6],["3.672","300",1],["3.6777","257.8247",1],["3.6789","393.4217",2],["3.68","9202.3222",11],["3.6818","500",1],["3.6823","299.7",1],["3.6839","422.3748",1],["3.685","100",1],["3.6878","0.1",1],["3.6888","72.0958",2],["3.6889","2876",1],["3.689","28",1],["3.6891","28",1],["3.6892","28",1],["3.6895","28",1],["3.6898","28",1],["3.69","643.96",7],["3.6908","118",2],["3.691","28",1],["3.6916","28",1],["3.6918","28",1],["3.6926","28",1],["3.6928","28",1],["3.6932","28",1],["3.6933","200",1],["3.6935","28",1],["3.6936","28",1],["3.6938","28",1],["3.694","28",1],["3.698","1498.5",1],["3.6988","2014.2004",2],["3.7","21904.2689",22],["3.7029","71.95",1],["3.704","3690.1362",1],["3.7055","100",1],["3.7063","0.1",1],["3.71","4421.3468",4],["3.719","17.3491",1],["3.72","1304.5995",3],["3.7211","10",1],["3.7248","0.1",1],["3.725","1900",1],["3.73","31.1785",2],["3.7375","38",1]],"bids":[["3.5182","151.5343",6],["3.5181","0.3691",1],["3.518","271.3967",2],["3.5179","257.8352",1],["3.5178","12.3811",1],["3.5173","34.1921",2],["3.5171","1013.8256",2],["3.517","272.1119",2],["3.5168","395.3376",1],["3.5166","317.1756",2],["3.5165","348.302",3],["3.5164","142.0414",1],["3.5163","96.8933",2],["3.516","600.1034",3],["3.5159","27.481",1],["3.5158","27.33",1],["3.5157","583.1898",2],["3.5156","24.6819",2],["3.5154","25",1],["3.5153","0.429",1],["3.5152","453.9204",3],["3.5151","2131.592",4],["3.515","335",3],["3.5149","37.1586",1],["3.5147","41.6759",1],["3.5146","54.569",1],["3.5145","70.3515",1],["3.5143","68.206",3],["3.5142","359.4538",2],["3.5139","45.4123",2],["3.5137","71.673",2],["3.5136","25",1],["3.5135","300",1],["3.5134","442.57",2],["3.5132","83.3518",1],["3.513","1245.2529",3],["3.5127","20",1],["3.512","284.1353",1],["3.5119","1136.8319",1],["3.5113","56.9351",1],["3.5111","588.1898",2],["3.5109","255.0946",1],["3.5105","48.65",1],["3.5103","50.2",1],["3.5098","720",1],["3.5096","148.95",1],["3.5094","570.5758",2],["3.509","2.386",1],["3.5089","0.4065",1],["3.5087","282.3859",2],["3.5086","145.036",2],["3.5084","2.386",1],["3.5082","90.98",1],["3.5081","2.386",1],["3.5079","2.386",1],["3.5078","857.6229",2],["3.5075","2.386",1],["3.5074","284.1877",1],["3.5073","100",1],["3.5071","100",1],["3.507","768.4159",3],["3.5069","313.0863",2],["3.5068","426.2938",1],["3.5066","568.3594",1],["3.5063","1136.6865",1],["3.5059","0.3",1],["3.5054","9.9999",1],["3.5053","0.2",1],["3.5051","392.428",1],["3.505","13.79",1],["3.5048","99.5497",2],["3.5047","78.5331",2],["3.5046","2153",1],["3.5041","5983.999",1],["3.5037","668.5682",1],["3.5036","160.5948",1],["3.5024","534.8075",1],["3.5014","28.5604",1],["3.5011","91",1],["3.5","1058.8771",2],["3.4997","50.2",1],["3.4985","3430.0414",1],["3.4949","232.0591",1],["3.4942","21521",1],["3.493","2",1],["3.4928","2",1],["3.4925","0.44",1],["3.4917","142.0656",1],["3.49","2051.8826",4],["3.488","280.7459",1],["3.4852","643.4038",1],["3.4851","86.0807",1],["3.485","213.2436",1],["3.484","0.1",1],["3.4811","144.3399",1],["3.4808","89",1],["3.4803","12.1999",1],["3.4801","2390",1],["3.48","930.8453",9],["3.4791","310",1],["3.4768","206",1],["3.4767","0.9415",1],["3.4754","1.4387",1],["3.4728","20",1],["3.4701","1219.2873",1],["3.47","1904.3139",7],["3.468","0.4035",1],["3.4667","0.1",1],["3.4666","3020.0101",1],["3.465","10",1],["3.464","0.4485",1],["3.462","2119.6556",1],["3.46","1305.6113",8],["3.4589","8.0228",1],["3.457","100",1],["3.456","70.3859",2],["3.4538","20",1],["3.4536","4323.9486",2],["3.4531","827.0427",1],["3.4528","0.439",1],["3.4522","8.0381",1],["3.4513","441.1873",1],["3.4512","50.707",1],["3.451","87.0902",1],["3.4509","200",1],["3.4506","100",1],["3.4505","86.4045",2],["3.45","12409.4595",28],["3.4494","0.5365",2],["3.449","10761",1],["3.4482","8.0476",1],["3.4469","0.449",1],["3.445","2000",1],["3.4427","14",1],["3.4421","100",1],["3.4416","8.0631",1],["3.4404","1",1],["3.44","4580.733",11],["3.4388","1868.2085",1],["3.438","937.7246",2],["3.4367","1500",1],["3.4366","62",1],["3.436","29.8743",1],["3.4356","25.4801",1],["3.4349","4.3086",1],["3.4343","43.2402",1],["3.433","2.0688",1],["3.4322","2.7335",2],["3.432","93.3233",1],["3.4302","328.8301",2],["3.43","4440.8158",11],["3.4288","754.574",2],["3.4283","125.7043",2],["3.428","744.3154",2],["3.4273","5460",1],["3.4258","50",1],["3.4255","109.005",1],["3.4248","100",1],["3.4241","129.2048",2],["3.4233","5.3598",1],["3.4228","4498.866",1],["3.4222","3.5435",1],["3.4217","404.3252",2],["3.4211","1000",1],["3.4208","31",1],["3.42","1834.024",9],["3.4175","300",1],["3.4162","400",1],["3.4152","0.1",1],["3.4151","4.3336",1],["3.415","1.5974",1],["3.414","1146",1],["3.4134","306.4246",1],["3.4129","7.5556",1],["3.4111","198.5188",1],["3.4109","500",1],["3.4106","4305",1],["3.41","2150.7635",13],["3.4085","4.342",1],["3.4054","5.6985",1],["3.4019","5.438",1],["3.4015","1010.846",1],["3.4009","8610",1],["3.4005","1.9122",1],["3.4004","1",1],["3.4","27081.1806",67],["3.3955","3.2682",1],["3.3953","5.4486",1],["3.3937","1591.3805",1],["3.39","3221.4155",8],["3.3899","3.2736",1],["3.3888","1500",2],["3.3887","5.4592",1],["3.385","117.0969",2],["3.3821","5.4699",1],["3.382","100.0529",1],["3.3818","172.0164",1],["3.3815","165.6288",1],["3.381","887.3115",1],["3.3808","100",1]],"timestamp":"2019-03-04T00:15:04.155Z","checksum":-2036653089}]}`
	var dataResponse okgroup.WebsocketOrderBook
	err := json.Unmarshal([]byte(orderbookPartialJSON), &dataResponse)
	if err != nil {
		t.Error(err)
	}

	calculatedChecksum := o.CalculatePartialOrderbookChecksum(&dataResponse)
	if calculatedChecksum != dataResponse.Checksum {
		t.Errorf("Expected %v, received %v", dataResponse.Checksum, calculatedChecksum)
	}
}

<<<<<<< HEAD
=======
// Function tests ----------------------------------------------------------------------------------------------
func setFeeBuilder() *exchange.FeeBuilder {
	return &exchange.FeeBuilder{
		Amount:  1,
		FeeType: exchange.CryptocurrencyTradeFee,
		Pair: currency.NewPairWithDelimiter(currency.LTC.String(),
			currency.BTC.String(),
			"-"),
		IsMaker:             false,
		PurchasePrice:       1,
		FiatCurrency:        currency.USD,
		BankTransactionType: exchange.WireTransfer,
	}
}

// TestGetFeeByTypeOfflineTradeFee logic test
func TestGetFeeByTypeOfflineTradeFee(t *testing.T) {
	var feeBuilder = setFeeBuilder()
	_, err := o.GetFeeByType(context.Background(), feeBuilder)
	if err != nil {
		t.Fatal(err)
	}
	if !areTestAPIKeysSet() {
		if feeBuilder.FeeType != exchange.OfflineTradeFee {
			t.Errorf("Expected %v, received %v", exchange.OfflineTradeFee, feeBuilder.FeeType)
		}
	} else {
		if feeBuilder.FeeType != exchange.CryptocurrencyTradeFee {
			t.Errorf("Expected %v, received %v", exchange.CryptocurrencyTradeFee, feeBuilder.FeeType)
		}
	}
}

func TestGetFee(t *testing.T) {
	var feeBuilder = setFeeBuilder()
	// CryptocurrencyTradeFee Basic
	if _, err := o.GetFee(context.Background(), feeBuilder); err != nil {
		t.Error(err)
	}
	// CryptocurrencyTradeFee High quantity
	feeBuilder = setFeeBuilder()
	feeBuilder.Amount = 1000
	feeBuilder.PurchasePrice = 1000
	if _, err := o.GetFee(context.Background(), feeBuilder); err != nil {
		t.Error(err)
	}
	// CryptocurrencyTradeFee IsMaker
	feeBuilder = setFeeBuilder()
	feeBuilder.IsMaker = true
	if _, err := o.GetFee(context.Background(), feeBuilder); err != nil {
		t.Error(err)
	}
	// CryptocurrencyTradeFee Negative purchase price
	feeBuilder = setFeeBuilder()
	feeBuilder.PurchasePrice = -1000
	if _, err := o.GetFee(context.Background(), feeBuilder); err != nil {
		t.Error(err)
	}
	// CryptocurrencyDepositFee Basic
	feeBuilder = setFeeBuilder()
	feeBuilder.FeeType = exchange.CryptocurrencyDepositFee
	if _, err := o.GetFee(context.Background(), feeBuilder); err != nil {
		t.Error(err)
	}
	// InternationalBankDepositFee Basic
	feeBuilder = setFeeBuilder()
	feeBuilder.FeeType = exchange.InternationalBankDepositFee
	if _, err := o.GetFee(context.Background(), feeBuilder); err != nil {
		t.Error(err)
	}
	// InternationalBankWithdrawalFee Basic
	feeBuilder = setFeeBuilder()
	feeBuilder.FeeType = exchange.InternationalBankWithdrawalFee
	feeBuilder.FiatCurrency = currency.USD
	if _, err := o.GetFee(context.Background(), feeBuilder); err != nil {
		t.Error(err)
	}
}

>>>>>>> fd600972
// TestFormatWithdrawPermissions helper test
func TestFormatWithdrawPermissions(t *testing.T) {
	expectedResult := exchange.AutoWithdrawCryptoText + " & " + exchange.NoFiatWithdrawalsText
	withdrawPermissions := o.FormatWithdrawPermissions()
	if withdrawPermissions != expectedResult {
		t.Errorf("Expected: %s, Received: %s", expectedResult, withdrawPermissions)
	}
}

// Wrapper tests --------------------------------------------------------------------------------------------------

// TestSubmitOrder Wrapper test
func TestSubmitOrder(t *testing.T) {
	TestSetRealOrderDefaults(t)
	var orderSubmission = &order.Submit{
		Pair: currency.Pair{
			Base:  currency.BTC,
			Quote: currency.USD,
		},
		Side:      order.Buy,
		Type:      order.Limit,
		Price:     -1,
		Amount:    1,
		ClientID:  "meowOrder",
		AssetType: asset.Spot,
	}
	response, err := o.SubmitOrder(context.Background(), orderSubmission)
	if areTestAPIKeysSet() && (err != nil || !response.IsOrderPlaced) {
		t.Errorf("Order failed to be placed: %v", err)
	} else if !areTestAPIKeysSet() && err == nil {
		t.Error("Expecting an error when no keys are set")
	}
}

// TestCancelExchangeOrder Wrapper test
func TestCancelExchangeOrder(t *testing.T) {
	TestSetRealOrderDefaults(t)
	currencyPair := currency.NewPair(currency.LTC, currency.BTC)
	var orderCancellation = order.Cancel{
		ID:            "1",
		WalletAddress: core.BitcoinDonationAddress,
		AccountID:     "1",
		Pair:          currencyPair,
	}

	err := o.CancelOrder(context.Background(), &orderCancellation)
	testStandardErrorHandling(t, err)
}

// TestCancelAllExchangeOrders Wrapper test
func TestCancelAllExchangeOrders(t *testing.T) {
	TestSetRealOrderDefaults(t)
	currencyPair := currency.NewPair(currency.LTC, currency.BTC)
	var orderCancellation = order.Cancel{
		ID:            "1",
		WalletAddress: core.BitcoinDonationAddress,
		AccountID:     "1",
		Pair:          currencyPair,
	}

	resp, err := o.CancelAllOrders(context.Background(), &orderCancellation)
	testStandardErrorHandling(t, err)
	if len(resp.Status) > 0 {
		t.Errorf("%v orders failed to cancel", len(resp.Status))
	}
}

// TestGetAccountInfo Wrapper test
func TestGetAccountInfo(t *testing.T) {
	_, err := o.UpdateAccountInfo(context.Background(), asset.Spot)
	testStandardErrorHandling(t, err)
}

// TestModifyOrder Wrapper test
func TestModifyOrder(t *testing.T) {
	TestSetRealOrderDefaults(t)
	_, err := o.ModifyOrder(context.Background(),
		&order.Modify{AssetType: asset.Spot})
	if err != common.ErrFunctionNotSupported {
		t.Errorf("Expected '%v', received: '%v'", common.ErrFunctionNotSupported, err)
	}
}

// TestWithdraw Wrapper test
func TestWithdraw(t *testing.T) {
	TestSetRealOrderDefaults(t)

	withdrawCryptoRequest := withdraw.Request{
		Crypto: withdraw.CryptoRequest{
			Address:   core.BitcoinDonationAddress,
			FeeAmount: 1,
		},
		Amount:        -1,
		Currency:      currency.BTC,
		Description:   "WITHDRAW IT ALL",
		TradePassword: "Password",
	}

	_, err := o.WithdrawCryptocurrencyFunds(context.Background(),
		&withdrawCryptoRequest)
	testStandardErrorHandling(t, err)
}

// TestWithdrawFiat Wrapper test
func TestWithdrawFiat(t *testing.T) {
	TestSetRealOrderDefaults(t)
	var withdrawFiatRequest = withdraw.Request{}
	_, err := o.WithdrawFiatFunds(context.Background(), &withdrawFiatRequest)
	if err != common.ErrFunctionNotSupported {
		t.Errorf("Expected '%v', received: '%v'", common.ErrFunctionNotSupported, err)
	}
}

// TestSubmitOrder Wrapper test
func TestWithdrawInternationalBank(t *testing.T) {
	TestSetRealOrderDefaults(t)
	var withdrawFiatRequest = withdraw.Request{}
	_, err := o.WithdrawFiatFundsToInternationalBank(context.Background(),
		&withdrawFiatRequest)
	if err != common.ErrFunctionNotSupported {
		t.Errorf("Expected '%v', received: '%v'", common.ErrFunctionNotSupported, err)
	}
}

// TestGetOrderbook logic test
func TestGetOrderbook(t *testing.T) {
	t.Parallel()
	_, err := o.GetOrderBook(context.Background(),
		okgroup.GetOrderBookRequest{InstrumentID: "BTC-USDT"},
		asset.Spot)
	if err != nil {
		t.Error(err)
	}

	_, err = o.GetOrderBook(context.Background(),
		okgroup.GetOrderBookRequest{InstrumentID: "Payload"},
		asset.Futures)
	if err == nil {
		t.Error("error cannot be nil")
	}

	_, err = o.GetOrderBook(context.Background(),
		okgroup.GetOrderBookRequest{InstrumentID: "BTC-USD-SWAP"},
		asset.PerpetualSwap)
	if err == nil {
		t.Error("error cannot be nil")
	}
}

func TestGetHistoricCandles(t *testing.T) {
	currencyPair, err := currency.NewPairFromString("BTC-USD")
	if err != nil {
		t.Fatal(err)
	}
	startTime := time.Unix(1588636800, 0)
	_, err = o.GetHistoricCandles(context.Background(),
		currencyPair, asset.Spot, startTime, time.Now(), kline.OneMin)
	if err != nil {
		t.Fatal(err)
	}
}

func TestGetHistoricCandlesExtended(t *testing.T) {
	currencyPair, err := currency.NewPairFromString("BTC-USD")
	if err != nil {
		t.Fatal(err)
	}
	startTime := time.Unix(1588636800, 0)
	_, err = o.GetHistoricCandlesExtended(context.Background(),
		currencyPair, asset.Spot, startTime, time.Now(), kline.OneWeek)
	if err != nil {
		t.Fatal(err)
	}

	_, err = o.GetHistoricCandles(context.Background(),
		currencyPair, asset.Spot, startTime, time.Now(), kline.Interval(time.Hour*7))
	if err == nil {
		t.Fatal("unexpected result")
	}
}

func TestGetRecentTrades(t *testing.T) {
	t.Parallel()
	currencyPair, err := currency.NewPairFromString("BTC-USDT")
	if err != nil {
		t.Fatal(err)
	}
	_, err = o.GetRecentTrades(context.Background(), currencyPair, asset.Spot)
	if err != nil {
		t.Error(err)
	}
}

func TestGetHistoricTrades(t *testing.T) {
	t.Parallel()
	currencyPair, err := currency.NewPairFromString("BTC-USDT")
	if err != nil {
		t.Fatal(err)
	}
	_, err = o.GetHistoricTrades(context.Background(),
		currencyPair, asset.Spot, time.Now().Add(-time.Minute*15), time.Now())
	if err != nil && err != common.ErrFunctionNotSupported {
		t.Error(err)
	}
}

func TestUpdateTicker(t *testing.T) {
	t.Parallel()
	cp, err := currency.NewPairFromString("BTC-USD")
	if err != nil {
		t.Fatal(err)
	}
	_, err = o.UpdateTicker(context.Background(), cp, asset.Spot)
	if err != nil {
		t.Error(err)
	}
}

func TestUpdateTickers(t *testing.T) {
	t.Parallel()
	err := o.UpdateTickers(context.Background(), asset.Spot)
	if err != nil {
		t.Error(err)
	}
}<|MERGE_RESOLUTION|>--- conflicted
+++ resolved
@@ -865,88 +865,6 @@
 	}
 }
 
-<<<<<<< HEAD
-=======
-// Function tests ----------------------------------------------------------------------------------------------
-func setFeeBuilder() *exchange.FeeBuilder {
-	return &exchange.FeeBuilder{
-		Amount:  1,
-		FeeType: exchange.CryptocurrencyTradeFee,
-		Pair: currency.NewPairWithDelimiter(currency.LTC.String(),
-			currency.BTC.String(),
-			"-"),
-		IsMaker:             false,
-		PurchasePrice:       1,
-		FiatCurrency:        currency.USD,
-		BankTransactionType: exchange.WireTransfer,
-	}
-}
-
-// TestGetFeeByTypeOfflineTradeFee logic test
-func TestGetFeeByTypeOfflineTradeFee(t *testing.T) {
-	var feeBuilder = setFeeBuilder()
-	_, err := o.GetFeeByType(context.Background(), feeBuilder)
-	if err != nil {
-		t.Fatal(err)
-	}
-	if !areTestAPIKeysSet() {
-		if feeBuilder.FeeType != exchange.OfflineTradeFee {
-			t.Errorf("Expected %v, received %v", exchange.OfflineTradeFee, feeBuilder.FeeType)
-		}
-	} else {
-		if feeBuilder.FeeType != exchange.CryptocurrencyTradeFee {
-			t.Errorf("Expected %v, received %v", exchange.CryptocurrencyTradeFee, feeBuilder.FeeType)
-		}
-	}
-}
-
-func TestGetFee(t *testing.T) {
-	var feeBuilder = setFeeBuilder()
-	// CryptocurrencyTradeFee Basic
-	if _, err := o.GetFee(context.Background(), feeBuilder); err != nil {
-		t.Error(err)
-	}
-	// CryptocurrencyTradeFee High quantity
-	feeBuilder = setFeeBuilder()
-	feeBuilder.Amount = 1000
-	feeBuilder.PurchasePrice = 1000
-	if _, err := o.GetFee(context.Background(), feeBuilder); err != nil {
-		t.Error(err)
-	}
-	// CryptocurrencyTradeFee IsMaker
-	feeBuilder = setFeeBuilder()
-	feeBuilder.IsMaker = true
-	if _, err := o.GetFee(context.Background(), feeBuilder); err != nil {
-		t.Error(err)
-	}
-	// CryptocurrencyTradeFee Negative purchase price
-	feeBuilder = setFeeBuilder()
-	feeBuilder.PurchasePrice = -1000
-	if _, err := o.GetFee(context.Background(), feeBuilder); err != nil {
-		t.Error(err)
-	}
-	// CryptocurrencyDepositFee Basic
-	feeBuilder = setFeeBuilder()
-	feeBuilder.FeeType = exchange.CryptocurrencyDepositFee
-	if _, err := o.GetFee(context.Background(), feeBuilder); err != nil {
-		t.Error(err)
-	}
-	// InternationalBankDepositFee Basic
-	feeBuilder = setFeeBuilder()
-	feeBuilder.FeeType = exchange.InternationalBankDepositFee
-	if _, err := o.GetFee(context.Background(), feeBuilder); err != nil {
-		t.Error(err)
-	}
-	// InternationalBankWithdrawalFee Basic
-	feeBuilder = setFeeBuilder()
-	feeBuilder.FeeType = exchange.InternationalBankWithdrawalFee
-	feeBuilder.FiatCurrency = currency.USD
-	if _, err := o.GetFee(context.Background(), feeBuilder); err != nil {
-		t.Error(err)
-	}
-}
-
->>>>>>> fd600972
 // TestFormatWithdrawPermissions helper test
 func TestFormatWithdrawPermissions(t *testing.T) {
 	expectedResult := exchange.AutoWithdrawCryptoText + " & " + exchange.NoFiatWithdrawalsText
