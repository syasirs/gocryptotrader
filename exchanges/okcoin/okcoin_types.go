--- conflicted
+++ resolved
@@ -128,1016 +128,9 @@
 
 // GetOrderBookResponse response data
 type GetOrderBookResponse struct {
-<<<<<<< HEAD
-	Timestamp time.Time  `json:"timestamp"`
-	Asks      [][]string `json:"asks"` // [[0]: "Price", [1]: "Size", [2]: "Num_orders"], ...
-	Bids      [][]string `json:"bids"` // [[0]: "Price", [1]: "Size", [2]: "Num_orders"], ...
-}
-
-// GetSpotTokenPairsInformationResponse response data for GetSpotTokenPairsInformation
-type GetSpotTokenPairsInformationResponse struct {
-	BaseVolume24h  float64       `json:"base_volume_24h,string"`  // 24 trading volume of the base currency
-	BestAsk        float64       `json:"best_ask,string"`         // best ask price
-	BestBid        float64       `json:"best_bid,string"`         // best bid price
-	High24h        float64       `json:"high_24h,string"`         // 24 hour high
-	InstrumentID   currency.Pair `json:"instrument_id"`           // trading pair
-	Last           float64       `json:"last,string"`             // last traded price
-	Low24h         float64       `json:"low_24h,string"`          // 24 hour low
-	Open24h        float64       `json:"open_24h,string"`         // 24 hour open
-	QuoteVolume24h float64       `json:"quote_volume_24h,string"` // 24 trading volume of the quote currency
-	Timestamp      time.Time     `json:"timestamp"`
-}
-
-// ServerTimeResponse contains time
-type ServerTimeResponse struct {
-	Iso   time.Time `json:"iso"`
-	Epoch string    `json:"epoch"`
-}
-
-// GetSpotFilledOrdersInformationRequest request data for GetSpotFilledOrdersInformation
-type GetSpotFilledOrdersInformationRequest struct {
-	InstrumentID string `url:"-"`                      // [required] trading pairs
-	From         int64  `url:"from,string,omitempty"`  // [optional] number of results per request. Maximum 100. (default 100)
-	To           int64  `url:"to,string,omitempty"`    // [optional] request page after (older) this id.
-	Limit        int64  `url:"limit,string,omitempty"` // [optional] number of results per request. Maximum 100. (default 100)
-}
-
-// GetSpotFilledOrdersInformationResponse response data for GetSpotFilledOrdersInformation
-type GetSpotFilledOrdersInformationResponse struct {
-	Price     float64   `json:"price,string"`
-	Side      string    `json:"side"`
-	Size      float64   `json:"size,string"`
-	Timestamp time.Time `json:"timestamp"`
-	TradeID   string    `json:"trade_id"`
-}
-
-// GetMarketDataRequest request data for GetMarketData
-type GetMarketDataRequest struct {
-	Asset        asset.Item
-	Start        string `url:"start,omitempty"` // [optional] start time in ISO 8601
-	End          string `url:"end,omitempty"`   // [optional] end time in ISO 8601
-	Granularity  string `url:"granularity"`     // The granularity field must be one of the following values: {60, 180, 300, 900, 1800, 3600, 7200, 14400, 43200, 86400, 604800}.
-	InstrumentID string `url:"-"`               // [required] trading pairs
-}
-
-// GetMarketDataResponse response data for GetMarketData
-// Return Parameters
-// time 	string 	Start time
-// open 	string 	Open price
-// high 	string 	Highest price
-// low 	string 	Lowest price
-// close 	string 	Close price
-// volume 	string 	Trading volume
-type GetMarketDataResponse struct {
-}
-
-// GetMarginAccountsResponse response data for GetMarginAccounts
-type GetMarginAccountsResponse struct {
-	InstrumentID     string `json:"instrument_id,omitempty"`
-	LiquidationPrice string `json:"liquidation_price"`
-	ProductID        string `json:"product_id,omitempty"`
-	RiskRate         string `json:"risk_rate"`
-	Currencies       map[string]MarginAccountInfo
-}
-
-// MarginAccountInfo contains individual currency information
-type MarginAccountInfo struct {
-	Available  float64 `json:"available,string"`
-	Balance    float64 `json:"balance,string"`
-	Borrowed   float64 `json:"borrowed,string"`
-	Frozen     float64 `json:"frozen,string"`
-	Hold       float64 `json:"hold,string"`
-	Holds      float64 `json:"holds,string"`
-	LendingFee float64 `json:"lending_fee,string"`
-}
-
-// GetMarginAccountSettingsResponse response data for GetMarginAccountSettings
-type GetMarginAccountSettingsResponse struct {
-	InstrumentID string `json:"instrument_id"`
-	ProductID    string `json:"product_id"`
-	Currencies   map[string]MarginAccountSettingsInfo
-}
-
-// GetMarginBillDetailsRequest request data for GetMarginBillDetails
-type GetMarginBillDetailsRequest struct {
-	InstrumentID string `url:"-"`               // [required] trading pair
-	Type         int64  `url:"type,omitempty"`  // [optional] 1:deposit 2:withdrawal 13:cancel withdrawal 18: into futures account 19: out of futures account 20:into sub account 21:out of sub account 28: claim 29: into ETT account 30: out of ETT account 31: into C2C account 32:out of C2C account 33: into margin account 34: out of margin account 37: into spot account 38: out of spot account
-	From         int64  `url:"from,omitempty"`  // [optional] you would request pages after this page.
-	To           int64  `url:"to,omitempty"`    // [optional] you would request pages before this page
-	Limit        int64  `url:"limit,omitempty"` // [optional] Number of results per request. Maximum 100. (default 100)
-}
-
-// MarginAccountSettingsInfo contains individual currency data
-type MarginAccountSettingsInfo struct {
-	Available     float64 `json:"available,string"`
-	Leverage      float64 `json:"leverage,string"`
-	LeverageRatio float64 `json:"leverage_ratio,string"`
-	Rate          float64 `json:"rate,string"`
-}
-
-// GetMarginLoanHistoryRequest request data for GetMarginLoanHistory
-type GetMarginLoanHistoryRequest struct {
-	InstrumentID string // [optional] Used when a specific currency response is desired
-	Status       int64  `json:"status,string,omitempty"` // [optional] status(0: outstanding 1: repaid)
-	From         int64  `json:"from,string,omitempty"`   // [optional] request page from(newer) this id.
-	To           int64  `json:"to,string,omitempty"`     // [optional] request page to(older) this id.
-	Limit        int64  `json:"limit,string,omitempty"`  // [optional] number of results per request. Maximum 100.(default 100)
-}
-
-// GetMarginLoanHistoryResponse response data for GetMarginLoanHistory
-type GetMarginLoanHistoryResponse struct {
-	Amount           float64   `json:"amount,string"`
-	BorrowID         int64     `json:"borrow_id"`
-	CreatedAt        string    `json:"created_at"`
-	Currency         string    `json:"currency"`
-	ForceRepayTime   string    `json:"force_repay_time"`
-	InstrumentID     string    `json:"instrument_id"`
-	Interest         float64   `json:"interest,string"`
-	LastInterestTime string    `json:"last_interest_time"`
-	PaidInterest     float64   `json:"paid_interest,string"`
-	ProductID        string    `json:"product_id"`
-	Rate             float64   `json:"rate,string"`
-	RepayAmount      string    `json:"repay_amount"`
-	RepayInterest    string    `json:"repay_interest"`
-	ReturnedAmount   float64   `json:"returned_amount,string"`
-	Timestamp        time.Time `json:"timestamp"`
-}
-
-// OpenMarginLoanRequest request data for OpenMarginLoan
-type OpenMarginLoanRequest struct {
-	QuoteCurrency string  `json:"currency"`      // [required] Second currency eg BTC-USDT: USDT is quote
-	InstrumentID  string  `json:"instrument_id"` // [required] Full pair BTC-USDT
-	Amount        float64 `json:"amount,string"` // [required] Amount wanting to borrow
-}
-
-// OpenMarginLoanResponse response data for OpenMarginLoan
-type OpenMarginLoanResponse struct {
-	BorrowID int64 `json:"borrow_id"`
-	Result   bool  `json:"result"`
-}
-
-// RepayMarginLoanRequest request data for RepayMarginLoan
-type RepayMarginLoanRequest struct {
-	Amount        float64 `json:"amount,string"` // [required] amount repaid
-	BorrowID      float64 `json:"borrow_id"`     // [optional] borrow ID . all borrowed token under this trading pair will be repay if the field is left blank
-	QuoteCurrency string  `json:"currency"`      // [required] Second currency eg BTC-USDT: USDT is quote
-	InstrumentID  string  `json:"instrument_id"` // [required] Full pair BTC-USDT
-}
-
-// RepayMarginLoanResponse response data for RepayMarginLoan
-type RepayMarginLoanResponse struct {
-	RepaymentID int64 `json:"repayment_id"`
-	Result      bool  `json:"result"`
-}
-
-// GetFuturesPositionsResponse response data for GetFuturesPositionOrders
-type GetFuturesPositionsResponse struct {
-	Holding [][]GetFuturePostionsDetails `json:"holding"`
-	Result  bool                         `json:"result"`
-}
-
-// GetFuturesPositionsForCurrencyResponse response data for GetFuturesPositionsForCurrency
-type GetFuturesPositionsForCurrencyResponse struct {
-	Holding []GetFuturePostionsDetails `json:"holding"`
-	Result  bool                       `json:"result"`
-}
-
-// GetFuturePostionsDetails Futures details
-type GetFuturePostionsDetails struct {
-	CreatedAt            string `json:"created_at"`
-	InstrumentID         string `json:"instrument_id"`
-	Leverage             string `json:"leverage"`
-	LiquidationPrice     string `json:"liquidation_price"`
-	LongAvailQty         string `json:"long_avail_qty"`
-	LongAvgCost          string `json:"long_avg_cost"`
-	LongLeverage         string `json:"long_leverage"`
-	LongLiquiPrice       string `json:"long_liqui_price"`
-	LongMargin           string `json:"long_margin"`
-	LongPnlRatio         string `json:"long_pnl_ratio"`
-	LongQty              string `json:"long_qty"`
-	LongSettlementPrice  string `json:"long_settlement_price"`
-	MarginMode           string `json:"margin_mode"`
-	RealisedPnl          string `json:"realised_pnl"`
-	ShortAvailQty        string `json:"short_avail_qty"`
-	ShortAvgCost         string `json:"short_avg_cost"`
-	ShortLeverage        string `json:"short_leverage"`
-	ShortLiquiPrice      string `json:"short_liqui_price"`
-	ShortMargin          string `json:"short_margin"`
-	ShortPnlRatio        string `json:"short_pnl_ratio"`
-	ShortQty             string `json:"short_qty"`
-	ShortSettlementPrice string `json:"short_settlement_price"`
-	UpdatedAt            string `json:"updated_at"`
-}
-
-// FuturesAccountForAllCurrenciesResponse response data for FuturesAccountForAllCurrencies
-type FuturesAccountForAllCurrenciesResponse struct {
-	Info struct {
-		Currency map[string]FuturesCurrencyData
-	} `json:"info"`
-}
-
-// FuturesCurrencyData Futures details
-type FuturesCurrencyData struct {
-	Contracts         []FuturesContractsData `json:"contracts,omitempty"`
-	Equity            string                 `json:"equity,omitempty"`
-	Margin            string                 `json:"margin,omitempty"`
-	MarginMode        string                 `json:"margin_mode,omitempty"`
-	MarginRatio       string                 `json:"margin_ratio,omitempty"`
-	RealizedPnl       string                 `json:"realized_pnl,omitempty"`
-	TotalAvailBalance string                 `json:"total_avail_balance,omitempty"`
-	UnrealizedPnl     string                 `json:"unrealized_pnl,omitempty"`
-}
-
-// FuturesContractsData Futures details
-type FuturesContractsData struct {
-	AvailableQty      string `json:"available_qty"`
-	FixedBalance      string `json:"fixed_balance"`
-	InstrumentID      string `json:"instrument_id"`
-	MarginForUnfilled string `json:"margin_for_unfilled"`
-	MarginFrozen      string `json:"margin_frozen"`
-	RealizedPnl       string `json:"realized_pnl"`
-	UnrealizedPnl     string `json:"unrealized_pnl"`
-}
-
-// GetFuturesLeverageResponse response data for GetFuturesLeverage
-type GetFuturesLeverageResponse struct {
-	MarginMode      string `json:"margin_mode,omitempty"`
-	Currency        string `json:"currency,omitempty"`
-	Leverage        int64  `json:"leverage,omitempty"`
-	LeveragePerCoin map[string]GetFuturesLeverageData
-}
-
-// GetFuturesLeverageData Futures details
-type GetFuturesLeverageData struct {
-	LongLeverage  int64 `json:"long_leverage"`
-	ShortLeverage int64 `json:"short_leverage"`
-}
-
-// SetFuturesLeverageRequest request data for SetFuturesLeverage
-type SetFuturesLeverageRequest struct {
-	Direction    string `json:"direction,omitempty"`     // opening side (long or short)
-	InstrumentID string `json:"instrument_id,omitempty"` //  	Contract ID, e.g. "BTC-USD-180213"
-	Leverage     int64  `json:"leverage,omitempty"`      //  	10x or 20x leverage
-	Currency     string `json:"currency,omitempty"`
-}
-
-// SetFuturesLeverageResponse returned data for SetFuturesLeverage
-type SetFuturesLeverageResponse struct {
-	Currency                 string `json:"currency"`
-	Leverage                 int64  `json:"leverage"`
-	MarginMode               string `json:"margin_mode"`
-	Result                   string `json:"result"`
-	Direction                string `json:"direction"`
-	ShortLongDataPerContract map[string]SetFutureLeverageShortLongData
-}
-
-// SetFutureLeverageShortLongData long and short data from SetFuturesLeverage
-type SetFutureLeverageShortLongData struct {
-	Long  int `json:"long"`
-	Short int `json:"short"`
-}
-
-// PlaceFuturesOrderRequest request data for PlaceFuturesOrder
-type PlaceFuturesOrderRequest struct {
-	ClientOid    string  `json:"client_oid,omitempty"`         // [optional] 	the order ID customized by yourself
-	InstrumentID string  `json:"instrument_id"`                // [required]   	Contract ID,e.g. "TC-USD-180213"
-	Type         int64   `json:"type,string"`                  //  [required] 	1:open long 2:open short 3:close long 4:close short
-	Price        float64 `json:"price,string"`                 //  [required] 	Price of each contract
-	Size         int64   `json:"size,string"`                  //  [required] The buying or selling quantity
-	MatchPrice   int64   `json:"match_price,string,omitempty"` // [optional] 	Order at best counter party price? (0:no 1:yes) the parameter is defaulted as 0. If it is set as 1, the price parameter will be ignored
-	Leverage     int64   `json:"leverage,string"`              // [required]  	 	10x or 20x leverage
-}
-
-// PlaceFuturesOrderResponse response data for PlaceFuturesOrder
-type PlaceFuturesOrderResponse struct {
-	ClientOid     string `json:"client_oid"`
-	ErrorCode     int    `json:"error_code"`
-	ErrorMesssage string `json:"error_messsage"`
-	OrderID       string `json:"order_id"`
-	Result        bool   `json:"result"`
-}
-
-// PlaceFuturesOrderBatchRequest request data for PlaceFuturesOrderBatch
-type PlaceFuturesOrderBatchRequest struct {
-	InstrumentID string                                 `json:"instrument_id"` // [required] Contract ID, e.g."BTC-USD-180213"
-	Leverage     int                                    `json:"leverage"`      // [required] 10x or 20x leverage
-	OrdersData   []PlaceFuturesOrderBatchRequestDetails `json:"orders_data"`   // [required] the JSON word string for placing multiple orders, include：{client_oid type price size match_price}
-}
-
-// PlaceFuturesOrderBatchRequestDetails individual order details for PlaceFuturesOrderBatchRequest
-type PlaceFuturesOrderBatchRequestDetails struct {
-	ClientOid  string `json:"client_oid"`  // [required] To identify your order with the order ID set by you
-	MatchPrice string `json:"match_price"` // undocumented
-	Price      string `json:"price"`       // undocumented
-	Size       string `json:"size"`        // undocumented
-	Type       string `json:"type"`        // undocumented
-}
-
-// PlaceFuturesOrderBatchResponse response data from PlaceFuturesOrderBatch
-type PlaceFuturesOrderBatchResponse struct {
-	OrderInfo []PlaceFuturesOrderBatchResponseData `json:"order_info"`
-	Result    bool                                 `json:"result"`
-}
-
-// PlaceFuturesOrderBatchResponseData individual order details from PlaceFuturesOrderBatchResponse
-type PlaceFuturesOrderBatchResponseData struct {
-	ClientOid    string  `json:"client_oid"`
-	ErrorCode    int     `json:"error_code"`
-	ErrorMessage string  `json:"error_message"`
-	OrderID      float64 `json:"order_id"`
-}
-
-// CancelFuturesOrderRequest request data for CancelFuturesOrder
-type CancelFuturesOrderRequest struct {
-	OrderID      string `json:"order_id"`      // [required] Order ID
-	InstrumentID string `json:"instrument_id"` // [required] Contract ID,e.g. "BTC-USD-180213"
-}
-
-// CancelFuturesOrderResponse response data from CancelFuturesOrder
-type CancelFuturesOrderResponse struct {
-	InstrumentID string `json:"instrument_id"`
-	OrderID      string `json:"order_id"`
-	Result       bool   `json:"result"`
-}
-
-// GetFuturesOrdersListRequest request data for GetFutureOrdersList
-type GetFuturesOrdersListRequest struct {
-	InstrumentID string `url:"-"`                      // [required] Contract ID, e.g. "BTC-USD-180213"
-	Status       int64  `url:"status,string"`          // [required] Order Status （-1 canceled; 0: pending, 1: partially filled, 2: fully filled, 6: open (pending partially + fully filled), 7: completed (canceled + fully filled))
-	From         int64  `url:"from,string,omitempty"`  // [optional] Request paging content for this page number.（Example: 1,2,3,4,5. From 4 we only have 4, to 4 we only have 3）
-	To           int64  `url:"to,string,omitempty"`    // [optional] Request page after (older) this pagination id. （Example: 1,2,3,4,5. From 4 we only have 4, to 4 we only have 3）
-	Limit        int64  `url:"limit,string,omitempty"` // [optional] Number of results per request. Maximum 100. (default 100)
-}
-
-// GetFuturesOrderListResponse response data from GetFuturesOrderList
-type GetFuturesOrderListResponse struct {
-	OrderInfo []GetFuturesOrderDetailsResponseData `json:"order_info"`
-	Result    bool                                 `json:"result"`
-}
-
-// GetFuturesOrderDetailsResponseData individual order data from GetFuturesOrderList
-type GetFuturesOrderDetailsResponseData struct {
-	ContractVal  float64   `json:"contract_val,string"`
-	Fee          float64   `json:"fee,string"`
-	FilledQty    float64   `json:"filled_qty,string"`
-	InstrumentID string    `json:"instrument_id"`
-	Leverage     int64     `json:"leverage,string"` //  	Leverage value:10\20 default:10
-	OrderID      int64     `json:"order_id,string"`
-	Price        float64   `json:"price,string"`
-	PriceAvg     float64   `json:"price_avg,string"`
-	Size         float64   `json:"size,string"`
-	Status       int64     `json:"status,string"` // Order Status （-1 canceled; 0: pending, 1: partially filled, 2: fully filled)
-	Timestamp    time.Time `json:"timestamp"`
-	Type         int64     `json:"type,string"` //  	Type (1: open long 2: open short 3: close long 4: close short)
-}
-
-// GetFuturesOrderDetailsRequest request data for GetFuturesOrderDetails
-type GetFuturesOrderDetailsRequest struct {
-	OrderID      int64  `json:"order_id,string"` // [required] Order ID
-	InstrumentID string `json:"instrument_id"`   // [required] Contract ID, e.g. "BTC-USD-180213"
-}
-
-// GetFuturesTransactionDetailsRequest request data for GetFuturesTransactionDetails
-type GetFuturesTransactionDetailsRequest struct {
-	OrderID      int64  `json:"order_id,string"`        // [required] Order ID
-	InstrumentID string `json:"instrument_id"`          // [required] Contract ID, e.g. "BTC-USD-180213"
-	Status       int64  `json:"status,string"`          // [required] Order Status （-1 canceled; 0: pending, 1: partially filled, 2: fully filled, 6: open (pending partially + fully filled), 7: completed (canceled + fully filled))
-	From         int64  `json:"from,string,omitempty"`  // [optional] Request paging content for this page number.（Example: 1,2,3,4,5. From 4 we only have 4, to 4 we only have 3）
-	To           int64  `json:"to,string,omitempty"`    // [optional] Request page after (older) this pagination id. （Example: 1,2,3,4,5. From 4 we only have 4, to 4 we only have 3）
-	Limit        int64  `json:"limit,string,omitempty"` // [optional]  	Number of results per request. Maximum 100. (default 100)
-}
-
-// GetFuturesTransactionDetailsResponse response data for GetFuturesTransactionDetails
-type GetFuturesTransactionDetailsResponse struct {
-	CreatedAt    string `json:"created_at"`
-	ExecType     string `json:"exec_type"`
-	Fee          string `json:"fee"`
-	InstrumentID string `json:"instrument_id"`
-	OrderID      string `json:"order_id"`
-	OrderQty     string `json:"order_qty"`
-	Price        string `json:"price"`
-	Side         string `json:"side"`
-	TradeID      string `json:"trade_id"`
-}
-
-// GetFuturesContractInformationResponse individual contract details from  GetFuturesContractInformation
-type GetFuturesContractInformationResponse struct {
-	ContractValue         float64 `json:"contract_val,string"`
-	Alias                 string  `json:"alias"`
-	BaseCurrency          string  `json:"base_currency"`
-	SettlementCurrency    string  `json:"settlement_currency"`
-	ContractValueCurrency string  `json:"contract_val_currency"`
-	Delivery              string  `json:"delivery"`
-	InstrumentID          string  `json:"instrument_id"`
-	Listing               string  `json:"listing"`
-	QuoteCurrency         string  `json:"quote_currency"`
-	IsInverse             bool    `json:"is_inverse,string"`
-	TickSize              float64 `json:"tick_size,string"`
-	TradeIncrement        int64   `json:"trade_increment,string"`
-	Underlying            string  `json:"underlying"`
-	UnderlyingIndex       string  `json:"underlying_index"`
-}
-
-// GetFuturesTokenInfoResponse response data for GetFuturesOrderBook
-type GetFuturesTokenInfoResponse struct {
-	BestAsk      float64   `json:"best_ask,string"`
-	BestBid      float64   `json:"best_bid,string"`
-	High24h      float64   `json:"high_24h,string"`
-	InstrumentID string    `json:"instrument_id"`
-	Last         float64   `json:"last,string"`
-	Low24h       float64   `json:"low_24h,string"`
-	Timestamp    time.Time `json:"timestamp"`
-	Volume24h    float64   `json:"volume_24h,string"`
-}
-
-// GetFuturesFilledOrderRequest request data for GetFuturesFilledOrder
-type GetFuturesFilledOrderRequest struct {
-	InstrumentID string `url:"-"`                      // [required] Contract ID, e.g. "BTC-USD-180213"
-	From         int64  `url:"from,string,omitempty"`  // [optional] Request paging content for this page number.（Example: 1,2,3,4,5. From 4 we only have 4, to 4 we only have 3）
-	To           int64  `url:"to,string,omitempty"`    // [optional] Request page after (older) this pagination id. （Example: 1,2,3,4,5. From 4 we only have 4, to 4 we only have 3）
-	Limit        int64  `url:"limit,string,omitempty"` // [optional]  	Number of results per request. Maximum 100. (default 100)
-}
-
-// GetFuturesFilledOrdersResponse response data for GetFuturesFilledOrders
-type GetFuturesFilledOrdersResponse struct {
-	Price     float64   `json:"price,string"`
-	Qty       float64   `json:"qty,string"`
-	Side      string    `json:"side"`
-	Timestamp time.Time `json:"timestamp"`
-	TradeID   string    `json:"trade_id"`
-}
-
-// GetFuturesMarketDateRequest retrieves candle data information
-type GetFuturesMarketDateRequest struct {
-	Start        string `url:"start,omitempty"`       // [optional] start time in ISO 8601
-	End          string `url:"end,omitempty"`         // [optional] end time in ISO 8601
-	Granularity  int64  `url:"granularity,omitempty"` // [optional] The granularity field must be one of the following values: {60, 180, 300, 900, 1800, 3600, 7200, 14400, 43200, 86400, 604800}.
-	InstrumentID string `url:"-"`                     // [required] trading pairs
-}
-
-// GetFuturesMarketDataResponse contains candle data from a GetMarketDataRequest
-// Return Parameters
-// time 			string 	Start time
-// open 			string 	Open price
-// high 			string 	Highest price
-// low 				string 	Lowest price
-// close 			string 	Close price
-// volume 			string 	Trading volume
-// currencyvolume 	string 	The trading volume in a specific token
-type GetFuturesMarketDataResponse []interface{}
-
-// GetFuturesHoldAmountResponse response data for GetFuturesHoldAmount
-type GetFuturesHoldAmountResponse struct {
-	Amount       float64   `json:"amount,string"`
-	InstrumentID string    `json:"instrument_id"`
-	Timestamp    time.Time `json:"timestamp"`
-}
-
-// GetFuturesIndicesResponse response data for GetFuturesIndices
-type GetFuturesIndicesResponse struct {
-	Index        float64   `json:"index,string"`
-	InstrumentID string    `json:"instrument_id"`
-	Timestamp    time.Time `json:"timestamp"`
-}
-
-// GetFuturesExchangeRatesResponse response data for GetFuturesExchangeRate
-type GetFuturesExchangeRatesResponse struct {
-	InstrumentID string    `json:"instrument_id"`
-	Rate         float64   `json:"rate,string"`
-	Timestamp    time.Time `json:"timestamp"`
-}
-
-// GetFuturesEstimatedDeliveryPriceResponse response data for GetFuturesEstimatedDeliveryPrice
-type GetFuturesEstimatedDeliveryPriceResponse struct {
-	InstrumentID    string    `json:"instrument_id"`
-	SettlementPrice float64   `json:"settlement_price,string"`
-	Timestamp       time.Time `json:"timestamp"`
-}
-
-// GetFuturesOpenInterestsResponse response data for GetFuturesOpenInterests
-type GetFuturesOpenInterestsResponse struct {
-	Amount       float64   `json:"amount,string"`
-	InstrumentID string    `json:"instrument_id"`
-	Timestamp    time.Time `json:"timestamp"`
-}
-
-// GetFuturesCurrentPriceLimitResponse response data for GetFuturesCurrentPriceLimit
-type GetFuturesCurrentPriceLimitResponse struct {
-	Highest      float64   `json:"highest,string"`
-	InstrumentID string    `json:"instrument_id"`
-	Lowest       float64   `json:"lowest,string"`
-	Timestamp    time.Time `json:"timestamp"`
-}
-
-// GetFuturesCurrentMarkPriceResponse response data for GetFuturesCurrentMarkPrice
-type GetFuturesCurrentMarkPriceResponse struct {
-	MarkPrice    float64   `json:"mark_price,string"`
-	InstrumentID string    `json:"instrument_id"`
-	Timestamp    time.Time `json:"timestamp"`
-}
-
-// GetFuturesForceLiquidatedOrdersRequest request data for GetFuturesForceLiquidatedOrders
-type GetFuturesForceLiquidatedOrdersRequest struct {
-	InstrumentID string `url:"-"`                      // [required] Contract ID, e.g. "BTC-USD-180213"
-	From         int64  `url:"from,string,omitempty"`  // [optional] Request paging content for this page number.（Example: 1,2,3,4,5. From 4 we only have 4, to 4 we only have 3）
-	To           int64  `url:"to,string,omitempty"`    // [optional] Request page after (older) this pagination id. （Example: 1,2,3,4,5. From 4 we only have 4, to 4 we only have 3）
-	Limit        int64  `url:"limit,string,omitempty"` // [optional]  	Number of results per request. Maximum 100. (default 100)
-	Status       string `url:"status,omitempty"`       // [optional] Status (0:unfilled orders in the recent 7 days 1:filled orders in the recent 7 days)
-}
-
-// GetFuturesForceLiquidatedOrdersResponse response data for GetFuturesForceLiquidatedOrders
-type GetFuturesForceLiquidatedOrdersResponse struct {
-	Loss         float64 `json:"loss,string"`
-	Size         int64   `json:"size,string"`
-	Price        float64 `json:"price,string"`
-	CreatedAt    string  `json:"created_at"`
-	InstrumentID string  `json:"instrument_id"`
-	Type         int64   `json:"type,string"`
-}
-
-// GetFuturesTagPriceResponse response data for GetFuturesTagPrice
-type GetFuturesTagPriceResponse struct {
-	MarkPrice    float64   `json:"mark_price"`
-	InstrumentID string    `json:"instrument_id"`
-	Timestamp    time.Time `json:"timestamp"`
-}
-
-// GetSwapPostionsResponse response data for GetSwapPostions
-type GetSwapPostionsResponse struct {
-	MarginMode string                           `json:"margin_mode"`
-	Holding    []GetSwapPostionsResponseHolding `json:"holding"`
-}
-
-// GetSwapPostionsResponseHolding response data for GetSwapPostions
-type GetSwapPostionsResponseHolding struct {
-	AvailPosition    string    `json:"avail_position"`
-	AvgCost          string    `json:"avg_cost"`
-	InstrumentID     string    `json:"instrument_id"`
-	Leverage         string    `json:"leverage"`
-	LiquidationPrice string    `json:"liquidation_price"`
-	Margin           string    `json:"margin"`
-	Position         string    `json:"position"`
-	RealizedPnl      string    `json:"realized_pnl"`
-	SettlementPrice  string    `json:"settlement_price"`
-	Side             string    `json:"side"`
-	Timestamp        time.Time `json:"timestamp"`
-}
-
-// GetSwapAccountOfAllCurrencyResponse response data for GetSwapAccountOfAllCurrency
-type GetSwapAccountOfAllCurrencyResponse struct {
-	Info []GetSwapAccountOfAllCurrencyResponseInfo `json:"info"`
-}
-
-// GetSwapAccountOfAllCurrencyResponseInfo response data for GetSwapAccountOfAllCurrency
-type GetSwapAccountOfAllCurrencyResponseInfo struct {
-	Equity            string    `json:"equity"`
-	FixedBalance      string    `json:"fixed_balance"`
-	TotalAvailBalance string    `json:"total_avail_balance"`
-	Margin            string    `json:"margin"`
-	RealizedPnl       string    `json:"realized_pnl"`
-	UnrealizedPnl     string    `json:"unrealized_pnl"`
-	MarginRatio       string    `json:"margin_ratio"`
-	InstrumentID      string    `json:"instrument_id"`
-	MarginFrozen      string    `json:"margin_frozen"`
-	Timestamp         time.Time `json:"timestamp"`
-	MarginMode        string    `json:"margin_mode"`
-}
-
-// GetSwapAccountSettingsOfAContractResponse response data for GetSwapAccountSettingsOfAContract
-type GetSwapAccountSettingsOfAContractResponse struct {
-	LongLeverage  float64 `json:"long_leverage,string"`
-	MarginMode    string  `json:"margin_mode"`
-	ShortLeverage float64 `json:"short_leverage,string"`
-	InstrumentID  string  `json:"instrument_id"`
-}
-
-// SetSwapLeverageLevelOfAContractRequest request data for SetSwapLeverageLevelOfAContract
-type SetSwapLeverageLevelOfAContractRequest struct {
-	InstrumentID string `json:"instrument_id,omitempty"` // [required] Contract ID, e.g. BTC-USD-SWAP
-	Leverage     int64  `json:"leverage,string"`         // [required] New leverage level from 1-100
-	Side         int64  `json:"side,string"`             // [required] Side: 1.FIXED-LONG 2.FIXED-SHORT 3.CROSSED
-}
-
-// SetSwapLeverageLevelOfAContractResponse response data for SetSwapLeverageLevelOfAContract
-type SetSwapLeverageLevelOfAContractResponse struct {
-	InstrumentID  string `json:"instrument_id"`
-	LongLeverage  int64  `json:"long_leverage,string"`
-	MarginMode    string `json:"margin_mode"`
-	ShortLeverage int64  `json:"short_leverage,string"`
-}
-
-// GetSwapBillDetailsResponse response data for GetSwapBillDetails
-type GetSwapBillDetailsResponse struct {
-	LedgerID     string    `json:"ledger_id"`
-	Amount       string    `json:"amount"`
-	Type         string    `json:"type"`
-	Fee          string    `json:"fee"`
-	Timestamp    time.Time `json:"timestamp"`
-	InstrumentID string    `json:"instrument_id"`
-}
-
-// PlaceSwapOrderRequest request data for PlaceSwapOrder
-type PlaceSwapOrderRequest struct {
-	ClientOID    string  `json:"client_oid,omitempty"`         // [optional] the order ID customized by yourself. 1-32 with digits and letter，The type of client_oid should be comprised of alphabets + numbers or only alphabets within 1 – 32 characters,Both uppercase and lowercase letters are supported
-	Size         float64 `json:"size,string"`                  // [required] The buying or selling quantity
-	Type         int64   `json:"type,string"`                  // [required] 1:open long 2:open short 3:close long 4:close short
-	MatchPrice   int64   `json:"match_price,string,omitempty"` // [optional] Order at best counter party price? (0:no 1:yes)
-	Price        float64 `json:"price,string"`                 // [required] Price of each contract
-	InstrumentID string  `json:"instrument_id"`                // [required] Contract ID, e.g. BTC-USD-SWAP
-}
-
-// PlaceSwapOrderResponse response data for PlaceSwapOrder
-type PlaceSwapOrderResponse struct {
-	OrderID      string `json:"order_id"`
-	ClientOID    int64  `json:"client_oid,string"`
-	ErrorCode    int64  `json:"error_code,string"`
-	ErrorMessage string `json:"error_message"`
-	Result       bool   `json:"result,string"`
-}
-
-// PlaceMultipleSwapOrdersRequest response data for PlaceMultipleSwapOrders
-type PlaceMultipleSwapOrdersRequest struct {
-	InstrumentID string                       `json:"instrument_id"` // [required] Contract ID, e.g. BTC-USD-SWAP
-	Leverage     int64                        `json:"leverage"`      // [required] 10x or 20x leverage
-	OrdersData   []PlaceMultipleSwapOrderData `json:"orders_data"`   // [required] the JSON word string for placing multiple orders, include：{client_oid type price size match_price}
-}
-
-// PlaceMultipleSwapOrderData response data for PlaceMultipleSwapOrders
-type PlaceMultipleSwapOrderData struct {
-	ClientOID  string `json:"client_oid"`  // [required] To identify your order with the order ID set by you
-	Type       string `json:"type"`        // Undocumented
-	Price      string `json:"price"`       // Undocumented
-	Size       string `json:"size"`        // Undocumented
-	MatchPrice string `json:"match_price"` // Undocumented
-}
-
-// PlaceMultipleSwapOrdersResponse response data for PlaceMultipleSwapOrders
-type PlaceMultipleSwapOrdersResponse struct {
-	Result    bool                                  `json:"result,string"`
-	OrderInfo []PlaceMultipleSwapOrdersResponseInfo `json:"order_info"`
-}
-
-// PlaceMultipleSwapOrdersResponseInfo response data for PlaceMultipleSwapOrders
-type PlaceMultipleSwapOrdersResponseInfo struct {
-	ErrorMessage string `json:"error_message"`
-	ErrorCode    int64  `json:"error_code"`
-	ClientOID    string `json:"client_oid"`
-	OrderID      string `json:"order_id"`
-}
-
-// CancelSwapOrderRequest request data for CancelSwapOrder
-type CancelSwapOrderRequest struct {
-	OrderID      string `json:"order_id"`      // [required] Order ID
-	InstrumentID string `json:"instrument_id"` // [required] Contract ID,e.g. BTC-USD-SWAP
-}
-
-// CancelSwapOrderResponse response data for CancelSwapOrder
-type CancelSwapOrderResponse struct {
-	Result       bool   `json:"result,string"`
-	OrderID      string `json:"order_id"`
-	InstrumentID string `json:"instrument_id"`
-}
-
-// CancelMultipleSwapOrdersRequest request data for CancelMultipleSwapOrders
-type CancelMultipleSwapOrdersRequest struct {
-	InstrumentID string  `json:"instrument_id,omitempty"` // [required] The contract of the orders to be cancelled
-	OrderIDs     []int64 `json:"order_ids"`               // [required] ID's of the orders canceled
-}
-
-// CancelMultipleSwapOrdersResponse response data for CancelMultipleSwapOrders
-type CancelMultipleSwapOrdersResponse struct {
-	Result       bool     `json:"result,string"`
-	OrderIDS     []string `json:"order_ids"`
-	InstrumentID string   `json:"instrument_id"`
-}
-
-// GetSwapOrderListRequest request data for GetSwapOrderList
-type GetSwapOrderListRequest struct {
-	InstrumentID string `url:"-"`                      // [required] Contract ID, e.g. "BTC-USD-180213"
-	Status       int64  `url:"status,string"`          // [required] Order Status （-1 canceled; 0: pending, 1: partially filled, 2: fully filled, 6: open (pending partially + fully filled), 7: completed (canceled + fully filled))
-	From         int64  `url:"from,string,omitempty"`  // [optional] Request paging content for this page number.（Example: 1,2,3,4,5. From 4 we only have 4, to 4 we only have 3）
-	To           int64  `url:"to,string,omitempty"`    // [optional] Request page after (older) this pagination id. （Example: 1,2,3,4,5. From 4 we only have 4, to 4 we only have 3）
-	Limit        int64  `url:"limit,string,omitempty"` // [optional] Number of results per request. Maximum 100. (default 100)
-}
-
-// GetSwapOrderListResponse  response data for GetSwapOrderList
-type GetSwapOrderListResponse struct {
-	Result    bool                           `json:"result,string"`
-	OrderInfo []GetSwapOrderListResponseData `json:"order_info"`
-}
-
-// GetSwapOrderListResponseData individual order data from GetSwapOrderList
-type GetSwapOrderListResponseData struct {
-	ContractVal  float64   `json:"contract_val,string"`
-	Fee          float64   `json:"fee,string"`
-	FilledQty    float64   `json:"filled_qty,string"`
-	InstrumentID string    `json:"instrument_id"`
-	Leverage     int64     `json:"leverage,string"` //  	Leverage value:10\20 default:10
-	OrderID      int64     `json:"order_id,string"`
-	Price        float64   `json:"price,string"`
-	PriceAvg     float64   `json:"price_avg,string"`
-	Size         float64   `json:"size,string"`
-	Status       int64     `json:"status,string"` // Order Status （-1 canceled; 0: pending, 1: partially filled, 2: fully filled)
-	Timestamp    time.Time `json:"timestamp"`
-	Type         int64     `json:"type,string"` //  	Type (1: open long 2: open short 3: close long 4: close short)
-}
-
-// GetSwapOrderDetailsRequest request data for GetSwapOrderList
-type GetSwapOrderDetailsRequest struct {
-	InstrumentID string `json:"instrument_id"` // [required] Contract ID,e.g. BTC-USD-SWAP
-	OrderID      string `json:"order_id"`      // [required] Order ID
-}
-
-// GetSwapTransactionDetailsRequest request data for GetSwapTransactionDetails
-type GetSwapTransactionDetailsRequest struct {
-	InstrumentID string `json:"instrument_id"`          // [required] Contract ID, e.g. BTC-USD-SWAP
-	OrderID      string `json:"order_id"`               // [required] Order ID
-	From         int64  `json:"from,string,omitempty"`  // [optional] Request paging content for this page number.（Example: 1,2,3,4,5. From 4 we only have 4, to 4 we only have 3）
-	To           int64  `json:"to,string,omitempty"`    // [optional] Request page after (older) this pagination id. （Example: 1,2,3,4,5. From 4 we only have 4, to 4 we only have 3）
-	Limit        int64  `json:"limit,string,omitempty"` // [optional] number of results per request. Maximum 100. (default 100)
-}
-
-// GetSwapTransactionDetailsResponse response data for GetSwapTransactionDetails
-type GetSwapTransactionDetailsResponse struct {
-	TradeID      string    `json:"trade_id"`
-	InstrumentID string    `json:"instrument_id"`
-	OrderID      string    `json:"order_id"`
-	Price        string    `json:"price"`
-	OrderQty     string    `json:"order_qty"`
-	Fee          string    `json:"fee"`
-	Timestamp    time.Time `json:"timestamp"`
-	ExecType     string    `json:"exec_type"`
-	Side         string    `json:"side"`
-}
-
-// GetSwapContractInformationResponse response data for GetSwapContractInformation
-type GetSwapContractInformationResponse struct {
-	InstrumentID    string  `json:"instrument_id"`
-	UnderlyingIndex string  `json:"underlying_index"`
-	QuoteCurrency   string  `json:"quote_currency"`
-	Coin            string  `json:"coin"`
-	ContractVal     float64 `json:"contract_val,string"`
-	Listing         string  `json:"listing"`
-	Delivery        string  `json:"delivery"`
-	SizeIncrement   float64 `json:"size_increment,string"`
-	TickSize        float64 `json:"tick_size,string"`
-}
-
-// GetSwapOrderBookRequest request data for GetSwapOrderBook
-type GetSwapOrderBookRequest struct {
-	InstrumentID string  `url:"-"`
-	Size         float64 `url:"size,string,omitempty"`
-}
-
-// GetSwapOrderBookResponse response data for GetSwapOrderBook
-type GetSwapOrderBookResponse struct {
-	Asks      [][]interface{} `json:"asks"` // eg [["411.3","16",5,4]] [[0: Price, 1: Size price, 2: number of force liquidated orders, 3: number of orders on the price]]
-	Bids      [][]interface{} `json:"bids"` // eg [["411.3","16",5,4]] [[0: Price, 1: Size price, 2: number of force liquidated orders, 3: number of orders on the price]]
-	Timestamp time.Time       `json:"timestamp"`
-}
-
-// GetAllSwapTokensInformationResponse response data for GetAllSwapTokensInformation
-type GetAllSwapTokensInformationResponse struct {
-	InstrumentID string    `json:"instrument_id"`
-	Last         float64   `json:"last,string"`
-	High24H      float64   `json:"high_24h,string"`
-	Low24H       float64   `json:"low_24h,string"`
-	BestBid      float64   `json:"best_bid,string"`
-	BestAsk      float64   `json:"best_ask,string"`
-	Volume24H    float64   `json:"volume_24h,string"`
-	Timestamp    time.Time `json:"timestamp"`
-}
-
-// GetSwapFilledOrdersDataRequest request data for GetSwapFilledOrdersData
-type GetSwapFilledOrdersDataRequest struct {
-	InstrumentID string `url:"-"`                      // [required] Contract ID, e.g. "BTC-USD-SWAP
-	From         int64  `url:"from,string,omitempty"`  // [optional] Request paging content for this page number.（Example: 1,2,3,4,5. From 4 we only have 4, to 4 we only have 3）
-	To           int64  `url:"to,string,omitempty"`    // [optional] Request page after (older) this pagination id. （Example: 1,2,3,4,5. From 4 we only have 4, to 4 we only have 3）
-	Limit        int64  `url:"limit,string,omitempty"` // [optional] Number of results per request. Maximum 100. (default 100)
-}
-
-// GetSwapFilledOrdersDataResponse response data for GetSwapFilledOrdersData
-type GetSwapFilledOrdersDataResponse struct {
-	TradeID   string    `json:"trade_id"`
-	Price     float64   `json:"price,string"`
-	Size      float64   `json:"size,string"`
-	Side      string    `json:"side"`
-	Timestamp time.Time `json:"timestamp"`
-}
-
-// GetSwapMarketDataRequest retrieves candle data information
-type GetSwapMarketDataRequest struct {
-	Start        string `url:"start,omitempty"`       // [optional] start time in ISO 8601
-	End          string `url:"end,omitempty"`         // [optional] end time in ISO 8601
-	Granularity  int64  `url:"granularity,omitempty"` // The granularity field must be one of the following values: {60, 180, 300, 900, 1800, 3600, 7200, 14400, 43200, 86400, 604800}.
-	InstrumentID string `url:"-"`                     // [required] trading pairs
-}
-
-// GetSwapMarketDataResponse response data for GetSwapMarketData
-// Return Parameters
-// time 			string 	Start time
-// open 			string 	Open price
-// high 			string 	Highest price
-// low 				string 	Lowest price
-// close 			string 	Close price
-// volume 			string 	Trading volume
-// currency_volume 	string 	Volume in a specific token
-type GetSwapMarketDataResponse []interface{}
-
-// GetSwapIndecesResponse response data for GetSwapIndeces
-type GetSwapIndecesResponse struct {
-	InstrumentID string    `json:"instrument_id"`
-	Index        float64   `json:"index,string"`
-	Timestamp    time.Time `json:"timestamp"`
-}
-
-// GetSwapExchangeRatesResponse response data for GetSwapExchangeRates
-type GetSwapExchangeRatesResponse struct {
-	InstrumentID string    `json:"instrument_id"`
-	Rate         float64   `json:"rate,string"`
-	Timestamp    time.Time `json:"timestamp"`
-}
-
-// GetSwapOpenInterestResponse response data for GetSwapOpenInterest
-type GetSwapOpenInterestResponse struct {
-	InstrumentID string    `json:"instrument_id"`
-	Amount       float64   `json:"amount,string"`
-	Timestamp    time.Time `json:"timestamp"`
-}
-
-// GetSwapCurrentPriceLimitsResponse response data for GetSwapCurrentPriceLimits
-type GetSwapCurrentPriceLimitsResponse struct {
-	InstrumentID string    `json:"instrument_id"`
-	Highest      float64   `json:"highest,string"`
-	Lowest       float64   `json:"lowest,string"`
-	Timestamp    time.Time `json:"timestamp"`
-}
-
-// GetSwapForceLiquidatedOrdersRequest request data for GetSwapForceLiquidatedOrders
-type GetSwapForceLiquidatedOrdersRequest struct {
-	InstrumentID string `url:"-"`                      // [required] Contract ID, e.g. "BTC-USD-180213"
-	From         int64  `url:"from,string,omitempty"`  // [optional] Request paging content for this page number.（Example: 1,2,3,4,5. From 4 we only have 4, to 4 we only have 3）
-	To           int64  `url:"to,string,omitempty"`    // [optional] Request page after (older) this pagination id. （Example: 1,2,3,4,5. From 4 we only have 4, to 4 we only have 3）
-	Limit        int64  `url:"limit,string,omitempty"` // [optional]  	Number of results per request. Maximum 100. (default 100)
-	Status       string `url:"status,omitempty"`       // [optional] Status (0:unfilled orders in the recent 7 days 1:filled orders in the recent 7 days)
-}
-
-// GetSwapForceLiquidatedOrdersResponse response data for GetSwapForceLiquidatedOrders
-type GetSwapForceLiquidatedOrdersResponse struct {
-	Loss         float64 `json:"loss,string"`
-	Size         int64   `json:"size,string"`
-	Price        float64 `json:"price,string"`
-	CreatedAt    string  `json:"created_at"`
-	InstrumentID string  `json:"instrument_id"`
-	Type         int64   `json:"type,string"`
-}
-
-// GetSwapOnHoldAmountForOpenOrdersResponse response data for GetSwapOnHoldAmountForOpenOrders
-type GetSwapOnHoldAmountForOpenOrdersResponse struct {
-	InstrumentID string    `json:"instrument_id"`
-	Amount       float64   `json:"amount,string"`
-	Timestamp    time.Time `json:"timestamp"`
-}
-
-// GetSwapNextSettlementTimeResponse response data for GetSwapNextSettlementTime
-type GetSwapNextSettlementTimeResponse struct {
-	InstrumentID string `json:"instrument_id"`
-	FundingTime  string `json:"funding_time"`
-}
-
-// GetSwapMarkPriceResponse response data for GetSwapMarkPrice
-type GetSwapMarkPriceResponse struct {
-	InstrumentID string `json:"instrument_id"`
-	MarkPrice    string `json:"mark_price"`
-	Timstamp     string `json:"timstamp"`
-}
-
-// GetSwapFundingRateHistoryRequest request data for GetSwapFundingRateHistory
-type GetSwapFundingRateHistoryRequest struct {
-	InstrumentID string `url:"ins-trument_id"`         // [required] Contract ID, e.g. "BTC-USD-SWAP
-	From         int64  `url:"from,string,omitempty"`  // [optional] Request paging content for this page number.（Example: 1,2,3,4,5. From 4 we only have 4, to 4 we only have 3）
-	To           int64  `url:"to,string,omitempty"`    // [optional] Request page after (older) this pagination id. （Example: 1,2,3,4,5. From 4 we only have 4, to 4 we only have 3）
-	Limit        int64  `url:"limit,string,omitempty"` // [optional] Number of results per request. Maximum 100.
-}
-
-// GetSwapFundingRateHistoryResponse response data for GetSwapFundingRateHistory
-type GetSwapFundingRateHistoryResponse struct {
-	InstrumentID string  `json:"instrument_id"`
-	FundingRate  float64 `json:"funding_rate,string,omitempty"`
-	RealizedRate float64 `json:"realized_rate,string"`
-	InterestRate float64 `json:"interest_rate,string"`
-	FundingTime  string  `json:"funding_time"`
-	FundingFee   float64 `json:"funding_fee,string,omitempty"`
-}
-
-// GetETTResponse response data for GetETT
-type GetETTResponse struct {
-	Currency  string  `json:"currency"`
-	Balance   float64 `json:"balance"`
-	Holds     float64 `json:"holds"`
-	Available float64 `json:"available"`
-}
-
-// GetETTBillsDetailsResponse response data for GetETTBillsDetails
-type GetETTBillsDetailsResponse struct {
-	LedgerID  int64   `json:"ledger_id"`
-	Currency  string  `json:"currency"`
-	Balance   float64 `json:"balance"`
-	Amount    float64 `json:"amount"`
-	Type      string  `json:"type"`
-	CreatedAt string  `json:"created_at"`
-	Details   int64   `json:"details"`
-}
-
-// PlaceETTOrderRequest  request data for PlaceETTOrder
-type PlaceETTOrderRequest struct {
-	ClientOID     string  `json:"client_oid"`     // [optional]the order ID customized by yourself
-	Type          int64   `json:"type"`           // Type of order (0:ETT subscription 1:subscribe with USDT 2:Redeem in USDT 3:Redeem in underlying)
-	QuoteCurrency string  `json:"quote_currency"` // Subscription/redemption currency
-	Amount        float64 `json:"amount"`         // Subscription amount. Required for usdt subscription
-	Size          string  `json:"size"`           // Redemption size. Required for ETT subscription and redemption
-	ETT           string  `json:"ett"`            // ETT name
-}
-
-// PlaceETTOrderResponse  response data for PlaceETTOrder
-type PlaceETTOrderResponse struct {
-	ClientOID string `json:"client_oid"`
-	OrderID   string `json:"type"`
-	Result    bool   `json:"quote_currency"`
-}
-
-// GetETTOrderListRequest request data for GetETTOrderList
-type GetETTOrderListRequest struct {
-	ETT    string `url:"ett"`                    //  	[required] list specific ETT order
-	Type   int64  `url:"type"`                   //  	[required]（1: subscription 2: redemption）
-	Status int64  `url:"status,omitempty"`       // [optional]  	List the orders of the status (0:All 1:Unfilled 2:Filled 3:Canceled)
-	From   int64  `url:"from,string,omitempty"`  // [optional] Request paging content for this page number.（Example: 1,2,3,4,5. From 4 we only have 4, to 4 we only have 3）
-	To     int64  `url:"to,string,omitempty"`    // [optional] Request page after (older) this pagination id. （Example: 1,2,3,4,5. From 4 we only have 4, to 4 we only have 3）
-	Limit  int64  `url:"limit,string,omitempty"` // [optional] Number of results per request. Maximum 100.
-}
-
-// GetETTOrderListResponse  response data for GetETTOrderList
-type GetETTOrderListResponse struct {
-	OrderID       string `json:"order_id"`
-	Price         string `json:"price"`
-	Size          string `json:"size"`
-	Amount        string `json:"amount"`
-	QuoteCurrency string `json:"quote_currency"`
-	Ett           string `json:"ett"`
-	Type          int64  `json:"type"`
-	CreatedAt     string `json:"created_at"`
-	Status        string `json:"status"`
-}
-
-// GetETTConstituentsResponse response data for GetETTConstituents
-type GetETTConstituentsResponse struct {
-	NetValue     float64           `json:"net_value"`
-	Ett          string            `json:"ett"`
-	Constituents []ConstituentData `json:"constituents"`
-}
-
-// ConstituentData response data for GetETTConstituents
-type ConstituentData struct {
-	Amount   float64 `json:"amount"`
-	Currency string  `json:"currency"`
-}
-
-// GetETTSettlementPriceHistoryResponse response data for GetETTSettlementPriceHistory
-type GetETTSettlementPriceHistoryResponse struct {
-	Date  string  `json:"date"`
-	Price float64 `json:"price"`
-}
-
-// OrderStatus Holds Okcoin order status values
-var OrderStatus = map[int64]string{
-	-3: "pending cancel",
-	-2: "cancelled",
-	-1: "failed",
-	0:  "pending",
-	1:  "sending",
-	2:  "sent",
-	3:  "email confirmation",
-	4:  "manual confirmation",
-	5:  "awaiting identity confirmation",
-}
-
-// SpotInstrument contains spot data
-type SpotInstrument struct {
-	BaseCurrency   string  `json:"base_currency"`
-	BaseIncrement  float64 `json:"base_increment,string"`
-	BaseMinSize    float64 `json:"base_min_size,string"`
-	InstrumentID   string  `json:"instrument_id"`
-	MinSize        float64 `json:"min_size,string"`
-	ProductID      string  `json:"product_id"`
-	QuoteCurrency  string  `json:"quote_currency"`
-	QuoteIncrement float64 `json:"quote_increment,string"`
-	SizeIncrement  float64 `json:"size_increment,string"`
-	TickSize       float64 `json:"tick_size,string"`
-=======
 	Timestamp okcoinTime  `json:"ts"`
 	Asks      [][4]string `json:"asks"` // [[0]: "Price", [1]: "Size", [2]: "Num_orders"], ...
 	Bids      [][4]string `json:"bids"` // [[0]: "Price", [1]: "Size", [2]: "Num_orders"], ...
->>>>>>> c5240153
 }
 
 // WebsocketEventRequest contains event data for a websocket channel
