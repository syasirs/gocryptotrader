--- conflicted
+++ resolved
@@ -329,13 +329,8 @@
 	return order.CancelAllResponse{}, common.ErrNotYetImplemented
 }
 
-<<<<<<< HEAD
-// GetOrderInfo returns information on a current open order
-func (b *Bitflyer) GetOrderInfo(orderID string, assetType asset.Item) (order.Detail, error) {
-=======
 // GetOrderInfo returns order information based on order ID
 func (b *Bitflyer) GetOrderInfo(orderID string, pair currency.Pair, assetType asset.Item) (order.Detail, error) {
->>>>>>> 220245c5
 	var orderDetail order.Detail
 	return orderDetail, common.ErrNotYetImplemented
 }
