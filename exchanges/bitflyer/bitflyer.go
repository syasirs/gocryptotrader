package bitflyer

import (
	"errors"
	"fmt"
	"net/http"
	"net/url"
	"strconv"

<<<<<<< HEAD
	"github.com/thrasher-/gocryptotrader/currency"
	exchange "github.com/thrasher-/gocryptotrader/exchanges"
=======
	"github.com/thrasher-corp/gocryptotrader/common"
	"github.com/thrasher-corp/gocryptotrader/config"
	"github.com/thrasher-corp/gocryptotrader/currency"
	exchange "github.com/thrasher-corp/gocryptotrader/exchanges"
	"github.com/thrasher-corp/gocryptotrader/exchanges/request"
	"github.com/thrasher-corp/gocryptotrader/exchanges/ticker"
	"github.com/thrasher-corp/gocryptotrader/exchanges/wshandler"
	log "github.com/thrasher-corp/gocryptotrader/logger"
>>>>>>> 2078ba90
)

const (
	// Bitflyer chain analysis endpoints
	// APIURL
	chainAnalysis = "https://chainflyer.bitflyer.jp/v1/"

	// Public endpoints for chain analysis
	latestBlock        = "block/latest"
	blockByBlockHash   = "block/"
	blockByBlockHeight = "block/height/"
	transaction        = "tx/"
	address            = "address/"

	// APIURL
	japanURL  = "https://api.bitflyer.jp/v1"
	usURL     = "https://api.bitflyer.com/v1"
	europeURL = "https://api.bitflyer.com/v1"

	// Public Endpoints
	pubGetMarkets          = "/getmarkets/"
	pubGetBoard            = "/getboard"
	pubGetTicker           = "/getticker"
	pubGetExecutionHistory = "/getexecutions"
	pubGetHealth           = "/gethealth"
	pubGetChats            = "/getchats"

	// Autheticated Endpoints
	privGetPermissions             = "/me/getpermissions"
	privGetBalance                 = "/me/getbalance"
	privMarginStatus               = "/me/getcollateral"
	privGetCollateralAcc           = "/me/getcollateralaccounts"
	privGetDepositAddress          = "/me/getaddresses"
	privDepositHistory             = "/me/getcoinins"
	privTransactionHistory         = "/me/getcoinouts"
	privBankAccSummary             = "/me/getbankaccounts"
	privGetDeposits                = "/me/getdeposits"
	privWithdraw                   = "/me/withdraw"
	privDepositCancellationHistory = "/me/getwithdrawals"
	privSendOrder                  = "/me/sendchildorder"
	privCancelOrder                = "/me/cancelchildorder"
	privParentOrder                = "/me/sendparentorder"
	privCancelParentOrder          = "/me/cancelparentorder"
	privCancelOrders               = "/me/cancelallchildorders"
	privListOrders                 = "/me/getchildorders"
	privListParentOrders           = "/me/getparentorders"
	privParentOrderDetails         = "/me/getparentorder"
	privExecutions                 = "/me/getexecutions"
	privOpenInterest               = "/me/getpositions"
	privMarginChange               = "/me/getcollateralhistory"
	privTradingCommission          = "/me/gettradingcommission"

	bitflyerAuthRate   = 200
	bitflyerUnauthRate = 500
)

// Bitflyer is the overarching type across this package
type Bitflyer struct {
	exchange.Base
}

<<<<<<< HEAD
=======
// SetDefaults sets the basic defaults for Bitflyer
func (b *Bitflyer) SetDefaults() {
	b.Name = "Bitflyer"
	b.Enabled = false
	b.Verbose = false
	b.RESTPollingDelay = 10
	b.APIWithdrawPermissions = exchange.WithdrawCryptoViaWebsiteOnly |
		exchange.AutoWithdrawFiat
	b.RequestCurrencyPairFormat.Delimiter = "_"
	b.RequestCurrencyPairFormat.Uppercase = true
	b.ConfigCurrencyPairFormat.Delimiter = "_"
	b.ConfigCurrencyPairFormat.Uppercase = true
	b.AssetTypes = []string{ticker.Spot}
	b.SupportsAutoPairUpdating = false
	b.SupportsRESTTickerBatching = false
	b.Requester = request.New(b.Name,
		request.NewRateLimit(time.Minute, bitflyerAuthRate),
		request.NewRateLimit(time.Minute, bitflyerUnauthRate),
		common.NewHTTPClientWithTimeout(exchange.DefaultHTTPTimeout))
	b.APIUrlDefault = japanURL
	b.APIUrl = b.APIUrlDefault
	b.APIUrlSecondaryDefault = chainAnalysis
	b.APIUrlSecondary = b.APIUrlSecondaryDefault
	b.Websocket = wshandler.New()
}

// Setup takes in the supplied exchange configuration details and sets params
func (b *Bitflyer) Setup(exch *config.ExchangeConfig) {
	if !exch.Enabled {
		b.SetEnabled(false)
	} else {
		b.Enabled = true
		b.AuthenticatedAPISupport = exch.AuthenticatedAPISupport
		b.SetAPIKeys(exch.APIKey, exch.APISecret, "", false)
		b.SetHTTPClientTimeout(exch.HTTPTimeout)
		b.SetHTTPClientUserAgent(exch.HTTPUserAgent)
		b.RESTPollingDelay = exch.RESTPollingDelay
		b.Verbose = exch.Verbose
		b.HTTPDebugging = exch.HTTPDebugging
		b.Websocket.SetWsStatusAndConnection(exch.Websocket)
		b.BaseCurrencies = exch.BaseCurrencies
		b.AvailablePairs = exch.AvailablePairs
		b.EnabledPairs = exch.EnabledPairs
		err := b.SetCurrencyPairFormat()
		if err != nil {
			log.Fatal(err)
		}
		err = b.SetAssetTypes()
		if err != nil {
			log.Fatal(err)
		}
		err = b.SetAutoPairDefaults()
		if err != nil {
			log.Fatal(err)
		}
		err = b.SetAPIURL(exch)
		if err != nil {
			log.Fatal(err)
		}
		err = b.SetClientProxyAddress(exch.ProxyAddress)
		if err != nil {
			log.Fatal(err)
		}
	}
}

>>>>>>> 2078ba90
// GetLatestBlockCA returns the latest block information from bitflyer chain
// analysis system
func (b *Bitflyer) GetLatestBlockCA() (ChainAnalysisBlock, error) {
	var resp ChainAnalysisBlock
	path := fmt.Sprintf("%s%s", b.API.Endpoints.URLSecondary, latestBlock)

	return resp, b.SendHTTPRequest(path, &resp)
}

// GetBlockCA returns block information by blockhash from bitflyer chain
// analysis system
func (b *Bitflyer) GetBlockCA(blockhash string) (ChainAnalysisBlock, error) {
	var resp ChainAnalysisBlock
	path := fmt.Sprintf("%s%s%s", b.API.Endpoints.URLSecondary, blockByBlockHash, blockhash)

	return resp, b.SendHTTPRequest(path, &resp)
}

// GetBlockbyHeightCA returns the block information by height from bitflyer chain
// analysis system
func (b *Bitflyer) GetBlockbyHeightCA(height int64) (ChainAnalysisBlock, error) {
	var resp ChainAnalysisBlock
	path := fmt.Sprintf("%s%s%s", b.API.Endpoints.URLSecondary, blockByBlockHeight, strconv.FormatInt(height, 10))

	return resp, b.SendHTTPRequest(path, &resp)
}

// GetTransactionByHashCA returns transaction information by txHash from
// bitflyer chain analysis system
func (b *Bitflyer) GetTransactionByHashCA(txHash string) (ChainAnalysisTransaction, error) {
	var resp ChainAnalysisTransaction
	path := fmt.Sprintf("%s%s%s", b.API.Endpoints.URLSecondary, transaction, txHash)

	return resp, b.SendHTTPRequest(path, &resp)
}

// GetAddressInfoCA returns balance information for address by addressln string
// from bitflyer chain analysis system
func (b *Bitflyer) GetAddressInfoCA(addressln string) (ChainAnalysisAddress, error) {
	var resp ChainAnalysisAddress
	path := fmt.Sprintf("%s%s%s", b.API.Endpoints.URLSecondary, address, addressln)

	return resp, b.SendHTTPRequest(path, &resp)
}

// GetMarkets returns market information
func (b *Bitflyer) GetMarkets() ([]MarketInfo, error) {
	var resp []MarketInfo
	path := fmt.Sprintf("%s%s", b.API.Endpoints.URL, pubGetMarkets)

	return resp, b.SendHTTPRequest(path, &resp)
}

// GetOrderBook returns market orderbook depth
func (b *Bitflyer) GetOrderBook(symbol string) (Orderbook, error) {
	var resp Orderbook
	v := url.Values{}
	v.Set("product_code", symbol)
	path := fmt.Sprintf("%s%s?%s", b.API.Endpoints.URL, pubGetBoard, v.Encode())

	return resp, b.SendHTTPRequest(path, &resp)
}

// GetTicker returns ticker information
func (b *Bitflyer) GetTicker(symbol string) (Ticker, error) {
	var resp Ticker
	v := url.Values{}
	v.Set("product_code", symbol)
	path := fmt.Sprintf("%s%s?%s", b.API.Endpoints.URL, pubGetTicker, v.Encode())

	return resp, b.SendHTTPRequest(path, &resp)
}

// GetExecutionHistory returns past trades that were executed on the market
func (b *Bitflyer) GetExecutionHistory(symbol string) ([]ExecutedTrade, error) {
	var resp []ExecutedTrade
	v := url.Values{}
	v.Set("product_code", symbol)
	path := fmt.Sprintf("%s%s?%s", b.API.Endpoints.URL, pubGetExecutionHistory, v.Encode())

	return resp, b.SendHTTPRequest(path, &resp)
}

// GetExchangeStatus returns exchange status information
func (b *Bitflyer) GetExchangeStatus() (string, error) {
	resp := make(map[string]string)

	path := fmt.Sprintf("%s%s", b.API.Endpoints.URL, pubGetHealth)

	err := b.SendHTTPRequest(path, &resp)
	if err != nil {
		return "", err
	}

	switch resp["status"] {
	case "BUSY":
		return "the exchange is experiencing high traffic", nil
	case "VERY BUSY":
		return "the exchange is experiencing heavy traffic", nil
	case "SUPER BUSY":
		return "the exchange is experiencing extremely heavy traffic. There is a possibility that orders will fail or be processed after a delay.", nil
	case "STOP":
		return "STOP", errors.New("the exchange has been stopped. Orders will not be accepted")
	}

	return "NORMAL", nil
}

// GetChats returns trollbox chat log
// Note: returns vary from instant to infinty
func (b *Bitflyer) GetChats(fromDate string) ([]ChatLog, error) {
	var resp []ChatLog
	v := url.Values{}
	v.Set("from_date", fromDate)
	path := fmt.Sprintf("%s%s?%s", b.API.Endpoints.URL, pubGetChats, v.Encode())
	return resp, b.SendHTTPRequest(path, &resp)
}

// GetPermissions returns current permissions for associated with your API
// keys
func (b *Bitflyer) GetPermissions() {
	// Needs to be updated
}

// GetAccountBalance returnsthe full list of account funds
func (b *Bitflyer) GetAccountBalance() {
	// Needs to be updated
}

// GetMarginStatus returns current margin status
func (b *Bitflyer) GetMarginStatus() {
	// Needs to be updated
}

// GetCollateralAccounts returns a full list of collateralised accounts
func (b *Bitflyer) GetCollateralAccounts() {
	// Needs to be updated
}

// GetCryptoDepositAddress returns an address for cryptocurrency deposits
func (b *Bitflyer) GetCryptoDepositAddress() {
	// Needs to be updated
}

// GetDepositHistory returns a full history of deposits
func (b *Bitflyer) GetDepositHistory() {
	// Needs to be updated
}

// GetTransactionHistory returns a full history of transactions
func (b *Bitflyer) GetTransactionHistory() {
	// Needs to be updated
}

// GetBankAccSummary returns a full list of bank accounts assoc. with your keys
func (b *Bitflyer) GetBankAccSummary() {
	// Needs to be updated
}

// GetCashDeposits returns a full list of cash deposits to the exchange
func (b *Bitflyer) GetCashDeposits() {
	// Needs to be updated
}

// WithdrawFunds withdraws funds to a certain bank
func (b *Bitflyer) WithdrawFunds() {
	// Needs to be updated
}

// GetDepositCancellationHistory returns the cancellation history of deposits
func (b *Bitflyer) GetDepositCancellationHistory() {
	// Needs to be updated
}

// SendOrder creates new order
func (b *Bitflyer) SendOrder() {
	// Needs to be updated
}

// CancelExistingOrder cancels an order
func (b *Bitflyer) CancelExistingOrder() {
	// Needs to be updated
}

// SendParentOrder sends a special order
func (b *Bitflyer) SendParentOrder() {
	// Needs to be updated
}

// CancelParentOrder cancels a special order
func (b *Bitflyer) CancelParentOrder() {
	// Needs to be updated
}

// CancelAllExistingOrders cancels all orders on the exchange
func (b *Bitflyer) CancelAllExistingOrders() {
	// Needs to be updated
}

// GetAllOrders returns a list of all orders
func (b *Bitflyer) GetAllOrders() {
	// Needs to be updated
}

// GetParentOrders returns a list of all parent orders
func (b *Bitflyer) GetParentOrders() {
	// Needs to be updated
}

// GetParentOrderDetails returns a detailing of a parent order
func (b *Bitflyer) GetParentOrderDetails() {
	// Needs to be updated
}

// GetExecutions returns execution details
func (b *Bitflyer) GetExecutions() {
	// Needs to be updated
}

// GetOpenInterest returns a summary of open interest
func (b *Bitflyer) GetOpenInterest() {
	// Needs to be updated
}

// GetMarginChange returns collateral history
func (b *Bitflyer) GetMarginChange() {
	// Needs to be updated
}

// GetTradingCommission returns trading commission
func (b *Bitflyer) GetTradingCommission() {
	// Needs to be updated
}

// SendHTTPRequest sends an unauthenticated request
func (b *Bitflyer) SendHTTPRequest(path string, result interface{}) error {
	return b.SendPayload(http.MethodGet, path, nil, nil, result, false, false, b.Verbose, b.HTTPDebugging)
}

// SendAuthHTTPRequest sends an authenticated HTTP request
// Note: HTTP not done due to incorrect account privileges, please open a PR
// if you have access and update the authenticated requests
// TODO: Fill out this function once API access is obtained
func (b *Bitflyer) SendAuthHTTPRequest() {
	// headers := make(map[string]string)
	// headers["ACCESS-KEY"] = b.API.Credentials.Key
	// headers["ACCESS-TIMESTAMP"] = strconv.FormatInt(time.Now().UnixNano(), 10)
}

// GetFee returns an estimate of fee based on type of transaction
// TODO: Figure out the weird fee structure. Do we use Bitcoin Easy Exchange,Lightning Spot,Bitcoin Market,Lightning FX/Futures ???
func (b *Bitflyer) GetFee(feeBuilder *exchange.FeeBuilder) (float64, error) {
	var fee float64

	switch feeBuilder.FeeType {
	case exchange.CryptocurrencyTradeFee:
		fee = calculateTradingFee(feeBuilder.PurchasePrice, feeBuilder.Amount)
	case exchange.InternationalBankDepositFee:
		fee = getDepositFee(feeBuilder.BankTransactionType, feeBuilder.FiatCurrency)
	case exchange.InternationalBankWithdrawalFee:
		fee = getWithdrawalFee(feeBuilder.BankTransactionType, feeBuilder.FiatCurrency, feeBuilder.Amount)
	case exchange.OfflineTradeFee:
		fee = calculateTradingFee(feeBuilder.PurchasePrice, feeBuilder.Amount)
	}
	if fee < 0 {
		fee = 0
	}
	return fee, nil
}

// calculateTradingFee returns fee when performing a trade
func calculateTradingFee(price, amount float64) float64 {
	// bitflyer has fee tiers, but does not disclose them via API, so the largest has to be assumed
	return 0.0012 * price * amount
}

func getDepositFee(bankTransactionType exchange.InternationalBankTransactionType, c currency.Code) (fee float64) {
	if bankTransactionType == exchange.WireTransfer {
		if c.Item == currency.JPY.Item {
			fee = 324
		}
	}
	return fee
}

func getWithdrawalFee(bankTransactionType exchange.InternationalBankTransactionType, c currency.Code, amount float64) (fee float64) {
	if bankTransactionType == exchange.WireTransfer {
		if c.Item == currency.JPY.Item {
			if amount < 30000 {
				fee = 540
			} else {
				fee = 756
			}
		}
	}
	return fee
}<|MERGE_RESOLUTION|>--- conflicted
+++ resolved
@@ -7,19 +7,8 @@
 	"net/url"
 	"strconv"
 
-<<<<<<< HEAD
-	"github.com/thrasher-/gocryptotrader/currency"
-	exchange "github.com/thrasher-/gocryptotrader/exchanges"
-=======
-	"github.com/thrasher-corp/gocryptotrader/common"
-	"github.com/thrasher-corp/gocryptotrader/config"
 	"github.com/thrasher-corp/gocryptotrader/currency"
 	exchange "github.com/thrasher-corp/gocryptotrader/exchanges"
-	"github.com/thrasher-corp/gocryptotrader/exchanges/request"
-	"github.com/thrasher-corp/gocryptotrader/exchanges/ticker"
-	"github.com/thrasher-corp/gocryptotrader/exchanges/wshandler"
-	log "github.com/thrasher-corp/gocryptotrader/logger"
->>>>>>> 2078ba90
 )
 
 const (
@@ -81,75 +70,6 @@
 	exchange.Base
 }
 
-<<<<<<< HEAD
-=======
-// SetDefaults sets the basic defaults for Bitflyer
-func (b *Bitflyer) SetDefaults() {
-	b.Name = "Bitflyer"
-	b.Enabled = false
-	b.Verbose = false
-	b.RESTPollingDelay = 10
-	b.APIWithdrawPermissions = exchange.WithdrawCryptoViaWebsiteOnly |
-		exchange.AutoWithdrawFiat
-	b.RequestCurrencyPairFormat.Delimiter = "_"
-	b.RequestCurrencyPairFormat.Uppercase = true
-	b.ConfigCurrencyPairFormat.Delimiter = "_"
-	b.ConfigCurrencyPairFormat.Uppercase = true
-	b.AssetTypes = []string{ticker.Spot}
-	b.SupportsAutoPairUpdating = false
-	b.SupportsRESTTickerBatching = false
-	b.Requester = request.New(b.Name,
-		request.NewRateLimit(time.Minute, bitflyerAuthRate),
-		request.NewRateLimit(time.Minute, bitflyerUnauthRate),
-		common.NewHTTPClientWithTimeout(exchange.DefaultHTTPTimeout))
-	b.APIUrlDefault = japanURL
-	b.APIUrl = b.APIUrlDefault
-	b.APIUrlSecondaryDefault = chainAnalysis
-	b.APIUrlSecondary = b.APIUrlSecondaryDefault
-	b.Websocket = wshandler.New()
-}
-
-// Setup takes in the supplied exchange configuration details and sets params
-func (b *Bitflyer) Setup(exch *config.ExchangeConfig) {
-	if !exch.Enabled {
-		b.SetEnabled(false)
-	} else {
-		b.Enabled = true
-		b.AuthenticatedAPISupport = exch.AuthenticatedAPISupport
-		b.SetAPIKeys(exch.APIKey, exch.APISecret, "", false)
-		b.SetHTTPClientTimeout(exch.HTTPTimeout)
-		b.SetHTTPClientUserAgent(exch.HTTPUserAgent)
-		b.RESTPollingDelay = exch.RESTPollingDelay
-		b.Verbose = exch.Verbose
-		b.HTTPDebugging = exch.HTTPDebugging
-		b.Websocket.SetWsStatusAndConnection(exch.Websocket)
-		b.BaseCurrencies = exch.BaseCurrencies
-		b.AvailablePairs = exch.AvailablePairs
-		b.EnabledPairs = exch.EnabledPairs
-		err := b.SetCurrencyPairFormat()
-		if err != nil {
-			log.Fatal(err)
-		}
-		err = b.SetAssetTypes()
-		if err != nil {
-			log.Fatal(err)
-		}
-		err = b.SetAutoPairDefaults()
-		if err != nil {
-			log.Fatal(err)
-		}
-		err = b.SetAPIURL(exch)
-		if err != nil {
-			log.Fatal(err)
-		}
-		err = b.SetClientProxyAddress(exch.ProxyAddress)
-		if err != nil {
-			log.Fatal(err)
-		}
-	}
-}
-
->>>>>>> 2078ba90
 // GetLatestBlockCA returns the latest block information from bitflyer chain
 // analysis system
 func (b *Bitflyer) GetLatestBlockCA() (ChainAnalysisBlock, error) {
