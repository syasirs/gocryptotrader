--- conflicted
+++ resolved
@@ -115,22 +115,17 @@
 		t.Fatal(err)
 	}
 
-<<<<<<< HEAD
-=======
 	_, err = h.GetHistoricCandles(currencyPair, asset.Spot, startTime.AddDate(0, 0, -7), time.Now(), kline.OneDay)
 	if err != nil {
 		t.Fatal(err)
 	}
 
->>>>>>> 0ad03c48
 	_, err = h.GetHistoricCandles(currencyPair, asset.Spot, startTime, time.Now(), kline.Interval(time.Hour*7))
 	if err == nil {
 		t.Fatal("unexpected result")
 	}
 }
 
-<<<<<<< HEAD
-=======
 func TestGetHistoricCandlesExtended(t *testing.T) {
 	currencyPair := currency.NewPairFromString("BTCUSDT")
 	startTime := time.Now().Add(-time.Hour * 1)
@@ -145,7 +140,6 @@
 	}
 }
 
->>>>>>> 0ad03c48
 func TestGetMarketDetailMerged(t *testing.T) {
 	t.Parallel()
 	_, err := h.GetMarketDetailMerged(testSymbol)
