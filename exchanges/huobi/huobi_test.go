--- conflicted
+++ resolved
@@ -60,12 +60,7 @@
 	hConfig.API.AuthenticatedWebsocketSupport = true
 	hConfig.API.Credentials.Key = apiKey
 	hConfig.API.Credentials.Secret = apiSecret
-<<<<<<< HEAD
 	h.Websocket = sharedtestvalues.NewTestWrapperWebsocket()
-	request.MaxRequestJobs = 100
-=======
-	h.Websocket = sharedtestvalues.NewTestWebsocket()
->>>>>>> 23c82bea
 	err = h.Setup(hConfig)
 	if err != nil {
 		log.Fatal("Huobi setup error", err)
