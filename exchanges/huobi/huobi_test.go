--- conflicted
+++ resolved
@@ -1739,14 +1739,8 @@
 
 func TestGetAccounts(t *testing.T) {
 	t.Parallel()
-<<<<<<< HEAD
-	if !areTestAPIKeysSet() || !canManipulateRealOrders {
-		t.Skip("API keys unset or canManipulateRealOrders is false, skipping")
-	}
-=======
 	sharedtestvalues.SkipTestIfCredentialsUnset(t, h, canManipulateRealOrders)
 
->>>>>>> b20cf75d
 	_, err := h.GetAccounts(context.Background())
 	if err != nil {
 		t.Errorf("Huobi GetAccounts: %s", err)
@@ -1755,14 +1749,8 @@
 
 func TestGetAccountBalance(t *testing.T) {
 	t.Parallel()
-<<<<<<< HEAD
-	if !areTestAPIKeysSet() {
-		t.Skip("API Keys unset, skipping")
-	}
-=======
 	sharedtestvalues.SkipTestIfCredentialsUnset(t, h, canManipulateRealOrders)
 
->>>>>>> b20cf75d
 	result, err := h.GetAccounts(context.Background())
 	if err != nil {
 		t.Errorf("Huobi GetAccounts: %s", err)
@@ -1777,13 +1765,7 @@
 
 func TestGetAggregatedBalance(t *testing.T) {
 	t.Parallel()
-<<<<<<< HEAD
-	if !areTestAPIKeysSet() {
-		t.Skip("API Keys unset, skipping")
-	}
-=======
-	sharedtestvalues.SkipTestIfCredentialsUnset(t, h)
->>>>>>> b20cf75d
+	sharedtestvalues.SkipTestIfCredentialsUnset(t, h)
 
 	_, err := h.GetAggregatedBalance(context.Background())
 	if err != nil {
@@ -1793,14 +1775,8 @@
 
 func TestSpotNewOrder(t *testing.T) {
 	t.Parallel()
-<<<<<<< HEAD
-	if !areTestAPIKeysSet() || !canManipulateRealOrders {
-		t.Skip("API keys unset or canManipulateRealOrders is false, skipping")
-	}
-=======
 	sharedtestvalues.SkipTestIfCredentialsUnset(t, h, canManipulateRealOrders)
 
->>>>>>> b20cf75d
 	cp, err := currency.NewPairFromString(testSymbol)
 	if err != nil {
 		t.Error(err)
@@ -1821,14 +1797,8 @@
 
 func TestCancelExistingOrder(t *testing.T) {
 	t.Parallel()
-<<<<<<< HEAD
-	if !areTestAPIKeysSet() || !canManipulateRealOrders {
-		t.Skip("API keys unset or canManipulateRealOrders is false, skipping")
-	}
-=======
 	sharedtestvalues.SkipTestIfCredentialsUnset(t, h, canManipulateRealOrders)
 
->>>>>>> b20cf75d
 	_, err := h.CancelExistingOrder(context.Background(), 1337)
 	if err == nil {
 		t.Error("Huobi TestCancelExistingOrder Expected error")
@@ -1837,14 +1807,8 @@
 
 func TestGetOrder(t *testing.T) {
 	t.Parallel()
-<<<<<<< HEAD
-	if !areTestAPIKeysSet() || !canManipulateRealOrders {
-		t.Skip("API keys unset or canManipulateRealOrders is false, skipping")
-	}
-=======
 	sharedtestvalues.SkipTestIfCredentialsUnset(t, h, canManipulateRealOrders)
 
->>>>>>> b20cf75d
 	_, err := h.GetOrder(context.Background(), 1337)
 	if err != nil {
 		t.Error(err)
@@ -1853,14 +1817,8 @@
 
 func TestGetMarginLoanOrders(t *testing.T) {
 	t.Parallel()
-<<<<<<< HEAD
-	if !areTestAPIKeysSet() {
-		t.Skip("API Keys unset, skipping")
-	}
-=======
-	sharedtestvalues.SkipTestIfCredentialsUnset(t, h)
-
->>>>>>> b20cf75d
+	sharedtestvalues.SkipTestIfCredentialsUnset(t, h)
+
 	cp, err := currency.NewPairFromString(testSymbol)
 	if err != nil {
 		t.Error(err)
@@ -1874,14 +1832,8 @@
 
 func TestGetMarginAccountBalance(t *testing.T) {
 	t.Parallel()
-<<<<<<< HEAD
-	if !areTestAPIKeysSet() {
-		t.Skip("API Keys unset, skipping")
-	}
-=======
-	sharedtestvalues.SkipTestIfCredentialsUnset(t, h)
-
->>>>>>> b20cf75d
+	sharedtestvalues.SkipTestIfCredentialsUnset(t, h)
+
 	cp, err := currency.NewPairFromString(testSymbol)
 	if err != nil {
 		t.Error(err)
@@ -1894,14 +1846,8 @@
 
 func TestCancelWithdraw(t *testing.T) {
 	t.Parallel()
-<<<<<<< HEAD
-	if !areTestAPIKeysSet() || !canManipulateRealOrders {
-		t.Skip("API keys unset or canManipulateRealOrders is false, skipping")
-	}
-=======
 	sharedtestvalues.SkipTestIfCredentialsUnset(t, h, canManipulateRealOrders)
 
->>>>>>> b20cf75d
 	_, err := h.CancelWithdraw(context.Background(), 1337)
 	if err == nil {
 		t.Error("Huobi TestCancelWithdraw Expected error")
@@ -2010,12 +1956,8 @@
 }
 
 func TestGetActiveOrders(t *testing.T) {
-<<<<<<< HEAD
+	t.Parallel()
 	var getOrdersRequest = order.MultiOrderRequest{
-=======
-	t.Parallel()
-	var getOrdersRequest = order.GetOrdersRequest{
->>>>>>> b20cf75d
 		AssetType: asset.Spot,
 		Type:      order.AnyType,
 		Pairs:     []currency.Pair{currency.NewPair(currency.BTC, currency.USDT)},
@@ -2033,18 +1975,8 @@
 // Any tests below this line have the ability to impact your orders on the exchange. Enable canManipulateRealOrders to run them
 // ----------------------------------------------------------------------------------------------------------------------------
 func TestSubmitOrder(t *testing.T) {
-<<<<<<< HEAD
-	if !areTestAPIKeysSet() {
-		t.Skip("API Keys unset, skipping")
-	}
-
-	if areTestAPIKeysSet() && !canManipulateRealOrders {
-		t.Skip("API keys set, canManipulateRealOrders false, skipping test")
-	}
-=======
 	t.Parallel()
 	sharedtestvalues.SkipTestIfCredentialsUnset(t, h, canManipulateRealOrders)
->>>>>>> b20cf75d
 
 	accounts, err := h.GetAccounts(context.Background())
 	if err != nil {
@@ -2791,9 +2723,8 @@
 
 func TestSearchForExistedWithdrawsAndDeposits(t *testing.T) {
 	t.Parallel()
-	if !areTestAPIKeysSet() {
-		t.Skip("API Keys unset, skipping")
-	}
+	sharedtestvalues.SkipTestIfCannotManipulateOrders(t, h, canManipulateRealOrders)
+
 	_, err := h.SearchForExistedWithdrawsAndDeposits(context.Background(), currency.BTC, "deposit", "", 0, 100)
 	if err != nil {
 		t.Error(err)
@@ -2802,9 +2733,8 @@
 
 func TestCancelOrderBatch(t *testing.T) {
 	t.Parallel()
-	if !areTestAPIKeysSet() || !canManipulateRealOrders {
-		t.Skip("API keys unset or canManipulateRealOrders is false, skipping")
-	}
+	sharedtestvalues.SkipTestIfCannotManipulateOrders(t, h, canManipulateRealOrders)
+
 	_, err := h.CancelOrderBatch(context.Background(), []string{"1234"}, nil)
 	if err != nil {
 		t.Error(err)
@@ -2813,9 +2743,8 @@
 
 func TestCancelBatchOrders(t *testing.T) {
 	t.Parallel()
-	if !areTestAPIKeysSet() || !canManipulateRealOrders {
-		t.Skip("API keys unset or canManipulateRealOrders is false, skipping")
-	}
+	sharedtestvalues.SkipTestIfCannotManipulateOrders(t, h, canManipulateRealOrders)
+
 	_, err := h.CancelBatchOrders(context.Background(), []order.Cancel{
 		{
 			OrderID:   "1234",
@@ -2830,9 +2759,8 @@
 
 func TestGetWithdrawalsHistory(t *testing.T) {
 	t.Parallel()
-	if !areTestAPIKeysSet() {
-		t.Skip("API Keys unset, skipping")
-	}
+	sharedtestvalues.SkipTestIfCannotManipulateOrders(t, h, canManipulateRealOrders)
+
 	_, err := h.GetWithdrawalsHistory(context.Background(), currency.BTC, asset.Spot)
 	if err != nil {
 		t.Error(err)
