package huobi

import (
	"errors"
	"fmt"
	"sort"
	"strconv"
	"strings"
	"sync"
	"time"

	"github.com/thrasher-corp/gocryptotrader/common"
	"github.com/thrasher-corp/gocryptotrader/config"
	"github.com/thrasher-corp/gocryptotrader/currency"
	exchange "github.com/thrasher-corp/gocryptotrader/exchanges"
	"github.com/thrasher-corp/gocryptotrader/exchanges/account"
	"github.com/thrasher-corp/gocryptotrader/exchanges/asset"
	"github.com/thrasher-corp/gocryptotrader/exchanges/kline"
	"github.com/thrasher-corp/gocryptotrader/exchanges/order"
	"github.com/thrasher-corp/gocryptotrader/exchanges/orderbook"
	"github.com/thrasher-corp/gocryptotrader/exchanges/protocol"
	"github.com/thrasher-corp/gocryptotrader/exchanges/request"
	"github.com/thrasher-corp/gocryptotrader/exchanges/stream"
	"github.com/thrasher-corp/gocryptotrader/exchanges/ticker"
	"github.com/thrasher-corp/gocryptotrader/exchanges/trade"
	"github.com/thrasher-corp/gocryptotrader/log"
	"github.com/thrasher-corp/gocryptotrader/portfolio/withdraw"
)

// GetDefaultConfig returns a default exchange config
func (h *HUOBI) GetDefaultConfig() (*config.ExchangeConfig, error) {
	h.SetDefaults()
	exchCfg := new(config.ExchangeConfig)
	exchCfg.Name = h.Name
	exchCfg.HTTPTimeout = exchange.DefaultHTTPTimeout
	exchCfg.BaseCurrencies = h.BaseCurrencies

	err := h.SetupDefaults(exchCfg)
	if err != nil {
		return nil, err
	}

	if h.Features.Supports.RESTCapabilities.AutoPairUpdates {
		err = h.UpdateTradablePairs(true)
		if err != nil {
			return nil, err
		}
	}

	return exchCfg, nil
}

// SetDefaults sets default values for the exchange
func (h *HUOBI) SetDefaults() {
	h.Name = "Huobi"
	h.Enabled = true
	h.Verbose = true
	h.API.CredentialsValidator.RequiresKey = true
	h.API.CredentialsValidator.RequiresSecret = true

	fmt1 := currency.PairStore{
		RequestFormat: &currency.PairFormat{Uppercase: false},
		ConfigFormat: &currency.PairFormat{
			Delimiter: currency.DashDelimiter,
			Uppercase: true,
		},
	}
	coinFutures := currency.PairStore{
		RequestFormat: &currency.PairFormat{
			Uppercase: true,
			Delimiter: currency.DashDelimiter,
		},
		ConfigFormat: &currency.PairFormat{
			Uppercase: true,
		},
	}
	futures := currency.PairStore{
		RequestFormat: &currency.PairFormat{
			Uppercase: true,
			Delimiter: currency.UnderscoreDelimiter,
		},
		ConfigFormat: &currency.PairFormat{
			Uppercase: true,
		},
	}
	err := h.StoreAssetPairFormat(asset.Spot, fmt1)
	if err != nil {
		log.Errorln(log.ExchangeSys, err)
	}
	err = h.StoreAssetPairFormat(asset.CoinMarginedFutures, coinFutures)
	if err != nil {
		log.Errorln(log.ExchangeSys, err)
	}
	err = h.StoreAssetPairFormat(asset.Futures, futures)
	if err != nil {
		log.Errorln(log.ExchangeSys, err)
	}

	h.Features = exchange.Features{
		Supports: exchange.FeaturesSupported{
			REST:      true,
			Websocket: true,
			RESTCapabilities: protocol.Features{
				TickerBatching:    true,
				TickerFetching:    true,
				KlineFetching:     true,
				TradeFetching:     true,
				OrderbookFetching: true,
				AutoPairUpdates:   true,
				AccountInfo:       true,
				GetOrder:          true,
				GetOrders:         true,
				CancelOrders:      true,
				CancelOrder:       true,
				SubmitOrder:       true,
				CryptoDeposit:     true,
				CryptoWithdrawal:  true,
				TradeFee:          true,
			},
			WebsocketCapabilities: protocol.Features{
				KlineFetching:          true,
				OrderbookFetching:      true,
				TradeFetching:          true,
				Subscribe:              true,
				Unsubscribe:            true,
				AuthenticatedEndpoints: true,
				AccountInfo:            true,
				MessageCorrelation:     true,
				GetOrder:               true,
				GetOrders:              true,
				TickerFetching:         true,
			},
			WithdrawPermissions: exchange.AutoWithdrawCryptoWithSetup |
				exchange.NoFiatWithdrawals,
			Kline: kline.ExchangeCapabilitiesSupported{
				Intervals: true,
			},
		},
		Enabled: exchange.FeaturesEnabled{
			AutoPairUpdates: true,
			Kline: kline.ExchangeCapabilitiesEnabled{
				Intervals: map[string]bool{
					kline.OneMin.Word():     true,
					kline.FiveMin.Word():    true,
					kline.FifteenMin.Word(): true,
					kline.ThirtyMin.Word():  true,
					kline.OneHour.Word():    true,
					kline.FourHour.Word():   true,
					kline.OneDay.Word():     true,
					kline.OneWeek.Word():    true,
					kline.OneMonth.Word():   true,
					kline.OneYear.Word():    true,
				},
				ResultLimit: 2000,
			},
		},
	}

	h.Requester = request.New(h.Name,
		common.NewHTTPClientWithTimeout(exchange.DefaultHTTPTimeout),
		request.WithLimiter(SetRateLimit()))
	h.API.Endpoints = h.NewEndpoints()
	h.API.Endpoints.CreateMap(map[exchange.URL]string{
		exchange.RestSpot:      huobiAPIURL,
		exchange.RestFutures:   huobiURL,
		exchange.WebsocketSpot: wsMarketURL,
	})
	h.Websocket = stream.New()
	h.WebsocketResponseMaxLimit = exchange.DefaultWebsocketResponseMaxLimit
	h.WebsocketResponseCheckTimeout = exchange.DefaultWebsocketResponseCheckTimeout
	h.WebsocketOrderbookBufferLimit = exchange.DefaultWebsocketOrderbookBufferLimit
}

// Setup sets user configuration
func (h *HUOBI) Setup(exch *config.ExchangeConfig) error {
	if !exch.Enabled {
		h.SetEnabled(false)
		return nil
	}

	err := h.SetupDefaults(exch)
	if err != nil {
		return err
	}

	wsRunningURL, err := h.API.Endpoints.GetURL(exchange.WebsocketSpot)
	if err != nil {
		return err
	}

	err = h.Websocket.Setup(&stream.WebsocketSetup{
		Enabled:                          exch.Features.Enabled.Websocket,
		Verbose:                          exch.Verbose,
		AuthenticatedWebsocketAPISupport: exch.API.AuthenticatedWebsocketSupport,
		WebsocketTimeout:                 exch.WebsocketTrafficTimeout,
		DefaultURL:                       wsMarketURL,
		ExchangeName:                     exch.Name,
		RunningURL:                       wsRunningURL,
		Connector:                        h.WsConnect,
		Subscriber:                       h.Subscribe,
		UnSubscriber:                     h.Unsubscribe,
		GenerateSubscriptions:            h.GenerateDefaultSubscriptions,
		Features:                         &h.Features.Supports.WebsocketCapabilities,
		OrderbookBufferLimit:             exch.OrderbookConfig.WebsocketBufferLimit,
		BufferEnabled:                    exch.OrderbookConfig.WebsocketBufferEnabled,
	})
	if err != nil {
		return err
	}

	err = h.Websocket.SetupNewConnection(stream.ConnectionSetup{
		RateLimit:            rateLimit,
		ResponseCheckTimeout: exch.WebsocketResponseCheckTimeout,
		ResponseMaxLimit:     exch.WebsocketResponseMaxLimit,
	})
	if err != nil {
		return err
	}

	return h.Websocket.SetupNewConnection(stream.ConnectionSetup{
		RateLimit:            rateLimit,
		ResponseCheckTimeout: exch.WebsocketResponseCheckTimeout,
		ResponseMaxLimit:     exch.WebsocketResponseMaxLimit,
		URL:                  wsAccountsOrdersURL,
		Authenticated:        true,
	})
}

// Start starts the HUOBI go routine
func (h *HUOBI) Start(wg *sync.WaitGroup) {
	wg.Add(1)
	go func() {
		h.Run()
		wg.Done()
	}()
}

// Run implements the HUOBI wrapper
func (h *HUOBI) Run() {
	if h.Verbose {
		log.Debugf(log.ExchangeSys,
			"%s Websocket: %s (url: %s).\n",
			h.Name,
			common.IsEnabled(h.Websocket.IsEnabled()),
			wsMarketURL)
		h.PrintEnabledPairs()
	}

	var forceUpdate bool
	enabled, err := h.GetEnabledPairs(asset.Spot)
	if err != nil {
		log.Errorf(log.ExchangeSys,
			"%s Failed to update enabled currencies. Err:%s\n",
			h.Name,
			err)
	}

	avail, err := h.GetAvailablePairs(asset.Spot)
	if err != nil {
		log.Errorf(log.ExchangeSys,
			"%s Failed to update enabled currencies. Err:%s\n",
			h.Name,
			err)
	}

	if common.StringDataContains(enabled.Strings(), currency.CNY.String()) ||
		common.StringDataContains(avail.Strings(), currency.CNY.String()) {
		forceUpdate = true
	}

	if common.StringDataContains(h.BaseCurrencies.Strings(), currency.CNY.String()) {
		cfg := config.GetConfig()
		var exchCfg *config.ExchangeConfig
		exchCfg, err = cfg.GetExchangeConfig(h.Name)
		if err != nil {
			log.Errorf(log.ExchangeSys,
				"%s failed to get exchange config. %s\n",
				h.Name,
				err)
			return
		}
		exchCfg.BaseCurrencies = currency.Currencies{currency.USD}
		h.BaseCurrencies = currency.Currencies{currency.USD}
	}

	if forceUpdate {
		var format currency.PairFormat
		format, err = h.GetPairFormat(asset.Spot, false)
		if err != nil {
			log.Errorf(log.ExchangeSys,
				"%s failed to get exchange config. %s\n",
				h.Name,
				err)
			return
		}
		enabledPairs := currency.Pairs{
			currency.Pair{
				Base:      currency.BTC.Lower(),
				Quote:     currency.USDT.Lower(),
				Delimiter: format.Delimiter,
			},
		}
		log.Warn(log.ExchangeSys,
			"Available and enabled pairs for Huobi reset due to config upgrade, please enable the ones you would like again")

		err = h.UpdatePairs(enabledPairs, asset.Spot, true, true)
		if err != nil {
			log.Errorf(log.ExchangeSys,
				"%s Failed to update enabled currencies. Err:%s\n",
				h.Name,
				err)
		}
	}

	if !h.GetEnabledFeatures().AutoPairUpdates && !forceUpdate {
		return
	}

	err = h.UpdateTradablePairs(forceUpdate)
	if err != nil {
		log.Errorf(log.ExchangeSys,
			"%s failed to update tradable pairs. Err: %s",
			h.Name,
			err)
	}
}

// FetchTradablePairs returns a list of the exchanges tradable pairs
func (h *HUOBI) FetchTradablePairs(a asset.Item) ([]string, error) {
	if !h.SupportsAsset(a) {
		return nil, fmt.Errorf("asset type of %s is not supported by %s", a, h.Name)
	}

	var pairs []string

	switch a {
	case asset.Spot:
		symbols, err := h.GetSymbols()
		if err != nil {
			return nil, err
		}

		format, err := h.GetPairFormat(a, false)
		if err != nil {
			return nil, err
		}

		for x := range symbols {
			if symbols[x].State != "online" {
				continue
			}
			pairs = append(pairs, symbols[x].BaseCurrency+
				format.Delimiter+
				symbols[x].QuoteCurrency)
		}

	case asset.CoinMarginedFutures:
		symbols, err := h.GetSwapMarkets(currency.Pair{})
		if err != nil {
			return nil, err
		}

		for z := range symbols {
			if symbols[z].ContractStatus == 1 {
				pairs = append(pairs, symbols[z].ContractCode)
			}
		}

	case asset.Futures:
		symbols, err := h.FGetContractInfo("", "", currency.Pair{})
		if err != nil {
			return nil, err
		}

		for c := range symbols.Data {
			if symbols.Data[c].ContractStatus == 1 {
				pairs = append(pairs, symbols.Data[c].ContractCode)
			}
		}
	}
	return pairs, nil
}

// UpdateTradablePairs updates the exchanges available pairs and stores
// them in the exchanges config
func (h *HUOBI) UpdateTradablePairs(forceUpdate bool) error {
	spotPairs, err := h.FetchTradablePairs(asset.Spot)
	if err != nil {
		return err
	}
	p, err := currency.NewPairsFromStrings(spotPairs)
	if err != nil {
		return err
	}
	err = h.UpdatePairs(p, asset.Spot, false, forceUpdate)
	if err != nil {
		return err
	}

	futuresPairs, err := h.FetchTradablePairs(asset.Futures)
	if err != nil {
		return err
	}
	fp, err := currency.NewPairsFromStrings(futuresPairs)
	if err != nil {
		return err
	}
	err = h.UpdatePairs(fp, asset.Futures, false, forceUpdate)
	if err != nil {
		return err
	}

	coinmarginedFuturesPairs, err := h.FetchTradablePairs(asset.CoinMarginedFutures)
	if err != nil {
		return err
	}
	cp, err := currency.NewPairsFromStrings(coinmarginedFuturesPairs)
	if err != nil {
		return err
	}
	return h.UpdatePairs(cp, asset.CoinMarginedFutures, false, forceUpdate)
}

// UpdateTicker updates and returns the ticker for a currency pair
func (h *HUOBI) UpdateTicker(p currency.Pair, assetType asset.Item) (*ticker.Price, error) {
	if !h.SupportsAsset(assetType) {
		return nil, fmt.Errorf("asset type of %s is not supported by %s", assetType, h.Name)
	}
	switch assetType {
	case asset.Spot:
		tickers, err := h.GetTickers()
		if err != nil {
			return nil, err
		}
		pairs, err := h.GetEnabledPairs(assetType)
		if err != nil {
			return nil, err
		}
		for i := range pairs {
			for j := range tickers.Data {
				pairFmt, err := h.FormatExchangeCurrency(pairs[i], assetType)
				if err != nil {
					return nil, err
				}
				if !strings.EqualFold(pairFmt.Lower().String(), tickers.Data[j].Symbol) {
					continue
				}
				err = ticker.ProcessTicker(&ticker.Price{
					High:         tickers.Data[j].High,
					Low:          tickers.Data[j].Low,
					Volume:       tickers.Data[j].Volume,
					Open:         tickers.Data[j].Open,
					Close:        tickers.Data[j].Close,
					Pair:         pairs[i],
					ExchangeName: h.Name,
					AssetType:    assetType})
				if err != nil {
					return nil, err
				}
			}
		}
	case asset.CoinMarginedFutures:
		marketData, err := h.GetSwapMarketOverview(p)
		if err != nil {
			return nil, err
		}

		if len(marketData.Tick.Bid) == 0 {
			return nil, fmt.Errorf("invalid data for bid")
		}
		if len(marketData.Tick.Ask) == 0 {
			return nil, fmt.Errorf("invalid data for Ask")
		}

		err = ticker.ProcessTicker(&ticker.Price{
			High:         marketData.Tick.High,
			Low:          marketData.Tick.Low,
			Volume:       marketData.Tick.Vol,
			Open:         marketData.Tick.Open,
			Close:        marketData.Tick.Close,
			Pair:         p,
			Bid:          marketData.Tick.Bid[0],
			Ask:          marketData.Tick.Ask[0],
			ExchangeName: h.Name,
			AssetType:    assetType,
		})
		if err != nil {
			return nil, err
		}
	case asset.Futures:
		marketData, err := h.FGetMarketOverviewData(p)
		if err != nil {
			return nil, err
		}

		err = ticker.ProcessTicker(&ticker.Price{
			High:         marketData.Tick.High,
			Low:          marketData.Tick.Low,
			Volume:       marketData.Tick.Vol,
			Open:         marketData.Tick.Open,
			Close:        marketData.Tick.Close,
			Pair:         p,
			Bid:          marketData.Tick.Bid[0],
			Ask:          marketData.Tick.Ask[0],
			ExchangeName: h.Name,
			AssetType:    assetType,
		})
		if err != nil {
			return nil, err
		}
	}
	return ticker.GetTicker(h.Name, p, assetType)
}

// FetchTicker returns the ticker for a currency pair
func (h *HUOBI) FetchTicker(p currency.Pair, assetType asset.Item) (*ticker.Price, error) {
	tickerNew, err := ticker.GetTicker(h.Name, p, assetType)
	if err != nil {
		return h.UpdateTicker(p, assetType)
	}
	return tickerNew, nil
}

// FetchOrderbook returns orderbook base on the currency pair
func (h *HUOBI) FetchOrderbook(p currency.Pair, assetType asset.Item) (*orderbook.Base, error) {
	ob, err := orderbook.Get(h.Name, p, assetType)
	if err != nil {
		return h.UpdateOrderbook(p, assetType)
	}
	return ob, nil
}

// UpdateOrderbook updates and returns the orderbook for a currency pair
func (h *HUOBI) UpdateOrderbook(p currency.Pair, assetType asset.Item) (*orderbook.Base, error) {
<<<<<<< HEAD
	book := &orderbook.Base{ExchangeName: h.Name, Pair: p, AssetType: assetType}
	var err error
	switch assetType {
	case asset.Spot:
		var orderbookNew Orderbook
		orderbookNew, err = h.GetDepth(OrderBookDataRequestParams{
			Symbol: p,
			Type:   OrderBookDataRequestParamsTypeStep0,
=======
	book := &orderbook.Base{
		ExchangeName:       h.Name,
		Pair:               p,
		AssetType:          assetType,
		VerificationBypass: h.OrderbookVerificationBypass,
	}
	fpair, err := h.FormatExchangeCurrency(p, assetType)
	if err != nil {
		return book, err
	}
	orderbookNew, err := h.GetDepth(OrderBookDataRequestParams{
		Symbol: fpair.String(),
		Type:   OrderBookDataRequestParamsTypeStep0,
	})
	if err != nil {
		return book, err
	}

	for x := range orderbookNew.Bids {
		book.Bids = append(book.Bids, orderbook.Item{
			Amount: orderbookNew.Bids[x][1],
			Price:  orderbookNew.Bids[x][0],
>>>>>>> 7431bf88
		})
		if err != nil {
			return nil, err
		}

		for x := range orderbookNew.Bids {
			book.Bids = append(book.Bids, orderbook.Item{
				Amount: orderbookNew.Bids[x][1],
				Price:  orderbookNew.Bids[x][0],
			})
		}

		for x := range orderbookNew.Asks {
			book.Asks = append(book.Asks, orderbook.Item{
				Amount: orderbookNew.Asks[x][1],
				Price:  orderbookNew.Asks[x][0],
			})
		}

	case asset.Futures:
		var orderbookNew OBData
		orderbookNew, err = h.FGetMarketDepth(p, "step0")
		if err != nil {
			return nil, err
		}

		for x := range orderbookNew.Asks {
			book.Asks = append(book.Asks, orderbook.Item{
				Amount: orderbookNew.Asks[x].Quantity,
				Price:  orderbookNew.Asks[x].Price,
			})
		}
		for y := range orderbookNew.Bids {
			book.Bids = append(book.Bids, orderbook.Item{
				Amount: orderbookNew.Bids[y].Quantity,
				Price:  orderbookNew.Bids[y].Price,
			})
		}

	case asset.CoinMarginedFutures:
		var orderbookNew SwapMarketDepthData
		orderbookNew, err = h.GetSwapMarketDepth(p, "step0")
		if err != nil {
			return nil, err
		}

		for x := range orderbookNew.Tick.Asks {
			book.Asks = append(book.Asks, orderbook.Item{
				Amount: orderbookNew.Tick.Asks[x][1],
				Price:  orderbookNew.Tick.Asks[x][0],
			})
		}
		for y := range orderbookNew.Tick.Bids {
			book.Bids = append(book.Bids, orderbook.Item{
				Amount: orderbookNew.Tick.Bids[y][1],
				Price:  orderbookNew.Tick.Bids[y][0],
			})
		}
	}
	err = book.Process()
	if err != nil {
		return book, err
	}
	return orderbook.Get(h.Name, p, assetType)
}

// GetAccountID returns the account ID for trades
func (h *HUOBI) GetAccountID() ([]Account, error) {
	acc, err := h.GetAccounts()
	if err != nil {
		return nil, err
	}

	if len(acc) < 1 {
		return nil, errors.New("no account returned")
	}

	return acc, nil
}

// UpdateAccountInfo retrieves balances for all enabled currencies for the
// HUOBI exchange - to-do
func (h *HUOBI) UpdateAccountInfo() (account.Holdings, error) {
	var info account.Holdings
	var acc account.SubAccount
	info.Exchange = h.Name
	assetTypes := h.GetAssetTypes()
	for x := range assetTypes {
		switch assetTypes[x] {
		case asset.Spot:
			if h.Websocket.CanUseAuthenticatedWebsocketForWrapper() {
				resp, err := h.wsGetAccountsList()
				if err != nil {
					return info, err
				}
				var currencyDetails []account.Balance
				for i := range resp.Data {
					if len(resp.Data[i].List) == 0 {
						continue
					}
					currData := account.Balance{
						CurrencyName: currency.NewCode(resp.Data[i].List[0].Currency),
						TotalValue:   resp.Data[i].List[0].Balance,
					}
					if len(resp.Data[i].List) > 1 && resp.Data[i].List[1].Type == "frozen" {
						currData.Hold = resp.Data[i].List[1].Balance
					}
					currencyDetails = append(currencyDetails, currData)
				}
				acc.Currencies = currencyDetails
				info.Accounts = append(info.Accounts, acc)
			} else {
				accounts, err := h.GetAccountID()
				if err != nil {
					return info, err
				}
				for i := range accounts {
					acc.ID = strconv.FormatInt(accounts[i].ID, 10)
					balances, err := h.GetAccountBalance(acc.ID)
					if err != nil {
						return info, err
					}

					var currencyDetails []account.Balance
				balance:
					for j := range balances {
						var frozen bool
						if balances[j].Type == "frozen" {
							frozen = true
						}

						for i := range currencyDetails {
							if currencyDetails[i].CurrencyName.String() == balances[j].Currency {
								if frozen {
									currencyDetails[i].Hold = balances[j].Balance
								} else {
									currencyDetails[i].TotalValue = balances[j].Balance
								}
								continue balance
							}
						}

						if frozen {
							currencyDetails = append(currencyDetails,
								account.Balance{
									CurrencyName: currency.NewCode(balances[j].Currency),
									Hold:         balances[j].Balance,
								})
						} else {
							currencyDetails = append(currencyDetails,
								account.Balance{
									CurrencyName: currency.NewCode(balances[j].Currency),
									TotalValue:   balances[j].Balance,
								})
						}
					}
					acc.AssetType = asset.Spot
					acc.Currencies = currencyDetails
					info.Accounts = append(info.Accounts, acc)
				}
			}

		case asset.CoinMarginedFutures:
			subAccsData, err := h.GetSwapAllSubAccAssets(currency.Pair{})
			if err != nil {
				return info, err
			}
			var currencyDetails []account.Balance
			for x := range subAccsData.Data {
				a, err := h.SwapSingleSubAccAssets(currency.Pair{}, subAccsData.Data[x].SubUID)
				if err != nil {
					return info, err
				}
				for y := range a.Data {
					currencyDetails = append(currencyDetails, account.Balance{
						CurrencyName: currency.NewCode(a.Data[y].Symbol),
						TotalValue:   a.Data[y].MarginBalance,
						Hold:         a.Data[y].MarginFrozen,
					})
				}
			}

			acc.AssetType = asset.CoinMarginedFutures
			acc.Currencies = currencyDetails
			info.Accounts = append(info.Accounts, acc)

		case asset.Futures:
			subAccsData, err := h.FGetAllSubAccountAssets(currency.Code{})
			if err != nil {
				return info, err
			}
			var currencyDetails []account.Balance
			for x := range subAccsData.Data {
				a, err := h.FGetSingleSubAccountInfo("", strconv.FormatInt(subAccsData.Data[x].SubUID, 10))
				if err != nil {
					return info, err
				}
				for y := range a.AssetsData {
					currencyDetails = append(currencyDetails, account.Balance{
						CurrencyName: currency.NewCode(a.AssetsData[y].Symbol),
						TotalValue:   a.AssetsData[y].MarginBalance,
						Hold:         a.AssetsData[y].MarginFrozen,
					})
				}
			}
			acc.AssetType = asset.Futures
			acc.Currencies = currencyDetails
			info.Accounts = append(info.Accounts, acc)
		}
	}
	err := account.Process(&info)
	if err != nil {
		return info, err
	}
	return info, nil
}

// FetchAccountInfo retrieves balances for all enabled currencies
func (h *HUOBI) FetchAccountInfo() (account.Holdings, error) {
	acc, err := account.GetHoldings(h.Name)
	if err != nil {
		return h.UpdateAccountInfo()
	}
	return acc, nil
}

// GetFundingHistory returns funding history, deposits and
// withdrawals
func (h *HUOBI) GetFundingHistory() ([]exchange.FundHistory, error) {
	return nil, common.ErrFunctionNotSupported
}

// GetWithdrawalsHistory returns previous withdrawals data
func (h *HUOBI) GetWithdrawalsHistory(c currency.Code) (resp []exchange.WithdrawalHistory, err error) {
	return nil, common.ErrNotYetImplemented
}

// GetRecentTrades returns the most recent trades for a currency and asset
func (h *HUOBI) GetRecentTrades(p currency.Pair, assetType asset.Item) ([]trade.Data, error) {
	var err error
	var tradeData []TradeHistory
	tradeData, err = h.GetTradeHistory(p, 2000)
	if err != nil {
		return nil, err
	}
	var resp []trade.Data
	for i := range tradeData {
		for j := range tradeData[i].Trades {
			var side order.Side
			side, err = order.StringToOrderSide(tradeData[i].Trades[j].Direction)
			if err != nil {
				return nil, err
			}
			resp = append(resp, trade.Data{
				Exchange:     h.Name,
				TID:          strconv.FormatFloat(tradeData[i].Trades[j].TradeID, 'f', -1, 64),
				CurrencyPair: p,
				AssetType:    assetType,
				Side:         side,
				Price:        tradeData[i].Trades[j].Price,
				Amount:       tradeData[i].Trades[j].Amount,
				Timestamp:    time.Unix(0, tradeData[i].Timestamp*int64(time.Millisecond)),
			})
		}
	}

	err = h.AddTradesToBuffer(resp...)
	if err != nil {
		return nil, err
	}

	sort.Sort(trade.ByDate(resp))
	return resp, nil
}

// GetHistoricTrades returns historic trade data within the timeframe provided
func (h *HUOBI) GetHistoricTrades(_ currency.Pair, _ asset.Item, _, _ time.Time) ([]trade.Data, error) {
	return nil, common.ErrFunctionNotSupported
}

// SubmitOrder submits a new order
func (h *HUOBI) SubmitOrder(s *order.Submit) (order.SubmitResponse, error) {
	var submitOrderResponse order.SubmitResponse
	if err := s.Validate(); err != nil {
		return submitOrderResponse, err
	}
	switch s.AssetType {
	case asset.Spot:
		accountID, err := strconv.ParseInt(s.ClientID, 10, 64)
		if err != nil {
			return submitOrderResponse, err
		}
		var formattedType SpotNewOrderRequestParamsType
		var params = SpotNewOrderRequestParams{
			Amount:    s.Amount,
			Source:    "api",
			Symbol:    s.Pair,
			AccountID: int(accountID),
		}
		switch {
		case s.Side == order.Buy && s.Type == order.Market:
			formattedType = SpotNewOrderRequestTypeBuyMarket
		case s.Side == order.Sell && s.Type == order.Market:
			formattedType = SpotNewOrderRequestTypeSellMarket
		case s.Side == order.Buy && s.Type == order.Limit:
			formattedType = SpotNewOrderRequestTypeBuyLimit
			params.Price = s.Price
		case s.Side == order.Sell && s.Type == order.Limit:
			formattedType = SpotNewOrderRequestTypeSellLimit
			params.Price = s.Price
		}
		params.Type = formattedType
		response, err := h.SpotNewOrder(&params)
		if err != nil {
			return submitOrderResponse, err
		}
		if response > 0 {
			submitOrderResponse.OrderID = strconv.FormatInt(response, 10)
		}
		submitOrderResponse.IsOrderPlaced = true
		if s.Type == order.Market {
			submitOrderResponse.FullyMatched = true
		}
	case asset.CoinMarginedFutures:
		var oDirection string
		switch s.Side {
		case order.Buy:
			oDirection = "BUY"
		case order.Sell:
			oDirection = "SELL"
		}
		var oType string
		switch s.Type {
		case order.Limit:
			oType = "limit"
		case order.PostOnly:
			oType = "post_only"
		}
		order, err := h.PlaceSwapOrders(s.Pair, s.ClientOrderID, oDirection, s.Offset, oType, s.Price, s.Amount, s.Leverage)
		if err != nil {
			return submitOrderResponse, err
		}
		submitOrderResponse.OrderID = order.Data.OrderIDString
		submitOrderResponse.IsOrderPlaced = true
	case asset.Futures:
		var oDirection string
		switch s.Side {
		case order.Buy:
			oDirection = "BUY"
		case order.Sell:
			oDirection = "SELL"
		}
		var oType string
		switch s.Type {
		case order.Limit:
			oType = "limit"
		case order.PostOnly:
			oType = "post_only"
		}
		order, err := h.FOrder(s.Pair, "", "", s.ClientOrderID, oDirection, s.Offset, oType, s.Price, s.Amount, s.Leverage)
		if err != nil {
			return submitOrderResponse, err
		}
		submitOrderResponse.OrderID = order.Data.OrderIDStr
		submitOrderResponse.IsOrderPlaced = true
	}
	return submitOrderResponse, nil
}

// ModifyOrder will allow of changing orderbook placement and limit to
// market conversion
func (h *HUOBI) ModifyOrder(action *order.Modify) (string, error) {
	return "", common.ErrFunctionNotSupported
}

// CancelOrder cancels an order by its corresponding ID number
func (h *HUOBI) CancelOrder(o *order.Cancel) error {
	if err := o.Validate(o.StandardCancel()); err != nil {
		return err
	}
	var err error
	switch o.AssetType {
	case asset.Spot:
		var orderIDInt int64
		orderIDInt, err = strconv.ParseInt(o.ID, 10, 64)
		if err != nil {
			return err
		}
		_, err = h.CancelExistingOrder(orderIDInt)
	case asset.CoinMarginedFutures:
		_, err = h.CancelSwapOrder(o.ID, o.ClientID, o.Pair)
	case asset.Futures:
		_, err = h.FCancelOrder(o.Symbol, o.ClientID, o.ClientOrderID)
	default:
		return fmt.Errorf("%v assetType not supported", o.AssetType)
	}
	return err
}

// CancelBatchOrders cancels an orders by their corresponding ID numbers
func (h *HUOBI) CancelBatchOrders(o []order.Cancel) (order.CancelBatchResponse, error) {
	return order.CancelBatchResponse{}, common.ErrNotYetImplemented
}

// CancelAllOrders cancels all orders associated with a currency pair
func (h *HUOBI) CancelAllOrders(orderCancellation *order.Cancel) (order.CancelAllResponse, error) {
	if err := orderCancellation.Validate(); err != nil {
		return order.CancelAllResponse{}, err
	}
	var cancelAllOrdersResponse order.CancelAllResponse
	switch orderCancellation.AssetType {
	case asset.Spot:
		enabledPairs, err := h.GetEnabledPairs(asset.Spot)
		if err != nil {
			return cancelAllOrdersResponse, err
		}
		for i := range enabledPairs {
			resp, err := h.CancelOpenOrdersBatch(orderCancellation.AccountID,
				enabledPairs[i])
			if err != nil {
				return cancelAllOrdersResponse, err
			}
			if resp.Data.FailedCount > 0 {
				return cancelAllOrdersResponse,
					fmt.Errorf("%v orders failed to cancel",
						resp.Data.FailedCount)
			}
			if resp.Status == "error" {
				return cancelAllOrdersResponse, errors.New(resp.ErrorMessage)
			}
		}
	case asset.CoinMarginedFutures:
		if orderCancellation.Pair.IsEmpty() {
			enabledPairs, err := h.GetEnabledPairs(asset.CoinMarginedFutures)
			if err != nil {
				return cancelAllOrdersResponse, err
			}
			for i := range enabledPairs {
				a, err := h.CancelAllSwapOrders(enabledPairs[i])
				if err != nil {
					return cancelAllOrdersResponse, err
				}
				split := strings.Split(a.Successes, ",")
				for x := range split {
					cancelAllOrdersResponse.Status[split[x]] = "success"
				}
				for y := range a.Errors {
					cancelAllOrdersResponse.Status[a.Errors[y].OrderID] = "fail"
				}
			}
		} else {
			a, err := h.CancelAllSwapOrders(orderCancellation.Pair)
			if err != nil {
				return cancelAllOrdersResponse, err
			}
			split := strings.Split(a.Successes, ",")
			for x := range split {
				cancelAllOrdersResponse.Status[split[x]] = "success"
			}
			for y := range a.Errors {
				cancelAllOrdersResponse.Status[a.Errors[y].OrderID] = fmt.Sprintf("fail: %s", a.Errors[y].ErrMsg)
			}
		}
	case asset.Futures:
		if orderCancellation.Pair.IsEmpty() {
			enabledPairs, err := h.GetEnabledPairs(asset.Futures)
			if err != nil {
				return cancelAllOrdersResponse, err
			}
			for i := range enabledPairs {
				a, err := h.FCancelAllOrders(enabledPairs[i], "", "")
				if err != nil {
					return cancelAllOrdersResponse, err
				}
				split := strings.Split(a.Data.Successes, ",")
				for x := range split {
					cancelAllOrdersResponse.Status[split[x]] = "success"
				}
				for y := range a.Data.Errors {
					cancelAllOrdersResponse.Status[strconv.FormatInt(a.Data.Errors[y].OrderID, 10)] = "fail"
				}
			}
		} else {
			a, err := h.FCancelAllOrders(orderCancellation.Pair, "", "")
			if err != nil {
				return cancelAllOrdersResponse, err
			}
			split := strings.Split(a.Data.Successes, ",")
			for x := range split {
				cancelAllOrdersResponse.Status[split[x]] = "success"
			}
			for y := range a.Data.Errors {
				cancelAllOrdersResponse.Status[strconv.FormatInt(a.Data.Errors[y].OrderID, 10)] = fmt.Sprintf("fail: %s", a.Data.Errors[y].ErrMsg)
			}
		}
	}
	return cancelAllOrdersResponse, nil
}

// GetOrderInfo returns order information based on order ID
func (h *HUOBI) GetOrderInfo(orderID string, pair currency.Pair, assetType asset.Item) (order.Detail, error) {
	var orderDetail order.Detail
	switch assetType {
	case asset.Spot:
		var respData *OrderInfo
		if h.Websocket.CanUseAuthenticatedWebsocketForWrapper() {
			resp, err := h.wsGetOrderDetails(orderID)
			if err != nil {
				return orderDetail, err
			}
			respData = &resp.Data
		} else {
			oID, err := strconv.ParseInt(orderID, 10, 64)
			if err != nil {
				return orderDetail, err
			}
			resp, err := h.GetOrder(oID)
			if err != nil {
				return orderDetail, err
			}
			respData = &resp
		}
		if respData.ID == 0 {
			return orderDetail, fmt.Errorf("%s - order not found for orderid %s", h.Name, orderID)
		}
		var responseID = strconv.FormatInt(respData.ID, 10)
		if responseID != orderID {
			return orderDetail, errors.New(h.Name + " - GetOrderInfo orderID mismatch. Expected: " +
				orderID + " Received: " + responseID)
		}
		typeDetails := strings.Split(respData.Type, "-")
		orderSide, err := order.StringToOrderSide(typeDetails[0])
		if err != nil {
			if h.Websocket.IsConnected() {
				h.Websocket.DataHandler <- order.ClassificationError{
					Exchange: h.Name,
					OrderID:  orderID,
					Err:      err,
				}
			} else {
				return orderDetail, err
			}
		}
		orderType, err := order.StringToOrderType(typeDetails[1])
		if err != nil {
			if h.Websocket.IsConnected() {
				h.Websocket.DataHandler <- order.ClassificationError{
					Exchange: h.Name,
					OrderID:  orderID,
					Err:      err,
				}
			} else {
				return orderDetail, err
			}
		}
		orderStatus, err := order.StringToOrderStatus(respData.State)
		if err != nil {
			if h.Websocket.IsConnected() {
				h.Websocket.DataHandler <- order.ClassificationError{
					Exchange: h.Name,
					OrderID:  orderID,
					Err:      err,
				}
			} else {
				return orderDetail, err
			}
		}
		var p currency.Pair
		var a asset.Item
		p, a, err = h.GetRequestFormattedPairAndAssetType(respData.Symbol)
		if err != nil {
			return orderDetail, err
		}
		orderDetail = order.Detail{
			Exchange:       h.Name,
			ID:             orderID,
			AccountID:      strconv.FormatInt(respData.AccountID, 10),
			Pair:           p,
			Type:           orderType,
			Side:           orderSide,
			Date:           time.Unix(0, respData.CreatedAt*int64(time.Millisecond)),
			Status:         orderStatus,
			Price:          respData.Price,
			Amount:         respData.Amount,
			ExecutedAmount: respData.FilledAmount,
			Fee:            respData.FilledFees,
			AssetType:      a,
		}
	case asset.CoinMarginedFutures:
		orderInfo, err := h.GetSwapOrderInfo(pair, orderID, "")
		if err != nil {
			return orderDetail, err
		}
		var orderVars OrderVars
		for x := range orderInfo.Data {
			orderVars, err = compatibleVars(orderInfo.Data[x].Direction, orderInfo.Data[x].OrderPriceType, orderInfo.Data[x].Status)
			if err != nil {
				return orderDetail, err
			}
			maker := true
			if orderVars.OrderType == order.Limit || orderVars.OrderType == order.PostOnly {
				maker = false
			}
			orderDetail.Trades = append(orderDetail.Trades, order.TradeHistory{
				Price:    orderInfo.Data[x].Price,
				Amount:   orderInfo.Data[x].Volume,
				Fee:      orderInfo.Data[x].Fee,
				Exchange: h.Name,
				TID:      orderInfo.Data[x].OrderIDString,
				Type:     orderVars.OrderType,
				Side:     orderVars.Side,
				IsMaker:  maker,
			})
		}
	case asset.Futures:
		orderInfo, err := h.FGetOrderInfo("", orderID, "")
		if err != nil {
			return orderDetail, err
		}
		var orderVars OrderVars
		for x := range orderInfo.Data {
			orderVars, err = compatibleVars(orderInfo.Data[x].Direction, orderInfo.Data[x].OrderPriceType, orderInfo.Data[x].Status)
			if err != nil {
				return orderDetail, err
			}

			orderDetail.Trades = append(orderDetail.Trades, order.TradeHistory{
				Price:    orderInfo.Data[x].Price,
				Amount:   orderInfo.Data[x].Volume,
				Fee:      orderInfo.Data[x].Fee,
				Exchange: h.Name,
				TID:      orderInfo.Data[x].OrderIDString,
				Type:     orderVars.OrderType,
				Side:     orderVars.Side,
				IsMaker:  orderVars.OrderType == order.Limit || orderVars.OrderType == order.PostOnly,
			})
		}
	}
	return orderDetail, nil
}

// GetDepositAddress returns a deposit address for a specified currency
func (h *HUOBI) GetDepositAddress(cryptocurrency currency.Code, accountID string) (string, error) {
	resp, err := h.QueryDepositAddress(cryptocurrency.Lower().String())
	return resp.Address, err
}

// WithdrawCryptocurrencyFunds returns a withdrawal ID when a withdrawal is
// submitted
func (h *HUOBI) WithdrawCryptocurrencyFunds(withdrawRequest *withdraw.Request) (*withdraw.ExchangeResponse, error) {
	if err := withdrawRequest.Validate(); err != nil {
		return nil, err
	}
	resp, err := h.Withdraw(withdrawRequest.Currency,
		withdrawRequest.Crypto.Address,
		withdrawRequest.Crypto.AddressTag,
		withdrawRequest.Amount,
		withdrawRequest.Crypto.FeeAmount)
	if err != nil {
		return nil, err
	}
	return &withdraw.ExchangeResponse{
		ID: strconv.FormatInt(resp, 10),
	}, err
}

// WithdrawFiatFunds returns a withdrawal ID when a
// withdrawal is submitted
func (h *HUOBI) WithdrawFiatFunds(withdrawRequest *withdraw.Request) (*withdraw.ExchangeResponse, error) {
	return nil, common.ErrFunctionNotSupported
}

// WithdrawFiatFundsToInternationalBank returns a withdrawal ID when a
// withdrawal is submitted
func (h *HUOBI) WithdrawFiatFundsToInternationalBank(withdrawRequest *withdraw.Request) (*withdraw.ExchangeResponse, error) {
	return nil, common.ErrFunctionNotSupported
}

// GetFeeByType returns an estimate of fee based on type of transaction
func (h *HUOBI) GetFeeByType(feeBuilder *exchange.FeeBuilder) (float64, error) {
	if !h.AllowAuthenticatedRequest() && // Todo check connection status
		feeBuilder.FeeType == exchange.CryptocurrencyTradeFee {
		feeBuilder.FeeType = exchange.OfflineTradeFee
	}
	return h.GetFee(feeBuilder)
}

// GetActiveOrders retrieves any orders that are active/open
func (h *HUOBI) GetActiveOrders(req *order.GetOrdersRequest) ([]order.Detail, error) {
	if err := req.Validate(); err != nil {
		return nil, err
	}
	var orders []order.Detail
	switch req.AssetType {
	case asset.Spot:
		if len(req.Pairs) == 0 {
			return nil, errors.New("currency must be supplied")
		}
		side := ""
		if req.Side == order.AnySide || req.Side == "" {
			side = ""
		} else if req.Side == order.Sell {
			side = req.Side.Lower()
		}
		if h.Websocket.CanUseAuthenticatedWebsocketForWrapper() {
			for i := range req.Pairs {
				resp, err := h.wsGetOrdersList(-1, req.Pairs[i])
				if err != nil {
					return orders, err
				}
				for j := range resp.Data {
					sideData := strings.Split(resp.Data[j].OrderState, "-")
					side = sideData[0]
					var orderID = strconv.FormatInt(resp.Data[j].OrderID, 10)
					orderSide, err := order.StringToOrderSide(side)
					if err != nil {
						h.Websocket.DataHandler <- order.ClassificationError{
							Exchange: h.Name,
							OrderID:  orderID,
							Err:      err,
						}
					}
					orderType, err := order.StringToOrderType(sideData[1])
					if err != nil {
						h.Websocket.DataHandler <- order.ClassificationError{
							Exchange: h.Name,
							OrderID:  orderID,
							Err:      err,
						}
					}
					orderStatus, err := order.StringToOrderStatus(resp.Data[j].OrderState)
					if err != nil {
						h.Websocket.DataHandler <- order.ClassificationError{
							Exchange: h.Name,
							OrderID:  orderID,
							Err:      err,
						}
					}
					orders = append(orders, order.Detail{
						Exchange:        h.Name,
						AccountID:       strconv.FormatInt(resp.Data[j].AccountID, 10),
						ID:              orderID,
						Pair:            req.Pairs[i],
						Type:            orderType,
						Side:            orderSide,
						Date:            time.Unix(0, resp.Data[j].CreatedAt*int64(time.Millisecond)),
						Status:          orderStatus,
						Price:           resp.Data[j].Price,
						Amount:          resp.Data[j].OrderAmount,
						ExecutedAmount:  resp.Data[j].FilledAmount,
						RemainingAmount: resp.Data[j].UnfilledAmount,
						Fee:             resp.Data[j].FilledFees,
					})
				}
			}
		} else {
			for i := range req.Pairs {
				resp, err := h.GetOpenOrders(req.Pairs[i],
					h.API.Credentials.ClientID,
					side,
					500)
				if err != nil {
					return nil, err
				}
				for x := range resp {
					orderDetail := order.Detail{
						ID:             strconv.FormatInt(resp[x].ID, 10),
						Price:          resp[x].Price,
						Amount:         resp[x].Amount,
						Pair:           req.Pairs[i],
						Exchange:       h.Name,
						ExecutedAmount: resp[x].FilledAmount,
						Date:           time.Unix(0, resp[x].CreatedAt*int64(time.Millisecond)),
						Status:         order.Status(resp[x].State),
						AccountID:      strconv.FormatInt(resp[x].AccountID, 10),
						Fee:            resp[x].FilledFees,
					}
					setOrderSideAndType(resp[x].Type, &orderDetail)
					orders = append(orders, orderDetail)
				}
			}
		}
	case asset.CoinMarginedFutures:
		for x := range req.Pairs {
			var currentPage int64 = 0
			for done := false; !done; {
				openOrders, err := h.GetSwapOpenOrders(req.Pairs[x], currentPage, 50)
				if err != nil {
					return orders, err
				}
				var orderVars OrderVars
				for x := range openOrders.Data.Orders {
					orderVars, err = compatibleVars(openOrders.Data.Orders[x].Direction,
						openOrders.Data.Orders[x].OrderPriceType,
						openOrders.Data.Orders[x].Status)
					if err != nil {
						return orders, err
					}
					p, err := currency.NewPairFromString(openOrders.Data.Orders[x].ContractCode)
					if err != nil {
						return orders, err
					}
					orders = append(orders, order.Detail{
						PostOnly:        (orderVars.OrderType == order.PostOnly),
						Leverage:        openOrders.Data.Orders[x].LeverageRate,
						Price:           openOrders.Data.Orders[x].Price,
						Amount:          openOrders.Data.Orders[x].Volume,
						ExecutedAmount:  openOrders.Data.Orders[x].TradeVolume,
						RemainingAmount: openOrders.Data.Orders[x].Volume - openOrders.Data.Orders[x].TradeVolume,
						Fee:             openOrders.Data.Orders[x].Fee,
						Exchange:        h.Name,
						AssetType:       req.AssetType,
						ID:              openOrders.Data.Orders[x].OrderIDString,
						Side:            orderVars.Side,
						Type:            orderVars.OrderType,
						Status:          orderVars.Status,
						Pair:            p,
					})
				}
			}
		}
	case asset.Futures:
		for x := range req.Pairs {
			var currentPage int64 = 0
			for done := false; !done; {
				openOrders, err := h.FGetOpenOrders(req.Pairs[x].Base, currentPage, 50)
				if err != nil {
					return orders, err
				}
				var orderVars OrderVars
				for x := range openOrders.Data.Orders {
					orderVars, err = compatibleVars(openOrders.Data.Orders[x].Direction,
						openOrders.Data.Orders[x].OrderPriceType,
						openOrders.Data.Orders[x].Status)
					if err != nil {
						return orders, err
					}
					p, err := currency.NewPairFromString(openOrders.Data.Orders[x].ContractCode)
					if err != nil {
						return orders, err
					}
					orders = append(orders, order.Detail{
						PostOnly:        (orderVars.OrderType == order.PostOnly),
						Leverage:        openOrders.Data.Orders[x].LeverageRate,
						Price:           openOrders.Data.Orders[x].Price,
						Amount:          openOrders.Data.Orders[x].Volume,
						ExecutedAmount:  openOrders.Data.Orders[x].TradeVolume,
						RemainingAmount: openOrders.Data.Orders[x].Volume - openOrders.Data.Orders[x].TradeVolume,
						Fee:             openOrders.Data.Orders[x].Fee,
						Exchange:        h.Name,
						AssetType:       req.AssetType,
						ID:              openOrders.Data.Orders[x].OrderIDString,
						Side:            orderVars.Side,
						Type:            orderVars.OrderType,
						Status:          orderVars.Status,
						Pair:            p,
					})
				}
			}
		}
	}
	order.FilterOrdersByType(&orders, req.Type)
	order.FilterOrdersBySide(&orders, req.Side)
	order.FilterOrdersByTickRange(&orders, req.StartTicks, req.EndTicks)
	return orders, nil
}

// GetOrderHistory retrieves account order information
// Can Limit response to specific order status
func (h *HUOBI) GetOrderHistory(req *order.GetOrdersRequest) ([]order.Detail, error) {
	if err := req.Validate(); err != nil {
		return nil, err
	}
	var orders []order.Detail
	switch req.AssetType {
	case asset.Spot:
		if len(req.Pairs) == 0 {
			return nil, errors.New("currency must be supplied")
		}
		states := "partial-canceled,filled,canceled"
		for i := range req.Pairs {
			resp, err := h.GetOrders(
				req.Pairs[i],
				"",
				"",
				"",
				states,
				"",
				"",
				"")
			if err != nil {
				return nil, err
			}
			for x := range resp {
				orderDetail := order.Detail{
					ID:             strconv.FormatInt(resp[x].ID, 10),
					Price:          resp[x].Price,
					Amount:         resp[x].Amount,
					Pair:           req.Pairs[i],
					Exchange:       h.Name,
					ExecutedAmount: resp[x].FilledAmount,
					Date:           time.Unix(0, resp[x].CreatedAt*int64(time.Millisecond)),
					Status:         order.Status(resp[x].State),
					AccountID:      strconv.FormatInt(resp[x].AccountID, 10),
					Fee:            resp[x].FilledFees,
				}
				setOrderSideAndType(resp[x].Type, &orderDetail)
				orders = append(orders, orderDetail)
			}
		}
	case asset.CoinMarginedFutures:
		for x := range req.Pairs {
			var currentPage int64 = 0
			for done := false; !done; {
				orderHistory, err := h.GetSwapOrderHistory(req.Pairs[x], "all", "all", []order.Status{order.AnyStatus}, int64(req.EndTicks.Sub(req.StartTicks).Hours()/24), currentPage, 50)
				if err != nil {
					return orders, err
				}
				var orderVars OrderVars
				for x := range orderHistory.Data.Orders {
					p, err := currency.NewPairFromString(orderHistory.Data.Orders[x].ContractCode)
					if err != nil {
						return orders, err
					}

					orderVars, err = compatibleVars(orderHistory.Data.Orders[x].Direction,
						orderHistory.Data.Orders[x].OrderPriceType,
						orderHistory.Data.Orders[x].Status)
					if err != nil {
						return orders, err
					}
					orders = append(orders, order.Detail{
						PostOnly:        (orderVars.OrderType == order.PostOnly),
						Leverage:        orderHistory.Data.Orders[x].LeverageRate,
						Price:           orderHistory.Data.Orders[x].Price,
						Amount:          orderHistory.Data.Orders[x].Volume,
						ExecutedAmount:  orderHistory.Data.Orders[x].TradeVolume,
						RemainingAmount: orderHistory.Data.Orders[x].Volume - orderHistory.Data.Orders[x].TradeVolume,
						Fee:             orderHistory.Data.Orders[x].Fee,
						Exchange:        h.Name,
						AssetType:       req.AssetType,
						ID:              orderHistory.Data.Orders[x].OrderIDString,
						Side:            orderVars.Side,
						Type:            orderVars.OrderType,
						Status:          orderVars.Status,
						Pair:            p,
					})
				}
				currentPage++
				if currentPage == orderHistory.Data.TotalPage {
					done = true
				}
			}
		}
	case asset.Futures:
		for x := range req.Pairs {
			var currentPage int64 = 0
			for done := false; !done; {
				openOrders, err := h.FGetOrderHistory(req.Pairs[x], "", "all", "all", "limit", []order.Status{order.AnyStatus}, int64(req.EndTicks.Sub(req.StartTicks).Hours()/24), currentPage, 50)
				if err != nil {
					return orders, err
				}
				var orderVars OrderVars
				for x := range openOrders.Data.Orders {
					orderVars, err = compatibleVars(openOrders.Data.Orders[x].Direction,
						openOrders.Data.Orders[x].OrderPriceType,
						openOrders.Data.Orders[x].Status)
					if err != nil {
						return orders, err
					}
					if req.Side != orderVars.Side {
						continue
					}
					if req.Type != orderVars.OrderType {
						continue
					}
					orderCreateTime := time.Unix(openOrders.Data.Orders[x].CreateDate, 0)

					p, err := currency.NewPairFromString(openOrders.Data.Orders[x].ContractCode)
					if err != nil {
						return orders, err
					}
					orders = append(orders, order.Detail{
						PostOnly:        (orderVars.OrderType == order.PostOnly),
						Leverage:        openOrders.Data.Orders[x].LeverageRate,
						Price:           openOrders.Data.Orders[x].Price,
						Amount:          openOrders.Data.Orders[x].Volume,
						ExecutedAmount:  openOrders.Data.Orders[x].TradeVolume,
						RemainingAmount: openOrders.Data.Orders[x].Volume - openOrders.Data.Orders[x].TradeVolume,
						Fee:             openOrders.Data.Orders[x].Fee,
						Exchange:        h.Name,
						AssetType:       req.AssetType,
						ID:              openOrders.Data.Orders[x].OrderIDString,
						Side:            orderVars.Side,
						Type:            orderVars.OrderType,
						Status:          orderVars.Status,
						Pair:            p,
						Date:            orderCreateTime,
					})
				}
				currentPage++
				if currentPage == openOrders.Data.TotalPage {
					done = true
				}
			}
		}
	}
	order.FilterOrdersByTickRange(&orders, req.StartTicks, req.EndTicks)
	return orders, nil
}

func setOrderSideAndType(requestType string, orderDetail *order.Detail) {
	switch SpotNewOrderRequestParamsType(requestType) {
	case SpotNewOrderRequestTypeBuyMarket:
		orderDetail.Side = order.Buy
		orderDetail.Type = order.Market
	case SpotNewOrderRequestTypeSellMarket:
		orderDetail.Side = order.Sell
		orderDetail.Type = order.Market
	case SpotNewOrderRequestTypeBuyLimit:
		orderDetail.Side = order.Buy
		orderDetail.Type = order.Limit
	case SpotNewOrderRequestTypeSellLimit:
		orderDetail.Side = order.Sell
		orderDetail.Type = order.Limit
	}
}

// AuthenticateWebsocket sends an authentication message to the websocket
func (h *HUOBI) AuthenticateWebsocket() error {
	return h.wsLogin()
}

// ValidateCredentials validates current credentials used for wrapper
// functionality
func (h *HUOBI) ValidateCredentials() error {
	_, err := h.UpdateAccountInfo()
	return h.CheckTransientError(err)
}

// FormatExchangeKlineInterval returns Interval to exchange formatted string
func (h *HUOBI) FormatExchangeKlineInterval(in kline.Interval) string {
	switch in {
	case kline.OneMin, kline.FiveMin, kline.FifteenMin, kline.ThirtyMin:
		return in.Short() + "in"
	case kline.FourHour:
		return "4hour"
	case kline.OneDay:
		return "1day"
	case kline.OneMonth:
		return "1mon"
	case kline.OneWeek:
		return "1week"
	case kline.OneYear:
		return "1year"
	}
	return ""
}

// GetHistoricCandles returns candles between a time period for a set time interval
func (h *HUOBI) GetHistoricCandles(pair currency.Pair, a asset.Item, start, end time.Time, interval kline.Interval) (kline.Item, error) {
	if err := h.ValidateKline(pair, a, interval); err != nil {
		return kline.Item{}, err
	}
	klineParams := KlinesRequestParams{
		Period: h.FormatExchangeKlineInterval(interval),
		Symbol: pair,
	}
	candles, err := h.GetSpotKline(klineParams)
	if err != nil {
		return kline.Item{}, err
	}
	ret := kline.Item{
		Exchange: h.Name,
		Pair:     pair,
		Asset:    a,
		Interval: interval,
	}
	for x := range candles {
		if time.Unix(candles[x].ID, 0).Before(start) ||
			time.Unix(candles[x].ID, 0).After(end) {
			continue
		}
		ret.Candles = append(ret.Candles, kline.Candle{
			Time:   time.Unix(candles[x].ID, 0),
			Open:   candles[x].Open,
			High:   candles[x].High,
			Low:    candles[x].Low,
			Close:  candles[x].Close,
			Volume: candles[x].Volume,
		})
	}
	ret.SortCandlesByTimestamp(false)
	return ret, nil
}

// GetHistoricCandlesExtended returns candles between a time period for a set time interval
func (h *HUOBI) GetHistoricCandlesExtended(pair currency.Pair, a asset.Item, start, end time.Time, interval kline.Interval) (kline.Item, error) {
	return h.GetHistoricCandles(pair, a, start, end, interval)
}

// compatibleVars gets compatible variables for order vars
func compatibleVars(side, orderPriceType string, status int64) (OrderVars, error) {
	var resp OrderVars
	switch side {
	case "buy":
		resp.Side = order.Buy
	case "sell":
		resp.Side = order.Sell
	default:
		return resp, fmt.Errorf("invalid orderSide")
	}
	switch orderPriceType {
	case "limit":
		resp.OrderType = order.Limit
	case "opponent":
		resp.OrderType = order.Market
	case "post_only":
		resp.OrderType = order.PostOnly
	default:
		return resp, fmt.Errorf("invalid orderPriceType")
	}
	switch status {
	case 1, 2, 11:
		resp.Status = order.UnknownStatus
	case 3:
		resp.Status = order.Active
	case 4:
		resp.Status = order.PartiallyFilled
	case 5:
		resp.Status = order.PartiallyCancelled
	case 6:
		resp.Status = order.Filled
	case 7:
		resp.Status = order.Cancelled
	default:
		return resp, fmt.Errorf("invalid orderStatus")
	}
	return resp, nil
}<|MERGE_RESOLUTION|>--- conflicted
+++ resolved
@@ -532,8 +532,12 @@
 
 // UpdateOrderbook updates and returns the orderbook for a currency pair
 func (h *HUOBI) UpdateOrderbook(p currency.Pair, assetType asset.Item) (*orderbook.Base, error) {
-<<<<<<< HEAD
-	book := &orderbook.Base{ExchangeName: h.Name, Pair: p, AssetType: assetType}
+	book := &orderbook.Base{
+		ExchangeName:       h.Name,
+		Pair:               p,
+		AssetType:          assetType,
+		VerificationBypass: h.OrderbookVerificationBypass,
+	}
 	var err error
 	switch assetType {
 	case asset.Spot:
@@ -541,30 +545,6 @@
 		orderbookNew, err = h.GetDepth(OrderBookDataRequestParams{
 			Symbol: p,
 			Type:   OrderBookDataRequestParamsTypeStep0,
-=======
-	book := &orderbook.Base{
-		ExchangeName:       h.Name,
-		Pair:               p,
-		AssetType:          assetType,
-		VerificationBypass: h.OrderbookVerificationBypass,
-	}
-	fpair, err := h.FormatExchangeCurrency(p, assetType)
-	if err != nil {
-		return book, err
-	}
-	orderbookNew, err := h.GetDepth(OrderBookDataRequestParams{
-		Symbol: fpair.String(),
-		Type:   OrderBookDataRequestParamsTypeStep0,
-	})
-	if err != nil {
-		return book, err
-	}
-
-	for x := range orderbookNew.Bids {
-		book.Bids = append(book.Bids, orderbook.Item{
-			Amount: orderbookNew.Bids[x][1],
-			Price:  orderbookNew.Bids[x][0],
->>>>>>> 7431bf88
 		})
 		if err != nil {
 			return nil, err
