--- conflicted
+++ resolved
@@ -208,22 +208,10 @@
 		return err
 	}
 
-<<<<<<< HEAD
 	err = h.Websocket.Setup(&stream.WebsocketWrapperSetup{
 		ExchangeConfig:         exch,
 		ConnectionMonitorDelay: exch.ConnectionMonitorDelay,
 		Features:               &h.Features.Supports.WebsocketCapabilities,
-=======
-	err = h.Websocket.Setup(&stream.WebsocketSetup{
-		ExchangeConfig:        exch,
-		DefaultURL:            wsMarketURL,
-		RunningURL:            wsRunningURL,
-		Connector:             h.WsConnect,
-		Subscriber:            h.Subscribe,
-		Unsubscriber:          h.Unsubscribe,
-		GenerateSubscriptions: h.GenerateDefaultSubscriptions,
-		Features:              &h.Features.Supports.WebsocketCapabilities,
->>>>>>> e8c91231
 	})
 	if err != nil {
 		return err
