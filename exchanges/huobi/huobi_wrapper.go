--- conflicted
+++ resolved
@@ -145,14 +145,6 @@
 			AutoPairUpdates: true,
 			Kline: kline.ExchangeCapabilitiesEnabled{
 				Intervals: kline.DeployExchangeIntervals(
-<<<<<<< HEAD
-					kline.OneMin,
-					kline.FiveMin,
-					kline.FifteenMin,
-					kline.ThirtyMin,
-					kline.OneHour,
-					kline.FourHour,
-=======
 					kline.IntervalCapacity{Interval: kline.OneMin},
 					kline.IntervalCapacity{Interval: kline.FiveMin},
 					kline.IntervalCapacity{Interval: kline.FifteenMin},
@@ -168,7 +160,6 @@
 					// kline.IntervalCapacity{Interval: kline.OneDay},
 					// kline.IntervalCapacity{Interval: kline.OneWeek},
 					// kline.IntervalCapacity{Interval: kline.OneMonth},
->>>>>>> 492ea20f
 				),
 				GlobalResultLimit: 2000,
 			},
@@ -838,16 +829,11 @@
 
 // GetAccountFundingHistory returns funding history, deposits and
 // withdrawals
-<<<<<<< HEAD
 func (h *HUOBI) GetAccountFundingHistory(ctx context.Context) ([]exchange.FundingHistory, error) {
-=======
-func (h *HUOBI) GetFundingHistory(_ context.Context) ([]exchange.FundHistory, error) {
->>>>>>> 492ea20f
 	return nil, common.ErrFunctionNotSupported
 }
 
 // GetWithdrawalsHistory returns previous withdrawals data
-<<<<<<< HEAD
 func (h *HUOBI) GetWithdrawalsHistory(ctx context.Context, c currency.Code, a asset.Item) ([]exchange.WithdrawalHistory, error) {
 	if a != asset.Spot {
 		return nil, fmt.Errorf("%w %v", asset.ErrNotSupported, a)
@@ -872,10 +858,6 @@
 		}
 	}
 	return resp, nil
-=======
-func (h *HUOBI) GetWithdrawalsHistory(_ context.Context, _ currency.Code, _ asset.Item) (resp []exchange.WithdrawalHistory, err error) {
-	return nil, common.ErrNotYetImplemented
->>>>>>> 492ea20f
 }
 
 // GetRecentTrades returns the most recent trades for a currency and asset
@@ -1143,7 +1125,6 @@
 }
 
 // CancelBatchOrders cancels an orders by their corresponding ID numbers
-<<<<<<< HEAD
 func (h *HUOBI) CancelBatchOrders(ctx context.Context, o []order.Cancel) (*order.CancelBatchResponse, error) {
 	if len(o) == 0 {
 		return nil, order.ErrCancelOrderIsNil
@@ -1173,10 +1154,6 @@
 		resp.Status[cancelledOrders.Failed[i].OrderID] = cancelledOrders.Failed[i].ErrorMessage
 	}
 	return resp, nil
-=======
-func (h *HUOBI) CancelBatchOrders(_ context.Context, _ []order.Cancel) (order.CancelBatchResponse, error) {
-	return order.CancelBatchResponse{}, common.ErrNotYetImplemented
->>>>>>> 492ea20f
 }
 
 // CancelAllOrders cancels all orders associated with a currency pair
@@ -1915,6 +1892,7 @@
 		candles, err := h.GetSpotKline(ctx, KlinesRequestParams{
 			Period: h.FormatExchangeKlineInterval(req.ExchangeInterval),
 			Symbol: req.Pair,
+			Size: int(req.RequestLimit),
 		})
 		if err != nil {
 			return nil, err
@@ -1978,20 +1956,12 @@
 		}
 	}
 
-<<<<<<< HEAD
 	return req.ProcessResponse(timeSeries)
 }
 
 // GetHistoricCandlesExtended returns candles between a time period for a set time interval
 func (h *HUOBI) GetHistoricCandlesExtended(ctx context.Context, pair currency.Pair, a asset.Item, interval kline.Interval, start, end time.Time) (*kline.Item, error) {
 	req, err := h.GetKlineExtendedRequest(pair, a, interval, start, end)
-=======
-	candles, err := h.GetSpotKline(ctx, KlinesRequestParams{
-		Period: h.FormatExchangeKlineInterval(req.ExchangeInterval),
-		Symbol: req.Pair,
-		Size:   int(req.RequestLimit),
-	})
->>>>>>> 492ea20f
 	if err != nil {
 		return nil, err
 	}
