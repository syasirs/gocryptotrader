--- conflicted
+++ resolved
@@ -2212,11 +2212,6 @@
 	return nil, fmt.Errorf("%w %v", asset.ErrNotSupported, item)
 }
 
-<<<<<<< HEAD
-// UpdateOrderExecutionLimits updates order execution limits
-func (h *HUOBI) UpdateOrderExecutionLimits(_ context.Context, _ asset.Item) error {
-	return common.ErrNotYetImplemented
-=======
 // GetLatestFundingRates returns the latest funding rates data
 func (h *HUOBI) GetLatestFundingRates(ctx context.Context, r *fundingrate.LatestRateRequest) ([]fundingrate.LatestRateResponse, error) {
 	if r == nil {
@@ -2303,5 +2298,9 @@
 // IsPerpetualFutureCurrency ensures a given asset and currency is a perpetual future
 func (h *HUOBI) IsPerpetualFutureCurrency(a asset.Item, _ currency.Pair) (bool, error) {
 	return a == asset.CoinMarginedFutures, nil
->>>>>>> 0dd37b25
+}
+
+// UpdateOrderExecutionLimits updates order execution limits
+func (h *HUOBI) UpdateOrderExecutionLimits(_ context.Context, _ asset.Item) error {
+	return common.ErrNotYetImplemented
 }