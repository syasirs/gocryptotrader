--- conflicted
+++ resolved
@@ -947,13 +947,10 @@
 	switch in {
 	case kline.OneMin, kline.FiveMin, kline.FifteenMin, kline.ThirtyMin:
 		return in.Short() + "in"
-<<<<<<< HEAD
-=======
 	case kline.FourHour:
 		return "4hour"
 	case kline.OneDay:
 		return "1day"
->>>>>>> 0ad03c48
 	case kline.OneMonth:
 		return "1mon"
 	case kline.OneWeek:
@@ -961,11 +958,7 @@
 	case kline.OneYear:
 		return "1year"
 	}
-<<<<<<< HEAD
-	return in.Short()
-=======
 	return ""
->>>>>>> 0ad03c48
 }
 
 // GetHistoricCandles returns candles between a time period for a set time interval
@@ -1006,12 +999,7 @@
 	return ret, nil
 }
 
-<<<<<<< HEAD
-// GetHistoricCandlesEx returns candles between a time period for a set time interval
-func (h *HUOBI) GetHistoricCandlesEx(pair currency.Pair, a asset.Item, start, end time.Time, interval kline.Interval) (kline.Item, error) {
-=======
 // GetHistoricCandlesExtended returns candles between a time period for a set time interval
 func (h *HUOBI) GetHistoricCandlesExtended(pair currency.Pair, a asset.Item, start, end time.Time, interval kline.Interval) (kline.Item, error) {
->>>>>>> 0ad03c48
 	return h.GetHistoricCandles(pair, a, start, end, interval)
 }