package huobi

import (
	"errors"
	"fmt"
	"strconv"
	"strings"
	"sync"
	"time"

	"github.com/thrasher-corp/gocryptotrader/common"
	"github.com/thrasher-corp/gocryptotrader/config"
	"github.com/thrasher-corp/gocryptotrader/currency"
	exchange "github.com/thrasher-corp/gocryptotrader/exchanges"
	"github.com/thrasher-corp/gocryptotrader/exchanges/account"
	"github.com/thrasher-corp/gocryptotrader/exchanges/asset"
	"github.com/thrasher-corp/gocryptotrader/exchanges/kline"
	"github.com/thrasher-corp/gocryptotrader/exchanges/order"
	"github.com/thrasher-corp/gocryptotrader/exchanges/orderbook"
	"github.com/thrasher-corp/gocryptotrader/exchanges/protocol"
	"github.com/thrasher-corp/gocryptotrader/exchanges/request"
	"github.com/thrasher-corp/gocryptotrader/exchanges/stream"
	"github.com/thrasher-corp/gocryptotrader/exchanges/ticker"
	"github.com/thrasher-corp/gocryptotrader/log"
	"github.com/thrasher-corp/gocryptotrader/portfolio/withdraw"
)

// GetDefaultConfig returns a default exchange config
func (h *HUOBI) GetDefaultConfig() (*config.ExchangeConfig, error) {
	h.SetDefaults()
	exchCfg := new(config.ExchangeConfig)
	exchCfg.Name = h.Name
	exchCfg.HTTPTimeout = exchange.DefaultHTTPTimeout
	exchCfg.BaseCurrencies = h.BaseCurrencies

	err := h.SetupDefaults(exchCfg)
	if err != nil {
		return nil, err
	}

	if h.Features.Supports.RESTCapabilities.AutoPairUpdates {
		err = h.UpdateTradablePairs(true)
		if err != nil {
			return nil, err
		}
	}

	return exchCfg, nil
}

// SetDefaults sets default values for the exchange
func (h *HUOBI) SetDefaults() {
	h.Name = "Huobi"
	h.Enabled = true
	h.Verbose = true
	h.API.CredentialsValidator.RequiresKey = true
	h.API.CredentialsValidator.RequiresSecret = true

	fmt1 := currency.PairStore{
		RequestFormat: &currency.PairFormat{Uppercase: false},
		ConfigFormat: &currency.PairFormat{
			Delimiter: currency.DashDelimiter,
			Uppercase: true,
		},
	}
	coinFutures := currency.PairStore{
		RequestFormat: &currency.PairFormat{
			Uppercase: true,
		},
		ConfigFormat: &currency.PairFormat{
			Uppercase: true,
			Delimiter: "-",
		},
	}
	futures := currency.PairStore{
		RequestFormat: &currency.PairFormat{
			Uppercase: true,
		},
		ConfigFormat: &currency.PairFormat{
			Uppercase: true,
			Delimiter: "",
		},
	}
	err := h.StoreAssetPairFormat(asset.Spot, fmt1)
	if err != nil {
		log.Errorln(log.ExchangeSys, err)
	}
	err = h.StoreAssetPairFormat(asset.CoinMarginedFutures, coinFutures)
	if err != nil {
		log.Errorln(log.ExchangeSys, err)
	}
	err = h.StoreAssetPairFormat(asset.Futures, futures)
	if err != nil {
		log.Errorln(log.ExchangeSys, err)
	}

	h.Features = exchange.Features{
		Supports: exchange.FeaturesSupported{
			REST:      true,
			Websocket: true,
			RESTCapabilities: protocol.Features{
				TickerBatching:    true,
				TickerFetching:    true,
				KlineFetching:     true,
				TradeFetching:     true,
				OrderbookFetching: true,
				AutoPairUpdates:   true,
				AccountInfo:       true,
				GetOrder:          true,
				GetOrders:         true,
				CancelOrders:      true,
				CancelOrder:       true,
				SubmitOrder:       true,
				CryptoDeposit:     true,
				CryptoWithdrawal:  true,
				TradeFee:          true,
			},
			WebsocketCapabilities: protocol.Features{
				KlineFetching:          true,
				OrderbookFetching:      true,
				TradeFetching:          true,
				Subscribe:              true,
				Unsubscribe:            true,
				AuthenticatedEndpoints: true,
				AccountInfo:            true,
				MessageCorrelation:     true,
				GetOrder:               true,
				GetOrders:              true,
				TickerFetching:         true,
			},
			WithdrawPermissions: exchange.AutoWithdrawCryptoWithSetup |
				exchange.NoFiatWithdrawals,
			Kline: kline.ExchangeCapabilitiesSupported{
				Intervals: true,
			},
		},
		Enabled: exchange.FeaturesEnabled{
			AutoPairUpdates: true,
			Kline: kline.ExchangeCapabilitiesEnabled{
				Intervals: map[string]bool{
					kline.OneMin.Word():     true,
					kline.FiveMin.Word():    true,
					kline.FifteenMin.Word(): true,
					kline.ThirtyMin.Word():  true,
					kline.OneHour.Word():    true,
					kline.FourHour.Word():   true,
					kline.OneDay.Word():     true,
					kline.OneWeek.Word():    true,
					kline.OneMonth.Word():   true,
					kline.OneYear.Word():    true,
				},
				ResultLimit: 2000,
			},
		},
	}

	h.Requester = request.New(h.Name,
		common.NewHTTPClientWithTimeout(exchange.DefaultHTTPTimeout),
		request.WithLimiter(SetRateLimit()))

	h.API.Endpoints.URLDefault = huobiAPIURL
	h.API.Endpoints.URL = h.API.Endpoints.URLDefault
	h.API.Endpoints.WebsocketURL = wsMarketURL
	h.Websocket = stream.New()
	h.WebsocketResponseMaxLimit = exchange.DefaultWebsocketResponseMaxLimit
	h.WebsocketResponseCheckTimeout = exchange.DefaultWebsocketResponseCheckTimeout
	h.WebsocketOrderbookBufferLimit = exchange.DefaultWebsocketOrderbookBufferLimit
}

// Setup sets user configuration
func (h *HUOBI) Setup(exch *config.ExchangeConfig) error {
	if !exch.Enabled {
		h.SetEnabled(false)
		return nil
	}

	err := h.SetupDefaults(exch)
	if err != nil {
		return err
	}

	err = h.Websocket.Setup(&stream.WebsocketSetup{
		Enabled:                          exch.Features.Enabled.Websocket,
		Verbose:                          exch.Verbose,
		AuthenticatedWebsocketAPISupport: exch.API.AuthenticatedWebsocketSupport,
		WebsocketTimeout:                 exch.WebsocketTrafficTimeout,
		DefaultURL:                       wsMarketURL,
		ExchangeName:                     exch.Name,
		RunningURL:                       exch.API.Endpoints.WebsocketURL,
		Connector:                        h.WsConnect,
		Subscriber:                       h.Subscribe,
		UnSubscriber:                     h.Unsubscribe,
		GenerateSubscriptions:            h.GenerateDefaultSubscriptions,
		Features:                         &h.Features.Supports.WebsocketCapabilities,
		OrderbookBufferLimit:             exch.WebsocketOrderbookBufferLimit,
	})
	if err != nil {
		return err
	}

	err = h.Websocket.SetupNewConnection(stream.ConnectionSetup{
		RateLimit:            rateLimit,
		ResponseCheckTimeout: exch.WebsocketResponseCheckTimeout,
		ResponseMaxLimit:     exch.WebsocketResponseMaxLimit,
	})
	if err != nil {
		return err
	}

	return h.Websocket.SetupNewConnection(stream.ConnectionSetup{
		RateLimit:            rateLimit,
		ResponseCheckTimeout: exch.WebsocketResponseCheckTimeout,
		ResponseMaxLimit:     exch.WebsocketResponseMaxLimit,
		URL:                  wsAccountsOrdersURL,
		Authenticated:        true,
	})
}

// Start starts the HUOBI go routine
func (h *HUOBI) Start(wg *sync.WaitGroup) {
	wg.Add(1)
	go func() {
		h.Run()
		wg.Done()
	}()
}

// Run implements the HUOBI wrapper
func (h *HUOBI) Run() {
	if h.Verbose {
		log.Debugf(log.ExchangeSys,
			"%s Websocket: %s (url: %s).\n",
			h.Name,
			common.IsEnabled(h.Websocket.IsEnabled()),
			wsMarketURL)
		h.PrintEnabledPairs()
	}

	var forceUpdate bool
	enabled, err := h.GetEnabledPairs(asset.Spot)
	if err != nil {
		log.Errorf(log.ExchangeSys,
			"%s Failed to update enabled currencies. Err:%s\n",
			h.Name,
			err)
	}

	avail, err := h.GetAvailablePairs(asset.Spot)
	if err != nil {
		log.Errorf(log.ExchangeSys,
			"%s Failed to update enabled currencies. Err:%s\n",
			h.Name,
			err)
	}

	if common.StringDataContains(enabled.Strings(), currency.CNY.String()) ||
		common.StringDataContains(avail.Strings(), currency.CNY.String()) {
		forceUpdate = true
	}

	if common.StringDataContains(h.BaseCurrencies.Strings(), currency.CNY.String()) {
		cfg := config.GetConfig()
		var exchCfg *config.ExchangeConfig
		exchCfg, err = cfg.GetExchangeConfig(h.Name)
		if err != nil {
			log.Errorf(log.ExchangeSys,
				"%s failed to get exchange config. %s\n",
				h.Name,
				err)
			return
		}
		exchCfg.BaseCurrencies = currency.Currencies{currency.USD}
		h.BaseCurrencies = currency.Currencies{currency.USD}
	}

	if forceUpdate {
		var format currency.PairFormat
		format, err = h.GetPairFormat(asset.Spot, false)
		if err != nil {
			log.Errorf(log.ExchangeSys,
				"%s failed to get exchange config. %s\n",
				h.Name,
				err)
			return
		}
		enabledPairs := currency.Pairs{
			currency.Pair{
				Base:      currency.BTC.Lower(),
				Quote:     currency.USDT.Lower(),
				Delimiter: format.Delimiter,
			},
		}
		log.Warn(log.ExchangeSys,
			"Available and enabled pairs for Huobi reset due to config upgrade, please enable the ones you would like again")

		err = h.UpdatePairs(enabledPairs, asset.Spot, true, true)
		if err != nil {
			log.Errorf(log.ExchangeSys,
				"%s Failed to update enabled currencies. Err:%s\n",
				h.Name,
				err)
		}
	}

	if !h.GetEnabledFeatures().AutoPairUpdates && !forceUpdate {
		return
	}

	err = h.UpdateTradablePairs(forceUpdate)
	if err != nil {
		log.Errorf(log.ExchangeSys,
			"%s failed to update tradable pairs. Err: %s",
			h.Name,
			err)
	}
}

// FetchTradablePairs returns a list of the exchanges tradable pairs
func (h *HUOBI) FetchTradablePairs(a asset.Item) ([]string, error) {
	if !h.SupportsAsset(a) {
		return nil, fmt.Errorf("asset type of %s is not supported by %s", a, h.Name)
	}

	var pairs []string

	switch a {
	case asset.Spot:
		symbols, err := h.GetSymbols()
		if err != nil {
			return nil, err
		}

		format, err := h.GetPairFormat(a, false)
		if err != nil {
			return nil, err
		}

		for x := range symbols {
			if symbols[x].State != "online" {
				continue
			}
			pairs = append(pairs, symbols[x].BaseCurrency+
				format.Delimiter+
				symbols[x].QuoteCurrency)
		}

	case asset.CoinMarginedFutures:

		symbols, err := h.GetSwapMarkets("")
		if err != nil {
			return nil, err
		}

		for z := range symbols {
			if symbols[z].ContractStatus == 1 {
				pairs = append(pairs, symbols[z].ContractCode)
			}
		}

	case asset.Futures:

		symbols, err := h.FGetContractInfo("", "", "")
		if err != nil {
			return nil, err
		}

		for c := range symbols.Data {
			if symbols.Data[c].ContractStatus == 1 {
				pairs = append(pairs, symbols.Data[c].ContractCode)
			}
		}

	}
	return pairs, nil
}

// UpdateTradablePairs updates the exchanges available pairs and stores
// them in the exchanges config
func (h *HUOBI) UpdateTradablePairs(forceUpdate bool) error {
	spotPairs, err := h.FetchTradablePairs(asset.Spot)
	if err != nil {
		return err
	}
	p, err := currency.NewPairsFromStrings(spotPairs)
	if err != nil {
		return err
	}
	err = h.UpdatePairs(p, asset.Spot, false, forceUpdate)
	if err != nil {
		return err
	}

	futuresPairs, err := h.FetchTradablePairs(asset.Futures)
	if err != nil {
		return err
	}
	fp, err := currency.NewPairsFromStrings(futuresPairs)
	if err != nil {
		return err
	}
	err = h.UpdatePairs(fp, asset.Futures, false, forceUpdate)
	if err != nil {
		return err
	}

	coinmarginedFuturesPairs, err := h.FetchTradablePairs(asset.CoinMarginedFutures)
	if err != nil {
		return err
	}
	cp, err := currency.NewPairsFromStrings(coinmarginedFuturesPairs)
	if err != nil {
		return err
	}
	return h.UpdatePairs(cp, asset.CoinMarginedFutures, false, forceUpdate)
}

// UpdateTicker updates and returns the ticker for a currency pair
func (h *HUOBI) UpdateTicker(p currency.Pair, assetType asset.Item) (*ticker.Price, error) {

	if !h.SupportsAsset(assetType) {
		return nil, fmt.Errorf("asset type of %s is not supported by %s", assetType, h.Name)
	}
	switch assetType {
	case asset.Spot:
		tickers, err := h.GetTickers()
		if err != nil {
			return nil, err
		}
		pairs, err := h.GetEnabledPairs(assetType)
		if err != nil {
			return nil, err
		}
		for i := range pairs {
			for j := range tickers.Data {
				pairFmt, err := h.FormatExchangeCurrency(pairs[i], assetType)
				if err != nil {
					return nil, err
				}
				if pairFmt.Lower().String() != strings.ToLower(tickers.Data[j].Symbol) {
					continue
				}
				err = ticker.ProcessTicker(&ticker.Price{
					High:         tickers.Data[j].High,
					Low:          tickers.Data[j].Low,
					Volume:       tickers.Data[j].Volume,
					Open:         tickers.Data[j].Open,
					Close:        tickers.Data[j].Close,
					Pair:         pairs[i],
					ExchangeName: h.Name,
					AssetType:    assetType})
				if err != nil {
					return nil, err
				}
			}
		}
	case asset.CoinMarginedFutures:
		fmtPair, err := h.FormatExchangeCurrency(p, assetType)
		if err != nil {
			return nil, err
		}
		marketData, err := h.GetSwapMarketOverview(fmtPair.String())
		if err != nil {
			return nil, err
		}

		err = ticker.ProcessTicker(&ticker.Price{
			High:         marketData.Tick.High,
			Low:          marketData.Tick.Low,
			Volume:       marketData.Tick.Vol,
			Open:         marketData.Tick.Open,
			Close:        marketData.Tick.Close,
			Pair:         p,
			Bid:          marketData.Tick.Bid[0],
			Ask:          marketData.Tick.Ask[0],
			ExchangeName: h.Name,
			AssetType:    assetType,
		})
	case asset.Futures:
		fmtPair, err := h.FormatExchangeCurrency(p, assetType)
		if err != nil {
			return nil, err
		}
		marketData, err := h.FGetMarketOverviewData(fmtPair.String())
		if err != nil {
			return nil, err
		}

		err = ticker.ProcessTicker(&ticker.Price{
			High:         marketData.Tick.High,
			Low:          marketData.Tick.Low,
			Volume:       marketData.Tick.Vol,
			Open:         marketData.Tick.Open,
			Close:        marketData.Tick.Close,
			Pair:         p,
			Bid:          marketData.Tick.Bid[0],
			Ask:          marketData.Tick.Ask[0],
			ExchangeName: h.Name,
			AssetType:    assetType,
		})
	}
	return ticker.GetTicker(h.Name, p, assetType)
}

// FetchTicker returns the ticker for a currency pair
func (h *HUOBI) FetchTicker(p currency.Pair, assetType asset.Item) (*ticker.Price, error) {
	tickerNew, err := ticker.GetTicker(h.Name, p, assetType)
	if err != nil {
		return h.UpdateTicker(p, assetType)
	}
	return tickerNew, nil
}

// FetchOrderbook returns orderbook base on the currency pair
func (h *HUOBI) FetchOrderbook(p currency.Pair, assetType asset.Item) (*orderbook.Base, error) {
	ob, err := orderbook.Get(h.Name, p, assetType)
	if err != nil {
		return h.UpdateOrderbook(p, assetType)
	}
	return ob, nil
}

// UpdateOrderbook updates and returns the orderbook for a currency pair
func (h *HUOBI) UpdateOrderbook(p currency.Pair, assetType asset.Item) (*orderbook.Base, error) {

	formatPair, err := h.FormatExchangeCurrency(p, assetType)

	if err != nil {
		return nil, err
	}

	orderBook := new(orderbook.Base)

	switch assetType {
	case asset.Spot:
		orderbookNew, err := h.GetDepth(OrderBookDataRequestParams{
			Symbol: formatPair.String(),
			Type:   OrderBookDataRequestParamsTypeStep0,
		})
		if err != nil {
			return nil, err
		}

		for x := range orderbookNew.Bids {
			orderBook.Bids = append(orderBook.Bids, orderbook.Item{
				Amount: orderbookNew.Bids[x][1],
				Price:  orderbookNew.Bids[x][0],
			})
		}

		for x := range orderbookNew.Asks {
			orderBook.Asks = append(orderBook.Asks, orderbook.Item{
				Amount: orderbookNew.Asks[x][1],
				Price:  orderbookNew.Asks[x][0],
			})
		}

		orderBook.Pair = p
		orderBook.ExchangeName = h.Name
		orderBook.AssetType = assetType

	case asset.Futures:

		orderbookNew, err := h.FGetMarketDepth(formatPair.String(), "step0")
		if err != nil {
			return nil, err
		}

		for x := range orderbookNew.Asks {
			orderBook.Asks = append(orderBook.Asks, orderbook.Item{
				Amount: orderbookNew.Asks[x].Quantity,
				Price:  orderbookNew.Asks[x].Price,
			})
		}
		for y := range orderbookNew.Bids {
			orderBook.Bids = append(orderBook.Bids, orderbook.Item{
				Amount: orderbookNew.Bids[y].Quantity,
				Price:  orderbookNew.Bids[y].Price,
			})
		}

	case asset.CoinMarginedFutures:

		orderbookNew, err := h.GetSwapMarketDepth(formatPair.String(), "step0")
		if err != nil {
			return nil, err
		}

		for x := range orderbookNew.Tick.Asks {
			orderBook.Asks = append(orderBook.Asks, orderbook.Item{
				Amount: orderbookNew.Tick.Asks[x][1],
				Price:  orderbookNew.Tick.Asks[x][0],
			})
		}
		for y := range orderbookNew.Tick.Bids {
			orderBook.Bids = append(orderBook.Bids, orderbook.Item{
				Amount: orderbookNew.Tick.Bids[y][1],
				Price:  orderbookNew.Tick.Bids[y][0],
			})
		}

	}

	orderBook.Pair = p
	orderBook.ExchangeName = h.Name
	orderBook.AssetType = assetType

	err = orderBook.Process()
	if err != nil {
		return orderBook, err
	}

	return orderbook.Get(h.Name, p, assetType)
}

// GetAccountID returns the account ID for trades
func (h *HUOBI) GetAccountID() ([]Account, error) {
	acc, err := h.GetAccounts()
	if err != nil {
		return nil, err
	}

	if len(acc) < 1 {
		return nil, errors.New("no account returned")
	}

	return acc, nil
}

// UpdateAccountInfo retrieves balances for all enabled currencies for the
// HUOBI exchange - to-do
func (h *HUOBI) UpdateAccountInfo() (account.Holdings, error) {
	var info account.Holdings
	var acc account.SubAccount
	info.Exchange = h.Name
	for x := range h.GetAssetTypes() {
		switch h.GetAssetTypes()[x] {
		case asset.Spot:

			if h.Websocket.CanUseAuthenticatedWebsocketForWrapper() {
				resp, err := h.wsGetAccountsList()
				if err != nil {
					return info, err
				}
				var currencyDetails []account.Balance
				for i := range resp.Data {
					if len(resp.Data[i].List) == 0 {
						continue
					}
					currData := account.Balance{
						CurrencyName: currency.NewCode(resp.Data[i].List[0].Currency),
						TotalValue:   resp.Data[i].List[0].Balance,
					}
					if len(resp.Data[i].List) > 1 && resp.Data[i].List[1].Type == "frozen" {
						currData.Hold = resp.Data[i].List[1].Balance
					}
					currencyDetails = append(currencyDetails, currData)
				}
				acc.Currencies = currencyDetails
				info.Accounts = append(info.Accounts, acc)
			} else {
				accounts, err := h.GetAccountID()
				if err != nil {
					return info, err
				}
				for i := range accounts {
					acc.ID = strconv.FormatInt(accounts[i].ID, 10)
					balances, err := h.GetAccountBalance(acc.ID)
					if err != nil {
						return info, err
					}

					var currencyDetails []account.Balance
					for j := range balances {
						var frozen bool
						if balances[j].Type == "frozen" {
							frozen = true
						}

						var updated bool
						for i := range currencyDetails {
							if currencyDetails[i].CurrencyName == currency.NewCode(balances[j].Currency) {
								if frozen {
									currencyDetails[i].Hold = balances[j].Balance
								} else {
									currencyDetails[i].TotalValue = balances[j].Balance
								}
								updated = true
							}
						}

						if updated {
							continue
						}

						if frozen {
							currencyDetails = append(currencyDetails,
								account.Balance{
									CurrencyName: currency.NewCode(balances[j].Currency),
									Hold:         balances[j].Balance,
								})
						} else {
							currencyDetails = append(currencyDetails,
								account.Balance{
									CurrencyName: currency.NewCode(balances[j].Currency),
									TotalValue:   balances[j].Balance,
								})
						}
					}
					acc.AssetType = asset.Spot
					acc.Currencies = currencyDetails
					info.Accounts = append(info.Accounts, acc)
				}
			}

		case asset.CoinMarginedFutures:

			subAccsData, err := h.GetSwapAllSubAccAssets("")
			if err != nil {
				return info, err
			}
			var currencyDetails []account.Balance
			for x := range subAccsData.Data {
				a, err := h.SwapSingleSubAccAssets("", subAccsData.Data[x].SubUID)
				if err != nil {
					return info, err
				}
				for y := range a.Data {
					currencyDetails = append(currencyDetails, account.Balance{
						CurrencyName: currency.NewCode(a.Data[y].Symbol),
						TotalValue:   a.Data[y].MarginBalance,
						Hold:         a.Data[y].MarginFrozen,
					})
				}
			}

			acc.AssetType = asset.CoinMarginedFutures
			acc.Currencies = currencyDetails
			info.Accounts = append(info.Accounts, acc)

		case asset.Futures:

			subAccsData, err := h.FGetAllSubAccountAssets("")
			if err != nil {
				return info, err
			}
			var currencyDetails []account.Balance
			for x := range subAccsData.Data {
				a, err := h.FGetSingleSubAccountInfo("", strconv.FormatInt(subAccsData.Data[x].SubUID, 10))
				if err != nil {
					return info, err
				}
				for y := range a.AssetsData {
					currencyDetails = append(currencyDetails, account.Balance{
						CurrencyName: currency.NewCode(a.AssetsData[y].Symbol),
						TotalValue:   a.AssetsData[y].MarginBalance,
						Hold:         a.AssetsData[y].MarginFrozen,
					})
				}
			}

			acc.AssetType = asset.Futures
			acc.Currencies = currencyDetails
			info.Accounts = append(info.Accounts, acc)

		}
	}
	err := account.Process(&info)
	if err != nil {
		return info, err
	}
	return info, nil
}

// FetchAccountInfo retrieves balances for all enabled currencies
func (h *HUOBI) FetchAccountInfo() (account.Holdings, error) {
	acc, err := account.GetHoldings(h.Name)
	if err != nil {
		return h.UpdateAccountInfo()
	}
	return acc, nil
}

// GetFundingHistory returns funding history, deposits and
// withdrawals
func (h *HUOBI) GetFundingHistory() ([]exchange.FundHistory, error) {
	return nil, common.ErrFunctionNotSupported
}

// GetExchangeHistory returns historic trade data within the timeframe provided.
func (h *HUOBI) GetExchangeHistory(p currency.Pair, assetType asset.Item, timestampStart, timestampEnd time.Time) ([]exchange.TradeHistory, error) {
	return nil, common.ErrNotYetImplemented
}

// SubmitOrder submits a new order
func (h *HUOBI) SubmitOrder(s *order.Submit) (order.SubmitResponse, error) {

	var submitOrderResponse order.SubmitResponse

	if err := s.Validate(); err != nil {
		return submitOrderResponse, err
	}

	switch s.AssetType {

	case asset.Spot:

		accountID, err := strconv.ParseInt(s.ClientID, 10, 64)
		if err != nil {
			return submitOrderResponse, err
		}

		p, err := h.FormatExchangeCurrency(s.Pair, s.AssetType)
		if err != nil {
			return submitOrderResponse, err
		}

		var formattedType SpotNewOrderRequestParamsType
		var params = SpotNewOrderRequestParams{
			Amount:    s.Amount,
			Source:    "api",
			Symbol:    p.String(),
			AccountID: int(accountID),
		}

		switch {
		case s.Side == order.Buy && s.Type == order.Market:
			formattedType = SpotNewOrderRequestTypeBuyMarket
		case s.Side == order.Sell && s.Type == order.Market:
			formattedType = SpotNewOrderRequestTypeSellMarket
		case s.Side == order.Buy && s.Type == order.Limit:
			formattedType = SpotNewOrderRequestTypeBuyLimit
			params.Price = s.Price
		case s.Side == order.Sell && s.Type == order.Limit:
			formattedType = SpotNewOrderRequestTypeSellLimit
			params.Price = s.Price
		}

		params.Type = formattedType
		response, err := h.SpotNewOrder(params)
		if err != nil {
			return submitOrderResponse, err
		}
		if response > 0 {
			submitOrderResponse.OrderID = strconv.FormatInt(response, 10)
		}

		submitOrderResponse.IsOrderPlaced = true
		if s.Type == order.Market {
			submitOrderResponse.FullyMatched = true
		}

	case asset.CoinMarginedFutures:

		fPair, err := h.FormatExchangeCurrency(s.Pair, asset.CoinMarginedFutures)
		if err != nil {
			return submitOrderResponse, err
		}

		var oDirection string
		switch s.Side {
		case order.Buy:
			oDirection = "BUY"
		case order.Sell:
			oDirection = "SELL"
		}

		var oType string
		switch s.Type {
		case order.Limit:
			oType = "limit"
		case order.PostOnly:
			oType = "post_only"
		}

		order, err := h.PlaceSwapOrders(fPair.String(), s.ClientOrderID, oDirection, s.Offset, oType, s.Price, s.Amount, s.Leverage)
		if err != nil {
			return submitOrderResponse, err
		}

		submitOrderResponse.OrderID = order.Data.OrderIDString
		submitOrderResponse.IsOrderPlaced = true

	case asset.Futures:

		fPair, err := h.FormatExchangeCurrency(s.Pair, asset.Futures)
		if err != nil {
			return submitOrderResponse, err
		}

		var oDirection string
		switch s.Side {
		case order.Buy:
			oDirection = "BUY"
		case order.Sell:
			oDirection = "SELL"
		}

		var oType string
		switch s.Type {
		case order.Limit:
			oType = "limit"
		case order.PostOnly:
			oType = "post_only"
		}

		order, err := h.FOrder(fPair.Base.Upper().String(), "", fPair.String(), s.ClientOrderID, oDirection, s.Offset, oType, s.Price, s.Amount, s.Leverage)
		if err != nil {
			return submitOrderResponse, err
		}

		submitOrderResponse.OrderID = order.Data.OrderIDStr
		submitOrderResponse.IsOrderPlaced = true

	}

	return submitOrderResponse, nil
}

// ModifyOrder will allow of changing orderbook placement and limit to
// market conversion
func (h *HUOBI) ModifyOrder(action *order.Modify) (string, error) {
	return "", common.ErrFunctionNotSupported
}

// CancelOrder cancels an order by its corresponding ID number
<<<<<<< HEAD
func (h *HUOBI) CancelOrder(order *order.Cancel) error {

	p, err := h.FormatExchangeCurrency(order.Pair, order.AssetType)
=======
func (h *HUOBI) CancelOrder(o *order.Cancel) error {
	if err := o.Validate(o.StandardCancel()); err != nil {
		return err
	}

	orderIDInt, err := strconv.ParseInt(o.ID, 10, 64)
>>>>>>> f11c9047
	if err != nil {
		return err
	}

	switch order.AssetType {

<<<<<<< HEAD
	case asset.Spot:
		orderIDInt, err := strconv.ParseInt(order.ID, 10, 64)
=======
// CancelAllOrders cancels all orders associated with a currency pair
func (h *HUOBI) CancelAllOrders(orderCancellation *order.Cancel) (order.CancelAllResponse, error) {
	if err := orderCancellation.Validate(); err != nil {
		return order.CancelAllResponse{}, err
	}
	var cancelAllOrdersResponse order.CancelAllResponse
	enabledPairs, err := h.GetEnabledPairs(asset.Spot)
	if err != nil {
		return cancelAllOrdersResponse, err
	}
	for i := range enabledPairs {
		fpair, err := h.FormatExchangeCurrency(enabledPairs[i], asset.Spot)
>>>>>>> f11c9047
		if err != nil {
			return err
		}

		_, err = h.CancelExistingOrder(orderIDInt)
		return err

	case asset.CoinMarginedFutures:

		_, err = h.CancelSwapOrder(order.ID, order.ClientID, p.String())
		if err != nil {
			return err
		}

	case asset.Futures:

		_, err = h.FCancelOrder(order.ID, order.ClientID, p.String())
		if err != nil {
			return err
		}

	}
	return nil
}

// CancelAllOrders cancels all orders associated with a currency pair
func (h *HUOBI) CancelAllOrders(orderCancellation *order.Cancel) (order.CancelAllResponse, error) {

	var cancelAllOrdersResponse order.CancelAllResponse

	switch orderCancellation.AssetType {

	case asset.Spot:
		enabledPairs, err := h.GetEnabledPairs(asset.Spot)
		if err != nil {
			return cancelAllOrdersResponse, err
		}
		for i := range enabledPairs {
			fpair, err := h.FormatExchangeCurrency(enabledPairs[i], asset.Spot)
			if err != nil {
				return cancelAllOrdersResponse, err
			}

			resp, err := h.CancelOpenOrdersBatch(orderCancellation.AccountID,
				fpair.String())
			if err != nil {
				return cancelAllOrdersResponse, err
			}

			if resp.Data.FailedCount > 0 {
				return cancelAllOrdersResponse,
					fmt.Errorf("%v orders failed to cancel",
						resp.Data.FailedCount)
			}

			if resp.Status == "error" {
				return cancelAllOrdersResponse, errors.New(resp.ErrorMessage)
			}
		}
	case asset.CoinMarginedFutures:

		if orderCancellation.Pair.IsEmpty() {

			enabledPairs, err := h.GetEnabledPairs(asset.CoinMarginedFutures)
			if err != nil {
				return cancelAllOrdersResponse, err
			}

			for i := range enabledPairs {

				fPair, err := h.FormatExchangeCurrency(enabledPairs[i], asset.CoinMarginedFutures)
				if err != nil {
					return cancelAllOrdersResponse, err
				}

				a, err := h.CancelAllSwapOrders(fPair.String())
				if err != nil {
					return cancelAllOrdersResponse, err
				}
				split := strings.Split(a.Successes, ",")
				for x := range split {
					cancelAllOrdersResponse.Status[split[x]] = "success"
				}
				for y := range a.Errors {
					cancelAllOrdersResponse.Status[a.Errors[y].OrderID] = "fail"
				}
			}
		} else {

			fPair, err := h.FormatExchangeCurrency(orderCancellation.Pair, asset.CoinMarginedFutures)
			if err != nil {
				return cancelAllOrdersResponse, err
			}

			a, err := h.CancelAllSwapOrders(fPair.String())
			if err != nil {
				return cancelAllOrdersResponse, err
			}
			split := strings.Split(a.Successes, ",")
			for x := range split {
				cancelAllOrdersResponse.Status[split[x]] = "success"
			}
			for y := range a.Errors {
				cancelAllOrdersResponse.Status[a.Errors[y].OrderID] = "fail"
			}

		}

	case asset.Futures:

		if orderCancellation.Pair.IsEmpty() {

			enabledPairs, err := h.GetEnabledPairs(asset.Futures)
			if err != nil {
				return cancelAllOrdersResponse, err
			}

			for i := range enabledPairs {

				fPair, err := h.FormatExchangeCurrency(enabledPairs[i], asset.Futures)
				if err != nil {
					return cancelAllOrdersResponse, err
				}

				a, err := h.FCancelAllOrders(fPair.Base.String(), fPair.String(), "")
				if err != nil {
					return cancelAllOrdersResponse, err
				}
				split := strings.Split(a.Data.Successes, ",")
				for x := range split {
					cancelAllOrdersResponse.Status[split[x]] = "success"
				}
				for y := range a.Data.Errors {
					cancelAllOrdersResponse.Status[a.Data.Errors[y].OrderID] = "fail"
				}
			}
		} else {

			fPair, err := h.FormatExchangeCurrency(orderCancellation.Pair, asset.CoinMarginedFutures)
			if err != nil {
				return cancelAllOrdersResponse, err
			}

			a, err := h.FCancelAllOrders(fPair.Base.String(), fPair.String(), "")
			if err != nil {
				return cancelAllOrdersResponse, err
			}
			split := strings.Split(a.Data.Successes, ",")
			for x := range split {
				cancelAllOrdersResponse.Status[split[x]] = "success"
			}
			for y := range a.Data.Errors {
				cancelAllOrdersResponse.Status[a.Data.Errors[y].OrderID] = "fail"
			}

		}

	}

	return cancelAllOrdersResponse, nil
}

// GetOrderInfo returns information on a current open order
func (h *HUOBI) GetOrderInfo(orderID string, assetType asset.Item) (order.Detail, error) {

	var orderDetail order.Detail

	switch assetType {

	case asset.Spot:
		var respData *OrderInfo
		if h.Websocket.CanUseAuthenticatedWebsocketForWrapper() {
			resp, err := h.wsGetOrderDetails(orderID)
			if err != nil {
				return orderDetail, err
			}
			respData = &resp.Data
		} else {
			oID, err := strconv.ParseInt(orderID, 10, 64)
			if err != nil {
				return orderDetail, err
			}
			resp, err := h.GetOrder(oID)
			if err != nil {
				return orderDetail, err
			}
			respData = &resp
		}
		if respData.ID == 0 {
			return orderDetail, fmt.Errorf("%s - order not found for orderid %s", h.Name, orderID)
		}
		var responseID = strconv.FormatInt(respData.ID, 10)
		if responseID != orderID {
			return orderDetail, errors.New(h.Name + " - GetOrderInfo orderID mismatch. Expected: " + orderID + " Received: " + responseID)
		}
		typeDetails := strings.Split(respData.Type, "-")
		orderSide, err := order.StringToOrderSide(typeDetails[0])
		if err != nil {
			if h.Websocket.IsConnected() {
				h.Websocket.DataHandler <- order.ClassificationError{
					Exchange: h.Name,
					OrderID:  orderID,
					Err:      err,
				}
			} else {
				return orderDetail, err
			}
		}
		orderType, err := order.StringToOrderType(typeDetails[1])
		if err != nil {
			if h.Websocket.IsConnected() {
				h.Websocket.DataHandler <- order.ClassificationError{
					Exchange: h.Name,
					OrderID:  orderID,
					Err:      err,
				}
			} else {
				return orderDetail, err
			}
		}
		orderStatus, err := order.StringToOrderStatus(respData.State)
		if err != nil {
			if h.Websocket.IsConnected() {
				h.Websocket.DataHandler <- order.ClassificationError{
					Exchange: h.Name,
					OrderID:  orderID,
					Err:      err,
				}
			} else {
				return orderDetail, err
			}
		}
		var p currency.Pair
		var a asset.Item
		p, a, err = h.GetRequestFormattedPairAndAssetType(respData.Symbol)
		if err != nil {
			return orderDetail, err
		}
		orderDetail = order.Detail{
			Exchange:       h.Name,
			ID:             orderID,
			AccountID:      strconv.FormatInt(respData.AccountID, 10),
			Pair:           p,
			Type:           orderType,
			Side:           orderSide,
			Date:           time.Unix(0, respData.CreatedAt*int64(time.Millisecond)),
			Status:         orderStatus,
			Price:          respData.Price,
			Amount:         respData.Amount,
			ExecutedAmount: respData.FilledAmount,
			Fee:            respData.FilledFees,
			AssetType:      a,
		}

	case asset.CoinMarginedFutures:

		orderInfo, err := h.GetSwapOrderInfo("", orderID, "")
		if err != nil {
			return orderDetail, err
		}

		var orderVars OrderVars

		for x := range orderInfo.Data {

			orderVars, err = compatibleVars(orderInfo.Data[x].Direction, orderInfo.Data[x].OrderPriceType, orderInfo.Data[x].Status)
			if err != nil {
				return orderDetail, err
			}

			maker := true
			if orderVars.OrderType == order.Limit || orderVars.OrderType == order.PostOnly {
				maker = false
			}

			orderDetail.Trades = append(orderDetail.Trades, order.TradeHistory{
				Price:    orderInfo.Data[x].Price,
				Amount:   orderInfo.Data[x].Volume,
				Fee:      orderInfo.Data[x].Fee,
				Exchange: h.Name,
				TID:      orderInfo.Data[x].OrderIDString,
				Type:     orderVars.OrderType,
				Side:     orderVars.Side,
				IsMaker:  maker,
			})
		}

	case asset.Futures:

		orderInfo, err := h.FGetOrderInfo("", orderID, "")
		if err != nil {
			return orderDetail, err
		}

		var orderVars OrderVars

		for x := range orderInfo.Data {

			orderVars, err = compatibleVars(orderInfo.Data[x].Direction, orderInfo.Data[x].OrderPriceType, orderInfo.Data[x].Status)
			if err != nil {
				return orderDetail, err
			}

			maker := true
			if orderVars.OrderType == order.Limit || orderVars.OrderType == order.PostOnly {
				maker = false
			}

			orderDetail.Trades = append(orderDetail.Trades, order.TradeHistory{
				Price:    orderInfo.Data[x].Price,
				Amount:   orderInfo.Data[x].Volume,
				Fee:      orderInfo.Data[x].Fee,
				Exchange: h.Name,
				TID:      orderInfo.Data[x].OrderIDString,
				Type:     orderVars.OrderType,
				Side:     orderVars.Side,
				IsMaker:  maker,
			})
		}

	}

	return orderDetail, nil
}

// GetDepositAddress returns a deposit address for a specified currency
func (h *HUOBI) GetDepositAddress(cryptocurrency currency.Code, accountID string) (string, error) {
	resp, err := h.QueryDepositAddress(cryptocurrency.Lower().String())
	return resp.Address, err
}

// WithdrawCryptocurrencyFunds returns a withdrawal ID when a withdrawal is
// submitted
func (h *HUOBI) WithdrawCryptocurrencyFunds(withdrawRequest *withdraw.Request) (*withdraw.ExchangeResponse, error) {
	if err := withdrawRequest.Validate(); err != nil {
		return nil, err
	}

	resp, err := h.Withdraw(withdrawRequest.Currency,
		withdrawRequest.Crypto.Address,
		withdrawRequest.Crypto.AddressTag,
		withdrawRequest.Amount,
		withdrawRequest.Crypto.FeeAmount)
	if err != nil {
		return nil, err
	}
	return &withdraw.ExchangeResponse{
		ID: strconv.FormatInt(resp, 10),
	}, err
}

// WithdrawFiatFunds returns a withdrawal ID when a
// withdrawal is submitted
func (h *HUOBI) WithdrawFiatFunds(withdrawRequest *withdraw.Request) (*withdraw.ExchangeResponse, error) {
	return nil, common.ErrFunctionNotSupported
}

// WithdrawFiatFundsToInternationalBank returns a withdrawal ID when a
// withdrawal is submitted
func (h *HUOBI) WithdrawFiatFundsToInternationalBank(withdrawRequest *withdraw.Request) (*withdraw.ExchangeResponse, error) {
	return nil, common.ErrFunctionNotSupported
}

// GetFeeByType returns an estimate of fee based on type of transaction
func (h *HUOBI) GetFeeByType(feeBuilder *exchange.FeeBuilder) (float64, error) {
	if !h.AllowAuthenticatedRequest() && // Todo check connection status
		feeBuilder.FeeType == exchange.CryptocurrencyTradeFee {
		feeBuilder.FeeType = exchange.OfflineTradeFee
	}
	return h.GetFee(feeBuilder)
}

// GetActiveOrders retrieves any orders that are active/open
func (h *HUOBI) GetActiveOrders(req *order.GetOrdersRequest) ([]order.Detail, error) {
<<<<<<< HEAD
	var orders []order.Detail
=======
	if err := req.Validate(); err != nil {
		return nil, err
	}

	if len(req.Pairs) == 0 {
		return nil, errors.New("currency must be supplied")
	}
>>>>>>> f11c9047

	switch req.AssetType {

	case asset.Spot:
		if len(req.Pairs) == 0 {
			return nil, errors.New("currency must be supplied")
		}

		side := ""
		if req.Side == order.AnySide || req.Side == "" {
			side = ""
		} else if req.Side == order.Sell {
			side = req.Side.Lower()
		}

		if h.Websocket.CanUseAuthenticatedWebsocketForWrapper() {
			for i := range req.Pairs {
				resp, err := h.wsGetOrdersList(-1, req.Pairs[i])
				if err != nil {
					return orders, err
				}
				for j := range resp.Data {
					sideData := strings.Split(resp.Data[j].OrderState, "-")
					side = sideData[0]
					var orderID = strconv.FormatInt(resp.Data[j].OrderID, 10)
					orderSide, err := order.StringToOrderSide(side)
					if err != nil {
						h.Websocket.DataHandler <- order.ClassificationError{
							Exchange: h.Name,
							OrderID:  orderID,
							Err:      err,
						}
					}
					orderType, err := order.StringToOrderType(sideData[1])
					if err != nil {
						h.Websocket.DataHandler <- order.ClassificationError{
							Exchange: h.Name,
							OrderID:  orderID,
							Err:      err,
						}
					}
					orderStatus, err := order.StringToOrderStatus(resp.Data[j].OrderState)
					if err != nil {
						h.Websocket.DataHandler <- order.ClassificationError{
							Exchange: h.Name,
							OrderID:  orderID,
							Err:      err,
						}
					}
					orders = append(orders, order.Detail{
						Exchange:        h.Name,
						AccountID:       strconv.FormatInt(resp.Data[j].AccountID, 10),
						ID:              orderID,
						Pair:            req.Pairs[i],
						Type:            orderType,
						Side:            orderSide,
						Date:            time.Unix(0, resp.Data[j].CreatedAt*int64(time.Millisecond)),
						Status:          orderStatus,
						Price:           resp.Data[j].Price,
						Amount:          resp.Data[j].OrderAmount,
						ExecutedAmount:  resp.Data[j].FilledAmount,
						RemainingAmount: resp.Data[j].UnfilledAmount,
						Fee:             resp.Data[j].FilledFees,
					})
				}
			}
		} else {
			for i := range req.Pairs {
				p, err := h.FormatExchangeCurrency(req.Pairs[i], req.AssetType)
				if err != nil {
					return nil, err
				}

				resp, err := h.GetOpenOrders(h.API.Credentials.ClientID,
					p.String(),
					side,
					500)
				if err != nil {
					return nil, err
				}

				for x := range resp {
					orderDetail := order.Detail{
						ID:             strconv.FormatInt(resp[x].ID, 10),
						Price:          resp[x].Price,
						Amount:         resp[x].Amount,
						Pair:           req.Pairs[i],
						Exchange:       h.Name,
						ExecutedAmount: resp[x].FilledAmount,
						Date:           time.Unix(0, resp[x].CreatedAt*int64(time.Millisecond)),
						Status:         order.Status(resp[x].State),
						AccountID:      strconv.FormatInt(resp[x].AccountID, 10),
						Fee:            resp[x].FilledFees,
					}

					setOrderSideAndType(resp[x].Type, &orderDetail)

					orders = append(orders, orderDetail)
				}
			}
		}

	case asset.CoinMarginedFutures:

		for x := range req.Pairs {

			fPair, err := h.FormatExchangeCurrency(req.Pairs[x], req.AssetType)
			if err != nil {
				return orders, err
			}

			var currentPage int64 = 0

			for done := false; !done; {

				openOrders, err := h.GetSwapOpenOrders(fPair.String(), currentPage, 50)
				if err != nil {
					return orders, err
				}

				var orderVars OrderVars

				for x := range openOrders.Data.Orders {

					orderVars, err = compatibleVars(openOrders.Data.Orders[x].Direction,
						openOrders.Data.Orders[x].OrderPriceType,
						openOrders.Data.Orders[x].Status)

					p, err := currency.NewPairFromString(openOrders.Data.Orders[x].ContractCode)
					if err != nil {
						return orders, err
					}

					orders = append(orders, order.Detail{
						PostOnly:        (orderVars.OrderType == order.PostOnly),
						Leverage:        openOrders.Data.Orders[x].LeverageRate,
						Price:           openOrders.Data.Orders[x].Price,
						Amount:          openOrders.Data.Orders[x].Volume,
						ExecutedAmount:  openOrders.Data.Orders[x].TradeVolume,
						RemainingAmount: openOrders.Data.Orders[x].Volume - openOrders.Data.Orders[x].TradeVolume,
						Fee:             openOrders.Data.Orders[x].Fee,
						Exchange:        h.Name,
						AssetType:       req.AssetType,
						ID:              openOrders.Data.Orders[x].OrderIDString,
						Side:            orderVars.Side,
						Type:            orderVars.OrderType,
						Status:          orderVars.Status,
						Pair:            p,
					})
				}
			}
		}

	case asset.Futures:

		for x := range req.Pairs {

			fPair, err := h.FormatExchangeCurrency(req.Pairs[x], req.AssetType)
			if err != nil {
				return orders, err
			}

			var currentPage int64 = 0

			for done := false; !done; {

				openOrders, err := h.FGetOpenOrders(fPair.String(), currentPage, 50)
				if err != nil {
					return orders, err
				}

				var orderVars OrderVars

				for x := range openOrders.Data.Orders {

					orderVars, err = compatibleVars(openOrders.Data.Orders[x].Direction,
						openOrders.Data.Orders[x].OrderPriceType,
						openOrders.Data.Orders[x].Status)

					p, err := currency.NewPairFromString(openOrders.Data.Orders[x].ContractCode)
					if err != nil {
						return orders, err
					}

					orders = append(orders, order.Detail{
						PostOnly:        (orderVars.OrderType == order.PostOnly),
						Leverage:        openOrders.Data.Orders[x].LeverageRate,
						Price:           openOrders.Data.Orders[x].Price,
						Amount:          openOrders.Data.Orders[x].Volume,
						ExecutedAmount:  openOrders.Data.Orders[x].TradeVolume,
						RemainingAmount: openOrders.Data.Orders[x].Volume - openOrders.Data.Orders[x].TradeVolume,
						Fee:             openOrders.Data.Orders[x].Fee,
						Exchange:        h.Name,
						AssetType:       req.AssetType,
						ID:              openOrders.Data.Orders[x].OrderIDString,
						Side:            orderVars.Side,
						Type:            orderVars.OrderType,
						Status:          orderVars.Status,
						Pair:            p,
					})
				}
			}
		}

	}

	order.FilterOrdersByType(&orders, req.Type)
	order.FilterOrdersBySide(&orders, req.Side)
	order.FilterOrdersByTickRange(&orders, req.StartTicks, req.EndTicks)
	return orders, nil
}

// GetOrderHistory retrieves account order information
// Can Limit response to specific order status
func (h *HUOBI) GetOrderHistory(req *order.GetOrdersRequest) ([]order.Detail, error) {
	var orders []order.Detail

	switch req.AssetType {

	case asset.Spot:
		if len(req.Pairs) == 0 {
			return nil, errors.New("currency must be supplied")
		}

		states := "partial-canceled,filled,canceled"
		for i := range req.Pairs {
			p, err := h.FormatExchangeCurrency(req.Pairs[i], asset.Spot)
			if err != nil {
				return nil, err
			}

			resp, err := h.GetOrders(
				p.String(),
				"",
				"",
				"",
				states,
				"",
				"",
				"")
			if err != nil {
				return nil, err
			}

			for x := range resp {
				orderDetail := order.Detail{
					ID:             strconv.FormatInt(resp[x].ID, 10),
					Price:          resp[x].Price,
					Amount:         resp[x].Amount,
					Pair:           req.Pairs[i],
					Exchange:       h.Name,
					ExecutedAmount: resp[x].FilledAmount,
					Date:           time.Unix(0, resp[x].CreatedAt*int64(time.Millisecond)),
					Status:         order.Status(resp[x].State),
					AccountID:      strconv.FormatInt(resp[x].AccountID, 10),
					Fee:            resp[x].FilledFees,
				}

				setOrderSideAndType(resp[x].Type, &orderDetail)

				orders = append(orders, orderDetail)
			}
		}

	case asset.CoinMarginedFutures:

<<<<<<< HEAD
		for x := range req.Pairs {
=======
// GetOrderHistory retrieves account order information
// Can Limit response to specific order status
func (h *HUOBI) GetOrderHistory(req *order.GetOrdersRequest) ([]order.Detail, error) {
	if err := req.Validate(); err != nil {
		return nil, err
	}

	if len(req.Pairs) == 0 {
		return nil, errors.New("currency must be supplied")
	}
>>>>>>> f11c9047

			fPair, err := h.FormatExchangeCurrency(req.Pairs[x], req.AssetType)
			if err != nil {
				return orders, err
			}

			var currentPage int64 = 0

			for done := false; !done; {

				orderHistory, err := h.GetSwapOrderHistory(fPair.String(), "all", "all", []order.Status{order.AnyStatus}, int64(req.EndTicks.Sub(req.StartTicks).Hours()/24), currentPage, 50)
				if err != nil {
					return orders, err
				}

				var orderVars OrderVars

				for x := range orderHistory.Data.Orders {

					p, err := currency.NewPairFromString(orderHistory.Data.Orders[x].ContractCode)
					if err != nil {
						return orders, err
					}

					orderVars, err = compatibleVars(orderHistory.Data.Orders[x].Direction,
						orderHistory.Data.Orders[x].OrderPriceType,
						orderHistory.Data.Orders[x].Status)

					orders = append(orders, order.Detail{
						PostOnly:        (orderVars.OrderType == order.PostOnly),
						Leverage:        orderHistory.Data.Orders[x].LeverageRate,
						Price:           orderHistory.Data.Orders[x].Price,
						Amount:          orderHistory.Data.Orders[x].Volume,
						ExecutedAmount:  orderHistory.Data.Orders[x].TradeVolume,
						RemainingAmount: orderHistory.Data.Orders[x].Volume - orderHistory.Data.Orders[x].TradeVolume,
						Fee:             orderHistory.Data.Orders[x].Fee,
						Exchange:        h.Name,
						AssetType:       req.AssetType,
						ID:              orderHistory.Data.Orders[x].OrderIDString,
						Side:            orderVars.Side,
						Type:            orderVars.OrderType,
						Status:          orderVars.Status,
						Pair:            p,
					})
				}
				currentPage++
				if currentPage == orderHistory.Data.TotalPage {
					done = true
				}
			}
		}

	case asset.Futures:

		for x := range req.Pairs {

			fPair, err := h.FormatExchangeCurrency(req.Pairs[x], req.AssetType)
			if err != nil {
				return orders, err
			}

			var currentPage int64 = 0

			for done := false; !done; {

				openOrders, err := h.FGetOrderHistory(fPair.Base.String(), "all", "all", fPair.String(), "limit", []order.Status{order.AnyStatus}, int64(req.EndTicks.Sub(req.StartTicks).Hours()/24), currentPage, 50)
				if err != nil {
					return orders, err
				}

				var orderVars OrderVars

				for x := range openOrders.Data.Orders {

					orderVars, err = compatibleVars(openOrders.Data.Orders[x].Direction,
						openOrders.Data.Orders[x].OrderPriceType,
						openOrders.Data.Orders[x].Status)

					if req.Side != orderVars.Side {
						continue
					}
					if req.Type != orderVars.OrderType {
						continue
					}

					orderCreateTime := time.Unix(openOrders.Data.Orders[x].CreateDate, 0)

					p, err := currency.NewPairFromString(openOrders.Data.Orders[x].ContractCode)
					if err != nil {
						return orders, err
					}

					orders = append(orders, order.Detail{
						PostOnly:        (orderVars.OrderType == order.PostOnly),
						Leverage:        openOrders.Data.Orders[x].LeverageRate,
						Price:           openOrders.Data.Orders[x].Price,
						Amount:          openOrders.Data.Orders[x].Volume,
						ExecutedAmount:  openOrders.Data.Orders[x].TradeVolume,
						RemainingAmount: openOrders.Data.Orders[x].Volume - openOrders.Data.Orders[x].TradeVolume,
						Fee:             openOrders.Data.Orders[x].Fee,
						Exchange:        h.Name,
						AssetType:       req.AssetType,
						ID:              openOrders.Data.Orders[x].OrderIDString,
						Side:            orderVars.Side,
						Type:            orderVars.OrderType,
						Status:          orderVars.Status,
						Pair:            p,
						Date:            orderCreateTime,
					})
				}
				currentPage++
				if currentPage == openOrders.Data.TotalPage {
					done = true
				}
			}
		}
	}

	order.FilterOrdersByTickRange(&orders, req.StartTicks, req.EndTicks)
	return orders, nil
}

type reqVars struct {
	TradeType   string
	OrderType   string
	OrderStatus string
}

func getRequestVars(req *order.GetOrdersRequest) reqVars {
	var resp reqVars

	return resp
}

func setOrderSideAndType(requestType string, orderDetail *order.Detail) {
	switch SpotNewOrderRequestParamsType(requestType) {
	case SpotNewOrderRequestTypeBuyMarket:
		orderDetail.Side = order.Buy
		orderDetail.Type = order.Market
	case SpotNewOrderRequestTypeSellMarket:
		orderDetail.Side = order.Sell
		orderDetail.Type = order.Market
	case SpotNewOrderRequestTypeBuyLimit:
		orderDetail.Side = order.Buy
		orderDetail.Type = order.Limit
	case SpotNewOrderRequestTypeSellLimit:
		orderDetail.Side = order.Sell
		orderDetail.Type = order.Limit
	}
}

// AuthenticateWebsocket sends an authentication message to the websocket
func (h *HUOBI) AuthenticateWebsocket() error {
	return h.wsLogin()
}

// ValidateCredentials validates current credentials used for wrapper
// functionality
func (h *HUOBI) ValidateCredentials() error {
	_, err := h.UpdateAccountInfo()
	return h.CheckTransientError(err)
}

// FormatExchangeKlineInterval returns Interval to exchange formatted string
func (h *HUOBI) FormatExchangeKlineInterval(in kline.Interval) string {
	switch in {
	case kline.OneMin, kline.FiveMin, kline.FifteenMin, kline.ThirtyMin:
		return in.Short() + "in"
	case kline.FourHour:
		return "4hour"
	case kline.OneDay:
		return "1day"
	case kline.OneMonth:
		return "1mon"
	case kline.OneWeek:
		return "1week"
	case kline.OneYear:
		return "1year"
	}
	return ""
}

// GetHistoricCandles returns candles between a time period for a set time interval
func (h *HUOBI) GetHistoricCandles(pair currency.Pair, a asset.Item, start, end time.Time, interval kline.Interval) (kline.Item, error) {
	if err := h.ValidateKline(pair, a, interval); err != nil {
		return kline.Item{}, err
	}

	formattedPair, err := h.FormatExchangeCurrency(pair, a)
	if err != nil {
		return kline.Item{}, err
	}

	klineParams := KlinesRequestParams{
		Period: h.FormatExchangeKlineInterval(interval),
		Symbol: formattedPair.String(),
	}

	candles, err := h.GetSpotKline(klineParams)
	if err != nil {
		return kline.Item{}, err
	}

	ret := kline.Item{
		Exchange: h.Name,
		Pair:     pair,
		Asset:    a,
		Interval: interval,
	}

	for x := range candles {
		if time.Unix(candles[x].ID, 0).Before(start) ||
			time.Unix(candles[x].ID, 0).After(end) {
			continue
		}
		ret.Candles = append(ret.Candles, kline.Candle{
			Time:   time.Unix(candles[x].ID, 0),
			Open:   candles[x].Open,
			High:   candles[x].High,
			Low:    candles[x].Low,
			Close:  candles[x].Close,
			Volume: candles[x].Volume,
		})
	}

	ret.SortCandlesByTimestamp(false)
	return ret, nil
}

// GetHistoricCandlesExtended returns candles between a time period for a set time interval
func (h *HUOBI) GetHistoricCandlesExtended(pair currency.Pair, a asset.Item, start, end time.Time, interval kline.Interval) (kline.Item, error) {
	return h.GetHistoricCandles(pair, a, start, end, interval)
}

// compatibleVars gets compatible variables for order vars
func compatibleVars(side, orderPriceType string, status int64) (OrderVars, error) {
	var resp OrderVars

	switch side {
	case "buy":
		resp.Side = order.Buy
	case "sell":
		resp.Side = order.Sell
	default:
		return resp, fmt.Errorf("invalid orderSide")
	}

	switch orderPriceType {
	case "limit":
		resp.OrderType = order.Limit
	case "opponent":
		resp.OrderType = order.Market
	case "post_only":
		resp.OrderType = order.PostOnly
	default:
		return resp, fmt.Errorf("invalid orderPriceType")
	}

	switch status {
	case 1, 2, 11:
		resp.Status = order.UnknownStatus
	case 3:
		resp.Status = order.Active
	case 4:
		resp.Status = order.PartiallyFilled
	case 5:
		resp.Status = order.PartiallyCancelled
	case 6:
		resp.Status = order.Filled
	case 7:
		resp.Status = order.Cancelled
	default:
		return resp, fmt.Errorf("invalid orderStatus")
	}

	return resp, nil
}<|MERGE_RESOLUTION|>--- conflicted
+++ resolved
@@ -923,69 +923,49 @@
 }
 
 // CancelOrder cancels an order by its corresponding ID number
-<<<<<<< HEAD
-func (h *HUOBI) CancelOrder(order *order.Cancel) error {
-
-	p, err := h.FormatExchangeCurrency(order.Pair, order.AssetType)
-=======
 func (h *HUOBI) CancelOrder(o *order.Cancel) error {
 	if err := o.Validate(o.StandardCancel()); err != nil {
 		return err
 	}
-
-	orderIDInt, err := strconv.ParseInt(o.ID, 10, 64)
->>>>>>> f11c9047
+	p, err := h.FormatExchangeCurrency(o.Pair, o.AssetType)
 	if err != nil {
 		return err
 	}
 
-	switch order.AssetType {
-
-<<<<<<< HEAD
+	switch o.AssetType {
+
 	case asset.Spot:
-		orderIDInt, err := strconv.ParseInt(order.ID, 10, 64)
-=======
+		orderIDInt, err := strconv.ParseInt(o.ID, 10, 64)
+		if err != nil {
+			return err
+		}
+
+		_, err = h.CancelExistingOrder(orderIDInt)
+		return err
+
+	case asset.CoinMarginedFutures:
+
+		_, err = h.CancelSwapOrder(o.ID, o.ClientID, p.String())
+		if err != nil {
+			return err
+		}
+
+	case asset.Futures:
+
+		_, err = h.FCancelOrder(o.ID, o.ClientID, p.String())
+		if err != nil {
+			return err
+		}
+
+	}
+	return nil
+}
+
 // CancelAllOrders cancels all orders associated with a currency pair
 func (h *HUOBI) CancelAllOrders(orderCancellation *order.Cancel) (order.CancelAllResponse, error) {
 	if err := orderCancellation.Validate(); err != nil {
 		return order.CancelAllResponse{}, err
 	}
-	var cancelAllOrdersResponse order.CancelAllResponse
-	enabledPairs, err := h.GetEnabledPairs(asset.Spot)
-	if err != nil {
-		return cancelAllOrdersResponse, err
-	}
-	for i := range enabledPairs {
-		fpair, err := h.FormatExchangeCurrency(enabledPairs[i], asset.Spot)
->>>>>>> f11c9047
-		if err != nil {
-			return err
-		}
-
-		_, err = h.CancelExistingOrder(orderIDInt)
-		return err
-
-	case asset.CoinMarginedFutures:
-
-		_, err = h.CancelSwapOrder(order.ID, order.ClientID, p.String())
-		if err != nil {
-			return err
-		}
-
-	case asset.Futures:
-
-		_, err = h.FCancelOrder(order.ID, order.ClientID, p.String())
-		if err != nil {
-			return err
-		}
-
-	}
-	return nil
-}
-
-// CancelAllOrders cancels all orders associated with a currency pair
-func (h *HUOBI) CancelAllOrders(orderCancellation *order.Cancel) (order.CancelAllResponse, error) {
-
 	var cancelAllOrdersResponse order.CancelAllResponse
 
 	switch orderCancellation.AssetType {
@@ -1332,17 +1312,10 @@
 
 // GetActiveOrders retrieves any orders that are active/open
 func (h *HUOBI) GetActiveOrders(req *order.GetOrdersRequest) ([]order.Detail, error) {
-<<<<<<< HEAD
-	var orders []order.Detail
-=======
 	if err := req.Validate(); err != nil {
 		return nil, err
 	}
-
-	if len(req.Pairs) == 0 {
-		return nil, errors.New("currency must be supplied")
-	}
->>>>>>> f11c9047
+	var orders []order.Detail
 
 	switch req.AssetType {
 
@@ -1558,6 +1531,9 @@
 // GetOrderHistory retrieves account order information
 // Can Limit response to specific order status
 func (h *HUOBI) GetOrderHistory(req *order.GetOrdersRequest) ([]order.Detail, error) {
+	if err := req.Validate(); err != nil {
+		return nil, err
+	}
 	var orders []order.Detail
 
 	switch req.AssetType {
@@ -1609,20 +1585,7 @@
 
 	case asset.CoinMarginedFutures:
 
-<<<<<<< HEAD
 		for x := range req.Pairs {
-=======
-// GetOrderHistory retrieves account order information
-// Can Limit response to specific order status
-func (h *HUOBI) GetOrderHistory(req *order.GetOrdersRequest) ([]order.Detail, error) {
-	if err := req.Validate(); err != nil {
-		return nil, err
-	}
-
-	if len(req.Pairs) == 0 {
-		return nil, errors.New("currency must be supplied")
-	}
->>>>>>> f11c9047
 
 			fPair, err := h.FormatExchangeCurrency(req.Pairs[x], req.AssetType)
 			if err != nil {
