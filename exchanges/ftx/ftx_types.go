package ftx

import (
	"time"

	"github.com/thrasher-corp/gocryptotrader/exchanges/order"
)

// MarginFundingData stores borrowing/lending data for margin trading
type MarginFundingData struct {
	Coin     string  `json:"coin"`
	Estimate float64 `json:"estimate"`
	Previous float64 `json:"previous"`
}

// MarginDailyBorrowStats stores the daily borrowed amounts
type MarginDailyBorrowStats struct {
	Coin string  `json:"coin"`
	Size float64 `json:"size"`
}

// MarginMarketInfo stores margin market info
type MarginMarketInfo struct {
	Coin          string  `json:"coin"`
	Borrowed      float64 `json:"borrowed"`
	Free          float64 `json:"free"`
	EstimatedRate float64 `json:"estimatedRate"`
	PreviousRate  float64 `json:"previousRate"`
}

// MarginTransactionHistoryData stores margin borrowing/lending history
type MarginTransactionHistoryData struct {
	Coin string    `json:"coin"`
	Cost float64   `json:"cost"`
	Rate float64   `json:"rate"`
	Size float64   `json:"size"`
	Time time.Time `json:"time"`
}

// LendingOffersData stores data for lending offers
type LendingOffersData struct {
	Coin string  `json:"coin"`
	Rate float64 `json:"rate"`
	Size float64 `json:"size"`
}

// LendingInfoData stores margin lending info
type LendingInfoData struct {
	Coin     string  `json:"coin"`
	Lendable float64 `json:"lendable"`
	Locked   float64 `json:"locked"`
	MinRate  float64 `json:"minRate"`
	Offered  float64 `json:"offered"`
}

// MarketData stores market data
type MarketData struct {
	Name                  string  `json:"name"`
	BaseCurrency          string  `json:"baseCurrency"`
	QuoteCurrency         string  `json:"quoteCurrency"`
	MarketType            string  `json:"type"`
	Underlying            string  `json:"underlying"`
	Change1h              float64 `json:"change1h"`
	Change24h             float64 `json:"change24h"`
	ChangeBod             float64 `json:"changeBod"`
	QuoteVolume24h        float64 `json:"quoteVolume24h"`
	Enabled               bool    `json:"enabled"`
	Ask                   float64 `json:"ask"`
	Bid                   float64 `json:"bid"`
	Last                  float64 `json:"last"`
	USDVolume24h          float64 `json:"volumeUSD24h"`
	MinProvideSize        float64 `json:"minProvideSize"`
	PriceIncrement        float64 `json:"priceIncrement"`
	SizeIncrement         float64 `json:"sizeIncrement"`
	Restricted            bool    `json:"restricted"`
	PostOnly              bool    `json:"postOnly"`
	Price                 float64 `json:"price"`
	HighLeverageFeeExempt bool    `json:"highLeverageFeeExempt"`
}

// OData stores orderdata in orderbook
type OData struct {
	Price float64
	Size  float64
}

// OrderbookData stores orderbook data
type OrderbookData struct {
	MarketName string
	Asks       []OData
	Bids       []OData
}

// TempOBData stores orderbook data temporarily
type TempOBData struct {
	Asks [][2]float64 `json:"asks"`
	Bids [][2]float64 `json:"bids"`
}

// TradeData stores data from trades
type TradeData struct {
	ID          int64     `json:"id"`
	Liquidation bool      `json:"liquidation"`
	Price       float64   `json:"price"`
	Side        string    `json:"side"`
	Size        float64   `json:"size"`
	Time        time.Time `json:"time"`
}

// OHLCVData stores historical OHLCV data
type OHLCVData struct {
	Close     float64   `json:"close"`
	High      float64   `json:"high"`
	Low       float64   `json:"low"`
	Open      float64   `json:"open"`
	StartTime time.Time `json:"startTime"`
	Time      float64   `json:"time"`
	Volume    float64   `json:"volume"`
}

// FuturesData stores data for futures
type FuturesData struct {
	Ask                         float64   `json:"ask"`
	Bid                         float64   `json:"bid"`
	Change1h                    float64   `json:"change1h"`
	Change24h                   float64   `json:"change24h"`
	ChangeBod                   float64   `json:"changeBod"`
	VolumeUSD24h                float64   `json:"volumeUsd24h"`
	Volume                      float64   `json:"volume"`
	Description                 string    `json:"description"`
	Enabled                     bool      `json:"enabled"`
	Expired                     bool      `json:"expired"`
	Expiry                      time.Time `json:"expiry"`
	ExpiryDescription           string    `json:"expiryDescription"`
	Group                       string    `json:"group"`
	Index                       float64   `json:"index"`
	InitialMarginFractionFactor float64   `json:"imfFactor"`
	Last                        float64   `json:"last"`
	LowerBound                  float64   `json:"lowerBound"`
	MarginPrice                 float64   `json:"marginPrice"`
	Mark                        float64   `json:"mark"`
	MoveStart                   time.Time `json:"moveStart"`
	Name                        string    `json:"name"`
	OpenInterest                float64   `json:"openInterest"`
	OpenInterestUSD             float64   `json:"openInterestUsd"`
	Perpetual                   bool      `json:"perpetual"`
	PositionLimitWeight         float64   `json:"positionLimitWeight"`
	PostOnly                    bool      `json:"postOnly"`
	PriceIncrement              float64   `json:"priceIncrement"`
	SizeIncrement               float64   `json:"sizeIncrement"`
	Underlying                  string    `json:"underlying"`
	UnderlyingDescription       string    `json:"underlyingDescription"`
	UpperBound                  float64   `json:"upperBound"`
	FutureType                  string    `json:"type"`
}

// FutureStatsData stores data on futures stats
type FutureStatsData struct {
	Volume                   float64   `json:"volume"`
	NextFundingRate          float64   `json:"nextFundingRate"`
	NextFundingTime          time.Time `json:"nextFundingTime"`
	ExpirationPrice          float64   `json:"expirationPrice"`
	PredictedExpirationPrice float64   `json:"predictedExpirationPrice"`
	OpenInterest             float64   `json:"openInterest"`
	StrikePrice              float64   `json:"strikePrice"`
	Greeks                   *struct {
		ImpliedVolatility float64 `json:"impliedVolatility"`
		Delta             float64 `json:"delta"`
		Gamma             float64 `json:"gamma"`
	} `json:"greeks"`
}

// FundingRatesData stores data on funding rates
type FundingRatesData struct {
	Future string    `json:"future"`
	Rate   float64   `json:"rate"`
	Time   time.Time `json:"time"`
}

// IndexWeights stores index weights' data
type IndexWeights struct {
	Result map[string]float64 `json:"result"`
}

// PositionData stores data of an open position
type PositionData struct {
	CollateralUsed               float64 `json:"collateralUsed"`
	Cost                         float64 `json:"cost"`
	CumulativeBuySize            float64 `json:"cumulativeBuySize"`
	CumulativeSellSize           float64 `json:"cumulativeSellSize"`
	EntryPrice                   float64 `json:"entryPrice"`
	EstimatedLiquidationPrice    float64 `json:"estimatedLiquidationPrice"`
	Future                       string  `json:"future"`
	InitialMarginRequirement     float64 `json:"initialMarginRequirement"`
	LongOrderSize                float64 `json:"longOrderSize"`
	MaintenanceMarginRequirement float64 `json:"maintenanceMarginRequirement"`
	NetSize                      float64 `json:"netSize"`
	OpenSize                     float64 `json:"openSize"`
	RealizedPNL                  float64 `json:"realizedPnl"`
	RecentAverageOpenPrice       float64 `json:"recentAverageOpenPrice"`
	RecentBreakEvenPrice         float64 `json:"recentBreakEvenPrice"`
	RecentPnl                    float64 `json:"recentPnl"`
	ShortOrderSize               float64 `json:"shortOrderSize"`
	Side                         string  `json:"side"`
	Size                         float64 `json:"size"`
	UnrealizedPNL                float64 `json:"unrealizedPnl"`
}

// AccountInfoData stores account data
type AccountInfoData struct {
	BackstopProvider             bool           `json:"backstopProvider"`
	ChargeInterestOnNegativeUSD  bool           `json:"chargeInterestOnNegativeUsd"`
	Collateral                   float64        `json:"collateral"`
	FreeCollateral               float64        `json:"freeCollateral"`
	InitialMarginRequirement     float64        `json:"initialMarginRequirement"`
	Leverage                     float64        `json:"leverage"`
	Liquidating                  bool           `json:"liquidating"`
	MaintenanceMarginRequirement float64        `json:"maintenanceMarginRequirement"`
	MakerFee                     float64        `json:"makerFee"`
	MarginFraction               float64        `json:"marginFraction"`
	OpenMarginFraction           float64        `json:"openMarginFraction"`
	PositionLimit                float64        `json:"positionLimit"`
	PositionLimitUsed            float64        `json:"positionLimitUsed"`
	SpotLendingEnabled           bool           `json:"spotLendingEnabled"`
	SpotMarginEnabled            bool           `json:"spotMarginEnabled"`
	TakerFee                     float64        `json:"takerFee"`
	TotalAccountValue            float64        `json:"totalAccountValue"`
	TotalPositionSize            float64        `json:"totalPositionSize"`
	UseFTTCollateral             bool           `json:"useFttCollateral"`
	Username                     string         `json:"username"`
	Positions                    []PositionData `json:"positions"`
}

// WalletCoinsData stores data about wallet coins
type WalletCoinsData struct {
	USDFungible      bool     `json:"usdFungible"`
	CanDeposit       bool     `json:"canDeposit"`
	CanWithdraw      bool     `json:"canWithdraw"`
	CanConvert       bool     `json:"canConvert"`
	Collateral       bool     `json:"collateral"`
	CollateralWeight float64  `json:"collateralWeight"`
	CreditTo         string   `json:"creditTo"`
	ERC20Contract    string   `json:"erc20Contract"`
	BEP2Asset        string   `json:"bep2Asset"`
	TRC20Contract    string   `json:"trc20Contract"`
	SpotMargin       bool     `json:"spotMargin"`
	IndexPrice       float64  `json:"indexPrice"`
	SPLMint          string   `json:"splMint"`
	Fiat             bool     `json:"fiat"`
	HasTag           bool     `json:"hasTag"`
	Hidden           bool     `json:"hidden"`
	IsETF            bool     `json:"isEtf"`
	IsToken          bool     `json:"isToken"`
	Methods          []string `json:"methods"`
	ID               string   `json:"id"`
	Name             string   `json:"name"`
}

// WalletBalance stores balances data
type WalletBalance struct {
	Coin                   string  `json:"coin"`
	Free                   float64 `json:"free"`
	Total                  float64 `json:"total"`
	AvailableWithoutBorrow float64 `json:"availableWithoutBorrow"`
	USDValue               float64 `json:"usdValue"`
	SpotBorrow             float64 `json:"spotBorrow"`
}

// AllWalletBalances stores all the user's account balances
type AllWalletBalances map[string][]WalletBalance

// DepositData stores deposit address data
type DepositData struct {
	Address string `json:"address"`
	Tag     string `json:"tag"`
	Method  string `json:"method"`
	Coin    string `json:"coin"`
}

// DepositItem stores data about deposit history
type DepositItem struct {
	Coin          string    `json:"coin"`
	Confirmations int64     `json:"conformations"`
	ConfirmedTime time.Time `json:"confirmedTime"`
	Fee           float64   `json:"fee"`
	ID            int64     `json:"id"`
	SentTime      time.Time `json:"sentTime"`
	Size          float64   `json:"size"`
	Status        string    `json:"status"`
	Time          time.Time `json:"time"`
	TxID          string    `json:"txid"`
	Address       struct {
		Address string `json:"address"`
		Tag     string `json:"tag"`
		Method  string `json:"method"`
	} `json:"address"`
}

// WithdrawItem stores data about withdraw history
type WithdrawItem struct {
	ID              int64     `json:"id"`
	Coin            string    `json:"coin"`
	Address         string    `json:"address"`
	Tag             string    `json:"tag"`
	Method          string    `json:"method"`
	TXID            string    `json:"txid"`
	Size            float64   `json:"size"`
	Fee             float64   `json:"fee"`
	Status          string    `json:"status"`
	Complete        time.Time `json:"complete"`
	Time            time.Time `json:"time"`
	Notes           string    `json:"notes"`
	DestinationName string    `json:"destinationName"`
}

// OrderData stores open order data
type OrderData struct {
	CreatedAt     time.Time `json:"createdAt"`
	FilledSize    float64   `json:"filledSize"`
	Future        string    `json:"future"`
	ID            int64     `json:"id"`
	Market        string    `json:"market"`
	Price         float64   `json:"price"`
	AvgFillPrice  float64   `json:"avgFillPrice"`
	RemainingSize float64   `json:"remainingSize"`
	Side          string    `json:"side"`
	Size          float64   `json:"size"`
	Status        string    `json:"status"`
	OrderType     string    `json:"type"`
	ReduceOnly    bool      `json:"reduceOnly"`
	IOC           bool      `json:"ioc"`
	PostOnly      bool      `json:"postOnly"`
	ClientID      string    `json:"clientId"`
}

// TriggerOrderData stores trigger order data
type TriggerOrderData struct {
	CreatedAt        time.Time `json:"createdAt"`
	Error            string    `json:"error"`
	Future           string    `json:"future"`
	ID               int64     `json:"id"`
	Market           string    `json:"market"`
	OrderID          int64     `json:"orderId"`
	OrderPrice       float64   `json:"orderPrice"`
	ReduceOnly       bool      `json:"reduceOnly"`
	Side             string    `json:"side"`
	Size             float64   `json:"size"`
	Status           string    `json:"status"`
	TrailStart       float64   `json:"trailStart"`
	TrailValue       float64   `json:"trailvalue"`
	TriggerPrice     float64   `json:"triggerPrice"`
	TriggeredAt      string    `json:"triggeredAt"`
	OrderType        string    `json:"type"`
	MarketOrLimit    string    `json:"orderType"`
	FilledSize       float64   `json:"filledSize"`
	AvgFillPrice     float64   `json:"avgFillPrice"`
	RetryUntilFilled bool      `json:"retryUntilFilled"`
}

// TriggerData stores trigger orders' trigger data
type TriggerData struct {
	Error      string    `json:"error"`
	FilledSize float64   `json:"filledSize"`
	OrderSize  float64   `json:"orderSize"`
	OrderID    int64     `json:"orderId"`
	Time       time.Time `json:"time"`
}

// FillsData stores fills' data
type FillsData struct {
	Fee           float64   `json:"fee"`
	FeeCurrency   string    `json:"feeCurrency"`
	FeeRate       float64   `json:"feeRate"`
	Future        string    `json:"future"`
	ID            int64     `json:"id"`
	Liquidity     string    `json:"liquidity"`
	Market        string    `json:"market"`
	BaseCurrency  string    `json:"baseCurrency"`
	QuoteCurrency string    `json:"quoteCurrency"`
	OrderID       int64     `json:"orderId"`
	TradeID       int64     `json:"tradeId"`
	Price         float64   `json:"price"`
	Side          string    `json:"side"`
	Size          float64   `json:"size"`
	Time          time.Time `json:"time"`
	OrderType     string    `json:"type"`
}

// FundingPaymentsData stores funding payments' data
type FundingPaymentsData struct {
	Future  string    `json:"future"`
	ID      int64     `json:"id"`
	Payment float64   `json:"payment"`
	Time    time.Time `json:"time"`
	Rate    float64   `json:"rate"`
}

// LeveragedTokensData stores data of leveraged tokens
type LeveragedTokensData struct {
	Basket            map[string]interface{} `json:"basket"`
	Bep2AssetName     string                 `json:"bep2AssetName"`
	Name              string                 `json:"name"`
	Description       string                 `json:"description"`
	Underlying        string                 `json:"underlying"`
	Leverage          float64                `json:"leverage"`
	Outstanding       float64                `json:"outstanding"`
	PricePerShare     float64                `json:"pricePerShare"`
	PositionPerShare  float64                `json:"positionPerShare"`
	PositionsPerShare interface{}            `json:"positionsPerShare"`
	TargetComponents  []string               `json:"targetComponents"`
	TotalCollateral   float64                `json:"totalCollateral"`
	TotalNav          float64                `json:"totalNav"`
	UnderlyingMark    float64                `json:"underlyingMark"`
	ContactAddress    string                 `json:"contactAddress"`
	Change1h          float64                `json:"change1h"`
	Change24h         float64                `json:"change24h"`
	ChangeBod         float64                `json:"changeBod"`
}

// LTBalanceData stores balances of leveraged tokens
type LTBalanceData struct {
	Token   string  `json:"token"`
	Balance float64 `json:"balance"`
}

// LTCreationData stores token creation requests' data
type LTCreationData struct {
	ID            int64     `json:"id"`
	Token         string    `json:"token"`
	RequestedSize float64   `json:"requestedSize"`
	Pending       bool      `json:"pending"`
	CreatedSize   float64   `json:"createdSize"`
	Price         float64   `json:"price"`
	Cost          float64   `json:"cost"`
	Fee           float64   `json:"fee"`
	RequestedAt   time.Time `json:"requestedAt"`
	FulfilledAt   time.Time `json:"fulfilledAt"`
}

// RequestTokenCreationData stores data of the token creation requested
type RequestTokenCreationData struct {
	ID            int64     `json:"id"`
	Token         string    `json:"token"`
	RequestedSize float64   `json:"requestedSize"`
	Cost          float64   `json:"cost"`
	Pending       bool      `json:"pending"`
	RequestedAt   time.Time `json:"requestedAt"`
}

// LTRedemptionData stores data of the token redemption request
type LTRedemptionData struct {
	ID          int64     `json:"id"`
	Token       string    `json:"token"`
	Size        float64   `json:"size"`
	Pending     bool      `json:"pending"`
	Price       float64   `json:"price"`
	Proceeds    float64   `json:"proceeds"`
	Fee         float64   `json:"fee"`
	RequestedAt time.Time `json:"requestedAt"`
	FulfilledAt time.Time `json:"fulfilledAt"`
}

// LTRedemptionRequestData stores redemption request data for a leveraged token
type LTRedemptionRequestData struct {
	ID                int64     `json:"id"`
	Token             string    `json:"token"`
	Size              float64   `json:"size"`
	ProjectedProceeds float64   `json:"projectedProceeds"`
	Pending           bool      `json:"pending"`
	RequestedAt       time.Time `json:"requestedAt"`
}

// OptionData stores options' data
type OptionData struct {
	Underlying string    `json:"underlying"`
	OptionType string    `json:"type"`
	Strike     float64   `json:"strike"`
	Expiry     time.Time `json:"expiry"`
}

// QuoteRequestData stores option's quote request data
type QuoteRequestData struct {
	ID            int64      `json:"id"`
	Option        OptionData `json:"option"`
	Side          string     `json:"side"`
	Size          float64    `json:"size"`
	Time          time.Time  `json:"time"`
	RequestExpiry string     `json:"requestExpiry"`
	Status        string     `json:"status"`
}

// QuoteData stores quote's data
type QuoteData struct {
	Collateral  float64   `json:"collateral"`
	ID          int64     `json:"id"`
	Price       float64   `json:"price"`
	QuoteExpiry string    `json:"quoteExpiry"`
	Status      string    `json:"status"`
	Time        time.Time `json:"time"`
}

// PersonalQuotesData stores data of your quotes
type PersonalQuotesData struct {
	ID             int64       `json:"id"`
	Option         OptionData  `json:"option"`
	Side           string      `json:"side"`
	Size           float64     `json:"size"`
	Time           time.Time   `json:"time"`
	RequestExpiry  string      `json:"requestExpiry"`
	Status         string      `json:"status"`
	HideLimitPrice bool        `json:"hideLimitPrice"`
	LimitPrice     float64     `json:"limitPrice"`
	Quotes         []QuoteData `json:"quotes"`
}

// CreateQuoteRequestData stores quote data of the request sent
type CreateQuoteRequestData struct {
	ID            int64     `json:"id"`
	Expiry        time.Time `json:"expiry"`
	Strike        float64   `json:"strike"`
	OptionType    string    `json:"type"`
	Underlying    string    `json:"underlying"`
	RequestExpiry string    `json:"requestExpiry"`
	Side          string    `json:"side"`
	Size          float64   `json:"size"`
	Status        string    `json:"status"`
	Time          time.Time `json:"time"`
}

// CancelQuoteRequestData stores cancel quote request data
type CancelQuoteRequestData struct {
	ID            int64      `json:"id"`
	Option        OptionData `json:"option"`
	RequestExpiry string     `json:"requestExpiry"`
	Side          string     `json:"side"`
	Size          float64    `json:"size"`
	Status        string     `json:"status"`
	Time          time.Time  `json:"time"`
}

// QuoteForQuoteData gets quote data for your quote
type QuoteForQuoteData struct {
	Collateral  float64    `json:"collateral"`
	ID          int64      `json:"id"`
	Option      OptionData `json:"option"`
	Price       float64    `json:"price"`
	QuoteExpiry string     `json:"quoteExpiry"`
	QuoterSide  string     `json:"quoterSide"`
	RequestID   int64      `json:"requestID"`
	RequestSide string     `json:"requestSide"`
	Size        float64    `json:"size"`
	Status      string     `json:"status"`
	Time        time.Time  `json:"time"`
}

// AccountOptionsInfoData stores account's options' info data
type AccountOptionsInfoData struct {
	USDBalance       float64 `json:"usdBalance"`
	LiquidationPrice float64 `json:"liquidationPrice"`
	Liquidating      bool    `json:"liquidating"`
}

// OptionsPositionsData stores options positions' data
type OptionsPositionsData struct {
	EntryPrice            float64    `json:"entryPrice"`
	NetSize               float64    `json:"netSize"`
	Option                OptionData `json:"option"`
	Side                  string     `json:"side"`
	Size                  float64    `json:"size"`
	PessimisticValuation  float64    `json:"pessimisticValuation,omitempty"`
	PessimisticIndexPrice float64    `json:"pessimisticIndexPrice,omitempty"`
}

// OptionsTradesData stores options' trades' data
type OptionsTradesData struct {
	ID     int64      `json:"id"`
	Option OptionData `json:"option"`
	Price  float64    `json:"price"`
	Size   float64    `json:"size"`
	Time   time.Time  `json:"time"`
}

// OptionFillsData stores option's fills data
type OptionFillsData struct {
	Fee       float64    `json:"fee"`
	FeeRate   float64    `json:"feeRate"`
	ID        int64      `json:"id"`
	Liquidity string     `json:"liquidity"`
	Option    OptionData `json:"option"`
	Price     float64    `json:"price"`
	QuoteID   int64      `json:"quoteId"`
	Side      string     `json:"side"`
	Size      float64    `json:"size"`
	Time      string     `json:"time"`
}

// AuthenticationData stores authentication variables required
type AuthenticationData struct {
	Key        string `json:"key"`
	Sign       string `json:"sign"`
	Time       int64  `json:"time"`
	SubAccount string `json:"subaccount,omitempty"`
}

// Authenticate stores authentication variables required
type Authenticate struct {
	Args      AuthenticationData `json:"args"`
	Operation string             `json:"op"`
}

// WsResponseData stores basic ws response data on being subscribed to a channel successfully
type WsResponseData struct {
	ResponseType string      `json:"type"`
	Channel      string      `json:"channel"`
	Market       string      `json:"market"`
	Data         interface{} `json:"data"`
}

// WsTickerData stores ws ticker data
type WsTickerData struct {
	Bid     float64 `json:"bid"`
	Ask     float64 `json:"ask"`
	BidSize float64 `json:"bidSize"`
	AskSize float64 `json:"askSize"`
	Last    float64 `json:"last"`
	Time    float64 `json:"time"`
}

// WsTradeData stores ws trade data
type WsTradeData struct {
	ID          int64     `json:"id"`
	Price       float64   `json:"price"`
	Size        float64   `json:"size"`
	Side        string    `json:"side"`
	Liquidation bool      `json:"liquidation"`
	Time        time.Time `json:"time"`
}

// WsOrderbookData stores ws orderbook data
type WsOrderbookData struct {
	Action   string       `json:"action"`
	Bids     [][2]float64 `json:"bids"`
	Asks     [][2]float64 `json:"asks"`
	Time     float64      `json:"time"`
	Checksum int64        `json:"checksum"`
}

// WsOrders stores ws orders' data
type WsOrders struct {
	ID            int64     `json:"id"`
	ClientID      string    `json:"clientId"`
	Market        string    `json:"market"`
	OrderType     string    `json:"type"`
	Side          string    `json:"side"`
	Price         float64   `json:"price"`
	Size          float64   `json:"size"`
	Status        string    `json:"status"`
	FilledSize    float64   `json:"filledSize"`
	RemainingSize float64   `json:"remainingSize"`
	ReduceOnly    bool      `json:"reduceOnly"`
	Liquidation   bool      `json:"liquidation"`
	AvgFillPrice  float64   `json:"avgFillPrice"`
	PostOnly      bool      `json:"postOnly"`
	IOC           bool      `json:"ioc"`
	CreatedAt     time.Time `json:"createdAt"`
}

// WsFills stores websocket fills' data
type WsFills struct {
	ID            int64     `json:"id"`
	Market        string    `json:"market"`
	Future        string    `json:"future"`
	BaseCurrency  string    `json:"baseCurrency"`
	QuoteCurrency string    `json:"quoteCurrency"`
	Type          string    `json:"type"`
	Side          string    `json:"side"`
	Price         float64   `json:"price"`
	Size          float64   `json:"size"`
	OrderID       int64     `json:"orderId"`
	Time          time.Time `json:"time"`
	TradeID       int64     `json:"tradeId"`
	FeeRate       float64   `json:"feeRate"`
	Fee           float64   `json:"fee"`
	FeeCurrency   string    `json:"feeCurrency"`
	Liquidity     string    `json:"liquidity"`
}

// WsSub has the data used to subscribe to a channel
type WsSub struct {
	Channel   string `json:"channel,omitempty"`
	Market    string `json:"market,omitempty"`
	Operation string `json:"op,omitempty"`
}

// WsTickerDataStore stores ws ticker data
type WsTickerDataStore struct {
	Channel     string       `json:"channel"`
	Market      string       `json:"market"`
	MessageType string       `json:"type"`
	Ticker      WsTickerData `json:"data"`
}

// WsOrderbookDataStore stores ws orderbook data
type WsOrderbookDataStore struct {
	Channel     string          `json:"channel"`
	Market      string          `json:"market"`
	MessageType string          `json:"type"`
	OBData      WsOrderbookData `json:"data"`
}

// WsTradeDataStore stores ws trades' data
type WsTradeDataStore struct {
	Channel     string        `json:"channel"`
	Market      string        `json:"market"`
	MessageType string        `json:"type"`
	TradeData   []WsTradeData `json:"data"`
}

// WsOrderDataStore stores ws orders' data
type WsOrderDataStore struct {
	Channel     string   `json:"channel"`
	MessageType string   `json:"type"`
	OrderData   WsOrders `json:"data"`
}

// WsFillsDataStore stores ws fills' data
type WsFillsDataStore struct {
	Channel     string  `json:"channel"`
	MessageType string  `json:"type"`
	FillsData   WsFills `json:"data"`
}

// TimeInterval represents interval enum.
type TimeInterval string

// Vars related to time intervals
var (
	TimeIntervalFifteenSeconds = TimeInterval("15")
	TimeIntervalMinute         = TimeInterval("60")
	TimeIntervalFiveMinutes    = TimeInterval("300")
	TimeIntervalFifteenMinutes = TimeInterval("900")
	TimeIntervalHour           = TimeInterval("3600")
	TimeIntervalFourHours      = TimeInterval("14400")
	TimeIntervalDay            = TimeInterval("86400")
)

// OrderVars stores side, status and type for any order/trade
type OrderVars struct {
	Side      order.Side
	Status    order.Status
	OrderType order.Type
	Fee       float64
}

// WsMarketsData stores websocket markets data
type WsMarketsData struct {
	Data map[string]WsMarketsDataStorage `json:"data"`
}

// WsMarketsDataStorage stores websocket markets data
type WsMarketsDataStorage struct {
	Name           string              `json:"name"`
	Enabled        bool                `json:"enabled"`
	PriceIncrement float64             `json:"priceIncrement"`
	SizeIncrement  float64             `json:"sizeIncrement"`
	MarketType     string              `json:"marketType"`
	BaseCurrency   string              `json:"baseCurrency"`
	QuoteCurrency  string              `json:"quoteCurrency"`
	Underlying     string              `json:"underlying"`
	Restricted     bool                `json:"restricted"`
	Future         WsMarketsFutureData `json:"future"`
}

// WsMarketsFutureData stores websocket markets' future data
type WsMarketsFutureData struct {
	Name                        string    `json:"name"`
	Underlying                  string    `json:"underlying"`
	Description                 string    `json:"description"`
	MarketType                  string    `json:"type"`
	Expiry                      time.Time `json:"expiry"`
	Perpetual                   bool      `json:"perpetual"`
	Expired                     bool      `json:"expired"`
	Enabled                     bool      `json:"enabled"`
	PostOnly                    bool      `json:"postOnly"`
	InitialMarginFractionFactor float64   `json:"imfFactor"`
	UnderlyingDescription       string    `json:"underlyingDescription"`
	ExpiryDescription           string    `json:"expiryDescription"`
	MoveStart                   string    `json:"moveStart"`
	PositionLimitWeight         float64   `json:"positionLimitWeight"`
	Group                       string    `json:"group"`
}

// WSMarkets stores websocket markets data
type WSMarkets struct {
	Channel     string        `json:"channel"`
	MessageType string        `json:"type"`
	Data        WsMarketsData `json:"data"`
	Action      string        `json:"action"`
}

// RequestQuoteData stores data on the requested quote
type RequestQuoteData struct {
	QuoteID int64 `json:"quoteId"`
}

// QuoteStatusData stores data of quotes' status
type QuoteStatusData struct {
	BaseCoin  string  `json:"baseCoin"`
	Cost      float64 `json:"cost"`
	Expired   bool    `json:"expired"`
	Filled    bool    `json:"filled"`
	FromCoin  string  `json:"fromCoin"`
	ID        int64   `json:"id"`
	Price     float64 `json:"price"`
	Proceeds  float64 `json:"proceeds"`
	QuoteCoin string  `json:"quoteCoin"`
	Side      string  `json:"side"`
	ToCoin    string  `json:"toCoin"`
}

// AcceptQuote stores data of accepted quote
type AcceptQuote struct {
	Success bool `json:"success"`
}

// Subaccount stores subaccount data
type Subaccount struct {
	Nickname    string `json:"nickname"`
	Special     bool   `json:"special"`
	Deletable   bool   `json:"deletable"`
	Editable    bool   `json:"editable"`
	Competition bool   `json:"competition"`
}

// SubaccountTransferStatus stores the subaccount transfer details
type SubaccountTransferStatus struct {
	ID     int64     `json:"id"`
	Coin   string    `json:"coin"`
	Size   float64   `json:"size"`
	Time   time.Time `json:"time"`
	Notes  string    `json:"notes"`
	Status string    `json:"status"`
}

// SubaccountBalance stores the user's subaccount balance
type SubaccountBalance struct {
	Coin                   string  `json:"coin"`
	Free                   float64 `json:"free"`
	Total                  float64 `json:"total"`
	SpotBorrow             float64 `json:"spotBorrow"`
	AvailableWithoutBorrow float64 `json:"availableWithoutBorrow"`
}

// Stake stores an individual coin stake
type Stake struct {
	Coin      string    `json:"coin"`
	CreatedAt time.Time `json:"createdAt"`
	ID        int64     `json:"id"`
	Size      float64   `json:"size"`
}

// UnstakeRequest stores data for an unstake request
type UnstakeRequest struct {
	Stake
	Status       string    `json:"status"`
	UnlockAt     time.Time `json:"unlockAt"`
	FractionToGo float64   `json:"fractionToGo"`
	Fee          float64   `json:"fee"`
}

// StakeBalance stores an individual coin stake balance
type StakeBalance struct {
	Coin               string  `json:"coin"`
	LifetimeRewards    float64 `json:"lifetimeRewards"`
	ScheduledToUnstake float64 `json:"scheduledToUnstake"`
	Staked             float64 `json:"staked"`
}

// StakeReward stores an individual staking reward
type StakeReward struct {
	Coin   string    `json:"coin"`
	ID     int64     `json:"id"`
	Size   float64   `json:"size"`
	Notes  string    `json:"notes"`
	Status string    `json:"status"`
	Time   time.Time `json:"time"`
}

// CollateralWeightHolder stores collateral weights over the lifecycle of the application
type CollateralWeightHolder map[string]CollateralWeight

// CollateralWeight holds collateral information provided by FTX
// it is used to scale collateral when the currency is not in USD
type CollateralWeight struct {
<<<<<<< HEAD
	Initial   float64
	Total     float64
	IMFFactor float64
=======
	Initial                     float64
	Total                       float64
	InitialMarginFractionFactor float64
>>>>>>> 13b48780
}<|MERGE_RESOLUTION|>--- conflicted
+++ resolved
@@ -892,13 +892,7 @@
 // CollateralWeight holds collateral information provided by FTX
 // it is used to scale collateral when the currency is not in USD
 type CollateralWeight struct {
-<<<<<<< HEAD
-	Initial   float64
-	Total     float64
-	IMFFactor float64
-=======
 	Initial                     float64
 	Total                       float64
 	InitialMarginFractionFactor float64
->>>>>>> 13b48780
 }