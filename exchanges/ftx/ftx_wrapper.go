--- conflicted
+++ resolved
@@ -301,15 +301,9 @@
 	return nil
 }
 
-<<<<<<< HEAD
-// UpdateTicker updates and returns the ticker for a currency pair
-func (f *FTX) UpdateTicker(ctx context.Context, p currency.Pair, assetType asset.Item) (*ticker.Price, error) {
-	allPairs, err := f.GetEnabledPairs(assetType)
-=======
 // UpdateTickers updates the ticker for all currency pairs of a given asset type
-func (f *FTX) UpdateTickers(a asset.Item) error {
+func (f *FTX) UpdateTickers(ctx context.Context, a asset.Item) error {
 	allPairs, err := f.GetEnabledPairs(a)
->>>>>>> c9ab0b11
 	if err != nil {
 		return err
 	}
@@ -349,13 +343,13 @@
 }
 
 // UpdateTicker updates and returns the ticker for a currency pair
-func (f *FTX) UpdateTicker(p currency.Pair, a asset.Item) (*ticker.Price, error) {
+func (f *FTX) UpdateTicker(ctx context.Context, p currency.Pair, a asset.Item) (*ticker.Price, error) {
 	formattedPair, err := f.FormatExchangeCurrency(p, a)
 	if err != nil {
 		return nil, err
 	}
 
-	market, err := f.GetMarket(formattedPair.String())
+	market, err := f.GetMarket(ctx, formattedPair.String())
 	if err != nil {
 		return nil, err
 	}
