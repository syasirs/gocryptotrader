--- conflicted
+++ resolved
@@ -1100,17 +1100,6 @@
 	return resp, nil
 }
 
-<<<<<<< HEAD
-=======
-// GetFeeByType returns an estimate of fee based on the type of transaction
-func (f *FTX) GetFeeByType(ctx context.Context, feeBuilder *exchange.FeeBuilder) (float64, error) {
-	if feeBuilder == nil {
-		return 0, fmt.Errorf("%T %w", feeBuilder, common.ErrNilPointer)
-	}
-	return f.GetFee(ctx, feeBuilder)
-}
-
->>>>>>> da340247
 // SubscribeToWebsocketChannels appends to ChannelsToSubscribe
 // which lets websocket.manageSubscriptions handle subscribing
 func (f *FTX) SubscribeToWebsocketChannels(channels []stream.ChannelSubscription) error {
