--- conflicted
+++ resolved
@@ -1685,7 +1685,16 @@
 	return resp, nil
 }
 
-<<<<<<< HEAD
+// GetCollateralCurrencyForContract returns the collateral currency for an asset and contract pair
+func (f *FTX) GetCollateralCurrencyForContract(_ asset.Item, _ currency.Pair) (currency.Code, asset.Item, error) {
+	return currency.USD, asset.Futures, nil
+}
+
+// GetCurrencyForRealisedPNL returns where to put realised PNL
+func (f *FTX) GetCurrencyForRealisedPNL(_ asset.Item, _ currency.Pair) (currency.Code, asset.Item, error) {
+	return currency.USD, asset.Spot, nil
+}
+
 // GetMarginRatesHistory gets the margin rate history for the given currency, asset, pair
 // Can also include borrow rates, or lending income/borrow payments
 func (f *FTX) GetMarginRatesHistory(ctx context.Context, request *margin.RateHistoryRequest) (*margin.RateHistoryResponse, error) {
@@ -1905,14 +1914,4 @@
 	}
 
 	return response, nil
-=======
-// GetCollateralCurrencyForContract returns the collateral currency for an asset and contract pair
-func (f *FTX) GetCollateralCurrencyForContract(_ asset.Item, _ currency.Pair) (currency.Code, asset.Item, error) {
-	return currency.USD, asset.Futures, nil
-}
-
-// GetCurrencyForRealisedPNL returns where to put realised PNL
-func (f *FTX) GetCurrencyForRealisedPNL(_ asset.Item, _ currency.Pair) (currency.Code, asset.Item, error) {
-	return currency.USD, asset.Spot, nil
->>>>>>> 1736c1ed
 }