package ftx

import (
	"context"
	"errors"
	"fmt"
	"math"
	"sort"
	"strconv"
	"strings"
	"sync"
	"time"

	"github.com/shopspring/decimal"
	"github.com/thrasher-corp/gocryptotrader/common"
	"github.com/thrasher-corp/gocryptotrader/config"
	"github.com/thrasher-corp/gocryptotrader/currency"
	exchange "github.com/thrasher-corp/gocryptotrader/exchanges"
	"github.com/thrasher-corp/gocryptotrader/exchanges/account"
	"github.com/thrasher-corp/gocryptotrader/exchanges/asset"
	"github.com/thrasher-corp/gocryptotrader/exchanges/deposit"
	"github.com/thrasher-corp/gocryptotrader/exchanges/kline"
	"github.com/thrasher-corp/gocryptotrader/exchanges/order"
	"github.com/thrasher-corp/gocryptotrader/exchanges/orderbook"
	"github.com/thrasher-corp/gocryptotrader/exchanges/protocol"
	"github.com/thrasher-corp/gocryptotrader/exchanges/request"
	"github.com/thrasher-corp/gocryptotrader/exchanges/stream"
	"github.com/thrasher-corp/gocryptotrader/exchanges/ticker"
	"github.com/thrasher-corp/gocryptotrader/exchanges/trade"
	"github.com/thrasher-corp/gocryptotrader/log"
	"github.com/thrasher-corp/gocryptotrader/portfolio/withdraw"
)

// GetDefaultConfig returns a default exchange config
func (f *FTX) GetDefaultConfig() (*config.Exchange, error) {
	f.SetDefaults()
	exchCfg := new(config.Exchange)
	exchCfg.Name = f.Name
	exchCfg.HTTPTimeout = exchange.DefaultHTTPTimeout
	exchCfg.BaseCurrencies = f.BaseCurrencies

	err := f.SetupDefaults(exchCfg)
	if err != nil {
		return nil, err
	}

	if f.Features.Supports.RESTCapabilities.AutoPairUpdates {
		err = f.UpdateTradablePairs(context.TODO(), true)
		if err != nil {
			return nil, err
		}
	}
	return exchCfg, nil
}

// SetDefaults sets the basic defaults for FTX
func (f *FTX) SetDefaults() {
	f.Name = "FTX"
	f.Enabled = true
	f.Verbose = true
	f.API.CredentialsValidator.RequiresKey = true
	f.API.CredentialsValidator.RequiresSecret = true

	spot := currency.PairStore{
		RequestFormat: &currency.PairFormat{
			Uppercase: true,
			Delimiter: "/",
		},
		ConfigFormat: &currency.PairFormat{
			Uppercase: true,
			Delimiter: "/",
		},
	}
	futures := currency.PairStore{
		RequestFormat: &currency.PairFormat{
			Uppercase: true,
			Delimiter: "-",
		},
		ConfigFormat: &currency.PairFormat{
			Uppercase: true,
			Delimiter: "-",
		},
	}

	err := f.StoreAssetPairFormat(asset.Spot, spot)
	if err != nil {
		log.Errorln(log.ExchangeSys, err)
	}

	err = f.StoreAssetPairFormat(asset.Futures, futures)
	if err != nil {
		log.Errorln(log.ExchangeSys, err)
	}

	f.Features = exchange.Features{
		Supports: exchange.FeaturesSupported{
			REST:      true,
			Websocket: true,
			RESTCapabilities: protocol.Features{
				TickerFetching:        true,
				TickerBatching:        true,
				KlineFetching:         true,
				TradeFetching:         true,
				OrderbookFetching:     true,
				AutoPairUpdates:       true,
				AccountInfo:           true,
				GetOrder:              true,
				GetOrders:             true,
				CancelOrders:          true,
				CancelOrder:           true,
				SubmitOrder:           true,
				TradeFee:              true,
				FiatDepositFee:        true,
				FiatWithdrawalFee:     true,
				CryptoWithdrawalFee:   true,
				CryptoDeposit:         true,
				CryptoWithdrawal:      true,
				MultiChainDeposits:    true,
				MultiChainWithdrawals: true,
			},
			WebsocketCapabilities: protocol.Features{
				OrderbookFetching: true,
				TradeFetching:     true,
				Subscribe:         true,
				Unsubscribe:       true,
				GetOrders:         true,
				GetOrder:          true,
			},
			WithdrawPermissions: exchange.AutoWithdrawCrypto,
			Kline: kline.ExchangeCapabilitiesSupported{
				DateRanges: true,
				Intervals:  true,
			},
		},
		Enabled: exchange.FeaturesEnabled{
			AutoPairUpdates: true,
			Kline: kline.ExchangeCapabilitiesEnabled{
				Intervals: map[string]bool{
					kline.FifteenSecond.Word(): true,
					kline.OneMin.Word():        true,
					kline.FiveMin.Word():       true,
					kline.FifteenMin.Word():    true,
					kline.OneHour.Word():       true,
					kline.FourHour.Word():      true,
					kline.OneDay.Word():        true,
				},
				ResultLimit: 5000,
			},
		},
	}

	f.Requester, err = request.New(f.Name,
		common.NewHTTPClientWithTimeout(exchange.DefaultHTTPTimeout),
		request.WithLimiter(request.NewBasicRateLimit(ratePeriod, rateLimit)))
	if err != nil {
		log.Errorln(log.ExchangeSys, err)
	}
	f.API.Endpoints = f.NewEndpoints()
	err = f.API.Endpoints.SetDefaultEndpoints(map[exchange.URL]string{
		exchange.RestSpot:      ftxAPIURL,
		exchange.WebsocketSpot: ftxWSURL,
	})
	if err != nil {
		log.Errorln(log.ExchangeSys, err)
	}
	f.Websocket = stream.New()
	f.WebsocketResponseMaxLimit = exchange.DefaultWebsocketResponseMaxLimit
	f.WebsocketResponseCheckTimeout = exchange.DefaultWebsocketResponseCheckTimeout
	f.WebsocketOrderbookBufferLimit = exchange.DefaultWebsocketOrderbookBufferLimit
}

// Setup takes in the supplied exchange configuration details and sets params
func (f *FTX) Setup(exch *config.Exchange) error {
	err := exch.Validate()
	if err != nil {
		return err
	}
	if !exch.Enabled {
		f.SetEnabled(false)
		return nil
	}
	err = f.SetupDefaults(exch)
	if err != nil {
		return err
	}

	wsEndpoint, err := f.API.Endpoints.GetURL(exchange.WebsocketSpot)
	if err != nil {
		return err
	}

	err = f.Websocket.Setup(&stream.WebsocketSetup{
		ExchangeConfig:        exch,
		DefaultURL:            ftxWSURL,
		RunningURL:            wsEndpoint,
		Connector:             f.WsConnect,
		Subscriber:            f.Subscribe,
		Unsubscriber:          f.Unsubscribe,
		GenerateSubscriptions: f.GenerateDefaultSubscriptions,
		Features:              &f.Features.Supports.WebsocketCapabilities,
		TradeFeed:             f.Features.Enabled.TradeFeed,
		FillsFeed:             f.Features.Enabled.FillsFeed,
	})
	if err != nil {
		return err
	}

	if err = f.CurrencyPairs.IsAssetEnabled(asset.Futures); err == nil {
		err = f.LoadCollateralWeightings(context.TODO())
		if err != nil {
			log.Errorf(log.ExchangeSys,
				"%s failed to store collateral weightings. Err: %s",
				f.Name,
				err)
		}
	}
	return f.Websocket.SetupNewConnection(stream.ConnectionSetup{
		ResponseCheckTimeout: exch.WebsocketResponseCheckTimeout,
		ResponseMaxLimit:     exch.WebsocketResponseMaxLimit,
	})
}

// Start starts the FTX go routine
func (f *FTX) Start(wg *sync.WaitGroup) error {
	if wg == nil {
		return fmt.Errorf("%T %w", wg, common.ErrNilPointer)
	}
	wg.Add(1)
	go func() {
		f.Run()
		wg.Done()
	}()
	return nil
}

// Run implements the FTX wrapper
func (f *FTX) Run() {
	if f.Verbose {
		log.Debugf(log.ExchangeSys,
			"%s Websocket: %s.",
			f.Name,
			common.IsEnabled(f.Websocket.IsEnabled()))
		f.PrintEnabledPairs()
	}

	err := f.UpdateOrderExecutionLimits(context.TODO(), "")
	if err != nil {
		log.Errorf(log.ExchangeSys,
			"%s failed to set exchange order execution limits. Err: %v",
			f.Name,
			err)
	}

	if !f.GetEnabledFeatures().AutoPairUpdates {
		return
	}

	err = f.UpdateTradablePairs(context.TODO(), false)
	if err != nil {
		log.Errorf(log.ExchangeSys,
			"%s failed to update tradable pairs. Err: %s",
			f.Name,
			err)
	}
}

// FetchTradablePairs returns a list of the exchanges tradable pairs
func (f *FTX) FetchTradablePairs(ctx context.Context, a asset.Item) ([]string, error) {
	if !f.SupportsAsset(a) {
		return nil, fmt.Errorf("asset type of %s is not supported by %s", a, f.Name)
	}
	markets, err := f.GetMarkets(ctx)
	if err != nil {
		return nil, err
	}
	format, err := f.GetPairFormat(a, false)
	if err != nil {
		return nil, err
	}
	var pairs []string
	switch a {
	case asset.Spot:
		for x := range markets {
			if markets[x].MarketType == spotString {
				curr, err := currency.NewPairFromString(markets[x].Name)
				if err != nil {
					return nil, err
				}
				pairs = append(pairs, format.Format(curr))
			}
		}
	case asset.Futures:
		for x := range markets {
			if markets[x].MarketType == futuresString {
				curr, err := currency.NewPairFromString(markets[x].Name)
				if err != nil {
					return nil, err
				}
				pairs = append(pairs, format.Format(curr))
			}
		}
	}
	return pairs, nil
}

// UpdateTradablePairs updates the exchanges available pairs and stores
// them in the exchanges config
func (f *FTX) UpdateTradablePairs(ctx context.Context, forceUpdate bool) error {
	assets := f.GetAssetTypes(false)
	for x := range assets {
		pairs, err := f.FetchTradablePairs(ctx, assets[x])
		if err != nil {
			return err
		}
		p, err := currency.NewPairsFromStrings(pairs)
		if err != nil {
			return err
		}
		err = f.UpdatePairs(p, assets[x], false, forceUpdate)
		if err != nil {
			return err
		}
	}
	return nil
}

// UpdateTickers updates the ticker for all currency pairs of a given asset type
func (f *FTX) UpdateTickers(ctx context.Context, a asset.Item) error {
	allPairs, err := f.GetEnabledPairs(a)
	if err != nil {
		return err
	}

	markets, err := f.GetMarkets(ctx)
	if err != nil {
		return err
	}
	for p := range allPairs {
		formattedPair, err := f.FormatExchangeCurrency(allPairs[p], a)
		if err != nil {
			return err
		}

		for x := range markets {
			if markets[x].Name != formattedPair.String() {
				continue
			}
			var resp ticker.Price
			resp.Pair, err = currency.NewPairFromString(markets[x].Name)
			if err != nil {
				return err
			}
			resp.Last = markets[x].Last
			resp.Bid = markets[x].Bid
			resp.Ask = markets[x].Ask
			resp.LastUpdated = time.Now()
			resp.AssetType = a
			resp.ExchangeName = f.Name
			err = ticker.ProcessTicker(&resp)
			if err != nil {
				return err
			}
		}
	}
	return nil
}

// UpdateTicker updates and returns the ticker for a currency pair
func (f *FTX) UpdateTicker(ctx context.Context, p currency.Pair, a asset.Item) (*ticker.Price, error) {
	formattedPair, err := f.FormatExchangeCurrency(p, a)
	if err != nil {
		return nil, err
	}

	market, err := f.GetMarket(ctx, formattedPair.String())
	if err != nil {
		return nil, err
	}

	var resp ticker.Price
	resp.Pair, err = currency.NewPairFromString(market.Name)
	if err != nil {
		return nil, err
	}
	resp.Last = market.Last
	resp.Bid = market.Bid
	resp.Ask = market.Ask
	resp.LastUpdated = time.Now()
	resp.AssetType = a
	resp.ExchangeName = f.Name
	err = ticker.ProcessTicker(&resp)
	if err != nil {
		return nil, err
	}

	return ticker.GetTicker(f.Name, p, a)
}

// FetchTicker returns the ticker for a currency pair
func (f *FTX) FetchTicker(ctx context.Context, p currency.Pair, assetType asset.Item) (*ticker.Price, error) {
	tickerNew, err := ticker.GetTicker(f.Name, p, assetType)
	if err != nil {
		return f.UpdateTicker(ctx, p, assetType)
	}
	return tickerNew, nil
}

// FetchOrderbook returns orderbook base on the currency pair
func (f *FTX) FetchOrderbook(ctx context.Context, c currency.Pair, assetType asset.Item) (*orderbook.Base, error) {
	ob, err := orderbook.Get(f.Name, c, assetType)
	if err != nil {
		return f.UpdateOrderbook(ctx, c, assetType)
	}
	return ob, nil
}

// UpdateOrderbook updates and returns the orderbook for a currency pair
func (f *FTX) UpdateOrderbook(ctx context.Context, p currency.Pair, assetType asset.Item) (*orderbook.Base, error) {
	book := &orderbook.Base{
		Exchange:        f.Name,
		Pair:            p,
		Asset:           assetType,
		VerifyOrderbook: f.CanVerifyOrderbook,
	}
	formattedPair, err := f.FormatExchangeCurrency(p, assetType)
	if err != nil {
		return book, err
	}
	tempResp, err := f.GetOrderbook(ctx, formattedPair.String(), 100)
	if err != nil {
		return book, err
	}
	for x := range tempResp.Bids {
		book.Bids = append(book.Bids, orderbook.Item{
			Amount: tempResp.Bids[x].Size,
			Price:  tempResp.Bids[x].Price})
	}
	for y := range tempResp.Asks {
		book.Asks = append(book.Asks, orderbook.Item{
			Amount: tempResp.Asks[y].Size,
			Price:  tempResp.Asks[y].Price})
	}
	err = book.Process()
	if err != nil {
		return book, err
	}
	return orderbook.Get(f.Name, p, assetType)
}

// UpdateAccountInfo retrieves balances for all enabled currencies
func (f *FTX) UpdateAccountInfo(ctx context.Context, a asset.Item) (account.Holdings, error) {
	creds, err := f.GetCredentials(ctx)
	if err != nil {
		return account.Holdings{}, err
	}
	var resp account.Holdings

	var data AllWalletBalances
<<<<<<< HEAD
	if creds.SubAccount != "" {
		balances, err := f.GetBalances(ctx)
=======
	if f.API.Credentials.Subaccount != "" {
		balances, err := f.GetBalances(ctx, "", false, false)
>>>>>>> 86d37245
		if err != nil {
			return resp, err
		}
		data = make(AllWalletBalances)
		data[creds.SubAccount] = balances
	} else {
		// Get all wallet balances used so we can transfer between accounts if
		// needed.
		var err error
		data, err = f.GetAllWalletBalances(ctx)
		if err != nil {
			return resp, err
		}
	}
	for subName, balances := range data {
		// "main" defines the main account in the sub account list
		var acc = account.SubAccount{ID: subName, AssetType: a}
		for x := range balances {
			// the Free field includes borrow amount with available holdings
			// Using AvailableWithoutBorrow allows for a more accurate picture of balance
			hold := balances[x].Total - balances[x].AvailableWithoutBorrow
			acc.Currencies = append(acc.Currencies,
				account.Balance{
					CurrencyName:           balances[x].Coin,
					Total:                  balances[x].Total,
					Hold:                   hold,
					AvailableWithoutBorrow: balances[x].AvailableWithoutBorrow,
					Borrowed:               balances[x].SpotBorrow,
					Free:                   balances[x].Free,
				})
		}
		resp.Accounts = append(resp.Accounts, acc)
	}

	resp.Exchange = f.Name
	if err := account.Process(&resp); err != nil {
		return account.Holdings{}, err
	}

	return resp, nil
}

// FetchAccountInfo retrieves balances for all enabled currencies
func (f *FTX) FetchAccountInfo(ctx context.Context, assetType asset.Item) (account.Holdings, error) {
	acc, err := account.GetHoldings(f.Name, assetType)
	if err != nil {
		return f.UpdateAccountInfo(ctx, assetType)
	}

	return acc, nil
}

// GetFundingHistory returns funding history, deposits and
// withdrawals
func (f *FTX) GetFundingHistory(ctx context.Context) ([]exchange.FundHistory, error) {
	var resp []exchange.FundHistory
	depositData, err := f.FetchDepositHistory(ctx)
	if err != nil {
		return resp, err
	}
	for x := range depositData {
		var tempData exchange.FundHistory
		tempData.Fee = depositData[x].Fee
		tempData.Timestamp = depositData[x].Time
		tempData.ExchangeName = f.Name
		tempData.CryptoToAddress = depositData[x].Address.Address
		tempData.CryptoTxID = depositData[x].TxID
		tempData.CryptoChain = depositData[x].Address.Method
		tempData.Status = depositData[x].Status
		tempData.Amount = depositData[x].Size
		tempData.Currency = depositData[x].Coin
		tempData.TransferID = strconv.FormatInt(depositData[x].ID, 10)
		resp = append(resp, tempData)
	}
	withdrawalData, err := f.FetchWithdrawalHistory(ctx)
	if err != nil {
		return resp, err
	}
	for y := range withdrawalData {
		var tempData exchange.FundHistory
		tempData.Fee = withdrawalData[y].Fee
		tempData.Timestamp = withdrawalData[y].Time
		tempData.ExchangeName = f.Name
		tempData.CryptoToAddress = withdrawalData[y].Address
		tempData.CryptoTxID = withdrawalData[y].TXID
		tempData.CryptoChain = withdrawalData[y].Method
		tempData.Status = withdrawalData[y].Status
		tempData.Amount = withdrawalData[y].Size
		tempData.Currency = withdrawalData[y].Coin
		tempData.TransferID = strconv.FormatInt(withdrawalData[y].ID, 10)
		resp = append(resp, tempData)
	}
	return resp, nil
}

// GetWithdrawalsHistory returns previous withdrawals data
func (f *FTX) GetWithdrawalsHistory(ctx context.Context, c currency.Code) (resp []exchange.WithdrawalHistory, err error) {
	return nil, common.ErrNotYetImplemented
}

// GetRecentTrades returns the most recent trades for a currency and asset
func (f *FTX) GetRecentTrades(ctx context.Context, p currency.Pair, assetType asset.Item) ([]trade.Data, error) {
	return f.GetHistoricTrades(ctx, p, assetType, time.Now().Add(-time.Minute*15), time.Now())
}

// GetHistoricTrades returns historic trade data within the timeframe provided
// FTX returns trades from the end date and iterates towards the start date
func (f *FTX) GetHistoricTrades(ctx context.Context, p currency.Pair, assetType asset.Item, timestampStart, timestampEnd time.Time) ([]trade.Data, error) {
	if err := common.StartEndTimeCheck(timestampStart, timestampEnd); err != nil {
		return nil, fmt.Errorf("invalid time range supplied. Start: %v End %v %w", timestampStart, timestampEnd, err)
	}
	var err error
	p, err = f.FormatExchangeCurrency(p, assetType)
	if err != nil {
		return nil, err
	}

	endTime := timestampEnd
	var resp []trade.Data
allTrades:
	for {
		var trades []TradeData
		trades, err = f.GetTrades(ctx,
			p.String(),
			timestampStart.Unix(),
			endTime.Unix(),
			0)
		if err != nil {
			if errors.Is(err, errStartTimeCannotBeAfterEndTime) {
				break
			}
			return nil, err
		}
		if len(trades) == 0 {
			break
		}
		for i := 0; i < len(trades); i++ {
			if timestampStart.Equal(trades[i].Time) || trades[i].Time.Before(timestampStart) {
				// reached end of trades to crawl
				break allTrades
			}
			if trades[i].Time.After(endTime) {
				continue
			}
			var side order.Side
			side, err = order.StringToOrderSide(trades[i].Side)
			if err != nil {
				return nil, err
			}
			resp = append(resp, trade.Data{
				TID:          strconv.FormatInt(trades[i].ID, 10),
				Exchange:     f.Name,
				CurrencyPair: p,
				AssetType:    assetType,
				Side:         side,
				Price:        trades[i].Price,
				Amount:       trades[i].Size,
				Timestamp:    trades[i].Time,
			})
		}
		endTime = trades[len(trades)-1].Time
	}

	err = f.AddTradesToBuffer(resp...)
	if err != nil {
		return nil, err
	}

	sort.Sort(trade.ByDate(resp))
	return trade.FilterTradesByTime(resp, timestampStart, timestampEnd), nil
}

// SubmitOrder submits a new order
func (f *FTX) SubmitOrder(ctx context.Context, s *order.Submit) (order.SubmitResponse, error) {
	var resp order.SubmitResponse
	if err := s.Validate(); err != nil {
		return resp, err
	}

	if s.Side == order.Ask {
		s.Side = order.Sell
	}
	if s.Side == order.Bid {
		s.Side = order.Buy
	}

	fPair, err := f.FormatExchangeCurrency(s.Pair, s.AssetType)
	if err != nil {
		return resp, err
	}

	tempResp, err := f.Order(ctx,
		fPair.String(),
		s.Side.Lower(),
		s.Type.Lower(),
		s.ReduceOnly,
		s.ImmediateOrCancel,
		s.PostOnly,
		s.ClientOrderID,
		s.Price,
		s.Amount)
	if err != nil {
		return resp, err
	}
	resp.IsOrderPlaced = true
	resp.OrderID = strconv.FormatInt(tempResp.ID, 10)
	return resp, nil
}

// ModifyOrder will allow of changing orderbook placement and limit to
// market conversion
func (f *FTX) ModifyOrder(ctx context.Context, action *order.Modify) (order.Modify, error) {
	if err := action.Validate(); err != nil {
		return order.Modify{}, err
	}

	if action.TriggerPrice != 0 {
		a, err := f.ModifyTriggerOrder(ctx,
			action.ID,
			action.Type.String(),
			action.Amount,
			action.TriggerPrice,
			action.Price,
			0)
		if err != nil {
			return order.Modify{}, err
		}
		return order.Modify{
			Exchange:  action.Exchange,
			AssetType: action.AssetType,
			Pair:      action.Pair,
			ID:        strconv.FormatInt(a.ID, 10),

			Price:        action.Price,
			Amount:       action.Amount,
			TriggerPrice: action.TriggerPrice,
			Type:         action.Type,
		}, err
	}
	var o OrderData
	var err error
	if action.ID == "" {
		o, err = f.ModifyOrderByClientID(ctx,
			action.ClientOrderID,
			action.ClientOrderID,
			action.Price,
			action.Amount)
		if err != nil {
			return order.Modify{}, err
		}
	} else {
		o, err = f.ModifyPlacedOrder(ctx,
			action.ID,
			action.ClientOrderID,
			action.Price,
			action.Amount)
		if err != nil {
			return order.Modify{}, err
		}
	}
	return order.Modify{
		Exchange:  action.Exchange,
		AssetType: action.AssetType,
		Pair:      action.Pair,
		ID:        strconv.FormatInt(o.ID, 10),

		Price:  action.Price,
		Amount: action.Amount,
	}, err
}

// CancelOrder cancels an order by its corresponding ID number
func (f *FTX) CancelOrder(ctx context.Context, o *order.Cancel) error {
	if err := o.Validate(o.StandardCancel()); err != nil {
		return err
	}

	if o.ClientOrderID != "" {
		_, err := f.DeleteOrderByClientID(ctx, o.ClientOrderID)
		return err
	}

	_, err := f.DeleteOrder(ctx, o.ID)
	return err
}

// CancelBatchOrders cancels an orders by their corresponding ID numbers
func (f *FTX) CancelBatchOrders(ctx context.Context, o []order.Cancel) (order.CancelBatchResponse, error) {
	return order.CancelBatchResponse{}, common.ErrNotYetImplemented
}

// CancelAllOrders cancels all orders associated with a currency pair
func (f *FTX) CancelAllOrders(ctx context.Context, orderCancellation *order.Cancel) (order.CancelAllResponse, error) {
	if err := orderCancellation.Validate(); err != nil {
		return order.CancelAllResponse{}, err
	}

	var resp order.CancelAllResponse
	formattedPair, err := f.FormatExchangeCurrency(orderCancellation.Pair, orderCancellation.AssetType)
	if err != nil {
		return resp, err
	}
	orders, err := f.GetOpenOrders(ctx, formattedPair.String())
	if err != nil {
		return resp, err
	}

	tempMap := make(map[string]string)
	for x := range orders {
		_, err := f.DeleteOrder(ctx, strconv.FormatInt(orders[x].ID, 10))
		if err != nil {
			tempMap[strconv.FormatInt(orders[x].ID, 10)] = "Cancellation Failed"
			continue
		}
		tempMap[strconv.FormatInt(orders[x].ID, 10)] = "Success"
	}
	resp.Status = tempMap
	return resp, nil
}

// GetCompatible gets compatible variables for order vars
func (s *OrderData) GetCompatible(ctx context.Context, f *FTX) (OrderVars, error) {
	var resp OrderVars
	switch s.Side {
	case order.Buy.Lower():
		resp.Side = order.Buy
	case order.Sell.Lower():
		resp.Side = order.Sell
	default:
		resp.Side = order.UnknownSide
	}
	switch s.Status {
	case strings.ToLower(order.New.String()):
		resp.Status = order.New
	case strings.ToLower(order.Open.String()):
		resp.Status = order.Open
	case closedStatus:
		if s.FilledSize != 0 && s.FilledSize != s.Size {
			resp.Status = order.PartiallyCancelled
		}
		if s.FilledSize == 0 {
			resp.Status = order.Cancelled
		}
		if s.FilledSize == s.Size {
			resp.Status = order.Filled
		}
	default:
		resp.Status = order.AnyStatus
	}
	var feeBuilder exchange.FeeBuilder
	feeBuilder.PurchasePrice = s.AvgFillPrice
	feeBuilder.Amount = s.Size
	resp.OrderType = order.Market
	if strings.EqualFold(s.OrderType, order.Limit.String()) {
		resp.OrderType = order.Limit
		feeBuilder.IsMaker = true
	}
	fee, err := f.GetFee(ctx, &feeBuilder)
	if err != nil {
		return resp, err
	}
	resp.Fee = fee
	return resp, nil
}

// GetOrderInfo returns order information based on order ID
func (f *FTX) GetOrderInfo(ctx context.Context, orderID string, _ currency.Pair, _ asset.Item) (order.Detail, error) {
	var resp order.Detail
	orderData, err := f.GetOrderStatus(ctx, orderID)
	if err != nil {
		return resp, err
	}
	p, err := currency.NewPairFromString(orderData.Market)
	if err != nil {
		return resp, err
	}
	orderAssetType, err := f.GetPairAssetType(p)
	if err != nil {
		return resp, err
	}
	resp.ID = strconv.FormatInt(orderData.ID, 10)
	resp.Amount = orderData.Size
	resp.ClientOrderID = orderData.ClientID
	resp.Date = orderData.CreatedAt
	resp.Exchange = f.Name
	resp.ExecutedAmount = orderData.Size - orderData.RemainingSize
	resp.Pair = p
	resp.AssetType = orderAssetType
	resp.Price = orderData.Price
	resp.RemainingAmount = orderData.RemainingSize
	orderVars, err := orderData.GetCompatible(ctx, f)
	if err != nil {
		return resp, err
	}
	resp.Status = orderVars.Status
	resp.Side = orderVars.Side
	resp.Type = orderVars.OrderType
	resp.Fee = orderVars.Fee
	return resp, nil
}

// GetDepositAddress returns a deposit address for a specified currency
func (f *FTX) GetDepositAddress(ctx context.Context, cryptocurrency currency.Code, _, chain string) (*deposit.Address, error) {
	a, err := f.FetchDepositAddress(ctx, cryptocurrency, chain)
	if err != nil {
		return nil, err
	}
	return &deposit.Address{
		Address: a.Address,
		Tag:     a.Tag,
	}, nil
}

// WithdrawCryptocurrencyFunds returns a withdrawal ID when a withdrawal is
// submitted
func (f *FTX) WithdrawCryptocurrencyFunds(ctx context.Context, withdrawRequest *withdraw.Request) (*withdraw.ExchangeResponse, error) {
	if err := withdrawRequest.Validate(); err != nil {
		return nil, err
	}
	resp, err := f.Withdraw(ctx,
		withdrawRequest.Currency,
		withdrawRequest.Crypto.Address,
		withdrawRequest.Crypto.AddressTag,
		withdrawRequest.TradePassword,
		withdrawRequest.Crypto.Chain,
		strconv.FormatInt(withdrawRequest.OneTimePassword, 10),
		withdrawRequest.Amount)
	if err != nil {
		return nil, err
	}

	return &withdraw.ExchangeResponse{
		ID:     strconv.FormatInt(resp.ID, 10),
		Status: resp.Status,
	}, nil
}

// WithdrawFiatFunds returns a withdrawal ID when a withdrawal is
// submitted
func (f *FTX) WithdrawFiatFunds(_ context.Context, _ *withdraw.Request) (*withdraw.ExchangeResponse, error) {
	return nil, common.ErrFunctionNotSupported
}

// WithdrawFiatFundsToInternationalBank returns a withdrawal ID when a
// withdrawal is submitted
func (f *FTX) WithdrawFiatFundsToInternationalBank(_ context.Context, _ *withdraw.Request) (*withdraw.ExchangeResponse, error) {
	return nil, common.ErrFunctionNotSupported
}

// GetWebsocket returns a pointer to the exchange websocket
func (f *FTX) GetWebsocket() (*stream.Websocket, error) {
	return f.Websocket, nil
}

// GetActiveOrders retrieves any orders that are active/open
func (f *FTX) GetActiveOrders(ctx context.Context, getOrdersRequest *order.GetOrdersRequest) ([]order.Detail, error) {
	if err := getOrdersRequest.Validate(); err != nil {
		return nil, err
	}

	var resp []order.Detail
	for x := range getOrdersRequest.Pairs {
		assetType, err := f.GetPairAssetType(getOrdersRequest.Pairs[x])
		if err != nil {
			return resp, err
		}

		formattedPair, err := f.FormatExchangeCurrency(getOrdersRequest.Pairs[x], assetType)
		if err != nil {
			return nil, err
		}

		var tempResp order.Detail
		orderData, err := f.GetOpenOrders(ctx, formattedPair.String())
		if err != nil {
			return resp, err
		}
		for y := range orderData {
			var p currency.Pair
			p, err = currency.NewPairFromString(orderData[y].Market)
			if err != nil {
				return nil, err
			}

			tempResp.ID = strconv.FormatInt(orderData[y].ID, 10)
			tempResp.Amount = orderData[y].Size
			tempResp.AssetType = assetType
			tempResp.ClientOrderID = orderData[y].ClientID
			tempResp.Date = orderData[y].CreatedAt
			tempResp.Exchange = f.Name
			tempResp.ExecutedAmount = orderData[y].Size - orderData[y].RemainingSize
			tempResp.Pair = p
			tempResp.Price = orderData[y].Price
			tempResp.RemainingAmount = orderData[y].RemainingSize
			var orderVars OrderVars
			orderVars, err = f.compatibleOrderVars(ctx,
				orderData[y].Side,
				orderData[y].Status,
				orderData[y].OrderType,
				orderData[y].Size,
				orderData[y].FilledSize,
				orderData[y].AvgFillPrice)
			if err != nil {
				return resp, err
			}
			tempResp.Status = orderVars.Status
			tempResp.Side = orderVars.Side
			tempResp.Type = orderVars.OrderType
			tempResp.Fee = orderVars.Fee
			resp = append(resp, tempResp)
		}

		triggerOrderData, err := f.GetOpenTriggerOrders(ctx,
			formattedPair.String(),
			getOrdersRequest.Type.String())
		if err != nil {
			return resp, err
		}
		for z := range triggerOrderData {
			var p currency.Pair
			p, err = currency.NewPairFromString(triggerOrderData[z].Market)
			if err != nil {
				return nil, err
			}
			tempResp.ID = strconv.FormatInt(triggerOrderData[z].ID, 10)
			tempResp.Amount = triggerOrderData[z].Size
			tempResp.AssetType = assetType
			tempResp.Date = triggerOrderData[z].CreatedAt
			tempResp.Exchange = f.Name
			tempResp.ExecutedAmount = triggerOrderData[z].FilledSize
			tempResp.Pair = p
			tempResp.Price = triggerOrderData[z].AvgFillPrice
			tempResp.RemainingAmount = triggerOrderData[z].Size - triggerOrderData[z].FilledSize
			tempResp.TriggerPrice = triggerOrderData[z].TriggerPrice
			orderVars, err := f.compatibleOrderVars(ctx,
				triggerOrderData[z].Side,
				triggerOrderData[z].Status,
				triggerOrderData[z].OrderType,
				triggerOrderData[z].Size,
				triggerOrderData[z].FilledSize,
				triggerOrderData[z].AvgFillPrice)
			if err != nil {
				return resp, err
			}
			tempResp.Status = orderVars.Status
			tempResp.Side = orderVars.Side
			tempResp.Type = orderVars.OrderType
			tempResp.Fee = orderVars.Fee
			resp = append(resp, tempResp)
		}
	}
	return resp, nil
}

// GetOrderHistory retrieves account order information
// Can Limit response to specific order status
func (f *FTX) GetOrderHistory(ctx context.Context, getOrdersRequest *order.GetOrdersRequest) ([]order.Detail, error) {
	if err := getOrdersRequest.Validate(); err != nil {
		return nil, err
	}
	var resp []order.Detail
	for x := range getOrdersRequest.Pairs {
		var tempResp order.Detail
		assetType, err := f.GetPairAssetType(getOrdersRequest.Pairs[x])
		if err != nil {
			return resp, err
		}

		formattedPair, err := f.FormatExchangeCurrency(getOrdersRequest.Pairs[x],
			assetType)
		if err != nil {
			return nil, err
		}

		orderData, err := f.FetchOrderHistory(ctx,
			formattedPair.String(),
			getOrdersRequest.StartTime,
			getOrdersRequest.EndTime,
			"")
		if err != nil {
			return resp, err
		}
		for y := range orderData {
			var p currency.Pair
			p, err = currency.NewPairFromString(orderData[y].Market)
			if err != nil {
				return nil, err
			}
			tempResp.ID = strconv.FormatInt(orderData[y].ID, 10)
			tempResp.Amount = orderData[y].Size
			tempResp.AssetType = assetType
			tempResp.AverageExecutedPrice = orderData[y].AvgFillPrice
			tempResp.ClientOrderID = orderData[y].ClientID
			tempResp.Date = orderData[y].CreatedAt
			tempResp.Exchange = f.Name
			tempResp.ExecutedAmount = orderData[y].Size - orderData[y].RemainingSize
			tempResp.Pair = p
			tempResp.Price = orderData[y].Price
			tempResp.RemainingAmount = orderData[y].RemainingSize
			var orderVars OrderVars
			orderVars, err = f.compatibleOrderVars(ctx,
				orderData[y].Side,
				orderData[y].Status,
				orderData[y].OrderType,
				orderData[y].Size,
				orderData[y].FilledSize,
				orderData[y].AvgFillPrice)
			if err != nil {
				return resp, err
			}
			tempResp.Status = orderVars.Status
			tempResp.Side = orderVars.Side
			tempResp.Type = orderVars.OrderType
			tempResp.Fee = orderVars.Fee
			resp = append(resp, tempResp)
		}
		triggerOrderData, err := f.GetTriggerOrderHistory(ctx,
			formattedPair.String(),
			getOrdersRequest.StartTime,
			getOrdersRequest.EndTime,
			strings.ToLower(getOrdersRequest.Side.String()),
			strings.ToLower(getOrdersRequest.Type.String()),
			"")
		if err != nil {
			return resp, err
		}
		for z := range triggerOrderData {
			var p currency.Pair
			p, err = currency.NewPairFromString(triggerOrderData[z].Market)
			if err != nil {
				return nil, err
			}
			tempResp.ID = strconv.FormatInt(triggerOrderData[z].ID, 10)
			tempResp.Amount = triggerOrderData[z].Size
			tempResp.AssetType = assetType
			tempResp.Date = triggerOrderData[z].CreatedAt
			tempResp.Exchange = f.Name
			tempResp.ExecutedAmount = triggerOrderData[z].FilledSize
			tempResp.Pair = p
			tempResp.Price = triggerOrderData[z].AvgFillPrice
			tempResp.RemainingAmount = triggerOrderData[z].Size - triggerOrderData[z].FilledSize
			tempResp.TriggerPrice = triggerOrderData[z].TriggerPrice
			orderVars, err := f.compatibleOrderVars(ctx,
				triggerOrderData[z].Side,
				triggerOrderData[z].Status,
				triggerOrderData[z].OrderType,
				triggerOrderData[z].Size,
				triggerOrderData[z].FilledSize,
				triggerOrderData[z].AvgFillPrice)
			if err != nil {
				return resp, err
			}
			tempResp.Status = orderVars.Status
			tempResp.Side = orderVars.Side
			tempResp.Type = orderVars.OrderType
			tempResp.Fee = orderVars.Fee
			tempResp.InferCostsAndTimes()
			resp = append(resp, tempResp)
		}
	}
	return resp, nil
}

// GetFeeByType returns an estimate of fee based on the type of transaction
func (f *FTX) GetFeeByType(ctx context.Context, feeBuilder *exchange.FeeBuilder) (float64, error) {
	if feeBuilder == nil {
		return 0, fmt.Errorf("%T %w", feeBuilder, common.ErrNilPointer)
	}
	return f.GetFee(ctx, feeBuilder)
}

// SubscribeToWebsocketChannels appends to ChannelsToSubscribe
// which lets websocket.manageSubscriptions handle subscribing
func (f *FTX) SubscribeToWebsocketChannels(channels []stream.ChannelSubscription) error {
	return f.Websocket.SubscribeToChannels(channels)
}

// UnsubscribeToWebsocketChannels removes from ChannelsToSubscribe
// which lets websocket.manageSubscriptions handle unsubscribing
func (f *FTX) UnsubscribeToWebsocketChannels(channels []stream.ChannelSubscription) error {
	return f.Websocket.UnsubscribeChannels(channels)
}

// AuthenticateWebsocket sends an authentication message to the websocket
func (f *FTX) AuthenticateWebsocket(ctx context.Context) error {
	return f.WsAuth(ctx)
}

// ValidateCredentials validates current credentials used for wrapper
// functionality
func (f *FTX) ValidateCredentials(ctx context.Context, assetType asset.Item) error {
	_, err := f.UpdateAccountInfo(ctx, assetType)
	return f.CheckTransientError(err)
}

// GetHistoricCandles returns candles between a time period for a set time interval
func (f *FTX) GetHistoricCandles(ctx context.Context, p currency.Pair, a asset.Item, start, end time.Time, interval kline.Interval) (kline.Item, error) {
	if err := f.ValidateKline(p, a, interval); err != nil {
		return kline.Item{}, err
	}

	formattedPair, err := f.FormatExchangeCurrency(p, a)
	if err != nil {
		return kline.Item{}, err
	}

	ohlcData, err := f.GetHistoricalData(ctx,
		formattedPair.String(),
		int64(interval.Duration().Seconds()),
		int64(f.Features.Enabled.Kline.ResultLimit),
		start,
		end)
	if err != nil {
		return kline.Item{}, err
	}

	ret := kline.Item{
		Exchange: f.Name,
		Pair:     p,
		Asset:    a,
		Interval: interval,
	}

	for x := range ohlcData {
		ret.Candles = append(ret.Candles, kline.Candle{
			Time:   ohlcData[x].StartTime,
			Open:   ohlcData[x].Open,
			High:   ohlcData[x].High,
			Low:    ohlcData[x].Low,
			Close:  ohlcData[x].Close,
			Volume: ohlcData[x].Volume,
		})
	}
	return ret, nil
}

// GetHistoricCandlesExtended returns candles between a time period for a set time interval
func (f *FTX) GetHistoricCandlesExtended(ctx context.Context, p currency.Pair, a asset.Item, start, end time.Time, interval kline.Interval) (kline.Item, error) {
	if err := f.ValidateKline(p, a, interval); err != nil {
		return kline.Item{}, err
	}

	ret := kline.Item{
		Exchange: f.Name,
		Pair:     p,
		Asset:    a,
		Interval: interval,
	}

	dates, err := kline.CalculateCandleDateRanges(start, end, interval, f.Features.Enabled.Kline.ResultLimit)
	if err != nil {
		return kline.Item{}, err
	}

	formattedPair, err := f.FormatExchangeCurrency(p, a)
	if err != nil {
		return kline.Item{}, err
	}

	for x := range dates.Ranges {
		var ohlcData []OHLCVData
		ohlcData, err = f.GetHistoricalData(ctx,
			formattedPair.String(),
			int64(interval.Duration().Seconds()),
			int64(f.Features.Enabled.Kline.ResultLimit),
			dates.Ranges[x].Start.Time,
			dates.Ranges[x].End.Time)
		if err != nil {
			return kline.Item{}, err
		}

		for i := range ohlcData {
			ret.Candles = append(ret.Candles, kline.Candle{
				Time:   ohlcData[i].StartTime,
				Open:   ohlcData[i].Open,
				High:   ohlcData[i].High,
				Low:    ohlcData[i].Low,
				Close:  ohlcData[i].Close,
				Volume: ohlcData[i].Volume,
			})
		}
	}
	dates.SetHasDataFromCandles(ret.Candles)
	summary := dates.DataSummary(false)
	if len(summary) > 0 {
		log.Warnf(log.ExchangeSys, "%v - %v", f.Name, summary)
	}
	ret.RemoveDuplicates()
	ret.RemoveOutsideRange(start, end)
	ret.SortCandlesByTimestamp(false)
	return ret, nil
}

// UpdateOrderExecutionLimits sets exchange executions for a required asset type
func (f *FTX) UpdateOrderExecutionLimits(ctx context.Context, _ asset.Item) error {
	limits, err := f.FetchExchangeLimits(ctx)
	if err != nil {
		return fmt.Errorf("cannot update exchange execution limits: %w", err)
	}
	return f.LoadLimits(limits)
}

// GetAvailableTransferChains returns the available transfer blockchains for the specific
// cryptocurrency
func (f *FTX) GetAvailableTransferChains(ctx context.Context, cryptocurrency currency.Code) ([]string, error) {
	coins, err := f.GetCoins(ctx, "")
	if err != nil {
		return nil, err
	}

	var availableChains []string
	for x := range coins {
		if strings.EqualFold(coins[x].ID, cryptocurrency.String()) {
			for y := range coins[x].Methods {
				availableChains = append(availableChains, coins[x].Methods[y])
			}
		}
	}
	return availableChains, nil
}

// CalculatePNL determines the PNL of a given position based on the PNLCalculatorRequest
func (f *FTX) CalculatePNL(ctx context.Context, pnl *order.PNLCalculatorRequest) (*order.PNLResult, error) {
	if pnl == nil {
		return nil, fmt.Errorf("%v %w", f.Name, order.ErrNilPNLCalculator)
	}
	result := &order.PNLResult{
		Time: pnl.Time,
	}
	var err error
	if pnl.CalculateOffline {
		// PNLCalculator matches FTX's pnl calculation method
		calc := order.PNLCalculator{}
		result, err = calc.CalculatePNL(ctx, pnl)
		if err != nil {
			return nil, fmt.Errorf("%s %s %w", f.Name, f.API.Credentials.Subaccount, err)
		}
	}

	ep := pnl.EntryPrice.InexactFloat64()
	info, err := f.GetAccountInfo(ctx, "")
	if err != nil {
		return nil, err
	}
	if info.Liquidating || info.Collateral == 0 {
		result.IsLiquidated = true
		return result, fmt.Errorf("%s %s %w", f.Name, f.API.Credentials.Subaccount, order.ErrPositionLiquidated)
	}
	for i := range info.Positions {
		if !pnl.Pair.Equal(info.Positions[i].Future) {
			continue
		}
		if info.Positions[i].EntryPrice != ep {
			continue
		}
		result.UnrealisedPNL = decimal.NewFromFloat(info.Positions[i].UnrealizedPNL)
		result.RealisedPNLBeforeFees = decimal.NewFromFloat(info.Positions[i].RealizedPNL)
		result.Price = decimal.NewFromFloat(info.Positions[i].Cost)
		return result, nil
	}
	// order no longer active, use offline calculation
	calc := order.PNLCalculator{}
	result, err = calc.CalculatePNL(ctx, pnl)
	if err != nil {
		return nil, fmt.Errorf("%s %s %w", f.Name, f.API.Credentials.Subaccount, err)
	}
	return result, nil
}

// ScaleCollateral takes your totals and scales them according to FTX's rules
func (f *FTX) ScaleCollateral(ctx context.Context, subAccount string, calc *order.CollateralCalculator) (*order.CollateralByCurrency, error) {
	if calc.CalculateOffline {
		result := &order.CollateralByCurrency{
			Currency:                    calc.CollateralCurrency,
			TotalFunds:                  calc.FreeCollateral.Add(calc.LockedCollateral),
			AvailableForUseAsCollateral: calc.FreeCollateral,
			FairMarketValue:             calc.USDPrice,
			ScaledCurrency:              currency.USD,
			UnrealisedPNL:               calc.UnrealisedPNL,
			ScaledUsed:                  calc.LockedCollateral,
		}
		if calc.CollateralCurrency.Equal(currency.USD) {
			// FTX bases scales all collateral into USD amounts
			result.CollateralContribution = calc.FreeCollateral
			result.Weighting = decimal.NewFromInt(1)
			result.FairMarketValue = decimal.NewFromInt(1)
			return result, nil
		}
		result.ScaledCurrency = currency.USD
		if calc.USDPrice.IsZero() {
			return nil, fmt.Errorf("%s %s %w to scale collateral", f.Name, calc.CollateralCurrency, order.ErrUSDValueRequired)
		}
		if calc.FreeCollateral.IsZero() && calc.LockedCollateral.IsZero() {
			return result, nil
		}
		collateralWeight, ok := f.collateralWeight[calc.CollateralCurrency.Item]
		if !ok {
			return nil, fmt.Errorf("%s %s %w", f.Name, calc.CollateralCurrency, errCollateralCurrencyNotFound)
		}
		if calc.FreeCollateral.IsPositive() {
			if collateralWeight.InitialMarginFractionFactor == 0 {
				return nil, fmt.Errorf("%s %s %w", f.Name, calc.CollateralCurrency, errCollateralInitialMarginFractionMissing)
			}
			var scaling decimal.Decimal
			if calc.IsForNewPosition {
				scaling = decimal.NewFromFloat(collateralWeight.Initial)
			} else {
				scaling = decimal.NewFromFloat(collateralWeight.Total)
			}
			if scaling.IsZero() {
				result.SkipContribution = true
			}
			result.Weighting = scaling
			one := decimal.NewFromInt(1)
			freeSqrt := decimal.NewFromFloat(math.Sqrt(calc.FreeCollateral.InexactFloat64()))
			lockedSqrt := decimal.NewFromFloat(math.Sqrt(calc.LockedCollateral.InexactFloat64()))
			onePointOne := decimal.NewFromFloat(1.1)
			imf := decimal.NewFromFloat(collateralWeight.InitialMarginFractionFactor)
			freeWeight := onePointOne.Div(one.Add(imf.Mul(freeSqrt)))
			lockedWeight := onePointOne.Div(one.Add(imf.Mul(lockedSqrt)))
			result.CollateralContribution = calc.FreeCollateral.Mul(calc.USDPrice).Mul(decimal.Min(scaling, freeWeight))
			result.ScaledUsed = calc.LockedCollateral.Mul(calc.USDPrice).Mul(decimal.Min(scaling, lockedWeight))
		} else {
			result.CollateralContribution = calc.FreeCollateral.Mul(calc.USDPrice)
			result.ScaledUsed = calc.LockedCollateral.Mul(calc.USDPrice)
		}

		if !result.UnrealisedPNL.IsZero() && result.ScaledUsedBreakdown != nil {
			result.CollateralContribution = decimal.Min(result.CollateralContribution, result.CollateralContribution.Sub(result.UnrealisedPNL)).Sub(result.ScaledUsedBreakdown.LockedAsCollateral)
		}

		return result, nil
	}
	resp, err := f.calculateTotalCollateralOnline(ctx,
		&order.TotalCollateralCalculator{
			SubAccount:       subAccount,
			CollateralAssets: []order.CollateralCalculator{*calc},
		},
		nil,
	)
	if err != nil {
		return nil, err
	}
	if len(resp.BreakdownByCurrency) == 0 {
		return nil, fmt.Errorf("%v %v %w", f.Name, calc.CollateralCurrency, errCollateralCurrencyNotFound)
	}
	return &resp.BreakdownByCurrency[0], nil
}

// CalculateTotalCollateral scales collateral and determines how much collateral you can use for positions
func (f *FTX) CalculateTotalCollateral(ctx context.Context, calc *order.TotalCollateralCalculator) (*order.TotalCollateralResponse, error) {
	if calc == nil {
		return nil, fmt.Errorf("%v CalculateTotalCollateral %w", f.Name, common.ErrNilPointer)
	}
	var pos []PositionData
	var err error
	if calc.FetchPositions {
		pos, err = f.GetPositions(ctx)
		if err != nil {
			return nil, fmt.Errorf("%v CalculateTotalCollateral GetPositions %w", f.Name, err)
		}
	}
	if !calc.CalculateOffline {
		return f.calculateTotalCollateralOnline(ctx, calc, pos)
	}

	result := order.TotalCollateralResponse{
		CollateralCurrency: currency.USD,
	}
	for i := range calc.CollateralAssets {
		if len(pos) > 0 {
			// ensure we use supplied position data
			calc.CollateralAssets[i].UnrealisedPNL = decimal.Zero
			for j := range pos {
				if !pos[j].Future.Base.Equal(calc.CollateralAssets[i].CollateralCurrency) {
					continue
				}
				calc.CollateralAssets[i].UnrealisedPNL = calc.CollateralAssets[i].UnrealisedPNL.Add(decimal.NewFromFloat(pos[j].UnrealizedPNL))
			}
		}
		var collateralByCurrency *order.CollateralByCurrency
		collateralByCurrency, err = f.ScaleCollateral(ctx, calc.SubAccount, &calc.CollateralAssets[i])
		if err != nil {
			if errors.Is(err, errCollateralCurrencyNotFound) {
				log.Error(log.ExchangeSys, err)
				continue
			}
			if errors.Is(err, order.ErrUSDValueRequired) {
				if collateralByCurrency == nil {
					return nil, err
				}
				collateralByCurrency.Error = err
				result.BreakdownByCurrency = append(result.BreakdownByCurrency, *collateralByCurrency)
				continue
			}
			return nil, err
		}

		result.AvailableCollateral = result.AvailableCollateral.Add(collateralByCurrency.CollateralContribution)
		result.UnrealisedPNL = result.UnrealisedPNL.Add(collateralByCurrency.UnrealisedPNL)
		if collateralByCurrency.SkipContribution {
			continue
		}
		result.UsedCollateral = result.UsedCollateral.Add(collateralByCurrency.ScaledUsed)
		result.BreakdownByCurrency = append(result.BreakdownByCurrency, *collateralByCurrency)
	}
	if !result.UnrealisedPNL.IsZero() && result.UsedBreakdown != nil {
		result.AvailableCollateral = decimal.Min(result.AvailableCollateral, result.AvailableCollateral.Add(result.UnrealisedPNL)).Sub(result.UsedBreakdown.LockedAsCollateral)
	}
	return &result, nil
}

func (f *FTX) calculateTotalCollateralOnline(ctx context.Context, calc *order.TotalCollateralCalculator, pos []PositionData) (*order.TotalCollateralResponse, error) {
	if calc == nil {
		return nil, fmt.Errorf("%v CalculateTotalCollateral %w", f.Name, common.ErrNilPointer)
	}
	if len(calc.CollateralAssets) == 0 {
		return nil, fmt.Errorf("%v calculateTotalCollateralOnline %w, no currencies supplied", f.Name, errCollateralCurrencyNotFound)
	}
	if calc.CalculateOffline {
		return nil, fmt.Errorf("%v calculateTotalCollateralOnline %w", f.Name, order.ErrOfflineCalculationSet)
	}

	c, err := f.GetCollateral(ctx, false)
	if err != nil {
		return nil, fmt.Errorf("%s %w", f.Name, err)
	}
	mc, err := f.GetCollateral(ctx, true)
	if err != nil {
		return nil, fmt.Errorf("%s %w", f.Name, err)
	}
	result := order.TotalCollateralResponse{
		CollateralCurrency:                          currency.USD,
		AvailableCollateral:                         c.CollateralAvailable,
		AvailableMaintenanceCollateral:              mc.CollateralAvailable,
		TotalValueOfPositiveSpotBalances:            c.PositiveSpotBalanceTotal,
		CollateralContributedByPositiveSpotBalances: c.CollateralFromPositiveSpotBalances,
	}
	balances, err := f.GetBalances(ctx, calc.SubAccount, true, true)
	if err != nil {
		return nil, fmt.Errorf("%s %w", f.Name, err)
	}

	for x := range calc.CollateralAssets {
		if calc.CollateralAssets[x].CalculateOffline {
			return nil, fmt.Errorf("%v %v %v calculateTotalCollateralOnline %w", f.Name, calc.CollateralAssets[x].Asset, calc.CollateralAssets[x].CollateralCurrency, order.ErrOfflineCalculationSet)
		}
		currencyBreakdown := order.CollateralByCurrency{
			Currency:                    calc.CollateralAssets[x].CollateralCurrency,
			TotalFunds:                  calc.CollateralAssets[x].FreeCollateral.Add(calc.CollateralAssets[x].LockedCollateral),
			AvailableForUseAsCollateral: calc.CollateralAssets[x].FreeCollateral,
			ScaledCurrency:              currency.USD,
		}
		if len(pos) > 0 {
			// use pos unrealisedPNL, not calc.collateralAssets'
			calc.CollateralAssets[x].UnrealisedPNL = decimal.Zero
			for i := range pos {
				if !pos[i].Future.Base.Equal(calc.CollateralAssets[x].CollateralCurrency) {
					continue
				}
				calc.CollateralAssets[x].UnrealisedPNL = calc.CollateralAssets[x].UnrealisedPNL.Add(decimal.NewFromFloat(pos[i].UnrealizedPNL))
			}
		}
		currencyBreakdown.UnrealisedPNL = calc.CollateralAssets[x].UnrealisedPNL

		for y := range c.PositiveBalances {
			if !c.PositiveBalances[y].Coin.Equal(calc.CollateralAssets[x].CollateralCurrency) {
				continue
			}
			currencyBreakdown.Weighting = c.PositiveBalances[y].CollateralWeight
			currencyBreakdown.FairMarketValue = c.PositiveBalances[y].ApproximateFairMarketValue
			currencyBreakdown.CollateralContribution = c.PositiveBalances[y].AvailableIgnoringCollateral.Mul(c.PositiveBalances[y].ApproximateFairMarketValue).Mul(currencyBreakdown.Weighting)
			currencyBreakdown.AdditionalCollateralUsed = c.PositiveBalances[y].CollateralUsed
			currencyBreakdown.FairMarketValue = c.PositiveBalances[y].ApproximateFairMarketValue
			currencyBreakdown.AvailableForUseAsCollateral = c.PositiveBalances[y].AvailableIgnoringCollateral
		}
		for y := range c.NegativeBalances {
			if !c.NegativeBalances[y].Coin.Equal(calc.CollateralAssets[x].CollateralCurrency) {
				continue
			}
			currencyBreakdown.Weighting = c.NegativeBalances[y].CollateralWeight
			currencyBreakdown.FairMarketValue = c.NegativeBalances[y].ApproximateFairMarketValue
			currencyBreakdown.CollateralContribution = c.NegativeBalances[y].AvailableIgnoringCollateral.Mul(c.NegativeBalances[y].ApproximateFairMarketValue).Mul(currencyBreakdown.Weighting)
			currencyBreakdown.AdditionalCollateralUsed = c.NegativeBalances[y].CollateralUsed
			currencyBreakdown.FairMarketValue = c.NegativeBalances[y].ApproximateFairMarketValue
			currencyBreakdown.AvailableForUseAsCollateral = c.NegativeBalances[y].AvailableIgnoringCollateral
		}
		if currencyBreakdown.Weighting.IsZero() {
			currencyBreakdown.SkipContribution = true
		}

		for y := range balances {
			// used to determine how collateral is being used
			if !balances[y].Coin.Equal(calc.CollateralAssets[x].CollateralCurrency) {
				continue
			}
			// staked values are in their own currency, scale it
			lockedS := decimal.NewFromFloat(balances[y].LockedBreakdown.LockedInStakes)
			lockedC := decimal.NewFromFloat(balances[y].LockedBreakdown.LockedAsCollateral)
			lockedF := decimal.NewFromFloat(balances[y].LockedBreakdown.LockedInFeeVoucher)
			lockedN := decimal.NewFromFloat(balances[y].LockedBreakdown.LockedInNFTBids)
			lockedO := decimal.NewFromFloat(balances[y].LockedBreakdown.LockedInSpotOrders)
			lockedFO := decimal.NewFromFloat(balances[y].LockedBreakdown.LockedInSpotMarginFundingOffers)
			locked := decimal.Sum(lockedS, lockedC, lockedF, lockedN, lockedO, lockedFO)
			if !locked.IsZero() || balances[y].SpotBorrow > 0 {
				if result.UsedBreakdown == nil {
					result.UsedBreakdown = &order.UsedCollateralBreakdown{}
				}
				var resetWeightingToZero bool
				if currencyBreakdown.Weighting.IsZero() {
					// this is to ensure we're not hiding any locked values
					// when collateral contribution is zero (eg FTT with collateral disabled)
					resetWeightingToZero = true
					currencyBreakdown.Weighting = decimal.NewFromInt(1)
				}
				var resetFairMarketToZero bool
				if currencyBreakdown.FairMarketValue.IsZero() {
					// this is another edge case for SRM_LOCKED rendering locked data
					currencyBreakdown.SkipContribution = true
					resetFairMarketToZero = true
					currencyBreakdown.FairMarketValue = decimal.NewFromInt(1)
				}
				currencyBreakdown.ScaledUsedBreakdown = &order.UsedCollateralBreakdown{
					LockedInStakes:                  lockedS.Mul(currencyBreakdown.FairMarketValue).Mul(currencyBreakdown.Weighting),
					LockedInNFTBids:                 lockedN.Mul(currencyBreakdown.FairMarketValue).Mul(currencyBreakdown.Weighting),
					LockedInFeeVoucher:              lockedF.Mul(currencyBreakdown.FairMarketValue).Mul(currencyBreakdown.Weighting),
					LockedInSpotMarginFundingOffers: lockedFO.Mul(currencyBreakdown.FairMarketValue).Mul(currencyBreakdown.Weighting),
					LockedInSpotOrders:              lockedO.Mul(currencyBreakdown.FairMarketValue).Mul(currencyBreakdown.Weighting),
					LockedAsCollateral:              lockedC.Mul(currencyBreakdown.FairMarketValue).Mul(currencyBreakdown.Weighting),
				}

				if resetWeightingToZero {
					currencyBreakdown.Weighting = decimal.Zero
				}
				if resetFairMarketToZero {
					currencyBreakdown.FairMarketValue = decimal.Zero
				}

				currencyBreakdown.ScaledUsed = locked.Mul(currencyBreakdown.FairMarketValue).Mul(currencyBreakdown.Weighting)
				if balances[y].SpotBorrow > 0 {
					currencyBreakdown.ScaledUsedBreakdown.UsedInSpotMarginBorrows = currencyBreakdown.CollateralContribution.Abs().Add(currencyBreakdown.AdditionalCollateralUsed)
					currencyBreakdown.ScaledUsed = currencyBreakdown.ScaledUsed.Add(currencyBreakdown.ScaledUsedBreakdown.UsedInSpotMarginBorrows)
				}
				if !currencyBreakdown.SkipContribution {
					result.UsedCollateral = result.UsedCollateral.Add(currencyBreakdown.ScaledUsed)
					result.UsedBreakdown.LockedInStakes = result.UsedBreakdown.LockedInStakes.Add(currencyBreakdown.ScaledUsedBreakdown.LockedInStakes)
					result.UsedBreakdown.LockedAsCollateral = result.UsedBreakdown.LockedAsCollateral.Add(currencyBreakdown.ScaledUsedBreakdown.LockedAsCollateral)
					result.UsedBreakdown.LockedInFeeVoucher = result.UsedBreakdown.LockedInFeeVoucher.Add(currencyBreakdown.ScaledUsedBreakdown.LockedInFeeVoucher)
					result.UsedBreakdown.LockedInNFTBids = result.UsedBreakdown.LockedInNFTBids.Add(currencyBreakdown.ScaledUsedBreakdown.LockedInNFTBids)
					result.UsedBreakdown.LockedInSpotOrders = result.UsedBreakdown.LockedInSpotOrders.Add(currencyBreakdown.ScaledUsedBreakdown.LockedInSpotOrders)
					result.UsedBreakdown.LockedInSpotMarginFundingOffers = result.UsedBreakdown.LockedInSpotMarginFundingOffers.Add(currencyBreakdown.ScaledUsedBreakdown.LockedInSpotMarginFundingOffers)
					result.UsedBreakdown.UsedInSpotMarginBorrows = result.UsedBreakdown.UsedInSpotMarginBorrows.Add(currencyBreakdown.ScaledUsedBreakdown.UsedInSpotMarginBorrows)
				}
			}
		}
		if calc.CollateralAssets[x].CollateralCurrency.Equal(currency.USD) {
			for y := range c.Positions {
				if result.UsedBreakdown == nil {
					result.UsedBreakdown = &order.UsedCollateralBreakdown{}
				}
				result.UsedBreakdown.UsedInPositions = result.UsedBreakdown.UsedInPositions.Add(c.Positions[y].CollateralUsed)
			}
		}
		result.BreakdownByCurrency = append(result.BreakdownByCurrency, currencyBreakdown)
	}

	for y := range c.Positions {
		result.BreakdownOfPositions = append(result.BreakdownOfPositions, order.CollateralByPosition{
			PositionCurrency: c.Positions[y].Future,
			Size:             c.Positions[y].Size,
			OpenOrderSize:    c.Positions[y].OpenOrderSize,
			PositionSize:     c.Positions[y].PositionSize,
			MarkPrice:        c.Positions[y].MarkPrice,
			RequiredMargin:   c.Positions[y].RequiredMargin,
			CollateralUsed:   c.Positions[y].CollateralUsed,
		})
	}

	return &result, nil
}

// GetFuturesPositions returns all futures positions within provided params
func (f *FTX) GetFuturesPositions(ctx context.Context, a asset.Item, cp currency.Pair, start, end time.Time) ([]order.Detail, error) {
	if !a.IsFutures() {
		return nil, fmt.Errorf("%w futures asset type only", common.ErrFunctionNotSupported)
	}
	fills, err := f.GetFills(ctx, cp, a, start, end)
	if err != nil {
		return nil, err
	}
	sort.Slice(fills, func(i, j int) bool {
		return fills[i].Time.Before(fills[j].Time)
	})
	var resp []order.Detail
	var side order.Side
	for i := range fills {
		price := fills[i].Price
		side, err = order.StringToOrderSide(fills[i].Side)
		if err != nil {
			return nil, err
		}
		resp = append(resp, order.Detail{
			Side:      side,
			Pair:      cp,
			ID:        strconv.FormatInt(fills[i].ID, 10),
			Price:     price,
			Amount:    fills[i].Size,
			AssetType: a,
			Exchange:  f.Name,
			Fee:       fills[i].Fee,
			Date:      fills[i].Time,
		})
	}

	return resp, nil
}<|MERGE_RESOLUTION|>--- conflicted
+++ resolved
@@ -456,13 +456,8 @@
 	var resp account.Holdings
 
 	var data AllWalletBalances
-<<<<<<< HEAD
 	if creds.SubAccount != "" {
-		balances, err := f.GetBalances(ctx)
-=======
-	if f.API.Credentials.Subaccount != "" {
-		balances, err := f.GetBalances(ctx, "", false, false)
->>>>>>> 86d37245
+		balances, err := f.GetBalances(ctx, false, false)
 		if err != nil {
 			return resp, err
 		}
@@ -1268,7 +1263,7 @@
 // GetAvailableTransferChains returns the available transfer blockchains for the specific
 // cryptocurrency
 func (f *FTX) GetAvailableTransferChains(ctx context.Context, cryptocurrency currency.Code) ([]string, error) {
-	coins, err := f.GetCoins(ctx, "")
+	coins, err := f.GetCoins(ctx)
 	if err != nil {
 		return nil, err
 	}
@@ -1292,24 +1287,27 @@
 	result := &order.PNLResult{
 		Time: pnl.Time,
 	}
-	var err error
+	creds, err := f.GetCredentials(ctx)
+	if err != nil {
+		return nil, err
+	}
 	if pnl.CalculateOffline {
 		// PNLCalculator matches FTX's pnl calculation method
 		calc := order.PNLCalculator{}
 		result, err = calc.CalculatePNL(ctx, pnl)
 		if err != nil {
-			return nil, fmt.Errorf("%s %s %w", f.Name, f.API.Credentials.Subaccount, err)
+			return nil, fmt.Errorf("%s %s %w", f.Name, creds.SubAccount, err)
 		}
 	}
 
 	ep := pnl.EntryPrice.InexactFloat64()
-	info, err := f.GetAccountInfo(ctx, "")
+	info, err := f.GetAccountInfo(ctx)
 	if err != nil {
 		return nil, err
 	}
 	if info.Liquidating || info.Collateral == 0 {
 		result.IsLiquidated = true
-		return result, fmt.Errorf("%s %s %w", f.Name, f.API.Credentials.Subaccount, order.ErrPositionLiquidated)
+		return result, fmt.Errorf("%s %s %w", f.Name, creds.SubAccount, order.ErrPositionLiquidated)
 	}
 	for i := range info.Positions {
 		if !pnl.Pair.Equal(info.Positions[i].Future) {
@@ -1327,13 +1325,13 @@
 	calc := order.PNLCalculator{}
 	result, err = calc.CalculatePNL(ctx, pnl)
 	if err != nil {
-		return nil, fmt.Errorf("%s %s %w", f.Name, f.API.Credentials.Subaccount, err)
+		return nil, fmt.Errorf("%s %s %w", f.Name, creds.SubAccount, err)
 	}
 	return result, nil
 }
 
 // ScaleCollateral takes your totals and scales them according to FTX's rules
-func (f *FTX) ScaleCollateral(ctx context.Context, subAccount string, calc *order.CollateralCalculator) (*order.CollateralByCurrency, error) {
+func (f *FTX) ScaleCollateral(ctx context.Context, calc *order.CollateralCalculator) (*order.CollateralByCurrency, error) {
 	if calc.CalculateOffline {
 		result := &order.CollateralByCurrency{
 			Currency:                    calc.CollateralCurrency,
@@ -1398,7 +1396,6 @@
 	}
 	resp, err := f.calculateTotalCollateralOnline(ctx,
 		&order.TotalCollateralCalculator{
-			SubAccount:       subAccount,
 			CollateralAssets: []order.CollateralCalculator{*calc},
 		},
 		nil,
@@ -1444,7 +1441,7 @@
 			}
 		}
 		var collateralByCurrency *order.CollateralByCurrency
-		collateralByCurrency, err = f.ScaleCollateral(ctx, calc.SubAccount, &calc.CollateralAssets[i])
+		collateralByCurrency, err = f.ScaleCollateral(ctx, &calc.CollateralAssets[i])
 		if err != nil {
 			if errors.Is(err, errCollateralCurrencyNotFound) {
 				log.Error(log.ExchangeSys, err)
@@ -1501,7 +1498,7 @@
 		TotalValueOfPositiveSpotBalances:            c.PositiveSpotBalanceTotal,
 		CollateralContributedByPositiveSpotBalances: c.CollateralFromPositiveSpotBalances,
 	}
-	balances, err := f.GetBalances(ctx, calc.SubAccount, true, true)
+	balances, err := f.GetBalances(ctx, true, true)
 	if err != nil {
 		return nil, fmt.Errorf("%s %w", f.Name, err)
 	}
