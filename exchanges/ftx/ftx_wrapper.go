--- conflicted
+++ resolved
@@ -396,20 +396,14 @@
 }
 
 // UpdateAccountInfo retrieves balances for all enabled currencies
-<<<<<<< HEAD
 func (f *FTX) UpdateAccountInfo(accountName account.Designation, assetType asset.Item) (account.HoldingsSnapshot, error) {
-=======
-func (f *FTX) UpdateAccountInfo(a asset.Item) (account.Holdings, error) {
-	var resp account.Holdings
 	// Get all wallet balances used so we can transfer between accounts if
 	// needed.
->>>>>>> 2da23973
 	data, err := f.GetAllWalletBalances()
 	if err != nil {
 		return nil, err
 	}
 
-<<<<<<< HEAD
 	for key, val := range data {
 		m := make(account.HoldingsSnapshot)
 		for i := range val {
@@ -418,27 +412,6 @@
 				Locked: val[i].Total - val[i].AvailableWithoutBorrow,
 			}
 		}
-=======
-	for subName, balances := range data {
-		// "main" defines the main account in the sub account list
-		var acc = account.SubAccount{ID: subName, AssetType: a}
-		for x := range balances {
-			c := currency.NewCode(balances[x].Coin)
-			hold := balances[x].Total - balances[x].Free
-			acc.Currencies = append(acc.Currencies,
-				account.Balance{CurrencyName: c,
-					TotalValue: balances[x].Total,
-					Hold:       hold})
-		}
-		resp.Accounts = append(resp.Accounts, acc)
-	}
-
-	resp.Exchange = f.Name
-	err = account.Process(&resp)
-	if err != nil {
-		return account.Holdings{}, err
-	}
->>>>>>> 2da23973
 
 		var acc account.Designation
 		acc, err = account.NewDesignation(key)
