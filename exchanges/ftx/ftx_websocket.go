package ftx

import (
	"encoding/json"
	"errors"
	"fmt"
	"hash/crc32"
	"net/http"
	"strconv"
	"strings"
	"time"

	"github.com/gorilla/websocket"
	"github.com/thrasher-corp/gocryptotrader/common"
	"github.com/thrasher-corp/gocryptotrader/common/crypto"
	"github.com/thrasher-corp/gocryptotrader/currency"
	exchange "github.com/thrasher-corp/gocryptotrader/exchanges"
	"github.com/thrasher-corp/gocryptotrader/exchanges/asset"
	"github.com/thrasher-corp/gocryptotrader/exchanges/order"
	"github.com/thrasher-corp/gocryptotrader/exchanges/orderbook"
	"github.com/thrasher-corp/gocryptotrader/exchanges/stream"
	"github.com/thrasher-corp/gocryptotrader/exchanges/stream/buffer"
	"github.com/thrasher-corp/gocryptotrader/exchanges/ticker"
	"github.com/thrasher-corp/gocryptotrader/exchanges/trade"
	"github.com/thrasher-corp/gocryptotrader/log"
)

const (
	ftxWSURL          = "wss://ftx.com/ws/"
	ftxWebsocketTimer = 13 * time.Second
	wsTicker          = "ticker"
	wsTrades          = "trades"
	wsOrderbook       = "orderbook"
	wsMarkets         = "markets"
	wsFills           = "fills"
	wsOrders          = "orders"
	wsUpdate          = "update"
	wsPartial         = "partial"
	subscribe         = "subscribe"
	unsubscribe       = "unsubscribe"
)

var obSuccess = make(map[currency.Pair]bool)

// WsConnect connects to a websocket feed
func (f *FTX) WsConnect() error {
	if !f.Websocket.IsEnabled() || !f.IsEnabled() {
		return errors.New(stream.WebsocketNotEnabled)
	}
	var dialer websocket.Dialer
	err := f.Websocket.Conn.Dial(&dialer, http.Header{})
	if err != nil {
		return err
	}
	f.Websocket.Conn.SetupPingHandler(stream.PingHandler{
		MessageType: websocket.PingMessage,
		Delay:       ftxWebsocketTimer,
	})
	if f.Verbose {
		log.Debugf(log.ExchangeSys, "%s Connected to Websocket.\n", f.Name)
	}

	go f.wsReadData()
	if f.GetAuthenticatedAPISupport(exchange.WebsocketAuthentication) {
		err = f.WsAuth()
		if err != nil {
			f.Websocket.DataHandler <- err
			f.Websocket.SetCanUseAuthenticatedEndpoints(false)
		}
	}

	return nil
}

// WsAuth sends an authentication message to receive auth data
func (f *FTX) WsAuth() error {
	intNonce := time.Now().UnixNano() / 1000000
	strNonce := strconv.FormatInt(intNonce, 10)
	hmac := crypto.GetHMAC(
		crypto.HashSHA256,
		[]byte(strNonce+"websocket_login"),
		[]byte(f.API.Credentials.Secret),
	)
	sign := crypto.HexEncodeToString(hmac)
	req := Authenticate{Operation: "login",
		Args: AuthenticationData{
			Key:  f.API.Credentials.Key,
			Sign: sign,
			Time: intNonce,
		},
	}
	return f.Websocket.Conn.SendJSONMessage(req)
}

// Subscribe sends a websocket message to receive data from the channel
func (f *FTX) Subscribe(channelsToSubscribe []stream.ChannelSubscription) error {
	var errs common.Errors
channels:
	for i := range channelsToSubscribe {
		var sub WsSub
		sub.Channel = channelsToSubscribe[i].Channel
		sub.Operation = subscribe

		switch channelsToSubscribe[i].Channel {
		case wsFills, wsOrders, wsMarkets:
		default:
			a, err := f.GetPairAssetType(channelsToSubscribe[i].Currency)
			if err != nil {
				errs = append(errs, err)
				continue channels
			}

			formattedPair, err := f.FormatExchangeCurrency(channelsToSubscribe[i].Currency, a)
			if err != nil {
				errs = append(errs, err)
				continue channels
			}
			sub.Market = formattedPair.String()
		}
		err := f.Websocket.Conn.SendJSONMessage(sub)
		if err != nil {
			errs = append(errs, err)
			continue
		}
		f.Websocket.AddSuccessfulSubscriptions(channelsToSubscribe[i])
	}
	if errs != nil {
		return errs
	}
	return nil
}

// Unsubscribe sends a websocket message to stop receiving data from the channel
func (f *FTX) Unsubscribe(channelsToUnsubscribe []stream.ChannelSubscription) error {
	var errs common.Errors
channels:
	for i := range channelsToUnsubscribe {
		var unSub WsSub
		unSub.Operation = unsubscribe
		unSub.Channel = channelsToUnsubscribe[i].Channel
		switch channelsToUnsubscribe[i].Channel {
		case wsFills, wsOrders, wsMarkets:
		default:
			a, err := f.GetPairAssetType(channelsToUnsubscribe[i].Currency)
			if err != nil {
				errs = append(errs, err)
				continue channels
			}

			formattedPair, err := f.FormatExchangeCurrency(channelsToUnsubscribe[i].Currency, a)
			if err != nil {
				errs = append(errs, err)
				continue channels
			}
			unSub.Market = formattedPair.String()
		}
		err := f.Websocket.Conn.SendJSONMessage(unSub)
		if err != nil {
			errs = append(errs, err)
			continue
		}
		f.Websocket.RemoveSuccessfulUnsubscriptions(channelsToUnsubscribe[i])
	}
	if errs != nil {
		return errs
	}
	return nil
}

// GenerateDefaultSubscriptions generates default subscription
func (f *FTX) GenerateDefaultSubscriptions() ([]stream.ChannelSubscription, error) {
	var subscriptions []stream.ChannelSubscription
	subscriptions = append(subscriptions, stream.ChannelSubscription{
		Channel: wsMarkets,
	})
	var channels = []string{wsTicker, wsTrades, wsOrderbook}
	assets := f.GetAssetTypes()
	for a := range assets {
		pairs, err := f.GetEnabledPairs(assets[a])
		if err != nil {
			return nil, err
		}
		for z := range pairs {
			newPair := currency.NewPairWithDelimiter(pairs[z].Base.String(),
				pairs[z].Quote.String(),
				"-")
			for x := range channels {
				subscriptions = append(subscriptions,
					stream.ChannelSubscription{
						Channel:  channels[x],
						Currency: newPair,
						Asset:    assets[a],
					})
			}
		}
	}
	if f.GetAuthenticatedAPISupport(exchange.WebsocketAuthentication) {
		var authchan = []string{wsOrders, wsFills}
		for x := range authchan {
			subscriptions = append(subscriptions, stream.ChannelSubscription{
				Channel: authchan[x],
			})
		}
	}
	return subscriptions, nil
}

// wsReadData gets and passes on websocket messages for processing
func (f *FTX) wsReadData() {
	f.Websocket.Wg.Add(1)
	defer f.Websocket.Wg.Done()

	for {
		select {
		case <-f.Websocket.ShutdownC:
			return
		default:
			resp := f.Websocket.Conn.ReadMessage()
			if resp.Raw == nil {
				return
			}

			err := f.wsHandleData(resp.Raw)
			if err != nil {
				f.Websocket.DataHandler <- err
			}
		}
	}
}

func timestampFromFloat64(ts float64) time.Time {
	secs := int64(ts)
	nsecs := int64((ts - float64(secs)) * 1e9)
	return time.Unix(secs, nsecs).UTC()
}

func (f *FTX) wsHandleData(respRaw []byte) error {
	var result map[string]interface{}
	err := json.Unmarshal(respRaw, &result)
	if err != nil {
		return err
	}
	switch result["type"] {
	case wsUpdate:
		var p currency.Pair
		var a asset.Item
		market, ok := result["market"]
		if ok {
			p, err = currency.NewPairFromString(market.(string))
			if err != nil {
				return err
			}
			a, err = f.GetPairAssetType(p)
			if err != nil {
				return err
			}
		}
		switch result["channel"] {
		case wsTicker:
			var resultData WsTickerDataStore
			err = json.Unmarshal(respRaw, &resultData)
			if err != nil {
				return err
			}
			f.Websocket.DataHandler <- &ticker.Price{
				ExchangeName: f.Name,
				Bid:          resultData.Ticker.Bid,
				Ask:          resultData.Ticker.Ask,
				Last:         resultData.Ticker.Last,
				LastUpdated:  timestampFromFloat64(resultData.Ticker.Time),
				Pair:         p,
				AssetType:    a,
			}
		case wsOrderbook:
			var resultData WsOrderbookDataStore
			err = json.Unmarshal(respRaw, &resultData)
			if err != nil {
				return err
			}
			if len(resultData.OBData.Asks) == 0 && len(resultData.OBData.Bids) == 0 {
				return nil
			}
			err = f.WsProcessUpdateOB(&resultData.OBData, p, a)
			if err != nil {
				err2 := f.wsResubToOB(p)
				if err2 != nil {
					f.Websocket.DataHandler <- err2
				}
				return err
			}
		case wsTrades:
			if !f.IsSaveTradeDataEnabled() {
				return nil
			}
			var resultData WsTradeDataStore
			err = json.Unmarshal(respRaw, &resultData)
			if err != nil {
				return err
			}
			var trades []trade.Data
			for z := range resultData.TradeData {
				var oSide order.Side
				oSide, err = order.StringToOrderSide(resultData.TradeData[z].Side)
				if err != nil {
					f.Websocket.DataHandler <- order.ClassificationError{
						Exchange: f.Name,
						Err:      err,
					}
				}
				trades = append(trades, trade.Data{
					Timestamp:    resultData.TradeData[z].Time,
					CurrencyPair: p,
					AssetType:    a,
					Exchange:     f.Name,
					Price:        resultData.TradeData[z].Price,
					Amount:       resultData.TradeData[z].Size,
					Side:         oSide,
					TID:          strconv.FormatInt(resultData.TradeData[z].ID, 10),
				})
			}
			return trade.AddTradesToBuffer(f.Name, trades...)
		case wsOrders:
			var resultData WsOrderDataStore
			err = json.Unmarshal(respRaw, &resultData)
			if err != nil {
				return err
			}
			var pair currency.Pair
			pair, err = currency.NewPairFromString(resultData.OrderData.Market)
			if err != nil {
				return err
			}
			var assetType asset.Item
			assetType, err = f.GetPairAssetType(pair)
			if err != nil {
				return err
			}
			var oSide order.Side
			oSide, err = order.StringToOrderSide(resultData.OrderData.Side)
			if err != nil {
				f.Websocket.DataHandler <- order.ClassificationError{
					Exchange: f.Name,
					Err:      err,
				}
			}
			var resp order.Detail
			resp.Side = oSide
			resp.Amount = resultData.OrderData.Size
			resp.AssetType = assetType
			resp.ClientOrderID = resultData.OrderData.ClientID
			resp.Exchange = f.Name
			resp.ExecutedAmount = resultData.OrderData.FilledSize
			resp.ID = strconv.FormatInt(resultData.OrderData.ID, 10)
			resp.Pair = pair
			resp.RemainingAmount = resultData.OrderData.Size - resultData.OrderData.FilledSize
			var orderVars OrderVars
			orderVars, err = f.compatibleOrderVars(resultData.OrderData.Side,
				resultData.OrderData.Status,
				resultData.OrderData.OrderType,
				resultData.OrderData.FilledSize,
				resultData.OrderData.Size,
				resultData.OrderData.AvgFillPrice)
			if err != nil {
				return err
			}
			resp.Status = orderVars.Status
			resp.Side = orderVars.Side
			resp.Type = orderVars.OrderType
			resp.Fee = orderVars.Fee
			f.Websocket.DataHandler <- &resp
		case wsFills:
			var resultData WsFillsDataStore
			err = json.Unmarshal(respRaw, &resultData)
			if err != nil {
				return err
			}
			f.Websocket.DataHandler <- resultData.FillsData
		default:
			f.Websocket.DataHandler <- stream.UnhandledMessageWarning{Message: f.Name + stream.UnhandledMessage + string(respRaw)}
		}
	case wsPartial:
		switch result["channel"] {
		case "orderbook":
			var p currency.Pair
			var a asset.Item
			market, ok := result["market"]
			if ok {
				p, err = currency.NewPairFromString(market.(string))
				if err != nil {
					return err
				}
				a, err = f.GetPairAssetType(p)
				if err != nil {
					return err
				}
			}
			var resultData WsOrderbookDataStore
			err = json.Unmarshal(respRaw, &resultData)
			if err != nil {
				return err
			}
			err = f.WsProcessPartialOB(&resultData.OBData, p, a)
			if err != nil {
				err2 := f.wsResubToOB(p)
				if err2 != nil {
					f.Websocket.DataHandler <- err2
				}
				return err
			}
			// reset obchecksum failure blockage for pair
			delete(obSuccess, p)
		case wsMarkets:
			var resultData WSMarkets
			err = json.Unmarshal(respRaw, &resultData)
			if err != nil {
				return err
			}
			f.Websocket.DataHandler <- resultData.Data
		}
	case "error":
		f.Websocket.DataHandler <- stream.UnhandledMessageWarning{
			Message: f.Name + stream.UnhandledMessage + string(respRaw),
		}
	}
	return nil
}

// WsProcessUpdateOB processes an update on the orderbook
func (f *FTX) WsProcessUpdateOB(data *WsOrderbookData, p currency.Pair, a asset.Item) error {
	update := buffer.Update{
		Asset:      a,
		Pair:       p,
		UpdateTime: timestampFromFloat64(data.Time),
	}

	var err error
	for x := range data.Bids {
		update.Bids = append(update.Bids, orderbook.Item{
			Price:  data.Bids[x][0],
			Amount: data.Bids[x][1],
		})
	}
	for x := range data.Asks {
		update.Asks = append(update.Asks, orderbook.Item{
			Price:  data.Asks[x][0],
			Amount: data.Asks[x][1],
		})
	}

	err = f.Websocket.Orderbook.Update(&update)
	if err != nil {
		return err
	}

	updatedOb := f.Websocket.Orderbook.GetOrderbook(p, a)
	checksum := f.CalcUpdateOBChecksum(updatedOb)

	if checksum != data.Checksum {
		log.Warnf(log.ExchangeSys, "%s checksum failure for item %s",
			f.Name,
			p)
		return errors.New("checksum failed")
	}
	return nil
}

func (f *FTX) wsResubToOB(p currency.Pair) error {
	if ok := obSuccess[p]; ok {
		return nil
	}

	obSuccess[p] = true

	channelToResubscribe := &stream.ChannelSubscription{
		Channel:  wsOrderbook,
		Currency: p,
	}
	err := f.Websocket.ResubscribeToChannel(channelToResubscribe)
	if err != nil {
		return fmt.Errorf("%s resubscribe to orderbook failure %s", f.Name, err)
	}
	return nil
}

// WsProcessPartialOB creates an OB from websocket data
func (f *FTX) WsProcessPartialOB(data *WsOrderbookData, p currency.Pair, a asset.Item) error {
	signedChecksum := f.CalcPartialOBChecksum(data)
	if signedChecksum != data.Checksum {
		return fmt.Errorf("%s channel: %s. Orderbook partial for %v checksum invalid",
			f.Name,
			a,
			p)
	}
	var bids, asks []orderbook.Item
	for x := range data.Bids {
		bids = append(bids, orderbook.Item{
			Price:  data.Bids[x][0],
			Amount: data.Bids[x][1],
		})
	}
	for x := range data.Asks {
		asks = append(asks, orderbook.Item{
			Price:  data.Asks[x][0],
			Amount: data.Asks[x][1],
		})
	}

	newOrderBook := orderbook.Base{
<<<<<<< HEAD
		Asks:               asks,
		Bids:               bids,
		AssetType:          a,
		LastUpdated:        timestampFromFloat64(data.Time),
		Pair:               p,
		ExchangeName:       f.Name,
		VerificationBypass: f.OrderbookVerificationBypass,
=======
		Asks:                  asks,
		Bids:                  bids,
		AssetType:             a,
		LastUpdated:           timestampFromFloat64(data.Time),
		Pair:                  p,
		ExchangeName:          f.Name,
		HasChecksumValidation: true,
>>>>>>> 010fab02
	}
	return f.Websocket.Orderbook.LoadSnapshot(&newOrderBook)
}

// CalcPartialOBChecksum calculates checksum of partial OB data received from WS
func (f *FTX) CalcPartialOBChecksum(data *WsOrderbookData) int64 {
	var checksum strings.Builder
	var price, amount string
	for i := 0; i < 100; i++ {
		if len(data.Bids)-1 >= i {
			price = checksumParseNumber(data.Bids[i][0])
			amount = checksumParseNumber(data.Bids[i][1])
			checksum.WriteString(price + ":" + amount + ":")
		}
		if len(data.Asks)-1 >= i {
			price = checksumParseNumber(data.Asks[i][0])
			amount = checksumParseNumber(data.Asks[i][1])
			checksum.WriteString(price + ":" + amount + ":")
		}
	}
	checksumStr := strings.TrimSuffix(checksum.String(), ":")
	return int64(crc32.ChecksumIEEE([]byte(checksumStr)))
}

// CalcUpdateOBChecksum calculates checksum of update OB data received from WS
func (f *FTX) CalcUpdateOBChecksum(data *orderbook.Base) int64 {
	var checksum strings.Builder
	var price, amount string
	for i := 0; i < 100; i++ {
		if len(data.Bids)-1 >= i {
			price = checksumParseNumber(data.Bids[i].Price)
			amount = checksumParseNumber(data.Bids[i].Amount)
			checksum.WriteString(price + ":" + amount + ":")
		}
		if len(data.Asks)-1 >= i {
			price = checksumParseNumber(data.Asks[i].Price)
			amount = checksumParseNumber(data.Asks[i].Amount)
			checksum.WriteString(price + ":" + amount + ":")
		}
	}
	checksumStr := strings.TrimSuffix(checksum.String(), ":")
	return int64(crc32.ChecksumIEEE([]byte(checksumStr)))
}

func checksumParseNumber(num float64) string {
	modifier := byte('f')
	if num < 0.0001 {
		modifier = 'e'
	}
	r := strconv.FormatFloat(num, modifier, -1, 64)
	if strings.IndexByte(r, '.') == -1 && modifier != 'e' {
		r += ".0"
	}
	return r
}<|MERGE_RESOLUTION|>--- conflicted
+++ resolved
@@ -506,15 +506,6 @@
 	}
 
 	newOrderBook := orderbook.Base{
-<<<<<<< HEAD
-		Asks:               asks,
-		Bids:               bids,
-		AssetType:          a,
-		LastUpdated:        timestampFromFloat64(data.Time),
-		Pair:               p,
-		ExchangeName:       f.Name,
-		VerificationBypass: f.OrderbookVerificationBypass,
-=======
 		Asks:                  asks,
 		Bids:                  bids,
 		AssetType:             a,
@@ -522,7 +513,7 @@
 		Pair:                  p,
 		ExchangeName:          f.Name,
 		HasChecksumValidation: true,
->>>>>>> 010fab02
+		VerificationBypass:    f.OrderbookVerificationBypass,
 	}
 	return f.Websocket.Orderbook.LoadSnapshot(&newOrderBook)
 }
