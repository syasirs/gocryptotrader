--- conflicted
+++ resolved
@@ -740,11 +740,7 @@
 		t.Skip()
 	}
 	// optional params
-<<<<<<< HEAD
-	_, err := f.GetFills(context.Background(), spotPair, "", time.Time{}, time.Time{})
-=======
 	_, err := f.GetFills(context.Background(), spotPair, asset.Spot, "", time.Time{}, time.Time{})
->>>>>>> 13b48780
 	if err != nil {
 		t.Error(err)
 	}
@@ -1743,11 +1739,7 @@
 	if !areTestAPIKeysSet() {
 		t.Skip("skipping test, api keys not set")
 	}
-<<<<<<< HEAD
-	accountInfo, err := f.GetAccountInfo(context.Background())
-=======
 	accountInfo, err := f.GetAccountInfo(context.Background(), subaccount)
->>>>>>> 13b48780
 	if err != nil {
 		t.Error(err)
 	}
@@ -1773,18 +1765,6 @@
 				t.Error(err)
 			}
 			var scaled decimal.Decimal
-<<<<<<< HEAD
-			scaled, err = f.ScaleCollateral(context.Background(), &order.CollateralCalculator{
-				CollateralCurrency: currency.NewCode(coin),
-				Asset:              asset.Spot,
-				Side:               order.Buy,
-				CollateralAmount:   decimal.NewFromFloat(v[v2].Total),
-				USDPrice:           decimal.NewFromFloat(tick.Price),
-				CalculateOffline:   true,
-			})
-			if err != nil {
-				if errors.Is(err, errCollateralCurrencyNotFound) {
-=======
 			scaled, err = f.ScaleCollateral(
 				context.Background(),
 				"",
@@ -1799,7 +1779,6 @@
 			if err != nil {
 				if errors.Is(err, errCollateralCurrencyNotFound) ||
 					errors.Is(err, order.ErrUSDValueRequired) {
->>>>>>> 13b48780
 					continue
 				}
 				t.Error(err)
@@ -1807,17 +1786,6 @@
 			localScaling += scaled.InexactFloat64()
 			providedUSDValue += v[v2].USDValue
 
-<<<<<<< HEAD
-			scaled, err = f.ScaleCollateral(context.Background(), &order.CollateralCalculator{
-				CollateralCurrency: currency.NewCode(coin),
-				Asset:              asset.Spot,
-				Side:               order.Buy,
-				CollateralAmount:   decimal.NewFromFloat(v[v2].Total),
-				USDPrice:           decimal.NewFromFloat(tick.Price),
-				IsLiquidating:      true,
-				CalculateOffline:   true,
-			})
-=======
 			scaled, err = f.ScaleCollateral(context.Background(),
 				subaccount,
 				&order.CollateralCalculator{
@@ -1829,19 +1797,11 @@
 					IsLiquidating:      true,
 					CalculateOffline:   true,
 				})
->>>>>>> 13b48780
 			if err != nil {
 				t.Error(err)
 			}
 			liquidationScaling += scaled.InexactFloat64()
 
-<<<<<<< HEAD
-			_, err = f.ScaleCollateral(context.Background(), &order.CollateralCalculator{
-				CollateralCurrency: currency.NewCode(coin),
-				Asset:              asset.Spot,
-				Side:               order.Buy,
-			})
-=======
 			_, err = f.ScaleCollateral(context.Background(),
 				subaccount,
 				&order.CollateralCalculator{
@@ -1865,7 +1825,6 @@
 					Asset:              asset.Spot,
 					Side:               order.Buy,
 				})
->>>>>>> 13b48780
 			if err != nil {
 				t.Error(err)
 			}
@@ -1919,20 +1878,12 @@
 			})
 		}
 	}
-<<<<<<< HEAD
-	total, err := f.CalculateTotalCollateral(context.Background(), scales)
-=======
 	total, err := f.CalculateTotalCollateral(context.Background(), subaccount, true, scales)
->>>>>>> 13b48780
 	if err != nil {
 		t.Error(err)
 	}
 	localScaling := total.TotalCollateral.InexactFloat64()
-<<<<<<< HEAD
-	accountInfo, err := f.GetAccountInfo(context.Background())
-=======
 	accountInfo, err := f.GetAccountInfo(context.Background(), subaccount)
->>>>>>> 13b48780
 	if err != nil {
 		t.Error(err)
 	}
@@ -1943,11 +1894,7 @@
 	for i := range scales {
 		scales[i].CalculateOffline = false
 	}
-<<<<<<< HEAD
-	_, err = f.CalculateTotalCollateral(context.Background(), scales)
-=======
 	_, err = f.CalculateTotalCollateral(context.Background(), subaccount, false, scales)
->>>>>>> 13b48780
 	if err != nil {
 		t.Error(err)
 	}
@@ -1999,16 +1946,8 @@
 		}
 	}
 	results := p.GetPositions()
-<<<<<<< HEAD
-	for i := range results {
-		_, err = results[i].GetLatestPNLSnapshot()
-		if err != nil {
-			t.Error(err)
-		}
-=======
 	if len(orders) > 0 && len(results) == 0 {
 		t.Error("expected position(s) to be generated")
->>>>>>> 13b48780
 	}
 }
 
@@ -2030,40 +1969,26 @@
 func TestLoadCollateralWeightings(t *testing.T) {
 	t.Parallel()
 	ff := FTX{}
-<<<<<<< HEAD
-	err := ff.LoadCollateralWeightings()
-=======
 	err := ff.LoadCollateralWeightings(context.Background())
->>>>>>> 13b48780
 	if !errors.Is(err, nil) {
 		t.Errorf("received '%v' expected '%v'", err, nil)
 	}
 	if len(ff.collateralWeight) == 0 {
 		t.Fatal("expected some weight")
 	}
-<<<<<<< HEAD
-	if !ff.collateralWeight.isLoaded() {
-=======
 	if !ff.collateralWeight.hasData() {
->>>>>>> 13b48780
 		t.Error("expected loaded weight")
 	}
 	if !areTestAPIKeysSet() {
 		return
 	}
-<<<<<<< HEAD
-	err = f.LoadCollateralWeightings()
-=======
 	err = f.LoadCollateralWeightings(context.Background())
->>>>>>> 13b48780
 	if !errors.Is(err, nil) {
 		t.Errorf("received '%v' expected '%v'", err, nil)
 	}
 	if len(f.collateralWeight) == 0 {
 		t.Fatal("expected some weight")
 	}
-<<<<<<< HEAD
-=======
 }
 
 func TestLoadTotalIMF(t *testing.T) {
@@ -2131,5 +2056,4 @@
 	if err != nil {
 		t.Error(err)
 	}
->>>>>>> 13b48780
 }