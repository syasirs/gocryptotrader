package ftx

import (
	"context"
	"errors"
	"log"
	"os"
	"testing"
	"time"

	"github.com/thrasher-corp/gocryptotrader/config"
	"github.com/thrasher-corp/gocryptotrader/currency"
	"github.com/thrasher-corp/gocryptotrader/exchanges/asset"
	"github.com/thrasher-corp/gocryptotrader/exchanges/fee"
	"github.com/thrasher-corp/gocryptotrader/exchanges/kline"
	"github.com/thrasher-corp/gocryptotrader/exchanges/order"
	"github.com/thrasher-corp/gocryptotrader/exchanges/sharedtestvalues"
	"github.com/thrasher-corp/gocryptotrader/portfolio/withdraw"
)

// Please supply your own keys here to do authenticated endpoint testing
const (
	apiKey                  = ""
	apiSecret               = ""
	subaccount              = ""
	canManipulateRealOrders = false
	spotPair                = "FTT/BTC"
	futuresPair             = "DOGE-PERP"
	testLeverageToken       = "ADAMOON"

	validFTTBTCStartTime   = 1565445600           // Sat Aug 10 2019 14:00:00 GMT+0000
	validFTTBTCEndTime     = 1565532000           // Sat Aug 11 2019 14:00:00 GMT+0000
	invalidFTTBTCStartTime = 1559881511           // Fri Jun 07 2019 04:25:11 GMT+0000
	invalidFTTBTCEndTime   = 1559901511           // Fri Jun 07 2019 09:58:31 GMT+0000
	authStartTime          = validFTTBTCStartTime // Adjust these to test auth requests
	authEndTime            = validFTTBTCEndTime
)

var f FTX

func TestMain(m *testing.M) {
	f.SetDefaults()
	cfg := config.GetConfig()
	err := cfg.LoadConfig("../../testdata/configtest.json", true)
	if err != nil {
		log.Fatal(err)
	}

	exchCfg, err := cfg.GetExchangeConfig("FTX")
	if err != nil {
		log.Fatal(err)
	}

	exchCfg.API.Credentials.Key = apiKey
	exchCfg.API.Credentials.Secret = apiSecret
	exchCfg.API.Credentials.Subaccount = subaccount
	if apiKey != "" && apiSecret != "" {
		// Only set auth to true when keys present as fee online calculation requires authentication
		exchCfg.API.AuthenticatedSupport = true
		exchCfg.API.AuthenticatedWebsocketSupport = true
	}
	f.Websocket = sharedtestvalues.NewTestWebsocket()
	err = f.Setup(exchCfg)
	if err != nil {
		log.Fatal(err)
	}
	f.Websocket.DataHandler = sharedtestvalues.GetWebsocketInterfaceChannelOverride()
	f.Websocket.TrafficAlert = sharedtestvalues.GetWebsocketStructChannelOverride()
	os.Exit(m.Run())
}

func areTestAPIKeysSet() bool {
	return f.ValidateAPICredentials()
}

// Implement tests for API endpoints below

func TestGetMarkets(t *testing.T) {
	t.Parallel()
	_, err := f.GetMarkets(context.Background())
	if err != nil {
		t.Error(err)
	}
}

func TestGetHistoricalIndex(t *testing.T) {
	t.Parallel()
	_, err := f.GetHistoricalIndex(context.Background(),
		"BTC", 3600, time.Now().Add(-time.Hour*2), time.Now().Add(-time.Hour*1))
	if err != nil {
		t.Error(err)
	}
	_, err = f.GetHistoricalIndex(context.Background(),
		"BTC", 3600, time.Time{}, time.Time{})
	if err != nil {
		t.Error(err)
	}
}

func TestGetMarket(t *testing.T) {
	t.Parallel()
	_, err := f.GetMarket(context.Background(), spotPair)
	if err != nil {
		t.Error(err)
	}
}

func TestGetOrderbook(t *testing.T) {
	t.Parallel()
	_, err := f.GetOrderbook(context.Background(), spotPair, 5)
	if err != nil {
		t.Error(err)
	}
}

func TestGetTrades(t *testing.T) {
	t.Parallel()
	// test empty market
	_, err := f.GetTrades(context.Background(), "", 0, 0, 200)
	if err == nil {
		t.Error("empty market should return an error")
	}
	_, err = f.GetTrades(context.Background(),
		spotPair, validFTTBTCEndTime, validFTTBTCStartTime, 5)
	if err != errStartTimeCannotBeAfterEndTime {
		t.Errorf("should have thrown errStartTimeCannotBeAfterEndTime, got %v", err)
	}
	// test optional params
	var trades []TradeData
	trades, err = f.GetTrades(context.Background(), spotPair, 0, 0, 0)
	if err != nil {
		t.Error(err)
	}
	if len(trades) != 20 {
		t.Error("default limit should return 20 items")
	}
	trades, err = f.GetTrades(context.Background(),
		spotPair, validFTTBTCStartTime, validFTTBTCEndTime, 5)
	if err != nil {
		t.Error(err)
	}
	if len(trades) != 5 {
		t.Error("limit of 5 should return 5 items")
	}
	trades, err = f.GetTrades(context.Background(),
		spotPair, invalidFTTBTCStartTime, invalidFTTBTCEndTime, 5)
	if err != nil {
		t.Error(err)
	}
	if len(trades) != 0 {
		t.Error("invalid time range should return 0 items")
	}
}

func TestGetHistoricalData(t *testing.T) {
	t.Parallel()
	// test empty market
	_, err := f.GetHistoricalData(context.Background(),
		"", 86400, 5, time.Time{}, time.Time{})
	if err == nil {
		t.Error("empty market should return an error")
	}
	// test empty resolution
	_, err = f.GetHistoricalData(context.Background(),
		spotPair, 0, 5, time.Time{}, time.Time{})
	if err == nil {
		t.Error("empty resolution should return an error")
	}
	_, err = f.GetHistoricalData(context.Background(),
		spotPair, 86400, 5, time.Unix(validFTTBTCEndTime, 0),
		time.Unix(validFTTBTCStartTime, 0))
	if err != errStartTimeCannotBeAfterEndTime {
		t.Errorf("should have thrown errStartTimeCannotBeAfterEndTime, got %v", err)
	}
	var o []OHLCVData
	o, err = f.GetHistoricalData(context.Background(),
		spotPair, 86400, 5, time.Time{}, time.Time{})
	if err != nil {
		t.Error(err)
	}
	if len(o) != 5 {
		t.Error("limit of 5 should return 5 items")
	}
	o, err = f.GetHistoricalData(context.Background(),
		spotPair, 86400, 5, time.Unix(invalidFTTBTCStartTime, 0),
		time.Unix(invalidFTTBTCEndTime, 0))
	if err != nil {
		t.Error(err)
	}
	if len(o) != 0 {
		t.Error("invalid time range should return 0 items")
	}
}

func TestGetFutures(t *testing.T) {
	t.Parallel()
	_, err := f.GetFutures(context.Background())
	if err != nil {
		t.Error(err)
	}
}

func TestGetFuture(t *testing.T) {
	t.Parallel()
	_, err := f.GetFuture(context.Background(), futuresPair)
	if err != nil {
		t.Error(err)
	}
}

func TestGetFutureStats(t *testing.T) {
	t.Parallel()
	_, err := f.GetFutureStats(context.Background(), "BTC-PERP")
	if err != nil {
		t.Error(err)
	}
}

func TestGetFundingRates(t *testing.T) {
	t.Parallel()
	// optional params
	_, err := f.GetFundingRates(context.Background(), time.Time{}, time.Time{}, "")
	if err != nil {
		t.Error(err)
	}
	_, err = f.GetFundingRates(context.Background(),
		time.Now().Add(-time.Hour), time.Now(), "BTC-PERP")
	if err != nil {
		t.Error(err)
	}
}

func TestGetAccountInfo(t *testing.T) {
	t.Parallel()
	if !areTestAPIKeysSet() {
		t.Skip()
	}
	_, err := f.GetAccountInfo(context.Background())
	if err != nil {
		t.Error(err)
	}
}

func TestGetPositions(t *testing.T) {
	t.Parallel()
	if !areTestAPIKeysSet() {
		t.Skip()
	}
	_, err := f.GetPositions(context.Background())
	if err != nil {
		t.Error(err)
	}
}

func TestGetBalances(t *testing.T) {
	t.Parallel()
	if !areTestAPIKeysSet() {
		t.Skip()
	}
	_, err := f.GetBalances(context.Background())
	if err != nil {
		t.Error(err)
	}
}

func TestGetAllWalletBalances(t *testing.T) {
	t.Parallel()
	if !areTestAPIKeysSet() {
		t.Skip()
	}
	_, err := f.GetAllWalletBalances(context.Background())
	if err != nil {
		t.Error(err)
	}
}

func TestChangeAccountLeverage(t *testing.T) {
	t.Parallel()
	if !areTestAPIKeysSet() || !canManipulateRealOrders {
		t.Skip("skipping test, either api keys or canManipulateRealOrders isnt set correctly")
	}
	err := f.ChangeAccountLeverage(context.Background(), 50)
	if err != nil {
		t.Error(err)
	}
}

func TestGetCoins(t *testing.T) {
	t.Parallel()
	if !areTestAPIKeysSet() {
		t.Skip()
	}
	_, err := f.GetCoins(context.Background())
	if err != nil {
		t.Error(err)
	}
}

func TestGetMarginBorrowRates(t *testing.T) {
	t.Parallel()
	if !areTestAPIKeysSet() {
		t.Skip()
	}
	_, err := f.GetMarginBorrowRates(context.Background())
	if err != nil {
		t.Error(err)
	}
}

func TestGetMarginLendingRates(t *testing.T) {
	t.Parallel()
	if !areTestAPIKeysSet() {
		t.Skip()
	}
	_, err := f.GetMarginLendingRates(context.Background())
	if err != nil {
		t.Error(err)
	}
}

func TestMarginDailyBorrowedAmounts(t *testing.T) {
	t.Parallel()
	_, err := f.MarginDailyBorrowedAmounts(context.Background())
	if err != nil {
		t.Error(err)
	}
}

func TestGetMarginMarketInfo(t *testing.T) {
	t.Parallel()
	if !areTestAPIKeysSet() {
		t.Skip()
	}
	_, err := f.GetMarginMarketInfo(context.Background(), "BTC_USD")
	if err != nil {
		t.Error(err)
	}
}

func TestGetMarginBorrowHistory(t *testing.T) {
	t.Parallel()

	tmNow := time.Now()
	_, err := f.GetMarginBorrowHistory(context.Background(),
		tmNow.AddDate(0, 0, 1),
		tmNow)
	if !errors.Is(err, errStartTimeCannotBeAfterEndTime) {
		t.Errorf("expected %s, got %s", errStartTimeCannotBeAfterEndTime, err)
	}

	if !areTestAPIKeysSet() {
		t.Skip()
	}
	_, err = f.GetMarginBorrowHistory(context.Background(),
		tmNow.AddDate(0, 0, -1),
		tmNow)
	if err != nil {
		t.Error(err)
	}
}

func TestGetMarginMarketLendingHistory(t *testing.T) {
	t.Parallel()

	tmNow := time.Now()
	_, err := f.GetMarginMarketLendingHistory(context.Background(),
		currency.USD, tmNow.AddDate(0, 0, 1), tmNow)
	if !errors.Is(err, errStartTimeCannotBeAfterEndTime) {
		t.Errorf("expected %s, got %s", errStartTimeCannotBeAfterEndTime, err)
	}

	if !areTestAPIKeysSet() {
		t.Skip("api keys not set")
	}
	_, err = f.GetMarginMarketLendingHistory(context.Background(),
		currency.USD, tmNow.AddDate(0, 0, -1), tmNow)
	if err != nil {
		t.Error(err)
	}
}

func TestGetMarginLendingHistory(t *testing.T) {
	t.Parallel()

	tmNow := time.Now()
	_, err := f.GetMarginLendingHistory(context.Background(),
		currency.USD, tmNow.AddDate(0, 0, 1), tmNow)
	if !errors.Is(err, errStartTimeCannotBeAfterEndTime) {
		t.Errorf("expected %s, got %s", errStartTimeCannotBeAfterEndTime, err)
	}

	if !areTestAPIKeysSet() {
		t.Skip()
	}
	_, err = f.GetMarginLendingHistory(context.Background(),
		currency.USD, tmNow.AddDate(0, 0, -1), tmNow)
	if err != nil {
		t.Error(err)
	}
}

func TestGetMarginLendingOffers(t *testing.T) {
	t.Parallel()
	if !areTestAPIKeysSet() {
		t.Skip()
	}
	_, err := f.GetMarginLendingOffers(context.Background())
	if err != nil {
		t.Error(err)
	}
}

func TestGetLendingInfo(t *testing.T) {
	t.Parallel()
	if !areTestAPIKeysSet() {
		t.Skip()
	}
	_, err := f.GetLendingInfo(context.Background())
	if err != nil {
		t.Error(err)
	}
}

func TestSubmitLendingOffer(t *testing.T) {
	t.Parallel()
	if !areTestAPIKeysSet() || !canManipulateRealOrders {
		t.Skip()
	}
	if err := f.SubmitLendingOffer(context.Background(),
		currency.NewCode("bTc"), 0.1, 500); err != nil {
		t.Error(err)
	}
}

func TestFetchDepositAddress(t *testing.T) {
	t.Parallel()
	if !areTestAPIKeysSet() {
		t.Skip()
	}
	r, err := f.FetchDepositAddress(context.Background(), currency.NewCode("UsDt"), "trx")
	if err != nil {
		t.Fatal(err)
	}
	if r.Method != "trx" {
		t.Error("expected trx method")
	}
}

func TestFetchDepositHistory(t *testing.T) {
	t.Parallel()
	if !areTestAPIKeysSet() {
		t.Skip()
	}
	_, err := f.FetchDepositHistory(context.Background())
	if err != nil {
		t.Error(err)
	}
}

func TestFetchWithdrawalHistory(t *testing.T) {
	t.Parallel()
	if !areTestAPIKeysSet() {
		t.Skip()
	}
	_, err := f.FetchWithdrawalHistory(context.Background())
	if err != nil {
		t.Error(err)
	}
}

func TestWithdraw(t *testing.T) {
	t.Parallel()
	if !areTestAPIKeysSet() || !canManipulateRealOrders {
		t.Skip("skipping test, either api keys or canManipulateRealOrders isnt set correctly")
	}
	_, err := f.Withdraw(context.Background(),
		currency.NewCode("UsDT"),
		"TJU9piX2WA8WTvxVKMqpvTzZGhvXQAZKSY",
		"",
		"",
		"trx",
		"715913",
		-1)
	if err != nil {
		t.Error(err)
	}
}

func TestGetOpenOrders(t *testing.T) {
	t.Parallel()
	if !areTestAPIKeysSet() {
		t.Skip()
	}
	_, err := f.GetOpenOrders(context.Background(), "")
	if err != nil {
		t.Error(err)
	}
	_, err = f.GetOpenOrders(context.Background(), spotPair)
	if err != nil {
		t.Error(err)
	}
}

func TestFetchOrderHistory(t *testing.T) {
	t.Parallel()
	if !areTestAPIKeysSet() {
		t.Skip()
	}
	_, err := f.FetchOrderHistory(context.Background(),
		"", time.Time{}, time.Time{}, "2")
	if err != nil {
		t.Error(err)
	}
	_, err = f.FetchOrderHistory(context.Background(),
		spotPair, time.Unix(authStartTime, 0), time.Unix(authEndTime, 0), "2")
	if err != nil {
		t.Error(err)
	}
	_, err = f.FetchOrderHistory(context.Background(),
		spotPair, time.Unix(authEndTime, 0), time.Unix(authStartTime, 0), "2")
	if err != errStartTimeCannotBeAfterEndTime {
		t.Errorf("should have thrown errStartTimeCannotBeAfterEndTime, got %v", err)
	}
}

func TestGetOpenTriggerOrders(t *testing.T) {
	t.Parallel()
	if !areTestAPIKeysSet() {
		t.Skip()
	}
	// optional params
	_, err := f.GetOpenTriggerOrders(context.Background(), "", "")
	if err != nil {
		t.Error(err)
	}
	_, err = f.GetOpenTriggerOrders(context.Background(), spotPair, "")
	if err != nil {
		t.Error(err)
	}
}

func TestGetTriggerOrderTriggers(t *testing.T) {
	t.Parallel()
	if !areTestAPIKeysSet() {
		t.Skip()
	}
	_, err := f.GetTriggerOrderTriggers(context.Background(), "1031")
	if err != nil {
		t.Error(err)
	}
}

func TestGetTriggerOrderHistory(t *testing.T) {
	t.Parallel()
	if !areTestAPIKeysSet() {
		t.Skip()
	}
	_, err := f.GetTriggerOrderHistory(context.Background(),
		"", time.Time{}, time.Time{}, "", "", "")
	if err != nil {
		t.Error(err)
	}
	_, err = f.GetTriggerOrderHistory(context.Background(),
		spotPair, time.Time{}, time.Time{}, order.Buy.Lower(), "stop", "1")
	if err != nil {
		t.Error(err)
	}
	_, err = f.GetTriggerOrderHistory(context.Background(),
		spotPair,
		time.Unix(authStartTime, 0),
		time.Unix(authEndTime, 0),
		order.Buy.Lower(),
		"stop",
		"1")
	if err != nil {
		t.Error(err)
	}
	_, err = f.GetTriggerOrderHistory(context.Background(),
		spotPair,
		time.Unix(authEndTime, 0),
		time.Unix(authStartTime, 0),
		order.Buy.Lower(),
		"stop",
		"1")
	if err != errStartTimeCannotBeAfterEndTime {
		t.Errorf("should have thrown errStartTimeCannotBeAfterEndTime, got %v", err)
	}
}

func TestOrder(t *testing.T) {
	t.Parallel()
	if !areTestAPIKeysSet() || !canManipulateRealOrders {
		t.Skip("skipping test, either api keys or canManipulateRealOrders isnt set correctly")
	}
	_, err := f.Order(context.Background(),
		spotPair,
		order.Buy.Lower(),
		"limit",
		false, false, false,
		"", 0.0001, 500)
	if err != nil {
		t.Error(err)
	}
}

func TestSubmitOrder(t *testing.T) {
	t.Parallel()

	if !areTestAPIKeysSet() || !canManipulateRealOrders {
		t.Skip("skipping test, either api keys or canManipulateRealOrders isn't set correctly")
	}

	currencyPair, err := currency.NewPairFromString(spotPair)
	if err != nil {
		t.Fatal(err)
	}

	var orderSubmission = &order.Submit{
		Pair:          currencyPair,
		Side:          order.Sell,
		Type:          order.Limit,
		Price:         100000,
		Amount:        1,
		AssetType:     asset.Spot,
		ClientOrderID: "order12345679$$$$$",
	}
	_, err = f.SubmitOrder(context.Background(), orderSubmission)
	if err != nil {
		t.Error(err)
	}
}

func TestTriggerOrder(t *testing.T) {
	t.Parallel()
	if !areTestAPIKeysSet() || !canManipulateRealOrders {
		t.Skip("skipping test, either api keys or canManipulateRealOrders isnt set correctly")
	}
	_, err := f.TriggerOrder(context.Background(),
		spotPair,
		order.Buy.Lower(),
		order.Stop.Lower(),
		"", "",
		500, 0.0004, 0.0001, 0)
	if err != nil {
		t.Error(err)
	}
}

func TestCancelOrder(t *testing.T) {
	t.Parallel()
	if !areTestAPIKeysSet() || !canManipulateRealOrders {
		t.Skip("skipping test, either api keys or canManipulateRealOrders isn't set correctly")
	}

	currencyPair, err := currency.NewPairFromString(spotPair)
	if err != nil {
		t.Fatal(err)
	}

	c := order.Cancel{
		ID:        "12366984218",
		Pair:      currencyPair,
		AssetType: asset.Spot,
	}
	if err := f.CancelOrder(context.Background(), &c); err != nil {
		t.Error(err)
	}

	c.ClientOrderID = "1337"
	if err := f.CancelOrder(context.Background(), &c); err != nil {
		t.Error(err)
	}
}

func TestDeleteOrder(t *testing.T) {
	t.Parallel()
	if !areTestAPIKeysSet() || !canManipulateRealOrders {
		t.Skip("skipping test, either api keys or canManipulateRealOrders isnt set correctly")
	}
	_, err := f.DeleteOrder(context.Background(), "1031")
	if err != nil {
		t.Error(err)
	}
}

func TestDeleteOrderByClientID(t *testing.T) {
	t.Parallel()
	if !areTestAPIKeysSet() || !canManipulateRealOrders {
		t.Skip("skipping test, either api keys or canManipulateRealOrders isnt set correctly")
	}
	_, err := f.DeleteOrderByClientID(context.Background(), "clientID123")
	if err != nil {
		t.Error(err)
	}
}

func TestDeleteTriggerOrder(t *testing.T) {
	t.Parallel()
	if !areTestAPIKeysSet() || !canManipulateRealOrders {
		t.Skip("skipping test, either api keys or canManipulateRealOrders isnt set correctly")
	}
	_, err := f.DeleteTriggerOrder(context.Background(), "1031")
	if err != nil {
		t.Error(err)
	}
}

func TestGetFills(t *testing.T) {
	t.Parallel()
	if !areTestAPIKeysSet() {
		t.Skip()
	}
	// optional params
	_, err := f.GetFills(context.Background(), "", "", time.Time{}, time.Time{})
	if err != nil {
		t.Error(err)
	}
	_, err = f.GetFills(context.Background(), spotPair, "", time.Time{}, time.Time{})
	if err != nil {
		t.Error(err)
	}
	_, err = f.GetFills(context.Background(),
		spotPair, "", time.Unix(authStartTime, 0), time.Unix(authEndTime, 0))
	if err != nil {
		t.Error(err)
	}
	_, err = f.GetFills(context.Background(),
		spotPair, "", time.Unix(authEndTime, 0), time.Unix(authStartTime, 0))
	if err != errStartTimeCannotBeAfterEndTime {
		t.Errorf("should have thrown errStartTimeCannotBeAfterEndTime, got %v", err)
	}
}

func TestGetFundingPayments(t *testing.T) {
	t.Parallel()
	if !areTestAPIKeysSet() {
		t.Skip()
	}
	// optional params
	_, err := f.GetFundingPayments(context.Background(),
		time.Time{}, time.Time{}, "")
	if err != nil {
		t.Error(err)
	}
	_, err = f.GetFundingPayments(context.Background(),
		time.Unix(authStartTime, 0), time.Unix(authEndTime, 0), futuresPair)
	if err != nil {
		t.Error(err)
	}
	_, err = f.GetFundingPayments(context.Background(),
		time.Unix(authEndTime, 0), time.Unix(authStartTime, 0), futuresPair)
	if err != errStartTimeCannotBeAfterEndTime {
		t.Errorf("should have thrown errStartTimeCannotBeAfterEndTime, got %v", err)
	}
}

func TestListLeveragedTokens(t *testing.T) {
	t.Parallel()
	if !areTestAPIKeysSet() {
		t.Skip()
	}
	_, err := f.ListLeveragedTokens(context.Background())
	if err != nil {
		t.Error(err)
	}
}

func TestGetTokenInfo(t *testing.T) {
	t.Parallel()
	if !areTestAPIKeysSet() {
		t.Skip()
	}
	_, err := f.GetTokenInfo(context.Background(), "")
	if err != nil {
		t.Error(err)
	}
}

func TestListLTBalances(t *testing.T) {
	t.Parallel()
	if !areTestAPIKeysSet() {
		t.Skip()
	}
	_, err := f.ListLTBalances(context.Background())
	if err != nil {
		t.Error(err)
	}
}

func TestListLTCreations(t *testing.T) {
	t.Parallel()
	if !areTestAPIKeysSet() {
		t.Skip()
	}
	_, err := f.ListLTCreations(context.Background())
	if err != nil {
		t.Error(err)
	}
}

func TestRequestLTCreation(t *testing.T) {
	t.Parallel()
	if !areTestAPIKeysSet() {
		t.Skip()
	}
	_, err := f.RequestLTCreation(context.Background(), testLeverageToken, 1)
	if err != nil {
		t.Error(err)
	}
}

func TestListLTRedemptions(t *testing.T) {
	t.Parallel()
	if !areTestAPIKeysSet() {
		t.Skip()
	}
	_, err := f.ListLTRedemptions(context.Background())
	if err != nil {
		t.Error(err)
	}
}

func TestGetQuoteRequests(t *testing.T) {
	t.Parallel()
	if !areTestAPIKeysSet() {
		t.Skip()
	}
	_, err := f.GetQuoteRequests(context.Background())
	if err != nil {
		t.Error(err)
	}
}

func TestGetYourQuoteRequests(t *testing.T) {
	t.Parallel()
	if !areTestAPIKeysSet() {
		t.Skip()
	}
	_, err := f.GetYourQuoteRequests(context.Background())
	if err != nil {
		t.Error(err)
	}
}

func TestCreateQuoteRequest(t *testing.T) {
	t.Parallel()
	if !areTestAPIKeysSet() || !canManipulateRealOrders {
		t.Skip("skipping test, either api keys or canManipulateRealOrders isnt set correctly")
	}
	_, err := f.CreateQuoteRequest(context.Background(),
		currency.BTC, "call", order.Buy.Lower(), 1593140400, "", 10, 10, 5, 0, false)
	if err != nil {
		t.Error(err)
	}
}

func TestDeleteQuote(t *testing.T) {
	t.Parallel()
	if !areTestAPIKeysSet() || !canManipulateRealOrders {
		t.Skip("skipping test, either api keys or canManipulateRealOrders isnt set correctly")
	}
	_, err := f.DeleteQuote(context.Background(), "1031")
	if err != nil {
		t.Error(err)
	}
}

func TestGetQuotesForYourQuote(t *testing.T) {
	t.Parallel()
	if !areTestAPIKeysSet() {
		t.Skip()
	}
	_, err := f.GetQuotesForYourQuote(context.Background(), "1031")
	if err != nil {
		t.Error(err)
	}
}

func TestMakeQuote(t *testing.T) {
	t.Parallel()
	if !areTestAPIKeysSet() || !canManipulateRealOrders {
		t.Skip("skipping test, either api keys or canManipulateRealOrders isnt set correctly")
	}
	_, err := f.MakeQuote(context.Background(), "1031", "5")
	if err != nil {
		t.Error(err)
	}
}

func TestMyQuotes(t *testing.T) {
	t.Parallel()
	if !areTestAPIKeysSet() {
		t.Skip()
	}
	_, err := f.MyQuotes(context.Background())
	if err != nil {
		t.Error(err)
	}
}

func TestDeleteMyQuote(t *testing.T) {
	t.Parallel()
	if !areTestAPIKeysSet() || !canManipulateRealOrders {
		t.Skip("skipping test, either api keys or canManipulateRealOrders isnt set correctly")
	}
	_, err := f.DeleteMyQuote(context.Background(), "1031")
	if err != nil {
		t.Error(err)
	}
}

func TestAcceptQuote(t *testing.T) {
	t.Parallel()
	if !areTestAPIKeysSet() || !canManipulateRealOrders {
		t.Skip("skipping test, either api keys or canManipulateRealOrders isnt set correctly")
	}
	_, err := f.AcceptQuote(context.Background(), "1031")
	if err != nil {
		t.Error(err)
	}
}

func TestGetAccountOptionsInfo(t *testing.T) {
	t.Parallel()
	if !areTestAPIKeysSet() {
		t.Skip()
	}
	_, err := f.GetAccountOptionsInfo(context.Background())
	if err != nil {
		t.Error(err)
	}
}

func TestGetOptionsPositions(t *testing.T) {
	t.Parallel()
	if !areTestAPIKeysSet() {
		t.Skip()
	}
	_, err := f.GetOptionsPositions(context.Background())
	if err != nil {
		t.Error(err)
	}
}

func TestGetPublicOptionsTrades(t *testing.T) {
	t.Parallel()
	// test optional params
	result, err := f.GetPublicOptionsTrades(context.Background(),
		time.Time{}, time.Time{}, "")
	if err != nil {
		t.Error(err)
	}
	if len(result) != 20 {
		t.Error("default limit should have returned 20 items")
	}
	tmNow := time.Now()
	result, err = f.GetPublicOptionsTrades(context.Background(),
		tmNow.AddDate(0, 0, -1), tmNow, "5")
	if err != nil {
		t.Error(err)
	}
	if len(result) != 5 {
		t.Error("limit of 5 should return 5 items")
	}
	_, err = f.GetPublicOptionsTrades(context.Background(),
		time.Unix(validFTTBTCEndTime, 0), time.Unix(validFTTBTCStartTime, 0), "5")
	if err != errStartTimeCannotBeAfterEndTime {
		t.Errorf("should have thrown errStartTimeCannotBeAfterEndTime, got %v", err)
	}
}

func TestGetOptionsFills(t *testing.T) {
	t.Parallel()
	if !areTestAPIKeysSet() {
		t.Skip()
	}
	_, err := f.GetOptionsFills(context.Background(), time.Time{}, time.Time{}, "5")
	if err != nil {
		t.Error(err)
	}
	_, err = f.GetOptionsFills(context.Background(),
		time.Unix(authStartTime, 0), time.Unix(authEndTime, 0), "5")
	if err != nil {
		t.Error(err)
	}
	_, err = f.GetOptionsFills(context.Background(),
		time.Unix(authEndTime, 0), time.Unix(authStartTime, 0), "5")
	if err != errStartTimeCannotBeAfterEndTime {
		t.Errorf("should have thrown errStartTimeCannotBeAfterEndTime, got %v", err)
	}
}

func TestUpdateOrderbook(t *testing.T) {
	t.Parallel()
	cp := currency.NewPairWithDelimiter(currency.BTC.String(), currency.USDT.String(), "/")
	_, err := f.UpdateOrderbook(context.Background(), cp, asset.Spot)
	if err != nil {
		t.Error(err)
	}
}

func TestUpdateTicker(t *testing.T) {
	t.Parallel()
	cp := currency.NewPairWithDelimiter(currency.BTC.String(), currency.USDT.String(), "/")
	_, err := f.UpdateTicker(context.Background(), cp, asset.Spot)
	if err != nil {
		t.Error(err)
	}
}

func TestUpdateTickers(t *testing.T) {
	t.Parallel()
	err := f.UpdateTickers(context.Background(), asset.Spot)
	if err != nil {
		t.Error(err)
	}
}

func TestGetActiveOrders(t *testing.T) {
	t.Parallel()
	if !areTestAPIKeysSet() {
		t.Skip("API keys required but not set, skipping test")
	}
	var orderReq order.GetOrdersRequest
	cp := currency.NewPairWithDelimiter(currency.BTC.String(), currency.USDT.String(), "/")
	orderReq.Pairs = append(orderReq.Pairs, cp)
	orderReq.AssetType = asset.Spot
	_, err := f.GetActiveOrders(context.Background(), &orderReq)
	if err != nil {
		t.Fatal(err)
	}
}

func TestGetOrderHistory(t *testing.T) {
	t.Parallel()
	if !areTestAPIKeysSet() {
		t.Skip("API keys required but not set, skipping test")
	}
	var orderReq order.GetOrdersRequest
	cp := currency.NewPairWithDelimiter(currency.BTC.String(), currency.USDT.String(), "/")
	orderReq.Pairs = append(orderReq.Pairs, cp)
	orderReq.AssetType = asset.Spot
	_, err := f.GetOrderHistory(context.Background(), &orderReq)
	if err != nil {
		t.Fatal(err)
	}
}

func TestUpdateAccountHoldings(t *testing.T) {
	t.Parallel()
	if !areTestAPIKeysSet() {
		t.Skip("API keys required but not set, skipping test")
	}
	_, err := f.UpdateAccountInfo(context.Background(), asset.Spot)
	if err != nil {
		t.Error(err)
	}
}

func TestFetchAccountInfo(t *testing.T) {
	t.Parallel()
	if !areTestAPIKeysSet() {
		t.Skip("API keys required but not set, skipping test")
	}
	_, err := f.FetchAccountInfo(context.Background(), asset.Spot)
	if err != nil {
		t.Error(err)
	}
}

func TestGetFee(t *testing.T) {
	t.Parallel()
	fees, err := f.GetFee(10, 1, true)
	if err != nil {
		t.Error(err)
	}
	if fees <= 0 {
		t.Errorf("incorrect maker fee value")
	}

	fees, err = f.GetFee(10, 1, false)
	if err != nil {
		t.Error(err)
	}
	if fees <= 0 {
		t.Errorf("incorrect maker fee value")
	}
}

func TestGetOfflineTradingFee(t *testing.T) {
	t.Parallel()
	fees, err := f.Fees.CalculateWorstCaseMaker(10, 1, asset.Spot, fee.OmitPair)
	if err != nil {
		t.Fatal(err)
	}
	if fees != 0.002 {
		t.Errorf("incorrect offline maker fee")
	}
	fees, err = f.Fees.CalculateWorstCaseTaker(10, 1, asset.Spot, fee.OmitPair)
	if err != nil {
		t.Fatal(err)
	}
	if fees != 0.007 {
		t.Errorf("incorrect offline taker fee")
	}
}

func TestGetOrderStatus(t *testing.T) {
	t.Parallel()
	if !areTestAPIKeysSet() {
		t.Skip("API keys required but not set, skipping test")
	}
	_, err := f.GetOrderStatus(context.Background(), "1031")
	if err != nil {
		t.Error(err)
	}
}

func TestGetOrderStatusByClientID(t *testing.T) {
	t.Parallel()
	if !areTestAPIKeysSet() {
		t.Skip("API keys required but not set, skipping test")
	}
	_, err := f.GetOrderStatusByClientID(context.Background(), "testID")
	if err != nil {
		t.Error(err)
	}
}

func TestRequestLTRedemption(t *testing.T) {
	t.Parallel()
	if !areTestAPIKeysSet() {
		t.Skip("API keys required but not set, skipping test")
	}
	_, err := f.RequestLTRedemption(context.Background(), "ETHBULL", 5)
	if err != nil {
		t.Error(err)
	}
}

func TestWithdrawCryptocurrencyFunds(t *testing.T) {
	t.Parallel()
	if !areTestAPIKeysSet() || !canManipulateRealOrders {
		t.Skip("skipping test, either api keys or canManipulateRealOrders isnt set correctly")
	}
	var request = new(withdraw.Request)
	request.Amount = 5
	request.Currency = currency.NewCode("FTT")
	var cryptoData withdraw.CryptoRequest
	cryptoData.Address = "testaddress123"
	cryptoData.AddressTag = "testtag123"
	request.Crypto = cryptoData
	request.OneTimePassword = 123456
	request.TradePassword = "incorrectTradePassword"
	_, err := f.WithdrawCryptocurrencyFunds(context.Background(), request)
	if err != nil {
		t.Error(err)
	}
}

func TestGetDepositAddress(t *testing.T) {
	t.Parallel()
	if !areTestAPIKeysSet() {
		t.Skip("API keys required but not set, skipping test")
	}
	_, err := f.GetDepositAddress(context.Background(), currency.NewCode("FTT"), "", "")
	if err != nil {
		t.Error(err)
	}
}

func TestGetFundingHistory(t *testing.T) {
	t.Parallel()
	if !areTestAPIKeysSet() {
		t.Skip("API keys required but not set, skipping test")
	}
	_, err := f.GetFundingHistory(context.Background())
	if err != nil {
		t.Error(err)
	}
}

func TestGetHistoricCandles(t *testing.T) {
	t.Parallel()
	currencyPair, err := currency.NewPairFromString("BTC/USD")
	if err != nil {
		t.Fatal(err)
	}
	start := time.Date(2019, 11, 12, 0, 0, 0, 0, time.UTC)
	end := start.AddDate(0, 0, 2)
	_, err = f.GetHistoricCandles(context.Background(),
		currencyPair, asset.Spot, start, end, kline.OneDay)
	if err != nil {
		t.Fatal(err)
	}
}

func TestGetHistoricCandlesExtended(t *testing.T) {
	t.Parallel()
	currencyPair, err := currency.NewPairFromString("BTC/USD")
	if err != nil {
		t.Fatal(err)
	}
	start := time.Date(2019, 11, 12, 0, 0, 0, 0, time.UTC)
	end := start.AddDate(0, 0, 2)
	_, err = f.GetHistoricCandlesExtended(context.Background(),
		currencyPair, asset.Spot, start, end, kline.OneDay)
	if err != nil {
		t.Fatal(err)
	}
}

func TestGetOTCQuoteStatus(t *testing.T) {
	t.Parallel()
	if !areTestAPIKeysSet() {
		t.Skip("API keys required but not set, skipping test")
	}
	_, err := f.GetOTCQuoteStatus(context.Background(), spotPair, "1")
	if err != nil {
		t.Error(err)
	}
}

func TestRequestForQuotes(t *testing.T) {
	t.Parallel()
	if !areTestAPIKeysSet() || !canManipulateRealOrders {
		t.Skip("skipping test, either api keys or canManipulateRealOrders isnt set correctly")
	}
	_, err := f.RequestForQuotes(context.Background(),
		currency.NewCode("BtC"), currency.NewCode("UsD"), 0.5)
	if err != nil {
		t.Error(err)
	}
}

func TestAcceptOTCQuote(t *testing.T) {
	t.Parallel()
	if !areTestAPIKeysSet() || !canManipulateRealOrders {
		t.Skip("skipping test, either api keys or canManipulateRealOrders isnt set correctly")
	}
	err := f.AcceptOTCQuote(context.Background(), "1031")
	if err != nil {
		t.Error(err)
	}
}

func TestGetHistoricTrades(t *testing.T) {
	t.Parallel()
	assets := f.GetAssetTypes(false)
	for i := range assets {
		enabledPairs, err := f.GetEnabledPairs(assets[i])
		if err != nil {
			t.Fatal(err)
		}
		_, err = f.GetHistoricTrades(context.Background(),
			enabledPairs.GetRandomPair(),
			assets[i],
			time.Now().Add(-time.Minute*15),
			time.Now())
		if err != nil {
			t.Error(err)
		}
	}
}

func TestGetRecentTrades(t *testing.T) {
	t.Parallel()
	assets := f.GetAssetTypes(false)
	for i := range assets {
		enabledPairs, err := f.GetEnabledPairs(assets[i])
		if err != nil {
			t.Fatal(err)
		}
		_, err = f.GetRecentTrades(context.Background(),
			enabledPairs.GetRandomPair(), assets[i])
		if err != nil {
			t.Error(err)
		}
	}
}

func TestTimestampFromFloat64(t *testing.T) {
	t.Parallel()
	constTime := 1592697600.0
	checkTime := time.Date(2020, time.June, 21, 0, 0, 0, 0, time.UTC)
	timeConst := timestampFromFloat64(constTime)
	if timeConst != checkTime {
		t.Error("invalid time conversion")
	}
}

func TestCompatibleOrderVars(t *testing.T) {
	t.Parallel()
	orderVars, err := f.compatibleOrderVars("buy",
		"closed",
		"limit",
		0.5,
		0.5,
		9500)
	if err != nil {
		t.Error(err)
	}
	if orderVars.Side != order.Buy {
		t.Errorf("received %v expected %v", orderVars.Side, order.Buy)
	}
	if orderVars.OrderType != order.Limit {
		t.Errorf("received %v expected %v", orderVars.OrderType, order.Limit)
	}
	if orderVars.Status != order.Filled {
		t.Errorf("received %v expected %v", orderVars.Status, order.Filled)
	}

	orderVars, err = f.compatibleOrderVars("buy",
		"closed",
		"limit",
		0,
		0,
		9500)
	if !errors.Is(err, nil) {
		t.Errorf("received %v expected %v", err, nil)
	}
	if orderVars.Status != order.Cancelled {
		t.Errorf("received %v expected %v", orderVars.Status, order.Cancelled)
	}

	orderVars, err = f.compatibleOrderVars("buy",
		"closed",
		"limit",
		0.5,
		0.2,
		9500)
	if !errors.Is(err, nil) {
		t.Errorf("received %v expected %v", err, nil)
	}
	if orderVars.Status != order.PartiallyCancelled {
		t.Errorf("received %v expected %v", orderVars.Status, order.PartiallyCancelled)
	}

	orderVars, err = f.compatibleOrderVars("sell",
		"closed",
		"limit",
		1337,
		1337,
		9500)
	if !errors.Is(err, nil) {
		t.Errorf("received %v expected %v", err, nil)
	}
	if orderVars.Status != order.Filled {
		t.Errorf("received %v expected %v", orderVars.Status, order.Filled)
	}

<<<<<<< HEAD
	orderVars, err = f.compatibleOrderVars("buy",
=======
	_, err = f.compatibleOrderVars(context.Background(),
		"buy",
>>>>>>> 0c00b7e1
		"closed",
		"limit",
		0.1,
		0.2,
		9500)
	if !errors.Is(err, errInvalidOrderAmounts) {
		t.Errorf("received %v expected %v", err, errInvalidOrderAmounts)
	}

<<<<<<< HEAD
	orderVars, err = f.compatibleOrderVars("buy",
=======
	_, err = f.compatibleOrderVars(context.Background(),
		"buy",
>>>>>>> 0c00b7e1
		"fake",
		"limit",
		0.3,
		0.2,
		9500)
	if !errors.Is(err, errUnrecognisedOrderStatus) {
		t.Errorf("received %v expected %v", err, errUnrecognisedOrderStatus)
	}

	orderVars, err = f.compatibleOrderVars("buy",
		"new",
		"limit",
		0.3,
		0.2,
		9500)
	if !errors.Is(err, nil) {
		t.Errorf("received %v expected %v", err, nil)
	}
	if orderVars.Status != order.New {
		t.Errorf("received %v expected %v", orderVars.Status, order.New)
	}

	orderVars, err = f.compatibleOrderVars("buy",
		"open",
		"limit",
		0.3,
		0.2,
		9500)
	if !errors.Is(err, nil) {
		t.Errorf("received %v expected %v", err, nil)
	}
	if orderVars.Status != order.Open {
		t.Errorf("received %v expected %v", orderVars.Status, order.Open)
	}
}

func TestGetIndexWeights(t *testing.T) {
	t.Parallel()
	_, err := f.GetIndexWeights(context.Background(), "SHIT")
	if err != nil {
		t.Error(err)
	}
}

func TestModifyPlacedOrder(t *testing.T) {
	t.Parallel()
	if !areTestAPIKeysSet() || !canManipulateRealOrders {
		t.Skip("skipping test, either api keys or canManipulateRealOrders isnt set correctly")
	}
	_, err := f.ModifyPlacedOrder(context.Background(), "1234", "", -0.1, 0.1)
	if err != nil {
		t.Error(err)
	}
}

func TestModifyOrderByClientID(t *testing.T) {
	t.Parallel()
	if !areTestAPIKeysSet() || !canManipulateRealOrders {
		t.Skip("skipping test, either api keys or canManipulateRealOrders isnt set correctly")
	}
	_, err := f.ModifyOrderByClientID(context.Background(), "1234", "", -0.1, 0.1)
	if err != nil {
		t.Error(err)
	}
}

func TestModifyTriggerOrder(t *testing.T) {
	t.Parallel()
	if !areTestAPIKeysSet() || !canManipulateRealOrders {
		t.Skip("skipping test, either api keys or canManipulateRealOrders isnt set correctly")
	}
	_, err := f.ModifyTriggerOrder(context.Background(),
		"1234", "stop", -0.1, 0.1, 0.02, 0)
	if err != nil {
		t.Error(err)
	}
}

func TestGetSubaccounts(t *testing.T) {
	t.Parallel()
	if !areTestAPIKeysSet() {
		t.Skip("skipping test, api keys not set")
	}
	_, err := f.GetSubaccounts(context.Background())
	if err != nil {
		t.Error(err)
	}
}

func TestCreateSubaccount(t *testing.T) {
	t.Parallel()
	_, err := f.CreateSubaccount(context.Background(), "")
	if !errors.Is(err, errSubaccountNameMustBeSpecified) {
		t.Errorf("expected %v, but received: %s", errSubaccountNameMustBeSpecified, err)
	}

	if !areTestAPIKeysSet() || !canManipulateRealOrders {
		t.Skip("skipping test, either api keys or canManipulateRealOrders isn't set")
	}
	_, err = f.CreateSubaccount(context.Background(), "subzero")
	if err != nil {
		t.Fatal(err)
	}
	if err = f.DeleteSubaccount(context.Background(), "subzero"); err != nil {
		t.Error(err)
	}
}

func TestUpdateSubaccountName(t *testing.T) {
	t.Parallel()
	_, err := f.UpdateSubaccountName(context.Background(), "", "")
	if !errors.Is(err, errSubaccountUpdateNameInvalid) {
		t.Errorf("expected %v, but received: %s", errSubaccountUpdateNameInvalid, err)
	}

	if !areTestAPIKeysSet() || !canManipulateRealOrders {
		t.Skip("skipping test, either api keys or canManipulateRealOrders isn't set")
	}
	_, err = f.CreateSubaccount(context.Background(), "subzero")
	if err != nil {
		t.Fatal(err)
	}
	_, err = f.UpdateSubaccountName(context.Background(), "subzero", "bizzlebot")
	if err != nil {
		t.Fatal(err)
	}
	if err := f.DeleteSubaccount(context.Background(), "bizzlebot"); err != nil {
		t.Error(err)
	}
}

func TestDeleteSubaccountName(t *testing.T) {
	t.Parallel()
	if err := f.DeleteSubaccount(context.Background(), ""); !errors.Is(err, errSubaccountNameMustBeSpecified) {
		t.Errorf("expected %v, but received: %s", errSubaccountNameMustBeSpecified, err)
	}
	if !areTestAPIKeysSet() || !canManipulateRealOrders {
		t.Skip("skipping test, either api keys or canManipulateRealOrders isn't set")
	}
	_, err := f.CreateSubaccount(context.Background(), "subzero")
	if err != nil {
		t.Fatal(err)
	}
	if err := f.DeleteSubaccount(context.Background(), "subzero"); err != nil {
		t.Error(err)
	}
}

func TestSubaccountBalances(t *testing.T) {
	t.Parallel()
	_, err := f.SubaccountBalances(context.Background(), "")
	if !errors.Is(err, errSubaccountNameMustBeSpecified) {
		t.Errorf("expected %s, but received: %s", errSubaccountNameMustBeSpecified, err)
	}
	if !areTestAPIKeysSet() {
		t.Skip("skipping test, api keys not set")
	}
	_, err = f.SubaccountBalances(context.Background(), "non-existent")
	if err == nil {
		t.Error("expecting non-existent subaccount to return an error")
	}
	_, err = f.CreateSubaccount(context.Background(), "subzero")
	if err != nil {
		t.Fatal(err)
	}
	_, err = f.SubaccountBalances(context.Background(), "subzero")
	if err != nil {
		t.Error(err)
	}
	if err := f.DeleteSubaccount(context.Background(), "subzero"); err != nil {
		t.Error(err)
	}
}

func TestSubaccountTransfer(t *testing.T) {
	tt := []struct {
		Coin        currency.Code
		Source      string
		Destination string
		Size        float64
		ErrExpected error
	}{
		{ErrExpected: errCoinMustBeSpecified},
		{Coin: currency.BTC, ErrExpected: errSubaccountTransferSizeGreaterThanZero},
		{Coin: currency.BTC, Size: 420, ErrExpected: errSubaccountTransferSourceDestinationMustNotBeEqual},
	}
	for x := range tt {
		_, err := f.SubaccountTransfer(context.Background(),
			tt[x].Coin, tt[x].Source, tt[x].Destination, tt[x].Size)
		if !errors.Is(err, tt[x].ErrExpected) {
			t.Errorf("expected %s, but received: %s", tt[x].ErrExpected, err)
		}
	}
	if !areTestAPIKeysSet() || !canManipulateRealOrders {
		t.Skip("skipping test, either api keys or canManipulateRealOrders isn't set")
	}
	_, err := f.SubaccountTransfer(context.Background(),
		currency.BTC, "", "test", 0.1)
	if err != nil {
		t.Error(err)
	}
}

func TestGetStakes(t *testing.T) {
	if !areTestAPIKeysSet() {
		t.Skip("skipping test, api keys not set")
	}
	_, err := f.GetStakes(context.Background())
	if err != nil {
		t.Error(err)
	}
}

func TestGetUnstakeRequests(t *testing.T) {
	if !areTestAPIKeysSet() {
		t.Skip("skipping test, api keys not set")
	}
	_, err := f.GetUnstakeRequests(context.Background())
	if err != nil {
		t.Error(err)
	}
}

func TestGetStakeBalances(t *testing.T) {
	if !areTestAPIKeysSet() {
		t.Skip("skipping test, api keys not set")
	}
	_, err := f.GetStakeBalances(context.Background())
	if err != nil {
		t.Error(err)
	}
}

func TestUnstakeRequest(t *testing.T) {
	if !areTestAPIKeysSet() || !canManipulateRealOrders {
		t.Skip("skipping test, either api keys or canManipulateRealOrders isn't set")
	}
	r, err := f.UnstakeRequest(context.Background(), currency.FTT, 0.1)
	if err != nil {
		t.Fatal(err)
	}

	success, err := f.CancelUnstakeRequest(context.Background(), r.ID)
	if err != nil || !success {
		t.Errorf("unable to cancel unstaking request: %s", err)
	}
}

func TestCancelUnstakeRequest(t *testing.T) {
	if !areTestAPIKeysSet() || !canManipulateRealOrders {
		t.Skip("skipping test, either api keys or canManipulateRealOrders isn't set")
	}
	_, err := f.CancelUnstakeRequest(context.Background(), 74351)
	if err != nil {
		t.Error(err)
	}
}

func TestGetStakingRewards(t *testing.T) {
	if !areTestAPIKeysSet() {
		t.Skip("skipping test, api keys not set")
	}
	_, err := f.GetStakingRewards(context.Background())
	if err != nil {
		t.Error(err)
	}
}

func TestStakeRequest(t *testing.T) {
	if !areTestAPIKeysSet() || !canManipulateRealOrders {
		t.Skip("skipping test, either api keys or canManipulateRealOrders isn't set")
	}

	// WARNING: This will lock up your funds for 14 days
	_, err := f.StakeRequest(context.Background(), currency.FTT, 0.1)
	if err != nil {
		t.Error(err)
	}
}

func TestUpdateOrderExecutionLimits(t *testing.T) {
	err := f.UpdateOrderExecutionLimits(context.Background(), "")
	if err != nil {
		t.Fatal(err)
	}
	cp := currency.NewPair(currency.BTC, currency.USD)
	limit, err := f.GetOrderExecutionLimits(asset.Spot, cp)
	if err != nil {
		t.Fatal(err)
	}

	err = limit.Conforms(33000, 0.00001, order.Limit)
	if !errors.Is(err, order.ErrAmountBelowMin) {
		t.Fatalf("expected error %v but received %v",
			order.ErrAmountBelowMin,
			err)
	}

	err = limit.Conforms(33000, 0.0001, order.Limit)
	if !errors.Is(err, nil) {
		t.Fatalf("expected error %v but received %v",
			nil,
			err)
	}
}<|MERGE_RESOLUTION|>--- conflicted
+++ resolved
@@ -1349,12 +1349,7 @@
 		t.Errorf("received %v expected %v", orderVars.Status, order.Filled)
 	}
 
-<<<<<<< HEAD
-	orderVars, err = f.compatibleOrderVars("buy",
-=======
-	_, err = f.compatibleOrderVars(context.Background(),
-		"buy",
->>>>>>> 0c00b7e1
+	_, err = f.compatibleOrderVars("buy",
 		"closed",
 		"limit",
 		0.1,
@@ -1364,12 +1359,7 @@
 		t.Errorf("received %v expected %v", err, errInvalidOrderAmounts)
 	}
 
-<<<<<<< HEAD
-	orderVars, err = f.compatibleOrderVars("buy",
-=======
-	_, err = f.compatibleOrderVars(context.Background(),
-		"buy",
->>>>>>> 0c00b7e1
+	_, err = f.compatibleOrderVars("buy",
 		"fake",
 		"limit",
 		0.3,
