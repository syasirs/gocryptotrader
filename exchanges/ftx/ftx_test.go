--- conflicted
+++ resolved
@@ -984,16 +984,12 @@
 	}
 	tmNow := time.Now()
 	result, err = f.GetPublicOptionsTrades(context.Background(),
-<<<<<<< HEAD
-		tmNow.AddDate(0, 0, -30), tmNow, "5")
-=======
 		tmNow.AddDate(0, -1, 0), tmNow, "5")
->>>>>>> 025647ac
-	if err != nil {
-		t.Error(err)
-	}
-	if len(result) > 5 {
-		t.Error("limit of 5 should return a max of 5 items")
+	if err != nil {
+		t.Error(err)
+	}
+	if len(result) != 5 {
+		t.Error("limit of 5 should return 5 items")
 	}
 	_, err = f.GetPublicOptionsTrades(context.Background(),
 		time.Unix(validFTTBTCEndTime, 0), time.Unix(validFTTBTCStartTime, 0), "5")
