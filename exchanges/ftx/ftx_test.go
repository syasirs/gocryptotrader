--- conflicted
+++ resolved
@@ -1058,7 +1058,6 @@
 
 func TestGetFee(t *testing.T) {
 	t.Parallel()
-<<<<<<< HEAD
 	fees, err := f.GetFee(10, 1, true)
 	if err != nil {
 		t.Error(err)
@@ -1072,44 +1071,6 @@
 		t.Error(err)
 	}
 	if fees <= 0 {
-=======
-	feeBuilder := &exchange.FeeBuilder{
-		PurchasePrice: 10,
-		Amount:        1,
-		IsMaker:       true,
-	}
-	fee, err := f.GetFee(context.Background(), feeBuilder)
-	if err != nil {
-		t.Error(err)
-	}
-	if fee <= 0 {
-		t.Errorf("incorrect maker fee value")
-	}
-
-	feeBuilder.IsMaker = false
-	if fee, err = f.GetFee(context.Background(), feeBuilder); err != nil {
-		t.Error(err)
-	}
-	if fee <= 0 {
-		t.Errorf("incorrect maker fee value")
-	}
-
-	feeBuilder.FeeType = exchange.OfflineTradeFee
-	fee, err = f.GetFee(context.Background(), feeBuilder)
-	if err != nil {
-		t.Error(err)
-	}
-	if fee <= 0 {
-		t.Errorf("incorrect maker fee value")
-	}
-
-	feeBuilder.IsMaker = true
-	fee, err = f.GetFee(context.Background(), feeBuilder)
-	if err != nil {
-		t.Error(err)
-	}
-	if fee <= 0 {
->>>>>>> fd600972
 		t.Errorf("incorrect maker fee value")
 	}
 }
