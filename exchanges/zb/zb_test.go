--- conflicted
+++ resolved
@@ -841,10 +841,7 @@
 }
 
 func TestGetHistoricCandles(t *testing.T) {
-<<<<<<< HEAD
-=======
 	z.Verbose = true
->>>>>>> 0ad03c48
 	currencyPair := currency.NewPairFromString("btc_usdt")
 	startTime := time.Now().Add(-time.Hour * 1)
 	_, err := z.GetHistoricCandles(currencyPair, asset.Spot, startTime, time.Now(), kline.OneHour)
@@ -858,16 +855,6 @@
 	}
 }
 
-<<<<<<< HEAD
-func TestGetHistoricCandlesEx(t *testing.T) {
-	currencyPair := currency.NewPairFromString("btc_usdt")
-	start := time.Now().AddDate(0, -2, 0)
-	end := time.Now()
-	_, err := z.GetHistoricCandlesEx(currencyPair, asset.Spot, start, end, kline.OneHour)
-	if err != nil {
-		t.Fatal(err)
-	}
-=======
 func TestGetHistoricCandlesExtended(t *testing.T) {
 	currencyPair := currency.NewPairFromString("btc_usdt")
 	start := time.Now().AddDate(0, -2, 0)
@@ -927,5 +914,4 @@
 			}
 		})
 	}
->>>>>>> 0ad03c48
 }