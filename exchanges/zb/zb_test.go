--- conflicted
+++ resolved
@@ -142,14 +142,10 @@
 func TestGetFeeByTypeOfflineTradeFee(t *testing.T) {
 	t.Parallel()
 	var feeBuilder = setFeeBuilder()
-<<<<<<< HEAD
-	z.GetFeeByType(context.Background(), feeBuilder)
-=======
-	_, err := z.GetFeeByType(feeBuilder)
-	if err != nil {
-		t.Fatal(err)
-	}
->>>>>>> 1e79384b
+	_, err := z.GetFeeByType(context.Background(), feeBuilder)
+	if err != nil {
+		t.Fatal(err)
+	}
 	if !z.ValidateAPICredentials() {
 		if feeBuilder.FeeType != exchange.OfflineTradeFee {
 			t.Errorf("Expected %v, received %v", exchange.OfflineTradeFee, feeBuilder.FeeType)
