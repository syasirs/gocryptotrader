--- conflicted
+++ resolved
@@ -892,11 +892,7 @@
 func TestGetHistoricCandles(t *testing.T) {
 	t.Parallel()
 	if mockTests {
-<<<<<<< HEAD
 		t.Skip("skipping test, mock response cannot be implemented")
-=======
-		t.Skip("mock testing is not supported for this function")
->>>>>>> 492ea20f
 	}
 	currencyPair, err := currency.NewPairFromString(testCurrency)
 	if err != nil {
@@ -905,14 +901,7 @@
 
 	startTime := time.Now().Add(-time.Hour * 24)
 	endTime := time.Now()
-<<<<<<< HEAD
-
-	// Current endpoint is dead.
-	_, err = z.GetHistoricCandles(context.Background(),
-		currencyPair, asset.Spot, kline.OneDay, startTime, endTime)
-=======
 	_, err = z.GetHistoricCandles(context.Background(), currencyPair, asset.Spot, kline.OneDay, startTime, endTime)
->>>>>>> 492ea20f
 	if err != nil {
 		t.Fatal(err)
 	}
@@ -920,12 +909,9 @@
 
 func TestGetHistoricCandlesExtended(t *testing.T) {
 	t.Parallel()
-<<<<<<< HEAD
 	if mockTests {
 		t.Skip("skipping test, mock response cannot be implemented")
 	}
-=======
->>>>>>> 492ea20f
 	currencyPair, err := currency.NewPairFromString(testCurrency)
 	if err != nil {
 		t.Fatal(err)
@@ -940,12 +926,6 @@
 
 	startTime = time.Now().Add(-time.Hour * 24 * 365)
 	endTime = time.Now()
-<<<<<<< HEAD
-=======
-	if mockTests {
-		t.Skip("mock testing is not supported for this function")
-	}
->>>>>>> 492ea20f
 	_, err = z.GetHistoricCandlesExtended(context.Background(),
 		currencyPair, asset.Spot, kline.OneDay, startTime, endTime)
 	if err != nil {
