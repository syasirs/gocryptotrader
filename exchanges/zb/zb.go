package zb

import (
	"encoding/json"
	"fmt"
<<<<<<< HEAD
=======
	"net/http"
>>>>>>> 3a66e998
	"net/url"
	"strconv"
	"strings"
	"sync"
	"time"

<<<<<<< HEAD
	"github.com/idoall/gocryptotrader/common"
	"github.com/idoall/gocryptotrader/config"
	exchange "github.com/idoall/gocryptotrader/exchanges"
	"github.com/idoall/gocryptotrader/exchanges/request"
	"github.com/pkg/errors"
=======
	"github.com/thrasher-/gocryptotrader/currency"

	"github.com/gorilla/websocket"
	"github.com/thrasher-/gocryptotrader/common"
	"github.com/thrasher-/gocryptotrader/config"
	exchange "github.com/thrasher-/gocryptotrader/exchanges"
	"github.com/thrasher-/gocryptotrader/exchanges/request"
	"github.com/thrasher-/gocryptotrader/exchanges/ticker"
	log "github.com/thrasher-/gocryptotrader/logger"
>>>>>>> 3a66e998
)

const (
	zbTradeURL   = "http://api.zb.cn/data"
	zbMarketURL  = "https://trade.zb.cn/api"
	zbAPIVersion = "v1"

	zbAccountInfo                     = "getAccountInfo"
	zbMarkets                         = "markets"
	zbKline                           = "kline"
	zbOrder                           = "order"
	zbCancelOrder                     = "cancelOrder"
	zbTicker                          = "ticker"
	zbTickers                         = "allTicker"
	zbDepth                           = "depth"
	zbUnfinishedOrdersIgnoreTradeType = "getUnfinishedOrdersIgnoreTradeType"
	zbGetOrdersGet                    = "getOrders"
	zbWithdraw                        = "withdraw"
	zbDepositAddress                  = "getUserAddress"

	zbAuthRate   = 100
	zbUnauthRate = 100
)

// ZB is the overarching type across this package
// 47.91.169.147 api.zb.com
// 47.52.55.212 trade.zb.com
type ZB struct {
	WebsocketConn *websocket.Conn
	exchange.Base
	wsRequestMtx sync.Mutex
}

// SetDefaults sets default values for the exchange
<<<<<<< HEAD
func (h *ZB) SetDefaults() {
	h.Name = "ZB"
	h.Enabled = false
	h.Fee = 0
	h.Verbose = false
	h.Websocket = false
	h.RESTPollingDelay = 10
	h.RequestCurrencyPairFormat.Delimiter = "_"
	h.RequestCurrencyPairFormat.Uppercase = false
	authRateLimit := request.NewRateLimit(time.Second*10, zbUnauthRate)
	authRateLimit.SetRequests(3)
	h.Requester = request.New(h.Name, request.NewRateLimit(time.Second*10, zbAuthRate), authRateLimit, common.NewHTTPClientWithTimeout(exchange.DefaultHTTPTimeout))
	// h.Requester = request.New(h.Name, request.NewRateLimit(time.Second*10, zbAuthRate), request.NewRateLimit(time.Second*10, zbUnauthRate), common.NewHTTPClientWithTimeout(exchange.DefaultHTTPTimeout))
}

// Setup sets user configuration
func (h *ZB) Setup(exch config.ExchangeConfig) {
=======
func (z *ZB) SetDefaults() {
	z.Name = "ZB"
	z.Enabled = false
	z.Fee = 0
	z.Verbose = false
	z.RESTPollingDelay = 10
	z.APIWithdrawPermissions = exchange.AutoWithdrawCrypto |
		exchange.NoFiatWithdrawals
	z.RequestCurrencyPairFormat.Delimiter = "_"
	z.RequestCurrencyPairFormat.Uppercase = false
	z.ConfigCurrencyPairFormat.Delimiter = "_"
	z.ConfigCurrencyPairFormat.Uppercase = true
	z.AssetTypes = []string{ticker.Spot}
	z.SupportsAutoPairUpdating = true
	z.SupportsRESTTickerBatching = true
	z.Requester = request.New(z.Name,
		request.NewRateLimit(time.Second*10, zbAuthRate),
		request.NewRateLimit(time.Second*10, zbUnauthRate),
		common.NewHTTPClientWithTimeout(exchange.DefaultHTTPTimeout))
	z.APIUrlDefault = zbTradeURL
	z.APIUrl = z.APIUrlDefault
	z.APIUrlSecondaryDefault = zbMarketURL
	z.APIUrlSecondary = z.APIUrlSecondaryDefault
	z.WebsocketInit()
	z.Websocket.Functionality = exchange.WebsocketTickerSupported |
		exchange.WebsocketOrderbookSupported |
		exchange.WebsocketTradeDataSupported |
		exchange.WebsocketSubscribeSupported |
		exchange.WebsocketAuthenticatedEndpointsSupported |
		exchange.WebsocketAccountDataSupported |
		exchange.WebsocketCancelOrderSupported |
		exchange.WebsocketSubmitOrderSupported
}

// Setup sets user configuration
func (z *ZB) Setup(exch *config.ExchangeConfig) {
>>>>>>> 3a66e998
	if !exch.Enabled {
		h.SetEnabled(false)
	} else {
<<<<<<< HEAD
		h.Enabled = true
		h.BaseAsset = exch.BaseAsset
		h.QuoteAsset = exch.QuoteAsset
		h.AuthenticatedAPISupport = exch.AuthenticatedAPISupport
		h.SetAPIKeys(exch.APIKey, exch.APISecret, "", false)
		h.SetHTTPClientTimeout(exch.HTTPTimeout)
		h.RESTPollingDelay = exch.RESTPollingDelay
		h.Verbose = exch.Verbose
		h.Websocket = exch.Websocket
		// h.BaseCurrencies = common.SplitStrings(exch.BaseCurrencies, ",")
		// h.AvailablePairs = common.SplitStrings(exch.AvailablePairs, ",")
		// h.EnabledPairs = common.SplitStrings(exch.EnabledPairs, ",")

		// h.RequestCurrencyPairFormat = config.CurrencyPairFormatConfig{
		// 	Delimiter: exch.RequestCurrencyPairFormat.Delimiter,
		// 	Uppercase: exch.RequestCurrencyPairFormat.Uppercase,
		// 	Separator: exch.RequestCurrencyPairFormat.Separator,
		// 	Index:     exch.RequestCurrencyPairFormat.Index,
		// }

=======
		z.Enabled = true
		z.AuthenticatedAPISupport = exch.AuthenticatedAPISupport
		z.AuthenticatedWebsocketAPISupport = exch.AuthenticatedWebsocketAPISupport
		z.SetAPIKeys(exch.APIKey, exch.APISecret, "", false)
		z.APIAuthPEMKey = exch.APIAuthPEMKey
		z.SetHTTPClientTimeout(exch.HTTPTimeout)
		z.SetHTTPClientUserAgent(exch.HTTPUserAgent)
		z.RESTPollingDelay = exch.RESTPollingDelay
		z.Verbose = exch.Verbose
		z.HTTPDebugging = exch.HTTPDebugging
		z.Websocket.SetWsStatusAndConnection(exch.Websocket)
		z.BaseCurrencies = exch.BaseCurrencies
		z.AvailablePairs = exch.AvailablePairs
		z.EnabledPairs = exch.EnabledPairs
		err := z.SetCurrencyPairFormat()
		if err != nil {
			log.Fatal(err)
		}
		err = z.SetAssetTypes()
		if err != nil {
			log.Fatal(err)
		}
		err = z.SetAutoPairDefaults()
		if err != nil {
			log.Fatal(err)
		}
		err = z.SetAPIURL(exch)
		if err != nil {
			log.Fatal(err)
		}
		err = z.SetClientProxyAddress(exch.ProxyAddress)
		if err != nil {
			log.Fatal(err)
		}
		err = z.WebsocketSetup(z.WsConnect,
			z.Subscribe,
			nil,
			exch.Name,
			exch.Websocket,
			exch.Verbose,
			zbWebsocketAPI,
			exch.WebsocketURL)
		if err != nil {
			log.Fatal(err)
		}
>>>>>>> 3a66e998
	}
}

// SpotNewOrder submits an order to ZB
func (z *ZB) SpotNewOrder(arg SpotNewOrderRequestParams) (int64, error) {
	var result SpotNewOrderResponse

	vals := url.Values{}
	vals.Set("accesskey", z.APIKey)
	vals.Set("method", "order")
	vals.Set("amount", strconv.FormatFloat(arg.Amount, 'f', -1, 64))
	vals.Set("currency", arg.Symbol)
	vals.Set("price", strconv.FormatFloat(arg.Price, 'f', -1, 64))
	vals.Set("tradeType", string(arg.Type))

	err := z.SendAuthenticatedHTTPRequest(http.MethodGet, vals, &result)
	if err != nil {
		return 0, err
	}
	if result.Code != 1000 {
		return 0, fmt.Errorf("unsucessful new order, message: %s code: %d", result.Message, result.Code)
	}
	newOrderID, err := strconv.ParseInt(result.ID, 10, 64)
	if err != nil {
		return 0, err
	}
	return newOrderID, nil
}

// CancelExistingOrder cancels an order
func (z *ZB) CancelExistingOrder(orderID int64, symbol string) error {
	type response struct {
		Code    int    `json:"code"`    // Result code
		Message string `json:"message"` // Result Message
	}

	vals := url.Values{}
	vals.Set("accesskey", z.APIKey)
	vals.Set("method", "cancelOrder")
	vals.Set("id", strconv.FormatInt(orderID, 10))
	vals.Set("currency", symbol)

	var result response
	err := z.SendAuthenticatedHTTPRequest(http.MethodGet, vals, &result)
	if err != nil {
		return err
	}

	if result.Code != 1000 {
		return errors.New(result.Message)
	}
	return nil
}

// GetAccountInformation returns account information including coin information
// and pricing
func (z *ZB) GetAccountInformation() (AccountsResponse, error) {
	var result AccountsResponse

	vals := url.Values{}
	vals.Set("accesskey", z.APIKey)
	vals.Set("method", "getAccountInfo")

	return result, z.SendAuthenticatedHTTPRequest(http.MethodGet, vals, &result)
}

// GetUnfinishedOrdersIgnoreTradeType returns unfinished orders
func (z *ZB) GetUnfinishedOrdersIgnoreTradeType(currency string, pageindex, pagesize int64) ([]Order, error) {
	var result []Order
	vals := url.Values{}
	vals.Set("accesskey", z.APIKey)
	vals.Set("method", zbUnfinishedOrdersIgnoreTradeType)
	vals.Set("currency", currency)
	vals.Set("pageIndex", strconv.FormatInt(pageindex, 10))
	vals.Set("pageSize", strconv.FormatInt(pagesize, 10))

	err := z.SendAuthenticatedHTTPRequest(http.MethodGet, vals, &result)
	return result, err
}

// GetOrders returns finished orders
func (z *ZB) GetOrders(currency string, pageindex, side int64) ([]Order, error) {
	var response []Order
	vals := url.Values{}
	vals.Set("accesskey", z.APIKey)
	vals.Set("method", zbGetOrdersGet)
	vals.Set("currency", currency)
	vals.Set("pageIndex", strconv.FormatInt(pageindex, 10))
	vals.Set("tradeType", strconv.FormatInt(side, 10))
	return response, z.SendAuthenticatedHTTPRequest(http.MethodGet, vals, &response)
}

// GetMarkets returns market information including pricing, symbols and
// each symbols decimal precision
func (z *ZB) GetMarkets() (map[string]MarketResponseItem, error) {
	endpoint := fmt.Sprintf("%s/%s/%s", z.APIUrl, zbAPIVersion, zbMarkets)

	var res interface{}
	err := z.SendHTTPRequest(endpoint, &res)
	if err != nil {
		return nil, err
	}

	list := res.(map[string]interface{})
	result := map[string]MarketResponseItem{}
	for k, v := range list {
		item := v.(map[string]interface{})
		result[k] = MarketResponseItem{
			AmountScale: item["amountScale"].(float64),
			PriceScale:  item["priceScale"].(float64),
		}
	}
	return result, nil
}

// GetLatestSpotPrice returns latest spot price of symbol
//
// symbol: string of currency pair
// 获取最新价格
func (z *ZB) GetLatestSpotPrice(symbol string) (float64, error) {
	res, err := z.GetTicker(symbol)

	if err != nil {
		return 0, err
	}

	return res.Ticker.Last, nil
}

// GetTicker returns a ticker for a given symbol
func (z *ZB) GetTicker(symbol string) (TickerResponse, error) {
	urlPath := fmt.Sprintf("%s/%s/%s?market=%s", z.APIUrl, zbAPIVersion, zbTicker, symbol)
	var res TickerResponse

	err := z.SendHTTPRequest(urlPath, &res)
	return res, err
}

// GetTickers returns ticker data for all supported symbols
func (z *ZB) GetTickers() (map[string]TickerChildResponse, error) {
	urlPath := fmt.Sprintf("%s/%s/%s", z.APIUrl, zbAPIVersion, zbTickers)
	resp := make(map[string]TickerChildResponse)

	err := z.SendHTTPRequest(urlPath, &resp)
	return resp, err
}

// GetOrderbook returns the orderbook for a given symbol
func (z *ZB) GetOrderbook(symbol string) (OrderbookResponse, error) {
	urlPath := fmt.Sprintf("%s/%s/%s?market=%s", z.APIUrl, zbAPIVersion, zbDepth, symbol)
	var res OrderbookResponse

	err := z.SendHTTPRequest(urlPath, &res)
	if err != nil {
		return res, err
	}

	// reverse asks data
	var data [][]float64
	for x := len(res.Asks); x > 0; x-- {
		data = append(data, res.Asks[x-1])
	}

	res.Asks = data
	return res, nil
}

// GetSpotKline returns Kline data
func (z *ZB) GetSpotKline(arg KlinesRequestParams) (KLineResponse, error) {
	vals := url.Values{}
	vals.Set("type", string(arg.Type))
	vals.Set("market", arg.Symbol)
	if arg.Since != "" {
		vals.Set("since", arg.Since)
	}
	if arg.Size != 0 {
		vals.Set("size", fmt.Sprintf("%d", arg.Size))
	}

	urlPath := fmt.Sprintf("%s/%s/%s?%s", z.APIUrl, zbAPIVersion, zbKline, vals.Encode())

	var res KLineResponse
	var rawKlines map[string]interface{}
	err := z.SendHTTPRequest(urlPath, &rawKlines)
	if err != nil {
		return res, err
	}
	if rawKlines == nil || rawKlines["symbol"] == nil {
		return res, errors.New("zb GetSpotKline rawKlines is nil")
	}

	res.Symbol = rawKlines["symbol"].(string)
	res.MoneyType = rawKlines["moneyType"].(string)

	rawKlineDatasString, _ := json.Marshal(rawKlines["data"].([]interface{}))
	var rawKlineDatas [][]interface{}
	if err := json.Unmarshal(rawKlineDatasString, &rawKlineDatas); err != nil {
		return res, errors.New("zb rawKlines unmarshal failed")
	}
	for _, k := range rawKlineDatas {
		ot, err := common.TimeFromUnixTimestampFloat(k[0])
		if err != nil {
			return res, errors.New("zb cannot parse Kline.OpenTime")
		}
		res.Data = append(res.Data, &KLineResponseData{
			ID:        k[0].(float64),
			KlineTime: ot,
			Open:      k[1].(float64),
			High:      k[2].(float64),
			Low:       k[3].(float64),
			Close:     k[4].(float64),
			Volume:    k[5].(float64),
		})
	}

	return res, nil
}

// GetCryptoAddress fetches and returns the deposit address
// NOTE - PLEASE BE AWARE THAT YOU NEED TO GENERATE A DEPOSIT ADDRESS VIA
// LOGGING IN AND NOT BY USING THIS ENDPOINT OTHERWISE THIS WILL GIVE YOU A
// GENERAL ERROR RESPONSE.
func (z *ZB) GetCryptoAddress(currency currency.Code) (UserAddress, error) {
	var resp UserAddress

	vals := url.Values{}
	vals.Set("method", zbDepositAddress)
	vals.Set("currency", currency.Lower().String())

	return resp,
		z.SendAuthenticatedHTTPRequest(http.MethodGet, vals, &resp)
}

// SendHTTPRequest sends an unauthenticated HTTP request
func (z *ZB) SendHTTPRequest(path string, result interface{}) error {
	return z.SendPayload(http.MethodGet, path, nil, nil, result, false, false, z.Verbose, z.HTTPDebugging)
}

// SendAuthenticatedHTTPRequest sends authenticated requests to the zb API
func (z *ZB) SendAuthenticatedHTTPRequest(httpMethod string, params url.Values, result interface{}) error {
	if !z.AuthenticatedAPISupport {
		return fmt.Errorf(exchange.WarningAuthenticatedRequestWithoutCredentialsSet, z.Name)
	}

	params.Set("accesskey", z.APIKey)

	hmac := common.GetHMAC(common.HashMD5,
		[]byte(params.Encode()),
		[]byte(common.Sha1ToHex(z.APISecret)))

	params.Set("reqTime", fmt.Sprintf("%d", common.UnixMillis(time.Now())))
	params.Set("sign", fmt.Sprintf("%x", hmac))

	urlPath := fmt.Sprintf("%s/%s?%s",
		z.APIUrlSecondary,
		params.Get("method"),
		params.Encode())

	var intermediary json.RawMessage

	errCap := struct {
		Code    int64  `json:"code"`
		Message string `json:"message"`
	}{}

	err := z.SendPayload(httpMethod,
		urlPath,
		nil,
		strings.NewReader(""),
		&intermediary,
		true,
		false,
		z.Verbose,
		z.HTTPDebugging)
	if err != nil {
		return err
	}

	err = common.JSONDecode(intermediary, &errCap)
	if err == nil {
		if errCap.Code > 1000 {
			return fmt.Errorf("sendAuthenticatedHTTPRequest error code: %d message %s",
				errCap.Code,
				errorCode[errCap.Code])
		}
	}

	return common.JSONDecode(intermediary, result)
}

// GetFee returns an estimate of fee based on type of transaction
func (z *ZB) GetFee(feeBuilder *exchange.FeeBuilder) (float64, error) {
	var fee float64
	switch feeBuilder.FeeType {
	case exchange.CryptocurrencyTradeFee:
		fee = calculateTradingFee(feeBuilder.PurchasePrice, feeBuilder.Amount)
	case exchange.CryptocurrencyWithdrawalFee:
		fee = getWithdrawalFee(feeBuilder.Pair.Base)
	case exchange.OfflineTradeFee:
		fee = getOfflineTradeFee(feeBuilder.PurchasePrice, feeBuilder.Amount)
	}
	if fee < 0 {
		fee = 0
	}

	return fee, nil
}

// getOfflineTradeFee calculates the worst case-scenario trading fee
func getOfflineTradeFee(price, amount float64) float64 {
	return 0.002 * price * amount
}

func calculateTradingFee(purchasePrice, amount float64) (fee float64) {
	fee = 0.002
	return fee * amount * purchasePrice
}

func getWithdrawalFee(c currency.Code) float64 {
	return WithdrawalFees[c]
}

var errorCode = map[int64]string{
	1000: "Successful call",
	1001: "General error message",
	1002: "internal error",
	1003: "Verification failed",
	1004: "Financial security password lock",
	1005: "The fund security password is incorrect. Please confirm and re-enter.",
	1006: "Real-name certification is awaiting review or review",
	1009: "This interface is being maintained",
	1010: "Not open yet",
	1012: "Insufficient permissions",
	1013: "Can not trade, if you have any questions, please contact online customer service",
	1014: "Cannot be sold during the pre-sale period",
	2002: "Insufficient balance in Bitcoin account",
	2003: "Insufficient balance of Litecoin account",
	2005: "Insufficient balance in Ethereum account",
	2006: "Insufficient balance in ETC currency account",
	2007: "Insufficient balance of BTS currency account",
	2009: "Insufficient account balance",
	3001: "Pending order not found",
	3002: "Invalid amount",
	3003: "Invalid quantity",
	3004: "User does not exist",
	3005: "Invalid parameter",
	3006: "Invalid IP or inconsistent with the bound IP",
	3007: "Request time has expired",
	3008: "Transaction history not found",
	4001: "API interface is locked",
	4002: "Request too frequently",
}

// Withdraw transfers funds
func (z *ZB) Withdraw(currency, address, safepassword string, amount, fees float64, itransfer bool) (string, error) {
	type response struct {
		Code    int    `json:"code"`    // Result code
		Message string `json:"message"` // Result Message
		ID      string `json:"id"`      // Withdrawal ID
	}

	vals := url.Values{}
	vals.Set("accesskey", z.APIKey)
	vals.Set("amount", fmt.Sprintf("%v", amount))
	vals.Set("currency", currency)
	vals.Set("fees", fmt.Sprintf("%v", fees))
	vals.Set("itransfer", fmt.Sprintf("%v", itransfer))
	vals.Set("method", "withdraw")
	vals.Set("recieveAddr", address)
	vals.Set("safePwd", safepassword)

	var resp response
	err := z.SendAuthenticatedHTTPRequest(http.MethodGet, vals, &resp)
	if err != nil {
		return "", err
	}
	if resp.Code != 1000 {
		return "", errors.New(resp.Message)
	}

	return resp.ID, nil
}<|MERGE_RESOLUTION|>--- conflicted
+++ resolved
@@ -2,34 +2,24 @@
 
 import (
 	"encoding/json"
+	"errors"
 	"fmt"
-<<<<<<< HEAD
-=======
 	"net/http"
->>>>>>> 3a66e998
 	"net/url"
 	"strconv"
 	"strings"
 	"sync"
 	"time"
 
-<<<<<<< HEAD
+	"github.com/idoall/gocryptotrader/currency"
+
+	"github.com/gorilla/websocket"
 	"github.com/idoall/gocryptotrader/common"
 	"github.com/idoall/gocryptotrader/config"
 	exchange "github.com/idoall/gocryptotrader/exchanges"
 	"github.com/idoall/gocryptotrader/exchanges/request"
-	"github.com/pkg/errors"
-=======
-	"github.com/thrasher-/gocryptotrader/currency"
-
-	"github.com/gorilla/websocket"
-	"github.com/thrasher-/gocryptotrader/common"
-	"github.com/thrasher-/gocryptotrader/config"
-	exchange "github.com/thrasher-/gocryptotrader/exchanges"
-	"github.com/thrasher-/gocryptotrader/exchanges/request"
-	"github.com/thrasher-/gocryptotrader/exchanges/ticker"
-	log "github.com/thrasher-/gocryptotrader/logger"
->>>>>>> 3a66e998
+	"github.com/idoall/gocryptotrader/exchanges/ticker"
+	log "github.com/idoall/gocryptotrader/logger"
 )
 
 const (
@@ -64,25 +54,6 @@
 }
 
 // SetDefaults sets default values for the exchange
-<<<<<<< HEAD
-func (h *ZB) SetDefaults() {
-	h.Name = "ZB"
-	h.Enabled = false
-	h.Fee = 0
-	h.Verbose = false
-	h.Websocket = false
-	h.RESTPollingDelay = 10
-	h.RequestCurrencyPairFormat.Delimiter = "_"
-	h.RequestCurrencyPairFormat.Uppercase = false
-	authRateLimit := request.NewRateLimit(time.Second*10, zbUnauthRate)
-	authRateLimit.SetRequests(3)
-	h.Requester = request.New(h.Name, request.NewRateLimit(time.Second*10, zbAuthRate), authRateLimit, common.NewHTTPClientWithTimeout(exchange.DefaultHTTPTimeout))
-	// h.Requester = request.New(h.Name, request.NewRateLimit(time.Second*10, zbAuthRate), request.NewRateLimit(time.Second*10, zbUnauthRate), common.NewHTTPClientWithTimeout(exchange.DefaultHTTPTimeout))
-}
-
-// Setup sets user configuration
-func (h *ZB) Setup(exch config.ExchangeConfig) {
-=======
 func (z *ZB) SetDefaults() {
 	z.Name = "ZB"
 	z.Enabled = false
@@ -119,32 +90,9 @@
 
 // Setup sets user configuration
 func (z *ZB) Setup(exch *config.ExchangeConfig) {
->>>>>>> 3a66e998
 	if !exch.Enabled {
-		h.SetEnabled(false)
+		z.SetEnabled(false)
 	} else {
-<<<<<<< HEAD
-		h.Enabled = true
-		h.BaseAsset = exch.BaseAsset
-		h.QuoteAsset = exch.QuoteAsset
-		h.AuthenticatedAPISupport = exch.AuthenticatedAPISupport
-		h.SetAPIKeys(exch.APIKey, exch.APISecret, "", false)
-		h.SetHTTPClientTimeout(exch.HTTPTimeout)
-		h.RESTPollingDelay = exch.RESTPollingDelay
-		h.Verbose = exch.Verbose
-		h.Websocket = exch.Websocket
-		// h.BaseCurrencies = common.SplitStrings(exch.BaseCurrencies, ",")
-		// h.AvailablePairs = common.SplitStrings(exch.AvailablePairs, ",")
-		// h.EnabledPairs = common.SplitStrings(exch.EnabledPairs, ",")
-
-		// h.RequestCurrencyPairFormat = config.CurrencyPairFormatConfig{
-		// 	Delimiter: exch.RequestCurrencyPairFormat.Delimiter,
-		// 	Uppercase: exch.RequestCurrencyPairFormat.Uppercase,
-		// 	Separator: exch.RequestCurrencyPairFormat.Separator,
-		// 	Index:     exch.RequestCurrencyPairFormat.Index,
-		// }
-
-=======
 		z.Enabled = true
 		z.AuthenticatedAPISupport = exch.AuthenticatedAPISupport
 		z.AuthenticatedWebsocketAPISupport = exch.AuthenticatedWebsocketAPISupport
@@ -190,7 +138,6 @@
 		if err != nil {
 			log.Fatal(err)
 		}
->>>>>>> 3a66e998
 	}
 }
 
