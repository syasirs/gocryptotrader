--- conflicted
+++ resolved
@@ -331,13 +331,8 @@
 	return []byte(strings.Replace(string(json), string(matchingResults), fixedJSON, 1))
 }
 
-<<<<<<< HEAD
-func (z *ZB) wsAddSubUser(username, password string) (*WsGetSubUserListResponse, error) {
-	if !z.IsAuthenticatedWebsocketSupported() {
-=======
 func (z *ZB) wsAddSubUser(ctx context.Context, username, password string) (*WsGetSubUserListResponse, error) {
-	if !z.GetAuthenticatedAPISupport(exchange.WebsocketAuthentication) {
->>>>>>> 1669f1c6
+	if !z.IsAuthenticatedWebsocketSupported() {
 		return nil, fmt.Errorf("%v AuthenticatedWebsocketAPISupport not enabled", z.Name)
 	}
 	creds, err := z.GetCredentials(ctx)
@@ -382,13 +377,8 @@
 	return &response, nil
 }
 
-<<<<<<< HEAD
-func (z *ZB) wsGetSubUserList() (*WsGetSubUserListResponse, error) {
-	if !z.IsAuthenticatedWebsocketSupported() {
-=======
 func (z *ZB) wsGetSubUserList(ctx context.Context) (*WsGetSubUserListResponse, error) {
-	if !z.GetAuthenticatedAPISupport(exchange.WebsocketAuthentication) {
->>>>>>> 1669f1c6
+	if !z.IsAuthenticatedWebsocketSupported() {
 		return nil,
 			fmt.Errorf("%v AuthenticatedWebsocketAPISupport not enabled", z.Name)
 	}
@@ -426,13 +416,8 @@
 	return &response, nil
 }
 
-<<<<<<< HEAD
-func (z *ZB) wsDoTransferFunds(pair currency.Code, amount float64, fromUserName, toUserName string) (*WsRequestResponse, error) {
-	if !z.IsAuthenticatedWebsocketSupported() {
-=======
 func (z *ZB) wsDoTransferFunds(ctx context.Context, pair currency.Code, amount float64, fromUserName, toUserName string) (*WsRequestResponse, error) {
-	if !z.GetAuthenticatedAPISupport(exchange.WebsocketAuthentication) {
->>>>>>> 1669f1c6
+	if !z.IsAuthenticatedWebsocketSupported() {
 		return nil,
 			fmt.Errorf("%v AuthenticatedWebsocketAPISupport not enabled", z.Name)
 	}
@@ -475,13 +460,8 @@
 	return &response, nil
 }
 
-<<<<<<< HEAD
-func (z *ZB) wsCreateSubUserKey(assetPerm, entrustPerm, leverPerm, moneyPerm bool, keyName, toUserID string) (*WsRequestResponse, error) {
-	if !z.IsAuthenticatedWebsocketSupported() {
-=======
 func (z *ZB) wsCreateSubUserKey(ctx context.Context, assetPerm, entrustPerm, leverPerm, moneyPerm bool, keyName, toUserID string) (*WsRequestResponse, error) {
-	if !z.GetAuthenticatedAPISupport(exchange.WebsocketAuthentication) {
->>>>>>> 1669f1c6
+	if !z.IsAuthenticatedWebsocketSupported() {
 		return nil,
 			fmt.Errorf("%v AuthenticatedWebsocketAPISupport not enabled", z.Name)
 	}
@@ -526,13 +506,8 @@
 	return &response, nil
 }
 
-<<<<<<< HEAD
-func (z *ZB) wsSubmitOrder(pair currency.Pair, amount, price float64, tradeType int64) (*WsSubmitOrderResponse, error) {
-	if !z.IsAuthenticatedWebsocketSupported() {
-=======
 func (z *ZB) wsSubmitOrder(ctx context.Context, pair currency.Pair, amount, price float64, tradeType int64) (*WsSubmitOrderResponse, error) {
-	if !z.GetAuthenticatedAPISupport(exchange.WebsocketAuthentication) {
->>>>>>> 1669f1c6
+	if !z.IsAuthenticatedWebsocketSupported() {
 		return nil,
 			fmt.Errorf("%v AuthenticatedWebsocketAPISupport not enabled", z.Name)
 	}
@@ -573,13 +548,8 @@
 	return &response, nil
 }
 
-<<<<<<< HEAD
-func (z *ZB) wsCancelOrder(pair currency.Pair, orderID int64) (*WsCancelOrderResponse, error) {
-	if !z.IsAuthenticatedWebsocketSupported() {
-=======
 func (z *ZB) wsCancelOrder(ctx context.Context, pair currency.Pair, orderID int64) (*WsCancelOrderResponse, error) {
-	if !z.GetAuthenticatedAPISupport(exchange.WebsocketAuthentication) {
->>>>>>> 1669f1c6
+	if !z.IsAuthenticatedWebsocketSupported() {
 		return nil,
 			fmt.Errorf("%v AuthenticatedWebsocketAPISupport not enabled", z.Name)
 	}
@@ -620,13 +590,8 @@
 	return &response, nil
 }
 
-<<<<<<< HEAD
-func (z *ZB) wsGetOrder(pair currency.Pair, orderID int64) (*WsGetOrderResponse, error) {
-	if !z.IsAuthenticatedWebsocketSupported() {
-=======
 func (z *ZB) wsGetOrder(ctx context.Context, pair currency.Pair, orderID int64) (*WsGetOrderResponse, error) {
-	if !z.GetAuthenticatedAPISupport(exchange.WebsocketAuthentication) {
->>>>>>> 1669f1c6
+	if !z.IsAuthenticatedWebsocketSupported() {
 		return nil,
 			fmt.Errorf("%v AuthenticatedWebsocketAPISupport not enabled", z.Name)
 	}
@@ -665,13 +630,8 @@
 	return &response, nil
 }
 
-<<<<<<< HEAD
-func (z *ZB) wsGetOrders(pair currency.Pair, pageIndex, tradeType int64) (*WsGetOrdersResponse, error) {
-	if !z.IsAuthenticatedWebsocketSupported() {
-=======
 func (z *ZB) wsGetOrders(ctx context.Context, pair currency.Pair, pageIndex, tradeType int64) (*WsGetOrdersResponse, error) {
-	if !z.GetAuthenticatedAPISupport(exchange.WebsocketAuthentication) {
->>>>>>> 1669f1c6
+	if !z.IsAuthenticatedWebsocketSupported() {
 		return nil,
 			fmt.Errorf("%v AuthenticatedWebsocketAPISupport not enabled", z.Name)
 	}
@@ -713,13 +673,8 @@
 	return &response, nil
 }
 
-<<<<<<< HEAD
-func (z *ZB) wsGetOrdersIgnoreTradeType(pair currency.Pair, pageIndex, pageSize int64) (*WsGetOrdersIgnoreTradeTypeResponse, error) {
-	if !z.IsAuthenticatedWebsocketSupported() {
-=======
 func (z *ZB) wsGetOrdersIgnoreTradeType(ctx context.Context, pair currency.Pair, pageIndex, pageSize int64) (*WsGetOrdersIgnoreTradeTypeResponse, error) {
-	if !z.GetAuthenticatedAPISupport(exchange.WebsocketAuthentication) {
->>>>>>> 1669f1c6
+	if !z.IsAuthenticatedWebsocketSupported() {
 		return nil,
 			fmt.Errorf("%v AuthenticatedWebsocketAPISupport not enabled", z.Name)
 	}
@@ -760,13 +715,8 @@
 	return &response, nil
 }
 
-<<<<<<< HEAD
-func (z *ZB) wsGetAccountInfoRequest() (*WsGetAccountInfoResponse, error) {
-	if !z.IsAuthenticatedWebsocketSupported() {
-=======
 func (z *ZB) wsGetAccountInfoRequest(ctx context.Context) (*WsGetAccountInfoResponse, error) {
-	if !z.GetAuthenticatedAPISupport(exchange.WebsocketAuthentication) {
->>>>>>> 1669f1c6
+	if !z.IsAuthenticatedWebsocketSupported() {
 		return nil,
 			fmt.Errorf("%v AuthenticatedWebsocketAPISupport not enabled", z.Name)
 	}
