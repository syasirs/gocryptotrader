--- conflicted
+++ resolved
@@ -68,128 +68,6 @@
 			if err != nil {
 				z.Websocket.DataHandler <- err
 			}
-<<<<<<< HEAD
-			switch {
-			case strings.Contains(result.Channel, "markets"):
-				var markets Markets
-				err := json.Unmarshal(result.Data, &markets)
-				if err != nil {
-					z.Websocket.DataHandler <- err
-					continue
-				}
-
-			case strings.Contains(result.Channel, "ticker"):
-				cPair := strings.Split(result.Channel, "_")
-				var wsTicker WsTicker
-				err := json.Unmarshal(fixedJSON, &wsTicker)
-				if err != nil {
-					z.Websocket.DataHandler <- err
-					continue
-				}
-
-				pair, err := currency.NewPairFromString(cPair[0])
-				if err != nil {
-					z.Websocket.DataHandler <- err
-					continue
-				}
-
-				z.Websocket.DataHandler <- &ticker.Price{
-					ExchangeName: z.Name,
-					Close:        wsTicker.Data.Last,
-					Volume:       wsTicker.Data.Volume24Hr,
-					High:         wsTicker.Data.High,
-					Low:          wsTicker.Data.Low,
-					Last:         wsTicker.Data.Last,
-					Bid:          wsTicker.Data.Buy,
-					Ask:          wsTicker.Data.Sell,
-					LastUpdated:  time.Unix(0, wsTicker.Date*int64(time.Millisecond)),
-					AssetType:    asset.Spot,
-					Pair:         pair,
-				}
-
-			case strings.Contains(result.Channel, "depth"):
-				var depth WsDepth
-				err := json.Unmarshal(fixedJSON, &depth)
-				if err != nil {
-					z.Websocket.DataHandler <- err
-					continue
-				}
-
-				var asks []orderbook.Item
-				for i := range depth.Asks {
-					asks = append(asks, orderbook.Item{
-						Amount: depth.Asks[i][1].(float64),
-						Price:  depth.Asks[i][0].(float64),
-					})
-				}
-
-				var bids []orderbook.Item
-				for i := range depth.Bids {
-					bids = append(bids, orderbook.Item{
-						Amount: depth.Bids[i][1].(float64),
-						Price:  depth.Bids[i][0].(float64),
-					})
-				}
-
-				channelInfo := strings.Split(result.Channel, "_")
-				cPair, err := currency.NewPairFromString(channelInfo[0])
-				if err != nil {
-					z.Websocket.DataHandler <- err
-					continue
-				}
-
-				var newOrderBook orderbook.Base
-				newOrderBook.Asks = asks
-				newOrderBook.Bids = bids
-				newOrderBook.AssetType = asset.Spot
-				newOrderBook.Pair = cPair
-				newOrderBook.ExchangeName = z.Name
-
-				err = z.Websocket.Orderbook.LoadSnapshot(&newOrderBook)
-				if err != nil {
-					z.Websocket.DataHandler <- err
-					continue
-				}
-
-				z.Websocket.DataHandler <- wshandler.WebsocketOrderbookUpdate{
-					Pair:     cPair,
-					Asset:    asset.Spot,
-					Exchange: z.Name,
-				}
-
-			case strings.Contains(result.Channel, "trades"):
-				var trades WsTrades
-				err := json.Unmarshal(fixedJSON, &trades)
-				if err != nil {
-					z.Websocket.DataHandler <- err
-					continue
-				}
-				// Most up to date trade
-				if len(trades.Data) == 0 {
-					continue
-				}
-				t := trades.Data[len(trades.Data)-1]
-
-				channelInfo := strings.Split(result.Channel, "_")
-				cPair, err := currency.NewPairFromString(channelInfo[0])
-				if err != nil {
-					z.Websocket.DataHandler <- err
-					continue
-				}
-
-				z.Websocket.DataHandler <- wshandler.TradeData{
-					Timestamp:    time.Unix(t.Date, 0),
-					CurrencyPair: cPair,
-					AssetType:    asset.Spot,
-					Exchange:     z.Name,
-					Price:        t.Price,
-					Amount:       t.Amount,
-					Side:         t.TradeType,
-				}
-			default:
-				z.Websocket.DataHandler <- errors.New("zb_websocket.go error - unhandled websocket response")
-				continue
-=======
 		}
 	}
 }
@@ -222,6 +100,11 @@
 		cPair := strings.Split(result.Channel, "_")
 		var wsTicker WsTicker
 		err := json.Unmarshal(fixedJSON, &wsTicker)
+		if err != nil {
+			return err
+		}
+
+		p, err := currency.NewPairFromString(cPair[0])
 		if err != nil {
 			return err
 		}
@@ -237,7 +120,7 @@
 			Ask:          wsTicker.Data.Sell,
 			LastUpdated:  time.Unix(0, wsTicker.Date*int64(time.Millisecond)),
 			AssetType:    asset.Spot,
-			Pair:         currency.NewPairFromString(cPair[0]),
+			Pair:         p,
 		}
 
 	case strings.Contains(result.Channel, "depth"):
@@ -264,7 +147,11 @@
 		}
 
 		channelInfo := strings.Split(result.Channel, "_")
-		cPair := currency.NewPairFromString(channelInfo[0])
+		cPair, err := currency.NewPairFromString(channelInfo[0])
+		if err != nil {
+			return err
+		}
+
 		var newOrderBook orderbook.Base
 		newOrderBook.Asks = asks
 		newOrderBook.Bids = bids
@@ -292,7 +179,12 @@
 		if !o.Success {
 			return fmt.Errorf("%s - Order %v failed to be placed. %s", z.Name, o.Data.EntrustID, respRaw)
 		}
-		p := currency.NewPairFromString(cPair[0])
+
+		p, err := currency.NewPairFromString(cPair[0])
+		if err != nil {
+			return err
+		}
+
 		var a asset.Item
 		a, err = z.GetPairAssetType(p)
 		if err != nil {
@@ -314,10 +206,16 @@
 		if !o.Success {
 			return fmt.Errorf("%s - Order %v failed to be cancelled. %s", z.Name, o.Data.EntrustID, respRaw)
 		}
+
+		p, err := currency.NewPairFromString(cPair[0])
+		if err != nil {
+			return err
+		}
+
 		z.Websocket.DataHandler <- &order.Modify{
 			Exchange: z.Name,
 			ID:       strconv.FormatInt(o.Data.EntrustID, 10),
-			Pair:     currency.NewPairFromString(cPair[0]),
+			Pair:     p,
 			Status:   order.Cancelled,
 		}
 	case strings.Contains(result.Channel, "trades"):
@@ -333,15 +231,19 @@
 		t := trades.Data[len(trades.Data)-1]
 
 		channelInfo := strings.Split(result.Channel, "_")
-		cPair := currency.NewPairFromString(channelInfo[0])
+		cPair, err := currency.NewPairFromString(channelInfo[0])
+		if err != nil {
+			return err
+		}
+
 		tSide, err := order.StringToOrderSide(t.TradeType)
 		if err != nil {
 			z.Websocket.DataHandler <- order.ClassificationError{
 				Exchange: z.Name,
 				Err:      err,
->>>>>>> 1deeca99
 			}
 		}
+
 		z.Websocket.DataHandler <- wshandler.TradeData{
 			Timestamp:    time.Unix(t.Date, 0),
 			CurrencyPair: cPair,
