package exchange

import (
	"context"
	"errors"
	"fmt"
	"net"
	"net/url"
	"strconv"
	"strings"
	"time"

	"github.com/thrasher-corp/gocryptotrader/common"
	"github.com/thrasher-corp/gocryptotrader/common/convert"
	"github.com/thrasher-corp/gocryptotrader/config"
	"github.com/thrasher-corp/gocryptotrader/currency"
	"github.com/thrasher-corp/gocryptotrader/exchanges/account"
	"github.com/thrasher-corp/gocryptotrader/exchanges/asset"
	"github.com/thrasher-corp/gocryptotrader/exchanges/collateral"
	"github.com/thrasher-corp/gocryptotrader/exchanges/currencystate"
	"github.com/thrasher-corp/gocryptotrader/exchanges/kline"
	"github.com/thrasher-corp/gocryptotrader/exchanges/margin"
	"github.com/thrasher-corp/gocryptotrader/exchanges/order"
	"github.com/thrasher-corp/gocryptotrader/exchanges/protocol"
	"github.com/thrasher-corp/gocryptotrader/exchanges/request"
	"github.com/thrasher-corp/gocryptotrader/exchanges/stream"
	"github.com/thrasher-corp/gocryptotrader/exchanges/trade"
	"github.com/thrasher-corp/gocryptotrader/log"
	"github.com/thrasher-corp/gocryptotrader/portfolio/banking"
)

const (
	warningBase64DecryptSecretKeyFailed = "exchange %s unable to base64 decode secret key.. Disabling Authenticated API support" //nolint // False positive (G101: Potential hardcoded credentials)
	// DefaultHTTPTimeout is the default HTTP/HTTPS Timeout for exchange requests
	DefaultHTTPTimeout = time.Second * 15
	// DefaultWebsocketResponseCheckTimeout is the default delay in checking for an expected websocket response
	DefaultWebsocketResponseCheckTimeout = time.Millisecond * 50
	// DefaultWebsocketResponseMaxLimit is the default max wait for an expected websocket response before a timeout
	DefaultWebsocketResponseMaxLimit = time.Second * 7
	// DefaultWebsocketOrderbookBufferLimit is the maximum number of orderbook updates that get stored before being applied
	DefaultWebsocketOrderbookBufferLimit = 5
	// ResetConfigPairsWarningMessage is displayed when a currency pair format in the config needs to be updated
	ResetConfigPairsWarningMessage = "%s Enabled and available pairs for %s reset due to config upgrade, please enable the ones you would like to use again. Defaulting to %v"
)

var (
	errEndpointStringNotFound            = errors.New("endpoint string not found")
	errConfigPairFormatRequiresDelimiter = errors.New("config pair format requires delimiter")
	errSymbolCannotBeMatched             = errors.New("symbol cannot be matched")
	errGlobalRequestFormatIsNil          = errors.New("global request format is nil")
	errGlobalConfigFormatIsNil           = errors.New("global config format is nil")
	errAssetRequestFormatIsNil           = errors.New("asset type request format is nil")
	errAssetConfigFormatIsNil            = errors.New("asset type config format is nil")
)

// SetRequester sets the instance of the requester
func (b *Base) SetRequester(r *request.Requester) error {
	if r == nil {
		return fmt.Errorf("%s cannot set requester, no requester provided", b.Name)
	}

	b.Requester = r
	return nil
}

// SetClientProxyAddress sets a proxy address for REST and websocket requests
func (b *Base) SetClientProxyAddress(addr string) error {
	if addr == "" {
		return nil
	}
	proxy, err := url.Parse(addr)
	if err != nil {
		return fmt.Errorf("setting proxy address error %s",
			err)
	}

	err = b.Requester.SetProxy(proxy)
	if err != nil {
		return err
	}

	if b.Websocket != nil {
		err = b.Websocket.SetProxyAddress(addr)
		if err != nil {
			return err
		}
	}
	return nil
}

// SetFeatureDefaults sets the exchanges default feature support set
func (b *Base) SetFeatureDefaults() {
	if b.Config.Features == nil {
		s := &config.FeaturesConfig{
			Supports: config.FeaturesSupportedConfig{
				Websocket: b.Features.Supports.Websocket,
				REST:      b.Features.Supports.REST,
				RESTCapabilities: protocol.Features{
					AutoPairUpdates: b.Features.Supports.RESTCapabilities.AutoPairUpdates,
				},
			},
		}

		if b.Config.SupportsAutoPairUpdates != nil {
			s.Supports.RESTCapabilities.AutoPairUpdates = *b.Config.SupportsAutoPairUpdates
			s.Enabled.AutoPairUpdates = *b.Config.SupportsAutoPairUpdates
		} else {
			s.Supports.RESTCapabilities.AutoPairUpdates = b.Features.Supports.RESTCapabilities.AutoPairUpdates
			s.Enabled.AutoPairUpdates = b.Features.Supports.RESTCapabilities.AutoPairUpdates
			if !s.Supports.RESTCapabilities.AutoPairUpdates {
				b.Config.CurrencyPairs.LastUpdated = time.Now().Unix()
				b.CurrencyPairs.LastUpdated = b.Config.CurrencyPairs.LastUpdated
			}
		}
		b.Config.Features = s
		b.Config.SupportsAutoPairUpdates = nil
	} else {
		if b.Features.Supports.RESTCapabilities.AutoPairUpdates != b.Config.Features.Supports.RESTCapabilities.AutoPairUpdates {
			b.Config.Features.Supports.RESTCapabilities.AutoPairUpdates = b.Features.Supports.RESTCapabilities.AutoPairUpdates

			if !b.Config.Features.Supports.RESTCapabilities.AutoPairUpdates {
				b.Config.CurrencyPairs.LastUpdated = time.Now().Unix()
			}
		}

		if b.Features.Supports.REST != b.Config.Features.Supports.REST {
			b.Config.Features.Supports.REST = b.Features.Supports.REST
		}

		if b.Features.Supports.RESTCapabilities.TickerBatching != b.Config.Features.Supports.RESTCapabilities.TickerBatching {
			b.Config.Features.Supports.RESTCapabilities.TickerBatching = b.Features.Supports.RESTCapabilities.TickerBatching
		}

		if b.Features.Supports.Websocket != b.Config.Features.Supports.Websocket {
			b.Config.Features.Supports.Websocket = b.Features.Supports.Websocket
		}

		if b.IsSaveTradeDataEnabled() != b.Config.Features.Enabled.SaveTradeData {
			b.SetSaveTradeDataStatus(b.Config.Features.Enabled.SaveTradeData)
		}

		if b.IsTradeFeedEnabled() != b.Config.Features.Enabled.TradeFeed {
			b.SetTradeFeedStatus(b.Config.Features.Enabled.TradeFeed)
		}

		if b.IsFillsFeedEnabled() != b.Config.Features.Enabled.FillsFeed {
			b.SetFillsFeedStatus(b.Config.Features.Enabled.FillsFeed)
		}

		b.Features.Enabled.AutoPairUpdates = b.Config.Features.Enabled.AutoPairUpdates
	}
}

// SupportsRESTTickerBatchUpdates returns whether or not the
// exchange supports REST batch ticker fetching
func (b *Base) SupportsRESTTickerBatchUpdates() bool {
	return b.Features.Supports.RESTCapabilities.TickerBatching
}

// SupportsAutoPairUpdates returns whether or not the exchange supports
// auto currency pair updating
func (b *Base) SupportsAutoPairUpdates() bool {
	return b.Features.Supports.RESTCapabilities.AutoPairUpdates ||
		b.Features.Supports.WebsocketCapabilities.AutoPairUpdates
}

// GetLastPairsUpdateTime returns the unix timestamp of when the exchanges
// currency pairs were last updated
func (b *Base) GetLastPairsUpdateTime() int64 {
	return b.CurrencyPairs.LastUpdated
}

// GetAssetTypes returns the either the enabled or available asset types for an
// individual exchange
func (b *Base) GetAssetTypes(enabled bool) asset.Items {
	return b.CurrencyPairs.GetAssetTypes(enabled)
}

// GetPairAssetType returns the associated asset type for the currency pair
// This method is only useful for exchanges that have pair names with multiple delimiters (BTC-USD-0626)
// Helpful if the exchange has only a single asset type but in that case the asset type can be hard coded
func (b *Base) GetPairAssetType(c currency.Pair) (asset.Item, error) {
	assetTypes := b.GetAssetTypes(false)
	for i := range assetTypes {
		avail, err := b.GetAvailablePairs(assetTypes[i])
		if err != nil {
			return asset.Empty, err
		}
		if avail.Contains(c, true) {
			return assetTypes[i], nil
		}
	}
	return asset.Empty, errors.New("asset type not associated with currency pair")
}

// GetPairAndAssetTypeRequestFormatted returns the pair and the asset type
// when there is distinct differentiation between exchange request symbols asset
// types. e.g. "BTC-USD" Spot and "BTC_USD" PERP request formatted.
func (b *Base) GetPairAndAssetTypeRequestFormatted(symbol string) (currency.Pair, asset.Item, error) {
	if symbol == "" {
		return currency.EMPTYPAIR, asset.Empty, currency.ErrCurrencyPairEmpty
	}
	assetTypes := b.GetAssetTypes(true)
	for i := range assetTypes {
		pFmt, err := b.GetPairFormat(assetTypes[i], true)
		if err != nil {
			return currency.EMPTYPAIR, asset.Empty, err
		}

		enabled, err := b.GetEnabledPairs(assetTypes[i])
		if err != nil {
			return currency.EMPTYPAIR, asset.Empty, err
		}
		for j := range enabled {
			if pFmt.Format(enabled[j]) == symbol {
				return enabled[j], assetTypes[i], nil
			}
		}
	}
	return currency.EMPTYPAIR, asset.Empty, errSymbolCannotBeMatched
}

// GetClientBankAccounts returns banking details associated with
// a client for withdrawal purposes
func (b *Base) GetClientBankAccounts(exchangeName, withdrawalCurrency string) (*banking.Account, error) {
	cfg := config.GetConfig()
	return cfg.GetClientBankAccounts(exchangeName, withdrawalCurrency)
}

// GetExchangeBankAccounts returns banking details associated with an
// exchange for funding purposes
func (b *Base) GetExchangeBankAccounts(id, depositCurrency string) (*banking.Account, error) {
	cfg := config.GetConfig()
	return cfg.GetExchangeBankAccounts(b.Name, id, depositCurrency)
}

// SetCurrencyPairFormat checks the exchange request and config currency pair
// formats and syncs it with the exchanges SetDefault settings
func (b *Base) SetCurrencyPairFormat() error {
	if b.Config.CurrencyPairs == nil {
		b.Config.CurrencyPairs = new(currency.PairsManager)
	}

	b.Config.CurrencyPairs.UseGlobalFormat = b.CurrencyPairs.UseGlobalFormat
	if b.Config.CurrencyPairs.UseGlobalFormat {
		b.Config.CurrencyPairs.RequestFormat = b.CurrencyPairs.RequestFormat
		b.Config.CurrencyPairs.ConfigFormat = b.CurrencyPairs.ConfigFormat
		return nil
	}

	if b.Config.CurrencyPairs.ConfigFormat != nil {
		b.Config.CurrencyPairs.ConfigFormat = nil
	}
	if b.Config.CurrencyPairs.RequestFormat != nil {
		b.Config.CurrencyPairs.RequestFormat = nil
	}

	assetTypes := b.GetAssetTypes(false)
	for x := range assetTypes {
		if _, err := b.Config.CurrencyPairs.Get(assetTypes[x]); err != nil {
			ps, err := b.CurrencyPairs.Get(assetTypes[x])
			if err != nil {
				return err
			}
			err = b.Config.CurrencyPairs.Store(assetTypes[x], ps)
			if err != nil {
				return err
			}
		}
	}
	return nil
}

// SetConfigPairs sets the exchanges currency pairs to the pairs set in the config
func (b *Base) SetConfigPairs() error {
	assetTypes := b.Config.CurrencyPairs.GetAssetTypes(false)
	exchangeAssets := b.CurrencyPairs.GetAssetTypes(false)
	for x := range assetTypes {
		if !exchangeAssets.Contains(assetTypes[x]) {
			log.Warnf(log.ExchangeSys,
				"%s exchange asset type %s unsupported, please manually remove from configuration",
				b.Name,
				assetTypes[x])
			continue // If there are unsupported assets contained in config, skip.
		}

		var enabledAsset bool
		if b.Config.CurrencyPairs.IsAssetEnabled(assetTypes[x]) == nil {
			enabledAsset = true
		}

		err := b.CurrencyPairs.SetAssetEnabled(assetTypes[x], enabledAsset)
		// Suppress error when assets are enabled by default and they are being
		// enabled by config. A check for the inverse
		// e.g. currency.ErrAssetAlreadyDisabled is not needed.
		if err != nil && !errors.Is(err, currency.ErrAssetAlreadyEnabled) {
			return err
		}

		cfgPS, err := b.Config.CurrencyPairs.Get(assetTypes[x])
		if err != nil {
			return err
		}

		if b.Config.CurrencyPairs.UseGlobalFormat {
			err = b.CurrencyPairs.StorePairs(assetTypes[x], cfgPS.Available, false)
			if err != nil {
				return err
			}
			err = b.CurrencyPairs.StorePairs(assetTypes[x], cfgPS.Enabled, true)
			if err != nil {
				return err
			}
			continue
		}
		exchPS, err := b.CurrencyPairs.Get(assetTypes[x])
		if err != nil {
			return err
		}

		if exchPS.ConfigFormat != nil {
			err = b.Config.CurrencyPairs.StoreFormat(assetTypes[x], exchPS.ConfigFormat, true)
			if err != nil {
				return err
			}
		}
		if exchPS.RequestFormat != nil {
			err = b.Config.CurrencyPairs.StoreFormat(assetTypes[x], exchPS.RequestFormat, false)
			if err != nil {
				return err
			}
		}

		err = b.CurrencyPairs.StorePairs(assetTypes[x], cfgPS.Available, false)
		if err != nil {
			return err
		}
		err = b.CurrencyPairs.StorePairs(assetTypes[x], cfgPS.Enabled, true)
		if err != nil {
			return err
		}
	}
	return nil
}

// GetName is a method that returns the name of the exchange base
func (b *Base) GetName() string {
	return b.Name
}

// GetEnabledFeatures returns the exchanges enabled features
func (b *Base) GetEnabledFeatures() FeaturesEnabled {
	return b.Features.Enabled
}

// GetSupportedFeatures returns the exchanges supported features
func (b *Base) GetSupportedFeatures() FeaturesSupported {
	return b.Features.Supports
}

// GetPairFormat returns the pair format based on the exchange and
// asset type
func (b *Base) GetPairFormat(assetType asset.Item, requestFormat bool) (currency.PairFormat, error) {
	if b.CurrencyPairs.UseGlobalFormat {
		if requestFormat {
			if b.CurrencyPairs.RequestFormat == nil {
				return currency.EMPTYFORMAT, errGlobalRequestFormatIsNil
			}
			return *b.CurrencyPairs.RequestFormat, nil
		}

		if b.CurrencyPairs.ConfigFormat == nil {
			return currency.EMPTYFORMAT, errGlobalConfigFormatIsNil
		}
		return *b.CurrencyPairs.ConfigFormat, nil
	}

	ps, err := b.CurrencyPairs.Get(assetType)
	if err != nil {
		return currency.EMPTYFORMAT, err
	}

	if requestFormat {
		if ps.RequestFormat == nil {
			return currency.EMPTYFORMAT, errAssetRequestFormatIsNil
		}
		return *ps.RequestFormat, nil
	}

	if ps.ConfigFormat == nil {
		return currency.EMPTYFORMAT, errAssetConfigFormatIsNil
	}
	return *ps.ConfigFormat, nil
}

// GetEnabledPairs is a method that returns the enabled currency pairs of
// the exchange by asset type, if the asset type is disabled this will return no
// enabled pairs
func (b *Base) GetEnabledPairs(a asset.Item) (currency.Pairs, error) {
	err := b.CurrencyPairs.IsAssetEnabled(a)
	if err != nil {
		return nil, err
	}
	format, err := b.GetPairFormat(a, false)
	if err != nil {
		return nil, err
	}
	enabledPairs, err := b.CurrencyPairs.GetPairs(a, true)
	if err != nil {
		return nil, err
	}
	return enabledPairs.Format(format), nil
}

// GetRequestFormattedPairAndAssetType is a method that returns the enabled currency pair of
// along with its asset type. Only use when there is no chance of the same name crossing over
func (b *Base) GetRequestFormattedPairAndAssetType(p string) (currency.Pair, asset.Item, error) {
	assetTypes := b.GetAssetTypes(true)
	for i := range assetTypes {
		format, err := b.GetPairFormat(assetTypes[i], true)
		if err != nil {
			return currency.EMPTYPAIR, assetTypes[i], err
		}

		pairs, err := b.CurrencyPairs.GetPairs(assetTypes[i], true)
		if err != nil {
			return currency.EMPTYPAIR, assetTypes[i], err
		}

		for j := range pairs {
			formattedPair := pairs[j].Format(format)
			if strings.EqualFold(formattedPair.String(), p) {
				return formattedPair, assetTypes[i], nil
			}
		}
	}
	return currency.EMPTYPAIR, asset.Empty, fmt.Errorf("%s %w", p, currency.ErrPairNotFound)
}

// GetAvailablePairs is a method that returns the available currency pairs
// of the exchange by asset type
func (b *Base) GetAvailablePairs(assetType asset.Item) (currency.Pairs, error) {
	format, err := b.GetPairFormat(assetType, false)
	if err != nil {
		return nil, err
	}
	pairs, err := b.CurrencyPairs.GetPairs(assetType, false)
	if err != nil {
		return nil, err
	}
	return pairs.Format(format), nil
}

// SupportsPair returns true or not whether a currency pair exists in the
// exchange available currencies or not
func (b *Base) SupportsPair(p currency.Pair, enabledPairs bool, assetType asset.Item) error {
	var pairs currency.Pairs
	var err error
	if enabledPairs {
		pairs, err = b.GetEnabledPairs(assetType)
	} else {
		pairs, err = b.GetAvailablePairs(assetType)
	}
	if err != nil {
		return err
	}
	if pairs.Contains(p, false) {
		return nil
	}
	return fmt.Errorf("%w %v", currency.ErrCurrencyNotSupported, p)
}

// FormatExchangeCurrencies returns a string containing
// the exchanges formatted currency pairs
func (b *Base) FormatExchangeCurrencies(pairs []currency.Pair, assetType asset.Item) (string, error) {
	var currencyItems strings.Builder
	pairFmt, err := b.GetPairFormat(assetType, true)
	if err != nil {
		return "", err
	}

	for x := range pairs {
		format, err := b.FormatExchangeCurrency(pairs[x], assetType)
		if err != nil {
			return "", err
		}
		currencyItems.WriteString(format.String())
		if x == len(pairs)-1 {
			continue
		}
		currencyItems.WriteString(pairFmt.Separator)
	}

	if currencyItems.Len() == 0 {
		return "", errors.New("returned empty string")
	}
	return currencyItems.String(), nil
}

// FormatExchangeCurrency is a method that formats and returns a currency pair
// based on the user currency display preferences
func (b *Base) FormatExchangeCurrency(p currency.Pair, assetType asset.Item) (currency.Pair, error) {
	if p.IsEmpty() {
		return currency.EMPTYPAIR, currency.ErrCurrencyPairEmpty
	}
	pairFmt, err := b.GetPairFormat(assetType, true)
	if err != nil {
		return currency.EMPTYPAIR, err
	}
	return p.Format(pairFmt), nil
}

// SetEnabled is a method that sets if the exchange is enabled
func (b *Base) SetEnabled(enabled bool) {
	b.settingsMutex.Lock()
	b.Enabled = enabled
	b.settingsMutex.Unlock()
}

// IsEnabled is a method that returns if the current exchange is enabled
func (b *Base) IsEnabled() bool {
	if b == nil {
		return false
	}
	b.settingsMutex.RLock()
	defer b.settingsMutex.RUnlock()
	return b.Enabled
}

// SetupDefaults sets the exchange settings based on the supplied config
func (b *Base) SetupDefaults(exch *config.Exchange) error {
	err := exch.Validate()
	if err != nil {
		return err
	}

	b.Enabled = true
	b.LoadedByConfig = true
	b.Config = exch
	b.Verbose = exch.Verbose

	b.API.AuthenticatedSupport = exch.API.AuthenticatedSupport
	b.API.AuthenticatedWebsocketSupport = exch.API.AuthenticatedWebsocketSupport
	if b.API.credentials == nil {
		b.API.credentials = &account.Credentials{}
	}
	b.API.credentials.SubAccount = exch.API.Credentials.Subaccount
	if b.API.AuthenticatedSupport || b.API.AuthenticatedWebsocketSupport {
		b.SetCredentials(exch.API.Credentials.Key,
			exch.API.Credentials.Secret,
			exch.API.Credentials.ClientID,
			exch.API.Credentials.Subaccount,
			exch.API.Credentials.PEMKey,
			exch.API.Credentials.OTPSecret,
		)
	}

	if exch.HTTPTimeout <= time.Duration(0) {
		exch.HTTPTimeout = DefaultHTTPTimeout
	}

	err = b.SetHTTPClientTimeout(exch.HTTPTimeout)
	if err != nil {
		return err
	}

	if exch.CurrencyPairs == nil {
		exch.CurrencyPairs = &b.CurrencyPairs
		a := exch.CurrencyPairs.GetAssetTypes(false)
		for i := range a {
			err = exch.CurrencyPairs.SetAssetEnabled(a[i], true)
			if err != nil && !errors.Is(err, currency.ErrAssetAlreadyEnabled) {
				return err
			}
		}
	}

	b.HTTPDebugging = exch.HTTPDebugging
	b.BypassConfigFormatUpgrades = exch.CurrencyPairs.BypassConfigFormatUpgrades
	err = b.SetHTTPClientUserAgent(exch.HTTPUserAgent)
	if err != nil {
		return err
	}

	err = b.SetCurrencyPairFormat()
	if err != nil {
		return err
	}

	err = b.SetConfigPairs()
	if err != nil {
		return err
	}

	b.SetFeatureDefaults()

	if b.API.Endpoints == nil {
		b.API.Endpoints = b.NewEndpoints()
	}

	err = b.SetAPIURL()
	if err != nil {
		return err
	}

	b.SetAPICredentialDefaults()

	err = b.SetClientProxyAddress(exch.ProxyAddress)
	if err != nil {
		return err
	}
	b.BaseCurrencies = exch.BaseCurrencies

	if exch.Orderbook.VerificationBypass {
		log.Warnf(log.ExchangeSys,
			"%s orderbook verification has been bypassed via config.",
			b.Name)
	}
	b.CanVerifyOrderbook = !exch.Orderbook.VerificationBypass
	b.States = currencystate.NewCurrencyStates()
	return err
}

// SetPairs sets the exchange currency pairs for either enabledPairs or
// availablePairs
func (b *Base) SetPairs(pairs currency.Pairs, assetType asset.Item, enabled bool) error {
	if len(pairs) == 0 {
		return fmt.Errorf("%s SetPairs error - pairs is empty", b.Name)
	}

	pairFmt, err := b.GetPairFormat(assetType, false)
	if err != nil {
		return err
	}
	cPairs := make(currency.Pairs, len(pairs))
	copy(cPairs, pairs)
	for x := range pairs {
		cPairs[x] = pairs[x].Format(pairFmt)
	}

	err = b.CurrencyPairs.StorePairs(assetType, cPairs, enabled)
	if err != nil {
		return err
	}
	return b.Config.CurrencyPairs.StorePairs(assetType, cPairs, enabled)
}

// EnsureOnePairEnabled not all assets have pairs, eg options
// search for an asset that does and enable one if none are enabled
// error if no currency pairs found for an entire exchange
func (b *Base) EnsureOnePairEnabled() error {
	pair, item, err := b.CurrencyPairs.EnsureOnePairEnabled()
	if err != nil {
		return err
	}
	if !pair.IsEmpty() {
		log.Warnf(log.ExchangeSys, "%v had no enabled pairs, %v %v pair has been enabled", b.Name, item, pair)
	}
	return nil
}

// UpdatePairs updates the exchange currency pairs for either enabledPairs or
// availablePairs
func (b *Base) UpdatePairs(incoming currency.Pairs, a asset.Item, enabled, force bool) error {
	pFmt, err := b.GetPairFormat(a, false)
	if err != nil {
		return err
	}

	incoming, err = incoming.ValidateAndConform(pFmt, b.BypassConfigFormatUpgrades)
	if err != nil {
		return err
	}

	oldPairs, err := b.CurrencyPairs.GetPairs(a, enabled)
	if err != nil {
		return err
	}

	diff, err := oldPairs.FindDifferences(incoming, pFmt)
	if err != nil {
		return err
	}

	if force || len(diff.New) != 0 || len(diff.Remove) != 0 || diff.FormatDifference {
		var updateType string
		if enabled {
			updateType = "enabled"
		} else {
			updateType = "available"
		}

		if force {
			log.Debugf(log.ExchangeSys,
				"%s forced update of %s [%v] pairs.",
				b.Name,
				updateType,
				strings.ToUpper(a.String()))
		} else {
			if len(diff.New) > 0 {
				log.Debugf(log.ExchangeSys,
					"%s Updating %s pairs [%v] - Added: %s.\n",
					b.Name,
					updateType,
					strings.ToUpper(a.String()),
					diff.New)
			}
			if len(diff.Remove) > 0 {
				log.Debugf(log.ExchangeSys,
					"%s Updating %s pairs [%v] - Removed: %s.\n",
					b.Name,
					updateType,
					strings.ToUpper(a.String()),
					diff.Remove)
			}
		}
		err = b.Config.CurrencyPairs.StorePairs(a, incoming, enabled)
		if err != nil {
			return err
		}
		err = b.CurrencyPairs.StorePairs(a, incoming, enabled)
		if err != nil {
			return err
		}
	}

	if enabled {
		return nil
	}

	// This section checks for differences after an available pairs adjustment
	// which will remove currency pairs from enabled pairs that have been
	// disabled by an exchange, adjust the entire list of enabled pairs if there
	// is a required formatting change and it will also capture unintentional
	// client inputs e.g. a client can enter `linkusd` via config and loaded
	// into memory that might be unintentionally formatted too `lin-kusd` it
	// will match that against the correct available pair in memory and apply
	// correct formatting (LINK-USD) instead of being removed altogether which
	// will require a shutdown and update of the config file to enable that
	// asset.

	enabledPairs, err := b.CurrencyPairs.GetPairs(a, true)
	if err != nil &&
		!errors.Is(err, currency.ErrPairNotContainedInAvailablePairs) &&
		!errors.Is(err, currency.ErrPairDuplication) {
		return err
	}

	if err == nil && !enabledPairs.HasFormatDifference(pFmt) {
		return nil
	}

	diff, err = enabledPairs.FindDifferences(incoming, pFmt)
	if err != nil {
		return err
	}

	check := make(map[string]bool)
	var target int
	for x := range enabledPairs {
		pairNoFmt := currency.EMPTYFORMAT.Format(enabledPairs[x])
		if check[pairNoFmt] {
			diff.Remove = diff.Remove.Add(enabledPairs[x])
			continue
		}
		check[pairNoFmt] = true

		if !diff.Remove.Contains(enabledPairs[x], true) {
			enabledPairs[target] = enabledPairs[x].Format(pFmt)
		} else {
			var match currency.Pair
			match, err = incoming.DeriveFrom(pairNoFmt)
			if err != nil {
				continue
			}
			diff.Remove, err = diff.Remove.Remove(enabledPairs[x])
			if err != nil {
				return err
			}
			enabledPairs[target] = match.Format(pFmt)
		}
		target++
	}

	enabledPairs = enabledPairs[:target]
	if len(enabledPairs) == 0 && len(incoming) > 0 {
		// NOTE: If enabled pairs are not populated for any reason.
		var randomPair currency.Pair
		randomPair, err = incoming.GetRandomPair()
		if err != nil {
			return err
		}
		log.Debugf(log.ExchangeSys, "%s Enabled pairs missing for %s. Added %s.\n",
			b.Name,
			strings.ToUpper(a.String()),
			randomPair)
		enabledPairs = currency.Pairs{randomPair}
	}

	if len(diff.Remove) > 0 {
		log.Debugf(log.ExchangeSys, "%s Checked and updated enabled pairs [%v] - Removed: %s.\n",
			b.Name,
			strings.ToUpper(a.String()),
			diff.Remove)
	}
	err = b.Config.CurrencyPairs.StorePairs(a, enabledPairs, true)
	if err != nil {
		return err
	}
	return b.CurrencyPairs.StorePairs(a, enabledPairs, true)
}

// SetAPIURL sets configuration API URL for an exchange
func (b *Base) SetAPIURL() error {
	checkInsecureEndpoint := func(endpoint string) {
		if strings.Contains(endpoint, "https") || strings.Contains(endpoint, "wss") {
			return
		}
		log.Warnf(log.ExchangeSys,
			"%s is using HTTP instead of HTTPS or WS instead of WSS [%s] for API functionality, an"+
				" attacker could eavesdrop on this connection. Use at your"+
				" own risk.",
			b.Name, endpoint)
	}
	var err error
	if b.Config.API.OldEndPoints != nil {
		if b.Config.API.OldEndPoints.URL != "" && b.Config.API.OldEndPoints.URL != config.APIURLNonDefaultMessage {
			err = b.API.Endpoints.SetRunning(RestSpot.String(), b.Config.API.OldEndPoints.URL)
			if err != nil {
				return err
			}
			checkInsecureEndpoint(b.Config.API.OldEndPoints.URL)
		}
		if b.Config.API.OldEndPoints.URLSecondary != "" && b.Config.API.OldEndPoints.URLSecondary != config.APIURLNonDefaultMessage {
			err = b.API.Endpoints.SetRunning(RestSpotSupplementary.String(), b.Config.API.OldEndPoints.URLSecondary)
			if err != nil {
				return err
			}
			checkInsecureEndpoint(b.Config.API.OldEndPoints.URLSecondary)
		}
		if b.Config.API.OldEndPoints.WebsocketURL != "" && b.Config.API.OldEndPoints.WebsocketURL != config.WebsocketURLNonDefaultMessage {
			err = b.API.Endpoints.SetRunning(WebsocketSpot.String(), b.Config.API.OldEndPoints.WebsocketURL)
			if err != nil {
				return err
			}
			checkInsecureEndpoint(b.Config.API.OldEndPoints.WebsocketURL)
		}
		b.Config.API.OldEndPoints = nil
	} else if b.Config.API.Endpoints != nil {
		for key, val := range b.Config.API.Endpoints {
			if val == "" ||
				val == config.APIURLNonDefaultMessage ||
				val == config.WebsocketURLNonDefaultMessage {
				continue
			}

			var u URL
			u, err = getURLTypeFromString(key)
			if err != nil {
				return err
			}

			var defaultURL string
			defaultURL, err = b.API.Endpoints.GetURL(u)
			if err != nil {
				log.Warnf(
					log.ExchangeSys,
					"%s: Config cannot match with default endpoint URL: [%s] with key: [%s], please remove or update core support endpoints.",
					b.Name,
					val,
					u)
				continue
			}

			if defaultURL == val {
				continue
			}

			log.Warnf(
				log.ExchangeSys,
				"%s: Config is overwriting default endpoint URL values from: [%s] to: [%s] for: [%s]",
				b.Name,
				defaultURL,
				val,
				u)

			checkInsecureEndpoint(val)

			err = b.API.Endpoints.SetRunning(key, val)
			if err != nil {
				return err
			}
		}
	}
	runningMap := b.API.Endpoints.GetURLMap()
	b.Config.API.Endpoints = runningMap
	return nil
}

// SupportsREST returns whether or not the exchange supports
// REST
func (b *Base) SupportsREST() bool {
	return b.Features.Supports.REST
}

// GetWithdrawPermissions passes through the exchange's withdraw permissions
func (b *Base) GetWithdrawPermissions() uint32 {
	return b.Features.Supports.WithdrawPermissions
}

// SupportsWithdrawPermissions compares the supplied permissions with the exchange's to verify they're supported
func (b *Base) SupportsWithdrawPermissions(permissions uint32) bool {
	exchangePermissions := b.GetWithdrawPermissions()
	return permissions&exchangePermissions == permissions
}

// FormatWithdrawPermissions will return each of the exchange's compatible withdrawal methods in readable form
func (b *Base) FormatWithdrawPermissions() string {
	var services []string
	for i := 0; i < 32; i++ {
		var check uint32 = 1 << uint32(i)
		if b.GetWithdrawPermissions()&check != 0 {
			switch check {
			case AutoWithdrawCrypto:
				services = append(services, AutoWithdrawCryptoText)
			case AutoWithdrawCryptoWithAPIPermission:
				services = append(services, AutoWithdrawCryptoWithAPIPermissionText)
			case AutoWithdrawCryptoWithSetup:
				services = append(services, AutoWithdrawCryptoWithSetupText)
			case WithdrawCryptoWith2FA:
				services = append(services, WithdrawCryptoWith2FAText)
			case WithdrawCryptoWithSMS:
				services = append(services, WithdrawCryptoWithSMSText)
			case WithdrawCryptoWithEmail:
				services = append(services, WithdrawCryptoWithEmailText)
			case WithdrawCryptoWithWebsiteApproval:
				services = append(services, WithdrawCryptoWithWebsiteApprovalText)
			case WithdrawCryptoWithAPIPermission:
				services = append(services, WithdrawCryptoWithAPIPermissionText)
			case AutoWithdrawFiat:
				services = append(services, AutoWithdrawFiatText)
			case AutoWithdrawFiatWithAPIPermission:
				services = append(services, AutoWithdrawFiatWithAPIPermissionText)
			case AutoWithdrawFiatWithSetup:
				services = append(services, AutoWithdrawFiatWithSetupText)
			case WithdrawFiatWith2FA:
				services = append(services, WithdrawFiatWith2FAText)
			case WithdrawFiatWithSMS:
				services = append(services, WithdrawFiatWithSMSText)
			case WithdrawFiatWithEmail:
				services = append(services, WithdrawFiatWithEmailText)
			case WithdrawFiatWithWebsiteApproval:
				services = append(services, WithdrawFiatWithWebsiteApprovalText)
			case WithdrawFiatWithAPIPermission:
				services = append(services, WithdrawFiatWithAPIPermissionText)
			case WithdrawCryptoViaWebsiteOnly:
				services = append(services, WithdrawCryptoViaWebsiteOnlyText)
			case WithdrawFiatViaWebsiteOnly:
				services = append(services, WithdrawFiatViaWebsiteOnlyText)
			case NoFiatWithdrawals:
				services = append(services, NoFiatWithdrawalsText)
			default:
				services = append(services, fmt.Sprintf("%s[1<<%v]", UnknownWithdrawalTypeText, i))
			}
		}
	}
	if len(services) > 0 {
		return strings.Join(services, " & ")
	}

	return NoAPIWithdrawalMethodsText
}

// SupportsAsset whether or not the supplied asset is supported
// by the exchange
func (b *Base) SupportsAsset(a asset.Item) bool {
	_, ok := b.CurrencyPairs.Pairs[a]
	return ok
}

// PrintEnabledPairs prints the exchanges enabled asset pairs
func (b *Base) PrintEnabledPairs() {
	for k, v := range b.CurrencyPairs.Pairs {
		log.Infof(log.ExchangeSys, "%s Asset type %v:\n\t Enabled pairs: %v",
			b.Name, strings.ToUpper(k.String()), v.Enabled)
	}
}

// GetBase returns the exchange base
func (b *Base) GetBase() *Base { return b }

// CheckTransientError catches transient errors and returns nil if found, used
// for validation of API credentials
func (b *Base) CheckTransientError(err error) error {
	if _, ok := err.(net.Error); ok {
		log.Warnf(log.ExchangeSys,
			"%s net error captured, will not disable authentication %s",
			b.Name,
			err)
		return nil
	}
	return err
}

// DisableRateLimiter disables the rate limiting system for the exchange
func (b *Base) DisableRateLimiter() error {
	return b.Requester.DisableRateLimiter()
}

// EnableRateLimiter enables the rate limiting system for the exchange
func (b *Base) EnableRateLimiter() error {
	return b.Requester.EnableRateLimiter()
}

// StoreAssetPairFormat initialises and stores a defined asset format
func (b *Base) StoreAssetPairFormat(a asset.Item, f currency.PairStore) error {
	if a.String() == "" {
		return fmt.Errorf("%s cannot add to pairs manager, no asset provided",
			b.Name)
	}

	if f.AssetEnabled == nil {
		f.AssetEnabled = convert.BoolPtr(true)
	}

	if f.RequestFormat == nil {
		return fmt.Errorf("%s cannot add to pairs manager, request pair format not provided",
			b.Name)
	}

	if f.ConfigFormat == nil {
		return fmt.Errorf("%s cannot add to pairs manager, config pair format not provided",
			b.Name)
	}

	if f.ConfigFormat.Delimiter == "" {
		return fmt.Errorf("exchange %s cannot set asset %s pair format %w",
			b.Name, a, errConfigPairFormatRequiresDelimiter)
	}

	if b.CurrencyPairs.Pairs == nil {
		b.CurrencyPairs.Pairs = make(map[asset.Item]*currency.PairStore)
	}

	b.CurrencyPairs.Pairs[a] = &f
	return nil
}

// SetGlobalPairsManager sets defined asset and pairs management system with
// global formatting
func (b *Base) SetGlobalPairsManager(request, config *currency.PairFormat, assets ...asset.Item) error {
	if request == nil {
		return fmt.Errorf("%s cannot set pairs manager, request pair format not provided",
			b.Name)
	}

	if config == nil {
		return fmt.Errorf("%s cannot set pairs manager, config pair format not provided",
			b.Name)
	}

	if len(assets) == 0 {
		return fmt.Errorf("%s cannot set pairs manager, no assets provided",
			b.Name)
	}

	if config.Delimiter == "" {
		return fmt.Errorf("exchange %s cannot set global pairs manager %w for assets %s",
			b.Name, errConfigPairFormatRequiresDelimiter, assets)
	}

	b.CurrencyPairs.UseGlobalFormat = true
	b.CurrencyPairs.RequestFormat = request
	b.CurrencyPairs.ConfigFormat = config

	if b.CurrencyPairs.Pairs != nil {
		return fmt.Errorf("%s cannot set pairs manager, pairs already set",
			b.Name)
	}

	b.CurrencyPairs.Pairs = make(map[asset.Item]*currency.PairStore)

	for i := range assets {
		if assets[i].String() == "" {
			b.CurrencyPairs.Pairs = nil
			return fmt.Errorf("%s cannot set pairs manager, asset is empty string",
				b.Name)
		}
		b.CurrencyPairs.Pairs[assets[i]] = new(currency.PairStore)
		b.CurrencyPairs.Pairs[assets[i]].ConfigFormat = config
		b.CurrencyPairs.Pairs[assets[i]].RequestFormat = request
	}

	return nil
}

// GetWebsocket returns a pointer to the exchange websocket
func (b *Base) GetWebsocket() (*stream.Websocket, error) {
	if b.Websocket == nil {
		return nil, common.ErrFunctionNotSupported
	}
	return b.Websocket, nil
}

// SupportsWebsocket returns whether or not the exchange supports
// websocket
func (b *Base) SupportsWebsocket() bool {
	return b.Features.Supports.Websocket
}

// IsWebsocketEnabled returns whether or not the exchange has its
// websocket client enabled
func (b *Base) IsWebsocketEnabled() bool {
	if b.Websocket == nil {
		return false
	}
	return b.Websocket.IsEnabled()
}

// FlushWebsocketChannels refreshes websocket channel subscriptions based on
// websocket features. Used in the event of a pair/asset or subscription change.
func (b *Base) FlushWebsocketChannels() error {
	if b.Websocket == nil {
		return nil
	}
	return b.Websocket.FlushChannels()
}

// SubscribeToWebsocketChannels appends to ChannelsToSubscribe
// which lets websocket.manageSubscriptions handle subscribing
func (b *Base) SubscribeToWebsocketChannels(channels []stream.ChannelSubscription) error {
	if b.Websocket == nil {
		return common.ErrFunctionNotSupported
	}
	return b.Websocket.SubscribeToChannels(channels)
}

// UnsubscribeToWebsocketChannels removes from ChannelsToSubscribe
// which lets websocket.manageSubscriptions handle unsubscribing
func (b *Base) UnsubscribeToWebsocketChannels(channels []stream.ChannelSubscription) error {
	if b.Websocket == nil {
		return common.ErrFunctionNotSupported
	}
	return b.Websocket.UnsubscribeChannels(channels)
}

// GetSubscriptions returns a copied list of subscriptions
func (b *Base) GetSubscriptions() ([]stream.ChannelSubscription, error) {
	if b.Websocket == nil {
		return nil, common.ErrFunctionNotSupported
	}
	return b.Websocket.GetSubscriptions(), nil
}

// AuthenticateWebsocket sends an authentication message to the websocket
func (b *Base) AuthenticateWebsocket(_ context.Context) error {
	return common.ErrFunctionNotSupported
}

// KlineIntervalEnabled returns if requested interval is enabled on exchange
func (b *Base) klineIntervalEnabled(in kline.Interval) bool {
	// TODO: Add in the ability to use custom klines
	return b.Features.Enabled.Kline.Intervals.ExchangeSupported(in)
}

// FormatExchangeKlineInterval returns Interval to string
// Exchanges can override this if they require custom formatting
func (b *Base) FormatExchangeKlineInterval(in kline.Interval) string {
	return strconv.FormatFloat(in.Duration().Seconds(), 'f', 0, 64)
}

// ValidateKline confirms that the requested pair, asset & interval are
// supported and/or enabled by the requested exchange.
func (b *Base) ValidateKline(pair currency.Pair, a asset.Item, interval kline.Interval) error {
	var err error
	if b.CurrencyPairs.IsAssetEnabled(a) != nil {
		err = common.AppendError(err, fmt.Errorf("%w %v", asset.ErrNotEnabled, a))
	} else if !b.CurrencyPairs.Pairs[a].Enabled.Contains(pair, true) {
		err = common.AppendError(err, fmt.Errorf("%w in enabled pairs %v", currency.ErrPairNotFound, pair))
	}

	if !b.klineIntervalEnabled(interval) {
		err = common.AppendError(err, fmt.Errorf("%w %v", kline.ErrInvalidInterval, interval))
	}

	return err
}

// AddTradesToBuffer is a helper function that will only
// add trades to the buffer if it is allowed
func (b *Base) AddTradesToBuffer(trades ...trade.Data) error {
	if !b.IsSaveTradeDataEnabled() {
		return nil
	}
	return trade.AddTradesToBuffer(b.Name, trades...)
}

// IsSaveTradeDataEnabled checks the state of
// SaveTradeData in a concurrent-friendly manner
func (b *Base) IsSaveTradeDataEnabled() bool {
	b.settingsMutex.RLock()
	isEnabled := b.Features.Enabled.SaveTradeData
	b.settingsMutex.RUnlock()
	return isEnabled
}

// SetSaveTradeDataStatus locks and sets the status of
// the config and the exchange's setting for SaveTradeData
func (b *Base) SetSaveTradeDataStatus(enabled bool) {
	b.settingsMutex.Lock()
	defer b.settingsMutex.Unlock()
	b.Features.Enabled.SaveTradeData = enabled
	b.Config.Features.Enabled.SaveTradeData = enabled
	if b.Verbose {
		log.Debugf(log.Trade, "Set %v 'SaveTradeData' to %v", b.Name, enabled)
	}
}

// IsTradeFeedEnabled checks the state of
// TradeFeed in a concurrent-friendly manner
func (b *Base) IsTradeFeedEnabled() bool {
	b.settingsMutex.RLock()
	isEnabled := b.Features.Enabled.TradeFeed
	b.settingsMutex.RUnlock()
	return isEnabled
}

// SetTradeFeedStatus locks and sets the status of
// the config and the exchange's setting for TradeFeed
func (b *Base) SetTradeFeedStatus(enabled bool) {
	b.settingsMutex.Lock()
	defer b.settingsMutex.Unlock()
	b.Features.Enabled.TradeFeed = enabled
	b.Config.Features.Enabled.TradeFeed = enabled
	if b.Verbose {
		log.Debugf(log.Trade, "Set %v 'TradeFeed' to %v", b.Name, enabled)
	}
}

// IsFillsFeedEnabled checks the state of
// FillsFeed in a concurrent-friendly manner
func (b *Base) IsFillsFeedEnabled() bool {
	b.settingsMutex.RLock()
	isEnabled := b.Features.Enabled.FillsFeed
	b.settingsMutex.RUnlock()
	return isEnabled
}

// SetFillsFeedStatus locks and sets the status of
// the config and the exchange's setting for FillsFeed
func (b *Base) SetFillsFeedStatus(enabled bool) {
	b.settingsMutex.Lock()
	defer b.settingsMutex.Unlock()
	b.Features.Enabled.FillsFeed = enabled
	b.Config.Features.Enabled.FillsFeed = enabled
	if b.Verbose {
		log.Debugf(log.Trade, "Set %v 'FillsFeed' to %v", b.Name, enabled)
	}
}

// NewEndpoints declares default and running URLs maps
func (b *Base) NewEndpoints() *Endpoints {
	return &Endpoints{
		Exchange: b.Name,
		defaults: make(map[string]string),
	}
}

// SetDefaultEndpoints declares and sets the default URLs map
func (e *Endpoints) SetDefaultEndpoints(m map[URL]string) error {
	for k, v := range m {
		err := e.SetRunning(k.String(), v)
		if err != nil {
			return err
		}
	}
	return nil
}

// SetRunning populates running URLs map
func (e *Endpoints) SetRunning(key, val string) error {
	e.mu.Lock()
	defer e.mu.Unlock()
	err := validateKey(key)
	if err != nil {
		return err
	}
	_, err = url.ParseRequestURI(val)
	if err != nil {
		log.Warnf(log.ExchangeSys,
			"Could not set custom URL for %s to %s for exchange %s. invalid URI for request.",
			key,
			val,
			e.Exchange)
		return nil //nolint:nilerr // non-fatal error as we won't update the running URL
	}
	e.defaults[key] = val
	return nil
}

func validateKey(keyVal string) error {
	for x := range keyURLs {
		if keyURLs[x].String() == keyVal {
			return nil
		}
	}
	return errors.New("keyVal invalid")
}

// GetURL gets default url from URLs map
func (e *Endpoints) GetURL(key URL) (string, error) {
	e.mu.RLock()
	defer e.mu.RUnlock()
	val, ok := e.defaults[key.String()]
	if !ok {
		return "", fmt.Errorf("no endpoint path found for the given key: %v", key)
	}
	return val, nil
}

// GetURLMap gets all urls for either running or default map based on the bool value supplied
func (e *Endpoints) GetURLMap() map[string]string {
	e.mu.RLock()
	var urlMap = make(map[string]string)
	for k, v := range e.defaults {
		urlMap[k] = v
	}
	e.mu.RUnlock()
	return urlMap
}

// FormatSymbol formats the given pair to a string suitable for exchange API requests
func (b *Base) FormatSymbol(pair currency.Pair, assetType asset.Item) (string, error) {
	pairFmt, err := b.GetPairFormat(assetType, true)
	if err != nil {
		return pair.String(), err
	}
	return pairFmt.Format(pair), nil
}

func (u URL) String() string {
	switch u {
	case RestSpot:
		return restSpotURL
	case RestSpotSupplementary:
		return restSpotSupplementaryURL
	case RestUSDTMargined:
		return restUSDTMarginedFuturesURL
	case RestCoinMargined:
		return restCoinMarginedFuturesURL
	case RestFutures:
		return restFuturesURL
	case RestFuturesSupplementary:
		return restFuturesSupplementaryURL
	case RestUSDCMargined:
		return restUSDCMarginedFuturesURL
	case RestSandbox:
		return restSandboxURL
	case RestSwap:
		return restSwapURL
	case WebsocketSpot:
		return websocketSpotURL
	case WebsocketSpotSupplementary:
		return websocketSpotSupplementaryURL
	case ChainAnalysis:
		return chainAnalysisURL
	case EdgeCase1:
		return edgeCase1URL
	case EdgeCase2:
		return edgeCase2URL
	case EdgeCase3:
		return edgeCase3URL
	default:
		return ""
	}
}

// getURLTypeFromString returns URL type from the endpoint string association
func getURLTypeFromString(ep string) (URL, error) {
	switch ep {
	case restSpotURL:
		return RestSpot, nil
	case restSpotSupplementaryURL:
		return RestSpotSupplementary, nil
	case restUSDTMarginedFuturesURL:
		return RestUSDTMargined, nil
	case restCoinMarginedFuturesURL:
		return RestCoinMargined, nil
	case restFuturesURL:
		return RestFutures, nil
	case restFuturesSupplementaryURL:
		return RestFuturesSupplementary, nil
	case restUSDCMarginedFuturesURL:
		return RestUSDCMargined, nil
	case restSandboxURL:
		return RestSandbox, nil
	case restSwapURL:
		return RestSwap, nil
	case websocketSpotURL:
		return WebsocketSpot, nil
	case websocketSpotSupplementaryURL:
		return WebsocketSpotSupplementary, nil
	case chainAnalysisURL:
		return ChainAnalysis, nil
	case edgeCase1URL:
		return EdgeCase1, nil
	case edgeCase2URL:
		return EdgeCase2, nil
	case edgeCase3URL:
		return EdgeCase3, nil
	default:
		return Invalid, fmt.Errorf("%w '%s'", errEndpointStringNotFound, ep)
	}
}

// UpdateOrderExecutionLimits updates order execution limits this is overridable
func (b *Base) UpdateOrderExecutionLimits(_ context.Context, _ asset.Item) error {
	return common.ErrNotYetImplemented
}

// DisableAssetWebsocketSupport disables websocket functionality for the
// supplied asset item. In the case that websocket functionality has not yet
// been implemented for that specific asset type. This is a base method to
// check availability of asset type.
func (b *Base) DisableAssetWebsocketSupport(aType asset.Item) error {
	if !b.SupportsAsset(aType) {
		return fmt.Errorf("%s %w",
			aType,
			asset.ErrNotSupported)
	}
	b.AssetWebsocketSupport.m.Lock()
	if b.AssetWebsocketSupport.unsupported == nil {
		b.AssetWebsocketSupport.unsupported = make(map[asset.Item]bool)
	}
	b.AssetWebsocketSupport.unsupported[aType] = true
	b.AssetWebsocketSupport.m.Unlock()
	return nil
}

// IsAssetWebsocketSupported checks to see if the supplied asset type is
// supported by websocket.
func (a *AssetWebsocketSupport) IsAssetWebsocketSupported(aType asset.Item) bool {
	a.m.RLock()
	defer a.m.RUnlock()
	return a.unsupported == nil || !a.unsupported[aType]
}

// UpdateCurrencyStates updates currency states
func (b *Base) UpdateCurrencyStates(_ context.Context, _ asset.Item) error {
	return common.ErrNotYetImplemented
}

// GetAvailableTransferChains returns a list of supported transfer chains based
// on the supplied cryptocurrency
func (b *Base) GetAvailableTransferChains(_ context.Context, _ currency.Code) ([]string, error) {
	return nil, common.ErrFunctionNotSupported
}

// HasAssetTypeAccountSegregation returns if the accounts are divided into asset
// types instead of just being denoted as spot holdings.
func (b *Base) HasAssetTypeAccountSegregation() bool {
	return b.Features.Supports.RESTCapabilities.HasAssetTypeAccountSegregation
}

<<<<<<< HEAD
// GetServerTime returns the current exchange server time.
func (b *Base) GetServerTime(context.Context, asset.Item) (time.Time, error) {
	return time.Time{}, common.ErrNotYetImplemented
=======
// GetMarginRatesHistory returns the margin rate history for the supplied currency
func (b *Base) GetMarginRatesHistory(context.Context, *margin.RateHistoryRequest) (*margin.RateHistoryResponse, error) {
	return nil, common.ErrNotYetImplemented
}

// GetPositionSummary returns stats for a future position
func (b *Base) GetPositionSummary(context.Context, *order.PositionSummaryRequest) (*order.PositionSummary, error) {
	return nil, common.ErrNotYetImplemented
}

// GetFundingPaymentDetails returns funding payment details for a future for a specific time period
func (b *Base) GetFundingPaymentDetails(context.Context, *order.FundingRatesRequest) (*order.FundingRates, error) {
	return nil, common.ErrNotYetImplemented
}

// GetFuturesPositions returns futures positions for all currencies
func (b *Base) GetFuturesPositions(context.Context, *order.PositionsRequest) ([]order.PositionDetails, error) {
	return nil, common.ErrNotYetImplemented
}

// GetFundingRates returns funding rates based on request data
func (b *Base) GetFundingRates(context.Context, *order.FundingRatesRequest) ([]order.FundingRates, error) {
	return nil, common.ErrNotYetImplemented
}

// IsPerpetualFutureCurrency ensures a given asset and currency is a perpetual future
// differs by exchange
func (b *Base) IsPerpetualFutureCurrency(asset.Item, currency.Pair) (bool, error) {
	return false, common.ErrNotYetImplemented
>>>>>>> fcc5ad45
}

// GetKlineRequest returns a helper for the fetching of candle/kline data for
// a single request within a pre-determined time window.
func (b *Base) GetKlineRequest(pair currency.Pair, a asset.Item, interval kline.Interval, start, end time.Time, fixedAPICandleLength bool) (*kline.Request, error) {
	if pair.IsEmpty() {
		return nil, currency.ErrCurrencyPairEmpty
	}
	if !a.IsValid() {
		return nil, asset.ErrNotSupported
	}
	// NOTE: This allows for checking that the required kline interval is
	// supported by the exchange and/or can be constructed from lower time frame
	// intervals.
	exchangeInterval, err := b.Features.Enabled.Kline.Intervals.Construct(interval)
	if err != nil {
		return nil, err
	}

	err = b.ValidateKline(pair, a, exchangeInterval)
	if err != nil {
		return nil, err
	}

	formatted, err := b.FormatExchangeCurrency(pair, a)
	if err != nil {
		return nil, err
	}

	limit, err := b.Features.Enabled.Kline.GetIntervalResultLimit(exchangeInterval)
	if err != nil {
		return nil, err
	}

	req, err := kline.CreateKlineRequest(b.Name, pair, formatted, a, interval, exchangeInterval, start, end, limit)
	if err != nil {
		return nil, err
	}

	// NOTE: The checks below makes sure a client is notified that using this
	// functionality will result in error if the total candles cannot be
	// theoretically retrieved.
	if fixedAPICandleLength {
		origCount := kline.TotalCandlesPerInterval(req.Start, req.End, interval)
		modifiedCount := kline.TotalCandlesPerInterval(req.Start, time.Now(), exchangeInterval)
		if modifiedCount > limit {
			errMsg := fmt.Sprintf("for %v %v candles between %v-%v. ",
				origCount,
				interval,
				start.Format(common.SimpleTimeFormatWithTimezone),
				end.Format(common.SimpleTimeFormatWithTimezone))
			if interval != exchangeInterval {
				errMsg += fmt.Sprintf("Request converts to %v %v candles. ",
					modifiedCount,
					exchangeInterval)
			}
			boundary := time.Now().Add(-exchangeInterval.Duration() * time.Duration(limit))
			return nil, fmt.Errorf("%w %v, exceeding the limit of %v %v candles up to %v. Please reduce timeframe or use GetHistoricCandlesExtended",
				kline.ErrRequestExceedsExchangeLimits,
				errMsg,
				limit,
				exchangeInterval,
				boundary.Format(common.SimpleTimeFormatWithTimezone))
		}
	} else if count := kline.TotalCandlesPerInterval(req.Start, req.End, exchangeInterval); count > limit {
		return nil, fmt.Errorf("candle count exceeded: %d. The endpoint has a set candle limit return of %d candles. Candle data will be incomplete: %w",
			count,
			limit,
			kline.ErrRequestExceedsExchangeLimits)
	}

	return req, nil
}

// GetKlineExtendedRequest returns a helper for the fetching of candle/kline
// data for a *multi* request within a pre-determined time window. This has
// extended functionality to also break down calls to fetch total history.
func (b *Base) GetKlineExtendedRequest(pair currency.Pair, a asset.Item, interval kline.Interval, start, end time.Time) (*kline.ExtendedRequest, error) {
	if pair.IsEmpty() {
		return nil, currency.ErrCurrencyPairEmpty
	}
	if !a.IsValid() {
		return nil, asset.ErrNotSupported
	}

	exchangeInterval, err := b.Features.Enabled.Kline.Intervals.Construct(interval)
	if err != nil {
		return nil, err
	}

	err = b.ValidateKline(pair, a, exchangeInterval)
	if err != nil {
		return nil, err
	}

	formatted, err := b.FormatExchangeCurrency(pair, a)
	if err != nil {
		return nil, err
	}

	limit, err := b.Features.Enabled.Kline.GetIntervalResultLimit(exchangeInterval)
	if err != nil {
		return nil, err
	}

	r, err := kline.CreateKlineRequest(b.Name, pair, formatted, a, interval, exchangeInterval, start, end, limit)
	if err != nil {
		return nil, err
	}
	r.IsExtended = true

	dates, err := r.GetRanges(uint32(limit))
	if err != nil {
		return nil, err
	}

	return &kline.ExtendedRequest{Request: r, RangeHolder: dates}, nil
}

// Shutdown closes active websocket connections if available and then cleans up
// a REST requester instance.
func (b *Base) Shutdown() error {
	if b.Websocket != nil {
		err := b.Websocket.Shutdown()
		if err != nil && !errors.Is(err, stream.ErrNotConnected) {
			return err
		}
	}
	return b.Requester.Shutdown()
}

// Futures section

// CalculatePNL is an overridable function to allow PNL to be calculated on an
// open position
// It will also determine whether the position is considered to be liquidated
// For live trading, an overriding function may wish to confirm the liquidation by
// requesting the status of the asset
func (b *Base) CalculatePNL(context.Context, *order.PNLCalculatorRequest) (*order.PNLResult, error) {
	return nil, common.ErrNotYetImplemented
}

// ScaleCollateral is an overridable function to determine how much
// collateral is usable in futures positions
func (b *Base) ScaleCollateral(context.Context, *order.CollateralCalculator) (*collateral.ByCurrency, error) {
	return nil, common.ErrNotYetImplemented
}

// CalculateTotalCollateral takes in n collateral calculators to determine an overall
// standing in a singular currency
func (b *Base) CalculateTotalCollateral(_ context.Context, _ *order.TotalCollateralCalculator) (*order.TotalCollateralResponse, error) {
	return nil, common.ErrNotYetImplemented
}

// GetCollateralCurrencyForContract returns the collateral currency for an asset and contract pair
func (b *Base) GetCollateralCurrencyForContract(_ asset.Item, _ currency.Pair) (currency.Code, asset.Item, error) {
	return currency.Code{}, asset.Empty, common.ErrNotYetImplemented
}

// GetCurrencyForRealisedPNL returns where to put realised PNL
// example 1: Bybit universal margin PNL is paid out in USD to your spot wallet
// example 2: Binance coin margined futures pays returns using the same currency eg BTC
func (b *Base) GetCurrencyForRealisedPNL(_ asset.Item, _ currency.Pair) (currency.Code, asset.Item, error) {
	return currency.Code{}, asset.Empty, common.ErrNotYetImplemented
}

// GetMarginRatesHistory returns the margin rate history for the supplied currency
func (b *Base) GetMarginRatesHistory(context.Context, *margin.RateHistoryRequest) (*margin.RateHistoryResponse, error) {
	return nil, common.ErrNotYetImplemented
}

// GetFuturesPositionSummary returns stats for a future position
func (b *Base) GetFuturesPositionSummary(context.Context, *order.PositionSummaryRequest) (*order.PositionSummary, error) {
	return nil, common.ErrNotYetImplemented
}

// GetFundingPaymentDetails returns funding payment details for a future for a specific time period
func (b *Base) GetFundingPaymentDetails(context.Context, *order.FundingRatesRequest) (*order.FundingRates, error) {
	return nil, common.ErrNotYetImplemented
}

// GetFuturesPositionOrders returns futures positions for supplied currencies
func (b *Base) GetFuturesPositionOrders(context.Context, *order.PositionsRequest) ([]order.PositionResponse, error) {
	return nil, common.ErrNotYetImplemented
}

// GetFundingRates returns funding rates based on request data
func (b *Base) GetFundingRates(context.Context, *order.FundingRatesRequest) ([]order.FundingRates, error) {
	return nil, common.ErrNotYetImplemented
}

// IsPerpetualFutureCurrency ensures a given asset and currency is a perpetual future
// differs by exchange
func (b *Base) IsPerpetualFutureCurrency(asset.Item, currency.Pair) (bool, error) {
	return false, common.ErrNotYetImplemented
}

// SetCollateralMode sets the account's collateral mode for the asset type
func (b *Base) SetCollateralMode(_ context.Context, _ asset.Item, _ collateral.Mode) error {
	return common.ErrFunctionNotSupported
}

// GetCollateralMode returns the account's collateral mode for the asset type
func (b *Base) GetCollateralMode(_ context.Context, _ asset.Item) (collateral.Mode, error) {
	return 0, common.ErrFunctionNotSupported
}

// SetMarginType sets the account's margin type for the asset type
func (b *Base) SetMarginType(_ context.Context, _ asset.Item, _ currency.Pair, _ margin.Type) error {
	return common.ErrFunctionNotSupported
}

// ChangePositionMargin changes the margin type for a position
func (b *Base) ChangePositionMargin(_ context.Context, _ *margin.PositionChangeRequest) (*margin.PositionChangeResponse, error) {
	return nil, common.ErrFunctionNotSupported
}

// SetLeverage sets the account's initial leverage for the asset type and pair
func (b *Base) SetLeverage(_ context.Context, _ asset.Item, _ currency.Pair, _ margin.Type, _ float64) error {
	return common.ErrFunctionNotSupported
}

// GetLeverage gets the account's initial leverage for the asset type and pair
func (b *Base) GetLeverage(_ context.Context, _ asset.Item, _ currency.Pair, _ margin.Type) (float64, error) {
	return -1, common.ErrFunctionNotSupported
}<|MERGE_RESOLUTION|>--- conflicted
+++ resolved
@@ -1462,41 +1462,14 @@
 	return b.Features.Supports.RESTCapabilities.HasAssetTypeAccountSegregation
 }
 
-<<<<<<< HEAD
 // GetServerTime returns the current exchange server time.
 func (b *Base) GetServerTime(context.Context, asset.Item) (time.Time, error) {
 	return time.Time{}, common.ErrNotYetImplemented
-=======
-// GetMarginRatesHistory returns the margin rate history for the supplied currency
-func (b *Base) GetMarginRatesHistory(context.Context, *margin.RateHistoryRequest) (*margin.RateHistoryResponse, error) {
-	return nil, common.ErrNotYetImplemented
 }
 
 // GetPositionSummary returns stats for a future position
 func (b *Base) GetPositionSummary(context.Context, *order.PositionSummaryRequest) (*order.PositionSummary, error) {
 	return nil, common.ErrNotYetImplemented
-}
-
-// GetFundingPaymentDetails returns funding payment details for a future for a specific time period
-func (b *Base) GetFundingPaymentDetails(context.Context, *order.FundingRatesRequest) (*order.FundingRates, error) {
-	return nil, common.ErrNotYetImplemented
-}
-
-// GetFuturesPositions returns futures positions for all currencies
-func (b *Base) GetFuturesPositions(context.Context, *order.PositionsRequest) ([]order.PositionDetails, error) {
-	return nil, common.ErrNotYetImplemented
-}
-
-// GetFundingRates returns funding rates based on request data
-func (b *Base) GetFundingRates(context.Context, *order.FundingRatesRequest) ([]order.FundingRates, error) {
-	return nil, common.ErrNotYetImplemented
-}
-
-// IsPerpetualFutureCurrency ensures a given asset and currency is a perpetual future
-// differs by exchange
-func (b *Base) IsPerpetualFutureCurrency(asset.Item, currency.Pair) (bool, error) {
-	return false, common.ErrNotYetImplemented
->>>>>>> fcc5ad45
 }
 
 // GetKlineRequest returns a helper for the fetching of candle/kline data for
