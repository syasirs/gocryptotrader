--- conflicted
+++ resolved
@@ -1719,17 +1719,6 @@
 	return -1, common.ErrNotYetImplemented
 }
 
-<<<<<<< HEAD
-// SynchroniseFees updates the fee schedule for the exchange
-func (b *Base) SynchroniseFees(ctx context.Context, a asset.Item) error {
-	return common.ErrNotYetImplemented
-}
-
-// GetPercentageFeeRates returns the maker and taker percentage fee rates for
-// the asset.
-func (b *Base) GetPercentageFeeRates(pair currency.Pair, a asset.Item) (fee.Rates, error) {
-	return fee.Rates{}, common.ErrNotYetImplemented
-=======
 // MatchSymbolWithAvailablePairs returns a currency pair based on the supplied
 // symbol and asset type. If the string is expected to have a delimiter this
 // will attempt to screen it out.
@@ -1763,5 +1752,15 @@
 // TODO: Optimisation map for enabled pair matching, instead of linear traversal.
 func (b *Base) IsPairEnabled(pair currency.Pair, a asset.Item) (bool, error) {
 	return b.CurrencyPairs.IsPairEnabled(pair, a)
->>>>>>> 88182ec4
+}
+
+// SynchroniseFees updates the fee schedule for the exchange
+func (b *Base) SynchroniseFees(ctx context.Context, a asset.Item) error {
+	return common.ErrNotYetImplemented
+}
+
+// GetPercentageFeeRates returns the maker and taker percentage fee rates for
+// the asset.
+func (b *Base) GetPercentageFeeRates(pair currency.Pair, a asset.Item) (fee.Rates, error) {
+	return fee.Rates{}, common.ErrNotYetImplemented
 }