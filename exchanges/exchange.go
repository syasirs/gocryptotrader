--- conflicted
+++ resolved
@@ -43,11 +43,6 @@
 var (
 	// ErrAuthenticatedRequestWithoutCredentialsSet error message for authenticated request without credentials set
 	ErrAuthenticatedRequestWithoutCredentialsSet = errors.New("authenticated HTTP request called but not supported due to unset/default API keys")
-<<<<<<< HEAD
-	// ErrPairNotFound is an error message for when unable to find a currency pair
-	ErrPairNotFound = errors.New("pair not found")
-=======
->>>>>>> 6127e2ab
 
 	errEndpointStringNotFound = errors.New("endpoint string not found")
 )
