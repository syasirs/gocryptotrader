--- conflicted
+++ resolved
@@ -1946,7 +1946,38 @@
 	return b.Verbose
 }
 
-<<<<<<< HEAD
+// GetDefaultConfig returns a default exchange config
+func GetDefaultConfig(ctx context.Context, exch IBotExchange) (*config.Exchange, error) {
+	if exch == nil {
+		return nil, errExchangeIsNil
+	}
+
+	if exch.GetName() == "" {
+		exch.SetDefaults()
+	}
+
+	b := exch.GetBase()
+
+	exchCfg, err := b.GetStandardConfig()
+	if err != nil {
+		return nil, err
+	}
+
+	err = b.SetupDefaults(exchCfg)
+	if err != nil {
+		return nil, err
+	}
+
+	if b.Features.Supports.RESTCapabilities.AutoPairUpdates {
+		err = exch.UpdateTradablePairs(ctx, true)
+		if err != nil {
+			return nil, err
+		}
+	}
+
+	return exchCfg, nil
+}
+
 // FetchTicker returns the ticker for a currency pair and asset type
 // associated with the exchange.
 // NOTE: UpdateTicker (or if supported UpdateTickers) method must be
@@ -1972,36 +2003,4 @@
 		return account.Holdings{}, err
 	}
 	return account.GetHoldings(b.Name, creds, assetType)
-=======
-// GetDefaultConfig returns a default exchange config
-func GetDefaultConfig(ctx context.Context, exch IBotExchange) (*config.Exchange, error) {
-	if exch == nil {
-		return nil, errExchangeIsNil
-	}
-
-	if exch.GetName() == "" {
-		exch.SetDefaults()
-	}
-
-	b := exch.GetBase()
-
-	exchCfg, err := b.GetStandardConfig()
-	if err != nil {
-		return nil, err
-	}
-
-	err = b.SetupDefaults(exchCfg)
-	if err != nil {
-		return nil, err
-	}
-
-	if b.Features.Supports.RESTCapabilities.AutoPairUpdates {
-		err = exch.UpdateTradablePairs(ctx, true)
-		if err != nil {
-			return nil, err
-		}
-	}
-
-	return exchCfg, nil
->>>>>>> e823f9ed
 }