package exchange

import (
	"context"
	"errors"
	"fmt"
	"net"
	"net/url"
	"strconv"
	"strings"
	"time"

	"github.com/thrasher-corp/gocryptotrader/common"
	"github.com/thrasher-corp/gocryptotrader/common/convert"
	"github.com/thrasher-corp/gocryptotrader/config"
	"github.com/thrasher-corp/gocryptotrader/currency"
	"github.com/thrasher-corp/gocryptotrader/exchanges/asset"
	"github.com/thrasher-corp/gocryptotrader/exchanges/bank"
	"github.com/thrasher-corp/gocryptotrader/exchanges/currencystate"
	"github.com/thrasher-corp/gocryptotrader/exchanges/fee"
	"github.com/thrasher-corp/gocryptotrader/exchanges/kline"
	"github.com/thrasher-corp/gocryptotrader/exchanges/order"
	"github.com/thrasher-corp/gocryptotrader/exchanges/protocol"
	"github.com/thrasher-corp/gocryptotrader/exchanges/stream"
	"github.com/thrasher-corp/gocryptotrader/exchanges/trade"
	"github.com/thrasher-corp/gocryptotrader/log"
)

const (
	warningBase64DecryptSecretKeyFailed = "exchange %s unable to base64 decode secret key.. Disabling Authenticated API support" // nolint // False positive (G101: Potential hardcoded credentials)
	// DefaultHTTPTimeout is the default HTTP/HTTPS Timeout for exchange requests
	DefaultHTTPTimeout = time.Second * 15
	// DefaultWebsocketResponseCheckTimeout is the default delay in checking for an expected websocket response
	DefaultWebsocketResponseCheckTimeout = time.Millisecond * 50
	// DefaultWebsocketResponseMaxLimit is the default max wait for an expected websocket response before a timeout
	DefaultWebsocketResponseMaxLimit = time.Second * 7
	// DefaultWebsocketOrderbookBufferLimit is the maximum number of orderbook updates that get stored before being applied
	DefaultWebsocketOrderbookBufferLimit = 5
	// ResetConfigPairsWarningMessage is displayed when a currency pair format in the config needs to be updated
	ResetConfigPairsWarningMessage = "%s Enabled and available pairs for %s reset due to config upgrade, please enable the ones you would like to use again. Defaulting to %v"
)

var errEndpointStringNotFound = errors.New("endpoint string not found")

// SetClientProxyAddress sets a proxy address for REST and websocket requests
func (b *Base) SetClientProxyAddress(addr string) error {
	if addr == "" {
		return nil
	}
	proxy, err := url.Parse(addr)
	if err != nil {
		return fmt.Errorf("setting proxy address error %s",
			err)
	}

	err = b.Requester.SetProxy(proxy)
	if err != nil {
		return err
	}

	if b.Websocket != nil {
		err = b.Websocket.SetProxyAddress(addr)
		if err != nil {
			return err
		}
	}
	return nil
}

// SetFeatureDefaults sets the exchanges default feature support set
func (b *Base) SetFeatureDefaults() {
	if b.Config.Features == nil {
		s := &config.FeaturesConfig{
			Supports: config.FeaturesSupportedConfig{
				Websocket: b.Features.Supports.Websocket,
				REST:      b.Features.Supports.REST,
				RESTCapabilities: protocol.Features{
					AutoPairUpdates: b.Features.Supports.RESTCapabilities.AutoPairUpdates,
				},
			},
		}

		if b.Config.SupportsAutoPairUpdates != nil {
			s.Supports.RESTCapabilities.AutoPairUpdates = *b.Config.SupportsAutoPairUpdates
			s.Enabled.AutoPairUpdates = *b.Config.SupportsAutoPairUpdates
		} else {
			s.Supports.RESTCapabilities.AutoPairUpdates = b.Features.Supports.RESTCapabilities.AutoPairUpdates
			s.Enabled.AutoPairUpdates = b.Features.Supports.RESTCapabilities.AutoPairUpdates
			if !s.Supports.RESTCapabilities.AutoPairUpdates {
				b.Config.CurrencyPairs.LastUpdated = time.Now().Unix()
				b.CurrencyPairs.LastUpdated = b.Config.CurrencyPairs.LastUpdated
			}
		}
		b.Config.Features = s
		b.Config.SupportsAutoPairUpdates = nil
	} else {
		if b.Features.Supports.RESTCapabilities.AutoPairUpdates != b.Config.Features.Supports.RESTCapabilities.AutoPairUpdates {
			b.Config.Features.Supports.RESTCapabilities.AutoPairUpdates = b.Features.Supports.RESTCapabilities.AutoPairUpdates

			if !b.Config.Features.Supports.RESTCapabilities.AutoPairUpdates {
				b.Config.CurrencyPairs.LastUpdated = time.Now().Unix()
			}
		}

		if b.Features.Supports.REST != b.Config.Features.Supports.REST {
			b.Config.Features.Supports.REST = b.Features.Supports.REST
		}

		if b.Features.Supports.RESTCapabilities.TickerBatching != b.Config.Features.Supports.RESTCapabilities.TickerBatching {
			b.Config.Features.Supports.RESTCapabilities.TickerBatching = b.Features.Supports.RESTCapabilities.TickerBatching
		}

		if b.Features.Supports.Websocket != b.Config.Features.Supports.Websocket {
			b.Config.Features.Supports.Websocket = b.Features.Supports.Websocket
		}

		if b.IsSaveTradeDataEnabled() != b.Config.Features.Enabled.SaveTradeData {
			b.SetSaveTradeDataStatus(b.Config.Features.Enabled.SaveTradeData)
		}

		if b.IsTradeFeedEnabled() != b.Config.Features.Enabled.TradeFeed {
			b.SetTradeFeedStatus(b.Config.Features.Enabled.TradeFeed)
		}

		if b.IsFillsFeedEnabled() != b.Config.Features.Enabled.FillsFeed {
			b.SetFillsFeedStatus(b.Config.Features.Enabled.FillsFeed)
		}

		b.Features.Enabled.AutoPairUpdates = b.Config.Features.Enabled.AutoPairUpdates
	}
}

// SupportsRESTTickerBatchUpdates returns whether or not the
// exhange supports REST batch ticker fetching
func (b *Base) SupportsRESTTickerBatchUpdates() bool {
	return b.Features.Supports.RESTCapabilities.TickerBatching
}

// SupportsAutoPairUpdates returns whether or not the exchange supports
// auto currency pair updating
func (b *Base) SupportsAutoPairUpdates() bool {
	if b.Features.Supports.RESTCapabilities.AutoPairUpdates ||
		b.Features.Supports.WebsocketCapabilities.AutoPairUpdates {
		return true
	}
	return false
}

// GetLastPairsUpdateTime returns the unix timestamp of when the exchanges
// currency pairs were last updated
func (b *Base) GetLastPairsUpdateTime() int64 {
	return b.CurrencyPairs.LastUpdated
}

// GetAssetTypes returns the either the enabled or available asset types for an
// individual exchange
func (b *Base) GetAssetTypes(enabled bool) asset.Items {
	return b.CurrencyPairs.GetAssetTypes(enabled)
}

// GetPairAssetType returns the associated asset type for the currency pair
// This method is only useful for exchanges that have pair names with multiple delimiters (BTC-USD-0626)
// Helpful if the exchange has only a single asset type but in that case the asset type can be hard coded
func (b *Base) GetPairAssetType(c currency.Pair) (asset.Item, error) {
	assetTypes := b.GetAssetTypes(false)
	for i := range assetTypes {
		avail, err := b.GetAvailablePairs(assetTypes[i])
		if err != nil {
			return "", err
		}
		if avail.Contains(c, true) {
			return assetTypes[i], nil
		}
	}
	return "", errors.New("asset type not associated with currency pair")
}

// GetClientBankAccounts returns banking details associated with
// a client for withdrawal purposes
func (b *Base) GetClientBankAccounts(exchangeName string, withdrawalCurrency currency.Code) (*bank.Account, error) {
	cfg := config.GetConfig()
	return cfg.GetClientBankAccounts(exchangeName, withdrawalCurrency)
}

// GetExchangeBankAccounts returns banking details associated with an
// exchange for funding purposes
func (b *Base) GetExchangeBankAccounts(id string, depositCurrency currency.Code) (*bank.Account, error) {
	cfg := config.GetConfig()
	return cfg.GetExchangeBankAccounts(b.Name, id, depositCurrency)
}

// SetCurrencyPairFormat checks the exchange request and config currency pair
// formats and syncs it with the exchanges SetDefault settings
func (b *Base) SetCurrencyPairFormat() {
	if b.Config.CurrencyPairs == nil {
		b.Config.CurrencyPairs = new(currency.PairsManager)
	}

	b.Config.CurrencyPairs.UseGlobalFormat = b.CurrencyPairs.UseGlobalFormat
	if b.Config.CurrencyPairs.UseGlobalFormat {
		b.Config.CurrencyPairs.RequestFormat = b.CurrencyPairs.RequestFormat
		b.Config.CurrencyPairs.ConfigFormat = b.CurrencyPairs.ConfigFormat
		return
	}

	if b.Config.CurrencyPairs.ConfigFormat != nil {
		b.Config.CurrencyPairs.ConfigFormat = nil
	}
	if b.Config.CurrencyPairs.RequestFormat != nil {
		b.Config.CurrencyPairs.RequestFormat = nil
	}

	assetTypes := b.GetAssetTypes(false)
	for x := range assetTypes {
		if _, err := b.Config.CurrencyPairs.Get(assetTypes[x]); err != nil {
			ps, err := b.CurrencyPairs.Get(assetTypes[x])
			if err != nil {
				continue
			}
			b.Config.CurrencyPairs.Store(assetTypes[x], *ps)
		}
	}
}

// SetConfigPairs sets the exchanges currency pairs to the pairs set in the config
func (b *Base) SetConfigPairs() error {
	assetTypes := b.Config.CurrencyPairs.GetAssetTypes(false)
	exchangeAssets := b.CurrencyPairs.GetAssetTypes(false)
	for x := range assetTypes {
		if !exchangeAssets.Contains(assetTypes[x]) {
			log.Warnf(log.ExchangeSys,
				"%s exchange asset type %s unsupported, please manually remove from configuration",
				b.Name,
				assetTypes[x])
			continue // If there are unsupported assets contained in config, skip.
		}
		cfgPS, err := b.Config.CurrencyPairs.Get(assetTypes[x])
		if err != nil {
			return err
		}

		var enabledAsset bool
		if b.Config.CurrencyPairs.IsAssetEnabled(assetTypes[x]) == nil {
			enabledAsset = true
		}

		err = b.CurrencyPairs.SetAssetEnabled(assetTypes[x], enabledAsset)
		// Suppress error when assets are enabled by default and they are being
		// enabled by config. A check for the inverse
		// e.g. currency.ErrAssetAlreadyDisabled is not needed.
		if err != nil && err != currency.ErrAssetAlreadyEnabled {
			return err
		}

		if b.Config.CurrencyPairs.UseGlobalFormat {
			b.CurrencyPairs.StorePairs(assetTypes[x], cfgPS.Available, false)
			b.CurrencyPairs.StorePairs(assetTypes[x], cfgPS.Enabled, true)
			continue
		}
		exchPS, err := b.CurrencyPairs.Get(assetTypes[x])
		if err != nil {
			return err
		}
		cfgPS.ConfigFormat = exchPS.ConfigFormat
		cfgPS.RequestFormat = exchPS.RequestFormat
		b.CurrencyPairs.StorePairs(assetTypes[x], cfgPS.Available, false)
		b.CurrencyPairs.StorePairs(assetTypes[x], cfgPS.Enabled, true)
	}
	return nil
}

<<<<<<< HEAD
// IsAuthenticatedWebsocketSupported returns whether the exchange supports
// authenticated API requests for the websocket protocol.
func (b *Base) IsAuthenticatedWebsocketSupported() bool {
	return b.API.AuthenticatedWebsocketSupport
}

// IsAuthenticatedRESTSupported returns whether the exchange supports
// authenticated API requests for the REST protocol.
func (b *Base) IsAuthenticatedRESTSupported() bool {
	return b.API.AuthenticatedSupport
}

=======
>>>>>>> 1669f1c6
// GetName is a method that returns the name of the exchange base
func (b *Base) GetName() string {
	return b.Name
}

// GetEnabledFeatures returns the exchanges enabled features
func (b *Base) GetEnabledFeatures() FeaturesEnabled {
	return b.Features.Enabled
}

// GetSupportedFeatures returns the exchanges supported features
func (b *Base) GetSupportedFeatures() FeaturesSupported {
	return b.Features.Supports
}

// GetPairFormat returns the pair format based on the exchange and
// asset type
func (b *Base) GetPairFormat(assetType asset.Item, requestFormat bool) (currency.PairFormat, error) {
	if b.CurrencyPairs.UseGlobalFormat {
		if requestFormat {
			if b.CurrencyPairs.RequestFormat == nil {
				return currency.PairFormat{},
					errors.New("global request format is nil")
			}
			return *b.CurrencyPairs.RequestFormat, nil
		}

		if b.CurrencyPairs.ConfigFormat == nil {
			return currency.PairFormat{},
				errors.New("global config format is nil")
		}
		return *b.CurrencyPairs.ConfigFormat, nil
	}

	ps, err := b.CurrencyPairs.Get(assetType)
	if err != nil {
		return currency.PairFormat{}, err
	}

	if requestFormat {
		if ps.RequestFormat == nil {
			return currency.PairFormat{},
				errors.New("asset type request format is nil")
		}
		return *ps.RequestFormat, nil
	}

	if ps.ConfigFormat == nil {
		return currency.PairFormat{},
			errors.New("asset type config format is nil")
	}
	return *ps.ConfigFormat, nil
}

// GetEnabledPairs is a method that returns the enabled currency pairs of
// the exchange by asset type, if the asset type is disabled this will return no
// enabled pairs
func (b *Base) GetEnabledPairs(a asset.Item) (currency.Pairs, error) {
	err := b.CurrencyPairs.IsAssetEnabled(a)
	if err != nil {
		return nil, err
	}
	format, err := b.GetPairFormat(a, false)
	if err != nil {
		return nil, err
	}
	enabledpairs, err := b.CurrencyPairs.GetPairs(a, true)
	if err != nil {
		return nil, err
	}
	return enabledpairs.Format(format.Delimiter,
			format.Index,
			format.Uppercase),
		nil
}

// GetRequestFormattedPairAndAssetType is a method that returns the enabled currency pair of
// along with its asset type. Only use when there is no chance of the same name crossing over
func (b *Base) GetRequestFormattedPairAndAssetType(p string) (currency.Pair, asset.Item, error) {
	assetTypes := b.GetAssetTypes(true)
	for i := range assetTypes {
		format, err := b.GetPairFormat(assetTypes[i], true)
		if err != nil {
			return currency.EMPTYPAIR, assetTypes[i], err
		}

		pairs, err := b.CurrencyPairs.GetPairs(assetTypes[i], true)
		if err != nil {
			return currency.EMPTYPAIR, assetTypes[i], err
		}

		for j := range pairs {
			formattedPair := pairs[j].Format(format.Delimiter, format.Uppercase)
			if strings.EqualFold(formattedPair.String(), p) {
				return formattedPair, assetTypes[i], nil
			}
		}
	}
	return currency.EMPTYPAIR, "", fmt.Errorf("%s %w", p, currency.ErrPairNotFound)
}

// GetAvailablePairs is a method that returns the available currency pairs
// of the exchange by asset type
func (b *Base) GetAvailablePairs(assetType asset.Item) (currency.Pairs, error) {
	format, err := b.GetPairFormat(assetType, false)
	if err != nil {
		return nil, err
	}
	pairs, err := b.CurrencyPairs.GetPairs(assetType, false)
	if err != nil {
		return nil, err
	}
	return pairs.Format(format.Delimiter, format.Index, format.Uppercase), nil
}

// SupportsPair returns true or not whether a currency pair exists in the
// exchange available currencies or not
func (b *Base) SupportsPair(p currency.Pair, enabledPairs bool, assetType asset.Item) error {
	if enabledPairs {
		pairs, err := b.GetEnabledPairs(assetType)
		if err != nil {
			return err
		}
		if pairs.Contains(p, false) {
			return nil
		}
		return errors.New("pair not supported")
	}

	avail, err := b.GetAvailablePairs(assetType)
	if err != nil {
		return err
	}
	if avail.Contains(p, false) {
		return nil
	}
	return errors.New("pair not supported")
}

// FormatExchangeCurrencies returns a string containing
// the exchanges formatted currency pairs
func (b *Base) FormatExchangeCurrencies(pairs []currency.Pair, assetType asset.Item) (string, error) {
	var currencyItems strings.Builder
	pairFmt, err := b.GetPairFormat(assetType, true)
	if err != nil {
		return "", err
	}

	for x := range pairs {
		format, err := b.FormatExchangeCurrency(pairs[x], assetType)
		if err != nil {
			return "", err
		}
		currencyItems.WriteString(format.String())
		if x == len(pairs)-1 {
			continue
		}
		currencyItems.WriteString(pairFmt.Separator)
	}

	if currencyItems.Len() == 0 {
		return "", errors.New("returned empty string")
	}
	return currencyItems.String(), nil
}

// FormatExchangeCurrency is a method that formats and returns a currency pair
// based on the user currency display preferences
func (b *Base) FormatExchangeCurrency(p currency.Pair, assetType asset.Item) (currency.Pair, error) {
	pairFmt, err := b.GetPairFormat(assetType, true)
	if err != nil {
		return currency.EMPTYPAIR, err
	}
	return p.Format(pairFmt.Delimiter, pairFmt.Uppercase), nil
}

// SetEnabled is a method that sets if the exchange is enabled
func (b *Base) SetEnabled(enabled bool) {
	b.Enabled = enabled
}

// IsEnabled is a method that returns if the current exchange is enabled
func (b *Base) IsEnabled() bool {
	return b.Enabled
}

// SetupDefaults sets the exchange settings based on the supplied config
func (b *Base) SetupDefaults(exch *config.Exchange) error {
	err := exch.Validate()
	if err != nil {
		return err
	}

	b.Enabled = true
	b.LoadedByConfig = true
	b.Config = exch
	b.Verbose = exch.Verbose

	b.API.AuthenticatedSupport = exch.API.AuthenticatedSupport
	b.API.AuthenticatedWebsocketSupport = exch.API.AuthenticatedWebsocketSupport
	if b.API.credentials == nil {
		b.API.credentials = &Credentials{}
	}
	b.API.credentials.SubAccount = exch.API.Credentials.Subaccount
	if b.API.AuthenticatedSupport || b.API.AuthenticatedWebsocketSupport {
		b.SetCredentials(exch.API.Credentials.Key,
			exch.API.Credentials.Secret,
			exch.API.Credentials.ClientID,
			exch.API.Credentials.Subaccount,
			exch.API.Credentials.PEMKey,
			exch.API.Credentials.OTPSecret,
		)
	}

	if exch.HTTPTimeout <= time.Duration(0) {
		exch.HTTPTimeout = DefaultHTTPTimeout
	}

	err = b.SetHTTPClientTimeout(exch.HTTPTimeout)
	if err != nil {
		return err
	}

	if exch.CurrencyPairs == nil {
		exch.CurrencyPairs = new(currency.PairsManager)
	}

	b.HTTPDebugging = exch.HTTPDebugging
	b.BypassConfigFormatUpgrades = exch.CurrencyPairs.BypassConfigFormatUpgrades
	err = b.SetHTTPClientUserAgent(exch.HTTPUserAgent)
	if err != nil {
		return err
	}
	b.SetCurrencyPairFormat()

	err = b.SetConfigPairs()
	if err != nil {
		return err
	}

	b.SetFeatureDefaults()

	if b.API.Endpoints == nil {
		b.API.Endpoints = b.NewEndpoints()
	}

	err = b.SetAPIURL()
	if err != nil {
		return err
	}

	b.SetAPICredentialDefaults()

	err = b.SetClientProxyAddress(exch.ProxyAddress)
	if err != nil {
		return err
	}
	b.BaseCurrencies = exch.BaseCurrencies

	if exch.Orderbook.VerificationBypass {
		log.Warnf(log.ExchangeSys,
			"%s orderbook verification has been bypassed via config.",
			b.Name)
	}
	b.CanVerifyOrderbook = !exch.Orderbook.VerificationBypass

	b.Fees = fee.NewFeeSchedule()
	b.States = currencystate.NewCurrencyStates()
	return nil
}

// SetPairs sets the exchange currency pairs for either enabledPairs or
// availablePairs
func (b *Base) SetPairs(pairs currency.Pairs, assetType asset.Item, enabled bool) error {
	if len(pairs) == 0 {
		return fmt.Errorf("%s SetPairs error - pairs is empty", b.Name)
	}

	pairFmt, err := b.GetPairFormat(assetType, false)
	if err != nil {
		return err
	}

	var newPairs currency.Pairs
	for x := range pairs {
		newPairs = append(newPairs, pairs[x].Format(pairFmt.Delimiter,
			pairFmt.Uppercase))
	}

	b.CurrencyPairs.StorePairs(assetType, newPairs, enabled)
	b.Config.CurrencyPairs.StorePairs(assetType, newPairs, enabled)
	return nil
}

// UpdatePairs updates the exchange currency pairs for either enabledPairs or
// availablePairs
func (b *Base) UpdatePairs(exchangeProducts currency.Pairs, assetType asset.Item, enabled, force bool) error {
	var products currency.Pairs
	for x := range exchangeProducts {
		if exchangeProducts[x].String() == "" {
			continue
		}
		products = append(products, exchangeProducts[x].Upper())
	}

	var updateType string
	targetPairs, err := b.CurrencyPairs.GetPairs(assetType, enabled)
	if err != nil {
		return err
	}

	if enabled {
		updateType = "enabled"
	} else {
		updateType = "available"
	}

	newPairs, removedPairs := targetPairs.FindDifferences(products)
	if force || len(newPairs) > 0 || len(removedPairs) > 0 {
		if force {
			log.Debugf(log.ExchangeSys,
				"%s forced update of %s [%v] pairs.",
				b.Name,
				updateType,
				strings.ToUpper(assetType.String()))
		} else {
			if len(newPairs) > 0 {
				log.Debugf(log.ExchangeSys,
					"%s Updating %s pairs [%v] - Added: %s.\n",
					b.Name,
					updateType,
					strings.ToUpper(assetType.String()),
					newPairs)
			}
			if len(removedPairs) > 0 {
				log.Debugf(log.ExchangeSys,
					"%s Updating %s pairs [%v] - Removed: %s.\n",
					b.Name,
					updateType,
					strings.ToUpper(assetType.String()),
					removedPairs)
			}
		}

		b.Config.CurrencyPairs.StorePairs(assetType, products, enabled)
		b.CurrencyPairs.StorePairs(assetType, products, enabled)

		if !enabled {
			// If available pairs are changed we will remove currency pair items
			// that are still included in the enabled pairs list.
			enabledPairs, err := b.CurrencyPairs.GetPairs(assetType, true)
			if err == nil {
				return nil
			}
			_, remove := enabledPairs.FindDifferences(products)
			for i := range remove {
				enabledPairs = enabledPairs.Remove(remove[i])
			}

			if len(remove) > 0 {
				log.Debugf(log.ExchangeSys,
					"%s Checked and updated enabled pairs [%v] - Removed: %s.\n",
					b.Name,
					strings.ToUpper(assetType.String()),
					remove)
				b.Config.CurrencyPairs.StorePairs(assetType, enabledPairs, true)
				b.CurrencyPairs.StorePairs(assetType, enabledPairs, true)
			}
		}
	}
	return nil
}

// SetAPIURL sets configuration API URL for an exchange
func (b *Base) SetAPIURL() error {
	checkInsecureEndpoint := func(endpoint string) {
		if strings.Contains(endpoint, "https") || strings.Contains(endpoint, "wss") {
			return
		}
		log.Warnf(log.ExchangeSys,
			"%s is using HTTP instead of HTTPS or WS instead of WSS [%s] for API functionality, an"+
				" attacker could eavesdrop on this connection. Use at your"+
				" own risk.",
			b.Name, endpoint)
	}
	var err error
	if b.Config.API.OldEndPoints != nil {
		if b.Config.API.OldEndPoints.URL != "" && b.Config.API.OldEndPoints.URL != config.APIURLNonDefaultMessage {
			err = b.API.Endpoints.SetRunning(RestSpot.String(), b.Config.API.OldEndPoints.URL)
			if err != nil {
				return err
			}
			checkInsecureEndpoint(b.Config.API.OldEndPoints.URL)
		}
		if b.Config.API.OldEndPoints.URLSecondary != "" && b.Config.API.OldEndPoints.URLSecondary != config.APIURLNonDefaultMessage {
			err = b.API.Endpoints.SetRunning(RestSpotSupplementary.String(), b.Config.API.OldEndPoints.URLSecondary)
			if err != nil {
				return err
			}
			checkInsecureEndpoint(b.Config.API.OldEndPoints.URLSecondary)
		}
		if b.Config.API.OldEndPoints.WebsocketURL != "" && b.Config.API.OldEndPoints.WebsocketURL != config.WebsocketURLNonDefaultMessage {
			err = b.API.Endpoints.SetRunning(WebsocketSpot.String(), b.Config.API.OldEndPoints.WebsocketURL)
			if err != nil {
				return err
			}
			checkInsecureEndpoint(b.Config.API.OldEndPoints.WebsocketURL)
		}
		b.Config.API.OldEndPoints = nil
	} else if b.Config.API.Endpoints != nil {
		for key, val := range b.Config.API.Endpoints {
			if val == "" ||
				val == config.APIURLNonDefaultMessage ||
				val == config.WebsocketURLNonDefaultMessage {
				continue
			}

			var u URL
			u, err = getURLTypeFromString(key)
			if err != nil {
				return err
			}

			var defaultURL string
			defaultURL, err = b.API.Endpoints.GetURL(u)
			if err != nil {
				log.Warnf(
					log.ExchangeSys,
					"%s: Config cannot match with default endpoint URL: [%s] with key: [%s], please remove or update core support endpoints.",
					b.Name,
					val,
					u)
				continue
			}

			if defaultURL == val {
				continue
			}

			log.Warnf(
				log.ExchangeSys,
				"%s: Config is overwriting default endpoint URL values from: [%s] to: [%s] for: [%s]",
				b.Name,
				defaultURL,
				val,
				u)

			checkInsecureEndpoint(val)

			err = b.API.Endpoints.SetRunning(key, val)
			if err != nil {
				return err
			}
		}
	}
	runningMap := b.API.Endpoints.GetURLMap()
	b.Config.API.Endpoints = runningMap
	return nil
}

// SupportsREST returns whether or not the exchange supports
// REST
func (b *Base) SupportsREST() bool {
	return b.Features.Supports.REST
}

// GetWithdrawPermissions passes through the exchange's withdraw permissions
func (b *Base) GetWithdrawPermissions() uint32 {
	return b.Features.Supports.WithdrawPermissions
}

// SupportsWithdrawPermissions compares the supplied permissions with the exchange's to verify they're supported
func (b *Base) SupportsWithdrawPermissions(permissions uint32) bool {
	exchangePermissions := b.GetWithdrawPermissions()
	return permissions&exchangePermissions == permissions
}

// FormatWithdrawPermissions will return each of the exchange's compatible withdrawal methods in readable form
func (b *Base) FormatWithdrawPermissions() string {
	var services []string
	for i := 0; i < 32; i++ {
		var check uint32 = 1 << uint32(i)
		if b.GetWithdrawPermissions()&check != 0 {
			switch check {
			case AutoWithdrawCrypto:
				services = append(services, AutoWithdrawCryptoText)
			case AutoWithdrawCryptoWithAPIPermission:
				services = append(services, AutoWithdrawCryptoWithAPIPermissionText)
			case AutoWithdrawCryptoWithSetup:
				services = append(services, AutoWithdrawCryptoWithSetupText)
			case WithdrawCryptoWith2FA:
				services = append(services, WithdrawCryptoWith2FAText)
			case WithdrawCryptoWithSMS:
				services = append(services, WithdrawCryptoWithSMSText)
			case WithdrawCryptoWithEmail:
				services = append(services, WithdrawCryptoWithEmailText)
			case WithdrawCryptoWithWebsiteApproval:
				services = append(services, WithdrawCryptoWithWebsiteApprovalText)
			case WithdrawCryptoWithAPIPermission:
				services = append(services, WithdrawCryptoWithAPIPermissionText)
			case AutoWithdrawFiat:
				services = append(services, AutoWithdrawFiatText)
			case AutoWithdrawFiatWithAPIPermission:
				services = append(services, AutoWithdrawFiatWithAPIPermissionText)
			case AutoWithdrawFiatWithSetup:
				services = append(services, AutoWithdrawFiatWithSetupText)
			case WithdrawFiatWith2FA:
				services = append(services, WithdrawFiatWith2FAText)
			case WithdrawFiatWithSMS:
				services = append(services, WithdrawFiatWithSMSText)
			case WithdrawFiatWithEmail:
				services = append(services, WithdrawFiatWithEmailText)
			case WithdrawFiatWithWebsiteApproval:
				services = append(services, WithdrawFiatWithWebsiteApprovalText)
			case WithdrawFiatWithAPIPermission:
				services = append(services, WithdrawFiatWithAPIPermissionText)
			case WithdrawCryptoViaWebsiteOnly:
				services = append(services, WithdrawCryptoViaWebsiteOnlyText)
			case WithdrawFiatViaWebsiteOnly:
				services = append(services, WithdrawFiatViaWebsiteOnlyText)
			case NoFiatWithdrawals:
				services = append(services, NoFiatWithdrawalsText)
			default:
				services = append(services, fmt.Sprintf("%s[1<<%v]", UnknownWithdrawalTypeText, i))
			}
		}
	}
	if len(services) > 0 {
		return strings.Join(services, " & ")
	}

	return NoAPIWithdrawalMethodsText
}

// SupportsAsset whether or not the supplied asset is supported
// by the exchange
func (b *Base) SupportsAsset(a asset.Item) bool {
	_, ok := b.CurrencyPairs.Pairs[a]
	return ok
}

// PrintEnabledPairs prints the exchanges enabled asset pairs
func (b *Base) PrintEnabledPairs() {
	for k, v := range b.CurrencyPairs.Pairs {
		log.Infof(log.ExchangeSys, "%s Asset type %v:\n\t Enabled pairs: %v",
			b.Name, strings.ToUpper(k.String()), v.Enabled)
	}
}

// GetBase returns the exchange base
func (b *Base) GetBase() *Base { return b }

// CheckTransientError catches transient errors and returns nil if found, used
// for validation of API credentials
func (b *Base) CheckTransientError(err error) error {
	if _, ok := err.(net.Error); ok {
		log.Warnf(log.ExchangeSys,
			"%s net error captured, will not disable authentication %s",
			b.Name,
			err)
		return nil
	}
	return err
}

// DisableRateLimiter disables the rate limiting system for the exchange
func (b *Base) DisableRateLimiter() error {
	return b.Requester.DisableRateLimiter()
}

// EnableRateLimiter enables the rate limiting system for the exchange
func (b *Base) EnableRateLimiter() error {
	return b.Requester.EnableRateLimiter()
}

// StoreAssetPairFormat initialises and stores a defined asset format
func (b *Base) StoreAssetPairFormat(a asset.Item, f currency.PairStore) error {
	if a.String() == "" {
		return fmt.Errorf("%s cannot add to pairs manager, no asset provided",
			b.Name)
	}

	if f.AssetEnabled == nil {
		f.AssetEnabled = convert.BoolPtr(true)
	}

	if f.RequestFormat == nil {
		return fmt.Errorf("%s cannot add to pairs manager, request pair format not provided",
			b.Name)
	}

	if f.ConfigFormat == nil {
		return fmt.Errorf("%s cannot add to pairs manager, config pair format not provided",
			b.Name)
	}

	if b.CurrencyPairs.Pairs == nil {
		b.CurrencyPairs.Pairs = make(map[asset.Item]*currency.PairStore)
	}

	b.CurrencyPairs.Pairs[a] = &f
	return nil
}

// SetGlobalPairsManager sets defined asset and pairs management system with
// with global formatting
func (b *Base) SetGlobalPairsManager(request, config *currency.PairFormat, assets ...asset.Item) error {
	if request == nil {
		return fmt.Errorf("%s cannot set pairs manager, request pair format not provided",
			b.Name)
	}

	if config == nil {
		return fmt.Errorf("%s cannot set pairs manager, config pair format not provided",
			b.Name)
	}

	if len(assets) == 0 {
		return fmt.Errorf("%s cannot set pairs manager, no assets provided",
			b.Name)
	}

	b.CurrencyPairs.UseGlobalFormat = true
	b.CurrencyPairs.RequestFormat = request
	b.CurrencyPairs.ConfigFormat = config

	if b.CurrencyPairs.Pairs != nil {
		return fmt.Errorf("%s cannot set pairs manager, pairs already set",
			b.Name)
	}

	b.CurrencyPairs.Pairs = make(map[asset.Item]*currency.PairStore)

	for i := range assets {
		if assets[i].String() == "" {
			b.CurrencyPairs.Pairs = nil
			return fmt.Errorf("%s cannot set pairs manager, asset is empty string",
				b.Name)
		}
		ps := new(currency.PairStore)
		ps.ConfigFormat = config
		ps.RequestFormat = request
		ps.AssetEnabled = convert.BoolPtr(true)

		b.CurrencyPairs.Pairs[assets[i]] = ps
	}

	return nil
}

// GetWebsocket returns a pointer to the exchange websocket
func (b *Base) GetWebsocket() (*stream.Websocket, error) {
	if b.Websocket == nil {
		return nil, common.ErrFunctionNotSupported
	}
	return b.Websocket, nil
}

// SupportsWebsocket returns whether or not the exchange supports
// websocket
func (b *Base) SupportsWebsocket() bool {
	return b.Features.Supports.Websocket
}

// IsWebsocketEnabled returns whether or not the exchange has its
// websocket client enabled
func (b *Base) IsWebsocketEnabled() bool {
	if b.Websocket == nil {
		return false
	}
	return b.Websocket.IsEnabled()
}

// FlushWebsocketChannels refreshes websocket channel subscriptions based on
// websocket features. Used in the event of a pair/asset or subscription change.
func (b *Base) FlushWebsocketChannels() error {
	if b.Websocket == nil {
		return nil
	}
	return b.Websocket.FlushChannels()
}

// SubscribeToWebsocketChannels appends to ChannelsToSubscribe
// which lets websocket.manageSubscriptions handle subscribing
func (b *Base) SubscribeToWebsocketChannels(channels []stream.ChannelSubscription) error {
	if b.Websocket == nil {
		return common.ErrFunctionNotSupported
	}
	return b.Websocket.SubscribeToChannels(channels)
}

// UnsubscribeToWebsocketChannels removes from ChannelsToSubscribe
// which lets websocket.manageSubscriptions handle unsubscribing
func (b *Base) UnsubscribeToWebsocketChannels(channels []stream.ChannelSubscription) error {
	if b.Websocket == nil {
		return common.ErrFunctionNotSupported
	}
	return b.Websocket.UnsubscribeChannels(channels)
}

// GetSubscriptions returns a copied list of subscriptions
func (b *Base) GetSubscriptions() ([]stream.ChannelSubscription, error) {
	if b.Websocket == nil {
		return nil, common.ErrFunctionNotSupported
	}
	return b.Websocket.GetSubscriptions(), nil
}

// AuthenticateWebsocket sends an authentication message to the websocket
func (b *Base) AuthenticateWebsocket(_ context.Context) error {
	return common.ErrFunctionNotSupported
}

// KlineIntervalEnabled returns if requested interval is enabled on exchange
func (b *Base) klineIntervalEnabled(in kline.Interval) bool {
	return b.Features.Enabled.Kline.Intervals[in.Word()]
}

// FormatExchangeKlineInterval returns Interval to string
// Exchanges can override this if they require custom formatting
func (b *Base) FormatExchangeKlineInterval(in kline.Interval) string {
	return strconv.FormatFloat(in.Duration().Seconds(), 'f', 0, 64)
}

// ValidateKline confirms that the requested pair, asset & interval are supported and/or enabled by the requested exchange
func (b *Base) ValidateKline(pair currency.Pair, a asset.Item, interval kline.Interval) error {
	var errorList []string
	var err kline.Error
	if b.CurrencyPairs.IsAssetEnabled(a) != nil {
		err.Asset = a
		errorList = append(errorList, "asset not enabled")
	} else if !b.CurrencyPairs.Pairs[a].Enabled.Contains(pair, true) {
		err.Pair = pair
		errorList = append(errorList, "pair not enabled")
	}

	if !b.klineIntervalEnabled(interval) {
		err.Interval = interval
		errorList = append(errorList, "interval not supported")
	}

	if len(errorList) > 0 {
		err.Err = errors.New(strings.Join(errorList, ","))
		return &err
	}

	return nil
}

// AddTradesToBuffer is a helper function that will only
// add trades to the buffer if it is allowed
func (b *Base) AddTradesToBuffer(trades ...trade.Data) error {
	if !b.IsSaveTradeDataEnabled() {
		return nil
	}
	return trade.AddTradesToBuffer(b.Name, trades...)
}

// IsSaveTradeDataEnabled checks the state of
// SaveTradeData in a concurrent-friendly manner
func (b *Base) IsSaveTradeDataEnabled() bool {
	b.settingsMutex.RLock()
	isEnabled := b.Features.Enabled.SaveTradeData
	b.settingsMutex.RUnlock()
	return isEnabled
}

// SetSaveTradeDataStatus locks and sets the status of
// the config and the exchange's setting for SaveTradeData
func (b *Base) SetSaveTradeDataStatus(enabled bool) {
	b.settingsMutex.Lock()
	defer b.settingsMutex.Unlock()
	b.Features.Enabled.SaveTradeData = enabled
	b.Config.Features.Enabled.SaveTradeData = enabled
	if b.Verbose {
		log.Debugf(log.Trade, "Set %v 'SaveTradeData' to %v", b.Name, enabled)
	}
}

// IsTradeFeedEnabled checks the state of
// TradeFeed in a concurrent-friendly manner
func (b *Base) IsTradeFeedEnabled() bool {
	b.settingsMutex.RLock()
	isEnabled := b.Features.Enabled.TradeFeed
	b.settingsMutex.RUnlock()
	return isEnabled
}

// SetTradeFeedStatus locks and sets the status of
// the config and the exchange's setting for TradeFeed
func (b *Base) SetTradeFeedStatus(enabled bool) {
	b.settingsMutex.Lock()
	defer b.settingsMutex.Unlock()
	b.Features.Enabled.TradeFeed = enabled
	b.Config.Features.Enabled.TradeFeed = enabled
	if b.Verbose {
		log.Debugf(log.Trade, "Set %v 'TradeFeed' to %v", b.Name, enabled)
	}
}

// IsFillsFeedEnabled checks the state of
// FillsFeed in a concurrent-friendly manner
func (b *Base) IsFillsFeedEnabled() bool {
	b.settingsMutex.RLock()
	isEnabled := b.Features.Enabled.FillsFeed
	b.settingsMutex.RUnlock()
	return isEnabled
}

// SetFillsFeedStatus locks and sets the status of
// the config and the exchange's setting for FillsFeed
func (b *Base) SetFillsFeedStatus(enabled bool) {
	b.settingsMutex.Lock()
	defer b.settingsMutex.Unlock()
	b.Features.Enabled.FillsFeed = enabled
	b.Config.Features.Enabled.FillsFeed = enabled
	if b.Verbose {
		log.Debugf(log.Trade, "Set %v 'FillsFeed' to %v", b.Name, enabled)
	}
}

// NewEndpoints declares default and running URLs maps
func (b *Base) NewEndpoints() *Endpoints {
	return &Endpoints{
		Exchange: b.Name,
		defaults: make(map[string]string),
	}
}

// SetDefaultEndpoints declares and sets the default URLs map
func (e *Endpoints) SetDefaultEndpoints(m map[URL]string) error {
	for k, v := range m {
		err := e.SetRunning(k.String(), v)
		if err != nil {
			return err
		}
	}
	return nil
}

// SetRunning populates running URLs map
func (e *Endpoints) SetRunning(key, val string) error {
	e.Lock()
	defer e.Unlock()
	err := validateKey(key)
	if err != nil {
		return err
	}
	_, err = url.ParseRequestURI(val)
	if err != nil {
		log.Warnf(log.ExchangeSys,
			"Could not set custom URL for %s to %s for exchange %s. invalid URI for request.",
			key,
			val,
			e.Exchange)
		return nil // nolint:nilerr // non-fatal error as we won't update the running URL
	}
	e.defaults[key] = val
	return nil
}

func validateKey(keyVal string) error {
	for x := range keyURLs {
		if keyURLs[x].String() == keyVal {
			return nil
		}
	}
	return errors.New("keyVal invalid")
}

// GetURL gets default url from URLs map
func (e *Endpoints) GetURL(key URL) (string, error) {
	e.RLock()
	defer e.RUnlock()
	val, ok := e.defaults[key.String()]
	if !ok {
		return "", fmt.Errorf("no endpoint path found for the given key: %v", key)
	}
	return val, nil
}

// GetURLMap gets all urls for either running or default map based on the bool value supplied
func (e *Endpoints) GetURLMap() map[string]string {
	e.RLock()
	var urlMap = make(map[string]string)
	for k, v := range e.defaults {
		urlMap[k] = v
	}
	e.RUnlock()
	return urlMap
}

// FormatSymbol formats the given pair to a string suitable for exchange API requests
func (b *Base) FormatSymbol(pair currency.Pair, assetType asset.Item) (string, error) {
	pairFmt, err := b.GetPairFormat(assetType, true)
	if err != nil {
		return pair.String(), err
	}
	return pairFmt.Format(pair), nil
}

func (u URL) String() string {
	switch u {
	case RestSpot:
		return restSpotURL
	case RestSpotSupplementary:
		return restSpotSupplementaryURL
	case RestUSDTMargined:
		return restUSDTMarginedFuturesURL
	case RestCoinMargined:
		return restCoinMarginedFuturesURL
	case RestFutures:
		return restFuturesURL
	case RestSandbox:
		return restSandboxURL
	case RestSwap:
		return restSwapURL
	case WebsocketSpot:
		return websocketSpotURL
	case WebsocketSpotSupplementary:
		return websocketSpotSupplementaryURL
	case ChainAnalysis:
		return chainAnalysisURL
	case EdgeCase1:
		return edgeCase1URL
	case EdgeCase2:
		return edgeCase2URL
	case EdgeCase3:
		return edgeCase3URL
	default:
		return ""
	}
}

// getURLTypeFromString returns URL type from the endpoint string association
func getURLTypeFromString(ep string) (URL, error) {
	switch ep {
	case restSpotURL:
		return RestSpot, nil
	case restSpotSupplementaryURL:
		return RestSpotSupplementary, nil
	case restUSDTMarginedFuturesURL:
		return RestUSDTMargined, nil
	case restCoinMarginedFuturesURL:
		return RestCoinMargined, nil
	case restFuturesURL:
		return RestFutures, nil
	case restSandboxURL:
		return RestSandbox, nil
	case restSwapURL:
		return RestSwap, nil
	case websocketSpotURL:
		return WebsocketSpot, nil
	case websocketSpotSupplementaryURL:
		return WebsocketSpotSupplementary, nil
	case chainAnalysisURL:
		return ChainAnalysis, nil
	case edgeCase1URL:
		return EdgeCase1, nil
	case edgeCase2URL:
		return EdgeCase2, nil
	case edgeCase3URL:
		return EdgeCase3, nil
	default:
		return Invalid, fmt.Errorf("%w for %s", errEndpointStringNotFound, ep)
	}
}

// UpdateOrderExecutionLimits updates order execution limits this is overridable
func (b *Base) UpdateOrderExecutionLimits(_ context.Context, _ asset.Item) error {
	return common.ErrNotYetImplemented
}

// DisableAssetWebsocketSupport disables websocket functionality for the
// supplied asset item. In the case that websocket functionality has not yet
// been implemented for that specific asset type. This is a base method to
// check availability of asset type.
func (b *Base) DisableAssetWebsocketSupport(aType asset.Item) error {
	if !b.SupportsAsset(aType) {
		return fmt.Errorf("%s %w",
			aType,
			asset.ErrNotSupported)
	}
	b.AssetWebsocketSupport.m.Lock()
	if b.AssetWebsocketSupport.unsupported == nil {
		b.AssetWebsocketSupport.unsupported = make(map[asset.Item]bool)
	}
	b.AssetWebsocketSupport.unsupported[aType] = true
	b.AssetWebsocketSupport.m.Unlock()
	return nil
}

// IsAssetWebsocketSupported checks to see if the supplied asset type is
// supported by websocket.
func (a *AssetWebsocketSupport) IsAssetWebsocketSupported(aType asset.Item) bool {
	a.m.RLock()
	defer a.m.RUnlock()
	return a.unsupported == nil || !a.unsupported[aType]
}

// UpdateCommissionFees updates all commission fees associated with an account
// asset
func (b *Base) UpdateCommissionFees(ctx context.Context, a asset.Item) error {
	return common.ErrNotYetImplemented
}

// UpdateTransferFees updates all fees associated for exchange transfers
func (b *Base) UpdateTransferFees(ctx context.Context) error {
	return common.ErrNotYetImplemented
}

// UpdateBankTransferFees updates all fees associated with banking transfers
func (b *Base) UpdateBankTransferFees(ctx context.Context) error {
	return common.ErrNotYetImplemented
}

// GetAllFees returns the full fee definitions for the exchange for an account
func (b *Base) GetAllFees() (fee.Options, error) {
	return b.Fees.GetAllFees()
}

// GetCommissionFee returns the Commission fees (maker and taker) includes worst
// case scenario fees
func (b *Base) GetCommissionFee(a asset.Item, pair currency.Pair) (*fee.CommissionInternal, error) {
	return b.Fees.GetCommissionFee(a, pair)
}

// SetCommissionFee sets a new rate for maker and taker
func (b *Base) SetCommissionFee(a asset.Item, pair currency.Pair, maker, taker float64, isSetAmount bool) error {
	return b.Fees.SetCommissionFee(a, pair, maker, taker, isSetAmount)
}

// GetTransferFee returns the transfer fees to and from an exchange via crypto
func (b *Base) GetTransferFee(c currency.Code, chain string) (*fee.Transfer, error) {
	return b.Fees.GetTransferFee(c, chain)
}

// SetTransferFee sets the deposit and withdrawal fees for a currency
func (b *Base) SetTransferFee(c currency.Code, chain string, withdraw, deposit float64, isPercentage bool) error {
	return b.Fees.SetTransferFee(c, chain, withdraw, deposit, isPercentage)
}

// GetBankTransferFee returns the transfer fees to and from an exchange via
// a bankerino
func (b *Base) GetBankTransferFee(c currency.Code, transType bank.Transfer) (*fee.Transfer, error) {
	return b.Fees.GetBankTransferFee(c, transType)
}

// SetBankTransferFee sets the deposit and withdrawal fees for a currency for a
// bank transaction
func (b *Base) SetBankTransferFee(c currency.Code, transType bank.Transfer, withdraw, deposit float64, isPercentage bool) error {
	return b.Fees.SetBankTransferFee(c, transType, withdraw, deposit, isPercentage)
}

// UpdateCurrencyStates updates currency states
func (b *Base) UpdateCurrencyStates(ctx context.Context, a asset.Item) error {
	return common.ErrNotYetImplemented
}

// GetAvailableTransferChains returns a list of supported transfer chains based
// on the supplied cryptocurrency
func (b *Base) GetAvailableTransferChains(_ context.Context, _ currency.Code) ([]string, error) {
	return nil, common.ErrFunctionNotSupported
}

// IsRESTAuthenticationRequiredForTradeFees returns if authentication is
// required to fetch trade fees.
func (b *Base) IsRESTAuthenticationRequiredForTradeFees() bool {
	return b.Features.Supports.RESTCapabilities.RequiresAuthenticationForTradeFees
}

// IsRESTAuthenticationRequiredForTransferFees returns if authentication is
// required to fetch transfer fees.
func (b *Base) IsRESTAuthenticationRequiredForTransferFees() bool {
	return b.Features.Supports.RESTCapabilities.RequiresAuthenticationForTransferFees
}

// DoTransferFeesRequireExternalCall returns if fetching transfer fees require
// an external call.
func (b *Base) DoTransferFeesRequireExternalCall() bool {
	return b.Features.Supports.RESTCapabilities.TransferFeesRequireExternalCall
}

// CalculatePNL is an overridable function to allow PNL to be calculated on an
// open position
// It will also determine whether the position is considered to be liquidated
// For live trading, an overrided function may wish to confirm the liquidation by
// requesting the status of the asset
func (b *Base) CalculatePNL(context.Context, *order.PNLCalculatorRequest) (*order.PNLResult, error) {
	return nil, common.ErrNotYetImplemented
}

// ScaleCollateral is an overridable function to determine how much
// collateral is usable in futures positions
func (b *Base) ScaleCollateral(context.Context, *order.CollateralCalculator) (*order.CollateralByCurrency, error) {
	return nil, common.ErrNotYetImplemented
}

// CalculateTotalCollateral takes in n collateral calculators to determine an overall
// standing in a singular currency. See FTX's implementation
func (b *Base) CalculateTotalCollateral(ctx context.Context, calculator *order.TotalCollateralCalculator) (*order.TotalCollateralResponse, error) {
	return nil, common.ErrNotYetImplemented
}

// GetFuturesPositions returns futures positions according to the provided parameters
func (b *Base) GetFuturesPositions(context.Context, asset.Item, currency.Pair, time.Time, time.Time) ([]order.Detail, error) {
	return nil, common.ErrNotYetImplemented
}<|MERGE_RESOLUTION|>--- conflicted
+++ resolved
@@ -269,7 +269,6 @@
 	return nil
 }
 
-<<<<<<< HEAD
 // IsAuthenticatedWebsocketSupported returns whether the exchange supports
 // authenticated API requests for the websocket protocol.
 func (b *Base) IsAuthenticatedWebsocketSupported() bool {
@@ -282,8 +281,6 @@
 	return b.API.AuthenticatedSupport
 }
 
-=======
->>>>>>> 1669f1c6
 // GetName is a method that returns the name of the exchange base
 func (b *Base) GetName() string {
 	return b.Name
