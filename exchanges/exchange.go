package exchange

import (
	"errors"
	"fmt"
	"net/http"
	"net/url"
	"strings"
	"time"

	"github.com/thrasher-/gocryptotrader/common/crypto"
	"github.com/thrasher-/gocryptotrader/config"
	"github.com/thrasher-/gocryptotrader/currency"
	"github.com/thrasher-/gocryptotrader/exchanges/asset"
	"github.com/thrasher-/gocryptotrader/exchanges/request"
	log "github.com/thrasher-/gocryptotrader/logger"
)

const (
	warningBase64DecryptSecretKeyFailed = "exchange %s unable to base64 decode secret key.. Disabling Authenticated API support" // nolint:gosec
	// WarningAuthenticatedRequestWithoutCredentialsSet error message for authenticated request without credentials set
	WarningAuthenticatedRequestWithoutCredentialsSet = "exchange %s authenticated HTTP request called but not supported due to unset/default API keys"
	// DefaultHTTPTimeout is the default HTTP/HTTPS Timeout for exchange requests
	DefaultHTTPTimeout = time.Second * 15
)

func (e *Base) checkAndInitRequester() {
	if e.Requester == nil {
		e.Requester = request.New(e.Name,
			request.NewRateLimit(time.Second, 0),
			request.NewRateLimit(time.Second, 0),
			new(http.Client))
	}
}

// SetHTTPClientTimeout sets the timeout value for the exchanges
// HTTP Client
func (e *Base) SetHTTPClientTimeout(t time.Duration) {
	e.checkAndInitRequester()
	e.Requester.HTTPClient.Timeout = t
}

// SetHTTPClient sets exchanges HTTP client
func (e *Base) SetHTTPClient(h *http.Client) {
	e.checkAndInitRequester()
	e.Requester.HTTPClient = h
}

// GetHTTPClient gets the exchanges HTTP client
func (e *Base) GetHTTPClient() *http.Client {
	e.checkAndInitRequester()
	return e.Requester.HTTPClient
}

// SetHTTPClientUserAgent sets the exchanges HTTP user agent
func (e *Base) SetHTTPClientUserAgent(ua string) {
	e.checkAndInitRequester()
	e.Requester.UserAgent = ua
	e.HTTPUserAgent = ua
}

// GetHTTPClientUserAgent gets the exchanges HTTP user agent
func (e *Base) GetHTTPClientUserAgent() string {
	return e.HTTPUserAgent
}

// SetClientProxyAddress sets a proxy address for REST and websocket requests
func (e *Base) SetClientProxyAddress(addr string) error {
	if addr != "" {
		proxy, err := url.Parse(addr)
		if err != nil {
			return fmt.Errorf("exchange.go - setting proxy address error %s",
				err)
		}

		err = e.Requester.SetProxy(proxy)
		if err != nil {
			return fmt.Errorf("exchange.go - setting proxy address error %s",
				err)
		}

		if e.Websocket != nil {
			err = e.Websocket.SetProxyAddress(addr)
			if err != nil {
				return err
			}
		}
	}
	return nil
}

// SetFeatureDefaults sets the exchanges default feature
// support set
func (e *Base) SetFeatureDefaults() {
	if e.Config.Features == nil {
		s := &config.FeaturesConfig{
			Supports: config.FeaturesSupportedConfig{
				Websocket: e.Features.Supports.Websocket,
				REST:      e.Features.Supports.REST,
				RESTCapabilities: config.ProtocolFeaturesConfig{
					AutoPairUpdates: e.Features.Supports.RESTCapabilities.AutoPairUpdates,
				},
			},
		}

		if e.Config.SupportsAutoPairUpdates != nil {
			s.Supports.RESTCapabilities.AutoPairUpdates = *e.Config.SupportsAutoPairUpdates
			s.Enabled.AutoPairUpdates = *e.Config.SupportsAutoPairUpdates
		} else {
			s.Supports.RESTCapabilities.AutoPairUpdates = e.Features.Supports.RESTCapabilities.AutoPairUpdates
			s.Enabled.AutoPairUpdates = e.Features.Supports.RESTCapabilities.AutoPairUpdates
			if !s.Supports.RESTCapabilities.AutoPairUpdates {
				e.Config.CurrencyPairs.LastUpdated = time.Now().Unix()
				e.CurrencyPairs.LastUpdated = e.Config.CurrencyPairs.LastUpdated
			}
		}
		e.Config.Features = s
		e.Config.SupportsAutoPairUpdates = nil
	} else {
		if e.Features.Supports.RESTCapabilities.AutoPairUpdates != e.Config.Features.Supports.RESTCapabilities.AutoPairUpdates {
			e.Config.Features.Supports.RESTCapabilities.AutoPairUpdates = e.Features.Supports.RESTCapabilities.AutoPairUpdates

			if !e.Config.Features.Supports.RESTCapabilities.AutoPairUpdates {
				e.Config.CurrencyPairs.LastUpdated = time.Now().Unix()
			}
		}

		if e.Features.Supports.REST != e.Config.Features.Supports.REST {
			e.Config.Features.Supports.REST = e.Features.Supports.REST
		}

		if e.Features.Supports.RESTCapabilities.TickerBatching != e.Config.Features.Supports.RESTCapabilities.TickerBatching {
			e.Config.Features.Supports.RESTCapabilities.TickerBatching = e.Features.Supports.RESTCapabilities.TickerBatching
		}

		if e.Features.Supports.Websocket != e.Config.Features.Supports.Websocket {
			e.Config.Features.Supports.Websocket = e.Features.Supports.Websocket
		}

		e.Features.Enabled.AutoPairUpdates = e.Config.Features.Enabled.AutoPairUpdates
	}
}

// SetAPICredentialDefaults sets the API Credential validator defaults
func (e *Base) SetAPICredentialDefaults() {
	// Exchange hardcoded settings take precedence and overwrite the config settings
	if e.Config.API.CredentialsValidator == nil {
		e.Config.API.CredentialsValidator = new(config.APICredentialsValidatorConfig)
	}
	if e.Config.API.CredentialsValidator.RequiresKey != e.API.CredentialsValidator.RequiresKey {
		e.Config.API.CredentialsValidator.RequiresKey = e.API.CredentialsValidator.RequiresKey
	}

	if e.Config.API.CredentialsValidator.RequiresSecret != e.API.CredentialsValidator.RequiresSecret {
		e.Config.API.CredentialsValidator.RequiresSecret = e.API.CredentialsValidator.RequiresSecret
	}

	if e.Config.API.CredentialsValidator.RequiresBase64DecodeSecret != e.API.CredentialsValidator.RequiresBase64DecodeSecret {
		e.Config.API.CredentialsValidator.RequiresBase64DecodeSecret = e.API.CredentialsValidator.RequiresBase64DecodeSecret
	}

	if e.Config.API.CredentialsValidator.RequiresClientID != e.API.CredentialsValidator.RequiresClientID {
		e.Config.API.CredentialsValidator.RequiresClientID = e.API.CredentialsValidator.RequiresClientID
	}

	if e.Config.API.CredentialsValidator.RequiresPEM != e.API.CredentialsValidator.RequiresPEM {
		e.Config.API.CredentialsValidator.RequiresPEM = e.API.CredentialsValidator.RequiresPEM
	}
}

// SetHTTPRateLimiter sets the exchanges default HTTP rate limiter and updates the exchange's config
// to default settings if it doesn't exist
func (e *Base) SetHTTPRateLimiter() {
	e.checkAndInitRequester()

	if e.RequiresRateLimiter() {
		if e.Config.HTTPRateLimiter == nil {
			e.Config.HTTPRateLimiter = new(config.HTTPRateLimitConfig)
			e.Config.HTTPRateLimiter.Authenticated.Duration = e.GetRateLimit(true).Duration
			e.Config.HTTPRateLimiter.Authenticated.Rate = e.GetRateLimit(true).Rate
			e.Config.HTTPRateLimiter.Unauthenticated.Duration = e.GetRateLimit(false).Duration
			e.Config.HTTPRateLimiter.Unauthenticated.Rate = e.GetRateLimit(false).Rate
		} else {
			e.SetRateLimit(true, e.Config.HTTPRateLimiter.Authenticated.Duration,
				e.Config.HTTPRateLimiter.Authenticated.Rate)
			e.SetRateLimit(false, e.Config.HTTPRateLimiter.Unauthenticated.Duration,
				e.Config.HTTPRateLimiter.Unauthenticated.Rate)
		}
	}
}

// SupportsRESTTickerBatchUpdates returns whether or not the
// exhange supports REST batch ticker fetching
func (e *Base) SupportsRESTTickerBatchUpdates() bool {
	return e.Features.Supports.RESTCapabilities.TickerBatching
}

// SupportsAutoPairUpdates returns whether or not the exchange supports
// auto currency pair updating
func (e *Base) SupportsAutoPairUpdates() bool {
	if e.Features.Supports.RESTCapabilities.AutoPairUpdates || e.Features.Supports.WebsocketCapabilities.AutoPairUpdates {
		return true
	}
	return false
}

// GetLastPairsUpdateTime returns the unix timestamp of when the exchanges
// currency pairs were last updated
func (e *Base) GetLastPairsUpdateTime() int64 {
	return e.CurrencyPairs.LastUpdated
}

// SetAssetTypes checks the exchange asset types (whether it supports SPOT,
// Binary or Futures) and sets it to a default setting if it doesn't exist
func (e *Base) SetAssetTypes() {
	if e.Config.CurrencyPairs.AssetTypes.JoinToString(",") == "" {
		e.Config.CurrencyPairs.AssetTypes = e.CurrencyPairs.AssetTypes
	} else if e.Config.CurrencyPairs.AssetTypes.JoinToString(",") != e.CurrencyPairs.AssetTypes.JoinToString(",") {
		e.Config.CurrencyPairs.AssetTypes = e.CurrencyPairs.AssetTypes
	}
}

// GetAssetTypes returns the available asset types for an individual exchange
func (e *Base) GetAssetTypes() asset.Items {
	return e.CurrencyPairs.AssetTypes
}

// GetClientBankAccounts returns banking details associated with
// a client for withdrawal purposes
func (e *Base) GetClientBankAccounts(exchangeName, withdrawalCurrency string) (config.BankAccount, error) {
	cfg := config.GetConfig()
	return cfg.GetClientBankAccounts(exchangeName, withdrawalCurrency)
}

// GetExchangeBankAccounts returns banking details associated with an
// exchange for funding purposes
func (e *Base) GetExchangeBankAccounts(exchangeName, depositCurrency string) (config.BankAccount, error) {
	cfg := config.GetConfig()
	return cfg.GetExchangeBankAccounts(exchangeName, depositCurrency)
}

// SetCurrencyPairFormat checks the exchange request and config currency pair
// formats and sets it to a default setting if it doesn't exist
func (e *Base) SetCurrencyPairFormat() {
	if e.Config.CurrencyPairs == nil {
		e.Config.CurrencyPairs = new(currency.PairsManager)
	}

	e.Config.CurrencyPairs.UseGlobalFormat = e.CurrencyPairs.UseGlobalFormat

	if e.Config.CurrencyPairs.UseGlobalFormat {
		if e.Config.CurrencyPairs.ConfigFormat == nil {
			e.Config.CurrencyPairs.ConfigFormat = e.CurrencyPairs.ConfigFormat
		}

		if e.Config.CurrencyPairs.RequestFormat == nil {
			e.Config.CurrencyPairs.RequestFormat = e.CurrencyPairs.RequestFormat
		}

		return
	}

	if e.Config.CurrencyPairs.ConfigFormat != nil {
		e.Config.CurrencyPairs.ConfigFormat = nil
	}

	if e.Config.CurrencyPairs.RequestFormat != nil {
		e.Config.CurrencyPairs.RequestFormat = nil
	}

	assetTypes := e.GetAssetTypes()
	for x := range assetTypes {
		if e.Config.CurrencyPairs.Get(assetTypes[x]) == nil {
			r := e.CurrencyPairs.Get(assetTypes[x])
			if r == nil {
				continue
			}
			e.Config.CurrencyPairs.Store(assetTypes[x], *e.CurrencyPairs.Get(assetTypes[x]))
		}
	}
}

// GetAuthenticatedAPISupport returns whether the exchange supports
// authenticated API requests
func (e *Base) GetAuthenticatedAPISupport(endpoint uint8) bool {
	switch endpoint {
	case RestAuthentication:
		return e.API.AuthenticatedSupport
	case WebsocketAuthentication:
		return e.API.AuthenticatedWebsocketSupport
	}
	return false
}

// GetName is a method that returns the name of the exchange base
func (e *Base) GetName() string {
	return e.Name
}

// GetEnabledFeatures returns the exchanges enabled features
func (e *Base) GetEnabledFeatures() FeaturesEnabled {
	return e.Features.Enabled
}

// GetSupportedFeatures returns the exchanges supported features
func (e *Base) GetSupportedFeatures() FeaturesSupported {
	return e.Features.Supports
}

// GetPairFormat returns the pair format based on the exchange and
// asset type
func (e *Base) GetPairFormat(assetType asset.Item, requestFormat bool) currency.PairFormat {
	if e.CurrencyPairs.UseGlobalFormat {
		if requestFormat {
			return *e.CurrencyPairs.RequestFormat
		}
		return *e.CurrencyPairs.ConfigFormat
	}

	if requestFormat {
		return *e.CurrencyPairs.Get(assetType).RequestFormat
	}
	return *e.CurrencyPairs.Get(assetType).ConfigFormat
}

// GetEnabledPairs is a method that returns the enabled currency pairs of
// the exchange by asset type
func (e *Base) GetEnabledPairs(assetType asset.Item) currency.Pairs {
	format := e.GetPairFormat(assetType, false)
	pairs := e.CurrencyPairs.GetPairs(assetType, true)
	return pairs.Format(format.Delimiter, format.Index, format.Uppercase)
}

// GetAvailablePairs is a method that returns the available currency pairs
// of the exchange by asset type
func (e *Base) GetAvailablePairs(assetType asset.Item) currency.Pairs {
	format := e.GetPairFormat(assetType, false)
	pairs := e.CurrencyPairs.GetPairs(assetType, false)
	return pairs.Format(format.Delimiter, format.Index, format.Uppercase)
}

// SupportsPair returns true or not whether a currency pair exists in the
// exchange available currencies or not
func (e *Base) SupportsPair(p currency.Pair, enabledPairs bool, assetType asset.Item) bool {
	if enabledPairs {
		return e.GetEnabledPairs(assetType).Contains(p, false)
	}
	return e.GetAvailablePairs(assetType).Contains(p, false)
}

// FormatExchangeCurrencies returns a string containing
// the exchanges formatted currency pairs
func (e *Base) FormatExchangeCurrencies(pairs []currency.Pair, assetType asset.Item) (string, error) {
	var currencyItems string
	pairFmt := e.GetPairFormat(assetType, true)

	for x := range pairs {
		currencyItems += e.FormatExchangeCurrency(pairs[x], assetType).String()
		if x == len(pairs)-1 {
			continue
		}
		currencyItems += pairFmt.Separator
	}

	if currencyItems == "" {
		return "", errors.New("returned empty string")
	}
	return currencyItems, nil
}

// FormatExchangeCurrency is a method that formats and returns a currency pair
// based on the user currency display preferences
func (e *Base) FormatExchangeCurrency(p currency.Pair, assetType asset.Item) currency.Pair {
	pairFmt := e.GetPairFormat(assetType, true)
	return p.Format(pairFmt.Delimiter, pairFmt.Uppercase)
}

// SetEnabled is a method that sets if the exchange is enabled
func (e *Base) SetEnabled(enabled bool) {
	e.Enabled = enabled
}

// IsEnabled is a method that returns if the current exchange is enabled
func (e *Base) IsEnabled() bool {
	return e.Enabled
}

// SetAPIKeys is a method that sets the current API keys for the exchange
func (e *Base) SetAPIKeys(apiKey, apiSecret, clientID string) {
	e.API.Credentials.Key = apiKey
	e.API.Credentials.ClientID = clientID

	if e.API.CredentialsValidator.RequiresBase64DecodeSecret {
		result, err := crypto.Base64Decode(apiSecret)
		if err != nil {
			e.API.AuthenticatedSupport = false
<<<<<<< HEAD
			log.Warnf(log.SubSystemExchSys, warningBase64DecryptSecretKeyFailed, e.Name)
=======
			e.API.AuthenticatedWebsocketSupport = false
			log.Warnf(warningBase64DecryptSecretKeyFailed, e.Name)
>>>>>>> 9ff4471a
		}
		e.API.Credentials.Secret = string(result)
	} else {
		e.API.Credentials.Secret = apiSecret
	}
}

// SetupDefaults sets the exchange settings based on the supplied config
func (e *Base) SetupDefaults(exch *config.ExchangeConfig) error {
	e.Enabled = true
	e.LoadedByConfig = true
	e.Config = exch
	e.Verbose = exch.Verbose

	e.API.AuthenticatedSupport = exch.API.AuthenticatedSupport
	e.API.AuthenticatedWebsocketSupport = exch.API.AuthenticatedWebsocketSupport
	if e.API.AuthenticatedSupport || e.API.AuthenticatedWebsocketSupport {
		e.SetAPIKeys(exch.API.Credentials.Key, exch.API.Credentials.Secret, exch.API.Credentials.ClientID)
	}

	if exch.HTTPTimeout <= time.Duration(0) {
		exch.HTTPTimeout = DefaultHTTPTimeout
	} else {
		e.SetHTTPClientTimeout(exch.HTTPTimeout)
	}

	if exch.CurrencyPairs == nil {
		exch.CurrencyPairs = new(currency.PairsManager)
	}

	e.HTTPDebugging = exch.HTTPDebugging
	e.SetHTTPClientUserAgent(exch.HTTPUserAgent)
	e.SetHTTPRateLimiter()
	e.SetAssetTypes()
	e.SetCurrencyPairFormat()
	e.SetFeatureDefaults()
	e.SetAPIURL()
	e.SetAPICredentialDefaults()
	e.SetClientProxyAddress(exch.ProxyAddress)
	e.SetHTTPRateLimiter()

	e.BaseCurrencies = exch.BaseCurrencies

	assetTypes := e.GetAssetTypes()
	for x := range assetTypes {
		p := exch.CurrencyPairs.Get(assetTypes[x])
		if p != nil {
			e.CurrencyPairs.Store(assetTypes[x], *p)
		}
	}

	if e.Features.Supports.Websocket {
		e.Websocket.SetWsStatusAndConnection(exch.Features.Enabled.Websocket)
	}
	return nil
}

// AllowAuthenticatedRequest checks to see if the required fields have been set before sending an authenticated
// API request
func (e *Base) AllowAuthenticatedRequest() bool {
	// Individual package usage, allow request if API credentials are valid a
	// and without needing to set AuthenticatedSupport to true
	if !e.LoadedByConfig && !e.ValidateAPICredentials() {
		return false
	}

	// Bot usage, AuthenticatedSupport can be disabled by user if desired, so don't
	// allow authenticated requests.
	if (!e.API.AuthenticatedSupport && !e.API.AuthenticatedWebsocketSupport) && e.LoadedByConfig {
		return false
	}

	// Check to see if the user has enabled AuthenticatedSupport, but has invalid
	// API credentials set and loaded by config
	if (e.API.AuthenticatedSupport || e.API.AuthenticatedWebsocketSupport) && e.LoadedByConfig && !e.ValidateAPICredentials() {
		return false
	}

	return true
}

// ValidateAPICredentials validates the exchanges API credentials
func (e *Base) ValidateAPICredentials() bool {
	if e.API.CredentialsValidator.RequiresKey {
		if e.API.Credentials.Key == "" ||
			e.API.Credentials.Key == config.DefaultAPIKey {
			log.Warnf(log.SubSystemExchSys,
				"exchange %s requires API key but default/empty one set",
				e.Name)
			return false
		}
	}

	if e.API.CredentialsValidator.RequiresSecret {
		if e.API.Credentials.Secret == "" ||
			e.API.Credentials.Secret == config.DefaultAPISecret {
			log.Warnf(log.SubSystemExchSys,
				"exchange %s requires API secret but default/empty one set",
				e.Name)
			return false
		}
	}

	if e.API.CredentialsValidator.RequiresPEM {
		if e.API.Credentials.PEMKey == "" ||
			strings.Contains(e.API.Credentials.PEMKey, "JUSTADUMMY") {
			log.Warnf(log.SubSystemExchSys,
				"exchange %s requires API PEM key but default/empty one set",
				e.Name)
			return false
		}
	}

	if e.API.CredentialsValidator.RequiresClientID {
		if e.API.Credentials.ClientID == "" ||
			e.API.Credentials.ClientID == config.DefaultAPIClientID {
			log.Warnf(log.SubSystemExchSys,
				"exchange %s requires API ClientID but default/empty one set",
				e.Name)
			return false
		}
	}

	if e.API.CredentialsValidator.RequiresBase64DecodeSecret && !e.LoadedByConfig {
		_, err := crypto.Base64Decode(e.API.Credentials.Secret)
		if err != nil {
			log.Warnf(log.SubSystemExchSys,
				"exchange %s API secret base64 decode failed: %s",
				e.Name, err)
			return false
		}
	}
	return true
}

// SetPairs sets the exchange currency pairs for either enabledPairs or
// availablePairs
func (e *Base) SetPairs(pairs currency.Pairs, assetType asset.Item, enabled bool) error {
	if len(pairs) == 0 {
		return fmt.Errorf("%s SetPairs error - pairs is empty", e.Name)
	}

	pairFmt := e.GetPairFormat(assetType, false)
	var newPairs currency.Pairs
	for x := range pairs {
		newPairs = append(newPairs, pairs[x].Format(pairFmt.Delimiter,
			pairFmt.Uppercase))
	}

	e.CurrencyPairs.StorePairs(assetType, newPairs, enabled)
	e.Config.CurrencyPairs.StorePairs(assetType, newPairs, enabled)
	return nil
}

// UpdatePairs updates the exchange currency pairs for either enabledPairs or
// availablePairs
func (e *Base) UpdatePairs(exchangeProducts currency.Pairs, assetType asset.Item, enabled, force bool) error {
	if len(exchangeProducts) == 0 {
		return fmt.Errorf("%s UpdatePairs error - exchangeProducts is empty", e.Name)
	}

	exchangeProducts = exchangeProducts.Upper()
	var products currency.Pairs
	for x := range exchangeProducts {
		if exchangeProducts[x].String() == "" {
			continue
		}
		products = append(products, exchangeProducts[x])
	}

	var newPairs, removedPairs currency.Pairs
	var updateType string
	targetPairs := e.CurrencyPairs.GetPairs(assetType, enabled)

	if enabled {
		newPairs, removedPairs = targetPairs.FindDifferences(products)
		updateType = "enabled"
	} else {
		newPairs, removedPairs = targetPairs.FindDifferences(products)
		updateType = "available"
	}

	if force || len(newPairs) > 0 || len(removedPairs) > 0 {
		if force {
			log.Debugf(log.SubSystemExchSys,
				"%s forced update of %s [%v] pairs.", e.Name, updateType,
				strings.ToUpper(assetType.String()))
		} else {
			if len(newPairs) > 0 {
				log.Debugf(log.SubSystemExchSys,
					"%s Updating pairs [%v] - New: %s.\n", e.Name,
					strings.ToUpper(assetType.String()), newPairs)
			}
			if len(removedPairs) > 0 {
				log.Debugf(log.SubSystemExchSys,
					"%s Updating pairs [%v] - Removed: %s.\n", e.Name,
					strings.ToUpper(assetType.String()), removedPairs)
			}
		}
		e.Config.CurrencyPairs.StorePairs(assetType, products, enabled)
		e.CurrencyPairs.StorePairs(assetType, products, enabled)
	}
	return nil
}

// SetAPIURL sets configuration API URL for an exchange
func (e *Base) SetAPIURL() error {
	if e.Config.API.Endpoints.URL == "" || e.Config.API.Endpoints.URLSecondary == "" {
		return fmt.Errorf("exchange %s: SetAPIURL error. URL vals are empty", e.Name)
	}
	if e.Config.API.Endpoints.URL != config.APIURLNonDefaultMessage {
		e.API.Endpoints.URL = e.Config.API.Endpoints.URL
	}
	if e.Config.API.Endpoints.URLSecondary != config.APIURLNonDefaultMessage {
		e.API.Endpoints.URLSecondary = e.Config.API.Endpoints.URLSecondary
	}
	return nil
}

// GetAPIURL returns the set API URL
func (e *Base) GetAPIURL() string {
	return e.API.Endpoints.URL
}

// GetSecondaryAPIURL returns the set Secondary API URL
func (e *Base) GetSecondaryAPIURL() string {
	return e.API.Endpoints.URLSecondary
}

// GetAPIURLDefault returns exchange default URL
func (e *Base) GetAPIURLDefault() string {
	return e.API.Endpoints.URLDefault
}

// GetAPIURLSecondaryDefault returns exchange default secondary URL
func (e *Base) GetAPIURLSecondaryDefault() string {
	return e.API.Endpoints.URLSecondaryDefault
}

// SupportsWebsocket returns whether or not the exchange supports
// websocket
func (e *Base) SupportsWebsocket() bool {
	return e.Features.Supports.Websocket
}

// SupportsREST returns whether or not the exchange supports
// REST
func (e *Base) SupportsREST() bool {
	return e.Features.Supports.REST
}

// IsWebsocketEnabled returns whether or not the exchange has its
// websocket client enabled
func (e *Base) IsWebsocketEnabled() bool {
	if e.Websocket != nil {
		return e.Websocket.IsEnabled()
	}
	return false
}

// GetWithdrawPermissions passes through the exchange's withdraw permissions
func (e *Base) GetWithdrawPermissions() uint32 {
	return e.Features.Supports.WithdrawPermissions
}

// SupportsWithdrawPermissions compares the supplied permissions with the exchange's to verify they're supported
func (e *Base) SupportsWithdrawPermissions(permissions uint32) bool {
	exchangePermissions := e.GetWithdrawPermissions()
	return permissions&exchangePermissions == permissions
}

// FormatWithdrawPermissions will return each of the exchange's compatible withdrawal methods in readable form
func (e *Base) FormatWithdrawPermissions() string {
	var services []string
	for i := 0; i < 32; i++ {
		var check uint32 = 1 << uint32(i)
		if e.GetWithdrawPermissions()&check != 0 {
			switch check {
			case AutoWithdrawCrypto:
				services = append(services, AutoWithdrawCryptoText)
			case AutoWithdrawCryptoWithAPIPermission:
				services = append(services, AutoWithdrawCryptoWithAPIPermissionText)
			case AutoWithdrawCryptoWithSetup:
				services = append(services, AutoWithdrawCryptoWithSetupText)
			case WithdrawCryptoWith2FA:
				services = append(services, WithdrawCryptoWith2FAText)
			case WithdrawCryptoWithSMS:
				services = append(services, WithdrawCryptoWithSMSText)
			case WithdrawCryptoWithEmail:
				services = append(services, WithdrawCryptoWithEmailText)
			case WithdrawCryptoWithWebsiteApproval:
				services = append(services, WithdrawCryptoWithWebsiteApprovalText)
			case WithdrawCryptoWithAPIPermission:
				services = append(services, WithdrawCryptoWithAPIPermissionText)
			case AutoWithdrawFiat:
				services = append(services, AutoWithdrawFiatText)
			case AutoWithdrawFiatWithAPIPermission:
				services = append(services, AutoWithdrawFiatWithAPIPermissionText)
			case AutoWithdrawFiatWithSetup:
				services = append(services, AutoWithdrawFiatWithSetupText)
			case WithdrawFiatWith2FA:
				services = append(services, WithdrawFiatWith2FAText)
			case WithdrawFiatWithSMS:
				services = append(services, WithdrawFiatWithSMSText)
			case WithdrawFiatWithEmail:
				services = append(services, WithdrawFiatWithEmailText)
			case WithdrawFiatWithWebsiteApproval:
				services = append(services, WithdrawFiatWithWebsiteApprovalText)
			case WithdrawFiatWithAPIPermission:
				services = append(services, WithdrawFiatWithAPIPermissionText)
			case WithdrawCryptoViaWebsiteOnly:
				services = append(services, WithdrawCryptoViaWebsiteOnlyText)
			case WithdrawFiatViaWebsiteOnly:
				services = append(services, WithdrawFiatViaWebsiteOnlyText)
			case NoFiatWithdrawals:
				services = append(services, NoFiatWithdrawalsText)
			default:
				services = append(services, fmt.Sprintf("%s[1<<%v]", UnknownWithdrawalTypeText, i))
			}
		}
	}
	if len(services) > 0 {
		return strings.Join(services, " & ")
	}

	return NoAPIWithdrawalMethodsText
}

// IsAssetTypeSupported whether or not the supplied asset is supported
// by the exchange
func (e *Base) IsAssetTypeSupported(asset asset.Item) bool {
	return e.CurrencyPairs.AssetTypes.Contains(asset)
}

// PrintEnabledPairs prints the exchanges enabled asset pairs
func (e *Base) PrintEnabledPairs() {
	for k, v := range e.CurrencyPairs.Pairs {
		log.Infof(log.SubSystemExchSys, "Asset type %v:", k)
		log.Infof(log.SubSystemExchSys, "\t Enabled pairs: %v", v.Enabled)
	}
}<|MERGE_RESOLUTION|>--- conflicted
+++ resolved
@@ -394,12 +394,8 @@
 		result, err := crypto.Base64Decode(apiSecret)
 		if err != nil {
 			e.API.AuthenticatedSupport = false
-<<<<<<< HEAD
+			e.API.AuthenticatedWebsocketSupport = false
 			log.Warnf(log.SubSystemExchSys, warningBase64DecryptSecretKeyFailed, e.Name)
-=======
-			e.API.AuthenticatedWebsocketSupport = false
-			log.Warnf(warningBase64DecryptSecretKeyFailed, e.Name)
->>>>>>> 9ff4471a
 		}
 		e.API.Credentials.Secret = string(result)
 	} else {
