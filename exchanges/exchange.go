package exchange

import (
	"context"
	"errors"
	"fmt"
	"net"
	"net/url"
	"strconv"
	"strings"
	"time"
	"unicode"

	"github.com/thrasher-corp/gocryptotrader/common"
	"github.com/thrasher-corp/gocryptotrader/common/convert"
	"github.com/thrasher-corp/gocryptotrader/config"
	"github.com/thrasher-corp/gocryptotrader/currency"
	"github.com/thrasher-corp/gocryptotrader/exchanges/account"
	"github.com/thrasher-corp/gocryptotrader/exchanges/asset"
	"github.com/thrasher-corp/gocryptotrader/exchanges/collateral"
	"github.com/thrasher-corp/gocryptotrader/exchanges/currencystate"
	"github.com/thrasher-corp/gocryptotrader/exchanges/fundingrate"
	"github.com/thrasher-corp/gocryptotrader/exchanges/kline"
	"github.com/thrasher-corp/gocryptotrader/exchanges/margin"
	"github.com/thrasher-corp/gocryptotrader/exchanges/order"
	"github.com/thrasher-corp/gocryptotrader/exchanges/protocol"
	"github.com/thrasher-corp/gocryptotrader/exchanges/request"
	"github.com/thrasher-corp/gocryptotrader/exchanges/stream"
	"github.com/thrasher-corp/gocryptotrader/exchanges/trade"
	"github.com/thrasher-corp/gocryptotrader/log"
	"github.com/thrasher-corp/gocryptotrader/portfolio/banking"
)

const (
	warningBase64DecryptSecretKeyFailed = "exchange %s unable to base64 decode secret key.. Disabling Authenticated API support" //nolint // False positive (G101: Potential hardcoded credentials)
	// DefaultHTTPTimeout is the default HTTP/HTTPS Timeout for exchange requests
	DefaultHTTPTimeout = time.Second * 15
	// DefaultWebsocketResponseCheckTimeout is the default delay in checking for an expected websocket response
	DefaultWebsocketResponseCheckTimeout = time.Millisecond * 50
	// DefaultWebsocketResponseMaxLimit is the default max wait for an expected websocket response before a timeout
	DefaultWebsocketResponseMaxLimit = time.Second * 7
	// DefaultWebsocketOrderbookBufferLimit is the maximum number of orderbook updates that get stored before being applied
	DefaultWebsocketOrderbookBufferLimit = 5
	// ResetConfigPairsWarningMessage is displayed when a currency pair format in the config needs to be updated
	ResetConfigPairsWarningMessage = "%s Enabled and available pairs for %s reset due to config upgrade, please enable the ones you would like to use again. Defaulting to %v"
)

var (
	errEndpointStringNotFound            = errors.New("endpoint string not found")
	errConfigPairFormatRequiresDelimiter = errors.New("config pair format requires delimiter")
	errSymbolCannotBeMatched             = errors.New("symbol cannot be matched")
	errGlobalRequestFormatIsNil          = errors.New("global request format is nil")
	errGlobalConfigFormatIsNil           = errors.New("global config format is nil")
	errAssetRequestFormatIsNil           = errors.New("asset type request format is nil")
	errAssetConfigFormatIsNil            = errors.New("asset type config format is nil")
	errSetDefaultsNotCalled              = errors.New("set defaults not called")
	errExchangeIsNil                     = errors.New("exchange is nil")
)

// SetRequester sets the instance of the requester
func (b *Base) SetRequester(r *request.Requester) error {
	if r == nil {
		return fmt.Errorf("%s cannot set requester, no requester provided", b.Name)
	}

	b.Requester = r
	return nil
}

// SetClientProxyAddress sets a proxy address for REST and websocket requests
func (b *Base) SetClientProxyAddress(addr string) error {
	if addr == "" {
		return nil
	}
	proxy, err := url.Parse(addr)
	if err != nil {
		return fmt.Errorf("setting proxy address error %s",
			err)
	}

	err = b.Requester.SetProxy(proxy)
	if err != nil {
		return err
	}

	if b.Websocket != nil {
		err = b.Websocket.SetProxyAddress(addr)
		if err != nil {
			return err
		}
	}
	return nil
}

// SetFeatureDefaults sets the exchanges default feature support set
func (b *Base) SetFeatureDefaults() {
	if b.Config.Features == nil {
		s := &config.FeaturesConfig{
			Supports: config.FeaturesSupportedConfig{
				Websocket: b.Features.Supports.Websocket,
				REST:      b.Features.Supports.REST,
				RESTCapabilities: protocol.Features{
					AutoPairUpdates: b.Features.Supports.RESTCapabilities.AutoPairUpdates,
				},
			},
		}

		if b.Config.SupportsAutoPairUpdates != nil {
			s.Supports.RESTCapabilities.AutoPairUpdates = *b.Config.SupportsAutoPairUpdates
			s.Enabled.AutoPairUpdates = *b.Config.SupportsAutoPairUpdates
		} else {
			s.Supports.RESTCapabilities.AutoPairUpdates = b.Features.Supports.RESTCapabilities.AutoPairUpdates
			s.Enabled.AutoPairUpdates = b.Features.Supports.RESTCapabilities.AutoPairUpdates
			if !s.Supports.RESTCapabilities.AutoPairUpdates {
				b.Config.CurrencyPairs.LastUpdated = time.Now().Unix()
				b.CurrencyPairs.LastUpdated = b.Config.CurrencyPairs.LastUpdated
			}
		}
		b.Config.Features = s
		b.Config.SupportsAutoPairUpdates = nil
	} else {
		if b.Features.Supports.RESTCapabilities.AutoPairUpdates != b.Config.Features.Supports.RESTCapabilities.AutoPairUpdates {
			b.Config.Features.Supports.RESTCapabilities.AutoPairUpdates = b.Features.Supports.RESTCapabilities.AutoPairUpdates

			if !b.Config.Features.Supports.RESTCapabilities.AutoPairUpdates {
				b.Config.CurrencyPairs.LastUpdated = time.Now().Unix()
			}
		}

		if b.Features.Supports.REST != b.Config.Features.Supports.REST {
			b.Config.Features.Supports.REST = b.Features.Supports.REST
		}

		if b.Features.Supports.RESTCapabilities.TickerBatching != b.Config.Features.Supports.RESTCapabilities.TickerBatching {
			b.Config.Features.Supports.RESTCapabilities.TickerBatching = b.Features.Supports.RESTCapabilities.TickerBatching
		}

		if b.Features.Supports.Websocket != b.Config.Features.Supports.Websocket {
			b.Config.Features.Supports.Websocket = b.Features.Supports.Websocket
		}

		if b.IsSaveTradeDataEnabled() != b.Config.Features.Enabled.SaveTradeData {
			b.SetSaveTradeDataStatus(b.Config.Features.Enabled.SaveTradeData)
		}

		if b.IsTradeFeedEnabled() != b.Config.Features.Enabled.TradeFeed {
			b.SetTradeFeedStatus(b.Config.Features.Enabled.TradeFeed)
		}

		if b.IsFillsFeedEnabled() != b.Config.Features.Enabled.FillsFeed {
			b.SetFillsFeedStatus(b.Config.Features.Enabled.FillsFeed)
		}

		b.Features.Enabled.AutoPairUpdates = b.Config.Features.Enabled.AutoPairUpdates
	}
}

// SupportsRESTTickerBatchUpdates returns whether or not the
// exchange supports REST batch ticker fetching
func (b *Base) SupportsRESTTickerBatchUpdates() bool {
	return b.Features.Supports.RESTCapabilities.TickerBatching
}

// SupportsAutoPairUpdates returns whether or not the exchange supports
// auto currency pair updating
func (b *Base) SupportsAutoPairUpdates() bool {
	return b.Features.Supports.RESTCapabilities.AutoPairUpdates ||
		b.Features.Supports.WebsocketCapabilities.AutoPairUpdates
}

// GetLastPairsUpdateTime returns the unix timestamp of when the exchanges
// currency pairs were last updated
func (b *Base) GetLastPairsUpdateTime() int64 {
	return b.CurrencyPairs.LastUpdated
}

// GetAssetTypes returns the either the enabled or available asset types for an
// individual exchange
func (b *Base) GetAssetTypes(enabled bool) asset.Items {
	return b.CurrencyPairs.GetAssetTypes(enabled)
}

// GetPairAssetType returns the associated asset type for the currency pair
// This method is only useful for exchanges that have pair names with multiple delimiters (BTC-USD-0626)
// Helpful if the exchange has only a single asset type but in that case the asset type can be hard coded
func (b *Base) GetPairAssetType(c currency.Pair) (asset.Item, error) {
	assetTypes := b.GetAssetTypes(false)
	for i := range assetTypes {
		avail, err := b.GetAvailablePairs(assetTypes[i])
		if err != nil {
			return asset.Empty, err
		}
		if avail.Contains(c, true) {
			return assetTypes[i], nil
		}
	}
	return asset.Empty, errors.New("asset type not associated with currency pair")
}

// GetPairAndAssetTypeRequestFormatted returns the pair and the asset type
// when there is distinct differentiation between exchange request symbols asset
// types. e.g. "BTC-USD" Spot and "BTC_USD" PERP request formatted.
func (b *Base) GetPairAndAssetTypeRequestFormatted(symbol string) (currency.Pair, asset.Item, error) {
	if symbol == "" {
		return currency.EMPTYPAIR, asset.Empty, currency.ErrCurrencyPairEmpty
	}
	assetTypes := b.GetAssetTypes(true)
	for i := range assetTypes {
		pFmt, err := b.GetPairFormat(assetTypes[i], true)
		if err != nil {
			return currency.EMPTYPAIR, asset.Empty, err
		}

		enabled, err := b.GetEnabledPairs(assetTypes[i])
		if err != nil {
			return currency.EMPTYPAIR, asset.Empty, err
		}
		for j := range enabled {
			if pFmt.Format(enabled[j]) == symbol {
				return enabled[j], assetTypes[i], nil
			}
		}
	}
	return currency.EMPTYPAIR, asset.Empty, errSymbolCannotBeMatched
}

// GetClientBankAccounts returns banking details associated with
// a client for withdrawal purposes
func (b *Base) GetClientBankAccounts(exchangeName, withdrawalCurrency string) (*banking.Account, error) {
	cfg := config.GetConfig()
	return cfg.GetClientBankAccounts(exchangeName, withdrawalCurrency)
}

// GetExchangeBankAccounts returns banking details associated with an
// exchange for funding purposes
func (b *Base) GetExchangeBankAccounts(id, depositCurrency string) (*banking.Account, error) {
	cfg := config.GetConfig()
	return cfg.GetExchangeBankAccounts(b.Name, id, depositCurrency)
}

// SetCurrencyPairFormat checks the exchange request and config currency pair
// formats and syncs it with the exchanges SetDefault settings
func (b *Base) SetCurrencyPairFormat() error {
	if b.Config.CurrencyPairs == nil {
		b.Config.CurrencyPairs = new(currency.PairsManager)
	}

	b.Config.CurrencyPairs.UseGlobalFormat = b.CurrencyPairs.UseGlobalFormat
	if b.Config.CurrencyPairs.UseGlobalFormat {
		b.Config.CurrencyPairs.RequestFormat = b.CurrencyPairs.RequestFormat
		b.Config.CurrencyPairs.ConfigFormat = b.CurrencyPairs.ConfigFormat
		return nil
	}

	if b.Config.CurrencyPairs.ConfigFormat != nil {
		b.Config.CurrencyPairs.ConfigFormat = nil
	}
	if b.Config.CurrencyPairs.RequestFormat != nil {
		b.Config.CurrencyPairs.RequestFormat = nil
	}

	assetTypes := b.GetAssetTypes(false)
	for x := range assetTypes {
		if _, err := b.Config.CurrencyPairs.Get(assetTypes[x]); err != nil {
			ps, err := b.CurrencyPairs.Get(assetTypes[x])
			if err != nil {
				return err
			}
			err = b.Config.CurrencyPairs.Store(assetTypes[x], ps)
			if err != nil {
				return err
			}
		}
	}
	return nil
}

// SetConfigPairs sets the exchanges currency pairs to the pairs set in the config
func (b *Base) SetConfigPairs() error {
	assetTypes := b.Config.CurrencyPairs.GetAssetTypes(false)
	exchangeAssets := b.CurrencyPairs.GetAssetTypes(false)
	for x := range assetTypes {
		if !exchangeAssets.Contains(assetTypes[x]) {
			log.Warnf(log.ExchangeSys,
				"%s exchange asset type %s unsupported, please manually remove from configuration",
				b.Name,
				assetTypes[x])
			continue // If there are unsupported assets contained in config, skip.
		}

		var enabledAsset bool
		if b.Config.CurrencyPairs.IsAssetEnabled(assetTypes[x]) == nil {
			enabledAsset = true
		}

		err := b.CurrencyPairs.SetAssetEnabled(assetTypes[x], enabledAsset)
		// Suppress error when assets are enabled by default and they are being
		// enabled by config. A check for the inverse
		// e.g. currency.ErrAssetAlreadyDisabled is not needed.
		if err != nil && !errors.Is(err, currency.ErrAssetAlreadyEnabled) {
			return err
		}

		cfgPS, err := b.Config.CurrencyPairs.Get(assetTypes[x])
		if err != nil {
			return err
		}

		if b.Config.CurrencyPairs.UseGlobalFormat {
			err = b.CurrencyPairs.StorePairs(assetTypes[x], cfgPS.Available, false)
			if err != nil {
				return err
			}
			err = b.CurrencyPairs.StorePairs(assetTypes[x], cfgPS.Enabled, true)
			if err != nil {
				return err
			}
			continue
		}
		exchPS, err := b.CurrencyPairs.Get(assetTypes[x])
		if err != nil {
			return err
		}

		if exchPS.ConfigFormat != nil {
			err = b.Config.CurrencyPairs.StoreFormat(assetTypes[x], exchPS.ConfigFormat, true)
			if err != nil {
				return err
			}
		}
		if exchPS.RequestFormat != nil {
			err = b.Config.CurrencyPairs.StoreFormat(assetTypes[x], exchPS.RequestFormat, false)
			if err != nil {
				return err
			}
		}

		err = b.CurrencyPairs.StorePairs(assetTypes[x], cfgPS.Available, false)
		if err != nil {
			return err
		}
		err = b.CurrencyPairs.StorePairs(assetTypes[x], cfgPS.Enabled, true)
		if err != nil {
			return err
		}
	}
	return nil
}

// GetName is a method that returns the name of the exchange base
func (b *Base) GetName() string {
	return b.Name
}

// GetEnabledFeatures returns the exchanges enabled features
func (b *Base) GetEnabledFeatures() FeaturesEnabled {
	return b.Features.Enabled
}

// GetSupportedFeatures returns the exchanges supported features
func (b *Base) GetSupportedFeatures() FeaturesSupported {
	return b.Features.Supports
}

// GetPairFormat returns the pair format based on the exchange and
// asset type
func (b *Base) GetPairFormat(assetType asset.Item, requestFormat bool) (currency.PairFormat, error) {
	if b.CurrencyPairs.UseGlobalFormat {
		if requestFormat {
			if b.CurrencyPairs.RequestFormat == nil {
				return currency.EMPTYFORMAT, errGlobalRequestFormatIsNil
			}
			return *b.CurrencyPairs.RequestFormat, nil
		}

		if b.CurrencyPairs.ConfigFormat == nil {
			return currency.EMPTYFORMAT, errGlobalConfigFormatIsNil
		}
		return *b.CurrencyPairs.ConfigFormat, nil
	}

	ps, err := b.CurrencyPairs.Get(assetType)
	if err != nil {
		return currency.EMPTYFORMAT, err
	}

	if requestFormat {
		if ps.RequestFormat == nil {
			return currency.EMPTYFORMAT, errAssetRequestFormatIsNil
		}
		return *ps.RequestFormat, nil
	}

	if ps.ConfigFormat == nil {
		return currency.EMPTYFORMAT, errAssetConfigFormatIsNil
	}
	return *ps.ConfigFormat, nil
}

// GetEnabledPairs is a method that returns the enabled currency pairs of
// the exchange by asset type, if the asset type is disabled this will return no
// enabled pairs
func (b *Base) GetEnabledPairs(a asset.Item) (currency.Pairs, error) {
	err := b.CurrencyPairs.IsAssetEnabled(a)
	if err != nil {
		return nil, err
	}
	format, err := b.GetPairFormat(a, false)
	if err != nil {
		return nil, err
	}
	enabledPairs, err := b.CurrencyPairs.GetPairs(a, true)
	if err != nil {
		return nil, err
	}
	return enabledPairs.Format(format), nil
}

// GetRequestFormattedPairAndAssetType is a method that returns the enabled currency pair of
// along with its asset type. Only use when there is no chance of the same name crossing over
func (b *Base) GetRequestFormattedPairAndAssetType(p string) (currency.Pair, asset.Item, error) {
	assetTypes := b.GetAssetTypes(true)
	for i := range assetTypes {
		format, err := b.GetPairFormat(assetTypes[i], true)
		if err != nil {
			return currency.EMPTYPAIR, assetTypes[i], err
		}

		pairs, err := b.CurrencyPairs.GetPairs(assetTypes[i], true)
		if err != nil {
			return currency.EMPTYPAIR, assetTypes[i], err
		}

		for j := range pairs {
			formattedPair := pairs[j].Format(format)
			if strings.EqualFold(formattedPair.String(), p) {
				return formattedPair, assetTypes[i], nil
			}
		}
	}
	return currency.EMPTYPAIR, asset.Empty, fmt.Errorf("%s %w", p, currency.ErrPairNotFound)
}

// GetAvailablePairs is a method that returns the available currency pairs
// of the exchange by asset type
func (b *Base) GetAvailablePairs(assetType asset.Item) (currency.Pairs, error) {
	format, err := b.GetPairFormat(assetType, false)
	if err != nil {
		return nil, err
	}
	pairs, err := b.CurrencyPairs.GetPairs(assetType, false)
	if err != nil {
		return nil, err
	}
	return pairs.Format(format), nil
}

// SupportsPair returns true or not whether a currency pair exists in the
// exchange available currencies or not
func (b *Base) SupportsPair(p currency.Pair, enabledPairs bool, assetType asset.Item) error {
	var pairs currency.Pairs
	var err error
	if enabledPairs {
		pairs, err = b.GetEnabledPairs(assetType)
	} else {
		pairs, err = b.GetAvailablePairs(assetType)
	}
	if err != nil {
		return err
	}
	if pairs.Contains(p, false) {
		return nil
	}
	return fmt.Errorf("%w %v", currency.ErrCurrencyNotSupported, p)
}

// FormatExchangeCurrencies returns a string containing
// the exchanges formatted currency pairs
func (b *Base) FormatExchangeCurrencies(pairs []currency.Pair, assetType asset.Item) (string, error) {
	var currencyItems strings.Builder
	pairFmt, err := b.GetPairFormat(assetType, true)
	if err != nil {
		return "", err
	}

	for x := range pairs {
		format, err := b.FormatExchangeCurrency(pairs[x], assetType)
		if err != nil {
			return "", err
		}
		currencyItems.WriteString(format.String())
		if x == len(pairs)-1 {
			continue
		}
		currencyItems.WriteString(pairFmt.Separator)
	}

	if currencyItems.Len() == 0 {
		return "", errors.New("returned empty string")
	}
	return currencyItems.String(), nil
}

// FormatExchangeCurrency is a method that formats and returns a currency pair
// based on the user currency display preferences
func (b *Base) FormatExchangeCurrency(p currency.Pair, assetType asset.Item) (currency.Pair, error) {
	if p.IsEmpty() {
		return currency.EMPTYPAIR, currency.ErrCurrencyPairEmpty
	}
	pairFmt, err := b.GetPairFormat(assetType, true)
	if err != nil {
		return currency.EMPTYPAIR, err
	}
	return p.Format(pairFmt), nil
}

// SetEnabled is a method that sets if the exchange is enabled
func (b *Base) SetEnabled(enabled bool) {
	b.settingsMutex.Lock()
	b.Enabled = enabled
	b.settingsMutex.Unlock()
}

// IsEnabled is a method that returns if the current exchange is enabled
func (b *Base) IsEnabled() bool {
	if b == nil {
		return false
	}
	b.settingsMutex.RLock()
	defer b.settingsMutex.RUnlock()
	return b.Enabled
}

// SetupDefaults sets the exchange settings based on the supplied config
func (b *Base) SetupDefaults(exch *config.Exchange) error {
	err := exch.Validate()
	if err != nil {
		return err
	}

	b.Enabled = true
	b.LoadedByConfig = true
	b.Config = exch
	b.Verbose = exch.Verbose

	b.API.AuthenticatedSupport = exch.API.AuthenticatedSupport
	b.API.AuthenticatedWebsocketSupport = exch.API.AuthenticatedWebsocketSupport
	if b.API.credentials == nil {
		b.API.credentials = &account.Credentials{}
	}
	b.API.credentials.SubAccount = exch.API.Credentials.Subaccount
	if b.API.AuthenticatedSupport || b.API.AuthenticatedWebsocketSupport {
		b.SetCredentials(exch.API.Credentials.Key,
			exch.API.Credentials.Secret,
			exch.API.Credentials.ClientID,
			exch.API.Credentials.Subaccount,
			exch.API.Credentials.PEMKey,
			exch.API.Credentials.OTPSecret,
		)
	}

	if exch.HTTPTimeout <= time.Duration(0) {
		exch.HTTPTimeout = DefaultHTTPTimeout
	}

	err = b.SetHTTPClientTimeout(exch.HTTPTimeout)
	if err != nil {
		return err
	}

	if exch.CurrencyPairs == nil {
		exch.CurrencyPairs = &b.CurrencyPairs
		a := exch.CurrencyPairs.GetAssetTypes(false)
		for i := range a {
			err = exch.CurrencyPairs.SetAssetEnabled(a[i], true)
			if err != nil && !errors.Is(err, currency.ErrAssetAlreadyEnabled) {
				return err
			}
		}
	}

	b.HTTPDebugging = exch.HTTPDebugging
	b.BypassConfigFormatUpgrades = exch.CurrencyPairs.BypassConfigFormatUpgrades
	err = b.SetHTTPClientUserAgent(exch.HTTPUserAgent)
	if err != nil {
		return err
	}

	err = b.SetCurrencyPairFormat()
	if err != nil {
		return err
	}

	err = b.SetConfigPairs()
	if err != nil {
		return err
	}

	b.SetFeatureDefaults()

	if b.API.Endpoints == nil {
		b.API.Endpoints = b.NewEndpoints()
	}

	err = b.SetAPIURL()
	if err != nil {
		return err
	}

	b.SetAPICredentialDefaults()

	err = b.SetClientProxyAddress(exch.ProxyAddress)
	if err != nil {
		return err
	}
	b.BaseCurrencies = exch.BaseCurrencies

	if exch.Orderbook.VerificationBypass {
		log.Warnf(log.ExchangeSys,
			"%s orderbook verification has been bypassed via config.",
			b.Name)
	}
	b.CanVerifyOrderbook = !exch.Orderbook.VerificationBypass
	b.States = currencystate.NewCurrencyStates()
	return err
}

// SetPairs sets the exchange currency pairs for either enabledPairs or
// availablePairs
func (b *Base) SetPairs(pairs currency.Pairs, assetType asset.Item, enabled bool) error {
	if len(pairs) == 0 {
		return fmt.Errorf("%s SetPairs error - pairs is empty", b.Name)
	}

	pairFmt, err := b.GetPairFormat(assetType, false)
	if err != nil {
		return err
	}
	cPairs := make(currency.Pairs, len(pairs))
	copy(cPairs, pairs)
	for x := range pairs {
		cPairs[x] = pairs[x].Format(pairFmt)
	}

	err = b.CurrencyPairs.StorePairs(assetType, cPairs, enabled)
	if err != nil {
		return err
	}
	return b.Config.CurrencyPairs.StorePairs(assetType, cPairs, enabled)
}

// EnsureOnePairEnabled not all assets have pairs, eg options
// search for an asset that does and enable one if none are enabled
// error if no currency pairs found for an entire exchange
func (b *Base) EnsureOnePairEnabled() error {
	pair, item, err := b.CurrencyPairs.EnsureOnePairEnabled()
	if err != nil {
		return err
	}
	if !pair.IsEmpty() {
		log.Warnf(log.ExchangeSys, "%v had no enabled pairs, %v %v pair has been enabled", b.Name, item, pair)
	}
	return nil
}

// UpdatePairs updates the exchange currency pairs for either enabledPairs or
// availablePairs
func (b *Base) UpdatePairs(incoming currency.Pairs, a asset.Item, enabled, force bool) error {
	pFmt, err := b.GetPairFormat(a, false)
	if err != nil {
		return err
	}

	incoming, err = incoming.ValidateAndConform(pFmt, b.BypassConfigFormatUpgrades)
	if err != nil {
		return err
	}

	oldPairs, err := b.CurrencyPairs.GetPairs(a, enabled)
	if err != nil {
		return err
	}

	diff, err := oldPairs.FindDifferences(incoming, pFmt)
	if err != nil {
		return err
	}

	if force || len(diff.New) != 0 || len(diff.Remove) != 0 || diff.FormatDifference {
		var updateType string
		if enabled {
			updateType = "enabled"
		} else {
			updateType = "available"
		}

		if force {
			log.Debugf(log.ExchangeSys,
				"%s forced update of %s [%v] pairs.",
				b.Name,
				updateType,
				strings.ToUpper(a.String()))
		} else {
			if len(diff.New) > 0 {
				log.Debugf(log.ExchangeSys,
					"%s Updating %s pairs [%v] - Added: %s.\n",
					b.Name,
					updateType,
					strings.ToUpper(a.String()),
					diff.New)
			}
			if len(diff.Remove) > 0 {
				log.Debugf(log.ExchangeSys,
					"%s Updating %s pairs [%v] - Removed: %s.\n",
					b.Name,
					updateType,
					strings.ToUpper(a.String()),
					diff.Remove)
			}
		}
		err = b.Config.CurrencyPairs.StorePairs(a, incoming, enabled)
		if err != nil {
			return err
		}
		err = b.CurrencyPairs.StorePairs(a, incoming, enabled)
		if err != nil {
			return err
		}
	}

	if enabled {
		return nil
	}

	// This section checks for differences after an available pairs adjustment
	// which will remove currency pairs from enabled pairs that have been
	// disabled by an exchange, adjust the entire list of enabled pairs if there
	// is a required formatting change and it will also capture unintentional
	// client inputs e.g. a client can enter `linkusd` via config and loaded
	// into memory that might be unintentionally formatted too `lin-kusd` it
	// will match that against the correct available pair in memory and apply
	// correct formatting (LINK-USD) instead of being removed altogether which
	// will require a shutdown and update of the config file to enable that
	// asset.

	enabledPairs, err := b.CurrencyPairs.GetPairs(a, true)
	if err != nil &&
		!errors.Is(err, currency.ErrPairNotContainedInAvailablePairs) &&
		!errors.Is(err, currency.ErrPairDuplication) {
		return err
	}

	if err == nil && !enabledPairs.HasFormatDifference(pFmt) {
		return nil
	}

	diff, err = enabledPairs.FindDifferences(incoming, pFmt)
	if err != nil {
		return err
	}

	check := make(map[string]bool)
	var target int
	for x := range enabledPairs {
		pairNoFmt := currency.EMPTYFORMAT.Format(enabledPairs[x])
		if check[pairNoFmt] {
			diff.Remove = diff.Remove.Add(enabledPairs[x])
			continue
		}
		check[pairNoFmt] = true

		if !diff.Remove.Contains(enabledPairs[x], true) {
			enabledPairs[target] = enabledPairs[x].Format(pFmt)
		} else {
			var match currency.Pair
			match, err = incoming.DeriveFrom(pairNoFmt)
			if err != nil {
				continue
			}
			diff.Remove, err = diff.Remove.Remove(enabledPairs[x])
			if err != nil {
				return err
			}
			enabledPairs[target] = match.Format(pFmt)
		}
		target++
	}

	enabledPairs = enabledPairs[:target]
	if len(enabledPairs) == 0 && len(incoming) > 0 {
		// NOTE: If enabled pairs are not populated for any reason.
		var randomPair currency.Pair
		randomPair, err = incoming.GetRandomPair()
		if err != nil {
			return err
		}
		log.Debugf(log.ExchangeSys, "%s Enabled pairs missing for %s. Added %s.\n",
			b.Name,
			strings.ToUpper(a.String()),
			randomPair)
		enabledPairs = currency.Pairs{randomPair}
	}

	if len(diff.Remove) > 0 {
		log.Debugf(log.ExchangeSys, "%s Checked and updated enabled pairs [%v] - Removed: %s.\n",
			b.Name,
			strings.ToUpper(a.String()),
			diff.Remove)
	}
	err = b.Config.CurrencyPairs.StorePairs(a, enabledPairs, true)
	if err != nil {
		return err
	}
	return b.CurrencyPairs.StorePairs(a, enabledPairs, true)
}

// SetAPIURL sets configuration API URL for an exchange
func (b *Base) SetAPIURL() error {
	checkInsecureEndpoint := func(endpoint string) {
		if strings.Contains(endpoint, "https") || strings.Contains(endpoint, "wss") {
			return
		}
		log.Warnf(log.ExchangeSys,
			"%s is using HTTP instead of HTTPS or WS instead of WSS [%s] for API functionality, an"+
				" attacker could eavesdrop on this connection. Use at your"+
				" own risk.",
			b.Name, endpoint)
	}
	var err error
	if b.Config.API.OldEndPoints != nil {
		if b.Config.API.OldEndPoints.URL != "" && b.Config.API.OldEndPoints.URL != config.APIURLNonDefaultMessage {
			err = b.API.Endpoints.SetRunning(RestSpot.String(), b.Config.API.OldEndPoints.URL)
			if err != nil {
				return err
			}
			checkInsecureEndpoint(b.Config.API.OldEndPoints.URL)
		}
		if b.Config.API.OldEndPoints.URLSecondary != "" && b.Config.API.OldEndPoints.URLSecondary != config.APIURLNonDefaultMessage {
			err = b.API.Endpoints.SetRunning(RestSpotSupplementary.String(), b.Config.API.OldEndPoints.URLSecondary)
			if err != nil {
				return err
			}
			checkInsecureEndpoint(b.Config.API.OldEndPoints.URLSecondary)
		}
		if b.Config.API.OldEndPoints.WebsocketURL != "" && b.Config.API.OldEndPoints.WebsocketURL != config.WebsocketURLNonDefaultMessage {
			err = b.API.Endpoints.SetRunning(WebsocketSpot.String(), b.Config.API.OldEndPoints.WebsocketURL)
			if err != nil {
				return err
			}
			checkInsecureEndpoint(b.Config.API.OldEndPoints.WebsocketURL)
		}
		b.Config.API.OldEndPoints = nil
	} else if b.Config.API.Endpoints != nil {
		for key, val := range b.Config.API.Endpoints {
			if val == "" ||
				val == config.APIURLNonDefaultMessage ||
				val == config.WebsocketURLNonDefaultMessage {
				continue
			}

			var u URL
			u, err = getURLTypeFromString(key)
			if err != nil {
				return err
			}

			var defaultURL string
			defaultURL, err = b.API.Endpoints.GetURL(u)
			if err != nil {
				log.Warnf(
					log.ExchangeSys,
					"%s: Config cannot match with default endpoint URL: [%s] with key: [%s], please remove or update core support endpoints.",
					b.Name,
					val,
					u)
				continue
			}

			if defaultURL == val {
				continue
			}

			log.Warnf(
				log.ExchangeSys,
				"%s: Config is overwriting default endpoint URL values from: [%s] to: [%s] for: [%s]",
				b.Name,
				defaultURL,
				val,
				u)

			checkInsecureEndpoint(val)

			err = b.API.Endpoints.SetRunning(key, val)
			if err != nil {
				return err
			}
		}
	}
	runningMap := b.API.Endpoints.GetURLMap()
	b.Config.API.Endpoints = runningMap
	return nil
}

// SupportsREST returns whether or not the exchange supports
// REST
func (b *Base) SupportsREST() bool {
	return b.Features.Supports.REST
}

// GetWithdrawPermissions passes through the exchange's withdraw permissions
func (b *Base) GetWithdrawPermissions() uint32 {
	return b.Features.Supports.WithdrawPermissions
}

// SupportsWithdrawPermissions compares the supplied permissions with the exchange's to verify they're supported
func (b *Base) SupportsWithdrawPermissions(permissions uint32) bool {
	exchangePermissions := b.GetWithdrawPermissions()
	return permissions&exchangePermissions == permissions
}

// FormatWithdrawPermissions will return each of the exchange's compatible withdrawal methods in readable form
func (b *Base) FormatWithdrawPermissions() string {
	var services []string
	for i := 0; i < 32; i++ {
		var check uint32 = 1 << uint32(i)
		if b.GetWithdrawPermissions()&check != 0 {
			switch check {
			case AutoWithdrawCrypto:
				services = append(services, AutoWithdrawCryptoText)
			case AutoWithdrawCryptoWithAPIPermission:
				services = append(services, AutoWithdrawCryptoWithAPIPermissionText)
			case AutoWithdrawCryptoWithSetup:
				services = append(services, AutoWithdrawCryptoWithSetupText)
			case WithdrawCryptoWith2FA:
				services = append(services, WithdrawCryptoWith2FAText)
			case WithdrawCryptoWithSMS:
				services = append(services, WithdrawCryptoWithSMSText)
			case WithdrawCryptoWithEmail:
				services = append(services, WithdrawCryptoWithEmailText)
			case WithdrawCryptoWithWebsiteApproval:
				services = append(services, WithdrawCryptoWithWebsiteApprovalText)
			case WithdrawCryptoWithAPIPermission:
				services = append(services, WithdrawCryptoWithAPIPermissionText)
			case AutoWithdrawFiat:
				services = append(services, AutoWithdrawFiatText)
			case AutoWithdrawFiatWithAPIPermission:
				services = append(services, AutoWithdrawFiatWithAPIPermissionText)
			case AutoWithdrawFiatWithSetup:
				services = append(services, AutoWithdrawFiatWithSetupText)
			case WithdrawFiatWith2FA:
				services = append(services, WithdrawFiatWith2FAText)
			case WithdrawFiatWithSMS:
				services = append(services, WithdrawFiatWithSMSText)
			case WithdrawFiatWithEmail:
				services = append(services, WithdrawFiatWithEmailText)
			case WithdrawFiatWithWebsiteApproval:
				services = append(services, WithdrawFiatWithWebsiteApprovalText)
			case WithdrawFiatWithAPIPermission:
				services = append(services, WithdrawFiatWithAPIPermissionText)
			case WithdrawCryptoViaWebsiteOnly:
				services = append(services, WithdrawCryptoViaWebsiteOnlyText)
			case WithdrawFiatViaWebsiteOnly:
				services = append(services, WithdrawFiatViaWebsiteOnlyText)
			case NoFiatWithdrawals:
				services = append(services, NoFiatWithdrawalsText)
			default:
				services = append(services, fmt.Sprintf("%s[1<<%v]", UnknownWithdrawalTypeText, i))
			}
		}
	}
	if len(services) > 0 {
		return strings.Join(services, " & ")
	}

	return NoAPIWithdrawalMethodsText
}

// SupportsAsset whether or not the supplied asset is supported
// by the exchange
func (b *Base) SupportsAsset(a asset.Item) bool {
	_, ok := b.CurrencyPairs.Pairs[a]
	return ok
}

// PrintEnabledPairs prints the exchanges enabled asset pairs
func (b *Base) PrintEnabledPairs() {
	for k, v := range b.CurrencyPairs.Pairs {
		log.Infof(log.ExchangeSys, "%s Asset type %v:\n\t Enabled pairs: %v",
			b.Name, strings.ToUpper(k.String()), v.Enabled)
	}
}

// GetBase returns the exchange base
func (b *Base) GetBase() *Base { return b }

// CheckTransientError catches transient errors and returns nil if found, used
// for validation of API credentials
func (b *Base) CheckTransientError(err error) error {
	if _, ok := err.(net.Error); ok {
		log.Warnf(log.ExchangeSys,
			"%s net error captured, will not disable authentication %s",
			b.Name,
			err)
		return nil
	}
	return err
}

// DisableRateLimiter disables the rate limiting system for the exchange
func (b *Base) DisableRateLimiter() error {
	return b.Requester.DisableRateLimiter()
}

// EnableRateLimiter enables the rate limiting system for the exchange
func (b *Base) EnableRateLimiter() error {
	return b.Requester.EnableRateLimiter()
}

// StoreAssetPairFormat initialises and stores a defined asset format
func (b *Base) StoreAssetPairFormat(a asset.Item, f currency.PairStore) error {
	if a.String() == "" {
		return fmt.Errorf("%s cannot add to pairs manager, no asset provided",
			b.Name)
	}

	if f.AssetEnabled == nil {
		f.AssetEnabled = convert.BoolPtr(true)
	}

	if f.RequestFormat == nil {
		return fmt.Errorf("%s cannot add to pairs manager, request pair format not provided",
			b.Name)
	}

	if f.ConfigFormat == nil {
		return fmt.Errorf("%s cannot add to pairs manager, config pair format not provided",
			b.Name)
	}

	if f.ConfigFormat.Delimiter == "" {
		return fmt.Errorf("exchange %s cannot set asset %s pair format %w",
			b.Name, a, errConfigPairFormatRequiresDelimiter)
	}

	if b.CurrencyPairs.Pairs == nil {
		b.CurrencyPairs.Pairs = make(map[asset.Item]*currency.PairStore)
	}

	b.CurrencyPairs.Pairs[a] = &f
	return nil
}

// SetGlobalPairsManager sets defined asset and pairs management system with
// global formatting
func (b *Base) SetGlobalPairsManager(request, config *currency.PairFormat, assets ...asset.Item) error {
	if request == nil {
		return fmt.Errorf("%s cannot set pairs manager, request pair format not provided",
			b.Name)
	}

	if config == nil {
		return fmt.Errorf("%s cannot set pairs manager, config pair format not provided",
			b.Name)
	}

	if len(assets) == 0 {
		return fmt.Errorf("%s cannot set pairs manager, no assets provided",
			b.Name)
	}

	if config.Delimiter == "" {
		return fmt.Errorf("exchange %s cannot set global pairs manager %w for assets %s",
			b.Name, errConfigPairFormatRequiresDelimiter, assets)
	}

	b.CurrencyPairs.UseGlobalFormat = true
	b.CurrencyPairs.RequestFormat = request
	b.CurrencyPairs.ConfigFormat = config

	if b.CurrencyPairs.Pairs != nil {
		return fmt.Errorf("%s cannot set pairs manager, pairs already set",
			b.Name)
	}

	b.CurrencyPairs.Pairs = make(map[asset.Item]*currency.PairStore)

	for i := range assets {
		if assets[i].String() == "" {
			b.CurrencyPairs.Pairs = nil
			return fmt.Errorf("%s cannot set pairs manager, asset is empty string",
				b.Name)
		}
		b.CurrencyPairs.Pairs[assets[i]] = new(currency.PairStore)
		b.CurrencyPairs.Pairs[assets[i]].ConfigFormat = config
		b.CurrencyPairs.Pairs[assets[i]].RequestFormat = request
	}

	return nil
}

// GetWebsocket returns a pointer to the exchange websocket
func (b *Base) GetWebsocket() (*stream.Websocket, error) {
	if b.Websocket == nil {
		return nil, common.ErrFunctionNotSupported
	}
	return b.Websocket, nil
}

// SupportsWebsocket returns whether or not the exchange supports
// websocket
func (b *Base) SupportsWebsocket() bool {
	return b.Features.Supports.Websocket
}

// IsWebsocketEnabled returns whether or not the exchange has its
// websocket client enabled
func (b *Base) IsWebsocketEnabled() bool {
	if b.Websocket == nil {
		return false
	}
	return b.Websocket.IsEnabled()
}

// FlushWebsocketChannels refreshes websocket channel subscriptions based on
// websocket features. Used in the event of a pair/asset or subscription change.
func (b *Base) FlushWebsocketChannels() error {
	if b.Websocket == nil {
		return nil
	}
	return b.Websocket.FlushChannels()
}

// SubscribeToWebsocketChannels appends to ChannelsToSubscribe
// which lets websocket.manageSubscriptions handle subscribing
func (b *Base) SubscribeToWebsocketChannels(channels []stream.ChannelSubscription) error {
	if b.Websocket == nil {
		return common.ErrFunctionNotSupported
	}
	return b.Websocket.SubscribeToChannels(channels)
}

// UnsubscribeToWebsocketChannels removes from ChannelsToSubscribe
// which lets websocket.manageSubscriptions handle unsubscribing
func (b *Base) UnsubscribeToWebsocketChannels(channels []stream.ChannelSubscription) error {
	if b.Websocket == nil {
		return common.ErrFunctionNotSupported
	}
	return b.Websocket.UnsubscribeChannels(channels)
}

// GetSubscriptions returns a copied list of subscriptions
func (b *Base) GetSubscriptions() ([]stream.ChannelSubscription, error) {
	if b.Websocket == nil {
		return nil, common.ErrFunctionNotSupported
	}
	return b.Websocket.GetSubscriptions(), nil
}

// AuthenticateWebsocket sends an authentication message to the websocket
func (b *Base) AuthenticateWebsocket(_ context.Context) error {
	return common.ErrFunctionNotSupported
}

// KlineIntervalEnabled returns if requested interval is enabled on exchange
func (b *Base) klineIntervalEnabled(in kline.Interval) bool {
	// TODO: Add in the ability to use custom klines
	return b.Features.Enabled.Kline.Intervals.ExchangeSupported(in)
}

// FormatExchangeKlineInterval returns Interval to string
// Exchanges can override this if they require custom formatting
func (b *Base) FormatExchangeKlineInterval(in kline.Interval) string {
	return strconv.FormatFloat(in.Duration().Seconds(), 'f', 0, 64)
}

// ValidateKline confirms that the requested pair, asset & interval are
// supported and/or enabled by the requested exchange.
func (b *Base) ValidateKline(pair currency.Pair, a asset.Item, interval kline.Interval) error {
	var err error
	if b.CurrencyPairs.IsAssetEnabled(a) != nil {
		err = common.AppendError(err, fmt.Errorf("%w %v", asset.ErrNotEnabled, a))
	} else if !b.CurrencyPairs.Pairs[a].Enabled.Contains(pair, true) {
		err = common.AppendError(err, fmt.Errorf("%w in enabled pairs %v", currency.ErrPairNotFound, pair))
	}

	if !b.klineIntervalEnabled(interval) {
		err = common.AppendError(err, fmt.Errorf("%w %v", kline.ErrInvalidInterval, interval))
	}

	return err
}

// AddTradesToBuffer is a helper function that will only
// add trades to the buffer if it is allowed
func (b *Base) AddTradesToBuffer(trades ...trade.Data) error {
	if !b.IsSaveTradeDataEnabled() {
		return nil
	}
	return trade.AddTradesToBuffer(b.Name, trades...)
}

// IsSaveTradeDataEnabled checks the state of
// SaveTradeData in a concurrent-friendly manner
func (b *Base) IsSaveTradeDataEnabled() bool {
	b.settingsMutex.RLock()
	isEnabled := b.Features.Enabled.SaveTradeData
	b.settingsMutex.RUnlock()
	return isEnabled
}

// SetSaveTradeDataStatus locks and sets the status of
// the config and the exchange's setting for SaveTradeData
func (b *Base) SetSaveTradeDataStatus(enabled bool) {
	b.settingsMutex.Lock()
	defer b.settingsMutex.Unlock()
	b.Features.Enabled.SaveTradeData = enabled
	b.Config.Features.Enabled.SaveTradeData = enabled
	if b.Verbose {
		log.Debugf(log.Trade, "Set %v 'SaveTradeData' to %v", b.Name, enabled)
	}
}

// IsTradeFeedEnabled checks the state of
// TradeFeed in a concurrent-friendly manner
func (b *Base) IsTradeFeedEnabled() bool {
	b.settingsMutex.RLock()
	isEnabled := b.Features.Enabled.TradeFeed
	b.settingsMutex.RUnlock()
	return isEnabled
}

// SetTradeFeedStatus locks and sets the status of
// the config and the exchange's setting for TradeFeed
func (b *Base) SetTradeFeedStatus(enabled bool) {
	b.settingsMutex.Lock()
	defer b.settingsMutex.Unlock()
	b.Features.Enabled.TradeFeed = enabled
	b.Config.Features.Enabled.TradeFeed = enabled
	if b.Verbose {
		log.Debugf(log.Trade, "Set %v 'TradeFeed' to %v", b.Name, enabled)
	}
}

// IsFillsFeedEnabled checks the state of
// FillsFeed in a concurrent-friendly manner
func (b *Base) IsFillsFeedEnabled() bool {
	b.settingsMutex.RLock()
	isEnabled := b.Features.Enabled.FillsFeed
	b.settingsMutex.RUnlock()
	return isEnabled
}

// SetFillsFeedStatus locks and sets the status of
// the config and the exchange's setting for FillsFeed
func (b *Base) SetFillsFeedStatus(enabled bool) {
	b.settingsMutex.Lock()
	defer b.settingsMutex.Unlock()
	b.Features.Enabled.FillsFeed = enabled
	b.Config.Features.Enabled.FillsFeed = enabled
	if b.Verbose {
		log.Debugf(log.Trade, "Set %v 'FillsFeed' to %v", b.Name, enabled)
	}
}

// NewEndpoints declares default and running URLs maps
func (b *Base) NewEndpoints() *Endpoints {
	return &Endpoints{
		Exchange: b.Name,
		defaults: make(map[string]string),
	}
}

// SetDefaultEndpoints declares and sets the default URLs map
func (e *Endpoints) SetDefaultEndpoints(m map[URL]string) error {
	for k, v := range m {
		err := e.SetRunning(k.String(), v)
		if err != nil {
			return err
		}
	}
	return nil
}

// SetRunning populates running URLs map
func (e *Endpoints) SetRunning(key, val string) error {
	e.mu.Lock()
	defer e.mu.Unlock()
	err := validateKey(key)
	if err != nil {
		return err
	}
	_, err = url.ParseRequestURI(val)
	if err != nil {
		log.Warnf(log.ExchangeSys,
			"Could not set custom URL for %s to %s for exchange %s. invalid URI for request.",
			key,
			val,
			e.Exchange)
		return nil //nolint:nilerr // non-fatal error as we won't update the running URL
	}
	e.defaults[key] = val
	return nil
}

func validateKey(keyVal string) error {
	for x := range keyURLs {
		if keyURLs[x].String() == keyVal {
			return nil
		}
	}
	return errors.New("keyVal invalid")
}

// GetURL gets default url from URLs map
func (e *Endpoints) GetURL(key URL) (string, error) {
	e.mu.RLock()
	defer e.mu.RUnlock()
	val, ok := e.defaults[key.String()]
	if !ok {
		return "", fmt.Errorf("no endpoint path found for the given key: %v", key)
	}
	return val, nil
}

// GetURLMap gets all urls for either running or default map based on the bool value supplied
func (e *Endpoints) GetURLMap() map[string]string {
	e.mu.RLock()
	var urlMap = make(map[string]string)
	for k, v := range e.defaults {
		urlMap[k] = v
	}
	e.mu.RUnlock()
	return urlMap
}

// FormatSymbol formats the given pair to a string suitable for exchange API requests
func (b *Base) FormatSymbol(pair currency.Pair, assetType asset.Item) (string, error) {
	pairFmt, err := b.GetPairFormat(assetType, true)
	if err != nil {
		return pair.String(), err
	}
	return pairFmt.Format(pair), nil
}

func (u URL) String() string {
	switch u {
	case RestSpot:
		return restSpotURL
	case RestSpotSupplementary:
		return restSpotSupplementaryURL
	case RestUSDTMargined:
		return restUSDTMarginedFuturesURL
	case RestCoinMargined:
		return restCoinMarginedFuturesURL
	case RestFutures:
		return restFuturesURL
	case RestFuturesSupplementary:
		return restFuturesSupplementaryURL
	case RestUSDCMargined:
		return restUSDCMarginedFuturesURL
	case RestSandbox:
		return restSandboxURL
	case RestSwap:
		return restSwapURL
	case WebsocketSpot:
		return websocketSpotURL
	case WebsocketSpotSupplementary:
		return websocketSpotSupplementaryURL
	case ChainAnalysis:
		return chainAnalysisURL
	case EdgeCase1:
		return edgeCase1URL
	case EdgeCase2:
		return edgeCase2URL
	case EdgeCase3:
		return edgeCase3URL
	default:
		return ""
	}
}

// getURLTypeFromString returns URL type from the endpoint string association
func getURLTypeFromString(ep string) (URL, error) {
	switch ep {
	case restSpotURL:
		return RestSpot, nil
	case restSpotSupplementaryURL:
		return RestSpotSupplementary, nil
	case restUSDTMarginedFuturesURL:
		return RestUSDTMargined, nil
	case restCoinMarginedFuturesURL:
		return RestCoinMargined, nil
	case restFuturesURL:
		return RestFutures, nil
	case restFuturesSupplementaryURL:
		return RestFuturesSupplementary, nil
	case restUSDCMarginedFuturesURL:
		return RestUSDCMargined, nil
	case restSandboxURL:
		return RestSandbox, nil
	case restSwapURL:
		return RestSwap, nil
	case websocketSpotURL:
		return WebsocketSpot, nil
	case websocketSpotSupplementaryURL:
		return WebsocketSpotSupplementary, nil
	case chainAnalysisURL:
		return ChainAnalysis, nil
	case edgeCase1URL:
		return EdgeCase1, nil
	case edgeCase2URL:
		return EdgeCase2, nil
	case edgeCase3URL:
		return EdgeCase3, nil
	default:
		return Invalid, fmt.Errorf("%w '%s'", errEndpointStringNotFound, ep)
	}
}

// UpdateOrderExecutionLimits updates order execution limits this is overridable
func (b *Base) UpdateOrderExecutionLimits(_ context.Context, _ asset.Item) error {
	return common.ErrNotYetImplemented
}

// DisableAssetWebsocketSupport disables websocket functionality for the
// supplied asset item. In the case that websocket functionality has not yet
// been implemented for that specific asset type. This is a base method to
// check availability of asset type.
func (b *Base) DisableAssetWebsocketSupport(aType asset.Item) error {
	if !b.SupportsAsset(aType) {
		return fmt.Errorf("%s %w",
			aType,
			asset.ErrNotSupported)
	}
	b.AssetWebsocketSupport.m.Lock()
	if b.AssetWebsocketSupport.unsupported == nil {
		b.AssetWebsocketSupport.unsupported = make(map[asset.Item]bool)
	}
	b.AssetWebsocketSupport.unsupported[aType] = true
	b.AssetWebsocketSupport.m.Unlock()
	return nil
}

// IsAssetWebsocketSupported checks to see if the supplied asset type is
// supported by websocket.
func (a *AssetWebsocketSupport) IsAssetWebsocketSupported(aType asset.Item) bool {
	a.m.RLock()
	defer a.m.RUnlock()
	return a.unsupported == nil || !a.unsupported[aType]
}

// UpdateCurrencyStates updates currency states
func (b *Base) UpdateCurrencyStates(_ context.Context, _ asset.Item) error {
	return common.ErrNotYetImplemented
}

// GetAvailableTransferChains returns a list of supported transfer chains based
// on the supplied cryptocurrency
func (b *Base) GetAvailableTransferChains(_ context.Context, _ currency.Code) ([]string, error) {
	return nil, common.ErrFunctionNotSupported
}

// HasAssetTypeAccountSegregation returns if the accounts are divided into asset
// types instead of just being denoted as spot holdings.
func (b *Base) HasAssetTypeAccountSegregation() bool {
	return b.Features.Supports.RESTCapabilities.HasAssetTypeAccountSegregation
}

// GetPositionSummary returns stats for a future position
func (b *Base) GetPositionSummary(context.Context, *order.PositionSummaryRequest) (*order.PositionSummary, error) {
	return nil, common.ErrNotYetImplemented
}

// GetKlineRequest returns a helper for the fetching of candle/kline data for
// a single request within a pre-determined time window.
func (b *Base) GetKlineRequest(pair currency.Pair, a asset.Item, interval kline.Interval, start, end time.Time, fixedAPICandleLength bool) (*kline.Request, error) {
	if pair.IsEmpty() {
		return nil, currency.ErrCurrencyPairEmpty
	}
	if !a.IsValid() {
		return nil, asset.ErrNotSupported
	}
	// NOTE: This allows for checking that the required kline interval is
	// supported by the exchange and/or can be constructed from lower time frame
	// intervals.
	exchangeInterval, err := b.Features.Enabled.Kline.Intervals.Construct(interval)
	if err != nil {
		return nil, err
	}

	err = b.ValidateKline(pair, a, exchangeInterval)
	if err != nil {
		return nil, err
	}

	formatted, err := b.FormatExchangeCurrency(pair, a)
	if err != nil {
		return nil, err
	}

	limit, err := b.Features.Enabled.Kline.GetIntervalResultLimit(exchangeInterval)
	if err != nil {
		return nil, err
	}

	req, err := kline.CreateKlineRequest(b.Name, pair, formatted, a, interval, exchangeInterval, start, end, limit)
	if err != nil {
		return nil, err
	}

	// NOTE: The checks below makes sure a client is notified that using this
	// functionality will result in error if the total candles cannot be
	// theoretically retrieved.
	if fixedAPICandleLength {
		origCount := kline.TotalCandlesPerInterval(req.Start, req.End, interval)
		modifiedCount := kline.TotalCandlesPerInterval(req.Start, time.Now(), exchangeInterval)
		if modifiedCount > limit {
			errMsg := fmt.Sprintf("for %v %v candles between %v-%v. ",
				origCount,
				interval,
				start.Format(common.SimpleTimeFormatWithTimezone),
				end.Format(common.SimpleTimeFormatWithTimezone))
			if interval != exchangeInterval {
				errMsg += fmt.Sprintf("Request converts to %v %v candles. ",
					modifiedCount,
					exchangeInterval)
			}
			boundary := time.Now().Add(-exchangeInterval.Duration() * time.Duration(limit))
			return nil, fmt.Errorf("%w %v, exceeding the limit of %v %v candles up to %v. Please reduce timeframe or use GetHistoricCandlesExtended",
				kline.ErrRequestExceedsExchangeLimits,
				errMsg,
				limit,
				exchangeInterval,
				boundary.Format(common.SimpleTimeFormatWithTimezone))
		}
	} else if count := kline.TotalCandlesPerInterval(req.Start, req.End, exchangeInterval); count > limit {
		return nil, fmt.Errorf("candle count exceeded: %d. The endpoint has a set candle limit return of %d candles. Candle data will be incomplete: %w",
			count,
			limit,
			kline.ErrRequestExceedsExchangeLimits)
	}

	return req, nil
}

// GetKlineExtendedRequest returns a helper for the fetching of candle/kline
// data for a *multi* request within a pre-determined time window. This has
// extended functionality to also break down calls to fetch total history.
func (b *Base) GetKlineExtendedRequest(pair currency.Pair, a asset.Item, interval kline.Interval, start, end time.Time) (*kline.ExtendedRequest, error) {
	if pair.IsEmpty() {
		return nil, currency.ErrCurrencyPairEmpty
	}
	if !a.IsValid() {
		return nil, asset.ErrNotSupported
	}

	exchangeInterval, err := b.Features.Enabled.Kline.Intervals.Construct(interval)
	if err != nil {
		return nil, err
	}

	err = b.ValidateKline(pair, a, exchangeInterval)
	if err != nil {
		return nil, err
	}

	formatted, err := b.FormatExchangeCurrency(pair, a)
	if err != nil {
		return nil, err
	}

	limit, err := b.Features.Enabled.Kline.GetIntervalResultLimit(exchangeInterval)
	if err != nil {
		return nil, err
	}

	r, err := kline.CreateKlineRequest(b.Name, pair, formatted, a, interval, exchangeInterval, start, end, limit)
	if err != nil {
		return nil, err
	}
	r.IsExtended = true

	dates, err := r.GetRanges(uint32(limit))
	if err != nil {
		return nil, err
	}

	return &kline.ExtendedRequest{Request: r, RangeHolder: dates}, nil
}

// Shutdown closes active websocket connections if available and then cleans up
// a REST requester instance.
func (b *Base) Shutdown() error {
	if b.Websocket != nil {
		err := b.Websocket.Shutdown()
		if err != nil && !errors.Is(err, stream.ErrNotConnected) {
			return err
		}
	}
	return b.Requester.Shutdown()
}

// GetStandardConfig returns a standard default exchange config. Set defaults
// must populate base struct with exchange specific defaults before calling
// this function.
func (b *Base) GetStandardConfig() (*config.Exchange, error) {
	if b == nil {
		return nil, errExchangeIsNil
	}

	if b.Name == "" {
		return nil, errSetDefaultsNotCalled
	}

	exchCfg := new(config.Exchange)
	exchCfg.Name = b.Name
	exchCfg.Enabled = b.Enabled
	exchCfg.HTTPTimeout = DefaultHTTPTimeout
	exchCfg.BaseCurrencies = b.BaseCurrencies

	if b.SupportsWebsocket() {
		exchCfg.WebsocketResponseCheckTimeout = config.DefaultWebsocketResponseCheckTimeout
		exchCfg.WebsocketResponseMaxLimit = config.DefaultWebsocketResponseMaxLimit
		exchCfg.WebsocketTrafficTimeout = config.DefaultWebsocketTrafficTimeout
	}

	return exchCfg, nil
}

<<<<<<< HEAD
// MatchSymbolWithAvailablePairs returns a currency pair based on the supplied
// symbol and asset type. If the string is expected to have a delimiter this
// will attempt to screen it out.
func (b *Base) MatchSymbolWithAvailablePairs(symbol string, a asset.Item, hasDelimiter bool) (currency.Pair, error) {
	if hasDelimiter {
		for x := range symbol {
			if unicode.IsPunct(rune(symbol[x])) {
				symbol = symbol[:x] + symbol[x+1:]
				break
			}
		}
	}
	return b.CurrencyPairs.Match(symbol, a)
}

// MatchSymbolCheckEnabled returns a currency pair based on the supplied symbol
// and asset type against the available pairs list. If the string is expected to
// have a delimiter this will attempt to screen it out. It will also check if
// the pair is enabled.
func (b *Base) MatchSymbolCheckEnabled(symbol string, a asset.Item, hasDelimiter bool) (pair currency.Pair, enabled bool, err error) {
	pair, err = b.MatchSymbolWithAvailablePairs(symbol, a, hasDelimiter)
	if err != nil {
		return pair, false, err
	}

	enabled, err = b.IsPairEnabled(pair, a)
	return
}

// IsPairEnabled checks if a pair is enabled for an enabled asset type.
// TODO: Optimisation map for enabled pair matching, instead of linear traversal.
func (b *Base) IsPairEnabled(pair currency.Pair, a asset.Item) (bool, error) {
	return b.CurrencyPairs.IsPairEnabled(pair, a)
=======
// Futures section

// CalculatePNL is an overridable function to allow PNL to be calculated on an
// open position
// It will also determine whether the position is considered to be liquidated
// For live trading, an overriding function may wish to confirm the liquidation by
// requesting the status of the asset
func (b *Base) CalculatePNL(context.Context, *order.PNLCalculatorRequest) (*order.PNLResult, error) {
	return nil, common.ErrNotYetImplemented
}

// ScaleCollateral is an overridable function to determine how much
// collateral is usable in futures positions
func (b *Base) ScaleCollateral(context.Context, *order.CollateralCalculator) (*collateral.ByCurrency, error) {
	return nil, common.ErrNotYetImplemented
}

// CalculateTotalCollateral takes in n collateral calculators to determine an overall
// standing in a singular currency
func (b *Base) CalculateTotalCollateral(_ context.Context, _ *order.TotalCollateralCalculator) (*order.TotalCollateralResponse, error) {
	return nil, common.ErrNotYetImplemented
}

// GetCollateralCurrencyForContract returns the collateral currency for an asset and contract pair
func (b *Base) GetCollateralCurrencyForContract(_ asset.Item, _ currency.Pair) (currency.Code, asset.Item, error) {
	return currency.Code{}, asset.Empty, common.ErrNotYetImplemented
}

// GetCurrencyForRealisedPNL returns where to put realised PNL
// example 1: Bybit universal margin PNL is paid out in USD to your spot wallet
// example 2: Binance coin margined futures pays returns using the same currency eg BTC
func (b *Base) GetCurrencyForRealisedPNL(_ asset.Item, _ currency.Pair) (currency.Code, asset.Item, error) {
	return currency.Code{}, asset.Empty, common.ErrNotYetImplemented
}

// GetMarginRatesHistory returns the margin rate history for the supplied currency
func (b *Base) GetMarginRatesHistory(context.Context, *margin.RateHistoryRequest) (*margin.RateHistoryResponse, error) {
	return nil, common.ErrNotYetImplemented
}

// GetFuturesPositionSummary returns stats for a future position
func (b *Base) GetFuturesPositionSummary(context.Context, *order.PositionSummaryRequest) (*order.PositionSummary, error) {
	return nil, common.ErrNotYetImplemented
}

// GetFundingPaymentDetails returns funding payment details for a future for a specific time period
func (b *Base) GetFundingPaymentDetails(context.Context, *fundingrate.RatesRequest) (*fundingrate.Rates, error) {
	return nil, common.ErrNotYetImplemented
}

// GetFuturesPositions returns futures positions for all currencies
func (b *Base) GetFuturesPositions(context.Context, *order.PositionsRequest) ([]order.PositionDetails, error) {
	return nil, common.ErrNotYetImplemented
}

// GetFuturesPositionOrders returns futures positions orders
func (b *Base) GetFuturesPositionOrders(context.Context, *order.PositionsRequest) ([]order.PositionResponse, error) {
	return nil, common.ErrNotYetImplemented
}

// GetLatestFundingRate returns the latest funding rate based on request data
func (b *Base) GetLatestFundingRate(context.Context, *fundingrate.LatestRateRequest) (*fundingrate.LatestRateResponse, error) {
	return nil, common.ErrNotYetImplemented
}

// GetFundingRates returns funding rates based on request data
func (b *Base) GetFundingRates(context.Context, *fundingrate.RatesRequest) (*fundingrate.Rates, error) {
	return nil, common.ErrNotYetImplemented
}

// IsPerpetualFutureCurrency ensures a given asset and currency is a perpetual future
// differs by exchange
func (b *Base) IsPerpetualFutureCurrency(asset.Item, currency.Pair) (bool, error) {
	return false, common.ErrNotYetImplemented
}

// SetCollateralMode sets the account's collateral mode for the asset type
func (b *Base) SetCollateralMode(_ context.Context, _ asset.Item, _ collateral.Mode) error {
	return common.ErrNotYetImplemented
}

// GetCollateralMode returns the account's collateral mode for the asset type
func (b *Base) GetCollateralMode(_ context.Context, _ asset.Item) (collateral.Mode, error) {
	return 0, common.ErrNotYetImplemented
}

// SetMarginType sets the account's margin type for the asset type
func (b *Base) SetMarginType(_ context.Context, _ asset.Item, _ currency.Pair, _ margin.Type) error {
	return common.ErrNotYetImplemented
}

// ChangePositionMargin changes the margin type for a position
func (b *Base) ChangePositionMargin(_ context.Context, _ *margin.PositionChangeRequest) (*margin.PositionChangeResponse, error) {
	return nil, common.ErrNotYetImplemented
}

// SetLeverage sets the account's initial leverage for the asset type and pair
func (b *Base) SetLeverage(_ context.Context, _ asset.Item, _ currency.Pair, _ margin.Type, _ float64, _ order.Side) error {
	return common.ErrNotYetImplemented
}

// GetLeverage gets the account's initial leverage for the asset type and pair
func (b *Base) GetLeverage(_ context.Context, _ asset.Item, _ currency.Pair, _ margin.Type, _ order.Side) (float64, error) {
	return -1, common.ErrNotYetImplemented
>>>>>>> 61050711
}<|MERGE_RESOLUTION|>--- conflicted
+++ resolved
@@ -1627,7 +1627,112 @@
 	return exchCfg, nil
 }
 
-<<<<<<< HEAD
+// Futures section
+
+// CalculatePNL is an overridable function to allow PNL to be calculated on an
+// open position
+// It will also determine whether the position is considered to be liquidated
+// For live trading, an overriding function may wish to confirm the liquidation by
+// requesting the status of the asset
+func (b *Base) CalculatePNL(context.Context, *order.PNLCalculatorRequest) (*order.PNLResult, error) {
+	return nil, common.ErrNotYetImplemented
+}
+
+// ScaleCollateral is an overridable function to determine how much
+// collateral is usable in futures positions
+func (b *Base) ScaleCollateral(context.Context, *order.CollateralCalculator) (*collateral.ByCurrency, error) {
+	return nil, common.ErrNotYetImplemented
+}
+
+// CalculateTotalCollateral takes in n collateral calculators to determine an overall
+// standing in a singular currency
+func (b *Base) CalculateTotalCollateral(_ context.Context, _ *order.TotalCollateralCalculator) (*order.TotalCollateralResponse, error) {
+	return nil, common.ErrNotYetImplemented
+}
+
+// GetCollateralCurrencyForContract returns the collateral currency for an asset and contract pair
+func (b *Base) GetCollateralCurrencyForContract(_ asset.Item, _ currency.Pair) (currency.Code, asset.Item, error) {
+	return currency.Code{}, asset.Empty, common.ErrNotYetImplemented
+}
+
+// GetCurrencyForRealisedPNL returns where to put realised PNL
+// example 1: Bybit universal margin PNL is paid out in USD to your spot wallet
+// example 2: Binance coin margined futures pays returns using the same currency eg BTC
+func (b *Base) GetCurrencyForRealisedPNL(_ asset.Item, _ currency.Pair) (currency.Code, asset.Item, error) {
+	return currency.Code{}, asset.Empty, common.ErrNotYetImplemented
+}
+
+// GetMarginRatesHistory returns the margin rate history for the supplied currency
+func (b *Base) GetMarginRatesHistory(context.Context, *margin.RateHistoryRequest) (*margin.RateHistoryResponse, error) {
+	return nil, common.ErrNotYetImplemented
+}
+
+// GetFuturesPositionSummary returns stats for a future position
+func (b *Base) GetFuturesPositionSummary(context.Context, *order.PositionSummaryRequest) (*order.PositionSummary, error) {
+	return nil, common.ErrNotYetImplemented
+}
+
+// GetFundingPaymentDetails returns funding payment details for a future for a specific time period
+func (b *Base) GetFundingPaymentDetails(context.Context, *fundingrate.RatesRequest) (*fundingrate.Rates, error) {
+	return nil, common.ErrNotYetImplemented
+}
+
+// GetFuturesPositions returns futures positions for all currencies
+func (b *Base) GetFuturesPositions(context.Context, *order.PositionsRequest) ([]order.PositionDetails, error) {
+	return nil, common.ErrNotYetImplemented
+}
+
+// GetFuturesPositionOrders returns futures positions orders
+func (b *Base) GetFuturesPositionOrders(context.Context, *order.PositionsRequest) ([]order.PositionResponse, error) {
+	return nil, common.ErrNotYetImplemented
+}
+
+// GetLatestFundingRate returns the latest funding rate based on request data
+func (b *Base) GetLatestFundingRate(context.Context, *fundingrate.LatestRateRequest) (*fundingrate.LatestRateResponse, error) {
+	return nil, common.ErrNotYetImplemented
+}
+
+// GetFundingRates returns funding rates based on request data
+func (b *Base) GetFundingRates(context.Context, *fundingrate.RatesRequest) (*fundingrate.Rates, error) {
+	return nil, common.ErrNotYetImplemented
+}
+
+// IsPerpetualFutureCurrency ensures a given asset and currency is a perpetual future
+// differs by exchange
+func (b *Base) IsPerpetualFutureCurrency(asset.Item, currency.Pair) (bool, error) {
+	return false, common.ErrNotYetImplemented
+}
+
+// SetCollateralMode sets the account's collateral mode for the asset type
+func (b *Base) SetCollateralMode(_ context.Context, _ asset.Item, _ collateral.Mode) error {
+	return common.ErrNotYetImplemented
+}
+
+// GetCollateralMode returns the account's collateral mode for the asset type
+func (b *Base) GetCollateralMode(_ context.Context, _ asset.Item) (collateral.Mode, error) {
+	return 0, common.ErrNotYetImplemented
+}
+
+// SetMarginType sets the account's margin type for the asset type
+func (b *Base) SetMarginType(_ context.Context, _ asset.Item, _ currency.Pair, _ margin.Type) error {
+	return common.ErrNotYetImplemented
+}
+
+// ChangePositionMargin changes the margin type for a position
+func (b *Base) ChangePositionMargin(_ context.Context, _ *margin.PositionChangeRequest) (*margin.PositionChangeResponse, error) {
+	return nil, common.ErrNotYetImplemented
+}
+
+// SetLeverage sets the account's initial leverage for the asset type and pair
+func (b *Base) SetLeverage(_ context.Context, _ asset.Item, _ currency.Pair, _ margin.Type, _ float64, _ order.Side) error {
+	return common.ErrNotYetImplemented
+}
+
+// GetLeverage gets the account's initial leverage for the asset type and pair
+func (b *Base) GetLeverage(_ context.Context, _ asset.Item, _ currency.Pair, _ margin.Type, _ order.Side) (float64, error) {
+	return -1, common.ErrNotYetImplemented
+}
+
 // MatchSymbolWithAvailablePairs returns a currency pair based on the supplied
 // symbol and asset type. If the string is expected to have a delimiter this
 // will attempt to screen it out.
@@ -1661,110 +1766,4 @@
 // TODO: Optimisation map for enabled pair matching, instead of linear traversal.
 func (b *Base) IsPairEnabled(pair currency.Pair, a asset.Item) (bool, error) {
 	return b.CurrencyPairs.IsPairEnabled(pair, a)
-=======
-// Futures section
-
-// CalculatePNL is an overridable function to allow PNL to be calculated on an
-// open position
-// It will also determine whether the position is considered to be liquidated
-// For live trading, an overriding function may wish to confirm the liquidation by
-// requesting the status of the asset
-func (b *Base) CalculatePNL(context.Context, *order.PNLCalculatorRequest) (*order.PNLResult, error) {
-	return nil, common.ErrNotYetImplemented
-}
-
-// ScaleCollateral is an overridable function to determine how much
-// collateral is usable in futures positions
-func (b *Base) ScaleCollateral(context.Context, *order.CollateralCalculator) (*collateral.ByCurrency, error) {
-	return nil, common.ErrNotYetImplemented
-}
-
-// CalculateTotalCollateral takes in n collateral calculators to determine an overall
-// standing in a singular currency
-func (b *Base) CalculateTotalCollateral(_ context.Context, _ *order.TotalCollateralCalculator) (*order.TotalCollateralResponse, error) {
-	return nil, common.ErrNotYetImplemented
-}
-
-// GetCollateralCurrencyForContract returns the collateral currency for an asset and contract pair
-func (b *Base) GetCollateralCurrencyForContract(_ asset.Item, _ currency.Pair) (currency.Code, asset.Item, error) {
-	return currency.Code{}, asset.Empty, common.ErrNotYetImplemented
-}
-
-// GetCurrencyForRealisedPNL returns where to put realised PNL
-// example 1: Bybit universal margin PNL is paid out in USD to your spot wallet
-// example 2: Binance coin margined futures pays returns using the same currency eg BTC
-func (b *Base) GetCurrencyForRealisedPNL(_ asset.Item, _ currency.Pair) (currency.Code, asset.Item, error) {
-	return currency.Code{}, asset.Empty, common.ErrNotYetImplemented
-}
-
-// GetMarginRatesHistory returns the margin rate history for the supplied currency
-func (b *Base) GetMarginRatesHistory(context.Context, *margin.RateHistoryRequest) (*margin.RateHistoryResponse, error) {
-	return nil, common.ErrNotYetImplemented
-}
-
-// GetFuturesPositionSummary returns stats for a future position
-func (b *Base) GetFuturesPositionSummary(context.Context, *order.PositionSummaryRequest) (*order.PositionSummary, error) {
-	return nil, common.ErrNotYetImplemented
-}
-
-// GetFundingPaymentDetails returns funding payment details for a future for a specific time period
-func (b *Base) GetFundingPaymentDetails(context.Context, *fundingrate.RatesRequest) (*fundingrate.Rates, error) {
-	return nil, common.ErrNotYetImplemented
-}
-
-// GetFuturesPositions returns futures positions for all currencies
-func (b *Base) GetFuturesPositions(context.Context, *order.PositionsRequest) ([]order.PositionDetails, error) {
-	return nil, common.ErrNotYetImplemented
-}
-
-// GetFuturesPositionOrders returns futures positions orders
-func (b *Base) GetFuturesPositionOrders(context.Context, *order.PositionsRequest) ([]order.PositionResponse, error) {
-	return nil, common.ErrNotYetImplemented
-}
-
-// GetLatestFundingRate returns the latest funding rate based on request data
-func (b *Base) GetLatestFundingRate(context.Context, *fundingrate.LatestRateRequest) (*fundingrate.LatestRateResponse, error) {
-	return nil, common.ErrNotYetImplemented
-}
-
-// GetFundingRates returns funding rates based on request data
-func (b *Base) GetFundingRates(context.Context, *fundingrate.RatesRequest) (*fundingrate.Rates, error) {
-	return nil, common.ErrNotYetImplemented
-}
-
-// IsPerpetualFutureCurrency ensures a given asset and currency is a perpetual future
-// differs by exchange
-func (b *Base) IsPerpetualFutureCurrency(asset.Item, currency.Pair) (bool, error) {
-	return false, common.ErrNotYetImplemented
-}
-
-// SetCollateralMode sets the account's collateral mode for the asset type
-func (b *Base) SetCollateralMode(_ context.Context, _ asset.Item, _ collateral.Mode) error {
-	return common.ErrNotYetImplemented
-}
-
-// GetCollateralMode returns the account's collateral mode for the asset type
-func (b *Base) GetCollateralMode(_ context.Context, _ asset.Item) (collateral.Mode, error) {
-	return 0, common.ErrNotYetImplemented
-}
-
-// SetMarginType sets the account's margin type for the asset type
-func (b *Base) SetMarginType(_ context.Context, _ asset.Item, _ currency.Pair, _ margin.Type) error {
-	return common.ErrNotYetImplemented
-}
-
-// ChangePositionMargin changes the margin type for a position
-func (b *Base) ChangePositionMargin(_ context.Context, _ *margin.PositionChangeRequest) (*margin.PositionChangeResponse, error) {
-	return nil, common.ErrNotYetImplemented
-}
-
-// SetLeverage sets the account's initial leverage for the asset type and pair
-func (b *Base) SetLeverage(_ context.Context, _ asset.Item, _ currency.Pair, _ margin.Type, _ float64, _ order.Side) error {
-	return common.ErrNotYetImplemented
-}
-
-// GetLeverage gets the account's initial leverage for the asset type and pair
-func (b *Base) GetLeverage(_ context.Context, _ asset.Item, _ currency.Pair, _ margin.Type, _ order.Side) (float64, error) {
-	return -1, common.ErrNotYetImplemented
->>>>>>> 61050711
 }