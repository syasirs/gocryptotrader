package exchange

import (
	"context"
	"errors"
	"fmt"
	"net"
	"net/url"
	"strconv"
	"strings"
	"time"

	"github.com/thrasher-corp/gocryptotrader/common"
	"github.com/thrasher-corp/gocryptotrader/common/convert"
	"github.com/thrasher-corp/gocryptotrader/config"
	"github.com/thrasher-corp/gocryptotrader/currency"
	"github.com/thrasher-corp/gocryptotrader/exchanges/account"
	"github.com/thrasher-corp/gocryptotrader/exchanges/asset"
	"github.com/thrasher-corp/gocryptotrader/exchanges/currencystate"
	"github.com/thrasher-corp/gocryptotrader/exchanges/kline"
	"github.com/thrasher-corp/gocryptotrader/exchanges/margin"
	"github.com/thrasher-corp/gocryptotrader/exchanges/order"
	"github.com/thrasher-corp/gocryptotrader/exchanges/protocol"
	"github.com/thrasher-corp/gocryptotrader/exchanges/request"
	"github.com/thrasher-corp/gocryptotrader/exchanges/stream"
	"github.com/thrasher-corp/gocryptotrader/exchanges/trade"
	"github.com/thrasher-corp/gocryptotrader/log"
	"github.com/thrasher-corp/gocryptotrader/portfolio/banking"
)

const (
	warningBase64DecryptSecretKeyFailed = "exchange %s unable to base64 decode secret key.. Disabling Authenticated API support" //nolint // False positive (G101: Potential hardcoded credentials)
	// DefaultHTTPTimeout is the default HTTP/HTTPS Timeout for exchange requests
	DefaultHTTPTimeout = time.Second * 15
	// DefaultWebsocketResponseCheckTimeout is the default delay in checking for an expected websocket response
	DefaultWebsocketResponseCheckTimeout = time.Millisecond * 50
	// DefaultWebsocketResponseMaxLimit is the default max wait for an expected websocket response before a timeout
	DefaultWebsocketResponseMaxLimit = time.Second * 7
	// DefaultWebsocketOrderbookBufferLimit is the maximum number of orderbook updates that get stored before being applied
	DefaultWebsocketOrderbookBufferLimit = 5
	// ResetConfigPairsWarningMessage is displayed when a currency pair format in the config needs to be updated
	ResetConfigPairsWarningMessage = "%s Enabled and available pairs for %s reset due to config upgrade, please enable the ones you would like to use again. Defaulting to %v"
)

var (
	errEndpointStringNotFound            = errors.New("endpoint string not found")
	errConfigPairFormatRequiresDelimiter = errors.New("config pair format requires delimiter")
	errSymbolCannotBeMatched             = errors.New("symbol cannot be matched")
	errGlobalRequestFormatIsNil          = errors.New("global request format is nil")
	errGlobalConfigFormatIsNil           = errors.New("global config format is nil")
	errAssetRequestFormatIsNil           = errors.New("asset type request format is nil")
	errAssetConfigFormatIsNil            = errors.New("asset type config format is nil")
)

// SetRequester sets the instance of the requester
func (b *Base) SetRequester(r *request.Requester) error {
	if r == nil {
		return fmt.Errorf("%s cannot set requester, no requester provided", b.Name)
	}

	b.Requester = r
	return nil
}

// SetClientProxyAddress sets a proxy address for REST and websocket requests
func (b *Base) SetClientProxyAddress(addr string) error {
	if addr == "" {
		return nil
	}
	proxy, err := url.Parse(addr)
	if err != nil {
		return fmt.Errorf("setting proxy address error %s",
			err)
	}

	err = b.Requester.SetProxy(proxy)
	if err != nil {
		return err
	}

	if b.Websocket != nil {
		err = b.Websocket.SetProxyAddress(addr)
		if err != nil {
			return err
		}
	}
	return nil
}

// SetFeatureDefaults sets the exchanges default feature support set
func (b *Base) SetFeatureDefaults() {
	if b.Config.Features == nil {
		s := &config.FeaturesConfig{
			Supports: config.FeaturesSupportedConfig{
				Websocket: b.Features.Supports.Websocket,
				REST:      b.Features.Supports.REST,
				RESTCapabilities: protocol.Features{
					AutoPairUpdates: b.Features.Supports.RESTCapabilities.AutoPairUpdates,
				},
			},
		}

		if b.Config.SupportsAutoPairUpdates != nil {
			s.Supports.RESTCapabilities.AutoPairUpdates = *b.Config.SupportsAutoPairUpdates
			s.Enabled.AutoPairUpdates = *b.Config.SupportsAutoPairUpdates
		} else {
			s.Supports.RESTCapabilities.AutoPairUpdates = b.Features.Supports.RESTCapabilities.AutoPairUpdates
			s.Enabled.AutoPairUpdates = b.Features.Supports.RESTCapabilities.AutoPairUpdates
			if !s.Supports.RESTCapabilities.AutoPairUpdates {
				b.Config.CurrencyPairs.LastUpdated = time.Now().Unix()
				b.CurrencyPairs.LastUpdated = b.Config.CurrencyPairs.LastUpdated
			}
		}
		b.Config.Features = s
		b.Config.SupportsAutoPairUpdates = nil
	} else {
		if b.Features.Supports.RESTCapabilities.AutoPairUpdates != b.Config.Features.Supports.RESTCapabilities.AutoPairUpdates {
			b.Config.Features.Supports.RESTCapabilities.AutoPairUpdates = b.Features.Supports.RESTCapabilities.AutoPairUpdates

			if !b.Config.Features.Supports.RESTCapabilities.AutoPairUpdates {
				b.Config.CurrencyPairs.LastUpdated = time.Now().Unix()
			}
		}

		if b.Features.Supports.REST != b.Config.Features.Supports.REST {
			b.Config.Features.Supports.REST = b.Features.Supports.REST
		}

		if b.Features.Supports.RESTCapabilities.TickerBatching != b.Config.Features.Supports.RESTCapabilities.TickerBatching {
			b.Config.Features.Supports.RESTCapabilities.TickerBatching = b.Features.Supports.RESTCapabilities.TickerBatching
		}

		if b.Features.Supports.Websocket != b.Config.Features.Supports.Websocket {
			b.Config.Features.Supports.Websocket = b.Features.Supports.Websocket
		}

		if b.IsSaveTradeDataEnabled() != b.Config.Features.Enabled.SaveTradeData {
			b.SetSaveTradeDataStatus(b.Config.Features.Enabled.SaveTradeData)
		}

		if b.IsTradeFeedEnabled() != b.Config.Features.Enabled.TradeFeed {
			b.SetTradeFeedStatus(b.Config.Features.Enabled.TradeFeed)
		}

		if b.IsFillsFeedEnabled() != b.Config.Features.Enabled.FillsFeed {
			b.SetFillsFeedStatus(b.Config.Features.Enabled.FillsFeed)
		}

		b.Features.Enabled.AutoPairUpdates = b.Config.Features.Enabled.AutoPairUpdates
	}
}

// SupportsRESTTickerBatchUpdates returns whether or not the
// exhange supports REST batch ticker fetching
func (b *Base) SupportsRESTTickerBatchUpdates() bool {
	return b.Features.Supports.RESTCapabilities.TickerBatching
}

// SupportsAutoPairUpdates returns whether or not the exchange supports
// auto currency pair updating
func (b *Base) SupportsAutoPairUpdates() bool {
	return b.Features.Supports.RESTCapabilities.AutoPairUpdates ||
		b.Features.Supports.WebsocketCapabilities.AutoPairUpdates
}

// GetLastPairsUpdateTime returns the unix timestamp of when the exchanges
// currency pairs were last updated
func (b *Base) GetLastPairsUpdateTime() int64 {
	return b.CurrencyPairs.LastUpdated
}

// GetAssetTypes returns the either the enabled or available asset types for an
// individual exchange
func (b *Base) GetAssetTypes(enabled bool) asset.Items {
	return b.CurrencyPairs.GetAssetTypes(enabled)
}

// GetPairAssetType returns the associated asset type for the currency pair
// This method is only useful for exchanges that have pair names with multiple delimiters (BTC-USD-0626)
// Helpful if the exchange has only a single asset type but in that case the asset type can be hard coded
func (b *Base) GetPairAssetType(c currency.Pair) (asset.Item, error) {
	assetTypes := b.GetAssetTypes(false)
	for i := range assetTypes {
		avail, err := b.GetAvailablePairs(assetTypes[i])
		if err != nil {
			return asset.Empty, err
		}
		if avail.Contains(c, true) {
			return assetTypes[i], nil
		}
	}
	return asset.Empty, errors.New("asset type not associated with currency pair")
}

// GetPairAndAssetTypeRequestFormatted returns the pair and the asset type
// when there is distinct differentiation between exchange request symbols asset
// types. e.g. "BTC-USD" Spot and "BTC_USD" PERP request formatted.
func (b *Base) GetPairAndAssetTypeRequestFormatted(symbol string) (currency.Pair, asset.Item, error) {
	if symbol == "" {
		return currency.Pair{}, asset.Empty, currency.ErrCurrencyPairEmpty
	}
	assetTypes := b.GetAssetTypes(true)
	for i := range assetTypes {
		pFmt, err := b.GetPairFormat(assetTypes[i], true)
		if err != nil {
			return currency.Pair{}, asset.Empty, err
		}

		enabled, err := b.GetEnabledPairs(assetTypes[i])
		if err != nil {
			return currency.Pair{}, asset.Empty, err
		}
		for j := range enabled {
			if pFmt.Format(enabled[j]) == symbol {
				return enabled[j], assetTypes[i], nil
			}
		}
	}
	return currency.Pair{}, asset.Empty, errSymbolCannotBeMatched
}

// GetClientBankAccounts returns banking details associated with
// a client for withdrawal purposes
func (b *Base) GetClientBankAccounts(exchangeName, withdrawalCurrency string) (*banking.Account, error) {
	cfg := config.GetConfig()
	return cfg.GetClientBankAccounts(exchangeName, withdrawalCurrency)
}

// GetExchangeBankAccounts returns banking details associated with an
// exchange for funding purposes
func (b *Base) GetExchangeBankAccounts(id, depositCurrency string) (*banking.Account, error) {
	cfg := config.GetConfig()
	return cfg.GetExchangeBankAccounts(b.Name, id, depositCurrency)
}

// SetCurrencyPairFormat checks the exchange request and config currency pair
// formats and syncs it with the exchanges SetDefault settings
func (b *Base) SetCurrencyPairFormat() error {
	if b.Config.CurrencyPairs == nil {
		b.Config.CurrencyPairs = new(currency.PairsManager)
	}

	b.Config.CurrencyPairs.UseGlobalFormat = b.CurrencyPairs.UseGlobalFormat
	if b.Config.CurrencyPairs.UseGlobalFormat {
		b.Config.CurrencyPairs.RequestFormat = b.CurrencyPairs.RequestFormat
		b.Config.CurrencyPairs.ConfigFormat = b.CurrencyPairs.ConfigFormat
		return nil
	}

	if b.Config.CurrencyPairs.ConfigFormat != nil {
		b.Config.CurrencyPairs.ConfigFormat = nil
	}
	if b.Config.CurrencyPairs.RequestFormat != nil {
		b.Config.CurrencyPairs.RequestFormat = nil
	}

	assetTypes := b.GetAssetTypes(false)
	for x := range assetTypes {
		if _, err := b.Config.CurrencyPairs.Get(assetTypes[x]); err != nil {
			ps, err := b.CurrencyPairs.Get(assetTypes[x])
			if err != nil {
				return err
			}
			err = b.Config.CurrencyPairs.Store(assetTypes[x], ps)
			if err != nil {
				return err
			}
		}
	}
	return nil
}

// SetConfigPairs sets the exchanges currency pairs to the pairs set in the config
func (b *Base) SetConfigPairs() error {
	assetTypes := b.Config.CurrencyPairs.GetAssetTypes(false)
	exchangeAssets := b.CurrencyPairs.GetAssetTypes(false)
	for x := range assetTypes {
		if !exchangeAssets.Contains(assetTypes[x]) {
			log.Warnf(log.ExchangeSys,
				"%s exchange asset type %s unsupported, please manually remove from configuration",
				b.Name,
				assetTypes[x])
			continue // If there are unsupported assets contained in config, skip.
		}

		var enabledAsset bool
		if b.Config.CurrencyPairs.IsAssetEnabled(assetTypes[x]) == nil {
			enabledAsset = true
		}

		err := b.CurrencyPairs.SetAssetEnabled(assetTypes[x], enabledAsset)
		// Suppress error when assets are enabled by default and they are being
		// enabled by config. A check for the inverse
		// e.g. currency.ErrAssetAlreadyDisabled is not needed.
		if err != nil && !errors.Is(err, currency.ErrAssetAlreadyEnabled) {
			return err
		}

		cfgPS, err := b.Config.CurrencyPairs.Get(assetTypes[x])
		if err != nil {
			return err
		}

		if b.Config.CurrencyPairs.UseGlobalFormat {
			err = b.CurrencyPairs.StorePairs(assetTypes[x], cfgPS.Available, false)
			if err != nil {
				return err
			}
			err = b.CurrencyPairs.StorePairs(assetTypes[x], cfgPS.Enabled, true)
			if err != nil {
				return err
			}
			continue
		}
		exchPS, err := b.CurrencyPairs.Get(assetTypes[x])
		if err != nil {
			return err
		}

		if exchPS.ConfigFormat != nil {
			err = b.Config.CurrencyPairs.StoreFormat(assetTypes[x], exchPS.ConfigFormat, true)
			if err != nil {
				return err
			}
		}
		if exchPS.RequestFormat != nil {
			err = b.Config.CurrencyPairs.StoreFormat(assetTypes[x], exchPS.RequestFormat, false)
			if err != nil {
				return err
			}
		}

		err = b.CurrencyPairs.StorePairs(assetTypes[x], cfgPS.Available, false)
		if err != nil {
			return err
		}
		err = b.CurrencyPairs.StorePairs(assetTypes[x], cfgPS.Enabled, true)
		if err != nil {
			return err
		}
	}
	return nil
}

// GetName is a method that returns the name of the exchange base
func (b *Base) GetName() string {
	return b.Name
}

// GetEnabledFeatures returns the exchanges enabled features
func (b *Base) GetEnabledFeatures() FeaturesEnabled {
	return b.Features.Enabled
}

// GetSupportedFeatures returns the exchanges supported features
func (b *Base) GetSupportedFeatures() FeaturesSupported {
	return b.Features.Supports
}

// GetPairFormat returns the pair format based on the exchange and
// asset type
func (b *Base) GetPairFormat(assetType asset.Item, requestFormat bool) (currency.PairFormat, error) {
	if b.CurrencyPairs.UseGlobalFormat {
		if requestFormat {
			if b.CurrencyPairs.RequestFormat == nil {
				return currency.EMPTYFORMAT, errGlobalRequestFormatIsNil
			}
			return *b.CurrencyPairs.RequestFormat, nil
		}

		if b.CurrencyPairs.ConfigFormat == nil {
			return currency.EMPTYFORMAT, errGlobalConfigFormatIsNil
		}
		return *b.CurrencyPairs.ConfigFormat, nil
	}

	ps, err := b.CurrencyPairs.Get(assetType)
	if err != nil {
		return currency.EMPTYFORMAT, err
	}

	if requestFormat {
		if ps.RequestFormat == nil {
			return currency.EMPTYFORMAT, errAssetRequestFormatIsNil
		}
		return *ps.RequestFormat, nil
	}

	if ps.ConfigFormat == nil {
		return currency.EMPTYFORMAT, errAssetConfigFormatIsNil
	}
	return *ps.ConfigFormat, nil
}

// GetEnabledPairs is a method that returns the enabled currency pairs of
// the exchange by asset type, if the asset type is disabled this will return no
// enabled pairs
func (b *Base) GetEnabledPairs(a asset.Item) (currency.Pairs, error) {
	err := b.CurrencyPairs.IsAssetEnabled(a)
	if err != nil {
		return nil, nil //nolint:nilerr // non-fatal error
	}
	format, err := b.GetPairFormat(a, false)
	if err != nil {
		return nil, err
	}
	enabledPairs, err := b.CurrencyPairs.GetPairs(a, true)
	if err != nil {
		return nil, err
	}
	return enabledPairs.Format(format), nil
}

// GetRequestFormattedPairAndAssetType is a method that returns the enabled currency pair of
// along with its asset type. Only use when there is no chance of the same name crossing over
func (b *Base) GetRequestFormattedPairAndAssetType(p string) (currency.Pair, asset.Item, error) {
	assetTypes := b.GetAssetTypes(true)
	for i := range assetTypes {
		format, err := b.GetPairFormat(assetTypes[i], true)
		if err != nil {
			return currency.EMPTYPAIR, assetTypes[i], err
		}

		pairs, err := b.CurrencyPairs.GetPairs(assetTypes[i], true)
		if err != nil {
			return currency.EMPTYPAIR, assetTypes[i], err
		}

		for j := range pairs {
			formattedPair := pairs[j].Format(format)
			if strings.EqualFold(formattedPair.String(), p) {
				return formattedPair, assetTypes[i], nil
			}
		}
	}
	return currency.EMPTYPAIR, asset.Empty, fmt.Errorf("%s %w", p, currency.ErrPairNotFound)
}

// GetAvailablePairs is a method that returns the available currency pairs
// of the exchange by asset type
func (b *Base) GetAvailablePairs(assetType asset.Item) (currency.Pairs, error) {
	format, err := b.GetPairFormat(assetType, false)
	if err != nil {
		return nil, err
	}
	pairs, err := b.CurrencyPairs.GetPairs(assetType, false)
	if err != nil {
		return nil, err
	}
	return pairs.Format(format), nil
}

// SupportsPair returns true or not whether a currency pair exists in the
// exchange available currencies or not
func (b *Base) SupportsPair(p currency.Pair, enabledPairs bool, assetType asset.Item) error {
	var pairs currency.Pairs
	var err error
	if enabledPairs {
		pairs, err = b.GetEnabledPairs(assetType)
	} else {
		pairs, err = b.GetAvailablePairs(assetType)
	}
	if err != nil {
		return err
	}
	if pairs.Contains(p, false) {
		return nil
	}
	return errors.New("pair not supported")
}

// FormatExchangeCurrencies returns a string containing
// the exchanges formatted currency pairs
func (b *Base) FormatExchangeCurrencies(pairs []currency.Pair, assetType asset.Item) (string, error) {
	var currencyItems strings.Builder
	pairFmt, err := b.GetPairFormat(assetType, true)
	if err != nil {
		return "", err
	}

	for x := range pairs {
		format, err := b.FormatExchangeCurrency(pairs[x], assetType)
		if err != nil {
			return "", err
		}
		currencyItems.WriteString(format.String())
		if x == len(pairs)-1 {
			continue
		}
		currencyItems.WriteString(pairFmt.Separator)
	}

	if currencyItems.Len() == 0 {
		return "", errors.New("returned empty string")
	}
	return currencyItems.String(), nil
}

// FormatExchangeCurrency is a method that formats and returns a currency pair
// based on the user currency display preferences
func (b *Base) FormatExchangeCurrency(p currency.Pair, assetType asset.Item) (currency.Pair, error) {
	pairFmt, err := b.GetPairFormat(assetType, true)
	if err != nil {
		return currency.EMPTYPAIR, err
	}
	return p.Format(pairFmt), nil
}

// SetEnabled is a method that sets if the exchange is enabled
func (b *Base) SetEnabled(enabled bool) {
	b.Enabled = enabled
}

// IsEnabled is a method that returns if the current exchange is enabled
func (b *Base) IsEnabled() bool {
	return b != nil && b.Enabled
}

// SetupDefaults sets the exchange settings based on the supplied config
func (b *Base) SetupDefaults(exch *config.Exchange) error {
	err := exch.Validate()
	if err != nil {
		return err
	}

	b.Enabled = true
	b.LoadedByConfig = true
	b.Config = exch
	b.Verbose = exch.Verbose

	b.API.AuthenticatedSupport = exch.API.AuthenticatedSupport
	b.API.AuthenticatedWebsocketSupport = exch.API.AuthenticatedWebsocketSupport
	if b.API.credentials == nil {
		b.API.credentials = &account.Credentials{}
	}
	b.API.credentials.SubAccount = exch.API.Credentials.Subaccount
	if b.API.AuthenticatedSupport || b.API.AuthenticatedWebsocketSupport {
		b.SetCredentials(exch.API.Credentials.Key,
			exch.API.Credentials.Secret,
			exch.API.Credentials.ClientID,
			exch.API.Credentials.Subaccount,
			exch.API.Credentials.PEMKey,
			exch.API.Credentials.OTPSecret,
		)
	}

	if exch.HTTPTimeout <= time.Duration(0) {
		exch.HTTPTimeout = DefaultHTTPTimeout
	}

	err = b.SetHTTPClientTimeout(exch.HTTPTimeout)
	if err != nil {
		return err
	}

	if exch.CurrencyPairs == nil {
		exch.CurrencyPairs = new(currency.PairsManager)
	}

	b.HTTPDebugging = exch.HTTPDebugging
	b.BypassConfigFormatUpgrades = exch.CurrencyPairs.BypassConfigFormatUpgrades
	err = b.SetHTTPClientUserAgent(exch.HTTPUserAgent)
	if err != nil {
		return err
	}

	err = b.SetCurrencyPairFormat()
	if err != nil {
		return err
	}

	err = b.SetConfigPairs()
	if err != nil {
		return err
	}

	b.SetFeatureDefaults()

	if b.API.Endpoints == nil {
		b.API.Endpoints = b.NewEndpoints()
	}

	err = b.SetAPIURL()
	if err != nil {
		return err
	}

	b.SetAPICredentialDefaults()

	err = b.SetClientProxyAddress(exch.ProxyAddress)
	if err != nil {
		return err
	}
	b.BaseCurrencies = exch.BaseCurrencies

	if exch.Orderbook.VerificationBypass {
		log.Warnf(log.ExchangeSys,
			"%s orderbook verification has been bypassed via config.",
			b.Name)
	}
	b.CanVerifyOrderbook = !exch.Orderbook.VerificationBypass
	b.States = currencystate.NewCurrencyStates()
	return err
}

// SetPairs sets the exchange currency pairs for either enabledPairs or
// availablePairs
func (b *Base) SetPairs(pairs currency.Pairs, assetType asset.Item, enabled bool) error {
	if len(pairs) == 0 {
		return fmt.Errorf("%s SetPairs error - pairs is empty", b.Name)
	}

	pairFmt, err := b.GetPairFormat(assetType, false)
	if err != nil {
		return err
	}

	for x := range pairs {
		pairs[x] = pairs[x].Format(pairFmt)
	}

	err = b.CurrencyPairs.StorePairs(assetType, pairs, enabled)
	if err != nil {
		return err
	}
	return b.Config.CurrencyPairs.StorePairs(assetType, pairs, enabled)
}

// UpdatePairs updates the exchange currency pairs for either enabledPairs or
// availablePairs
func (b *Base) UpdatePairs(incoming currency.Pairs, a asset.Item, enabled, force bool) error {
	pFmt, err := b.GetPairFormat(a, false)
	if err != nil {
		return err
	}

	incoming, err = incoming.ValidateAndConform(pFmt, b.BypassConfigFormatUpgrades)
	if err != nil {
		return err
	}

	oldPairs, err := b.CurrencyPairs.GetPairs(a, enabled)
	if err != nil {
		return err
	}

	diff, err := oldPairs.FindDifferences(incoming, pFmt)
	if err != nil {
		return err
	}

	if force || len(diff.New) != 0 || len(diff.Remove) != 0 || diff.FormatDifference {
		var updateType string
		if enabled {
			updateType = "enabled"
		} else {
			updateType = "available"
		}

		if force {
			log.Debugf(log.ExchangeSys,
				"%s forced update of %s [%v] pairs.",
				b.Name,
				updateType,
				strings.ToUpper(a.String()))
		} else {
			if len(diff.New) > 0 {
				log.Debugf(log.ExchangeSys,
					"%s Updating %s pairs [%v] - Added: %s.\n",
					b.Name,
					updateType,
					strings.ToUpper(a.String()),
					diff.New)
			}
			if len(diff.Remove) > 0 {
				log.Debugf(log.ExchangeSys,
					"%s Updating %s pairs [%v] - Removed: %s.\n",
					b.Name,
					updateType,
					strings.ToUpper(a.String()),
					diff.Remove)
			}
		}
		err = b.Config.CurrencyPairs.StorePairs(a, incoming, enabled)
		if err != nil {
			return err
		}
		err = b.CurrencyPairs.StorePairs(a, incoming, enabled)
		if err != nil {
			return err
		}
	}

	if enabled {
		return nil
	}

	// This section checks for differences after an available pairs adjustment
	// which will remove currency pairs from enabled pairs that have been
	// disabled by an exchange, adjust the entire list of enabled pairs if there
	// is a required formatting change and it will also capture unintentional
	// client inputs e.g. a client can enter `linkusd` via config and loaded
	// into memory that might be unintentionally formatted too `lin-kusd` it
	// will match that against the correct available pair in memory and apply
	// correct formatting (LINK-USD) instead of being removed altogether which
	// will require a shutdown and update of the config file to enable that
	// asset.

	enabledPairs, err := b.CurrencyPairs.GetPairs(a, true)
	if err != nil &&
		!errors.Is(err, currency.ErrPairNotContainedInAvailablePairs) &&
		!errors.Is(err, currency.ErrPairDuplication) {
		return err
	}

	if err == nil && !enabledPairs.HasFormatDifference(pFmt) {
		return nil
	}

	diff, err = enabledPairs.FindDifferences(incoming, pFmt)
	if err != nil {
		return err
	}

	check := make(map[string]bool)
	var target int
	for x := range enabledPairs {
		pairNoFmt := currency.EMPTYFORMAT.Format(enabledPairs[x])
		if check[pairNoFmt] {
			diff.Remove = diff.Remove.Add(enabledPairs[x])
			continue
		}
		check[pairNoFmt] = true

		if !diff.Remove.Contains(enabledPairs[x], true) {
			enabledPairs[target] = enabledPairs[x].Format(pFmt)
		} else {
			var match currency.Pair
			match, err = incoming.DeriveFrom(pairNoFmt)
			if err != nil {
				continue
			}
			diff.Remove, err = diff.Remove.Remove(enabledPairs[x])
			if err != nil {
				return err
			}
			enabledPairs[target] = match.Format(pFmt)
		}
		target++
	}

	enabledPairs = enabledPairs[:target]
	if len(enabledPairs) == 0 {
		// NOTE: If enabled pairs are not populated for any reason.
		var randomPair currency.Pair
		randomPair, err = incoming.GetRandomPair()
		if err != nil {
			return err
		}
		log.Debugf(log.ExchangeSys, "%s Enabled pairs missing for %s. Added %s.\n",
			b.Name,
			strings.ToUpper(a.String()),
			randomPair)
		enabledPairs = currency.Pairs{randomPair}
	}

	if len(diff.Remove) > 0 {
		log.Debugf(log.ExchangeSys, "%s Checked and updated enabled pairs [%v] - Removed: %s.\n",
			b.Name,
			strings.ToUpper(a.String()),
			diff.Remove)
	}
	err = b.Config.CurrencyPairs.StorePairs(a, enabledPairs, true)
	if err != nil {
		return err
	}
	return b.CurrencyPairs.StorePairs(a, enabledPairs, true)
}

// SetAPIURL sets configuration API URL for an exchange
func (b *Base) SetAPIURL() error {
	checkInsecureEndpoint := func(endpoint string) {
		if strings.Contains(endpoint, "https") || strings.Contains(endpoint, "wss") {
			return
		}
		log.Warnf(log.ExchangeSys,
			"%s is using HTTP instead of HTTPS or WS instead of WSS [%s] for API functionality, an"+
				" attacker could eavesdrop on this connection. Use at your"+
				" own risk.",
			b.Name, endpoint)
	}
	var err error
	if b.Config.API.OldEndPoints != nil {
		if b.Config.API.OldEndPoints.URL != "" && b.Config.API.OldEndPoints.URL != config.APIURLNonDefaultMessage {
			err = b.API.Endpoints.SetRunning(RestSpot.String(), b.Config.API.OldEndPoints.URL)
			if err != nil {
				return err
			}
			checkInsecureEndpoint(b.Config.API.OldEndPoints.URL)
		}
		if b.Config.API.OldEndPoints.URLSecondary != "" && b.Config.API.OldEndPoints.URLSecondary != config.APIURLNonDefaultMessage {
			err = b.API.Endpoints.SetRunning(RestSpotSupplementary.String(), b.Config.API.OldEndPoints.URLSecondary)
			if err != nil {
				return err
			}
			checkInsecureEndpoint(b.Config.API.OldEndPoints.URLSecondary)
		}
		if b.Config.API.OldEndPoints.WebsocketURL != "" && b.Config.API.OldEndPoints.WebsocketURL != config.WebsocketURLNonDefaultMessage {
			err = b.API.Endpoints.SetRunning(WebsocketSpot.String(), b.Config.API.OldEndPoints.WebsocketURL)
			if err != nil {
				return err
			}
			checkInsecureEndpoint(b.Config.API.OldEndPoints.WebsocketURL)
		}
		b.Config.API.OldEndPoints = nil
	} else if b.Config.API.Endpoints != nil {
		for key, val := range b.Config.API.Endpoints {
			if val == "" ||
				val == config.APIURLNonDefaultMessage ||
				val == config.WebsocketURLNonDefaultMessage {
				continue
			}

			var u URL
			u, err = getURLTypeFromString(key)
			if err != nil {
				return err
			}

			var defaultURL string
			defaultURL, err = b.API.Endpoints.GetURL(u)
			if err != nil {
				log.Warnf(
					log.ExchangeSys,
					"%s: Config cannot match with default endpoint URL: [%s] with key: [%s], please remove or update core support endpoints.",
					b.Name,
					val,
					u)
				continue
			}

			if defaultURL == val {
				continue
			}

			log.Warnf(
				log.ExchangeSys,
				"%s: Config is overwriting default endpoint URL values from: [%s] to: [%s] for: [%s]",
				b.Name,
				defaultURL,
				val,
				u)

			checkInsecureEndpoint(val)

			err = b.API.Endpoints.SetRunning(key, val)
			if err != nil {
				return err
			}
		}
	}
	runningMap := b.API.Endpoints.GetURLMap()
	b.Config.API.Endpoints = runningMap
	return nil
}

// SupportsREST returns whether or not the exchange supports
// REST
func (b *Base) SupportsREST() bool {
	return b.Features.Supports.REST
}

// GetWithdrawPermissions passes through the exchange's withdraw permissions
func (b *Base) GetWithdrawPermissions() uint32 {
	return b.Features.Supports.WithdrawPermissions
}

// SupportsWithdrawPermissions compares the supplied permissions with the exchange's to verify they're supported
func (b *Base) SupportsWithdrawPermissions(permissions uint32) bool {
	exchangePermissions := b.GetWithdrawPermissions()
	return permissions&exchangePermissions == permissions
}

// FormatWithdrawPermissions will return each of the exchange's compatible withdrawal methods in readable form
func (b *Base) FormatWithdrawPermissions() string {
	var services []string
	for i := 0; i < 32; i++ {
		var check uint32 = 1 << uint32(i)
		if b.GetWithdrawPermissions()&check != 0 {
			switch check {
			case AutoWithdrawCrypto:
				services = append(services, AutoWithdrawCryptoText)
			case AutoWithdrawCryptoWithAPIPermission:
				services = append(services, AutoWithdrawCryptoWithAPIPermissionText)
			case AutoWithdrawCryptoWithSetup:
				services = append(services, AutoWithdrawCryptoWithSetupText)
			case WithdrawCryptoWith2FA:
				services = append(services, WithdrawCryptoWith2FAText)
			case WithdrawCryptoWithSMS:
				services = append(services, WithdrawCryptoWithSMSText)
			case WithdrawCryptoWithEmail:
				services = append(services, WithdrawCryptoWithEmailText)
			case WithdrawCryptoWithWebsiteApproval:
				services = append(services, WithdrawCryptoWithWebsiteApprovalText)
			case WithdrawCryptoWithAPIPermission:
				services = append(services, WithdrawCryptoWithAPIPermissionText)
			case AutoWithdrawFiat:
				services = append(services, AutoWithdrawFiatText)
			case AutoWithdrawFiatWithAPIPermission:
				services = append(services, AutoWithdrawFiatWithAPIPermissionText)
			case AutoWithdrawFiatWithSetup:
				services = append(services, AutoWithdrawFiatWithSetupText)
			case WithdrawFiatWith2FA:
				services = append(services, WithdrawFiatWith2FAText)
			case WithdrawFiatWithSMS:
				services = append(services, WithdrawFiatWithSMSText)
			case WithdrawFiatWithEmail:
				services = append(services, WithdrawFiatWithEmailText)
			case WithdrawFiatWithWebsiteApproval:
				services = append(services, WithdrawFiatWithWebsiteApprovalText)
			case WithdrawFiatWithAPIPermission:
				services = append(services, WithdrawFiatWithAPIPermissionText)
			case WithdrawCryptoViaWebsiteOnly:
				services = append(services, WithdrawCryptoViaWebsiteOnlyText)
			case WithdrawFiatViaWebsiteOnly:
				services = append(services, WithdrawFiatViaWebsiteOnlyText)
			case NoFiatWithdrawals:
				services = append(services, NoFiatWithdrawalsText)
			default:
				services = append(services, fmt.Sprintf("%s[1<<%v]", UnknownWithdrawalTypeText, i))
			}
		}
	}
	if len(services) > 0 {
		return strings.Join(services, " & ")
	}

	return NoAPIWithdrawalMethodsText
}

// SupportsAsset whether or not the supplied asset is supported
// by the exchange
func (b *Base) SupportsAsset(a asset.Item) bool {
	_, ok := b.CurrencyPairs.Pairs[a]
	return ok
}

// PrintEnabledPairs prints the exchanges enabled asset pairs
func (b *Base) PrintEnabledPairs() {
	for k, v := range b.CurrencyPairs.Pairs {
		log.Infof(log.ExchangeSys, "%s Asset type %v:\n\t Enabled pairs: %v",
			b.Name, strings.ToUpper(k.String()), v.Enabled)
	}
}

// GetBase returns the exchange base
func (b *Base) GetBase() *Base { return b }

// CheckTransientError catches transient errors and returns nil if found, used
// for validation of API credentials
func (b *Base) CheckTransientError(err error) error {
	if _, ok := err.(net.Error); ok {
		log.Warnf(log.ExchangeSys,
			"%s net error captured, will not disable authentication %s",
			b.Name,
			err)
		return nil
	}
	return err
}

// DisableRateLimiter disables the rate limiting system for the exchange
func (b *Base) DisableRateLimiter() error {
	return b.Requester.DisableRateLimiter()
}

// EnableRateLimiter enables the rate limiting system for the exchange
func (b *Base) EnableRateLimiter() error {
	return b.Requester.EnableRateLimiter()
}

// StoreAssetPairFormat initialises and stores a defined asset format
func (b *Base) StoreAssetPairFormat(a asset.Item, f currency.PairStore) error {
	if a.String() == "" {
		return fmt.Errorf("%s cannot add to pairs manager, no asset provided",
			b.Name)
	}

	if f.AssetEnabled == nil {
		f.AssetEnabled = convert.BoolPtr(true)
	}

	if f.RequestFormat == nil {
		return fmt.Errorf("%s cannot add to pairs manager, request pair format not provided",
			b.Name)
	}

	if f.ConfigFormat == nil {
		return fmt.Errorf("%s cannot add to pairs manager, config pair format not provided",
			b.Name)
	}

	if f.ConfigFormat.Delimiter == "" {
		return fmt.Errorf("exchange %s cannot set asset %s pair format %w",
			b.Name, a, errConfigPairFormatRequiresDelimiter)
	}

	if b.CurrencyPairs.Pairs == nil {
		b.CurrencyPairs.Pairs = make(map[asset.Item]*currency.PairStore)
	}

	b.CurrencyPairs.Pairs[a] = &f
	return nil
}

// SetGlobalPairsManager sets defined asset and pairs management system with
// with global formatting
func (b *Base) SetGlobalPairsManager(request, config *currency.PairFormat, assets ...asset.Item) error {
	if request == nil {
		return fmt.Errorf("%s cannot set pairs manager, request pair format not provided",
			b.Name)
	}

	if config == nil {
		return fmt.Errorf("%s cannot set pairs manager, config pair format not provided",
			b.Name)
	}

	if len(assets) == 0 {
		return fmt.Errorf("%s cannot set pairs manager, no assets provided",
			b.Name)
	}

	if config.Delimiter == "" {
		return fmt.Errorf("exchange %s cannot set global pairs manager %w for assets %s",
			b.Name, errConfigPairFormatRequiresDelimiter, assets)
	}

	b.CurrencyPairs.UseGlobalFormat = true
	b.CurrencyPairs.RequestFormat = request
	b.CurrencyPairs.ConfigFormat = config

	if b.CurrencyPairs.Pairs != nil {
		return fmt.Errorf("%s cannot set pairs manager, pairs already set",
			b.Name)
	}

	b.CurrencyPairs.Pairs = make(map[asset.Item]*currency.PairStore)

	for i := range assets {
		if assets[i].String() == "" {
			b.CurrencyPairs.Pairs = nil
			return fmt.Errorf("%s cannot set pairs manager, asset is empty string",
				b.Name)
		}
		b.CurrencyPairs.Pairs[assets[i]] = new(currency.PairStore)
		b.CurrencyPairs.Pairs[assets[i]].ConfigFormat = config
		b.CurrencyPairs.Pairs[assets[i]].RequestFormat = request
	}

	return nil
}

// GetWebsocket returns a pointer to the exchange websocket
func (b *Base) GetWebsocket() (*stream.Websocket, error) {
	if b.Websocket == nil {
		return nil, common.ErrFunctionNotSupported
	}
	return b.Websocket, nil
}

// SupportsWebsocket returns whether or not the exchange supports
// websocket
func (b *Base) SupportsWebsocket() bool {
	return b.Features.Supports.Websocket
}

// IsWebsocketEnabled returns whether or not the exchange has its
// websocket client enabled
func (b *Base) IsWebsocketEnabled() bool {
	if b.Websocket == nil {
		return false
	}
	return b.Websocket.IsEnabled()
}

// FlushWebsocketChannels refreshes websocket channel subscriptions based on
// websocket features. Used in the event of a pair/asset or subscription change.
func (b *Base) FlushWebsocketChannels() error {
	if b.Websocket == nil {
		return nil
	}
	return b.Websocket.FlushChannels()
}

// SubscribeToWebsocketChannels appends to ChannelsToSubscribe
// which lets websocket.manageSubscriptions handle subscribing
func (b *Base) SubscribeToWebsocketChannels(channels []stream.ChannelSubscription) error {
	if b.Websocket == nil {
		return common.ErrFunctionNotSupported
	}
	return b.Websocket.SubscribeToChannels(channels)
}

// UnsubscribeToWebsocketChannels removes from ChannelsToSubscribe
// which lets websocket.manageSubscriptions handle unsubscribing
func (b *Base) UnsubscribeToWebsocketChannels(channels []stream.ChannelSubscription) error {
	if b.Websocket == nil {
		return common.ErrFunctionNotSupported
	}
	return b.Websocket.UnsubscribeChannels(channels)
}

// GetSubscriptions returns a copied list of subscriptions
func (b *Base) GetSubscriptions() ([]stream.ChannelSubscription, error) {
	if b.Websocket == nil {
		return nil, common.ErrFunctionNotSupported
	}
	return b.Websocket.GetSubscriptions(), nil
}

// AuthenticateWebsocket sends an authentication message to the websocket
func (b *Base) AuthenticateWebsocket(_ context.Context) error {
	return common.ErrFunctionNotSupported
}

// KlineIntervalEnabled returns if requested interval is enabled on exchange
func (b *Base) klineIntervalEnabled(in kline.Interval) bool {
	// TODO: Add in the ability to use custom klines
	return b.Features.Enabled.Kline.Intervals.ExchangeSupported(in)
}

// FormatExchangeKlineInterval returns Interval to string
// Exchanges can override this if they require custom formatting
func (b *Base) FormatExchangeKlineInterval(in kline.Interval) string {
	return strconv.FormatFloat(in.Duration().Seconds(), 'f', 0, 64)
}

// ValidateKline confirms that the requested pair, asset & interval are
// supported and/or enabled by the requested exchange.
func (b *Base) ValidateKline(pair currency.Pair, a asset.Item, interval kline.Interval) error {
	var errorList []string
	if b.CurrencyPairs.IsAssetEnabled(a) != nil {
		errorList = append(errorList, fmt.Sprintf("[%s] asset not enabled", a))
	} else if !b.CurrencyPairs.Pairs[a].Enabled.Contains(pair, true) {
		errorList = append(errorList, fmt.Sprintf("[%s] pair not enabled", pair))
	}

	if !b.klineIntervalEnabled(interval) {
		errorList = append(errorList, fmt.Sprintf("[%s] interval not supported", interval))
	}

	if len(errorList) > 0 {
		return fmt.Errorf("%w: %v", kline.ErrValidatingParams, strings.Join(errorList, ", "))
	}

	return nil
}

// AddTradesToBuffer is a helper function that will only
// add trades to the buffer if it is allowed
func (b *Base) AddTradesToBuffer(trades ...trade.Data) error {
	if !b.IsSaveTradeDataEnabled() {
		return nil
	}
	return trade.AddTradesToBuffer(b.Name, trades...)
}

// IsSaveTradeDataEnabled checks the state of
// SaveTradeData in a concurrent-friendly manner
func (b *Base) IsSaveTradeDataEnabled() bool {
	b.settingsMutex.RLock()
	isEnabled := b.Features.Enabled.SaveTradeData
	b.settingsMutex.RUnlock()
	return isEnabled
}

// SetSaveTradeDataStatus locks and sets the status of
// the config and the exchange's setting for SaveTradeData
func (b *Base) SetSaveTradeDataStatus(enabled bool) {
	b.settingsMutex.Lock()
	defer b.settingsMutex.Unlock()
	b.Features.Enabled.SaveTradeData = enabled
	b.Config.Features.Enabled.SaveTradeData = enabled
	if b.Verbose {
		log.Debugf(log.Trade, "Set %v 'SaveTradeData' to %v", b.Name, enabled)
	}
}

// IsTradeFeedEnabled checks the state of
// TradeFeed in a concurrent-friendly manner
func (b *Base) IsTradeFeedEnabled() bool {
	b.settingsMutex.RLock()
	isEnabled := b.Features.Enabled.TradeFeed
	b.settingsMutex.RUnlock()
	return isEnabled
}

// SetTradeFeedStatus locks and sets the status of
// the config and the exchange's setting for TradeFeed
func (b *Base) SetTradeFeedStatus(enabled bool) {
	b.settingsMutex.Lock()
	defer b.settingsMutex.Unlock()
	b.Features.Enabled.TradeFeed = enabled
	b.Config.Features.Enabled.TradeFeed = enabled
	if b.Verbose {
		log.Debugf(log.Trade, "Set %v 'TradeFeed' to %v", b.Name, enabled)
	}
}

// IsFillsFeedEnabled checks the state of
// FillsFeed in a concurrent-friendly manner
func (b *Base) IsFillsFeedEnabled() bool {
	b.settingsMutex.RLock()
	isEnabled := b.Features.Enabled.FillsFeed
	b.settingsMutex.RUnlock()
	return isEnabled
}

// SetFillsFeedStatus locks and sets the status of
// the config and the exchange's setting for FillsFeed
func (b *Base) SetFillsFeedStatus(enabled bool) {
	b.settingsMutex.Lock()
	defer b.settingsMutex.Unlock()
	b.Features.Enabled.FillsFeed = enabled
	b.Config.Features.Enabled.FillsFeed = enabled
	if b.Verbose {
		log.Debugf(log.Trade, "Set %v 'FillsFeed' to %v", b.Name, enabled)
	}
}

// NewEndpoints declares default and running URLs maps
func (b *Base) NewEndpoints() *Endpoints {
	return &Endpoints{
		Exchange: b.Name,
		defaults: make(map[string]string),
	}
}

// SetDefaultEndpoints declares and sets the default URLs map
func (e *Endpoints) SetDefaultEndpoints(m map[URL]string) error {
	for k, v := range m {
		err := e.SetRunning(k.String(), v)
		if err != nil {
			return err
		}
	}
	return nil
}

// SetRunning populates running URLs map
func (e *Endpoints) SetRunning(key, val string) error {
	e.mu.Lock()
	defer e.mu.Unlock()
	err := validateKey(key)
	if err != nil {
		return err
	}
	_, err = url.ParseRequestURI(val)
	if err != nil {
		log.Warnf(log.ExchangeSys,
			"Could not set custom URL for %s to %s for exchange %s. invalid URI for request.",
			key,
			val,
			e.Exchange)
		return nil //nolint:nilerr // non-fatal error as we won't update the running URL
	}
	e.defaults[key] = val
	return nil
}

func validateKey(keyVal string) error {
	for x := range keyURLs {
		if keyURLs[x].String() == keyVal {
			return nil
		}
	}
	return errors.New("keyVal invalid")
}

// GetURL gets default url from URLs map
func (e *Endpoints) GetURL(key URL) (string, error) {
	e.mu.RLock()
	defer e.mu.RUnlock()
	val, ok := e.defaults[key.String()]
	if !ok {
		return "", fmt.Errorf("no endpoint path found for the given key: %v", key)
	}
	return val, nil
}

// GetURLMap gets all urls for either running or default map based on the bool value supplied
func (e *Endpoints) GetURLMap() map[string]string {
	e.mu.RLock()
	var urlMap = make(map[string]string)
	for k, v := range e.defaults {
		urlMap[k] = v
	}
	e.mu.RUnlock()
	return urlMap
}

// FormatSymbol formats the given pair to a string suitable for exchange API requests
func (b *Base) FormatSymbol(pair currency.Pair, assetType asset.Item) (string, error) {
	pairFmt, err := b.GetPairFormat(assetType, true)
	if err != nil {
		return pair.String(), err
	}
	return pairFmt.Format(pair), nil
}

func (u URL) String() string {
	switch u {
	case RestSpot:
		return restSpotURL
	case RestSpotSupplementary:
		return restSpotSupplementaryURL
	case RestUSDTMargined:
		return restUSDTMarginedFuturesURL
	case RestCoinMargined:
		return restCoinMarginedFuturesURL
	case RestFutures:
		return restFuturesURL
	case RestUSDCMargined:
		return restUSDCMarginedFuturesURL
	case RestSandbox:
		return restSandboxURL
	case RestSwap:
		return restSwapURL
	case WebsocketSpot:
		return websocketSpotURL
	case WebsocketSpotSupplementary:
		return websocketSpotSupplementaryURL
	case ChainAnalysis:
		return chainAnalysisURL
	case EdgeCase1:
		return edgeCase1URL
	case EdgeCase2:
		return edgeCase2URL
	case EdgeCase3:
		return edgeCase3URL
	default:
		return ""
	}
}

// getURLTypeFromString returns URL type from the endpoint string association
func getURLTypeFromString(ep string) (URL, error) {
	switch ep {
	case restSpotURL:
		return RestSpot, nil
	case restSpotSupplementaryURL:
		return RestSpotSupplementary, nil
	case restUSDTMarginedFuturesURL:
		return RestUSDTMargined, nil
	case restCoinMarginedFuturesURL:
		return RestCoinMargined, nil
	case restFuturesURL:
		return RestFutures, nil
	case restUSDCMarginedFuturesURL:
		return RestUSDCMargined, nil
	case restSandboxURL:
		return RestSandbox, nil
	case restSwapURL:
		return RestSwap, nil
	case websocketSpotURL:
		return WebsocketSpot, nil
	case websocketSpotSupplementaryURL:
		return WebsocketSpotSupplementary, nil
	case chainAnalysisURL:
		return ChainAnalysis, nil
	case edgeCase1URL:
		return EdgeCase1, nil
	case edgeCase2URL:
		return EdgeCase2, nil
	case edgeCase3URL:
		return EdgeCase3, nil
	default:
		return Invalid, fmt.Errorf("%w for %s", errEndpointStringNotFound, ep)
	}
}

// UpdateOrderExecutionLimits updates order execution limits this is overridable
func (b *Base) UpdateOrderExecutionLimits(_ context.Context, _ asset.Item) error {
	return common.ErrNotYetImplemented
}

// DisableAssetWebsocketSupport disables websocket functionality for the
// supplied asset item. In the case that websocket functionality has not yet
// been implemented for that specific asset type. This is a base method to
// check availability of asset type.
func (b *Base) DisableAssetWebsocketSupport(aType asset.Item) error {
	if !b.SupportsAsset(aType) {
		return fmt.Errorf("%s %w",
			aType,
			asset.ErrNotSupported)
	}
	b.AssetWebsocketSupport.m.Lock()
	if b.AssetWebsocketSupport.unsupported == nil {
		b.AssetWebsocketSupport.unsupported = make(map[asset.Item]bool)
	}
	b.AssetWebsocketSupport.unsupported[aType] = true
	b.AssetWebsocketSupport.m.Unlock()
	return nil
}

// IsAssetWebsocketSupported checks to see if the supplied asset type is
// supported by websocket.
func (a *AssetWebsocketSupport) IsAssetWebsocketSupported(aType asset.Item) bool {
	a.m.RLock()
	defer a.m.RUnlock()
	return a.unsupported == nil || !a.unsupported[aType]
}

// UpdateCurrencyStates updates currency states
func (b *Base) UpdateCurrencyStates(ctx context.Context, a asset.Item) error {
	return common.ErrNotYetImplemented
}

// GetAvailableTransferChains returns a list of supported transfer chains based
// on the supplied cryptocurrency
func (b *Base) GetAvailableTransferChains(_ context.Context, _ currency.Code) ([]string, error) {
	return nil, common.ErrFunctionNotSupported
}

// CalculatePNL is an overridable function to allow PNL to be calculated on an
// open position
// It will also determine whether the position is considered to be liquidated
// For live trading, an overriding function may wish to confirm the liquidation by
// requesting the status of the asset
func (b *Base) CalculatePNL(context.Context, *order.PNLCalculatorRequest) (*order.PNLResult, error) {
	return nil, common.ErrNotYetImplemented
}

// ScaleCollateral is an overridable function to determine how much
// collateral is usable in futures positions
func (b *Base) ScaleCollateral(context.Context, *order.CollateralCalculator) (*order.CollateralByCurrency, error) {
	return nil, common.ErrNotYetImplemented
}

// CalculateTotalCollateral takes in n collateral calculators to determine an overall
// standing in a singular currency. See FTX's implementation
func (b *Base) CalculateTotalCollateral(ctx context.Context, calculator *order.TotalCollateralCalculator) (*order.TotalCollateralResponse, error) {
	return nil, common.ErrNotYetImplemented
}

// GetCollateralCurrencyForContract returns the collateral currency for an asset and contract pair
func (b *Base) GetCollateralCurrencyForContract(a asset.Item, cp currency.Pair) (currency.Code, asset.Item, error) {
	return currency.Code{}, asset.Empty, common.ErrNotYetImplemented
}

// GetCurrencyForRealisedPNL returns where to put realised PNL
// example 1: FTX PNL is paid out in USD to your spot wallet
// example 2: Binance coin margined futures pays returns using the same currency eg BTC
func (b *Base) GetCurrencyForRealisedPNL(_ asset.Item, _ currency.Pair) (currency.Code, asset.Item, error) {
	return currency.Code{}, asset.Empty, common.ErrNotYetImplemented
}

// HasAssetTypeAccountSegregation returns if the accounts are divided into asset
// types instead of just being denoted as spot holdings.
func (b *Base) HasAssetTypeAccountSegregation() bool {
	return b.Features.Supports.RESTCapabilities.HasAssetTypeAccountSegregation
}

// GetServerTime returns the current exchange server time.
func (b *Base) GetServerTime(context.Context, asset.Item) (time.Time, error) {
	return time.Time{}, common.ErrNotYetImplemented
}

// GetMarginRatesHistory returns the margin rate history for the supplied currency
func (b *Base) GetMarginRatesHistory(context.Context, *margin.RateHistoryRequest) (*margin.RateHistoryResponse, error) {
	return nil, common.ErrNotYetImplemented
}

// GetPositionSummary returns stats for a future position
func (b *Base) GetPositionSummary(context.Context, *order.PositionSummaryRequest) (*order.PositionSummary, error) {
	return nil, common.ErrNotYetImplemented
}

// GetFundingPaymentDetails returns funding payment details for a future for a specific time period
func (b *Base) GetFundingPaymentDetails(context.Context, *order.FundingRatesRequest) (*order.FundingRates, error) {
	return nil, common.ErrNotYetImplemented
}

// GetFuturesPositions returns futures positions for all currencies
func (b *Base) GetFuturesPositions(context.Context, *order.PositionsRequest) ([]order.PositionDetails, error) {
	return nil, common.ErrNotYetImplemented
}

// GetFundingRates returns funding rates based on request data
func (b *Base) GetFundingRates(context.Context, *order.FundingRatesRequest) ([]order.FundingRates, error) {
	return nil, common.ErrNotYetImplemented
}

// IsPerpetualFutureCurrency ensures a given asset and currency is a perpetual future
// differs by exchange
func (b *Base) IsPerpetualFutureCurrency(asset.Item, currency.Pair) (bool, error) {
	return false, common.ErrNotYetImplemented
}

<<<<<<< HEAD
// Shutdown closes active websocket connections if available and then cleans up
// a REST requester instance.
func (b *Base) Shutdown() error {
	if b.Websocket != nil {
		err := b.Websocket.Shutdown()
		if err != nil && !errors.Is(err, stream.ErrNotConnected) {
			return err
		}
	}
	return b.Requester.Shutdown()
=======
// GetKlineRequest returns a helper for the fetching of candle/kline data for
// a single request within a pre-determined time window.
func (b *Base) GetKlineRequest(pair currency.Pair, a asset.Item, interval kline.Interval, start, end time.Time) (*kline.Request, error) {
	if pair.IsEmpty() {
		return nil, currency.ErrCurrencyPairEmpty
	}
	if !a.IsValid() {
		return nil, asset.ErrNotSupported
	}

	// NOTE: This allows for checking that the required kline interval is
	// supported by the exchange and/or can be constructed from lower time frame
	// intervals.
	exchangeInterval, err := b.Features.Enabled.Kline.Intervals.Construct(interval)
	if err != nil {
		return nil, err
	}

	// NOTE: This check is here to make sure a client is notified that using
	// this functionality will result in error if the total candles cannot be
	// theoretically retrieved.
	if count := kline.TotalCandlesPerInterval(start, end, exchangeInterval); count >
		int64(b.Features.Enabled.Kline.ResultLimit) {
		return nil, fmt.Errorf("candles count: %d, max limit: %d %w",
			count,
			b.Features.Enabled.Kline.ResultLimit,
			kline.ErrRequestExceedsExchangeLimits)
	}

	err = b.ValidateKline(pair, a, exchangeInterval)
	if err != nil {
		return nil, err
	}

	formatted, err := b.FormatExchangeCurrency(pair, a)
	if err != nil {
		return nil, err
	}

	return kline.CreateKlineRequest(b.Name, pair, formatted, a, interval, exchangeInterval, start, end)
}

// GetKlineExtendedRequest returns a helper for the fetching of candle/kline
// data for a *multi* request within a pre-determined time window. This has
// extended functionality to also break down calls to fetch total history.
func (b *Base) GetKlineExtendedRequest(pair currency.Pair, a asset.Item, interval kline.Interval, start, end time.Time) (*kline.ExtendedRequest, error) {
	if pair.IsEmpty() {
		return nil, currency.ErrCurrencyPairEmpty
	}
	if !a.IsValid() {
		return nil, asset.ErrNotSupported
	}

	exchangeInterval, err := b.Features.Enabled.Kline.Intervals.Construct(interval)
	if err != nil {
		return nil, err
	}

	err = b.ValidateKline(pair, a, exchangeInterval)
	if err != nil {
		return nil, err
	}

	formatted, err := b.FormatExchangeCurrency(pair, a)
	if err != nil {
		return nil, err
	}

	r, err := kline.CreateKlineRequest(b.Name, pair, formatted, a, interval, exchangeInterval, start, end)
	if err != nil {
		return nil, err
	}

	dates, err := r.GetRanges(b.Features.Enabled.Kline.ResultLimit)
	if err != nil {
		return nil, err
	}

	return &kline.ExtendedRequest{Request: r, IntervalRangeHolder: dates}, nil
>>>>>>> 83cfefa4
}<|MERGE_RESOLUTION|>--- conflicted
+++ resolved
@@ -1498,18 +1498,6 @@
 	return false, common.ErrNotYetImplemented
 }
 
-<<<<<<< HEAD
-// Shutdown closes active websocket connections if available and then cleans up
-// a REST requester instance.
-func (b *Base) Shutdown() error {
-	if b.Websocket != nil {
-		err := b.Websocket.Shutdown()
-		if err != nil && !errors.Is(err, stream.ErrNotConnected) {
-			return err
-		}
-	}
-	return b.Requester.Shutdown()
-=======
 // GetKlineRequest returns a helper for the fetching of candle/kline data for
 // a single request within a pre-determined time window.
 func (b *Base) GetKlineRequest(pair currency.Pair, a asset.Item, interval kline.Interval, start, end time.Time) (*kline.Request, error) {
@@ -1589,5 +1577,16 @@
 	}
 
 	return &kline.ExtendedRequest{Request: r, IntervalRangeHolder: dates}, nil
->>>>>>> 83cfefa4
+}
+
+// Shutdown closes active websocket connections if available and then cleans up
+// a REST requester instance.
+func (b *Base) Shutdown() error {
+	if b.Websocket != nil {
+		err := b.Websocket.Shutdown()
+		if err != nil && !errors.Is(err, stream.ErrNotConnected) {
+			return err
+		}
+	}
+	return b.Requester.Shutdown()
 }