package exchange

import (
	"context"
	"errors"
	"fmt"
	"net"
	"net/url"
	"sort"
	"strconv"
	"strings"
	"sync"
	"time"
	"unicode"

	"github.com/thrasher-corp/gocryptotrader/common"
	"github.com/thrasher-corp/gocryptotrader/common/convert"
	"github.com/thrasher-corp/gocryptotrader/common/key"
	"github.com/thrasher-corp/gocryptotrader/config"
	"github.com/thrasher-corp/gocryptotrader/currency"
	"github.com/thrasher-corp/gocryptotrader/exchanges/account"
	"github.com/thrasher-corp/gocryptotrader/exchanges/asset"
	"github.com/thrasher-corp/gocryptotrader/exchanges/collateral"
	"github.com/thrasher-corp/gocryptotrader/exchanges/currencystate"
	"github.com/thrasher-corp/gocryptotrader/exchanges/fundingrate"
	"github.com/thrasher-corp/gocryptotrader/exchanges/futures"
	"github.com/thrasher-corp/gocryptotrader/exchanges/kline"
	"github.com/thrasher-corp/gocryptotrader/exchanges/margin"
	"github.com/thrasher-corp/gocryptotrader/exchanges/order"
	"github.com/thrasher-corp/gocryptotrader/exchanges/orderbook"
	"github.com/thrasher-corp/gocryptotrader/exchanges/protocol"
	"github.com/thrasher-corp/gocryptotrader/exchanges/request"
	"github.com/thrasher-corp/gocryptotrader/exchanges/stream"
	"github.com/thrasher-corp/gocryptotrader/exchanges/subscription"
	"github.com/thrasher-corp/gocryptotrader/exchanges/ticker"
	"github.com/thrasher-corp/gocryptotrader/exchanges/trade"
	"github.com/thrasher-corp/gocryptotrader/log"
	"github.com/thrasher-corp/gocryptotrader/portfolio/banking"
)

const (
	warningBase64DecryptSecretKeyFailed = "exchange %s unable to base64 decode secret key.. Disabling Authenticated API support" //nolint // False positive (G101: Potential hardcoded credentials)
	// DefaultHTTPTimeout is the default HTTP/HTTPS Timeout for exchange requests
	DefaultHTTPTimeout = time.Second * 15
	// DefaultWebsocketResponseCheckTimeout is the default delay in checking for an expected websocket response
	DefaultWebsocketResponseCheckTimeout = time.Millisecond * 50
	// DefaultWebsocketResponseMaxLimit is the default max wait for an expected websocket response before a timeout
	DefaultWebsocketResponseMaxLimit = time.Second * 7
	// DefaultWebsocketOrderbookBufferLimit is the maximum number of orderbook updates that get stored before being applied
	DefaultWebsocketOrderbookBufferLimit = 5
)

var (
	// ErrExchangeNameIsEmpty is returned when the exchange name is empty
	ErrExchangeNameIsEmpty = errors.New("exchange name is empty")

	errEndpointStringNotFound            = errors.New("endpoint string not found")
	errConfigPairFormatRequiresDelimiter = errors.New("config pair format requires delimiter")
	errSymbolCannotBeMatched             = errors.New("symbol cannot be matched")
	errGlobalRequestFormatIsNil          = errors.New("global request format is nil")
	errGlobalConfigFormatIsNil           = errors.New("global config format is nil")
	errAssetRequestFormatIsNil           = errors.New("asset type request format is nil")
	errAssetConfigFormatIsNil            = errors.New("asset type config format is nil")
	errSetDefaultsNotCalled              = errors.New("set defaults not called")
	errExchangeIsNil                     = errors.New("exchange is nil")
	errBatchSizeZero                     = errors.New("batch size cannot be 0")
)

// SetRequester sets the instance of the requester
func (b *Base) SetRequester(r *request.Requester) error {
	if r == nil {
		return fmt.Errorf("%s cannot set requester, no requester provided", b.Name)
	}

	b.Requester = r
	return nil
}

// SetClientProxyAddress sets a proxy address for REST and websocket requests
func (b *Base) SetClientProxyAddress(addr string) error {
	if addr == "" {
		return nil
	}
	proxy, err := url.Parse(addr)
	if err != nil {
		return fmt.Errorf("setting proxy address error %s",
			err)
	}

	err = b.Requester.SetProxy(proxy)
	if err != nil {
		return err
	}

	if b.Websocket != nil {
		err = b.Websocket.SetProxyAddress(addr)
		if err != nil {
			return err
		}
	}
	return nil
}

// SetFeatureDefaults sets the exchanges default feature support set
func (b *Base) SetFeatureDefaults() {
	if b.Config.Features == nil {
		s := &config.FeaturesConfig{
			Supports: config.FeaturesSupportedConfig{
				Websocket: b.Features.Supports.Websocket,
				REST:      b.Features.Supports.REST,
				RESTCapabilities: protocol.Features{
					AutoPairUpdates: b.Features.Supports.RESTCapabilities.AutoPairUpdates,
				},
			},
		}

		if b.Config.SupportsAutoPairUpdates != nil {
			s.Supports.RESTCapabilities.AutoPairUpdates = *b.Config.SupportsAutoPairUpdates
			s.Enabled.AutoPairUpdates = *b.Config.SupportsAutoPairUpdates
		} else {
			s.Supports.RESTCapabilities.AutoPairUpdates = b.Features.Supports.RESTCapabilities.AutoPairUpdates
			s.Enabled.AutoPairUpdates = b.Features.Supports.RESTCapabilities.AutoPairUpdates
			if !s.Supports.RESTCapabilities.AutoPairUpdates {
				b.Config.CurrencyPairs.LastUpdated = time.Now().Unix()
				b.CurrencyPairs.LastUpdated = b.Config.CurrencyPairs.LastUpdated
			}
		}
		b.Config.Features = s
		b.Config.SupportsAutoPairUpdates = nil
	} else {
		if b.Features.Supports.RESTCapabilities.AutoPairUpdates != b.Config.Features.Supports.RESTCapabilities.AutoPairUpdates {
			b.Config.Features.Supports.RESTCapabilities.AutoPairUpdates = b.Features.Supports.RESTCapabilities.AutoPairUpdates

			if !b.Config.Features.Supports.RESTCapabilities.AutoPairUpdates {
				b.Config.CurrencyPairs.LastUpdated = time.Now().Unix()
			}
		}

		if b.Features.Supports.REST != b.Config.Features.Supports.REST {
			b.Config.Features.Supports.REST = b.Features.Supports.REST
		}

		if b.Features.Supports.RESTCapabilities.TickerBatching != b.Config.Features.Supports.RESTCapabilities.TickerBatching {
			b.Config.Features.Supports.RESTCapabilities.TickerBatching = b.Features.Supports.RESTCapabilities.TickerBatching
		}

		if b.Features.Supports.Websocket != b.Config.Features.Supports.Websocket {
			b.Config.Features.Supports.Websocket = b.Features.Supports.Websocket
		}

		if b.IsSaveTradeDataEnabled() != b.Config.Features.Enabled.SaveTradeData {
			b.SetSaveTradeDataStatus(b.Config.Features.Enabled.SaveTradeData)
		}

		if b.IsTradeFeedEnabled() != b.Config.Features.Enabled.TradeFeed {
			b.SetTradeFeedStatus(b.Config.Features.Enabled.TradeFeed)
		}

		if b.IsFillsFeedEnabled() != b.Config.Features.Enabled.FillsFeed {
			b.SetFillsFeedStatus(b.Config.Features.Enabled.FillsFeed)
		}

		b.SetSubscriptionsFromConfig()

		b.Features.Enabled.AutoPairUpdates = b.Config.Features.Enabled.AutoPairUpdates
	}
}

// SetSubscriptionsFromConfig sets the subscriptions from config
// If the subscriptions config is empty then Config will be updated from the exchange subscriptions,
// allowing e.SetDefaults to set default subscriptions for an exchange to update user's config
// Subscriptions not Enabled are skipped, meaning that e.Features.Subscriptions only contains Enabled subscriptions
func (b *Base) SetSubscriptionsFromConfig() {
	b.settingsMutex.Lock()
	defer b.settingsMutex.Unlock()
	if len(b.Config.Features.Subscriptions) == 0 {
		b.Config.Features.Subscriptions = b.Features.Subscriptions
		return
	}
	b.Features.Subscriptions = []*subscription.Subscription{}
	for _, s := range b.Config.Features.Subscriptions {
		if s.Enabled {
			b.Features.Subscriptions = append(b.Features.Subscriptions, s)
		}
	}
	if b.Verbose {
		names := make([]string, 0, len(b.Features.Subscriptions))
		for _, s := range b.Features.Subscriptions {
			names = append(names, s.Channel)
		}
		log.Debugf(log.ExchangeSys, "Set %v 'Subscriptions' to %v", b.Name, strings.Join(names, ", "))
	}
}

// SupportsRESTTickerBatchUpdates returns whether or not the
// exchange supports REST batch ticker fetching
func (b *Base) SupportsRESTTickerBatchUpdates() bool {
	return b.Features.Supports.RESTCapabilities.TickerBatching
}

// SupportsAutoPairUpdates returns whether or not the exchange supports
// auto currency pair updating
func (b *Base) SupportsAutoPairUpdates() bool {
	return b.Features.Supports.RESTCapabilities.AutoPairUpdates ||
		b.Features.Supports.WebsocketCapabilities.AutoPairUpdates
}

// GetLastPairsUpdateTime returns the unix timestamp of when the exchanges
// currency pairs were last updated
func (b *Base) GetLastPairsUpdateTime() int64 {
	return b.CurrencyPairs.LastUpdated
}

// GetAssetTypes returns the either the enabled or available asset types for an
// individual exchange
func (b *Base) GetAssetTypes(enabled bool) asset.Items {
	return b.CurrencyPairs.GetAssetTypes(enabled)
}

// GetPairAssetType returns the associated asset type for the currency pair
// This method is only useful for exchanges that have pair names with multiple delimiters (BTC-USD-0626)
// Helpful if the exchange has only a single asset type but in that case the asset type can be hard coded
func (b *Base) GetPairAssetType(c currency.Pair) (asset.Item, error) {
	assetTypes := b.GetAssetTypes(false)
	for i := range assetTypes {
		avail, err := b.GetAvailablePairs(assetTypes[i])
		if err != nil {
			return asset.Empty, err
		}
		if avail.Contains(c, true) {
			return assetTypes[i], nil
		}
	}
	return asset.Empty, errors.New("asset type not associated with currency pair")
}

// GetPairAndAssetTypeRequestFormatted returns the pair and the asset type
// when there is distinct differentiation between exchange request symbols asset
// types. e.g. "BTC-USD" Spot and "BTC_USD" PERP request formatted.
func (b *Base) GetPairAndAssetTypeRequestFormatted(symbol string) (currency.Pair, asset.Item, error) {
	if symbol == "" {
		return currency.EMPTYPAIR, asset.Empty, currency.ErrCurrencyPairEmpty
	}
	assetTypes := b.GetAssetTypes(true)
	for i := range assetTypes {
		pFmt, err := b.GetPairFormat(assetTypes[i], true)
		if err != nil {
			return currency.EMPTYPAIR, asset.Empty, err
		}

		enabled, err := b.GetEnabledPairs(assetTypes[i])
		if err != nil {
			return currency.EMPTYPAIR, asset.Empty, err
		}
		for j := range enabled {
			if pFmt.Format(enabled[j]) == symbol {
				return enabled[j], assetTypes[i], nil
			}
		}
	}
	return currency.EMPTYPAIR, asset.Empty, errSymbolCannotBeMatched
}

// GetClientBankAccounts returns banking details associated with
// a client for withdrawal purposes
func (b *Base) GetClientBankAccounts(exchangeName, withdrawalCurrency string) (*banking.Account, error) {
	cfg := config.GetConfig()
	return cfg.GetClientBankAccounts(exchangeName, withdrawalCurrency)
}

// GetExchangeBankAccounts returns banking details associated with an
// exchange for funding purposes
func (b *Base) GetExchangeBankAccounts(id, depositCurrency string) (*banking.Account, error) {
	cfg := config.GetConfig()
	return cfg.GetExchangeBankAccounts(b.Name, id, depositCurrency)
}

// SetCurrencyPairFormat checks the exchange request and config currency pair
// formats and syncs it with the exchanges SetDefault settings
func (b *Base) SetCurrencyPairFormat() error {
	if b.Config.CurrencyPairs == nil {
		b.Config.CurrencyPairs = new(currency.PairsManager)
	}

	b.Config.CurrencyPairs.UseGlobalFormat = b.CurrencyPairs.UseGlobalFormat
	if b.Config.CurrencyPairs.UseGlobalFormat {
		b.Config.CurrencyPairs.RequestFormat = b.CurrencyPairs.RequestFormat
		b.Config.CurrencyPairs.ConfigFormat = b.CurrencyPairs.ConfigFormat
		return nil
	}

	if b.Config.CurrencyPairs.ConfigFormat != nil {
		b.Config.CurrencyPairs.ConfigFormat = nil
	}
	if b.Config.CurrencyPairs.RequestFormat != nil {
		b.Config.CurrencyPairs.RequestFormat = nil
	}

	assetTypes := b.GetAssetTypes(false)
	for x := range assetTypes {
		if _, err := b.Config.CurrencyPairs.Get(assetTypes[x]); err != nil {
			ps, err := b.CurrencyPairs.Get(assetTypes[x])
			if err != nil {
				return err
			}
			err = b.Config.CurrencyPairs.Store(assetTypes[x], ps)
			if err != nil {
				return err
			}
		}
	}
	return nil
}

// SetConfigPairs sets the exchanges currency pairs to the pairs set in the config
func (b *Base) SetConfigPairs() error {
	assetTypes := b.Config.CurrencyPairs.GetAssetTypes(false)
	exchangeAssets := b.CurrencyPairs.GetAssetTypes(false)
	for x := range assetTypes {
		if !exchangeAssets.Contains(assetTypes[x]) {
			log.Warnf(log.ExchangeSys,
				"%s exchange asset type %s unsupported, please manually remove from configuration",
				b.Name,
				assetTypes[x])
			continue // If there are unsupported assets contained in config, skip.
		}

		var enabledAsset bool
		if b.Config.CurrencyPairs.IsAssetEnabled(assetTypes[x]) == nil {
			enabledAsset = true
		}

		err := b.CurrencyPairs.SetAssetEnabled(assetTypes[x], enabledAsset)
		// Suppress error when assets are enabled by default and they are being
		// enabled by config. A check for the inverse
		// e.g. currency.ErrAssetAlreadyDisabled is not needed.
		if err != nil && !errors.Is(err, currency.ErrAssetAlreadyEnabled) {
			return err
		}

		cfgPS, err := b.Config.CurrencyPairs.Get(assetTypes[x])
		if err != nil {
			return err
		}

		if b.Config.CurrencyPairs.UseGlobalFormat {
			err = b.CurrencyPairs.StorePairs(assetTypes[x], cfgPS.Available, false)
			if err != nil {
				return err
			}
			err = b.CurrencyPairs.StorePairs(assetTypes[x], cfgPS.Enabled, true)
			if err != nil {
				return err
			}
			continue
		}
		exchPS, err := b.CurrencyPairs.Get(assetTypes[x])
		if err != nil {
			return err
		}

		if exchPS.ConfigFormat != nil {
			err = b.Config.CurrencyPairs.StoreFormat(assetTypes[x], exchPS.ConfigFormat, true)
			if err != nil {
				return err
			}
		}
		if exchPS.RequestFormat != nil {
			err = b.Config.CurrencyPairs.StoreFormat(assetTypes[x], exchPS.RequestFormat, false)
			if err != nil {
				return err
			}
		}

		err = b.CurrencyPairs.StorePairs(assetTypes[x], cfgPS.Available, false)
		if err != nil {
			return err
		}
		err = b.CurrencyPairs.StorePairs(assetTypes[x], cfgPS.Enabled, true)
		if err != nil {
			return err
		}
	}
	return nil
}

// GetName is a method that returns the name of the exchange base
func (b *Base) GetName() string {
	return b.Name
}

// GetEnabledFeatures returns the exchanges enabled features
func (b *Base) GetEnabledFeatures() FeaturesEnabled {
	return b.Features.Enabled
}

// GetSupportedFeatures returns the exchanges supported features
func (b *Base) GetSupportedFeatures() FeaturesSupported {
	return b.Features.Supports
}

// GetPairFormat returns the pair format based on the exchange and
// asset type
func (b *Base) GetPairFormat(assetType asset.Item, requestFormat bool) (currency.PairFormat, error) {
	if b.CurrencyPairs.UseGlobalFormat {
		if requestFormat {
			if b.CurrencyPairs.RequestFormat == nil {
				return currency.EMPTYFORMAT, errGlobalRequestFormatIsNil
			}
			return *b.CurrencyPairs.RequestFormat, nil
		}

		if b.CurrencyPairs.ConfigFormat == nil {
			return currency.EMPTYFORMAT, errGlobalConfigFormatIsNil
		}
		return *b.CurrencyPairs.ConfigFormat, nil
	}

	ps, err := b.CurrencyPairs.Get(assetType)
	if err != nil {
		return currency.EMPTYFORMAT, err
	}

	if requestFormat {
		if ps.RequestFormat == nil {
			return currency.EMPTYFORMAT, errAssetRequestFormatIsNil
		}
		return *ps.RequestFormat, nil
	}

	if ps.ConfigFormat == nil {
		return currency.EMPTYFORMAT, errAssetConfigFormatIsNil
	}
	return *ps.ConfigFormat, nil
}

// GetEnabledPairs is a method that returns the enabled currency pairs of
// the exchange by asset type, if the asset type is disabled this will return no
// enabled pairs
func (b *Base) GetEnabledPairs(a asset.Item) (currency.Pairs, error) {
	err := b.CurrencyPairs.IsAssetEnabled(a)
	if err != nil {
		return nil, err
	}
	format, err := b.GetPairFormat(a, false)
	if err != nil {
		return nil, err
	}
	enabledPairs, err := b.CurrencyPairs.GetPairs(a, true)
	if err != nil {
		return nil, err
	}
	return enabledPairs.Format(format), nil
}

// GetRequestFormattedPairAndAssetType is a method that returns the enabled currency pair of
// along with its asset type. Only use when there is no chance of the same name crossing over
func (b *Base) GetRequestFormattedPairAndAssetType(p string) (currency.Pair, asset.Item, error) {
	assetTypes := b.GetAssetTypes(true)
	for i := range assetTypes {
		format, err := b.GetPairFormat(assetTypes[i], true)
		if err != nil {
			return currency.EMPTYPAIR, assetTypes[i], err
		}

		pairs, err := b.CurrencyPairs.GetPairs(assetTypes[i], true)
		if err != nil {
			return currency.EMPTYPAIR, assetTypes[i], err
		}

		for j := range pairs {
			formattedPair := pairs[j].Format(format)
			if strings.EqualFold(formattedPair.String(), p) {
				return formattedPair, assetTypes[i], nil
			}
		}
	}
	return currency.EMPTYPAIR, asset.Empty, fmt.Errorf("%s %w", p, currency.ErrPairNotFound)
}

// GetAvailablePairs is a method that returns the available currency pairs
// of the exchange by asset type
func (b *Base) GetAvailablePairs(assetType asset.Item) (currency.Pairs, error) {
	format, err := b.GetPairFormat(assetType, false)
	if err != nil {
		return nil, err
	}
	pairs, err := b.CurrencyPairs.GetPairs(assetType, false)
	if err != nil {
		return nil, err
	}
	return pairs.Format(format), nil
}

// SupportsPair returns true or not whether a currency pair exists in the
// exchange available currencies or not
func (b *Base) SupportsPair(p currency.Pair, enabledPairs bool, assetType asset.Item) error {
	var pairs currency.Pairs
	var err error
	if enabledPairs {
		pairs, err = b.GetEnabledPairs(assetType)
	} else {
		pairs, err = b.GetAvailablePairs(assetType)
	}
	if err != nil {
		return err
	}
	if pairs.Contains(p, false) {
		return nil
	}
	return fmt.Errorf("%w %v", currency.ErrCurrencyNotSupported, p)
}

// FormatExchangeCurrencies returns a string containing
// the exchanges formatted currency pairs
func (b *Base) FormatExchangeCurrencies(pairs []currency.Pair, assetType asset.Item) (string, error) {
	var currencyItems strings.Builder
	pairFmt, err := b.GetPairFormat(assetType, true)
	if err != nil {
		return "", err
	}

	for x := range pairs {
		format, err := b.FormatExchangeCurrency(pairs[x], assetType)
		if err != nil {
			return "", err
		}
		currencyItems.WriteString(format.String())
		if x == len(pairs)-1 {
			continue
		}
		currencyItems.WriteString(pairFmt.Separator)
	}

	if currencyItems.Len() == 0 {
		return "", errors.New("returned empty string")
	}
	return currencyItems.String(), nil
}

// FormatExchangeCurrency is a method that formats and returns a currency pair
// based on the user currency display preferences
func (b *Base) FormatExchangeCurrency(p currency.Pair, assetType asset.Item) (currency.Pair, error) {
	if p.IsEmpty() {
		return currency.EMPTYPAIR, currency.ErrCurrencyPairEmpty
	}
	pairFmt, err := b.GetPairFormat(assetType, true)
	if err != nil {
		return currency.EMPTYPAIR, err
	}
	return p.Format(pairFmt), nil
}

// SetEnabled is a method that sets if the exchange is enabled
func (b *Base) SetEnabled(enabled bool) {
	b.settingsMutex.Lock()
	b.Enabled = enabled
	b.settingsMutex.Unlock()
}

// IsEnabled is a method that returns if the current exchange is enabled
func (b *Base) IsEnabled() bool {
	if b == nil {
		return false
	}
	b.settingsMutex.RLock()
	defer b.settingsMutex.RUnlock()
	return b.Enabled
}

// SetupDefaults sets the exchange settings based on the supplied config
func (b *Base) SetupDefaults(exch *config.Exchange) error {
	err := exch.Validate()
	if err != nil {
		return err
	}

	b.Enabled = true
	b.LoadedByConfig = true
	b.Config = exch
	b.Verbose = exch.Verbose

	b.API.AuthenticatedSupport = exch.API.AuthenticatedSupport
	b.API.AuthenticatedWebsocketSupport = exch.API.AuthenticatedWebsocketSupport
	b.API.credentials.SubAccount = exch.API.Credentials.Subaccount
	if b.API.AuthenticatedSupport || b.API.AuthenticatedWebsocketSupport {
		b.SetCredentials(exch.API.Credentials.Key,
			exch.API.Credentials.Secret,
			exch.API.Credentials.ClientID,
			exch.API.Credentials.Subaccount,
			exch.API.Credentials.PEMKey,
			exch.API.Credentials.OTPSecret,
		)
	}

	if exch.HTTPTimeout <= time.Duration(0) {
		exch.HTTPTimeout = DefaultHTTPTimeout
	}

	err = b.SetHTTPClientTimeout(exch.HTTPTimeout)
	if err != nil {
		return err
	}

	if exch.CurrencyPairs == nil {
		exch.CurrencyPairs = &b.CurrencyPairs
		a := exch.CurrencyPairs.GetAssetTypes(false)
		for i := range a {
			err = exch.CurrencyPairs.SetAssetEnabled(a[i], true)
			if err != nil && !errors.Is(err, currency.ErrAssetAlreadyEnabled) {
				return err
			}
		}
	}

	b.HTTPDebugging = exch.HTTPDebugging
	b.BypassConfigFormatUpgrades = exch.CurrencyPairs.BypassConfigFormatUpgrades
	err = b.SetHTTPClientUserAgent(exch.HTTPUserAgent)
	if err != nil {
		return err
	}

	err = b.SetCurrencyPairFormat()
	if err != nil {
		return err
	}

	err = b.SetConfigPairs()
	if err != nil {
		return err
	}

	b.SetFeatureDefaults()

	if b.API.Endpoints == nil {
		b.API.Endpoints = b.NewEndpoints()
	}

	err = b.SetAPIURL()
	if err != nil {
		return err
	}

	b.SetAPICredentialDefaults()

	err = b.SetClientProxyAddress(exch.ProxyAddress)
	if err != nil {
		return err
	}
	b.BaseCurrencies = exch.BaseCurrencies

	if exch.Orderbook.VerificationBypass {
		log.Warnf(log.ExchangeSys,
			"%s orderbook verification has been bypassed via config.",
			b.Name)
	}
	b.CanVerifyOrderbook = !exch.Orderbook.VerificationBypass
	b.States = currencystate.NewCurrencyStates()
	return err
}

// SetPairs sets the exchange currency pairs for either enabledPairs or
// availablePairs
func (b *Base) SetPairs(pairs currency.Pairs, assetType asset.Item, enabled bool) error {
	if len(pairs) == 0 {
		return fmt.Errorf("%s SetPairs error - pairs is empty", b.Name)
	}

	pairFmt, err := b.GetPairFormat(assetType, false)
	if err != nil {
		return err
	}
	cPairs := make(currency.Pairs, len(pairs))
	copy(cPairs, pairs)
	for x := range pairs {
		cPairs[x] = pairs[x].Format(pairFmt)
	}

	err = b.CurrencyPairs.StorePairs(assetType, cPairs, enabled)
	if err != nil {
		return err
	}
	return b.Config.CurrencyPairs.StorePairs(assetType, cPairs, enabled)
}

// EnsureOnePairEnabled not all assets have pairs, eg options
// search for an asset that does and enable one if none are enabled
// error if no currency pairs found for an entire exchange
func (b *Base) EnsureOnePairEnabled() error {
	pair, item, err := b.CurrencyPairs.EnsureOnePairEnabled()
	if err != nil {
		return err
	}
	if !pair.IsEmpty() {
		log.Warnf(log.ExchangeSys, "%v had no enabled pairs, %v %v pair has been enabled", b.Name, item, pair)
	}
	return nil
}

// UpdatePairs updates the exchange currency pairs for either enabledPairs or
// availablePairs
func (b *Base) UpdatePairs(incoming currency.Pairs, a asset.Item, enabled, force bool) error {
	pFmt, err := b.GetPairFormat(a, false)
	if err != nil {
		return err
	}

	incoming, err = incoming.ValidateAndConform(pFmt, b.BypassConfigFormatUpgrades)
	if err != nil {
		return err
	}

	oldPairs, err := b.CurrencyPairs.GetPairs(a, enabled)
	if err != nil {
		return err
	}

	diff, err := oldPairs.FindDifferences(incoming, pFmt)
	if err != nil {
		return err
	}

	if force || len(diff.New) != 0 || len(diff.Remove) != 0 || diff.FormatDifference {
		var updateType string
		if enabled {
			updateType = "enabled"
		} else {
			updateType = "available"
		}

		if force {
			log.Debugf(log.ExchangeSys,
				"%s forced update of %s [%v] pairs.",
				b.Name,
				updateType,
				strings.ToUpper(a.String()))
		} else {
			if len(diff.New) > 0 {
				log.Debugf(log.ExchangeSys,
					"%s Updating %s pairs [%v] - Added: %s.\n",
					b.Name,
					updateType,
					strings.ToUpper(a.String()),
					diff.New)
			}
			if len(diff.Remove) > 0 {
				log.Debugf(log.ExchangeSys,
					"%s Updating %s pairs [%v] - Removed: %s.\n",
					b.Name,
					updateType,
					strings.ToUpper(a.String()),
					diff.Remove)
			}
		}
		err = b.Config.CurrencyPairs.StorePairs(a, incoming, enabled)
		if err != nil {
			return err
		}
		err = b.CurrencyPairs.StorePairs(a, incoming, enabled)
		if err != nil {
			return err
		}
	}

	if enabled {
		return nil
	}

	// This section checks for differences after an available pairs adjustment
	// which will remove currency pairs from enabled pairs that have been
	// disabled by an exchange, adjust the entire list of enabled pairs if there
	// is a required formatting change and it will also capture unintentional
	// client inputs e.g. a client can enter `linkusd` via config and loaded
	// into memory that might be unintentionally formatted too `lin-kusd` it
	// will match that against the correct available pair in memory and apply
	// correct formatting (LINK-USD) instead of being removed altogether which
	// will require a shutdown and update of the config file to enable that
	// asset.

	enabledPairs, err := b.CurrencyPairs.GetPairs(a, true)
	if err != nil &&
		!errors.Is(err, currency.ErrPairNotContainedInAvailablePairs) &&
		!errors.Is(err, currency.ErrPairDuplication) {
		return err
	}

	if err == nil && !enabledPairs.HasFormatDifference(pFmt) {
		return nil
	}

	diff, err = enabledPairs.FindDifferences(incoming, pFmt)
	if err != nil {
		return err
	}

	check := make(map[string]bool)
	var target int
	for x := range enabledPairs {
		pairNoFmt := currency.EMPTYFORMAT.Format(enabledPairs[x])
		if check[pairNoFmt] {
			diff.Remove = diff.Remove.Add(enabledPairs[x])
			continue
		}
		check[pairNoFmt] = true

		if !diff.Remove.Contains(enabledPairs[x], true) {
			enabledPairs[target] = enabledPairs[x].Format(pFmt)
		} else {
			var match currency.Pair
			match, err = incoming.DeriveFrom(pairNoFmt)
			if err != nil {
				continue
			}
			diff.Remove, err = diff.Remove.Remove(enabledPairs[x])
			if err != nil {
				return err
			}
			enabledPairs[target] = match.Format(pFmt)
		}
		target++
	}

	enabledPairs = enabledPairs[:target]
	if len(enabledPairs) == 0 && len(incoming) > 0 {
		// NOTE: If enabled pairs are not populated for any reason.
		var randomPair currency.Pair
		randomPair, err = incoming.GetRandomPair()
		if err != nil {
			return err
		}
		log.Debugf(log.ExchangeSys, "%s Enabled pairs missing for %s. Added %s.\n",
			b.Name,
			strings.ToUpper(a.String()),
			randomPair)
		enabledPairs = currency.Pairs{randomPair}
	}

	if len(diff.Remove) > 0 {
		log.Debugf(log.ExchangeSys, "%s Checked and updated enabled pairs [%v] - Removed: %s.\n",
			b.Name,
			strings.ToUpper(a.String()),
			diff.Remove)
	}
	err = b.Config.CurrencyPairs.StorePairs(a, enabledPairs, true)
	if err != nil {
		return err
	}
	return b.CurrencyPairs.StorePairs(a, enabledPairs, true)
}

// SetAPIURL sets configuration API URL for an exchange
func (b *Base) SetAPIURL() error {
	checkInsecureEndpoint := func(endpoint string) {
		if strings.Contains(endpoint, "https") || strings.Contains(endpoint, "wss") {
			return
		}
		log.Warnf(log.ExchangeSys,
			"%s is using HTTP instead of HTTPS or WS instead of WSS [%s] for API functionality, an"+
				" attacker could eavesdrop on this connection. Use at your"+
				" own risk.",
			b.Name, endpoint)
	}
	var err error
	if b.Config.API.OldEndPoints != nil {
		if b.Config.API.OldEndPoints.URL != "" && b.Config.API.OldEndPoints.URL != config.APIURLNonDefaultMessage {
			err = b.API.Endpoints.SetRunning(RestSpot.String(), b.Config.API.OldEndPoints.URL)
			if err != nil {
				return err
			}
			checkInsecureEndpoint(b.Config.API.OldEndPoints.URL)
		}
		if b.Config.API.OldEndPoints.URLSecondary != "" && b.Config.API.OldEndPoints.URLSecondary != config.APIURLNonDefaultMessage {
			err = b.API.Endpoints.SetRunning(RestSpotSupplementary.String(), b.Config.API.OldEndPoints.URLSecondary)
			if err != nil {
				return err
			}
			checkInsecureEndpoint(b.Config.API.OldEndPoints.URLSecondary)
		}
		if b.Config.API.OldEndPoints.WebsocketURL != "" && b.Config.API.OldEndPoints.WebsocketURL != config.WebsocketURLNonDefaultMessage {
			err = b.API.Endpoints.SetRunning(WebsocketSpot.String(), b.Config.API.OldEndPoints.WebsocketURL)
			if err != nil {
				return err
			}
			checkInsecureEndpoint(b.Config.API.OldEndPoints.WebsocketURL)
		}
		b.Config.API.OldEndPoints = nil
	} else if b.Config.API.Endpoints != nil {
		for key, val := range b.Config.API.Endpoints {
			if val == "" ||
				val == config.APIURLNonDefaultMessage ||
				val == config.WebsocketURLNonDefaultMessage {
				continue
			}

			var u URL
			u, err = getURLTypeFromString(key)
			if err != nil {
				return err
			}

			var defaultURL string
			defaultURL, err = b.API.Endpoints.GetURL(u)
			if err != nil {
				log.Warnf(
					log.ExchangeSys,
					"%s: Config cannot match with default endpoint URL: [%s] with key: [%s], please remove or update core support endpoints.",
					b.Name,
					val,
					u)
				continue
			}

			if defaultURL == val {
				continue
			}

			log.Warnf(
				log.ExchangeSys,
				"%s: Config is overwriting default endpoint URL values from: [%s] to: [%s] for: [%s]",
				b.Name,
				defaultURL,
				val,
				u)

			checkInsecureEndpoint(val)

			err = b.API.Endpoints.SetRunning(key, val)
			if err != nil {
				return err
			}
		}
	}
	runningMap := b.API.Endpoints.GetURLMap()
	b.Config.API.Endpoints = runningMap
	return nil
}

// SupportsREST returns whether or not the exchange supports
// REST
func (b *Base) SupportsREST() bool {
	return b.Features.Supports.REST
}

// GetWithdrawPermissions passes through the exchange's withdraw permissions
func (b *Base) GetWithdrawPermissions() uint32 {
	return b.Features.Supports.WithdrawPermissions
}

// SupportsWithdrawPermissions compares the supplied permissions with the exchange's to verify they're supported
func (b *Base) SupportsWithdrawPermissions(permissions uint32) bool {
	exchangePermissions := b.GetWithdrawPermissions()
	return permissions&exchangePermissions == permissions
}

// FormatWithdrawPermissions will return each of the exchange's compatible withdrawal methods in readable form
func (b *Base) FormatWithdrawPermissions() string {
	var services []string
	for i := 0; i < 32; i++ {
		var check uint32 = 1 << uint32(i)
		if b.GetWithdrawPermissions()&check != 0 {
			switch check {
			case AutoWithdrawCrypto:
				services = append(services, AutoWithdrawCryptoText)
			case AutoWithdrawCryptoWithAPIPermission:
				services = append(services, AutoWithdrawCryptoWithAPIPermissionText)
			case AutoWithdrawCryptoWithSetup:
				services = append(services, AutoWithdrawCryptoWithSetupText)
			case WithdrawCryptoWith2FA:
				services = append(services, WithdrawCryptoWith2FAText)
			case WithdrawCryptoWithSMS:
				services = append(services, WithdrawCryptoWithSMSText)
			case WithdrawCryptoWithEmail:
				services = append(services, WithdrawCryptoWithEmailText)
			case WithdrawCryptoWithWebsiteApproval:
				services = append(services, WithdrawCryptoWithWebsiteApprovalText)
			case WithdrawCryptoWithAPIPermission:
				services = append(services, WithdrawCryptoWithAPIPermissionText)
			case AutoWithdrawFiat:
				services = append(services, AutoWithdrawFiatText)
			case AutoWithdrawFiatWithAPIPermission:
				services = append(services, AutoWithdrawFiatWithAPIPermissionText)
			case AutoWithdrawFiatWithSetup:
				services = append(services, AutoWithdrawFiatWithSetupText)
			case WithdrawFiatWith2FA:
				services = append(services, WithdrawFiatWith2FAText)
			case WithdrawFiatWithSMS:
				services = append(services, WithdrawFiatWithSMSText)
			case WithdrawFiatWithEmail:
				services = append(services, WithdrawFiatWithEmailText)
			case WithdrawFiatWithWebsiteApproval:
				services = append(services, WithdrawFiatWithWebsiteApprovalText)
			case WithdrawFiatWithAPIPermission:
				services = append(services, WithdrawFiatWithAPIPermissionText)
			case WithdrawCryptoViaWebsiteOnly:
				services = append(services, WithdrawCryptoViaWebsiteOnlyText)
			case WithdrawFiatViaWebsiteOnly:
				services = append(services, WithdrawFiatViaWebsiteOnlyText)
			case NoFiatWithdrawals:
				services = append(services, NoFiatWithdrawalsText)
			default:
				services = append(services, fmt.Sprintf("%s[1<<%v]", UnknownWithdrawalTypeText, i))
			}
		}
	}
	if len(services) > 0 {
		return strings.Join(services, " & ")
	}

	return NoAPIWithdrawalMethodsText
}

// SupportsAsset whether or not the supplied asset is supported
// by the exchange
func (b *Base) SupportsAsset(a asset.Item) bool {
	_, ok := b.CurrencyPairs.Pairs[a]
	return ok
}

// PrintEnabledPairs prints the exchanges enabled asset pairs
func (b *Base) PrintEnabledPairs() {
	for k, v := range b.CurrencyPairs.Pairs {
		log.Infof(log.ExchangeSys, "%s Asset type %v:\n\t Enabled pairs: %v",
			b.Name, strings.ToUpper(k.String()), v.Enabled)
	}
}

// GetBase returns the exchange base
func (b *Base) GetBase() *Base { return b }

// CheckTransientError catches transient errors and returns nil if found, used
// for validation of API credentials
func (b *Base) CheckTransientError(err error) error {
	if _, ok := err.(net.Error); ok {
		log.Warnf(log.ExchangeSys,
			"%s net error captured, will not disable authentication %s",
			b.Name,
			err)
		return nil
	}
	return err
}

// DisableRateLimiter disables the rate limiting system for the exchange
func (b *Base) DisableRateLimiter() error {
	return b.Requester.DisableRateLimiter()
}

// EnableRateLimiter enables the rate limiting system for the exchange
func (b *Base) EnableRateLimiter() error {
	return b.Requester.EnableRateLimiter()
}

// StoreAssetPairFormat initialises and stores a defined asset format
func (b *Base) StoreAssetPairFormat(a asset.Item, f currency.PairStore) error {
	if a.String() == "" {
		return fmt.Errorf("%s cannot add to pairs manager, no asset provided",
			b.Name)
	}

	if f.AssetEnabled == nil {
		f.AssetEnabled = convert.BoolPtr(true)
	}

	if f.RequestFormat == nil {
		return fmt.Errorf("%s cannot add to pairs manager, request pair format not provided",
			b.Name)
	}

	if f.ConfigFormat == nil {
		return fmt.Errorf("%s cannot add to pairs manager, config pair format not provided",
			b.Name)
	}

	if f.ConfigFormat.Delimiter == "" {
		return fmt.Errorf("exchange %s cannot set asset %s pair format %w",
			b.Name, a, errConfigPairFormatRequiresDelimiter)
	}

	if b.CurrencyPairs.Pairs == nil {
		b.CurrencyPairs.Pairs = make(map[asset.Item]*currency.PairStore)
	}

	b.CurrencyPairs.Pairs[a] = &f
	return nil
}

// SetGlobalPairsManager sets defined asset and pairs management system with
// global formatting
func (b *Base) SetGlobalPairsManager(request, config *currency.PairFormat, assets ...asset.Item) error {
	if request == nil {
		return fmt.Errorf("%s cannot set pairs manager, request pair format not provided",
			b.Name)
	}

	if config == nil {
		return fmt.Errorf("%s cannot set pairs manager, config pair format not provided",
			b.Name)
	}

	if len(assets) == 0 {
		return fmt.Errorf("%s cannot set pairs manager, no assets provided",
			b.Name)
	}

	if config.Delimiter == "" {
		return fmt.Errorf("exchange %s cannot set global pairs manager %w for assets %s",
			b.Name, errConfigPairFormatRequiresDelimiter, assets)
	}

	b.CurrencyPairs.UseGlobalFormat = true
	b.CurrencyPairs.RequestFormat = request
	b.CurrencyPairs.ConfigFormat = config

	if b.CurrencyPairs.Pairs != nil {
		return fmt.Errorf("%s cannot set pairs manager, pairs already set",
			b.Name)
	}

	b.CurrencyPairs.Pairs = make(map[asset.Item]*currency.PairStore)

	for i := range assets {
		if assets[i].String() == "" {
			b.CurrencyPairs.Pairs = nil
			return fmt.Errorf("%s cannot set pairs manager, asset is empty string",
				b.Name)
		}
		b.CurrencyPairs.Pairs[assets[i]] = new(currency.PairStore)
		b.CurrencyPairs.Pairs[assets[i]].ConfigFormat = config
		b.CurrencyPairs.Pairs[assets[i]].RequestFormat = request
	}

	return nil
}

// GetWebsocket returns a pointer to the exchange websocket
func (b *Base) GetWebsocket() (*stream.Websocket, error) {
	if b.Websocket == nil {
		return nil, common.ErrFunctionNotSupported
	}
	return b.Websocket, nil
}

// SupportsWebsocket returns whether or not the exchange supports
// websocket
func (b *Base) SupportsWebsocket() bool {
	return b.Features.Supports.Websocket
}

// IsWebsocketEnabled returns whether or not the exchange has its
// websocket client enabled
func (b *Base) IsWebsocketEnabled() bool {
	if b.Websocket == nil {
		return false
	}
	return b.Websocket.IsEnabled()
}

// FlushWebsocketChannels refreshes websocket channel subscriptions based on
// websocket features. Used in the event of a pair/asset or subscription change.
func (b *Base) FlushWebsocketChannels() error {
	if b.Websocket == nil {
		return nil
	}
	return b.Websocket.FlushChannels()
}

// SubscribeToWebsocketChannels appends to ChannelsToSubscribe
// which lets websocket.manageSubscriptions handle subscribing
func (b *Base) SubscribeToWebsocketChannels(channels []subscription.Subscription) error {
	if b.Websocket == nil {
		return common.ErrFunctionNotSupported
	}
	return b.Websocket.SubscribeToChannels(channels)
}

// UnsubscribeToWebsocketChannels removes from ChannelsToSubscribe
// which lets websocket.manageSubscriptions handle unsubscribing
func (b *Base) UnsubscribeToWebsocketChannels(channels []subscription.Subscription) error {
	if b.Websocket == nil {
		return common.ErrFunctionNotSupported
	}
	return b.Websocket.UnsubscribeChannels(channels)
}

// GetSubscriptions returns a copied list of subscriptions
func (b *Base) GetSubscriptions() ([]subscription.Subscription, error) {
	if b.Websocket == nil {
		return nil, common.ErrFunctionNotSupported
	}
	return b.Websocket.GetSubscriptions(), nil
}

// AuthenticateWebsocket sends an authentication message to the websocket
func (b *Base) AuthenticateWebsocket(_ context.Context) error {
	return common.ErrFunctionNotSupported
}

// KlineIntervalEnabled returns if requested interval is enabled on exchange
func (b *Base) klineIntervalEnabled(in kline.Interval) bool {
	// TODO: Add in the ability to use custom klines
	return b.Features.Enabled.Kline.Intervals.ExchangeSupported(in)
}

// FormatExchangeKlineInterval returns Interval to string
// Exchanges can override this if they require custom formatting
func (b *Base) FormatExchangeKlineInterval(in kline.Interval) string {
	return strconv.FormatFloat(in.Duration().Seconds(), 'f', 0, 64)
}

// ValidateKline confirms that the requested pair, asset & interval are
// supported and/or enabled by the requested exchange.
func (b *Base) ValidateKline(pair currency.Pair, a asset.Item, interval kline.Interval) error {
	var err error
	if b.CurrencyPairs.IsAssetEnabled(a) != nil {
		err = common.AppendError(err, fmt.Errorf("%w %v", asset.ErrNotEnabled, a))
	} else if !b.CurrencyPairs.Pairs[a].Enabled.Contains(pair, true) {
		err = common.AppendError(err, fmt.Errorf("%w in enabled pairs %v", currency.ErrPairNotFound, pair))
	}

	if !b.klineIntervalEnabled(interval) {
		err = common.AppendError(err, fmt.Errorf("%w %v", kline.ErrInvalidInterval, interval))
	}

	return err
}

// AddTradesToBuffer is a helper function that will only
// add trades to the buffer if it is allowed
func (b *Base) AddTradesToBuffer(trades ...trade.Data) error {
	if !b.IsSaveTradeDataEnabled() {
		return nil
	}
	return trade.AddTradesToBuffer(b.Name, trades...)
}

// IsSaveTradeDataEnabled checks the state of
// SaveTradeData in a concurrent-friendly manner
func (b *Base) IsSaveTradeDataEnabled() bool {
	b.settingsMutex.RLock()
	isEnabled := b.Features.Enabled.SaveTradeData
	b.settingsMutex.RUnlock()
	return isEnabled
}

// SetSaveTradeDataStatus locks and sets the status of
// the config and the exchange's setting for SaveTradeData
func (b *Base) SetSaveTradeDataStatus(enabled bool) {
	b.settingsMutex.Lock()
	defer b.settingsMutex.Unlock()
	b.Features.Enabled.SaveTradeData = enabled
	b.Config.Features.Enabled.SaveTradeData = enabled
	if b.Verbose {
		log.Debugf(log.Trade, "Set %v 'SaveTradeData' to %v", b.Name, enabled)
	}
}

// IsTradeFeedEnabled checks the state of
// TradeFeed in a concurrent-friendly manner
func (b *Base) IsTradeFeedEnabled() bool {
	b.settingsMutex.RLock()
	isEnabled := b.Features.Enabled.TradeFeed
	b.settingsMutex.RUnlock()
	return isEnabled
}

// SetTradeFeedStatus locks and sets the status of
// the config and the exchange's setting for TradeFeed
func (b *Base) SetTradeFeedStatus(enabled bool) {
	b.settingsMutex.Lock()
	defer b.settingsMutex.Unlock()
	b.Features.Enabled.TradeFeed = enabled
	b.Config.Features.Enabled.TradeFeed = enabled
	if b.Verbose {
		log.Debugf(log.Trade, "Set %v 'TradeFeed' to %v", b.Name, enabled)
	}
}

// IsFillsFeedEnabled checks the state of
// FillsFeed in a concurrent-friendly manner
func (b *Base) IsFillsFeedEnabled() bool {
	b.settingsMutex.RLock()
	isEnabled := b.Features.Enabled.FillsFeed
	b.settingsMutex.RUnlock()
	return isEnabled
}

// SetFillsFeedStatus locks and sets the status of
// the config and the exchange's setting for FillsFeed
func (b *Base) SetFillsFeedStatus(enabled bool) {
	b.settingsMutex.Lock()
	defer b.settingsMutex.Unlock()
	b.Features.Enabled.FillsFeed = enabled
	b.Config.Features.Enabled.FillsFeed = enabled
	if b.Verbose {
		log.Debugf(log.Trade, "Set %v 'FillsFeed' to %v", b.Name, enabled)
	}
}

// NewEndpoints declares default and running URLs maps
func (b *Base) NewEndpoints() *Endpoints {
	return &Endpoints{
		Exchange: b.Name,
		defaults: make(map[string]string),
	}
}

// SetDefaultEndpoints declares and sets the default URLs map
func (e *Endpoints) SetDefaultEndpoints(m map[URL]string) error {
	for k, v := range m {
		err := e.SetRunning(k.String(), v)
		if err != nil {
			return err
		}
	}
	return nil
}

// SetRunning populates running URLs map
func (e *Endpoints) SetRunning(key, val string) error {
	e.mu.Lock()
	defer e.mu.Unlock()
	err := validateKey(key)
	if err != nil {
		return err
	}
	_, err = url.ParseRequestURI(val)
	if err != nil {
		log.Warnf(log.ExchangeSys,
			"Could not set custom URL for %s to %s for exchange %s. invalid URI for request.",
			key,
			val,
			e.Exchange)
		return nil //nolint:nilerr // non-fatal error as we won't update the running URL
	}
	e.defaults[key] = val
	return nil
}

func validateKey(keyVal string) error {
	for x := range keyURLs {
		if keyURLs[x].String() == keyVal {
			return nil
		}
	}
	return errors.New("keyVal invalid")
}

// GetURL gets default url from URLs map
func (e *Endpoints) GetURL(key URL) (string, error) {
	e.mu.RLock()
	defer e.mu.RUnlock()
	val, ok := e.defaults[key.String()]
	if !ok {
		return "", fmt.Errorf("no endpoint path found for the given key: %v", key)
	}
	return val, nil
}

// GetURLMap gets all urls for either running or default map based on the bool value supplied
func (e *Endpoints) GetURLMap() map[string]string {
	e.mu.RLock()
	var urlMap = make(map[string]string)
	for k, v := range e.defaults {
		urlMap[k] = v
	}
	e.mu.RUnlock()
	return urlMap
}

// GetCachedOpenInterest returns open interest data if the exchange
// supports open interest in ticker data
func (b *Base) GetCachedOpenInterest(_ context.Context, k ...key.PairAsset) ([]futures.OpenInterest, error) {
	if !b.Features.Supports.FuturesCapabilities.OpenInterest.Supported ||
		!b.Features.Supports.FuturesCapabilities.OpenInterest.SupportedViaTicker {
		return nil, common.ErrFunctionNotSupported
	}
	if len(k) == 0 {
		ticks, err := ticker.GetExchangeTickers(b.Name)
		if err != nil {
			return nil, err
		}
		resp := make([]futures.OpenInterest, 0, len(ticks))
		for i := range ticks {
			if ticks[i].OpenInterest <= 0 {
				continue
			}
			resp = append(resp, futures.OpenInterest{
				Key: key.ExchangePairAsset{
					Exchange: b.Name,
					Base:     ticks[i].Pair.Base.Item,
					Quote:    ticks[i].Pair.Quote.Item,
					Asset:    ticks[i].AssetType,
				},
				OpenInterest: ticks[i].OpenInterest,
			})
		}
		sort.Slice(resp, func(i, j int) bool {
			return resp[i].Key.Base.Symbol < resp[j].Key.Base.Symbol
		})
		return resp, nil
	}
	resp := make([]futures.OpenInterest, len(k))
	for i := range k {
		t, err := ticker.GetTicker(b.Name, k[i].Pair(), k[i].Asset)
		if err != nil {
			return nil, err
		}
		resp[i] = futures.OpenInterest{
			Key: key.ExchangePairAsset{
				Exchange: b.Name,
				Base:     t.Pair.Base.Item,
				Quote:    t.Pair.Quote.Item,
				Asset:    t.AssetType,
			},
			OpenInterest: t.OpenInterest,
		}
	}
	return resp, nil
}

// FormatSymbol formats the given pair to a string suitable for exchange API requests
func (b *Base) FormatSymbol(pair currency.Pair, assetType asset.Item) (string, error) {
	pairFmt, err := b.GetPairFormat(assetType, true)
	if err != nil {
		return pair.String(), err
	}
	return pairFmt.Format(pair), nil
}

func (u URL) String() string {
	switch u {
	case RestSpot:
		return restSpotURL
	case RestSpotSupplementary:
		return restSpotSupplementaryURL
	case RestUSDTMargined:
		return restUSDTMarginedFuturesURL
	case RestCoinMargined:
		return restCoinMarginedFuturesURL
	case RestFutures:
		return restFuturesURL
	case RestFuturesSupplementary:
		return restFuturesSupplementaryURL
	case RestUSDCMargined:
		return restUSDCMarginedFuturesURL
	case RestSandbox:
		return restSandboxURL
	case RestSwap:
		return restSwapURL
	case WebsocketSpot:
		return websocketSpotURL
	case WebsocketSpotSupplementary:
		return websocketSpotSupplementaryURL
	case ChainAnalysis:
		return chainAnalysisURL
	case EdgeCase1:
		return edgeCase1URL
	case EdgeCase2:
		return edgeCase2URL
	case EdgeCase3:
		return edgeCase3URL
	default:
		return ""
	}
}

// getURLTypeFromString returns URL type from the endpoint string association
func getURLTypeFromString(ep string) (URL, error) {
	switch ep {
	case restSpotURL:
		return RestSpot, nil
	case restSpotSupplementaryURL:
		return RestSpotSupplementary, nil
	case restUSDTMarginedFuturesURL:
		return RestUSDTMargined, nil
	case restCoinMarginedFuturesURL:
		return RestCoinMargined, nil
	case restFuturesURL:
		return RestFutures, nil
	case restFuturesSupplementaryURL:
		return RestFuturesSupplementary, nil
	case restUSDCMarginedFuturesURL:
		return RestUSDCMargined, nil
	case restSandboxURL:
		return RestSandbox, nil
	case restSwapURL:
		return RestSwap, nil
	case websocketSpotURL:
		return WebsocketSpot, nil
	case websocketSpotSupplementaryURL:
		return WebsocketSpotSupplementary, nil
	case chainAnalysisURL:
		return ChainAnalysis, nil
	case edgeCase1URL:
		return EdgeCase1, nil
	case edgeCase2URL:
		return EdgeCase2, nil
	case edgeCase3URL:
		return EdgeCase3, nil
	default:
		return Invalid, fmt.Errorf("%w '%s'", errEndpointStringNotFound, ep)
	}
}

// DisableAssetWebsocketSupport disables websocket functionality for the
// supplied asset item. In the case that websocket functionality has not yet
// been implemented for that specific asset type. This is a base method to
// check availability of asset type.
func (b *Base) DisableAssetWebsocketSupport(aType asset.Item) error {
	if !b.SupportsAsset(aType) {
		return fmt.Errorf("%s %w",
			aType,
			asset.ErrNotSupported)
	}
	b.AssetWebsocketSupport.m.Lock()
	if b.AssetWebsocketSupport.unsupported == nil {
		b.AssetWebsocketSupport.unsupported = make(map[asset.Item]bool)
	}
	b.AssetWebsocketSupport.unsupported[aType] = true
	b.AssetWebsocketSupport.m.Unlock()
	return nil
}

// IsAssetWebsocketSupported checks to see if the supplied asset type is
// supported by websocket.
func (a *AssetWebsocketSupport) IsAssetWebsocketSupported(aType asset.Item) bool {
	a.m.RLock()
	defer a.m.RUnlock()
	return a.unsupported == nil || !a.unsupported[aType]
}

// UpdateCurrencyStates updates currency states
func (b *Base) UpdateCurrencyStates(_ context.Context, _ asset.Item) error {
	return common.ErrNotYetImplemented
}

// GetAvailableTransferChains returns a list of supported transfer chains based
// on the supplied cryptocurrency
func (b *Base) GetAvailableTransferChains(_ context.Context, _ currency.Code) ([]string, error) {
	return nil, common.ErrFunctionNotSupported
}

// HasAssetTypeAccountSegregation returns if the accounts are divided into asset
// types instead of just being denoted as spot holdings.
func (b *Base) HasAssetTypeAccountSegregation() bool {
	return b.Features.Supports.RESTCapabilities.HasAssetTypeAccountSegregation
}

// GetPositionSummary returns stats for a future position
func (b *Base) GetPositionSummary(context.Context, *futures.PositionSummaryRequest) (*futures.PositionSummary, error) {
	return nil, common.ErrNotYetImplemented
}

// GetKlineRequest returns a helper for the fetching of candle/kline data for
// a single request within a pre-determined time window.
func (b *Base) GetKlineRequest(pair currency.Pair, a asset.Item, interval kline.Interval, start, end time.Time, fixedAPICandleLength bool) (*kline.Request, error) {
	if pair.IsEmpty() {
		return nil, currency.ErrCurrencyPairEmpty
	}
	if !a.IsValid() {
		return nil, asset.ErrNotSupported
	}
	// NOTE: This allows for checking that the required kline interval is
	// supported by the exchange and/or can be constructed from lower time frame
	// intervals.
	exchangeInterval, err := b.Features.Enabled.Kline.Intervals.Construct(interval)
	if err != nil {
		return nil, err
	}

	err = b.ValidateKline(pair, a, exchangeInterval)
	if err != nil {
		return nil, err
	}

	formatted, err := b.FormatExchangeCurrency(pair, a)
	if err != nil {
		return nil, err
	}

	limit, err := b.Features.Enabled.Kline.GetIntervalResultLimit(exchangeInterval)
	if err != nil {
		return nil, err
	}

	req, err := kline.CreateKlineRequest(b.Name, pair, formatted, a, interval, exchangeInterval, start, end, limit)
	if err != nil {
		return nil, err
	}

	// NOTE: The checks below makes sure a client is notified that using this
	// functionality will result in error if the total candles cannot be
	// theoretically retrieved.
	if fixedAPICandleLength {
		origCount := kline.TotalCandlesPerInterval(req.Start, req.End, interval)
		modifiedCount := kline.TotalCandlesPerInterval(req.Start, time.Now(), exchangeInterval)
		if modifiedCount > limit {
			errMsg := fmt.Sprintf("for %v %v candles between %v-%v. ",
				origCount,
				interval,
				start.Format(common.SimpleTimeFormatWithTimezone),
				end.Format(common.SimpleTimeFormatWithTimezone))
			if interval != exchangeInterval {
				errMsg += fmt.Sprintf("Request converts to %v %v candles. ",
					modifiedCount,
					exchangeInterval)
			}
			boundary := time.Now().Add(-exchangeInterval.Duration() * time.Duration(limit))
			return nil, fmt.Errorf("%w %v, exceeding the limit of %v %v candles up to %v. Please reduce timeframe or use GetHistoricCandlesExtended",
				kline.ErrRequestExceedsExchangeLimits,
				errMsg,
				limit,
				exchangeInterval,
				boundary.Format(common.SimpleTimeFormatWithTimezone))
		}
	} else if count := kline.TotalCandlesPerInterval(req.Start, req.End, exchangeInterval); count > limit {
		return nil, fmt.Errorf("candle count exceeded: %d. The endpoint has a set candle limit return of %d candles. Candle data will be incomplete: %w",
			count,
			limit,
			kline.ErrRequestExceedsExchangeLimits)
	}

	return req, nil
}

// GetKlineExtendedRequest returns a helper for the fetching of candle/kline
// data for a *multi* request within a pre-determined time window. This has
// extended functionality to also break down calls to fetch total history.
func (b *Base) GetKlineExtendedRequest(pair currency.Pair, a asset.Item, interval kline.Interval, start, end time.Time) (*kline.ExtendedRequest, error) {
	if pair.IsEmpty() {
		return nil, currency.ErrCurrencyPairEmpty
	}
	if !a.IsValid() {
		return nil, asset.ErrNotSupported
	}

	exchangeInterval, err := b.Features.Enabled.Kline.Intervals.Construct(interval)
	if err != nil {
		return nil, err
	}

	err = b.ValidateKline(pair, a, exchangeInterval)
	if err != nil {
		return nil, err
	}

	formatted, err := b.FormatExchangeCurrency(pair, a)
	if err != nil {
		return nil, err
	}

	limit, err := b.Features.Enabled.Kline.GetIntervalResultLimit(exchangeInterval)
	if err != nil {
		return nil, err
	}

	r, err := kline.CreateKlineRequest(b.Name, pair, formatted, a, interval, exchangeInterval, start, end, limit)
	if err != nil {
		return nil, err
	}
	r.IsExtended = true

	dates, err := r.GetRanges(uint32(limit))
	if err != nil {
		return nil, err
	}

	return &kline.ExtendedRequest{Request: r, RangeHolder: dates}, nil
}

// Shutdown closes active websocket connections if available and then cleans up
// a REST requester instance.
func (b *Base) Shutdown() error {
	if b.Websocket != nil {
		err := b.Websocket.Shutdown()
		if err != nil && !errors.Is(err, stream.ErrNotConnected) {
			return err
		}
	}
	return b.Requester.Shutdown()
}

// GetStandardConfig returns a standard default exchange config. Set defaults
// must populate base struct with exchange specific defaults before calling
// this function.
func (b *Base) GetStandardConfig() (*config.Exchange, error) {
	if b == nil {
		return nil, errExchangeIsNil
	}

	if b.Name == "" {
		return nil, errSetDefaultsNotCalled
	}

	exchCfg := new(config.Exchange)
	exchCfg.Name = b.Name
	exchCfg.Enabled = b.Enabled
	exchCfg.HTTPTimeout = DefaultHTTPTimeout
	exchCfg.BaseCurrencies = b.BaseCurrencies

	if b.SupportsWebsocket() {
		exchCfg.WebsocketResponseCheckTimeout = config.DefaultWebsocketResponseCheckTimeout
		exchCfg.WebsocketResponseMaxLimit = config.DefaultWebsocketResponseMaxLimit
		exchCfg.WebsocketTrafficTimeout = config.DefaultWebsocketTrafficTimeout
	}

	return exchCfg, nil
}

// Futures section

// CalculatePNL is an overridable function to allow PNL to be calculated on an
// open position
// It will also determine whether the position is considered to be liquidated
// For live trading, an overriding function may wish to confirm the liquidation by
// requesting the status of the asset
func (b *Base) CalculatePNL(context.Context, *futures.PNLCalculatorRequest) (*futures.PNLResult, error) {
	return nil, common.ErrNotYetImplemented
}

// ScaleCollateral is an overridable function to determine how much
// collateral is usable in futures positions
func (b *Base) ScaleCollateral(context.Context, *futures.CollateralCalculator) (*collateral.ByCurrency, error) {
	return nil, common.ErrNotYetImplemented
}

// CalculateTotalCollateral takes in n collateral calculators to determine an overall
// standing in a singular currency
func (b *Base) CalculateTotalCollateral(_ context.Context, _ *futures.TotalCollateralCalculator) (*futures.TotalCollateralResponse, error) {
	return nil, common.ErrNotYetImplemented
}

// GetCollateralCurrencyForContract returns the collateral currency for an asset and contract pair
func (b *Base) GetCollateralCurrencyForContract(_ asset.Item, _ currency.Pair) (currency.Code, asset.Item, error) {
	return currency.Code{}, asset.Empty, common.ErrNotYetImplemented
}

// GetCurrencyForRealisedPNL returns where to put realised PNL
// example 1: Bybit universal margin PNL is paid out in USD to your spot wallet
// example 2: Binance coin margined futures pays returns using the same currency eg BTC
func (b *Base) GetCurrencyForRealisedPNL(_ asset.Item, _ currency.Pair) (currency.Code, asset.Item, error) {
	return currency.Code{}, asset.Empty, common.ErrNotYetImplemented
}

// GetMarginRatesHistory returns the margin rate history for the supplied currency
func (b *Base) GetMarginRatesHistory(context.Context, *margin.RateHistoryRequest) (*margin.RateHistoryResponse, error) {
	return nil, common.ErrNotYetImplemented
}

// GetFuturesPositionSummary returns stats for a future position
func (b *Base) GetFuturesPositionSummary(context.Context, *futures.PositionSummaryRequest) (*futures.PositionSummary, error) {
	return nil, common.ErrNotYetImplemented
}

// GetFuturesPositions returns futures positions for all currencies
func (b *Base) GetFuturesPositions(context.Context, *futures.PositionsRequest) ([]futures.PositionDetails, error) {
	return nil, common.ErrNotYetImplemented
}

// GetFuturesPositionOrders returns futures positions orders
func (b *Base) GetFuturesPositionOrders(context.Context, *futures.PositionsRequest) ([]futures.PositionResponse, error) {
	return nil, common.ErrNotYetImplemented
}

// GetHistoricalFundingRates returns historical funding rates for a future
func (b *Base) GetHistoricalFundingRates(context.Context, *fundingrate.HistoricalRatesRequest) (*fundingrate.HistoricalRates, error) {
	return nil, common.ErrNotYetImplemented
}

// IsPerpetualFutureCurrency ensures a given asset and currency is a perpetual future
// differs by exchange
func (b *Base) IsPerpetualFutureCurrency(asset.Item, currency.Pair) (bool, error) {
	return false, common.ErrNotYetImplemented
}

// SetCollateralMode sets the account's collateral mode for the asset type
func (b *Base) SetCollateralMode(_ context.Context, _ asset.Item, _ collateral.Mode) error {
	return common.ErrNotYetImplemented
}

// GetCollateralMode returns the account's collateral mode for the asset type
func (b *Base) GetCollateralMode(_ context.Context, _ asset.Item) (collateral.Mode, error) {
	return 0, common.ErrNotYetImplemented
}

// SetMarginType sets the account's margin type for the asset type
func (b *Base) SetMarginType(_ context.Context, _ asset.Item, _ currency.Pair, _ margin.Type) error {
	return common.ErrNotYetImplemented
}

// ChangePositionMargin changes the margin type for a position
func (b *Base) ChangePositionMargin(_ context.Context, _ *margin.PositionChangeRequest) (*margin.PositionChangeResponse, error) {
	return nil, common.ErrNotYetImplemented
}

// SetLeverage sets the account's initial leverage for the asset type and pair
func (b *Base) SetLeverage(_ context.Context, _ asset.Item, _ currency.Pair, _ margin.Type, _ float64, _ order.Side) error {
	return common.ErrNotYetImplemented
}

// GetLeverage gets the account's initial leverage for the asset type and pair
func (b *Base) GetLeverage(_ context.Context, _ asset.Item, _ currency.Pair, _ margin.Type, _ order.Side) (float64, error) {
	return -1, common.ErrNotYetImplemented
}

// MatchSymbolWithAvailablePairs returns a currency pair based on the supplied
// symbol and asset type. If the string is expected to have a delimiter this
// will attempt to screen it out.
func (b *Base) MatchSymbolWithAvailablePairs(symbol string, a asset.Item, hasDelimiter bool) (currency.Pair, error) {
	if hasDelimiter {
		for x := range symbol {
			if unicode.IsPunct(rune(symbol[x])) {
				symbol = symbol[:x] + symbol[x+1:]
				break
			}
		}
	}
	return b.CurrencyPairs.Match(symbol, a)
}

// MatchSymbolCheckEnabled returns a currency pair based on the supplied symbol
// and asset type against the available pairs list. If the string is expected to
// have a delimiter this will attempt to screen it out. It will also check if
// the pair is enabled.
func (b *Base) MatchSymbolCheckEnabled(symbol string, a asset.Item, hasDelimiter bool) (pair currency.Pair, enabled bool, err error) {
	pair, err = b.MatchSymbolWithAvailablePairs(symbol, a, hasDelimiter)
	if err != nil {
		return pair, false, err
	}

	enabled, err = b.IsPairEnabled(pair, a)
	return
}

// IsPairEnabled checks if a pair is enabled for an enabled asset type.
// TODO: Optimisation map for enabled pair matching, instead of linear traversal.
func (b *Base) IsPairEnabled(pair currency.Pair, a asset.Item) (bool, error) {
	return b.CurrencyPairs.IsPairEnabled(pair, a)
}

// GetOpenInterest returns the open interest rate for a given asset pair
func (b *Base) GetOpenInterest(context.Context, ...key.PairAsset) ([]futures.OpenInterest, error) {
	return nil, common.ErrFunctionNotSupported
}

// ParallelChanOp performs a single method call in parallel across streams and waits to return any errors
func (b *Base) ParallelChanOp(channels []subscription.Subscription, m func([]subscription.Subscription) error, batchSize int) error {
	wg := sync.WaitGroup{}
	errC := make(chan error, len(channels))
	if batchSize == 0 {
		return errBatchSizeZero
	}

	var j int
	for i := 0; i < len(channels); i += batchSize {
		j += batchSize
		if j >= len(channels) {
			j = len(channels)
		}
		wg.Add(1)
		go func(c []subscription.Subscription) {
			defer wg.Done()
			if err := m(c); err != nil {
				errC <- err
			}
		}(channels[i:j])
	}

	wg.Wait()
	close(errC)

	var errs error
	for err := range errC {
		errs = common.AppendError(errs, err)
	}

	return errs
}

<<<<<<< HEAD
// FetchTicker returns the ticker for a currency pair and asset type
// associated with the exchange.
// NOTE: UpdateTicker (or if supported UpdateTickers) method must be
// called first to update the ticker map.
func (b *Base) FetchTicker(_ context.Context, p currency.Pair, assetType asset.Item) (*ticker.Price, error) {
	return ticker.GetTicker(b.Name, p, assetType)
}

// FetchOrderbook returns orderbook base on the currency pair and asset type
// associated with the exchange.
// NOTE: UpdateOrderbook method must be called first to update the orderbook
// map.
func (b *Base) FetchOrderbook(_ context.Context, p currency.Pair, assetType asset.Item) (*orderbook.Base, error) {
	return orderbook.Get(b.Name, p, assetType)
}

// FetchAccountInfo retrieves balances for all enabled currencies
// NOTE: UpdateAccountInfo method must be called first to update the
// account info map.
func (b *Base) FetchAccountInfo(ctx context.Context, assetType asset.Item) (account.Holdings, error) {
	creds, err := b.GetCredentials(ctx)
	if err != nil {
		return account.Holdings{}, err
	}
	return account.GetHoldings(b.Name, creds, assetType)
=======
// Bootstrap function allows for exchange authors to supplement or override common startup actions
// If exchange.Bootstrap returns false or error it will not perform any other actions.
// If it returns true, or is not implemented by the exchange, it will:
// * Print debug startup information
// * UpdateOrderExecutionLimits
// * UpdateTradablePairs
func Bootstrap(ctx context.Context, b IBotExchange) error {
	if continueBootstrap, err := b.Bootstrap(ctx); !continueBootstrap || err != nil {
		return err
	}

	if b.IsVerbose() {
		if b.GetSupportedFeatures().Websocket {
			wsURL := ""
			wsEnabled := false
			if w, err := b.GetWebsocket(); err == nil {
				wsURL = w.GetWebsocketURL()
				wsEnabled = w.IsEnabled()
			}
			log.Debugf(log.ExchangeSys, "%s Websocket: %s. (url: %s)", b.GetName(), common.IsEnabled(wsEnabled), wsURL)
		} else {
			log.Debugf(log.ExchangeSys, "%s Websocket: Unsupported", b.GetName())
		}
		b.PrintEnabledPairs()
	}

	if b.GetEnabledFeatures().AutoPairUpdates {
		if err := b.UpdateTradablePairs(ctx, false); err != nil {
			return fmt.Errorf("failed to update tradable pairs: %w", err)
		}
	}

	a := b.GetAssetTypes(true)
	var wg sync.WaitGroup
	errC := make(chan error, len(a))
	for i := range a {
		wg.Add(1)
		go func(a asset.Item) {
			defer wg.Done()
			if err := b.UpdateOrderExecutionLimits(ctx, a); err != nil && !errors.Is(err, common.ErrNotYetImplemented) {
				errC <- fmt.Errorf("failed to set exchange order execution limits: %w", err)
			}
		}(a[i])
	}
	wg.Wait()
	close(errC)

	var err error
	for e := range errC {
		err = common.AppendError(err, e)
	}

	return err
}

// Bootstrap is a fallback method for exchange startup actions
// Exchange authors should override this if they wish to customise startup actions
// Return true or an error to all default Bootstrap actions to occur afterwards
// or false to signal that no further bootstrapping should occur
func (b *Base) Bootstrap(_ context.Context) (continueBootstrap bool, err error) {
	continueBootstrap = true
	return
}

// IsVerbose returns if the exchange is set to verbose
func (b *Base) IsVerbose() bool {
	return b.Verbose
>>>>>>> d7818ea9
}<|MERGE_RESOLUTION|>--- conflicted
+++ resolved
@@ -1877,33 +1877,6 @@
 	return errs
 }
 
-<<<<<<< HEAD
-// FetchTicker returns the ticker for a currency pair and asset type
-// associated with the exchange.
-// NOTE: UpdateTicker (or if supported UpdateTickers) method must be
-// called first to update the ticker map.
-func (b *Base) FetchTicker(_ context.Context, p currency.Pair, assetType asset.Item) (*ticker.Price, error) {
-	return ticker.GetTicker(b.Name, p, assetType)
-}
-
-// FetchOrderbook returns orderbook base on the currency pair and asset type
-// associated with the exchange.
-// NOTE: UpdateOrderbook method must be called first to update the orderbook
-// map.
-func (b *Base) FetchOrderbook(_ context.Context, p currency.Pair, assetType asset.Item) (*orderbook.Base, error) {
-	return orderbook.Get(b.Name, p, assetType)
-}
-
-// FetchAccountInfo retrieves balances for all enabled currencies
-// NOTE: UpdateAccountInfo method must be called first to update the
-// account info map.
-func (b *Base) FetchAccountInfo(ctx context.Context, assetType asset.Item) (account.Holdings, error) {
-	creds, err := b.GetCredentials(ctx)
-	if err != nil {
-		return account.Holdings{}, err
-	}
-	return account.GetHoldings(b.Name, creds, assetType)
-=======
 // Bootstrap function allows for exchange authors to supplement or override common startup actions
 // If exchange.Bootstrap returns false or error it will not perform any other actions.
 // If it returns true, or is not implemented by the exchange, it will:
@@ -1971,5 +1944,31 @@
 // IsVerbose returns if the exchange is set to verbose
 func (b *Base) IsVerbose() bool {
 	return b.Verbose
->>>>>>> d7818ea9
+}
+
+// FetchTicker returns the ticker for a currency pair and asset type
+// associated with the exchange.
+// NOTE: UpdateTicker (or if supported UpdateTickers) method must be
+// called first to update the ticker map.
+func (b *Base) FetchTicker(_ context.Context, p currency.Pair, assetType asset.Item) (*ticker.Price, error) {
+	return ticker.GetTicker(b.Name, p, assetType)
+}
+
+// FetchOrderbook returns orderbook base on the currency pair and asset type
+// associated with the exchange.
+// NOTE: UpdateOrderbook method must be called first to update the orderbook
+// map.
+func (b *Base) FetchOrderbook(_ context.Context, p currency.Pair, assetType asset.Item) (*orderbook.Base, error) {
+	return orderbook.Get(b.Name, p, assetType)
+}
+
+// FetchAccountInfo retrieves balances for all enabled currencies
+// NOTE: UpdateAccountInfo method must be called first to update the
+// account info map.
+func (b *Base) FetchAccountInfo(ctx context.Context, assetType asset.Item) (account.Holdings, error) {
+	creds, err := b.GetCredentials(ctx)
+	if err != nil {
+		return account.Holdings{}, err
+	}
+	return account.GetHoldings(b.Name, creds, assetType)
 }