--- conflicted
+++ resolved
@@ -106,11 +106,7 @@
 
 func TestGetOrderInfo(t *testing.T) {
 	t.Parallel()
-<<<<<<< HEAD
-	_, err := y.GetOrderInfo("6196974", asset.Spot)
-=======
 	_, err := y.GetOrderInfo("6196974", currency.Pair{}, asset.Spot)
->>>>>>> 220245c5
 	if err == nil {
 		t.Error("GetOrderInfo() Expected error")
 	}
