package yobit

import (
	"context"
	"errors"
	"log"
	"math"
	"os"
	"sync"
	"testing"
	"time"

	"github.com/thrasher-corp/gocryptotrader/common"
	"github.com/thrasher-corp/gocryptotrader/config"
	"github.com/thrasher-corp/gocryptotrader/core"
	"github.com/thrasher-corp/gocryptotrader/currency"
	exchange "github.com/thrasher-corp/gocryptotrader/exchanges"
	"github.com/thrasher-corp/gocryptotrader/exchanges/asset"
	"github.com/thrasher-corp/gocryptotrader/exchanges/order"
	"github.com/thrasher-corp/gocryptotrader/exchanges/sharedtestvalues"
	"github.com/thrasher-corp/gocryptotrader/portfolio/withdraw"
)

var y = &Yobit{}

// Please supply your own keys for better unit testing
const (
	apiKey                  = ""
	apiSecret               = ""
	canManipulateRealOrders = false
)

func TestMain(m *testing.M) {
	y.SetDefaults()
	yobitConfig := config.GetConfig()
	err := yobitConfig.LoadConfig("../../testdata/configtest.json", true)
	if err != nil {
		log.Fatal("Yobit load config error", err)
	}
	conf, err := yobitConfig.GetExchangeConfig("Yobit")
	if err != nil {
		log.Fatal("Yobit init error", err)
	}
	conf.API.Credentials.Key = apiKey
	conf.API.Credentials.Secret = apiSecret
	conf.API.AuthenticatedSupport = true

	err = y.Setup(conf)
	if err != nil {
		log.Fatal("Yobit setup error", err)
	}

	os.Exit(m.Run())
}

func TestStart(t *testing.T) {
	t.Parallel()
	err := y.Start(context.Background(), nil)
	if !errors.Is(err, common.ErrNilPointer) {
		t.Fatalf("received: '%v' but expected: '%v'", err, common.ErrNilPointer)
	}
	var testWg sync.WaitGroup
	err = y.Start(context.Background(), &testWg)
	if err != nil {
		t.Fatal(err)
	}
	testWg.Wait()
}

func TestFetchTradablePairs(t *testing.T) {
	t.Parallel()
	_, err := y.FetchTradablePairs(context.Background(), asset.Spot)
	if err != nil {
		t.Errorf("FetchTradablePairs err: %s", err)
	}
}

func TestGetInfo(t *testing.T) {
	t.Parallel()
	_, err := y.GetInfo(context.Background())
	if err != nil {
		t.Error("GetInfo() error")
	}
}

func TestGetTicker(t *testing.T) {
	t.Parallel()
	_, err := y.GetTicker(context.Background(), "btc_usd")
	if err != nil {
		t.Error("GetTicker() error", err)
	}
}

func TestGetDepth(t *testing.T) {
	t.Parallel()
	_, err := y.GetDepth(context.Background(), "btc_usd")
	if err != nil {
		t.Error("GetDepth() error", err)
	}
}

func TestGetTrades(t *testing.T) {
	t.Parallel()
	_, err := y.GetTrades(context.Background(), "btc_usd")
	if err != nil {
		t.Error("GetTrades() error", err)
	}
}

func TestGetAccountInfo(t *testing.T) {
	t.Parallel()
	_, err := y.UpdateAccountInfo(context.Background(), asset.Spot)
	if err == nil {
		t.Error("GetAccountInfo() Expected error")
	}
}

func TestGetOpenOrders(t *testing.T) {
	t.Parallel()
	_, err := y.GetOpenOrders(context.Background(), "")
	if err == nil {
		t.Error("GetOpenOrders() Expected error")
	}
}

func TestGetOrderInfo(t *testing.T) {
	t.Parallel()
	if !areTestAPIKeysSet() {
		t.Skip("api keys not set")
	}
	_, err := y.GetOrderInfo(context.Background(), "1337", currency.NewPair(currency.BTC, currency.USD), asset.Spot)
	if err != nil {
		t.Error(err)
	}
}

func TestGetCryptoDepositAddress(t *testing.T) {
	t.Parallel()
	sharedtestvalues.SkipTestIfCredentialsUnset(t, y)

	_, err := y.GetCryptoDepositAddress(context.Background(), "bTc", false)
	if err != nil {
		t.Error(err)
	}
}

func TestCancelOrder(t *testing.T) {
	t.Parallel()
	err := y.CancelExistingOrder(context.Background(), 1337)
	if err == nil {
		t.Error("CancelOrder() Expected error")
	}
}

func TestTrade(t *testing.T) {
	t.Parallel()
	_, err := y.Trade(context.Background(), "", order.Buy.String(), 0, 0)
	if err == nil {
		t.Error("Trade() Expected error")
	}
}

func TestWithdrawCoinsToAddress(t *testing.T) {
	t.Parallel()
	_, err := y.WithdrawCoinsToAddress(context.Background(), "", 0, "")
	if err == nil {
		t.Error("WithdrawCoinsToAddress() Expected error")
	}
}

func TestCreateYobicode(t *testing.T) {
	t.Parallel()
	_, err := y.CreateCoupon(context.Background(), "bla", 0)
	if err == nil {
		t.Error("CreateYobicode() Expected error")
	}
}

func TestRedeemYobicode(t *testing.T) {
	t.Parallel()
	_, err := y.RedeemCoupon(context.Background(), "bla2")
	if err == nil {
		t.Error("RedeemYobicode() Expected error")
	}
}

func setFeeBuilder() *exchange.FeeBuilder {
	return &exchange.FeeBuilder{
		Amount:  1,
		FeeType: exchange.CryptocurrencyTradeFee,
		Pair: currency.NewPairWithDelimiter(currency.LTC.String(),
			currency.BTC.String(),
			"-"),
		PurchasePrice:       1,
		FiatCurrency:        currency.USD,
		BankTransactionType: exchange.WireTransfer,
	}
}

// TestGetFeeByTypeOfflineTradeFee logic test
func TestGetFeeByTypeOfflineTradeFee(t *testing.T) {
	var feeBuilder = setFeeBuilder()
	_, err := y.GetFeeByType(context.Background(), feeBuilder)
	if err != nil {
		t.Fatal(err)
	}
	if !sharedtestvalues.AreAPICredentialsSet(y) {
		if feeBuilder.FeeType != exchange.OfflineTradeFee {
			t.Errorf("Expected %v, received %v", exchange.OfflineTradeFee, feeBuilder.FeeType)
		}
	} else {
		if feeBuilder.FeeType != exchange.CryptocurrencyTradeFee {
			t.Errorf("Expected %v, received %v", exchange.CryptocurrencyTradeFee, feeBuilder.FeeType)
		}
	}
}

func TestGetFee(t *testing.T) {
	var feeBuilder = setFeeBuilder()

	// CryptocurrencyTradeFee Basic
	if _, err := y.GetFee(feeBuilder); err != nil {
		t.Error(err)
	}

	// CryptocurrencyTradeFee High quantity
	feeBuilder = setFeeBuilder()
	feeBuilder.Amount = 1000
	feeBuilder.PurchasePrice = 1000
	if _, err := y.GetFee(feeBuilder); err != nil {
		t.Error(err)
	}

	// CryptocurrencyTradeFee IsMaker
	feeBuilder = setFeeBuilder()
	feeBuilder.IsMaker = true
	if _, err := y.GetFee(feeBuilder); err != nil {
		t.Error(err)
	}

	// CryptocurrencyTradeFee Negative purchase price
	feeBuilder = setFeeBuilder()
	feeBuilder.PurchasePrice = -1000
	if _, err := y.GetFee(feeBuilder); err != nil {
		t.Error(err)
	}
	// CryptocurrencyWithdrawalFee Basic
	feeBuilder = setFeeBuilder()
	feeBuilder.FeeType = exchange.CryptocurrencyWithdrawalFee
	if _, err := y.GetFee(feeBuilder); err != nil {
		t.Error(err)
	}
	// CryptocurrencyWithdrawalFee Invalid currency
	feeBuilder = setFeeBuilder()
	feeBuilder.Pair.Base = currency.NewCode("hello")
	feeBuilder.FeeType = exchange.CryptocurrencyWithdrawalFee
	if _, err := y.GetFee(feeBuilder); err != nil {
		t.Error(err)
	}
	// CryptocurrencyDepositFee Basic
	feeBuilder = setFeeBuilder()
	feeBuilder.FeeType = exchange.CryptocurrencyDepositFee
	if _, err := y.GetFee(feeBuilder); err != nil {
		t.Error(err)
	}
	// InternationalBankDepositFee Basic
	feeBuilder = setFeeBuilder()
	feeBuilder.FeeType = exchange.InternationalBankDepositFee
	if _, err := y.GetFee(feeBuilder); err != nil {
		t.Error(err)
	}
	// InternationalBankWithdrawalFee Basic
	feeBuilder = setFeeBuilder()
	feeBuilder.FeeType = exchange.InternationalBankWithdrawalFee
	feeBuilder.FiatCurrency = currency.USD
	if _, err := y.GetFee(feeBuilder); err != nil {
		t.Error(err)
	}
	// InternationalBankWithdrawalFee QIWI
	feeBuilder = setFeeBuilder()
	feeBuilder.FeeType = exchange.InternationalBankWithdrawalFee
	feeBuilder.FiatCurrency = currency.USD
	feeBuilder.BankTransactionType = exchange.Qiwi
	if _, err := y.GetFee(feeBuilder); err != nil {
		t.Error(err)
	}
	// InternationalBankWithdrawalFee Wire
	feeBuilder = setFeeBuilder()
	feeBuilder.FeeType = exchange.InternationalBankWithdrawalFee
	feeBuilder.FiatCurrency = currency.USD
	feeBuilder.BankTransactionType = exchange.WireTransfer
	if _, err := y.GetFee(feeBuilder); err != nil {
		t.Error(err)
	}
	// InternationalBankWithdrawalFee Payeer
	feeBuilder = setFeeBuilder()
	feeBuilder.FeeType = exchange.InternationalBankWithdrawalFee
	feeBuilder.FiatCurrency = currency.USD
	feeBuilder.BankTransactionType = exchange.Payeer
	if _, err := y.GetFee(feeBuilder); err != nil {
		t.Error(err)
	}
	// InternationalBankWithdrawalFee Capitalist
	feeBuilder = setFeeBuilder()
	feeBuilder.FeeType = exchange.InternationalBankWithdrawalFee
	feeBuilder.FiatCurrency = currency.RUR
	feeBuilder.BankTransactionType = exchange.Capitalist
	if _, err := y.GetFee(feeBuilder); err != nil {
		t.Error(err)
	}
	// InternationalBankWithdrawalFee AdvCash
	feeBuilder = setFeeBuilder()
	feeBuilder.FeeType = exchange.InternationalBankWithdrawalFee
	feeBuilder.FiatCurrency = currency.USD
	feeBuilder.BankTransactionType = exchange.AdvCash
	if _, err := y.GetFee(feeBuilder); err != nil {
		t.Error(err)
	}
	// InternationalBankWithdrawalFee PerfectMoney
	feeBuilder = setFeeBuilder()
	feeBuilder.FeeType = exchange.InternationalBankWithdrawalFee
	feeBuilder.FiatCurrency = currency.RUR
	feeBuilder.BankTransactionType = exchange.PerfectMoney
	if _, err := y.GetFee(feeBuilder); err != nil {
		t.Error(err)
	}
}

func TestFormatWithdrawPermissions(t *testing.T) {
	t.Parallel()
	expectedResult := exchange.AutoWithdrawCryptoWithAPIPermissionText + " & " + exchange.WithdrawFiatViaWebsiteOnlyText
	withdrawPermissions := y.FormatWithdrawPermissions()
	if withdrawPermissions != expectedResult {
		t.Errorf("Expected: %s, Received: %s", expectedResult, withdrawPermissions)
	}
}

func TestGetActiveOrders(t *testing.T) {
<<<<<<< HEAD
	var getOrdersRequest = order.MultiOrderRequest{
=======
	t.Parallel()
	var getOrdersRequest = order.GetOrdersRequest{
>>>>>>> b20cf75d
		Type:      order.AnyType,
		Pairs:     []currency.Pair{currency.NewPair(currency.LTC, currency.BTC)},
		AssetType: asset.Spot,
		Side:      order.AnySide,
	}

	_, err := y.GetActiveOrders(context.Background(), &getOrdersRequest)
	if sharedtestvalues.AreAPICredentialsSet(y) && err != nil {
		t.Errorf("Could not get open orders: %s", err)
	} else if !sharedtestvalues.AreAPICredentialsSet(y) && err == nil {
		t.Error("Expecting an error when no keys are set")
	}
}

func TestGetOrderHistory(t *testing.T) {
<<<<<<< HEAD
	var getOrdersRequest = order.MultiOrderRequest{
=======
	t.Parallel()
	var getOrdersRequest = order.GetOrdersRequest{
>>>>>>> b20cf75d
		Type:      order.AnyType,
		AssetType: asset.Spot,
		Pairs:     []currency.Pair{currency.NewPair(currency.LTC, currency.BTC)},
		StartTime: time.Unix(0, 0),
		EndTime:   time.Unix(math.MaxInt64, 0),
		Side:      order.AnySide,
	}

	_, err := y.GetOrderHistory(context.Background(), &getOrdersRequest)
	if sharedtestvalues.AreAPICredentialsSet(y) && err != nil {
		t.Errorf("Could not get order history: %s", err)
	} else if !sharedtestvalues.AreAPICredentialsSet(y) && err == nil {
		t.Error("Expecting an error when no keys are set")
	}
}

// Any tests below this line have the ability to impact your orders on the exchange. Enable canManipulateRealOrders to run them
// ----------------------------------------------------------------------------------------------------------------------------
func TestSubmitOrder(t *testing.T) {
	t.Parallel()
	sharedtestvalues.SkipTestIfCannotManipulateOrders(t, y, canManipulateRealOrders)

	var orderSubmission = &order.Submit{
		Exchange: y.Name,
		Pair: currency.Pair{
			Delimiter: "_",
			Base:      currency.BTC,
			Quote:     currency.USD,
		},
		Side:      order.Buy,
		Type:      order.Limit,
		Price:     1,
		Amount:    1,
		ClientID:  "meowOrder",
		AssetType: asset.Spot,
	}
	response, err := y.SubmitOrder(context.Background(), orderSubmission)
	if sharedtestvalues.AreAPICredentialsSet(y) && (err != nil || response.Status != order.New) {
		t.Errorf("Order failed to be placed: %v", err)
	} else if !sharedtestvalues.AreAPICredentialsSet(y) && err == nil {
		t.Error("Expecting an error when no keys are set")
	}
}

func TestCancelExchangeOrder(t *testing.T) {
	t.Parallel()
	sharedtestvalues.SkipTestIfCannotManipulateOrders(t, y, canManipulateRealOrders)

	currencyPair := currency.NewPair(currency.LTC, currency.BTC)
	var orderCancellation = &order.Cancel{
		OrderID:       "1",
		WalletAddress: core.BitcoinDonationAddress,
		AccountID:     "1",
		Pair:          currencyPair,
		AssetType:     asset.Spot,
	}

	err := y.CancelOrder(context.Background(), orderCancellation)
	if !sharedtestvalues.AreAPICredentialsSet(y) && err == nil {
		t.Error("Expecting an error when no keys are set")
	}
	if sharedtestvalues.AreAPICredentialsSet(y) && err != nil {
		t.Errorf("Could not cancel orders: %v", err)
	}
}

func TestCancelAllExchangeOrders(t *testing.T) {
	t.Parallel()
	sharedtestvalues.SkipTestIfCannotManipulateOrders(t, y, canManipulateRealOrders)

	currencyPair := currency.NewPair(currency.LTC, currency.BTC)
	var orderCancellation = &order.Cancel{
		OrderID:       "1",
		WalletAddress: core.BitcoinDonationAddress,
		AccountID:     "1",
		Pair:          currencyPair,
		AssetType:     asset.Spot,
	}

	resp, err := y.CancelAllOrders(context.Background(), orderCancellation)

	if !sharedtestvalues.AreAPICredentialsSet(y) && err == nil {
		t.Error("Expecting an error when no keys are set")
	}
	if sharedtestvalues.AreAPICredentialsSet(y) && err != nil {
		t.Errorf("Could not cancel orders: %v", err)
	}

	if len(resp.Status) > 0 {
		t.Errorf("%v orders failed to cancel", len(resp.Status))
	}
}

func TestModifyOrder(t *testing.T) {
	t.Parallel()
	sharedtestvalues.SkipTestIfCannotManipulateOrders(t, y, canManipulateRealOrders)

	_, err := y.ModifyOrder(context.Background(),
		&order.Modify{AssetType: asset.Spot})
	if err == nil {
		t.Error("ModifyOrder() Expected error")
	}
}

func TestWithdraw(t *testing.T) {
	t.Parallel()
	sharedtestvalues.SkipTestIfCannotManipulateOrders(t, y, canManipulateRealOrders)

	withdrawCryptoRequest := withdraw.Request{
		Exchange:    y.Name,
		Amount:      -1,
		Currency:    currency.BTC,
		Description: "WITHDRAW IT ALL",
		Crypto: withdraw.CryptoRequest{
			Address: core.BitcoinDonationAddress,
		},
	}

	_, err := y.WithdrawCryptocurrencyFunds(context.Background(),
		&withdrawCryptoRequest)
	if !sharedtestvalues.AreAPICredentialsSet(y) && err == nil {
		t.Error("Expecting an error when no keys are set")
	}
	if sharedtestvalues.AreAPICredentialsSet(y) && err != nil {
		t.Errorf("Withdraw failed to be placed: %v", err)
	}
}

func TestWithdrawFiat(t *testing.T) {
	t.Parallel()
	sharedtestvalues.SkipTestIfCannotManipulateOrders(t, y, canManipulateRealOrders)

	var withdrawFiatRequest = withdraw.Request{}
	_, err := y.WithdrawFiatFunds(context.Background(), &withdrawFiatRequest)
	if err != common.ErrFunctionNotSupported {
		t.Errorf("Expected '%v', received: '%v'",
			common.ErrFunctionNotSupported,
			err)
	}
}

func TestWithdrawInternationalBank(t *testing.T) {
	t.Parallel()
	sharedtestvalues.SkipTestIfCannotManipulateOrders(t, y, canManipulateRealOrders)

	var withdrawFiatRequest = withdraw.Request{}
	_, err := y.WithdrawFiatFundsToInternationalBank(context.Background(),
		&withdrawFiatRequest)
	if err != common.ErrFunctionNotSupported {
		t.Errorf("Expected '%v', received: '%v'",
			common.ErrFunctionNotSupported,
			err)
	}
}

func TestGetDepositAddress(t *testing.T) {
	if sharedtestvalues.AreAPICredentialsSet(y) {
		_, err := y.GetDepositAddress(context.Background(), currency.BTC, "", "")
		if err != nil {
			t.Error(err)
		}
	} else {
		_, err := y.GetDepositAddress(context.Background(), currency.BTC, "", "")
		if err == nil {
			t.Error("GetDepositAddress() error")
		}
	}
}

func TestGetRecentTrades(t *testing.T) {
	currencyPair, err := currency.NewPairFromString("btc_usd")
	if err != nil {
		t.Fatal(err)
	}
	_, err = y.GetRecentTrades(context.Background(), currencyPair, asset.Spot)
	if err != nil {
		t.Error(err)
	}
}

func TestGetHistoricTrades(t *testing.T) {
	currencyPair, err := currency.NewPairFromString("btc_usd")
	if err != nil {
		t.Fatal(err)
	}
	_, err = y.GetHistoricTrades(context.Background(),
		currencyPair, asset.Spot, time.Now().Add(-time.Minute*15), time.Now())
	if err != nil && err != common.ErrFunctionNotSupported {
		t.Error(err)
	}
}

func TestUpdateTicker(t *testing.T) {
	t.Parallel()
	cp, err := currency.NewPairFromString("ETH_BTC")
	if err != nil {
		t.Fatal(err)
	}
	_, err = y.UpdateTicker(context.Background(), cp, asset.Spot)
	if err != nil {
		t.Error(err)
	}
}

func TestUpdateTickers(t *testing.T) {
	t.Parallel()
	err := y.UpdateTickers(context.Background(), asset.Spot)
	if err != nil {
		t.Error(err)
	}
}

func TestWrapperGetServerTime(t *testing.T) {
	t.Parallel()
	st, err := y.GetServerTime(context.Background(), asset.Spot)
	if !errors.Is(err, nil) {
		t.Fatalf("received: '%v' but expected: '%v'", err, nil)
	}

	if st.IsZero() {
		t.Fatal("expected a time")
	}
}<|MERGE_RESOLUTION|>--- conflicted
+++ resolved
@@ -125,9 +125,7 @@
 
 func TestGetOrderInfo(t *testing.T) {
 	t.Parallel()
-	if !areTestAPIKeysSet() {
-		t.Skip("api keys not set")
-	}
+	sharedtestvalues.SkipTestIfCredentialsUnset(t, y)
 	_, err := y.GetOrderInfo(context.Background(), "1337", currency.NewPair(currency.BTC, currency.USD), asset.Spot)
 	if err != nil {
 		t.Error(err)
@@ -336,12 +334,8 @@
 }
 
 func TestGetActiveOrders(t *testing.T) {
-<<<<<<< HEAD
+	t.Parallel()
 	var getOrdersRequest = order.MultiOrderRequest{
-=======
-	t.Parallel()
-	var getOrdersRequest = order.GetOrdersRequest{
->>>>>>> b20cf75d
 		Type:      order.AnyType,
 		Pairs:     []currency.Pair{currency.NewPair(currency.LTC, currency.BTC)},
 		AssetType: asset.Spot,
@@ -357,12 +351,8 @@
 }
 
 func TestGetOrderHistory(t *testing.T) {
-<<<<<<< HEAD
+	t.Parallel()
 	var getOrdersRequest = order.MultiOrderRequest{
-=======
-	t.Parallel()
-	var getOrdersRequest = order.GetOrdersRequest{
->>>>>>> b20cf75d
 		Type:      order.AnyType,
 		AssetType: asset.Spot,
 		Pairs:     []currency.Pair{currency.NewPair(currency.LTC, currency.BTC)},
