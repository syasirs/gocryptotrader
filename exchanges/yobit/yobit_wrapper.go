--- conflicted
+++ resolved
@@ -571,12 +571,7 @@
 	return kline.Item{}, common.ErrFunctionNotSupported
 }
 
-<<<<<<< HEAD
-// GetHistoricCandlesEx returns candles between a time period for a set time interval
-func (y *Yobit) GetHistoricCandlesEx(pair currency.Pair, a asset.Item, start, end time.Time, interval kline.Interval) (kline.Item, error) {
-=======
 // GetHistoricCandlesExtended returns candles between a time period for a set time interval
 func (y *Yobit) GetHistoricCandlesExtended(pair currency.Pair, a asset.Item, start, end time.Time, interval kline.Interval) (kline.Item, error) {
->>>>>>> 0ad03c48
 	return kline.Item{}, common.ErrFunctionNotSupported
 }