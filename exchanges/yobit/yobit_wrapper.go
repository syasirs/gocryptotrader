--- conflicted
+++ resolved
@@ -175,15 +175,9 @@
 	return y.UpdatePairs(p, asset.Spot, false, forceUpdate)
 }
 
-<<<<<<< HEAD
-// UpdateTicker updates and returns the ticker for a currency pair
-func (y *Yobit) UpdateTicker(ctx context.Context, p currency.Pair, assetType asset.Item) (*ticker.Price, error) {
-	enabledPairs, err := y.GetEnabledPairs(assetType)
-=======
 // UpdateTickers updates the ticker for all currency pairs of a given asset type
-func (y *Yobit) UpdateTickers(a asset.Item) error {
+func (y *Yobit) UpdateTickers(ctx context.Context, a asset.Item) error {
 	enabledPairs, err := y.GetEnabledPairs(a)
->>>>>>> c9ab0b11
 	if err != nil {
 		return err
 	}
@@ -227,8 +221,8 @@
 }
 
 // UpdateTicker updates and returns the ticker for a currency pair
-func (y *Yobit) UpdateTicker(p currency.Pair, a asset.Item) (*ticker.Price, error) {
-	err := y.UpdateTickers(a)
+func (y *Yobit) UpdateTicker(ctx context.Context, p currency.Pair, a asset.Item) (*ticker.Price, error) {
+	err := y.UpdateTickers(ctx, a)
 	if err != nil {
 		return nil, err
 	}
