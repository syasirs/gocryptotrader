--- conflicted
+++ resolved
@@ -192,25 +192,16 @@
 				}
 
 				if decodedResp.Success {
-<<<<<<< HEAD
-					if b.Verbose {
-						if len(quickCapture) == 3 {
-							log.Debugf(log.SubSystemExchSys, "%s websocket: Successfully subscribed to %s",
-								b.Name, decodedResp.Subscribe)
-						} else {
-							log.Debugf(log.SubSystemExchSys, "%s websocket: Successfully authenticated websocket connection",
-=======
 					b.Websocket.DataHandler <- decodedResp
 					if len(quickCapture) == 3 {
 						if b.Verbose {
-							log.Debugf("%s websocket: Successfully subscribed to %s",
+							log.Debugf(log.SubSystemExchSys, "%s websocket: Successfully subscribed to %s",
 								b.Name, decodedResp.Subscribe)
 						}
 					} else {
 						b.Websocket.SetCanUseAuthenticatedEndpoints(true)
 						if b.Verbose {
-							log.Debugf("%s websocket: Successfully authenticated websocket connection",
->>>>>>> 9ff4471a
+							log.Debugf(log.SubSystemExchSys, "%s websocket: Successfully authenticated websocket connection",
 								b.Name)
 						}
 					}
