package bitmex

import (
	"bytes"
	"context"
	"encoding/json"
	"fmt"
	"net/http"
	"strconv"
	"strings"
	"time"

	"github.com/thrasher-corp/gocryptotrader/common/crypto"
	"github.com/thrasher-corp/gocryptotrader/currency"
	exchange "github.com/thrasher-corp/gocryptotrader/exchanges"
	"github.com/thrasher-corp/gocryptotrader/exchanges/request"
	"github.com/thrasher-corp/gocryptotrader/exchanges/websocket/wshandler"
)

// Bitmex is the overarching type across this package
type Bitmex struct {
	exchange.Base
	WebsocketConn *wshandler.WebsocketConnection
}

const (
	bitmexAPIVersion    = "v1"
	bitmexAPIURL        = "https://www.bitmex.com/api/v1"
	bitmexAPItestnetURL = "https://testnet.bitmex.com/api/v1"

	// Public endpoints
	bitmexEndpointAnnouncement              = "/announcement"
	bitmexEndpointAnnouncementUrgent        = "/announcement/urgent"
	bitmexEndpointOrderbookL2               = "/orderBook/L2"
	bitmexEndpointTrollbox                  = "/chat"
	bitmexEndpointTrollboxChannels          = "/chat/channels"
	bitmexEndpointTrollboxConnected         = "/chat/connected"
	bitmexEndpointFundingHistory            = "/funding"
	bitmexEndpointInstruments               = "/instrument"
	bitmexEndpointActiveInstruments         = "/instrument/active"
	bitmexEndpointActiveAndIndexInstruments = "/instrument/activeAndIndices"
	bitmexEndpointActiveIntervals           = "/instrument/activeIntervals"
	bitmexEndpointCompositeIndex            = "/instrument/compositeIndex"
	bitmexEndpointIndices                   = "/instrument/indices"
	bitmexEndpointInsuranceHistory          = "/insurance"
	bitmexEndpointLiquidation               = "/liquidation"
	bitmexEndpointLeader                    = "/leaderboard"
	bitmexEndpointAlias                     = "/leaderboard/name"
	bitmexEndpointQuote                     = "/quote"
	bitmexEndpointQuoteBucketed             = "/quote/bucketed"
	bitmexEndpointSettlement                = "/settlement"
	bitmexEndpointStats                     = "/stats"
	bitmexEndpointStatsHistory              = "/stats/history"
	bitmexEndpointStatsSummary              = "/stats/historyUSD"
	bitmexEndpointTrade                     = "/trade"
	bitmexEndpointTradeBucketed             = "/trade/bucketed"
	bitmexEndpointUserCheckReferralCode     = "/user/checkReferralCode"
	bitmexEndpointUserMinWithdrawalFee      = "/user/minWithdrawalFee"

	// Authenticated endpoints
	bitmexEndpointAPIkeys               = "/apiKey"
	bitmexEndpointDisableAPIkey         = "/apiKey/disable"
	bitmexEndpointEnableAPIkey          = "/apiKey/enable"
	bitmexEndpointTrollboxSend          = "/chat"
	bitmexEndpointExecution             = "/execution"
	bitmexEndpointExecutionTradeHistory = "/execution/tradeHistory"
	bitmexEndpointNotifications         = "/notification"
	bitmexEndpointOrder                 = "/order"
	bitmexEndpointCancelAllOrders       = "/order/all"
	bitmexEndpointBulk                  = "/order/bulk"
	bitmexEndpointCancelOrderAfter      = "/order/cancelAllAfter"
	bitmexEndpointClosePosition         = "/order/closePosition"
	bitmexEndpointPosition              = "/position"
	bitmexEndpointIsolatePosition       = "/position/isolate"
	bitmexEndpointLeveragePosition      = "/position/leverage"
	bitmexEndpointAdjustRiskLimit       = "/position/riskLimit"
	bitmexEndpointTransferMargin        = "/position/transferMargin"
	bitmexEndpointUser                  = "/user"
	bitmexEndpointUserAffiliate         = "/user/affiliateStatus"
	bitmexEndpointUserCancelWithdraw    = "/user/cancelWithdrawal"
	bitmexEndpointUserCommision         = "/user/commission"
	bitmexEndpointUserConfirmEmail      = "/user/confirmEmail"
	bitmexEndpointUserConfirmTFA        = "/user/confirmEnableTFA"
	bitmexEndpointUserConfirmWithdrawal = "/user/confirmWithdrawal"
	bitmexEndpointUserDepositAddress    = "/user/depositAddress"
	bitmexEndpointUserDisableTFA        = "/user/disableTFA"
	bitmexEndpointUserLogout            = "/user/logout"
	bitmexEndpointUserLogoutAll         = "/user/logoutAll"
	bitmexEndpointUserMargin            = "/user/margin"
	bitmexEndpointUserPreferences       = "/user/preferences"
	bitmexEndpointUserRequestTFA        = "/user/requestEnableTFA"
	bitmexEndpointUserWallet            = "/user/wallet"
	bitmexEndpointUserWalletHistory     = "/user/walletHistory"
	bitmexEndpointUserWalletSummary     = "/user/walletSummary"
	bitmexEndpointUserRequestWithdraw   = "/user/requestWithdrawal"

	// ContractPerpetual perpetual contract type
	ContractPerpetual = iota
	// ContractFutures futures contract type
	ContractFutures
	// ContractDownsideProfit downside profit contract type
	ContractDownsideProfit
	// ContractUpsideProfit upside profit contract type
	ContractUpsideProfit
)

// GetAnnouncement returns the general announcements from Bitmex
func (b *Bitmex) GetAnnouncement() ([]Announcement, error) {
	var announcement []Announcement

	return announcement, b.SendHTTPRequest(bitmexEndpointAnnouncement,
		nil,
		&announcement)
}

// GetUrgentAnnouncement returns an urgent announcement for your account
func (b *Bitmex) GetUrgentAnnouncement() ([]Announcement, error) {
	var announcement []Announcement

	return announcement, b.SendAuthenticatedHTTPRequest(http.MethodGet,
		bitmexEndpointAnnouncementUrgent,
		nil,
		&announcement)
}

// GetAPIKeys returns the APIkeys from bitmex
func (b *Bitmex) GetAPIKeys() ([]APIKey, error) {
	var keys []APIKey

	return keys, b.SendAuthenticatedHTTPRequest(http.MethodGet,
		bitmexEndpointAPIkeys,
		nil,
		&keys)
}

// RemoveAPIKey removes an Apikey from the bitmex trading engine
func (b *Bitmex) RemoveAPIKey(params APIKeyParams) (bool, error) {
	var keyDeleted bool

	return keyDeleted, b.SendAuthenticatedHTTPRequest(http.MethodDelete,
		bitmexEndpointAPIkeys,
		&params,
		&keyDeleted)
}

// DisableAPIKey disables an Apikey from the bitmex trading engine
func (b *Bitmex) DisableAPIKey(params APIKeyParams) (APIKey, error) {
	var keyInfo APIKey

	return keyInfo, b.SendAuthenticatedHTTPRequest(http.MethodPost,
		bitmexEndpointDisableAPIkey,
		&params,
		&keyInfo)
}

// EnableAPIKey enables an Apikey from the bitmex trading engine
func (b *Bitmex) EnableAPIKey(params APIKeyParams) (APIKey, error) {
	var keyInfo APIKey

	return keyInfo, b.SendAuthenticatedHTTPRequest(http.MethodPost,
		bitmexEndpointEnableAPIkey,
		&params,
		&keyInfo)
}

// GetTrollboxMessages returns messages from the bitmex trollbox
func (b *Bitmex) GetTrollboxMessages(params ChatGetParams) ([]Chat, error) {
	var messages []Chat

	return messages, b.SendHTTPRequest(bitmexEndpointTrollbox, &params, &messages)
}

// SendTrollboxMessage sends a message to the bitmex trollbox
func (b *Bitmex) SendTrollboxMessage(params ChatSendParams) ([]Chat, error) {
	var messages []Chat

	return messages, b.SendAuthenticatedHTTPRequest(http.MethodPost,
		bitmexEndpointTrollboxSend,
		&params,
		&messages)
}

// GetTrollboxChannels the channels from the the bitmex trollbox
func (b *Bitmex) GetTrollboxChannels() ([]ChatChannel, error) {
	var channels []ChatChannel

	return channels, b.SendHTTPRequest(bitmexEndpointTrollboxChannels,
		nil,
		&channels)
}

// GetTrollboxConnectedUsers the channels from the the bitmex trollbox
func (b *Bitmex) GetTrollboxConnectedUsers() (ConnectedUsers, error) {
	var users ConnectedUsers

	return users, b.SendHTTPRequest(bitmexEndpointTrollboxConnected, nil, &users)
}

// GetAccountExecutions returns all raw transactions, which includes order
// opening and cancelation, and order status changes. It can be quite noisy.
// More focused information is available at /execution/tradeHistory.
func (b *Bitmex) GetAccountExecutions(params *GenericRequestParams) ([]Execution, error) {
	var executionList []Execution

	return executionList, b.SendAuthenticatedHTTPRequest(http.MethodGet,
		bitmexEndpointExecution,
		params,
		&executionList)
}

// GetAccountExecutionTradeHistory returns all balance-affecting executions.
// This includes each trade, insurance charge, and settlement.
func (b *Bitmex) GetAccountExecutionTradeHistory(params *GenericRequestParams) ([]Execution, error) {
	var tradeHistory []Execution

	return tradeHistory, b.SendAuthenticatedHTTPRequest(http.MethodGet,
		bitmexEndpointExecutionTradeHistory,
		params,
		&tradeHistory)
}

// GetFullFundingHistory returns funding history
func (b *Bitmex) GetFullFundingHistory() ([]Funding, error) {
	var fundingHistory []Funding

	return fundingHistory, b.SendHTTPRequest(bitmexEndpointFundingHistory,
		nil,
		&fundingHistory)
}

// GetInstruments returns instrument data
func (b *Bitmex) GetInstruments(params *GenericRequestParams) ([]Instrument, error) {
	var instruments []Instrument

	return instruments, b.SendHTTPRequest(bitmexEndpointInstruments,
		params,
		&instruments)
}

// GetActiveInstruments returns active instruments
func (b *Bitmex) GetActiveInstruments(params *GenericRequestParams) ([]Instrument, error) {
	var activeInstruments []Instrument

	return activeInstruments, b.SendHTTPRequest(bitmexEndpointActiveInstruments,
		params,
		&activeInstruments)
}

// GetActiveAndIndexInstruments returns all active instruments and all indices
func (b *Bitmex) GetActiveAndIndexInstruments() ([]Instrument, error) {
	var activeAndIndices []Instrument

	return activeAndIndices,
		b.SendHTTPRequest(bitmexEndpointActiveAndIndexInstruments,
			nil,
			&activeAndIndices)
}

// GetActiveIntervals returns funding history
func (b *Bitmex) GetActiveIntervals() (InstrumentInterval, error) {
	var interval InstrumentInterval

	return interval, b.SendHTTPRequest(bitmexEndpointActiveIntervals,
		nil,
		&interval)
}

// GetCompositeIndex returns composite index
func (b *Bitmex) GetCompositeIndex(params *GenericRequestParams) ([]IndexComposite, error) {
	var compositeIndices []IndexComposite

	return compositeIndices, b.SendHTTPRequest(bitmexEndpointCompositeIndex,
		params,
		&compositeIndices)
}

// GetIndices returns all price indices
func (b *Bitmex) GetIndices() ([]Instrument, error) {
	var indices []Instrument

	return indices, b.SendHTTPRequest(bitmexEndpointIndices, nil, &indices)
}

// GetInsuranceFundHistory returns insurance fund history
func (b *Bitmex) GetInsuranceFundHistory(params *GenericRequestParams) ([]Insurance, error) {
	var history []Insurance

	return history, b.SendHTTPRequest(bitmexEndpointIndices, params, &history)
}

// GetLeaderboard returns leaderboard information
func (b *Bitmex) GetLeaderboard(params LeaderboardGetParams) ([]Leaderboard, error) {
	var leader []Leaderboard

	return leader, b.SendHTTPRequest(bitmexEndpointLeader, params, &leader)
}

// GetAliasOnLeaderboard returns your alias on the leaderboard
func (b *Bitmex) GetAliasOnLeaderboard() (Alias, error) {
	var alias Alias

	return alias, b.SendHTTPRequest(bitmexEndpointAlias, nil, &alias)
}

// GetLiquidationOrders returns liquidation orders
func (b *Bitmex) GetLiquidationOrders(params *GenericRequestParams) ([]Liquidation, error) {
	var orders []Liquidation

	return orders, b.SendHTTPRequest(bitmexEndpointLiquidation,
		params,
		&orders)
}

// GetCurrentNotifications returns your current notifications
func (b *Bitmex) GetCurrentNotifications() ([]Notification, error) {
	var notifications []Notification

	return notifications, b.SendAuthenticatedHTTPRequest(http.MethodGet,
		bitmexEndpointNotifications,
		nil,
		&notifications)
}

// GetOrders returns all the orders, open and closed
func (b *Bitmex) GetOrders(params *OrdersRequest) ([]Order, error) {
	var orders []Order
	return orders, b.SendAuthenticatedHTTPRequest(http.MethodGet,
		bitmexEndpointOrder,
		params,
		&orders)
}

// AmendOrder amends the quantity or price of an open order
func (b *Bitmex) AmendOrder(params *OrderAmendParams) (Order, error) {
	var order Order

	return order, b.SendAuthenticatedHTTPRequest(http.MethodPut,
		bitmexEndpointOrder,
		params,
		&order)
}

// CreateOrder creates a new order
func (b *Bitmex) CreateOrder(params *OrderNewParams) (Order, error) {
	var orderInfo Order

	return orderInfo, b.SendAuthenticatedHTTPRequest(http.MethodPost,
		bitmexEndpointOrder,
		params,
		&orderInfo)
}

// CancelOrders cancels one or a batch of orders on the exchange and returns
// a cancelled order list
func (b *Bitmex) CancelOrders(params *OrderCancelParams) ([]Order, error) {
	var cancelledOrders []Order

	return cancelledOrders, b.SendAuthenticatedHTTPRequest(http.MethodDelete,
		bitmexEndpointOrder,
		params,
		&cancelledOrders)
}

// CancelAllExistingOrders cancels all open orders on the exchange
func (b *Bitmex) CancelAllExistingOrders(params OrderCancelAllParams) ([]Order, error) {
	var cancelledOrders []Order

	return cancelledOrders, b.SendAuthenticatedHTTPRequest(http.MethodDelete,
		bitmexEndpointCancelAllOrders,
		params,
		&cancelledOrders)
}

// AmendBulkOrders amends multiple orders for the same symbol
func (b *Bitmex) AmendBulkOrders(params OrderAmendBulkParams) ([]Order, error) {
	var amendedOrders []Order

	return amendedOrders, b.SendAuthenticatedHTTPRequest(http.MethodPut,
		bitmexEndpointBulk,
		params,
		&amendedOrders)
}

// CreateBulkOrders creates multiple orders for the same symbol
func (b *Bitmex) CreateBulkOrders(params OrderNewBulkParams) ([]Order, error) {
	var orders []Order

	return orders, b.SendAuthenticatedHTTPRequest(http.MethodPost,
		bitmexEndpointBulk,
		params,
		&orders)
}

// CancelAllOrdersAfterTime closes all positions after a certain time period
func (b *Bitmex) CancelAllOrdersAfterTime(params OrderCancelAllAfterParams) ([]Order, error) {
	var cancelledOrder []Order

	return cancelledOrder, b.SendAuthenticatedHTTPRequest(http.MethodPost,
		bitmexEndpointCancelOrderAfter,
		params,
		&cancelledOrder)
}

// ClosePosition closes a position WARNING deprecated use /order endpoint
func (b *Bitmex) ClosePosition(params OrderClosePositionParams) ([]Order, error) {
	var closedPositions []Order

	return closedPositions, b.SendAuthenticatedHTTPRequest(http.MethodPost,
		bitmexEndpointOrder,
		params,
		&closedPositions)
}

// GetOrderbook returns layer two orderbook data
func (b *Bitmex) GetOrderbook(params OrderBookGetL2Params) ([]OrderBookL2, error) {
	var orderBooks []OrderBookL2

	return orderBooks, b.SendHTTPRequest(bitmexEndpointOrderbookL2,
		params,
		&orderBooks)
}

// GetPositions returns positions
func (b *Bitmex) GetPositions(params PositionGetParams) ([]Position, error) {
	var positions []Position

	return positions, b.SendAuthenticatedHTTPRequest(http.MethodGet,
		bitmexEndpointPosition,
		params,
		&positions)
}

// IsolatePosition enables isolated margin or cross margin per-position
func (b *Bitmex) IsolatePosition(params PositionIsolateMarginParams) (Position, error) {
	var position Position

	return position, b.SendAuthenticatedHTTPRequest(http.MethodPost,
		bitmexEndpointIsolatePosition,
		params,
		&position)
}

// LeveragePosition chooses leverage for a position
func (b *Bitmex) LeveragePosition(params PositionUpdateLeverageParams) (Position, error) {
	var position Position

	return position, b.SendAuthenticatedHTTPRequest(http.MethodPost,
		bitmexEndpointLeveragePosition,
		params,
		&position)
}

// UpdateRiskLimit updates risk limit on a position
func (b *Bitmex) UpdateRiskLimit(params PositionUpdateRiskLimitParams) (Position, error) {
	var position Position

	return position, b.SendAuthenticatedHTTPRequest(http.MethodPost,
		bitmexEndpointAdjustRiskLimit,
		params,
		&position)
}

// TransferMargin transfers equity in or out of a position
func (b *Bitmex) TransferMargin(params PositionTransferIsolatedMarginParams) (Position, error) {
	var position Position

	return position, b.SendAuthenticatedHTTPRequest(http.MethodPost,
		bitmexEndpointTransferMargin,
		params,
		&position)
}

// GetQuotes returns quotations
func (b *Bitmex) GetQuotes(params *GenericRequestParams) ([]Quote, error) {
	var quotations []Quote

	return quotations, b.SendHTTPRequest(bitmexEndpointQuote,
		params,
		&quotations)
}

// GetQuotesByBuckets returns previous quotes in time buckets
func (b *Bitmex) GetQuotesByBuckets(params *QuoteGetBucketedParams) ([]Quote, error) {
	var quotations []Quote

	return quotations, b.SendHTTPRequest(bitmexEndpointQuoteBucketed,
		params,
		&quotations)
}

// GetSettlementHistory returns settlement history
func (b *Bitmex) GetSettlementHistory(params *GenericRequestParams) ([]Settlement, error) {
	var history []Settlement

	return history, b.SendHTTPRequest(bitmexEndpointSettlement,
		params,
		&history)
}

// GetStats returns exchange wide per series turnover and volume statistics
func (b *Bitmex) GetStats() ([]Stats, error) {
	var stats []Stats

	return stats, b.SendHTTPRequest(bitmexEndpointStats, nil, &stats)
}

// GetStatsHistorical historic stats
func (b *Bitmex) GetStatsHistorical() ([]StatsHistory, error) {
	var history []StatsHistory

	return history, b.SendHTTPRequest(bitmexEndpointStatsHistory, nil, &history)
}

// GetStatSummary returns the stats summary in USD terms
func (b *Bitmex) GetStatSummary() ([]StatsUSD, error) {
	var summary []StatsUSD

	return summary, b.SendHTTPRequest(bitmexEndpointStatsSummary, nil, &summary)
}

// GetTrade returns executed trades on the desk
func (b *Bitmex) GetTrade(params *GenericRequestParams) ([]Trade, error) {
	var trade []Trade

	return trade, b.SendHTTPRequest(bitmexEndpointTrade, params, &trade)
}

// GetPreviousTrades previous trade history in time buckets
func (b *Bitmex) GetPreviousTrades(params *TradeGetBucketedParams) ([]Trade, error) {
	var trade []Trade

	return trade, b.SendHTTPRequest(bitmexEndpointTradeBucketed,
		params,
		&trade)
}

// GetUserInfo returns your user information
func (b *Bitmex) GetUserInfo() (User, error) {
	var userInfo User

	return userInfo, b.SendAuthenticatedHTTPRequest(http.MethodGet,
		bitmexEndpointUser,
		nil,
		&userInfo)
}

// UpdateUserInfo updates user information
func (b *Bitmex) UpdateUserInfo(params *UserUpdateParams) (User, error) {
	var userInfo User

	return userInfo, b.SendAuthenticatedHTTPRequest(http.MethodPut,
		bitmexEndpointUser,
		params,
		&userInfo)
}

// GetAffiliateStatus returns your affiliate status
func (b *Bitmex) GetAffiliateStatus() (AffiliateStatus, error) {
	var status AffiliateStatus

	return status, b.SendAuthenticatedHTTPRequest(http.MethodGet,
		bitmexEndpointUserAffiliate,
		nil,
		&status)
}

// CancelWithdraw cancels a current withdrawal
func (b *Bitmex) CancelWithdraw(token string) (TransactionInfo, error) {
	var info TransactionInfo

	return info, b.SendAuthenticatedHTTPRequest(http.MethodPost,
		bitmexEndpointUserCancelWithdraw,
		UserTokenParams{Token: token},
		&info)
}

// CheckReferalCode checks a code, will return a percentage eg 0.1 for 10% or
// if err a 404
func (b *Bitmex) CheckReferalCode(referralCode string) (float64, error) {
	var percentage float64

	return percentage, b.SendHTTPRequest(bitmexEndpointUserCheckReferralCode,
		UserCheckReferralCodeParams{ReferralCode: referralCode},
		&percentage)
}

// GetUserCommision returns your account's commission status.
func (b *Bitmex) GetUserCommision() (UserCommission, error) {
	var commissionInfo UserCommission

	return commissionInfo, b.SendAuthenticatedHTTPRequest(http.MethodGet,
		bitmexEndpointUserCommision,
		nil,
		&commissionInfo)
}

// ConfirmEmail confirms email address with a token
func (b *Bitmex) ConfirmEmail(token string) (ConfirmEmail, error) {
	var confirmation ConfirmEmail

	return confirmation, b.SendAuthenticatedHTTPRequest(http.MethodGet,
		bitmexEndpointUserConfirmEmail,
		UserTokenParams{Token: token},
		&confirmation)
}

// ConfirmTwoFactorAuth confirms 2FA for this account.
func (b *Bitmex) ConfirmTwoFactorAuth(token, typ string) (bool, error) {
	var working bool

	return working, b.SendAuthenticatedHTTPRequest(http.MethodPost,
		bitmexEndpointUserConfirmTFA,
		UserConfirmTFAParams{Token: token, Type: typ},
		&working)
}

// ConfirmWithdrawal confirms a withdrawal
func (b *Bitmex) ConfirmWithdrawal(token string) (TransactionInfo, error) {
	var info TransactionInfo

	return info, b.SendAuthenticatedHTTPRequest(http.MethodPost,
		bitmexEndpointUserCancelWithdraw,
		UserTokenParams{Token: token},
		&info)
}

// GetCryptoDepositAddress returns a deposit address for a cryptocurency
func (b *Bitmex) GetCryptoDepositAddress(cryptoCurrency string) (string, error) {
	var address string

	if !strings.EqualFold(cryptoCurrency, currency.XBT.String()) {
		return "",
			fmt.Errorf("cryptocurrency %s deposits are not supported by exchange only bitcoin",
				cryptoCurrency)
	}

	return address, b.SendAuthenticatedHTTPRequest(http.MethodGet,
		bitmexEndpointUserDepositAddress,
		UserCurrencyParams{Currency: "XBt"},
		&address)
}

// DisableTFA dsiables 2 factor authentication for your account
func (b *Bitmex) DisableTFA(token, typ string) (bool, error) {
	var disabled bool

	return disabled, b.SendAuthenticatedHTTPRequest(http.MethodPost,
		bitmexEndpointUserDisableTFA,
		UserConfirmTFAParams{Token: token, Type: typ},
		&disabled)
}

// UserLogOut logs you out of BitMEX
func (b *Bitmex) UserLogOut() error {
	return b.SendAuthenticatedHTTPRequest(http.MethodPost,
		bitmexEndpointUserLogout,
		nil,
		nil)
}

// UserLogOutAll logs you out of all systems for BitMEX
func (b *Bitmex) UserLogOutAll() (int64, error) {
	var status int64

	return status, b.SendAuthenticatedHTTPRequest(http.MethodPost,
		bitmexEndpointUserLogoutAll,
		nil,
		&status)
}

// GetUserMargin returns user margin information
func (b *Bitmex) GetUserMargin(currency string) (UserMargin, error) {
	var info UserMargin

	return info, b.SendAuthenticatedHTTPRequest(http.MethodGet,
		bitmexEndpointUserMargin,
		UserCurrencyParams{Currency: currency},
		&info)
}

// GetAllUserMargin returns user margin information
func (b *Bitmex) GetAllUserMargin() ([]UserMargin, error) {
	var info []UserMargin

	return info, b.SendAuthenticatedHTTPRequest(http.MethodGet,
		bitmexEndpointUserMargin,
		UserCurrencyParams{Currency: "all"},
		&info)
}

// GetMinimumWithdrawalFee returns minimum withdrawal fee information
func (b *Bitmex) GetMinimumWithdrawalFee(currency string) (MinWithdrawalFee, error) {
	var fee MinWithdrawalFee

	return fee, b.SendAuthenticatedHTTPRequest(http.MethodGet,
		bitmexEndpointUserMinWithdrawalFee,
		UserCurrencyParams{Currency: currency},
		&fee)
}

// GetUserPreferences returns user preferences
func (b *Bitmex) GetUserPreferences(params UserPreferencesParams) (User, error) {
	var userInfo User

	return userInfo, b.SendAuthenticatedHTTPRequest(http.MethodPost,
		bitmexEndpointUserPreferences,
		params,
		&userInfo)
}

// EnableTFA enables 2 factor authentication
func (b *Bitmex) EnableTFA(typ string) (bool, error) {
	var enabled bool

	return enabled, b.SendAuthenticatedHTTPRequest(http.MethodPost,
		bitmexEndpointUserRequestTFA,
		UserConfirmTFAParams{Type: typ},
		&enabled)
}

// UserRequestWithdrawal This will send a confirmation email to the email
// address on record, unless requested via an API Key with the withdraw
// permission.
func (b *Bitmex) UserRequestWithdrawal(params UserRequestWithdrawalParams) (TransactionInfo, error) {
	var info TransactionInfo

	return info, b.SendAuthenticatedHTTPRequest(http.MethodPost,
		bitmexEndpointUserRequestWithdraw,
		params,
		&info)
}

// GetWalletInfo returns user wallet information
func (b *Bitmex) GetWalletInfo(currency string) (WalletInfo, error) {
	var info WalletInfo

	return info, b.SendAuthenticatedHTTPRequest(http.MethodGet,
		bitmexEndpointUserWallet,
		UserCurrencyParams{Currency: currency},
		&info)
}

// GetWalletHistory returns user wallet history transaction data
func (b *Bitmex) GetWalletHistory(currency string) ([]TransactionInfo, error) {
	var info []TransactionInfo

	return info, b.SendAuthenticatedHTTPRequest(http.MethodGet,
		bitmexEndpointUserWalletHistory,
		UserCurrencyParams{Currency: currency},
		&info)
}

// GetWalletSummary returns user wallet summary
func (b *Bitmex) GetWalletSummary(currency string) ([]TransactionInfo, error) {
	var info []TransactionInfo

	return info, b.SendAuthenticatedHTTPRequest(http.MethodGet,
		bitmexEndpointUserWalletSummary,
		UserCurrencyParams{Currency: currency},
		&info)
}

// SendHTTPRequest sends an unauthenticated HTTP request
func (b *Bitmex) SendHTTPRequest(path string, params Parameter, result interface{}) error {
	var respCheck interface{}
	path = b.API.Endpoints.URL + path
	if params != nil {
		if !params.IsNil() {
			encodedPath, err := params.ToURLVals(path)
			if err != nil {
				return err
			}
<<<<<<< HEAD
			fmt.Println(encodedPath)
			err = b.SendPayload(&request.Item{
=======
			err = b.SendPayload(context.Background(), &request.Item{
>>>>>>> 56e53500
				Method:        http.MethodGet,
				Path:          encodedPath,
				Result:        &respCheck,
				Verbose:       b.Verbose,
				HTTPDebugging: b.HTTPDebugging,
				HTTPRecording: b.HTTPRecording,
			})
			if err != nil {
				fmt.Println(err)
				return err
			}
			return b.CaptureError(respCheck, result)
		}
	}
	err := b.SendPayload(context.Background(), &request.Item{
		Method:        http.MethodGet,
		Path:          path,
		Result:        &respCheck,
		Verbose:       b.Verbose,
		HTTPDebugging: b.HTTPDebugging,
		HTTPRecording: b.HTTPRecording,
	})
	if err != nil {
		return err
	}
	return b.CaptureError(respCheck, result)
}

// SendAuthenticatedHTTPRequest sends an authenticated HTTP request to bitmex
func (b *Bitmex) SendAuthenticatedHTTPRequest(verb, path string, params Parameter, result interface{}) error {
	if !b.AllowAuthenticatedRequest() {
		return fmt.Errorf(exchange.WarningAuthenticatedRequestWithoutCredentialsSet,
			b.Name)
	}

	expires := time.Now().Add(time.Second * 10)
	timestamp := expires.UnixNano()
	timestampStr := strconv.FormatInt(timestamp, 10)
	timestampNew := timestampStr[:13]

	headers := make(map[string]string)
	headers["Content-Type"] = "application/json"
	headers["api-expires"] = timestampNew
	headers["api-key"] = b.API.Credentials.Key

	var payload string
	if params != nil {
		err := params.VerifyData()
		if err != nil {
			return err
		}
		data, err := json.Marshal(params)
		if err != nil {
			return err
		}
		payload = string(data)
	}

	hmac := crypto.GetHMAC(crypto.HashSHA256,
		[]byte(verb+"/api/v1"+path+timestampNew+payload),
		[]byte(b.API.Credentials.Secret))

	headers["api-signature"] = crypto.HexEncodeToString(hmac)

	var respCheck interface{}

	ctx, cancel := context.WithDeadline(context.Background(), expires)
	defer cancel()
	err := b.SendPayload(ctx, &request.Item{
		Method:        verb,
		Path:          b.API.Endpoints.URL + path,
		Headers:       headers,
		Body:          bytes.NewBuffer([]byte(payload)),
		Result:        &respCheck,
		AuthRequest:   true,
		Verbose:       b.Verbose,
		HTTPDebugging: b.HTTPDebugging,
		HTTPRecording: b.HTTPRecording,
		Endpoint:      request.Auth,
	})
	if err != nil {
		return err
	}

	return b.CaptureError(respCheck, result)
}

// CaptureError little hack that captures an error
func (b *Bitmex) CaptureError(resp, reType interface{}) error {
	var Error RequestError

	marshalled, err := json.Marshal(resp)
	if err != nil {
		return err
	}

	err = json.Unmarshal(marshalled, &Error)
	if err == nil {
		return fmt.Errorf("bitmex error %s: %s",
			Error.Error.Name,
			Error.Error.Message)
	}

	return json.Unmarshal(marshalled, reType)
}

// GetFee returns an estimate of fee based on type of transaction
func (b *Bitmex) GetFee(feeBuilder *exchange.FeeBuilder) (float64, error) {
	var fee float64
	var err error
	switch feeBuilder.FeeType {
	case exchange.CryptocurrencyTradeFee:
		fee = calculateTradingFee(feeBuilder.PurchasePrice, feeBuilder.Amount, feeBuilder.IsMaker)
	case exchange.OfflineTradeFee:
		fee = getOfflineTradeFee(feeBuilder.PurchasePrice, feeBuilder.Amount)
	}
	if fee < 0 {
		fee = 0
	}
	return fee, err
}

// getOfflineTradeFee calculates the worst case-scenario trading fee
func getOfflineTradeFee(price, amount float64) float64 {
	return 0.000750 * price * amount
}

// calculateTradingFee returns the fee for trading any currency on Bittrex
func calculateTradingFee(purchasePrice, amount float64, isMaker bool) float64 {
	var fee = 0.000750
	if isMaker {
		fee -= 0.000250
	}

	return fee * purchasePrice * amount
}<|MERGE_RESOLUTION|>--- conflicted
+++ resolved
@@ -770,12 +770,7 @@
 			if err != nil {
 				return err
 			}
-<<<<<<< HEAD
-			fmt.Println(encodedPath)
-			err = b.SendPayload(&request.Item{
-=======
 			err = b.SendPayload(context.Background(), &request.Item{
->>>>>>> 56e53500
 				Method:        http.MethodGet,
 				Path:          encodedPath,
 				Result:        &respCheck,
