package hitbtc

import (
	"bytes"
	"context"
	"errors"
	"fmt"
	"net/http"
	"net/url"
	"strconv"
	"time"

	"github.com/thrasher-corp/gocryptotrader/common/crypto"
	"github.com/thrasher-corp/gocryptotrader/currency"
	exchange "github.com/thrasher-corp/gocryptotrader/exchanges"
	"github.com/thrasher-corp/gocryptotrader/exchanges/request"
	"github.com/thrasher-corp/gocryptotrader/exchanges/websocket/wshandler"
)

const (
	// API
	apiURL = "https://api.hitbtc.com"

	// Public
	apiV2Trades    = "api/2/public/trades"
	apiV2Currency  = "api/2/public/currency"
	apiV2Symbol    = "api/2/public/symbol"
	apiV2Ticker    = "api/2/public/ticker"
	apiV2Orderbook = "api/2/public/orderbook"
	apiV2Candles   = "api/2/public/candles"

	// Authenticated
	apiV2Balance        = "api/2/trading/balance"
	apiV2CryptoAddress  = "api/2/account/crypto/address"
	apiV2CryptoWithdraw = "api/2/account/crypto/withdraw"
	apiV2TradeHistory   = "api/2/history/trades"
	apiV2OrderHistory   = "api/2/history/order"
	apiv2OpenOrders     = "api/2/order"
	apiV2FeeInfo        = "api/2/trading/fee"
	orders              = "order"
	apiOrder            = "api/2/order"
	orderMove           = "moveOrder"
	tradableBalances    = "returnTradableBalances"
	transferBalance     = "transferBalance"
)

// HitBTC is the overarching type across the hitbtc package
type HitBTC struct {
	exchange.Base
	WebsocketConn *wshandler.WebsocketConnection
}

// Public Market Data
// https://api.hitbtc.com/?python#market-data

// GetCurrencies returns the actual list of available currencies, tokens, ICO
// etc.
func (h *HitBTC) GetCurrencies() (map[string]Currencies, error) {
	type Response struct {
		Data []Currencies
	}
	resp := Response{}
	path := fmt.Sprintf("%s/%s", h.API.Endpoints.URL, apiV2Currency)

	ret := make(map[string]Currencies)
	err := h.SendHTTPRequest(path, &resp.Data)
	if err != nil {
		return ret, err
	}

	for _, id := range resp.Data {
		ret[id.ID] = id
	}
	return ret, err
}

// GetCurrency returns the actual list of available currencies, tokens, ICO
// etc.
func (h *HitBTC) GetCurrency(currency string) (Currencies, error) {
	type Response struct {
		Data Currencies
	}
	resp := Response{}
	path := fmt.Sprintf("%s/%s/%s", h.API.Endpoints.URL, apiV2Currency, currency)

	return resp.Data, h.SendHTTPRequest(path, &resp.Data)
}

// GetSymbols Return the actual list of currency symbols (currency pairs) traded
// on HitBTC exchange. The first listed currency of a symbol is called the base
// currency, and the second currency is called the quote currency. The currency
// pair indicates how much of the quote currency is needed to purchase one unit
// of the base currency.
func (h *HitBTC) GetSymbols(symbol string) ([]string, error) {
	var resp []Symbol
	path := fmt.Sprintf("%s/%s/%s", h.API.Endpoints.URL, apiV2Symbol, symbol)

	ret := make([]string, 0, len(resp))
	err := h.SendHTTPRequest(path, &resp)
	if err != nil {
		return ret, err
	}

	for _, x := range resp {
		ret = append(ret, x.ID)
	}
	return ret, err
}

// GetSymbolsDetailed is the same as above but returns an array of symbols with
// all their details.
func (h *HitBTC) GetSymbolsDetailed() ([]Symbol, error) {
	var resp []Symbol
	path := fmt.Sprintf("%s/%s", h.API.Endpoints.URL, apiV2Symbol)
	return resp, h.SendHTTPRequest(path, &resp)
}

// GetTicker returns ticker information
func (h *HitBTC) GetTicker(symbol string) (TickerResponse, error) {
	var resp TickerResponse
	path := fmt.Sprintf("%s/%s/%s", h.API.Endpoints.URL, apiV2Ticker, symbol)
	return resp, h.SendHTTPRequest(path, &resp)
}

// GetTickers returns ticker information
func (h *HitBTC) GetTickers() ([]TickerResponse, error) {
	var resp []TickerResponse
	path := fmt.Sprintf("%s/%s/", h.API.Endpoints.URL, apiV2Ticker)
	return resp, h.SendHTTPRequest(path, &resp)
}

// GetTrades returns trades from hitbtc
func (h *HitBTC) GetTrades(currencyPair, from, till, limit, offset, by, sort string) ([]TradeHistory, error) {
	// start   Number or Datetime
	// end     Number or Datetime
	// limit   Number
	// offset  Number
	// by      Filtration definition. Accepted values: id, timestamh. Default timestamp
	// sort    Default DESC
	vals := url.Values{}

	if from != "" {
		vals.Set("from", from)
	}

	if till != "" {
		vals.Set("till", till)
	}

	if limit != "" {
		vals.Set("limit", limit)
	}

	if offset != "" {
		vals.Set("offset", offset)
	}

	if by != "" {
		vals.Set("by", by)
	}

	if sort != "" {
		vals.Set("sort", sort)
	}

	var resp []TradeHistory
	path := fmt.Sprintf("%s/%s/%s?%s",
		h.API.Endpoints.URL,
		apiV2Trades,
		currencyPair,
		vals.Encode())
	return resp, h.SendHTTPRequest(path, &resp)
}

// GetOrderbook an order book is an electronic list of buy and sell orders for a
// specific symbol, organized by price level.
func (h *HitBTC) GetOrderbook(currencyPair string, limit int) (Orderbook, error) {
	// limit Limit of orderbook levels, default 100. Set 0 to view full orderbook levels
	vals := url.Values{}

	if limit != 0 {
		vals.Set("limit", strconv.Itoa(limit))
	}

	resp := OrderbookResponse{}
	path := fmt.Sprintf("%s/%s/%s?%s",
		h.API.Endpoints.URL,
		apiV2Orderbook,
		currencyPair,
		vals.Encode())

	err := h.SendHTTPRequest(path, &resp)
	if err != nil {
		return Orderbook{}, err
	}

	ob := Orderbook{}
	ob.Asks = append(ob.Asks, resp.Asks...)
	ob.Bids = append(ob.Bids, resp.Bids...)
	return ob, nil
}

// GetCandles returns candles which is used for OHLC a specific currency.
// Note: Result contain candles only with non zero volume.
<<<<<<< HEAD
func (h *HitBTC) GetCandles(currencyPair, limit, period, start, end string) ([]ChartData, error) {
=======
func (h *HitBTC) GetCandles(currencyPair, limit, period string, start, end time.Time) ([]ChartData, error) {
>>>>>>> fe17b184
	// limit   Limit of candles, default 100.
	// period  One of: M1 (one minute), M3, M5, M15, M30, H1, H4, D1, D7, 1M (one month). Default is M30 (30 minutes).
	vals := url.Values{}

	if limit != "" {
		vals.Set("limit", limit)
	}

	if period != "" {
		vals.Set("period", period)
	}

<<<<<<< HEAD
	if start != "" {
		vals.Set("from", start)
	}
	if end != "" {
		vals.Set("till", end)
=======
	if start.After(end) {
		return nil, errors.New("start time cannot be after end time")
	}
	if !start.IsZero() {
		vals.Set("from", start.Format(time.RFC3339))
	}
	if !end.IsZero() {
		vals.Set("till", end.Format(time.RFC3339))
>>>>>>> fe17b184
	}

	var resp []ChartData
	path := fmt.Sprintf("%s/%s/%s?%s", h.API.Endpoints.URL, apiV2Candles, currencyPair, vals.Encode())
	return resp, h.SendHTTPRequest(path, &resp)
}

// Authenticated Market Data
// https://api.hitbtc.com/?python#market-data

// GetBalances returns full balance for your account
func (h *HitBTC) GetBalances() (map[string]Balance, error) {
	var result []Balance
	err := h.SendAuthenticatedHTTPRequest(http.MethodGet,
		apiV2Balance,
		url.Values{},
		otherRequests,
		&result)
	ret := make(map[string]Balance)

	if err != nil {
		return ret, err
	}

	for _, item := range result {
		ret[item.Currency] = item
	}

	return ret, nil
}

// GetDepositAddresses returns a deposit address for a specific currency
func (h *HitBTC) GetDepositAddresses(currency string) (DepositCryptoAddresses, error) {
	var resp DepositCryptoAddresses

	return resp,
		h.SendAuthenticatedHTTPRequest(http.MethodGet,
			apiV2CryptoAddress+"/"+currency,
			url.Values{},
			otherRequests,
			&resp)
}

// GenerateNewAddress generates a new deposit address for a currency
func (h *HitBTC) GenerateNewAddress(currency string) (DepositCryptoAddresses, error) {
	resp := DepositCryptoAddresses{}
	err := h.SendAuthenticatedHTTPRequest(http.MethodPost,
		apiV2CryptoAddress+"/"+currency,
		url.Values{},
		otherRequests,
		&resp)

	return resp, err
}

// GetActiveorders returns all your active orders
func (h *HitBTC) GetActiveorders(currency string) ([]Order, error) {
	var resp []Order
	err := h.SendAuthenticatedHTTPRequest(http.MethodGet,
		orders+"?symbol="+currency,
		url.Values{},
		tradingRequests,
		&resp)

	return resp, err
}

// GetTradeHistoryForCurrency returns your trade history
func (h *HitBTC) GetTradeHistoryForCurrency(currency, start, end string) (AuthenticatedTradeHistoryResponse, error) {
	values := url.Values{}

	if start != "" {
		values.Set("start", start)
	}

	if end != "" {
		values.Set("end", end)
	}

	values.Set("currencyPair", currency)
	result := AuthenticatedTradeHistoryResponse{}

	return result, h.SendAuthenticatedHTTPRequest(http.MethodPost,
		apiV2TradeHistory,
		values,
		otherRequests,
		&result.Data)
}

// GetTradeHistoryForAllCurrencies returns your trade history
func (h *HitBTC) GetTradeHistoryForAllCurrencies(start, end string) (AuthenticatedTradeHistoryAll, error) {
	values := url.Values{}

	if start != "" {
		values.Set("start", start)
	}

	if end != "" {
		values.Set("end", end)
	}

	values.Set("currencyPair", "all")
	result := AuthenticatedTradeHistoryAll{}

	return result, h.SendAuthenticatedHTTPRequest(http.MethodPost,
		apiV2TradeHistory,
		values,
		otherRequests,
		&result.Data)
}

// GetOrders List of your order history.
func (h *HitBTC) GetOrders(currency string) ([]OrderHistoryResponse, error) {
	values := url.Values{}
	values.Set("symbol", currency)
	var result []OrderHistoryResponse

	return result, h.SendAuthenticatedHTTPRequest(http.MethodGet,
		apiV2OrderHistory,
		values,
		tradingRequests,
		&result)
}

// GetOpenOrders List of your currently open orders.
func (h *HitBTC) GetOpenOrders(currency string) ([]OrderHistoryResponse, error) {
	values := url.Values{}
	values.Set("symbol", currency)
	var result []OrderHistoryResponse

	return result, h.SendAuthenticatedHTTPRequest(http.MethodGet,
		apiv2OpenOrders,
		values,
		tradingRequests,
		&result)
}

// PlaceOrder places an order on the exchange
func (h *HitBTC) PlaceOrder(currency string, rate, amount float64, orderType, side string) (OrderResponse, error) {
	var result OrderResponse
	values := url.Values{}

	values.Set("symbol", currency)
	values.Set("rate", strconv.FormatFloat(rate, 'f', -1, 64))
	values.Set("quantity", strconv.FormatFloat(amount, 'f', -1, 64))
	values.Set("side", side)
	values.Set("price", strconv.FormatFloat(rate, 'f', -1, 64))
	values.Set("type", orderType)

	return result, h.SendAuthenticatedHTTPRequest(http.MethodPost,
		apiOrder,
		values,
		tradingRequests,
		&result)
}

// CancelExistingOrder cancels a specific order by OrderID
func (h *HitBTC) CancelExistingOrder(orderID int64) (bool, error) {
	result := GenericResponse{}
	values := url.Values{}

	err := h.SendAuthenticatedHTTPRequest(http.MethodDelete,
		apiOrder+"/"+strconv.FormatInt(orderID, 10),
		values,
		tradingRequests,
		&result)

	if err != nil {
		return false, err
	}

	if result.Success != 1 {
		return false, errors.New(result.Error)
	}

	return true, nil
}

// CancelAllExistingOrders cancels all open orders
func (h *HitBTC) CancelAllExistingOrders() ([]Order, error) {
	var result []Order
	values := url.Values{}
	return result, h.SendAuthenticatedHTTPRequest(http.MethodDelete,
		apiOrder,
		values,
		tradingRequests,
		&result)
}

// MoveOrder generates a new move order
func (h *HitBTC) MoveOrder(orderID int64, rate, amount float64) (MoveOrderResponse, error) {
	result := MoveOrderResponse{}
	values := url.Values{}
	values.Set("orderNumber", strconv.FormatInt(orderID, 10))
	values.Set("rate", strconv.FormatFloat(rate, 'f', -1, 64))

	if amount != 0 {
		values.Set("amount", strconv.FormatFloat(amount, 'f', -1, 64))
	}

	err := h.SendAuthenticatedHTTPRequest(http.MethodPost,
		orderMove,
		values,
		tradingRequests,
		&result)

	if err != nil {
		return result, err
	}

	if result.Success != 1 {
		return result, errors.New(result.Error)
	}

	return result, nil
}

// Withdraw allows for the withdrawal to a specific address
func (h *HitBTC) Withdraw(currency, address string, amount float64) (bool, error) {
	result := Withdraw{}
	values := url.Values{}

	values.Set("currency", currency)
	values.Set("amount", strconv.FormatFloat(amount, 'f', -1, 64))
	values.Set("address", address)

	err := h.SendAuthenticatedHTTPRequest(http.MethodPost,
		apiV2CryptoWithdraw,
		values,
		otherRequests,
		&result)

	if err != nil {
		return false, err
	}

	if result.Error != "" {
		return false, errors.New(result.Error)
	}

	return true, nil
}

// GetFeeInfo returns current fee information
func (h *HitBTC) GetFeeInfo(currencyPair string) (Fee, error) {
	result := Fee{}
	err := h.SendAuthenticatedHTTPRequest(http.MethodGet,
		apiV2FeeInfo+"/"+currencyPair,
		url.Values{},
		tradingRequests,
		&result)

	return result, err
}

// GetTradableBalances returns current tradable balances
func (h *HitBTC) GetTradableBalances() (map[string]map[string]float64, error) {
	type Response struct {
		Data map[string]map[string]interface{}
	}
	result := Response{}

	err := h.SendAuthenticatedHTTPRequest(http.MethodPost,
		tradableBalances,
		url.Values{},
		tradingRequests,
		&result.Data)

	if err != nil {
		return nil, err
	}

	balances := make(map[string]map[string]float64)

	for x, y := range result.Data {
		balances[x] = make(map[string]float64)
		for z, w := range y {
			balances[x][z], _ = strconv.ParseFloat(w.(string), 64)
		}
	}

	return balances, nil
}

// TransferBalance transfers a balance
func (h *HitBTC) TransferBalance(currency, from, to string, amount float64) (bool, error) {
	values := url.Values{}
	result := GenericResponse{}

	values.Set("currency", currency)
	values.Set("amount", strconv.FormatFloat(amount, 'f', -1, 64))
	values.Set("fromAccount", from)
	values.Set("toAccount", to)

	err := h.SendAuthenticatedHTTPRequest(http.MethodPost,
		transferBalance,
		values,
		otherRequests,
		&result)

	if err != nil {
		return false, err
	}

	if result.Error != "" && result.Success != 1 {
		return false, errors.New(result.Error)
	}

	return true, nil
}

// SendHTTPRequest sends an unauthenticated HTTP request
func (h *HitBTC) SendHTTPRequest(path string, result interface{}) error {
	return h.SendPayload(context.Background(), &request.Item{
		Method:        http.MethodGet,
		Path:          path,
		Result:        result,
		Verbose:       h.Verbose,
		HTTPDebugging: h.HTTPDebugging,
		HTTPRecording: h.HTTPRecording,
		Endpoint:      marketRequests,
	})
}

// SendAuthenticatedHTTPRequest sends an authenticated http request
func (h *HitBTC) SendAuthenticatedHTTPRequest(method, endpoint string, values url.Values, f request.EndpointLimit, result interface{}) error {
	if !h.AllowAuthenticatedRequest() {
		return fmt.Errorf(exchange.WarningAuthenticatedRequestWithoutCredentialsSet,
			h.Name)
	}
	headers := make(map[string]string)
	headers["Authorization"] = "Basic " + crypto.Base64Encode([]byte(h.API.Credentials.Key+":"+h.API.Credentials.Secret))

	path := fmt.Sprintf("%s/%s", h.API.Endpoints.URL, endpoint)

	return h.SendPayload(context.Background(), &request.Item{
		Method:        method,
		Path:          path,
		Headers:       headers,
		Body:          bytes.NewBufferString(values.Encode()),
		Result:        result,
		AuthRequest:   true,
		Verbose:       h.Verbose,
		HTTPDebugging: h.HTTPDebugging,
		HTTPRecording: h.HTTPRecording,
		Endpoint:      f,
	})
}

// GetFee returns an estimate of fee based on type of transaction
func (h *HitBTC) GetFee(feeBuilder *exchange.FeeBuilder) (float64, error) {
	var fee float64
	switch feeBuilder.FeeType {
	case exchange.CryptocurrencyTradeFee:
		feeInfo, err := h.GetFeeInfo(feeBuilder.Pair.Base.String() +
			feeBuilder.Pair.Delimiter +
			feeBuilder.Pair.Quote.String())

		if err != nil {
			return 0, err
		}
		fee = calculateTradingFee(feeInfo, feeBuilder.PurchasePrice,
			feeBuilder.Amount,
			feeBuilder.IsMaker)
	case exchange.CryptocurrencyWithdrawalFee:
		currencyInfo, err := h.GetCurrency(feeBuilder.Pair.Base.String())
		if err != nil {
			return 0, err
		}
		fee, err = strconv.ParseFloat(currencyInfo.PayoutFee, 64)
		if err != nil {
			return 0, err
		}
	case exchange.CyptocurrencyDepositFee:
		fee = calculateCryptocurrencyDepositFee(feeBuilder.Pair.Base,
			feeBuilder.Amount)
	case exchange.OfflineTradeFee:
		fee = getOfflineTradeFee(feeBuilder.PurchasePrice, feeBuilder.Amount)
	}
	if fee < 0 {
		fee = 0
	}

	return fee, nil
}

// getOfflineTradeFee calculates the worst case-scenario trading fee
func getOfflineTradeFee(price, amount float64) float64 {
	return 0.002 * price * amount
}

func calculateCryptocurrencyDepositFee(c currency.Code, amount float64) float64 {
	var fee float64
	if c == currency.BTC {
		fee = 0.0006
	}
	return fee * amount
}

func calculateTradingFee(feeInfo Fee, purchasePrice, amount float64, isMaker bool) float64 {
	var volumeFee float64
	if isMaker {
		volumeFee = feeInfo.ProvideLiquidityRate
	} else {
		volumeFee = feeInfo.TakeLiquidityRate
	}

	return volumeFee * amount * purchasePrice
}<|MERGE_RESOLUTION|>--- conflicted
+++ resolved
@@ -202,11 +202,7 @@
 
 // GetCandles returns candles which is used for OHLC a specific currency.
 // Note: Result contain candles only with non zero volume.
-<<<<<<< HEAD
-func (h *HitBTC) GetCandles(currencyPair, limit, period, start, end string) ([]ChartData, error) {
-=======
 func (h *HitBTC) GetCandles(currencyPair, limit, period string, start, end time.Time) ([]ChartData, error) {
->>>>>>> fe17b184
 	// limit   Limit of candles, default 100.
 	// period  One of: M1 (one minute), M3, M5, M15, M30, H1, H4, D1, D7, 1M (one month). Default is M30 (30 minutes).
 	vals := url.Values{}
@@ -219,13 +215,6 @@
 		vals.Set("period", period)
 	}
 
-<<<<<<< HEAD
-	if start != "" {
-		vals.Set("from", start)
-	}
-	if end != "" {
-		vals.Set("till", end)
-=======
 	if start.After(end) {
 		return nil, errors.New("start time cannot be after end time")
 	}
@@ -234,7 +223,6 @@
 	}
 	if !end.IsZero() {
 		vals.Set("till", end.Format(time.RFC3339))
->>>>>>> fe17b184
 	}
 
 	var resp []ChartData
