package hitbtc

import (
	"errors"
	"fmt"
	"strconv"
	"strings"
	"sync"
	"time"

	"github.com/thrasher-corp/gocryptotrader/common"
	"github.com/thrasher-corp/gocryptotrader/config"
	"github.com/thrasher-corp/gocryptotrader/currency"
	exchange "github.com/thrasher-corp/gocryptotrader/exchanges"
	"github.com/thrasher-corp/gocryptotrader/exchanges/account"
	"github.com/thrasher-corp/gocryptotrader/exchanges/asset"
	"github.com/thrasher-corp/gocryptotrader/exchanges/kline"
	"github.com/thrasher-corp/gocryptotrader/exchanges/order"
	"github.com/thrasher-corp/gocryptotrader/exchanges/orderbook"
	"github.com/thrasher-corp/gocryptotrader/exchanges/protocol"
	"github.com/thrasher-corp/gocryptotrader/exchanges/request"
	"github.com/thrasher-corp/gocryptotrader/exchanges/ticker"
	"github.com/thrasher-corp/gocryptotrader/exchanges/trade"
	"github.com/thrasher-corp/gocryptotrader/exchanges/websocket/wshandler"
	"github.com/thrasher-corp/gocryptotrader/log"
	"github.com/thrasher-corp/gocryptotrader/portfolio/withdraw"
)

// GetDefaultConfig returns a default exchange config
func (h *HitBTC) GetDefaultConfig() (*config.ExchangeConfig, error) {
	h.SetDefaults()
	exchCfg := new(config.ExchangeConfig)
	exchCfg.Name = h.Name
	exchCfg.HTTPTimeout = exchange.DefaultHTTPTimeout
	exchCfg.BaseCurrencies = h.BaseCurrencies

	err := h.SetupDefaults(exchCfg)
	if err != nil {
		return nil, err
	}

	if h.Features.Supports.RESTCapabilities.AutoPairUpdates {
		err = h.UpdateTradablePairs(true)
		if err != nil {
			return nil, err
		}
	}

	return exchCfg, nil
}

// SetDefaults sets default settings for hitbtc
func (h *HitBTC) SetDefaults() {
	h.Name = "HitBTC"
	h.Enabled = true
	h.Verbose = true
	h.API.CredentialsValidator.RequiresKey = true
	h.API.CredentialsValidator.RequiresSecret = true

	h.CurrencyPairs = currency.PairsManager{
		AssetTypes: asset.Items{
			asset.Spot,
		},
		UseGlobalFormat: true,
		RequestFormat: &currency.PairFormat{
			Uppercase: true,
		},
		ConfigFormat: &currency.PairFormat{
			Delimiter: "-",
			Uppercase: true,
		},
	}

	h.Features = exchange.Features{
		Supports: exchange.FeaturesSupported{
			REST:      true,
			Websocket: true,
			RESTCapabilities: protocol.Features{
				TickerBatching:      true,
				TickerFetching:      true,
				KlineFetching:       true,
				TradeFetching:       true,
				OrderbookFetching:   true,
				AutoPairUpdates:     true,
				AccountInfo:         true,
				GetOrder:            true,
				GetOrders:           true,
				CancelOrders:        true,
				CancelOrder:         true,
				SubmitOrder:         true,
				ModifyOrder:         true,
				UserTradeHistory:    true,
				CryptoDeposit:       true,
				CryptoWithdrawal:    true,
				TradeFee:            true,
				CryptoDepositFee:    true,
				CryptoWithdrawalFee: true,
			},
			WebsocketCapabilities: protocol.Features{
				TickerFetching:         true,
				OrderbookFetching:      true,
				Subscribe:              true,
				Unsubscribe:            true,
				AuthenticatedEndpoints: true,
				SubmitOrder:            true,
				CancelOrder:            true,
				MessageSequenceNumbers: true,
				GetOrders:              true,
				GetOrder:               true,
			},
			WithdrawPermissions: exchange.AutoWithdrawCrypto |
				exchange.NoFiatWithdrawals,
			Kline: kline.ExchangeCapabilitiesSupported{
				Intervals:  true,
				DateRanges: true,
			},
		},
		Enabled: exchange.FeaturesEnabled{
			AutoPairUpdates: true,
			Kline: kline.ExchangeCapabilitiesEnabled{
				Intervals: map[string]bool{
					kline.OneMin.Word():    true,
					kline.ThreeMin.Word():  true,
					kline.FiveMin.Word():   true,
					kline.ThirtyMin.Word(): true,
					kline.OneHour.Word():   true,
					kline.FourHour.Word():  true,
					kline.OneDay.Word():    true,
					kline.SevenDay.Word():  true,
				},
				ResultLimit: 1000,
			},
		},
	}

	h.Requester = request.New(h.Name,
		common.NewHTTPClientWithTimeout(exchange.DefaultHTTPTimeout),
		request.WithLimiter(SetRateLimit()))

	h.API.Endpoints.URLDefault = apiURL
	h.API.Endpoints.URL = h.API.Endpoints.URLDefault
	h.API.Endpoints.WebsocketURL = hitbtcWebsocketAddress
	h.Websocket = wshandler.New()
	h.WebsocketResponseMaxLimit = exchange.DefaultWebsocketResponseMaxLimit
	h.WebsocketResponseCheckTimeout = exchange.DefaultWebsocketResponseCheckTimeout
	h.WebsocketOrderbookBufferLimit = exchange.DefaultWebsocketOrderbookBufferLimit
}

// Setup sets user exchange configuration settings
func (h *HitBTC) Setup(exch *config.ExchangeConfig) error {
	if !exch.Enabled {
		h.SetEnabled(false)
		return nil
	}

	err := h.SetupDefaults(exch)
	if err != nil {
		return err
	}

	err = h.Websocket.Setup(
		&wshandler.WebsocketSetup{
			Enabled:                          exch.Features.Enabled.Websocket,
			Verbose:                          exch.Verbose,
			AuthenticatedWebsocketAPISupport: exch.API.AuthenticatedWebsocketSupport,
			WebsocketTimeout:                 exch.WebsocketTrafficTimeout,
			DefaultURL:                       hitbtcWebsocketAddress,
			ExchangeName:                     exch.Name,
			RunningURL:                       exch.API.Endpoints.WebsocketURL,
			Connector:                        h.WsConnect,
			Subscriber:                       h.Subscribe,
			UnSubscriber:                     h.Unsubscribe,
			Features:                         &h.Features.Supports.WebsocketCapabilities,
		})
	if err != nil {
		return err
	}

	h.WebsocketConn = &wshandler.WebsocketConnection{
		ExchangeName:         h.Name,
		URL:                  h.Websocket.GetWebsocketURL(),
		ProxyURL:             h.Websocket.GetProxyAddress(),
		Verbose:              h.Verbose,
		RateLimit:            rateLimit,
		ResponseCheckTimeout: exch.WebsocketResponseCheckTimeout,
		ResponseMaxLimit:     exch.WebsocketResponseMaxLimit,
	}

	h.Websocket.Orderbook.Setup(
		exch.WebsocketOrderbookBufferLimit,
		true,
		true,
		true,
		false,
		exch.Name)
	return nil
}

// Start starts the HitBTC go routine
func (h *HitBTC) Start(wg *sync.WaitGroup) {
	wg.Add(1)
	go func() {
		h.Run()
		wg.Done()
	}()
}

// Run implements the HitBTC wrapper
func (h *HitBTC) Run() {
	if h.Verbose {
		log.Debugf(log.ExchangeSys, "%s Websocket: %s (url: %s).\n", h.Name, common.IsEnabled(h.Websocket.IsEnabled()), hitbtcWebsocketAddress)
		h.PrintEnabledPairs()
	}

	forceUpdate := false
	delim := h.GetPairFormat(asset.Spot, false).Delimiter
	if !common.StringDataContains(h.GetEnabledPairs(asset.Spot).Strings(), delim) ||
		!common.StringDataContains(h.GetAvailablePairs(asset.Spot).Strings(), delim) {
		enabledPairs := []string{currency.BTC.String() + delim + currency.USD.String()}
		log.Warn(log.ExchangeSys, "Available pairs for HitBTC reset due to config upgrade, please enable the ones you would like again.")
		forceUpdate = true

		err := h.UpdatePairs(currency.NewPairsFromStrings(enabledPairs), asset.Spot, true, true)
		if err != nil {
			log.Errorf(log.ExchangeSys, "%s failed to update enabled currencies.\n", h.Name)
		}
	}

	if !h.GetEnabledFeatures().AutoPairUpdates && !forceUpdate {
		return
	}

	err := h.UpdateTradablePairs(forceUpdate)
	if err != nil {
		log.Errorf(log.ExchangeSys, "%s failed to update tradable pairs. Err: %s", h.Name, err)
	}
}

// FetchTradablePairs returns a list of the exchanges tradable pairs
func (h *HitBTC) FetchTradablePairs(asset asset.Item) ([]string, error) {
	symbols, err := h.GetSymbolsDetailed()
	if err != nil {
		return nil, err
	}

	var pairs []string
	for x := range symbols {
		pairs = append(pairs, symbols[x].BaseCurrency+
			h.GetPairFormat(asset, false).Delimiter+symbols[x].QuoteCurrency)
	}
	return pairs, nil
}

// UpdateTradablePairs updates the exchanges available pairs and stores
// them in the exchanges config
func (h *HitBTC) UpdateTradablePairs(forceUpdate bool) error {
	pairs, err := h.FetchTradablePairs(asset.Spot)
	if err != nil {
		return err
	}

	return h.UpdatePairs(currency.NewPairsFromStrings(pairs), asset.Spot, false, forceUpdate)
}

// UpdateTicker updates and returns the ticker for a currency pair
func (h *HitBTC) UpdateTicker(currencyPair currency.Pair, assetType asset.Item) (*ticker.Price, error) {
	tickerPrice := new(ticker.Price)
	tick, err := h.GetTickers()
	if err != nil {
		return tickerPrice, err
	}
	pairs := h.GetEnabledPairs(assetType)
	for i := range pairs {
		for j := range tick {
			pairFmt := h.FormatExchangeCurrency(pairs[i], assetType).String()
			if tick[j].Symbol != pairFmt {
				found := false
				if strings.Contains(tick[j].Symbol, "USDT") {
					if pairFmt == tick[j].Symbol[0:len(tick[j].Symbol)-1] {
						found = true
					}
				}
				if !found {
					continue
				}
			}
			tickerPrice := &ticker.Price{
				Last:        tick[j].Last,
				High:        tick[j].High,
				Low:         tick[j].Low,
				Bid:         tick[j].Bid,
				Ask:         tick[j].Ask,
				Volume:      tick[j].Volume,
				QuoteVolume: tick[j].VolumeQuote,
				Open:        tick[j].Open,
				Pair:        pairs[i],
				LastUpdated: tick[j].Timestamp,
			}
			err = ticker.ProcessTicker(h.Name, tickerPrice, assetType)
			if err != nil {
				log.Error(log.Ticker, err)
			}
		}
	}
	return ticker.GetTicker(h.Name, currencyPair, assetType)
}

// FetchTicker returns the ticker for a currency pair
func (h *HitBTC) FetchTicker(p currency.Pair, assetType asset.Item) (*ticker.Price, error) {
	tickerNew, err := ticker.GetTicker(h.Name, p, assetType)
	if err != nil {
		return h.UpdateTicker(p, assetType)
	}
	return tickerNew, nil
}

// FetchOrderbook returns orderbook base on the currency pair
func (h *HitBTC) FetchOrderbook(p currency.Pair, assetType asset.Item) (*orderbook.Base, error) {
	ob, err := orderbook.Get(h.Name, p, assetType)
	if err != nil {
		return h.UpdateOrderbook(p, assetType)
	}
	return ob, nil
}

// UpdateOrderbook updates and returns the orderbook for a currency pair
func (h *HitBTC) UpdateOrderbook(currencyPair currency.Pair, assetType asset.Item) (*orderbook.Base, error) {
	orderBook := new(orderbook.Base)
	orderbookNew, err := h.GetOrderbook(h.FormatExchangeCurrency(currencyPair, assetType).String(), 1000)
	if err != nil {
		return orderBook, err
	}

	for x := range orderbookNew.Bids {
		orderBook.Bids = append(orderBook.Bids, orderbook.Item{
			Amount: orderbookNew.Bids[x].Amount,
			Price:  orderbookNew.Bids[x].Price,
		})
	}

	for x := range orderbookNew.Asks {
		orderBook.Asks = append(orderBook.Asks, orderbook.Item{
			Amount: orderbookNew.Asks[x].Amount,
			Price:  orderbookNew.Asks[x].Price,
		})
	}

	orderBook.Pair = currencyPair
	orderBook.ExchangeName = h.Name
	orderBook.AssetType = assetType

	err = orderBook.Process()
	if err != nil {
		return orderBook, err
	}

	return orderbook.Get(h.Name, currencyPair, assetType)
}

// UpdateAccountInfo retrieves balances for all enabled currencies for the
// HitBTC exchange
func (h *HitBTC) UpdateAccountInfo() (account.Holdings, error) {
	var response account.Holdings
	response.Exchange = h.Name
	accountBalance, err := h.GetBalances()
	if err != nil {
		return response, err
	}

	var currencies []account.Balance
	for i := range accountBalance {
		var exchangeCurrency account.Balance
		exchangeCurrency.CurrencyName = currency.NewCode(accountBalance[i].Currency)
		exchangeCurrency.TotalValue = accountBalance[i].Available
		exchangeCurrency.Hold = accountBalance[i].Reserved
		currencies = append(currencies, exchangeCurrency)
	}

	response.Accounts = append(response.Accounts, account.SubAccount{
		Currencies: currencies,
	})

	err = account.Process(&response)
	if err != nil {
		return account.Holdings{}, err
	}

	return response, nil
}

// FetchAccountInfo retrieves balances for all enabled currencies
func (h *HitBTC) FetchAccountInfo() (account.Holdings, error) {
	acc, err := account.GetHoldings(h.Name)
	if err != nil {
		return h.UpdateAccountInfo()
	}

	return acc, nil
}

// GetFundingHistory returns funding history, deposits and
// withdrawals
func (h *HitBTC) GetFundingHistory() ([]exchange.FundHistory, error) {
	return nil, common.ErrFunctionNotSupported
}

// GetExchangeHistory returns historic trade data since exchange opening.
<<<<<<< HEAD
func (h *HitBTC) GetExchangeHistory(req *trade.HistoryRequest) ([]trade.History, error) {
=======
func (h *HitBTC) GetExchangeHistory(*trade.HistoryRequest) ([]trade.History, error) {
>>>>>>> fe17b184
	return nil, common.ErrNotYetImplemented
}

// SubmitOrder submits a new order
func (h *HitBTC) SubmitOrder(o *order.Submit) (order.SubmitResponse, error) {
	var submitOrderResponse order.SubmitResponse
	err := o.Validate()
	if err != nil {
		return submitOrderResponse, err
	}
	if h.Websocket.IsConnected() && h.Websocket.CanUseAuthenticatedEndpoints() {
		var response *WsSubmitOrderSuccessResponse
		response, err = h.wsPlaceOrder(o.Pair, o.Side.String(), o.Amount, o.Price)
		if err != nil {
			return submitOrderResponse, err
		}
		submitOrderResponse.OrderID = strconv.FormatInt(response.ID, 10)
		if response.Result.CumQuantity == o.Amount {
			submitOrderResponse.FullyMatched = true
		}
	} else {
		var response OrderResponse
		response, err = h.PlaceOrder(o.Pair.String(),
			o.Price,
			o.Amount,
			strings.ToLower(o.Type.String()),
			strings.ToLower(o.Side.String()))
		if err != nil {
			return submitOrderResponse, err
		}
		if response.OrderNumber > 0 {
			submitOrderResponse.OrderID = strconv.FormatInt(response.OrderNumber, 10)
		}
		if o.Type == order.Market {
			submitOrderResponse.FullyMatched = true
		}
	}
	submitOrderResponse.IsOrderPlaced = true

	return submitOrderResponse, nil
}

// ModifyOrder will allow of changing orderbook placement and limit to
// market conversion
func (h *HitBTC) ModifyOrder(action *order.Modify) (string, error) {
	return "", common.ErrFunctionNotSupported
}

// CancelOrder cancels an order by its corresponding ID number
func (h *HitBTC) CancelOrder(order *order.Cancel) error {
	orderIDInt, err := strconv.ParseInt(order.ID, 10, 64)
	if err != nil {
		return err
	}

	_, err = h.CancelExistingOrder(orderIDInt)
	return err
}

// CancelAllOrders cancels all orders associated with a currency pair
func (h *HitBTC) CancelAllOrders(_ *order.Cancel) (order.CancelAllResponse, error) {
	cancelAllOrdersResponse := order.CancelAllResponse{
		Status: make(map[string]string),
	}

	resp, err := h.CancelAllExistingOrders()
	if err != nil {
		return cancelAllOrdersResponse, err
	}

	for i := range resp {
		if resp[i].Status != "canceled" {
			cancelAllOrdersResponse.Status[strconv.FormatInt(resp[i].ID, 10)] =
				fmt.Sprintf("Could not cancel order %v. Status: %v",
					resp[i].ID,
					resp[i].Status)
		}
	}

	return cancelAllOrdersResponse, nil
}

// GetOrderInfo returns information on a current open order
func (h *HitBTC) GetOrderInfo(orderID string) (order.Detail, error) {
	var orderDetail order.Detail
	return orderDetail, common.ErrNotYetImplemented
}

// GetDepositAddress returns a deposit address for a specified currency
func (h *HitBTC) GetDepositAddress(currency currency.Code, _ string) (string, error) {
	resp, err := h.GetDepositAddresses(currency.String())
	if err != nil {
		return "", err
	}

	return resp.Address, nil
}

// WithdrawCryptocurrencyFunds returns a withdrawal ID when a withdrawal is
// submitted
func (h *HitBTC) WithdrawCryptocurrencyFunds(withdrawRequest *withdraw.Request) (*withdraw.ExchangeResponse, error) {
	v, err := h.Withdraw(withdrawRequest.Currency.String(), withdrawRequest.Crypto.Address, withdrawRequest.Amount)
	if err != nil {
		return nil, err
	}
	return &withdraw.ExchangeResponse{
		Status: common.IsEnabled(v),
	}, err
}

// WithdrawFiatFunds returns a withdrawal ID when a
// withdrawal is submitted
func (h *HitBTC) WithdrawFiatFunds(withdrawRequest *withdraw.Request) (*withdraw.ExchangeResponse, error) {
	return nil, common.ErrFunctionNotSupported
}

// WithdrawFiatFundsToInternationalBank returns a withdrawal ID when a
// withdrawal is submitted
func (h *HitBTC) WithdrawFiatFundsToInternationalBank(withdrawRequest *withdraw.Request) (*withdraw.ExchangeResponse, error) {
	return nil, common.ErrFunctionNotSupported
}

// GetWebsocket returns a pointer to the exchange websocket
func (h *HitBTC) GetWebsocket() (*wshandler.Websocket, error) {
	return h.Websocket, nil
}

// GetFeeByType returns an estimate of fee based on type of transaction
func (h *HitBTC) GetFeeByType(feeBuilder *exchange.FeeBuilder) (float64, error) {
	if !h.AllowAuthenticatedRequest() && // Todo check connection status
		feeBuilder.FeeType == exchange.CryptocurrencyTradeFee {
		feeBuilder.FeeType = exchange.OfflineTradeFee
	}
	return h.GetFee(feeBuilder)
}

// GetActiveOrders retrieves any orders that are active/open
func (h *HitBTC) GetActiveOrders(req *order.GetOrdersRequest) ([]order.Detail, error) {
	if len(req.Pairs) == 0 {
		return nil, errors.New("currency must be supplied")
	}

	var allOrders []OrderHistoryResponse
	for i := range req.Pairs {
		resp, err := h.GetOpenOrders(req.Pairs[i].String())
		if err != nil {
			return nil, err
		}
		allOrders = append(allOrders, resp...)
	}

	var orders []order.Detail
	for i := range allOrders {
		symbol := currency.NewPairDelimiter(allOrders[i].Symbol,
			h.GetPairFormat(asset.Spot, false).Delimiter)
		side := order.Side(strings.ToUpper(allOrders[i].Side))
		orders = append(orders, order.Detail{
			ID:       allOrders[i].ID,
			Amount:   allOrders[i].Quantity,
			Exchange: h.Name,
			Price:    allOrders[i].Price,
			Date:     allOrders[i].CreatedAt,
			Side:     side,
			Pair:     symbol,
		})
	}

	order.FilterOrdersByTickRange(&orders, req.StartTicks, req.EndTicks)
	order.FilterOrdersBySide(&orders, req.Side)
	return orders, nil
}

// GetOrderHistory retrieves account order information
// Can Limit response to specific order status
func (h *HitBTC) GetOrderHistory(req *order.GetOrdersRequest) ([]order.Detail, error) {
	if len(req.Pairs) == 0 {
		return nil, errors.New("currency must be supplied")
	}

	var allOrders []OrderHistoryResponse
	for i := range req.Pairs {
		resp, err := h.GetOrders(req.Pairs[i].String())
		if err != nil {
			return nil, err
		}
		allOrders = append(allOrders, resp...)
	}

	var orders []order.Detail
	for i := range allOrders {
		symbol := currency.NewPairDelimiter(allOrders[i].Symbol,
			h.GetPairFormat(asset.Spot, false).Delimiter)
		side := order.Side(strings.ToUpper(allOrders[i].Side))
		orders = append(orders, order.Detail{
			ID:       allOrders[i].ID,
			Amount:   allOrders[i].Quantity,
			Exchange: h.Name,
			Price:    allOrders[i].Price,
			Date:     allOrders[i].CreatedAt,
			Side:     side,
			Pair:     symbol,
		})
	}

	order.FilterOrdersByTickRange(&orders, req.StartTicks, req.EndTicks)
	order.FilterOrdersBySide(&orders, req.Side)
	return orders, nil
}

// SubscribeToWebsocketChannels appends to ChannelsToSubscribe
// which lets websocket.manageSubscriptions handle subscribing
func (h *HitBTC) SubscribeToWebsocketChannels(channels []wshandler.WebsocketChannelSubscription) error {
	h.Websocket.SubscribeToChannels(channels)
	return nil
}

// UnsubscribeToWebsocketChannels removes from ChannelsToSubscribe
// which lets websocket.manageSubscriptions handle unsubscribing
func (h *HitBTC) UnsubscribeToWebsocketChannels(channels []wshandler.WebsocketChannelSubscription) error {
	h.Websocket.RemoveSubscribedChannels(channels)
	return nil
}

// GetSubscriptions returns a copied list of subscriptions
func (h *HitBTC) GetSubscriptions() ([]wshandler.WebsocketChannelSubscription, error) {
	return h.Websocket.GetSubscriptions(), nil
}

// AuthenticateWebsocket sends an authentication message to the websocket
func (h *HitBTC) AuthenticateWebsocket() error {
	return h.wsLogin()
}

// ValidateCredentials validates current credentials used for wrapper
// functionality
func (h *HitBTC) ValidateCredentials() error {
	_, err := h.UpdateAccountInfo()
	return h.CheckTransientError(err)
}

// FormatExchangeKlineInterval returns Interval to exchange formatted string
func (h *HitBTC) FormatExchangeKlineInterval(in kline.Interval) string {
	switch in {
	case kline.OneMin, kline.ThreeMin,
		kline.FiveMin, kline.FifteenMin, kline.ThirtyMin:
		return "M" + in.Short()[:len(in.Short())-1]
	case kline.OneDay:
		return "D1"
	case kline.SevenDay:
		return "D7"
	}
	return ""
}

// GetHistoricCandles returns candles between a time period for a set time interval
func (h *HitBTC) GetHistoricCandles(pair currency.Pair, a asset.Item, start, end time.Time, interval kline.Interval) (kline.Item, error) {
	if !h.KlineIntervalEnabled(interval) {
		return kline.Item{}, kline.ErrorKline{
			Interval: interval,
		}
	}
<<<<<<< HEAD
	data, err := h.GetCandles(h.FormatExchangeCurrency(pair, a).String(), "1000",
		h.FormatExchangeKlineInterval(interval),
		start.Format(time.RFC3339), end.Format(time.RFC3339))
=======
	data, err := h.GetCandles(h.FormatExchangeCurrency(pair, a).String(),
		strconv.FormatInt(int64(h.Features.Enabled.Kline.ResultLimit), 10),
		h.FormatExchangeKlineInterval(interval),
		start, end)
>>>>>>> fe17b184
	if err != nil {
		return kline.Item{}, err
	}

	ret := kline.Item{
		Exchange: h.Name,
		Pair:     pair,
		Asset:    a,
		Interval: interval,
	}
	for x := range data {
		ret.Candles = append(ret.Candles, kline.Candle{
			Time:   data[x].Timestamp,
			Open:   data[x].Open,
			High:   data[x].Max,
			Low:    data[x].Min,
			Close:  data[x].Close,
			Volume: data[x].Volume,
		})
	}
<<<<<<< HEAD
=======

	ret.SortCandlesByTimestamp(false)
>>>>>>> fe17b184
	return ret, nil
}

// GetHistoricCandlesExtended returns candles between a time period for a set time interval
func (h *HitBTC) GetHistoricCandlesExtended(pair currency.Pair, a asset.Item, start, end time.Time, interval kline.Interval) (kline.Item, error) {
	if !h.KlineIntervalEnabled(interval) {
		return kline.Item{}, kline.ErrorKline{
			Interval: interval,
		}
	}

	ret := kline.Item{
		Exchange: h.Name,
		Pair:     pair,
		Asset:    a,
		Interval: interval,
	}

	dates := kline.CalcDateRanges(start, end, interval, h.Features.Enabled.Kline.ResultLimit)
	for y := range dates {
		data, err := h.GetCandles(h.FormatExchangeCurrency(pair, a).String(), "1000",
			h.FormatExchangeKlineInterval(interval),
<<<<<<< HEAD
			dates[y].Start.Format(time.RFC3339), dates[y].End.Format(time.RFC3339))
=======
			dates[y].Start, dates[y].End)
>>>>>>> fe17b184
		if err != nil {
			return kline.Item{}, err
		}

		for i := range data {
			ret.Candles = append(ret.Candles, kline.Candle{
				Time:   data[i].Timestamp,
				Open:   data[i].Open,
				High:   data[i].Max,
				Low:    data[i].Min,
				Close:  data[i].Close,
				Volume: data[i].Volume,
			})
		}
	}
<<<<<<< HEAD
=======

	ret.SortCandlesByTimestamp(false)
>>>>>>> fe17b184
	return ret, nil
}<|MERGE_RESOLUTION|>--- conflicted
+++ resolved
@@ -405,11 +405,7 @@
 }
 
 // GetExchangeHistory returns historic trade data since exchange opening.
-<<<<<<< HEAD
-func (h *HitBTC) GetExchangeHistory(req *trade.HistoryRequest) ([]trade.History, error) {
-=======
 func (h *HitBTC) GetExchangeHistory(*trade.HistoryRequest) ([]trade.History, error) {
->>>>>>> fe17b184
 	return nil, common.ErrNotYetImplemented
 }
 
@@ -671,16 +667,10 @@
 			Interval: interval,
 		}
 	}
-<<<<<<< HEAD
-	data, err := h.GetCandles(h.FormatExchangeCurrency(pair, a).String(), "1000",
-		h.FormatExchangeKlineInterval(interval),
-		start.Format(time.RFC3339), end.Format(time.RFC3339))
-=======
 	data, err := h.GetCandles(h.FormatExchangeCurrency(pair, a).String(),
 		strconv.FormatInt(int64(h.Features.Enabled.Kline.ResultLimit), 10),
 		h.FormatExchangeKlineInterval(interval),
 		start, end)
->>>>>>> fe17b184
 	if err != nil {
 		return kline.Item{}, err
 	}
@@ -701,11 +691,8 @@
 			Volume: data[x].Volume,
 		})
 	}
-<<<<<<< HEAD
-=======
 
 	ret.SortCandlesByTimestamp(false)
->>>>>>> fe17b184
 	return ret, nil
 }
 
@@ -728,11 +715,7 @@
 	for y := range dates {
 		data, err := h.GetCandles(h.FormatExchangeCurrency(pair, a).String(), "1000",
 			h.FormatExchangeKlineInterval(interval),
-<<<<<<< HEAD
-			dates[y].Start.Format(time.RFC3339), dates[y].End.Format(time.RFC3339))
-=======
 			dates[y].Start, dates[y].End)
->>>>>>> fe17b184
 		if err != nil {
 			return kline.Item{}, err
 		}
@@ -748,10 +731,7 @@
 			})
 		}
 	}
-<<<<<<< HEAD
-=======
 
 	ret.SortCandlesByTimestamp(false)
->>>>>>> fe17b184
 	return ret, nil
 }