package hitbtc

import (
	"errors"
	"fmt"
	"strconv"
	"strings"
	"sync"
	"time"

	"github.com/thrasher-/gocryptotrader/common"
	"github.com/thrasher-/gocryptotrader/config"
	"github.com/thrasher-/gocryptotrader/currency"
	exchange "github.com/thrasher-/gocryptotrader/exchanges"
	"github.com/thrasher-/gocryptotrader/exchanges/asset"
	"github.com/thrasher-/gocryptotrader/exchanges/orderbook"
	"github.com/thrasher-/gocryptotrader/exchanges/request"
	"github.com/thrasher-/gocryptotrader/exchanges/ticker"
	log "github.com/thrasher-/gocryptotrader/logger"
)

// GetDefaultConfig returns a default exchange config
func (h *HitBTC) GetDefaultConfig() (*config.ExchangeConfig, error) {
	h.SetDefaults()
	exchCfg := new(config.ExchangeConfig)
	exchCfg.Name = h.Name
	exchCfg.HTTPTimeout = exchange.DefaultHTTPTimeout
	exchCfg.BaseCurrencies = h.BaseCurrencies

	err := h.SetupDefaults(exchCfg)
	if err != nil {
		return nil, err
	}

	if h.Features.Supports.RESTCapabilities.AutoPairUpdates {
		err = h.UpdateTradablePairs(true)
		if err != nil {
			return nil, err
		}
	}

	return exchCfg, nil
}

// SetDefaults sets default settings for hitbtc
func (h *HitBTC) SetDefaults() {
	h.Name = "HitBTC"
	h.Enabled = true
	h.Verbose = true
	h.API.CredentialsValidator.RequiresKey = true
	h.API.CredentialsValidator.RequiresSecret = true

	h.CurrencyPairs = currency.PairsManager{
		AssetTypes: asset.Items{
			asset.Spot,
		},
		UseGlobalFormat: true,
		RequestFormat: &currency.PairFormat{
			Uppercase: true,
		},
		ConfigFormat: &currency.PairFormat{
			Delimiter: "-",
			Uppercase: true,
		},
	}

	h.Features = exchange.Features{
		Supports: exchange.FeaturesSupported{
			REST:      true,
			Websocket: true,
			RESTCapabilities: exchange.ProtocolFeatures{
				AutoPairUpdates: true,
				TickerBatching:  true,
			},
			WithdrawPermissions: exchange.AutoWithdrawCrypto |
				exchange.NoFiatWithdrawals,
		},
		Enabled: exchange.FeaturesEnabled{
			AutoPairUpdates: true,
		},
	}

	h.Requester = request.New(h.Name,
		request.NewRateLimit(time.Second, hitbtcAuthRate),
		request.NewRateLimit(time.Second, hitbtcUnauthRate),
		common.NewHTTPClientWithTimeout(exchange.DefaultHTTPTimeout))

	h.API.Endpoints.URLDefault = apiURL
	h.API.Endpoints.URL = h.API.Endpoints.URLDefault
	h.WebsocketInit()
	h.Websocket.Functionality = exchange.WebsocketTickerSupported |
		exchange.WebsocketOrderbookSupported
}

// Setup sets user exchange configuration settings
func (h *HitBTC) Setup(exch *config.ExchangeConfig) error {
	if !exch.Enabled {
		h.SetEnabled(false)
		return nil
	}

	err := h.SetupDefaults(exch)
	if err != nil {
		return err
	}

	return h.WebsocketSetup(h.WsConnect,
		h.Subscribe,
		h.Unsubscribe,
		exch.Name,
		exch.Features.Enabled.Websocket,
		exch.Verbose,
		hitbtcWebsocketAddress,
		exch.API.Endpoints.WebsocketURL)
}

// Start starts the HitBTC go routine
func (h *HitBTC) Start(wg *sync.WaitGroup) {
	wg.Add(1)
	go func() {
		h.Run()
		wg.Done()
	}()
}

// Run implements the HitBTC wrapper
func (h *HitBTC) Run() {
	if h.Verbose {
		log.Debugf(log.SubSystemExchSys, "%s Websocket: %s (url: %s).\n", h.GetName(), common.IsEnabled(h.Websocket.IsEnabled()), hitbtcWebsocketAddress)
		h.PrintEnabledPairs()
	}

	forceUpdate := false
	if !common.StringDataContains(h.GetEnabledPairs(asset.Spot).Strings(), "-") ||
		!common.StringDataContains(h.GetAvailablePairs(asset.Spot).Strings(), "-") {
		enabledPairs := []string{"BTC-USD"}
		log.Warn(log.SubSystemExchSys, "WARNING: Available pairs for HitBTC reset due to config upgrade, please enable the ones you would like again.")
		forceUpdate = true

		err := h.UpdatePairs(currency.NewPairsFromStrings(enabledPairs), asset.Spot, true, true)
		if err != nil {
			log.Errorf(log.SubSystemExchSys, "%s failed to update enabled currencies.\n", h.GetName())
		}
	}

	if !h.GetEnabledFeatures().AutoPairUpdates && !forceUpdate {
		return
	}

	err := h.UpdateTradablePairs(forceUpdate)
	if err != nil {
		log.Errorf(log.SubSystemExchSys, "%s failed to update tradable pairs. Err: %s", h.Name, err)
	}
}

// FetchTradablePairs returns a list of the exchanges tradable pairs
func (h *HitBTC) FetchTradablePairs(asset asset.Item) ([]string, error) {
	symbols, err := h.GetSymbolsDetailed()
	if err != nil {
		return nil, err
	}

	var pairs []string
	for x := range symbols {
		pairs = append(pairs, symbols[x].BaseCurrency+"-"+symbols[x].QuoteCurrency)
	}
	return pairs, nil
}

// UpdateTradablePairs updates the exchanges available pairs and stores
// them in the exchanges config
func (h *HitBTC) UpdateTradablePairs(forceUpdate bool) error {
	pairs, err := h.FetchTradablePairs(asset.Spot)
	if err != nil {
		return err
	}

	return h.UpdatePairs(currency.NewPairsFromStrings(pairs), asset.Spot, false, forceUpdate)
}

// UpdateTicker updates and returns the ticker for a currency pair
func (h *HitBTC) UpdateTicker(currencyPair currency.Pair, assetType asset.Item) (ticker.Price, error) {
	tick, err := h.GetTicker("")
	if err != nil {
		return ticker.Price{}, err
	}

	for _, x := range h.GetEnabledPairs(assetType) {
		var tp ticker.Price
		curr := h.FormatExchangeCurrency(x, assetType).String()
		tp.Pair = x
		tp.Ask = tick[curr].Ask
		tp.Bid = tick[curr].Bid
		tp.High = tick[curr].High
		tp.Last = tick[curr].Last
		tp.Low = tick[curr].Low
		tp.Volume = tick[curr].Volume

		err = ticker.ProcessTicker(h.GetName(), &tp, assetType)
		if err != nil {
			return ticker.Price{}, err
		}
	}
	return ticker.GetTicker(h.Name, currencyPair, assetType)
}

// FetchTicker returns the ticker for a currency pair
func (h *HitBTC) FetchTicker(p currency.Pair, assetType asset.Item) (ticker.Price, error) {
	tickerNew, err := ticker.GetTicker(h.GetName(), p, assetType)
	if err != nil {
		return h.UpdateTicker(p, assetType)
	}
	return tickerNew, nil
}

// FetchOrderbook returns orderbook base on the currency pair
func (h *HitBTC) FetchOrderbook(p currency.Pair, assetType asset.Item) (orderbook.Base, error) {
	ob, err := orderbook.Get(h.GetName(), p, assetType)
	if err != nil {
		return h.UpdateOrderbook(p, assetType)
	}
	return ob, nil
}

// UpdateOrderbook updates and returns the orderbook for a currency pair
func (h *HitBTC) UpdateOrderbook(currencyPair currency.Pair, assetType asset.Item) (orderbook.Base, error) {
	var orderBook orderbook.Base
	orderbookNew, err := h.GetOrderbook(h.FormatExchangeCurrency(currencyPair, assetType).String(), 1000)
	if err != nil {
		return orderBook, err
	}

	for x := range orderbookNew.Bids {
		data := orderbookNew.Bids[x]
		orderBook.Bids = append(orderBook.Bids, orderbook.Item{Amount: data.Amount, Price: data.Price})
	}

	for x := range orderbookNew.Asks {
		data := orderbookNew.Asks[x]
		orderBook.Asks = append(orderBook.Asks, orderbook.Item{Amount: data.Amount, Price: data.Price})
	}

	orderBook.Pair = currencyPair
	orderBook.ExchangeName = h.GetName()
	orderBook.AssetType = assetType

	err = orderBook.Process()
	if err != nil {
		return orderBook, err
	}

	return orderbook.Get(h.Name, currencyPair, assetType)
}

// GetAccountInfo retrieves balances for all enabled currencies for the
// HitBTC exchange
func (h *HitBTC) GetAccountInfo() (exchange.AccountInfo, error) {
	var response exchange.AccountInfo
	response.Exchange = h.GetName()
	accountBalance, err := h.GetBalances()
	if err != nil {
		return response, err
	}

	var currencies []exchange.AccountCurrencyInfo
	for _, item := range accountBalance {
		var exchangeCurrency exchange.AccountCurrencyInfo
		exchangeCurrency.CurrencyName = currency.NewCode(item.Currency)
		exchangeCurrency.TotalValue = item.Available
		exchangeCurrency.Hold = item.Reserved
		currencies = append(currencies, exchangeCurrency)
	}

	response.Accounts = append(response.Accounts, exchange.Account{
		Currencies: currencies,
	})

	return response, nil
}

// GetFundingHistory returns funding history, deposits and
// withdrawals
func (h *HitBTC) GetFundingHistory() ([]exchange.FundHistory, error) {
	var fundHistory []exchange.FundHistory
	return fundHistory, common.ErrFunctionNotSupported
}

// GetExchangeHistory returns historic trade data since exchange opening.
func (h *HitBTC) GetExchangeHistory(p currency.Pair, assetType asset.Item) ([]exchange.TradeHistory, error) {
	return nil, common.ErrNotYetImplemented
}

// SubmitOrder submits a new order
func (h *HitBTC) SubmitOrder(order *exchange.OrderSubmission) (exchange.SubmitOrderResponse, error) {
	var submitOrderResponse exchange.SubmitOrderResponse
	if order == nil {
		return submitOrderResponse, exchange.ErrOrderSubmissionIsNil
	}

	if err := order.Validate(); err != nil {
		return submitOrderResponse, err
	}

	response, err := h.PlaceOrder(order.Pair.String(),
		order.Price,
		order.Amount,
		strings.ToLower(order.OrderType.ToString()),
		strings.ToLower(order.OrderSide.ToString()))
	if response.OrderNumber > 0 {
		submitOrderResponse.OrderID = fmt.Sprintf("%v", response.OrderNumber)
	}
	if err == nil {
		submitOrderResponse.IsOrderPlaced = true
	}
	return submitOrderResponse, err
}

// ModifyOrder will allow of changing orderbook placement and limit to
// market conversion
func (h *HitBTC) ModifyOrder(action *exchange.ModifyOrder) (string, error) {
	return "", common.ErrFunctionNotSupported
}

// CancelOrder cancels an order by its corresponding ID number
func (h *HitBTC) CancelOrder(order *exchange.OrderCancellation) error {
	orderIDInt, err := strconv.ParseInt(order.OrderID, 10, 64)

	if err != nil {
		return err
	}

	_, err = h.CancelExistingOrder(orderIDInt)

	return err
}

// CancelAllOrders cancels all orders associated with a currency pair
func (h *HitBTC) CancelAllOrders(_ *exchange.OrderCancellation) (exchange.CancelAllOrdersResponse, error) {
	cancelAllOrdersResponse := exchange.CancelAllOrdersResponse{
		OrderStatus: make(map[string]string),
	}

	resp, err := h.CancelAllExistingOrders()
	if err != nil {
		return cancelAllOrdersResponse, err
	}

	for i := range resp {
		if resp[i].Status != "canceled" {
			cancelAllOrdersResponse.OrderStatus[strconv.FormatInt(resp[i].ID, 10)] =
				fmt.Sprintf("Could not cancel order %v. Status: %v",
					resp[i].ID,
					resp[i].Status)
		}
	}

	return cancelAllOrdersResponse, nil
}

// GetOrderInfo returns information on a current open order
func (h *HitBTC) GetOrderInfo(orderID string) (exchange.OrderDetail, error) {
	var orderDetail exchange.OrderDetail
	return orderDetail, common.ErrNotYetImplemented
}

// GetDepositAddress returns a deposit address for a specified currency
func (h *HitBTC) GetDepositAddress(currency currency.Code, _ string) (string, error) {
	resp, err := h.GetDepositAddresses(currency.String())
	if err != nil {
		return "", err
	}

	return resp.Address, nil
}

// WithdrawCryptocurrencyFunds returns a withdrawal ID when a withdrawal is
// submitted
func (h *HitBTC) WithdrawCryptocurrencyFunds(withdrawRequest *exchange.CryptoWithdrawRequest) (string, error) {
	_, err := h.Withdraw(withdrawRequest.Currency.String(), withdrawRequest.Address, withdrawRequest.Amount)

	return "", err
}

// WithdrawFiatFunds returns a withdrawal ID when a
// withdrawal is submitted
func (h *HitBTC) WithdrawFiatFunds(withdrawRequest *exchange.FiatWithdrawRequest) (string, error) {
	return "", common.ErrFunctionNotSupported
}

// WithdrawFiatFundsToInternationalBank returns a withdrawal ID when a
// withdrawal is submitted
func (h *HitBTC) WithdrawFiatFundsToInternationalBank(withdrawRequest *exchange.FiatWithdrawRequest) (string, error) {
	return "", common.ErrFunctionNotSupported
}

// GetWebsocket returns a pointer to the exchange websocket
func (h *HitBTC) GetWebsocket() (*exchange.Websocket, error) {
	return h.Websocket, nil
}

// GetFeeByType returns an estimate of fee based on type of transaction
func (h *HitBTC) GetFeeByType(feeBuilder *exchange.FeeBuilder) (float64, error) {
	if !h.AllowAuthenticatedRequest() && // Todo check connection status
		feeBuilder.FeeType == exchange.CryptocurrencyTradeFee {
		feeBuilder.FeeType = exchange.OfflineTradeFee
	}
	return h.GetFee(feeBuilder)
}

// GetActiveOrders retrieves any orders that are active/open
func (h *HitBTC) GetActiveOrders(getOrdersRequest *exchange.GetOrdersRequest) ([]exchange.OrderDetail, error) {
	if len(getOrdersRequest.Currencies) == 0 {
		return nil, errors.New("currency must be supplied")
	}

	var allOrders []OrderHistoryResponse
	for _, currency := range getOrdersRequest.Currencies {
		resp, err := h.GetOpenOrders(currency.String())
		if err != nil {
			return nil, err
		}
		allOrders = append(allOrders, resp...)
	}

	var orders []exchange.OrderDetail
	for i := range allOrders {
		symbol := currency.NewPairDelimiter(allOrders[i].Symbol,
			h.CurrencyPairs.Get(asset.Spot).ConfigFormat.Delimiter)
		side := exchange.OrderSide(strings.ToUpper(allOrders[i].Side))
<<<<<<< HEAD
		orderDate, err := time.Parse(time.RFC3339, allOrders[i].CreatedAt)
		if err != nil {
			log.Warnf(log.SubSystemExchSys, "Exchange %v Func %v Order %v Could not parse date to unix with value of %v",
				h.Name, "GetActiveOrders", allOrders[i].ID, allOrders[i].CreatedAt)
		}

=======
>>>>>>> 9ff4471a
		orders = append(orders, exchange.OrderDetail{
			ID:           allOrders[i].ID,
			Amount:       allOrders[i].Quantity,
			Exchange:     h.Name,
			Price:        allOrders[i].Price,
			OrderDate:    allOrders[i].CreatedAt,
			OrderSide:    side,
			CurrencyPair: symbol,
		})
	}

	exchange.FilterOrdersByTickRange(&orders, getOrdersRequest.StartTicks,
		getOrdersRequest.EndTicks)
	exchange.FilterOrdersBySide(&orders, getOrdersRequest.OrderSide)
	return orders, nil
}

// GetOrderHistory retrieves account order information
// Can Limit response to specific order status
func (h *HitBTC) GetOrderHistory(getOrdersRequest *exchange.GetOrdersRequest) ([]exchange.OrderDetail, error) {
	if len(getOrdersRequest.Currencies) == 0 {
		return nil, errors.New("currency must be supplied")
	}

	var allOrders []OrderHistoryResponse
	for _, currency := range getOrdersRequest.Currencies {
		resp, err := h.GetOrders(currency.String())
		if err != nil {
			return nil, err
		}
		allOrders = append(allOrders, resp...)
	}

	var orders []exchange.OrderDetail
	for i := range allOrders {
		symbol := currency.NewPairDelimiter(allOrders[i].Symbol,
			h.CurrencyPairs.Get(asset.Spot).ConfigFormat.Delimiter)
		side := exchange.OrderSide(strings.ToUpper(allOrders[i].Side))
<<<<<<< HEAD
		orderDate, err := time.Parse(time.RFC3339, allOrders[i].CreatedAt)
		if err != nil {
			log.Warnf(log.SubSystemExchSys, "Exchange %v Func %v Order %v Could not parse date to unix with value of %v",
				h.Name, "GetOrderHistory", allOrders[i].ID, allOrders[i].CreatedAt)
		}

=======
>>>>>>> 9ff4471a
		orders = append(orders, exchange.OrderDetail{
			ID:           allOrders[i].ID,
			Amount:       allOrders[i].Quantity,
			Exchange:     h.Name,
			Price:        allOrders[i].Price,
			OrderDate:    allOrders[i].CreatedAt,
			OrderSide:    side,
			CurrencyPair: symbol,
		})
	}

	exchange.FilterOrdersByTickRange(&orders, getOrdersRequest.StartTicks, getOrdersRequest.EndTicks)
	exchange.FilterOrdersBySide(&orders, getOrdersRequest.OrderSide)
	return orders, nil
}

// SubscribeToWebsocketChannels appends to ChannelsToSubscribe
// which lets websocket.manageSubscriptions handle subscribing
func (h *HitBTC) SubscribeToWebsocketChannels(channels []exchange.WebsocketChannelSubscription) error {
	h.Websocket.SubscribeToChannels(channels)
	return nil
}

// UnsubscribeToWebsocketChannels removes from ChannelsToSubscribe
// which lets websocket.manageSubscriptions handle unsubscribing
func (h *HitBTC) UnsubscribeToWebsocketChannels(channels []exchange.WebsocketChannelSubscription) error {
	h.Websocket.UnsubscribeToChannels(channels)
	return nil
}

// GetSubscriptions returns a copied list of subscriptions
func (h *HitBTC) GetSubscriptions() ([]exchange.WebsocketChannelSubscription, error) {
	return h.Websocket.GetSubscriptions(), nil
}

// AuthenticateWebsocket sends an authentication message to the websocket
func (h *HitBTC) AuthenticateWebsocket() error {
	return h.wsLogin()
}<|MERGE_RESOLUTION|>--- conflicted
+++ resolved
@@ -427,15 +427,6 @@
 		symbol := currency.NewPairDelimiter(allOrders[i].Symbol,
 			h.CurrencyPairs.Get(asset.Spot).ConfigFormat.Delimiter)
 		side := exchange.OrderSide(strings.ToUpper(allOrders[i].Side))
-<<<<<<< HEAD
-		orderDate, err := time.Parse(time.RFC3339, allOrders[i].CreatedAt)
-		if err != nil {
-			log.Warnf(log.SubSystemExchSys, "Exchange %v Func %v Order %v Could not parse date to unix with value of %v",
-				h.Name, "GetActiveOrders", allOrders[i].ID, allOrders[i].CreatedAt)
-		}
-
-=======
->>>>>>> 9ff4471a
 		orders = append(orders, exchange.OrderDetail{
 			ID:           allOrders[i].ID,
 			Amount:       allOrders[i].Quantity,
@@ -474,15 +465,6 @@
 		symbol := currency.NewPairDelimiter(allOrders[i].Symbol,
 			h.CurrencyPairs.Get(asset.Spot).ConfigFormat.Delimiter)
 		side := exchange.OrderSide(strings.ToUpper(allOrders[i].Side))
-<<<<<<< HEAD
-		orderDate, err := time.Parse(time.RFC3339, allOrders[i].CreatedAt)
-		if err != nil {
-			log.Warnf(log.SubSystemExchSys, "Exchange %v Func %v Order %v Could not parse date to unix with value of %v",
-				h.Name, "GetOrderHistory", allOrders[i].ID, allOrders[i].CreatedAt)
-		}
-
-=======
->>>>>>> 9ff4471a
 		orders = append(orders, exchange.OrderDetail{
 			ID:           allOrders[i].ID,
 			Amount:       allOrders[i].Quantity,
