--- conflicted
+++ resolved
@@ -489,24 +489,15 @@
 
 // GetAccountFundingHistory returns funding history, deposits and
 // withdrawals
-<<<<<<< HEAD
 func (h *HitBTC) GetAccountFundingHistory(ctx context.Context) ([]exchange.FundingHistory, error) {
 	// TODO supported in v3 API
-=======
-func (h *HitBTC) GetFundingHistory(_ context.Context) ([]exchange.FundHistory, error) {
->>>>>>> 492ea20f
 	return nil, common.ErrFunctionNotSupported
 }
 
 // GetWithdrawalsHistory returns previous withdrawals data
-<<<<<<< HEAD
 func (h *HitBTC) GetWithdrawalsHistory(ctx context.Context, c currency.Code, _ asset.Item) ([]exchange.WithdrawalHistory, error) {
 	// TODO supported in v3 API
 	return nil, common.ErrFunctionNotSupported
-=======
-func (h *HitBTC) GetWithdrawalsHistory(_ context.Context, _ currency.Code, _ asset.Item) (resp []exchange.WithdrawalHistory, err error) {
-	return nil, common.ErrNotYetImplemented
->>>>>>> 492ea20f
 }
 
 // GetRecentTrades returns the most recent trades for a currency and asset
@@ -653,7 +644,6 @@
 }
 
 // CancelBatchOrders cancels an orders by their corresponding ID numbers
-<<<<<<< HEAD
 func (h *HitBTC) CancelBatchOrders(ctx context.Context, o []order.Cancel) (*order.CancelBatchResponse, error) {
 	return nil, common.ErrFunctionNotSupported
 }
@@ -661,10 +651,6 @@
 // GetServerTime returns the current exchange server time.
 func (h *HitBTC) GetServerTime(ctx context.Context, _ asset.Item) (time.Time, error) {
 	return time.Time{}, common.ErrFunctionNotSupported
-=======
-func (h *HitBTC) CancelBatchOrders(_ context.Context, _ []order.Cancel) (order.CancelBatchResponse, error) {
-	return order.CancelBatchResponse{}, common.ErrNotYetImplemented
->>>>>>> 492ea20f
 }
 
 // CancelAllOrders cancels all orders associated with a currency pair
@@ -691,7 +677,6 @@
 }
 
 // GetOrderInfo returns order information based on order ID
-<<<<<<< HEAD
 func (h *HitBTC) GetOrderInfo(ctx context.Context, orderID string, pair currency.Pair, assetType asset.Item) (*order.Detail, error) {
 	if pair.IsEmpty() {
 		return nil, currency.ErrCurrencyPairEmpty
@@ -724,11 +709,6 @@
 		Side:     side,
 		Pair:     pair,
 	}, nil
-=======
-func (h *HitBTC) GetOrderInfo(_ context.Context, _ string, _ currency.Pair, _ asset.Item) (order.Detail, error) {
-	var orderDetail order.Detail
-	return orderDetail, common.ErrNotYetImplemented
->>>>>>> 492ea20f
 }
 
 // GetDepositAddress returns a deposit address for a specified currency
