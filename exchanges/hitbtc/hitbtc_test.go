package hitbtc

import (
	"context"
	"errors"
	"log"
	"net/http"
	"os"
	"sync"
	"testing"
	"time"

	"github.com/gorilla/websocket"
	"github.com/thrasher-corp/gocryptotrader/common"
	"github.com/thrasher-corp/gocryptotrader/config"
	"github.com/thrasher-corp/gocryptotrader/core"
	"github.com/thrasher-corp/gocryptotrader/currency"
	exchange "github.com/thrasher-corp/gocryptotrader/exchanges"
	"github.com/thrasher-corp/gocryptotrader/exchanges/asset"
	"github.com/thrasher-corp/gocryptotrader/exchanges/kline"
	"github.com/thrasher-corp/gocryptotrader/exchanges/order"
	"github.com/thrasher-corp/gocryptotrader/exchanges/sharedtestvalues"
	"github.com/thrasher-corp/gocryptotrader/exchanges/stream"
	"github.com/thrasher-corp/gocryptotrader/portfolio/withdraw"
)

var (
	h          = &HitBTC{}
	wsSetupRan bool
)

// Please supply your own APIKEYS here for due diligence testing
const (
	apiKey                  = ""
	apiSecret               = ""
	canManipulateRealOrders = false
)

func TestMain(m *testing.M) {
	h.SetDefaults()
	cfg := config.GetConfig()
	err := cfg.LoadConfig("../../testdata/configtest.json", true)
	if err != nil {
		log.Fatal("HitBTC load config error", err)
	}
	hitbtcConfig, err := cfg.GetExchangeConfig("HitBTC")
	if err != nil {
		log.Fatal("HitBTC Setup() init error")
	}
	hitbtcConfig.API.AuthenticatedSupport = true
	hitbtcConfig.API.AuthenticatedWebsocketSupport = true
	hitbtcConfig.API.Credentials.Key = apiKey
	hitbtcConfig.API.Credentials.Secret = apiSecret
	h.Websocket = sharedtestvalues.NewTestWebsocket()
	err = h.Setup(hitbtcConfig)
	if err != nil {
		log.Fatal("HitBTC setup error", err)
	}

	err = h.UpdateTradablePairs(context.Background(), false)
	if err != nil {
		log.Fatal("HitBTC setup error", err)
	}

	os.Exit(m.Run())
}

func TestStart(t *testing.T) {
	t.Parallel()
	err := h.Start(context.Background(), nil)
	if !errors.Is(err, common.ErrNilPointer) {
		t.Fatalf("received: '%v' but expected: '%v'", err, common.ErrNilPointer)
	}
	var testWg sync.WaitGroup
	err = h.Start(context.Background(), &testWg)
	if err != nil {
		t.Fatal(err)
	}
	testWg.Wait()
}

func TestGetOrderbook(t *testing.T) {
	_, err := h.GetOrderbook(context.Background(), "BTCUSD", 50)
	if err != nil {
		t.Error("Test failed - HitBTC GetOrderbook() error", err)
	}
}

func TestGetTrades(t *testing.T) {
	_, err := h.GetTrades(context.Background(), "BTCUSD", "", "", 0, 0, 0, 0)
	if err != nil {
		t.Error("Test failed - HitBTC GetTradeHistory() error", err)
	}
}

func TestGetChartCandles(t *testing.T) {
	_, err := h.GetCandles(context.Background(),
		"BTCUSD", "", "D1", time.Now().Add(-24*time.Hour), time.Now())
	if err != nil {
		t.Error("Test failed - HitBTC GetChartData() error", err)
	}
}

func TestGetHistoricCandles(t *testing.T) {
	t.Parallel()

	pair, err := currency.NewPairFromString("BTC-USD")
	if err != nil {
		t.Fatal(err)
	}
	startTime := time.Now().Add(-time.Hour * 6)
	end := time.Now()
	_, err = h.GetHistoricCandles(context.Background(), pair, asset.Spot, kline.OneMin, startTime, end)
	if err != nil {
		t.Fatal(err)
	}
}

func TestGetHistoricCandlesExtended(t *testing.T) {
	t.Parallel()
	pair, err := currency.NewPairFromString("BTC-USD")
	if err != nil {
		t.Fatal(err)
	}
	startTime := time.Unix(1546300800, 0)
	end := time.Unix(1577836799, 0)
	_, err = h.GetHistoricCandlesExtended(context.Background(), pair, asset.Spot, kline.OneHour, startTime, end)
	if err != nil {
		t.Fatal(err)
	}
}

func TestGetCurrencies(t *testing.T) {
	_, err := h.GetCurrencies(context.Background())
	if err != nil {
		t.Error("Test failed - HitBTC GetCurrencies() error", err)
	}
}

func setFeeBuilder() *exchange.FeeBuilder {
	return &exchange.FeeBuilder{
		Amount:              1,
		FeeType:             exchange.CryptocurrencyTradeFee,
		Pair:                currency.NewPair(currency.ETH, currency.BTC),
		PurchasePrice:       1,
		FiatCurrency:        currency.USD,
		BankTransactionType: exchange.WireTransfer,
	}
}

// TestGetFeeByTypeOfflineTradeFee logic test
func TestGetFeeByTypeOfflineTradeFee(t *testing.T) {
	var feeBuilder = setFeeBuilder()
	_, err := h.GetFeeByType(context.Background(), feeBuilder)
	if err != nil {
		t.Fatal(err)
	}
	if !sharedtestvalues.AreAPICredentialsSet(h) {
		if feeBuilder.FeeType != exchange.OfflineTradeFee {
			t.Errorf("Expected %v, received %v", exchange.OfflineTradeFee, feeBuilder.FeeType)
		}
	} else {
		if feeBuilder.FeeType != exchange.CryptocurrencyTradeFee {
			t.Errorf("Expected %v, received %v", exchange.CryptocurrencyTradeFee, feeBuilder.FeeType)
		}
	}
}

func TestUpdateTicker(t *testing.T) {
	pairs, err := currency.NewPairsFromStrings([]string{"BTC-USD", "XRP-USDT"})
	if err != nil {
		t.Fatal(err)
	}
	err = h.CurrencyPairs.StorePairs(asset.Spot, pairs, true)
	if err != nil {
		t.Fatal(err)
	}
	_, err = h.UpdateTicker(context.Background(), pairs[0], asset.Spot)
	if err != nil {
		t.Error(err)
	}
	_, err = h.FetchTicker(context.Background(), pairs[1], asset.Spot)
	if err != nil {
		t.Error(err)
	}
}

func TestUpdateTickers(t *testing.T) {
	avail, err := h.GetAvailablePairs(asset.Spot)
	if err != nil {
		t.Fatal(err)
	}

	err = h.CurrencyPairs.StorePairs(asset.Spot, avail, true)
	if err != nil {
		t.Fatal(err)
	}

	err = h.UpdateTickers(context.Background(), asset.Spot)
	if err != nil {
		t.Error(err)
	}

	for j := range avail {
		_, err = h.FetchTicker(context.Background(), avail[j], asset.Spot)
		if err != nil {
			t.Error(err)
		}
	}
}

func TestGetAllTickers(t *testing.T) {
	_, err := h.GetTickers(context.Background())
	if err != nil {
		t.Error(err)
	}
}

func TestGetSingularTicker(t *testing.T) {
	_, err := h.GetTicker(context.Background(), "BTCUSD")
	if err != nil {
		t.Error(err)
	}
}

func TestGetFee(t *testing.T) {
	var feeBuilder = setFeeBuilder()
	if sharedtestvalues.AreAPICredentialsSet(h) {
		// CryptocurrencyTradeFee Basic
		if _, err := h.GetFee(context.Background(), feeBuilder); err != nil {
			t.Error(err)
		}

		// CryptocurrencyTradeFee High quantity
		feeBuilder = setFeeBuilder()
		feeBuilder.Amount = 1000
		feeBuilder.PurchasePrice = 1000
		if _, err := h.GetFee(context.Background(), feeBuilder); err != nil {
			t.Error(err)
		}
		// CryptocurrencyTradeFee IsMaker
		feeBuilder = setFeeBuilder()
		feeBuilder.IsMaker = true
		if _, err := h.GetFee(context.Background(), feeBuilder); err != nil {
			t.Error(err)
		}
		// CryptocurrencyTradeFee Negative purchase price
		feeBuilder = setFeeBuilder()
		feeBuilder.PurchasePrice = -1000
		if _, err := h.GetFee(context.Background(), feeBuilder); err != nil {
			t.Error(err)
		}
		// CryptocurrencyWithdrawalFee Basic
		feeBuilder = setFeeBuilder()
		feeBuilder.FeeType = exchange.CryptocurrencyWithdrawalFee
		if _, err := h.GetFee(context.Background(), feeBuilder); err != nil {
			t.Error(err)
		}
		// CryptocurrencyWithdrawalFee Invalid currency
		feeBuilder = setFeeBuilder()
		feeBuilder.Pair.Base = currency.NewCode("hello")
		feeBuilder.FeeType = exchange.CryptocurrencyWithdrawalFee
		if _, err := h.GetFee(context.Background(), feeBuilder); err != nil {
			t.Error(err)
		}
	}

	// CryptocurrencyDepositFee Basic
	feeBuilder = setFeeBuilder()
	feeBuilder.FeeType = exchange.CryptocurrencyDepositFee
	feeBuilder.Pair.Base = currency.BTC
	feeBuilder.Pair.Quote = currency.LTC
	if _, err := h.GetFee(context.Background(), feeBuilder); err != nil {
		t.Error(err)
	}

	// InternationalBankDepositFee Basic
	feeBuilder = setFeeBuilder()
	feeBuilder.FeeType = exchange.InternationalBankDepositFee
	if _, err := h.GetFee(context.Background(), feeBuilder); err != nil {
		t.Error(err)
	}

	// InternationalBankWithdrawalFee Basic
	feeBuilder = setFeeBuilder()
	feeBuilder.FeeType = exchange.InternationalBankWithdrawalFee
	feeBuilder.FiatCurrency = currency.USD
	if _, err := h.GetFee(context.Background(), feeBuilder); err != nil {
		t.Error(err)
	}
}

func TestFormatWithdrawPermissions(t *testing.T) {
	expectedResult := exchange.AutoWithdrawCryptoText + " & " + exchange.NoFiatWithdrawalsText
	withdrawPermissions := h.FormatWithdrawPermissions()
	if withdrawPermissions != expectedResult {
		t.Errorf("Expected: %s, Received: %s", expectedResult, withdrawPermissions)
	}
}

func TestGetActiveOrders(t *testing.T) {
	t.Parallel()
	var getOrdersRequest = order.MultiOrderRequest{
		Type:      order.AnyType,
		Pairs:     []currency.Pair{currency.NewPair(currency.ETH, currency.BTC)},
		AssetType: asset.Spot,
		Side:      order.AnySide,
	}

	_, err := h.GetActiveOrders(context.Background(), &getOrdersRequest)
	if sharedtestvalues.AreAPICredentialsSet(h) && err != nil {
		t.Errorf("Could not get open orders: %s", err)
	} else if !sharedtestvalues.AreAPICredentialsSet(h) && err == nil {
		t.Error("Expecting an error when no keys are set")
	}
}

func TestGetOrderHistory(t *testing.T) {
	t.Parallel()
	var getOrdersRequest = order.MultiOrderRequest{
		Type:      order.AnyType,
		AssetType: asset.Spot,
		Pairs:     []currency.Pair{currency.NewPair(currency.ETH, currency.BTC)},
		Side:      order.AnySide,
	}

	_, err := h.GetOrderHistory(context.Background(), &getOrdersRequest)
	if sharedtestvalues.AreAPICredentialsSet(h) && err != nil {
		t.Errorf("Could not get order history: %s", err)
	} else if !sharedtestvalues.AreAPICredentialsSet(h) && err == nil {
		t.Error("Expecting an error when no keys are set")
	}
}

// Any tests below this line have the ability to impact your orders on the exchange. Enable canManipulateRealOrders to run them
// ----------------------------------------------------------------------------------------------------------------------------
func TestSubmitOrder(t *testing.T) {
	t.Parallel()
	sharedtestvalues.SkipTestIfCannotManipulateOrders(t, h, canManipulateRealOrders)

	var orderSubmission = &order.Submit{
		Exchange: h.Name,
		Pair: currency.Pair{
			Base:  currency.DGD,
			Quote: currency.BTC,
		},
		Side:      order.Buy,
		Type:      order.Limit,
		Price:     1,
		Amount:    1,
		ClientID:  "meowOrder",
		AssetType: asset.Spot,
	}
	response, err := h.SubmitOrder(context.Background(), orderSubmission)
	if sharedtestvalues.AreAPICredentialsSet(h) && (err != nil || response.Status != order.New) {
		t.Errorf("Order failed to be placed: %v", err)
	} else if !sharedtestvalues.AreAPICredentialsSet(h) && err == nil {
		t.Error("Expecting an error when no keys are set")
	}
}

func TestCancelExchangeOrder(t *testing.T) {
	t.Parallel()
	sharedtestvalues.SkipTestIfCannotManipulateOrders(t, h, canManipulateRealOrders)

	currencyPair := currency.NewPair(currency.LTC, currency.BTC)
	var orderCancellation = &order.Cancel{
		OrderID:       "1",
		WalletAddress: core.BitcoinDonationAddress,
		AccountID:     "1",
		Pair:          currencyPair,
		AssetType:     asset.Spot,
	}

	err := h.CancelOrder(context.Background(), orderCancellation)
	if !sharedtestvalues.AreAPICredentialsSet(h) && err == nil {
		t.Error("Expecting an error when no keys are set")
	}
	if sharedtestvalues.AreAPICredentialsSet(h) && err != nil {
		t.Errorf("Could not cancel orders: %v", err)
	}
}

func TestCancelAllExchangeOrders(t *testing.T) {
	t.Parallel()
	sharedtestvalues.SkipTestIfCannotManipulateOrders(t, h, canManipulateRealOrders)

	currencyPair := currency.NewPair(currency.LTC, currency.BTC)
	var orderCancellation = &order.Cancel{
		OrderID:       "1",
		WalletAddress: core.BitcoinDonationAddress,
		AccountID:     "1",
		Pair:          currencyPair,
		AssetType:     asset.Spot,
	}

	resp, err := h.CancelAllOrders(context.Background(), orderCancellation)

	if !sharedtestvalues.AreAPICredentialsSet(h) && err == nil {
		t.Error("Expecting an error when no keys are set")
	}
	if sharedtestvalues.AreAPICredentialsSet(h) && err != nil {
		t.Errorf("Could not cancel orders: %v", err)
	}

	if len(resp.Status) > 0 {
		t.Errorf("%v orders failed to cancel", len(resp.Status))
	}
}

func TestModifyOrder(t *testing.T) {
	t.Parallel()
	sharedtestvalues.SkipTestIfCannotManipulateOrders(t, h, canManipulateRealOrders)

	_, err := h.ModifyOrder(context.Background(),
		&order.Modify{AssetType: asset.Spot})
	if err == nil {
		t.Error("ModifyOrder() Expected error")
	}
}

func TestWithdraw(t *testing.T) {
	t.Parallel()
	sharedtestvalues.SkipTestIfCannotManipulateOrders(t, h, canManipulateRealOrders)

	withdrawCryptoRequest := withdraw.Request{
		Exchange:    h.Name,
		Amount:      -1,
		Currency:    currency.BTC,
		Description: "WITHDRAW IT ALL",
		Crypto: withdraw.CryptoRequest{
			Address: core.BitcoinDonationAddress,
		},
	}

	_, err := h.WithdrawCryptocurrencyFunds(context.Background(),
		&withdrawCryptoRequest)
	if !sharedtestvalues.AreAPICredentialsSet(h) && err == nil {
		t.Error("Expecting an error when no keys are set")
	}
	if sharedtestvalues.AreAPICredentialsSet(h) && err != nil {
		t.Errorf("Withdraw failed to be placed: %v", err)
	}
}

func TestWithdrawFiat(t *testing.T) {
	t.Parallel()
	sharedtestvalues.SkipTestIfCannotManipulateOrders(t, h, canManipulateRealOrders)

	var withdrawFiatRequest = withdraw.Request{}
	_, err := h.WithdrawFiatFunds(context.Background(), &withdrawFiatRequest)
	if err != common.ErrFunctionNotSupported {
		t.Errorf("Expected '%v', received: '%v'", common.ErrFunctionNotSupported, err)
	}
}

func TestWithdrawInternationalBank(t *testing.T) {
	t.Parallel()
	sharedtestvalues.SkipTestIfCannotManipulateOrders(t, h, canManipulateRealOrders)

	var withdrawFiatRequest = withdraw.Request{}
	_, err := h.WithdrawFiatFundsToInternationalBank(context.Background(),
		&withdrawFiatRequest)
	if err != common.ErrFunctionNotSupported {
		t.Errorf("Expected '%v', received: '%v'", common.ErrFunctionNotSupported, err)
	}
}

func TestGetDepositAddress(t *testing.T) {
	t.Parallel()
	if sharedtestvalues.AreAPICredentialsSet(h) {
		_, err := h.GetDepositAddress(context.Background(), currency.XRP, "", "")
		if err != nil {
			t.Error("GetDepositAddress() error", err)
		}
	} else {
		_, err := h.GetDepositAddress(context.Background(), currency.BTC, "", "")
		if err == nil {
			t.Error("GetDepositAddress() error cannot be nil")
		}
	}
}

//nolint:gocritic // Only used as a testing helper function in this package
func setupWsAuth(t *testing.T) {
	t.Helper()
	if wsSetupRan {
		return
	}
	if !h.Websocket.IsEnabled() && !h.API.AuthenticatedWebsocketSupport || !sharedtestvalues.AreAPICredentialsSet(h) {
		t.Skip(stream.WebsocketNotEnabled)
	}

	var dialer websocket.Dialer
	err := h.Websocket.Conn.Dial(&dialer, http.Header{})
	if err != nil {
		t.Fatal(err)
	}
	go h.wsReadData()
	err = h.wsLogin(context.Background())
	if err != nil {
		t.Fatal(err)
	}
	timer := time.NewTimer(time.Second)
	select {
	case loginError := <-h.Websocket.DataHandler:
		t.Fatal(loginError)
	case <-timer.C:
	}
	timer.Stop()
	wsSetupRan = true
}

// TestWsCancelOrder dials websocket, sends cancel request.
func TestWsCancelOrder(t *testing.T) {
	setupWsAuth(t)
	if !canManipulateRealOrders {
		t.Skip("canManipulateRealOrders false, skipping test")
	}
	_, err := h.wsCancelOrder("ImNotARealOrderID")
	if err != nil {
		t.Fatal(err)
	}
}

// TestWsPlaceOrder dials websocket, sends order submission.
func TestWsPlaceOrder(t *testing.T) {
	setupWsAuth(t)
	if !canManipulateRealOrders {
		t.Skip("canManipulateRealOrders false, skipping test")
	}
	_, err := h.wsPlaceOrder(currency.NewPair(currency.LTC, currency.BTC),
		order.Buy.String(),
		1,
		1)
	if err != nil {
		t.Fatal(err)
	}
}

// TestWsReplaceOrder dials websocket, sends replace order request.
func TestWsReplaceOrder(t *testing.T) {
	setupWsAuth(t)
	if !canManipulateRealOrders {
		t.Skip("canManipulateRealOrders false, skipping test")
	}
	_, err := h.wsReplaceOrder("ImNotARealOrderID", 1, 1)
	if err != nil {
		t.Fatal(err)
	}
}

// TestWsGetActiveOrders dials websocket, sends get active orders request.
func TestWsGetActiveOrders(t *testing.T) {
	setupWsAuth(t)
	if _, err := h.wsGetActiveOrders(); err != nil {
		t.Fatal(err)
	}
}

// TestWsGetTradingBalance dials websocket, sends get trading balance request.
func TestWsGetTradingBalance(t *testing.T) {
	setupWsAuth(t)
	if _, err := h.wsGetTradingBalance(); err != nil {
		t.Fatal(err)
	}
}

// TestWsGetTradingBalance dials websocket, sends get trading balance request.
func TestWsGetTrades(t *testing.T) {
	setupWsAuth(t)
	_, err := h.wsGetTrades(currency.NewPair(currency.ETH, currency.BTC), 1000, "ASC", "id")
	if err != nil {
		t.Fatal(err)
	}
}

// TestWsGetTradingBalance dials websocket, sends get trading balance request.
func TestWsGetSymbols(t *testing.T) {
	setupWsAuth(t)
	_, err := h.wsGetSymbols(currency.NewPair(currency.ETH, currency.BTC))
	if err != nil {
		t.Fatal(err)
	}
}

// TestWsGetCurrencies dials websocket, sends get trading balance request.
func TestWsGetCurrencies(t *testing.T) {
	setupWsAuth(t)
	_, err := h.wsGetCurrencies(currency.BTC)
	if err != nil {
		t.Fatal(err)
	}
}

func TestWsGetActiveOrdersJSON(t *testing.T) {
	pressXToJSON := []byte(`{
  "jsonrpc": "2.0",
  "method": "activeOrders",
  "params": [
    {
      "id": "4345613661",
      "clientOrderId": "57d5525562c945448e3cbd559bd068c3",
      "symbol": "BTCUSD",
      "side": "sell",
      "status": "new",
      "type": "limit",
      "timeInForce": "GTC",
      "quantity": "0.013",
      "price": "0.100000",
      "cumQuantity": "0.000",
      "postOnly": false,
      "createdAt": "2017-10-20T12:17:12.245Z",
      "updatedAt": "2017-10-20T12:17:12.245Z",
      "reportType": "status"
    }
  ]
}`)
	err := h.wsHandleData(pressXToJSON)
	if err != nil {
		t.Error(err)
	}
}

func TestWsGetCurrenciesJSON(t *testing.T) {
	pressXToJSON := []byte(`{
  "jsonrpc": "2.0",
  "result": {
    "id": "ETH",
    "fullName": "Ethereum",
    "crypto": true,
    "payinEnabled": true,
    "payinPaymentId": false,
    "payinConfirmations": 2,
    "payoutEnabled": true,
    "payoutIsPaymentId": false,
    "transferEnabled": true,
    "delisted": false,
    "payoutFee": "0.001"
  },
  "id": 123
}`)
	err := h.wsHandleData(pressXToJSON)
	if err != nil {
		t.Error(err)
	}
}

func TestWsGetSymbolsJSON(t *testing.T) {
	pressXToJSON := []byte(`{
  "jsonrpc": "2.0",
  "result": {
    "id": "ETHBTC",
    "baseCurrency": "ETH",
    "quoteCurrency": "BTC",
    "quantityIncrement": "0.001",
    "tickSize": "0.000001",
    "takeLiquidityRate": "0.001",
    "provideLiquidityRate": "-0.0001",
    "feeCurrency": "BTC"
  },
  "id": 123
}`)
	err := h.wsHandleData(pressXToJSON)
	if err != nil {
		t.Error(err)
	}
}

func TestWsTicker(t *testing.T) {
	pressXToJSON := []byte(`{
  "jsonrpc": "2.0",
  "method": "ticker",
  "params": {
    "ask": "0.054464",
    "bid": "0.054463",
    "last": "0.054463",
    "open": "0.057133",
    "low": "0.053615",
    "high": "0.057559",
    "volume": "33068.346",
    "volumeQuote": "1832.687530809",
    "timestamp": "2017-10-19T15:45:44.941Z",
    "symbol": "BTCUSD"
  }
}`)
	err := h.wsHandleData(pressXToJSON)
	if err != nil {
		t.Error(err)
	}
}

func TestWsOrderbook(t *testing.T) {
	pressXToJSON := []byte(`{
  "jsonrpc": "2.0",
  "method": "snapshotOrderbook",
  "params": {
    "ask": [
      {
        "price": "0.054588",
        "size": "0.245"
      },
      {
        "price": "0.054590",
        "size": "1.000"
      },
      {
        "price": "0.054591",
        "size": "2.784"
      }
    ],
    "bid": [
      {
        "price": "0.054558",
        "size": "0.500"
      },
      {
        "price": "0.054557",
        "size": "0.076"
      },
      {
        "price": "0.054524",
        "size": "7.725"
      }
    ],
    "symbol": "BTCUSD",
    "sequence": 8073827,    
    "timestamp": "2018-11-19T05:00:28.193Z"
  }
}`)
	err := h.wsHandleData(pressXToJSON)
	if err != nil {
		t.Error(err)
	}

	pressXToJSON = []byte(`{
  "jsonrpc": "2.0",
  "method": "updateOrderbook",
  "params": {    
    "ask": [
      {
        "price": "0.054590",
        "size": "0.000"
      },
      {
        "price": "0.054591",
        "size": "0.000"
      }
    ],
    "bid": [
      {
        "price": "0.054504",
         "size": "0.000"
      }
    ],
    "symbol": "BTCUSD",
    "sequence": 8073830,
    "timestamp": "2018-11-19T05:00:28.700Z"
  }
}`)
	err = h.wsHandleData(pressXToJSON)
	if err != nil {
		t.Error(err)
	}
}

func TestWsOrderNotification(t *testing.T) {
	pressXToJSON := []byte(`{
  "jsonrpc": "2.0",
  "method": "report",
  "params": {
    "id": "4345697765",
    "clientOrderId": "53b7cf917963464a811a4af426102c19",
    "symbol": "BTCUSD",
    "side": "sell",
    "status": "filled",
    "type": "limit",
    "timeInForce": "GTC",
    "quantity": "0.001",
    "price": "0.053868",
    "cumQuantity": "0.001",
    "postOnly": false,
    "createdAt": "2017-10-20T12:20:05.952Z",
    "updatedAt": "2017-10-20T12:20:38.708Z",
    "reportType": "trade",
    "tradeQuantity": "0.001",
    "tradePrice": "0.053868",
    "tradeId": 55051694,
    "tradeFee": "-0.000000005"
  }
}`)
	err := h.wsHandleData(pressXToJSON)
	if err != nil {
		t.Error(err)
	}
}

func TestWsSubmitOrderJSON(t *testing.T) {
	pressXToJSON := []byte(`{
  "jsonrpc": "2.0",
  "result": {
    "id": "4345947689",
    "clientOrderId": "57d5525562c945448e3cbd559bd068c4",
    "symbol": "BTCUSD",
    "side": "sell",
    "status": "new",
    "type": "limit",
    "timeInForce": "GTC",
    "quantity": "0.001",
    "price": "0.093837",
    "cumQuantity": "0.000",
    "postOnly": false,
    "createdAt": "2017-10-20T12:29:43.166Z",
    "updatedAt": "2017-10-20T12:29:43.166Z",
    "reportType": "new"
  },
  "id": 123
}`)
	err := h.wsHandleData(pressXToJSON)
	if err != nil {
		t.Error(err)
	}
}

func TestWsCancelOrderJSON(t *testing.T) {
	pressXToJSON := []byte(`{
  "jsonrpc": "2.0",
  "result": {
    "id": "4345947689",
    "clientOrderId": "57d5525562c945448e3cbd559bd068c4",
    "symbol": "BTCUSD",
    "side": "sell",
    "status": "canceled",
    "type": "limit",
    "timeInForce": "GTC",
    "quantity": "0.001",
    "price": "0.093837",
    "cumQuantity": "0.000",
    "postOnly": false,
    "createdAt": "2017-10-20T12:29:43.166Z",
    "updatedAt": "2017-10-20T12:31:26.174Z",
    "reportType": "canceled"
  },
  "id": 123
}`)
	err := h.wsHandleData(pressXToJSON)
	if err != nil {
		t.Error(err)
	}
}

func TestWsCancelReplaceJSON(t *testing.T) {
	pressXToJSON := []byte(`{
  "jsonrpc": "2.0",
  "result": {
    "id": "4346371528",
    "clientOrderId": "9cbe79cb6f864b71a811402a48d4b5b2",
    "symbol": "BTCUSD",
    "side": "sell",
    "status": "new",
    "type": "limit",
    "timeInForce": "GTC",
    "quantity": "0.002",
    "price": "0.083837",
    "cumQuantity": "0.000",
    "postOnly": false,
    "createdAt": "2017-10-20T12:47:07.942Z",
    "updatedAt": "2017-10-20T12:50:34.488Z",
    "reportType": "replaced",
    "originalRequestClientOrderId": "9cbe79cb6f864b71a811402a48d4b5b1"
  },
  "id": 123
}`)
	err := h.wsHandleData(pressXToJSON)
	if err != nil {
		t.Error(err)
	}
}

func TestWsGetTradesRequestResponse(t *testing.T) {
	pressXToJSON := []byte(`{
  "jsonrpc": "2.0",
  "result": [
    {
      "currency": "BCN",
      "available": "100.000000000",
      "reserved": "0"
    },
    {
      "currency": "BTC",
      "available": "0.013634021",
      "reserved": "0"
    },
    {
      "currency": "ETH",
      "available": "0",
      "reserved": "0.00200000"
    }
  ],
  "id": 123
}`)
	err := h.wsHandleData(pressXToJSON)
	if err != nil {
		t.Error(err)
	}
}

func TestWsGetActiveOrdersRequestJSON(t *testing.T) {
	pressXToJSON := []byte(`{
  "jsonrpc": "2.0",
  "result": [
    {
      "id": "4346371528",
      "clientOrderId": "9cbe79cb6f864b71a811402a48d4b5b2",
      "symbol": "BTCUSD",
      "side": "sell",
      "status": "new",
      "type": "limit",
      "timeInForce": "GTC",
      "quantity": "0.002",
      "price": "0.083837",
      "cumQuantity": "0.000",
      "postOnly": false,
      "createdAt": "2017-10-20T12:47:07.942Z",
      "updatedAt": "2017-10-20T12:50:34.488Z",
      "reportType": "replaced",
      "originalRequestClientOrderId": "9cbe79cb6f864b71a811402a48d4b5b1"
    }
  ],
  "id": 123
}`)
	err := h.wsHandleData(pressXToJSON)
	if err != nil {
		t.Error(err)
	}
}

func TestWsTrades(t *testing.T) {
	pressXToJSON := []byte(`{
  "jsonrpc": "2.0",
  "method": "snapshotTrades",
  "params": {
    "data": [
      {
        "id": 54469456,
        "price": "0.054656",
        "quantity": "0.057",
        "side": "buy",
        "timestamp": "2017-10-19T16:33:42.821Z"
      },
      {
        "id": 54469497,
        "price": "0.054656",
        "quantity": "0.092",
        "side": "buy",
        "timestamp": "2017-10-19T16:33:48.754Z"
      },
      {
        "id": 54469697,
        "price": "0.054669",
        "quantity": "0.002",
        "side": "buy",
        "timestamp": "2017-10-19T16:34:13.288Z"
      }
    ],
    "symbol": "BTCUSD"
  }
}`)
	err := h.wsHandleData(pressXToJSON)
	if err != nil {
		t.Error(err)
	}

	pressXToJSON = []byte(`{
  "jsonrpc": "2.0",
  "method": "updateTrades",
  "params": {
    "data": [
      {
        "id": 54469813,
        "price": "0.054670",
        "quantity": "0.183",
        "side": "buy",
        "timestamp": "2017-10-19T16:34:25.041Z"
      }
    ],
    "symbol": "BTCUSD"
  }
}    `)
	err = h.wsHandleData(pressXToJSON)
	if err != nil {
		t.Error(err)
	}
}

func Test_FormatExchangeKlineInterval(t *testing.T) {
	t.Parallel()
	testCases := []struct {
		name     string
		interval kline.Interval
		output   string
	}{
		{
			"OneMin",
			kline.OneMin,
			"M1",
		},
		{
			"OneDay",
			kline.OneDay,
			"D1",
		},
		{
			"SevenDay",
			kline.SevenDay,
			"D7",
		},
		{
			"OneMonth",
			kline.OneMonth,
			"1M",
		},
	}

	for x := range testCases {
		test := testCases[x]
		t.Run(test.name, func(t *testing.T) {
			t.Parallel()
			ret, err := h.FormatExchangeKlineInterval(test.interval)
			if err != nil {
				t.Fatal(err)
			}
			if ret != test.output {
				t.Fatalf("unexpected result return expected: %v received: %v", test.output, ret)
			}
		})
	}
}

func TestGetRecentTrades(t *testing.T) {
	t.Parallel()
	currencyPair, err := currency.NewPairFromString("BTCUSD")
	if err != nil {
		t.Fatal(err)
	}
	_, err = h.GetRecentTrades(context.Background(), currencyPair, asset.Spot)
	if err != nil {
		t.Error(err)
	}
}

func TestGetHistoricTrades(t *testing.T) {
	t.Parallel()
	currencyPair, err := currency.NewPairFromString("BTCUSD")
	if err != nil {
		t.Fatal(err)
	}
	_, err = h.GetHistoricTrades(context.Background(),
		currencyPair, asset.Spot, time.Now().Add(-time.Minute*15), time.Now())
	if err != nil && err != common.ErrFunctionNotSupported {
		t.Error(err)
	}
	// longer term
	_, err = h.GetHistoricTrades(context.Background(),
		currencyPair, asset.Spot,
		time.Now().Add(-time.Minute*60*200),
		time.Now().Add(-time.Minute*60*199))
	if err != nil {
		t.Error(err)
	}
}

<<<<<<< HEAD
func TestGetActiveOrderByClientOrderID(t *testing.T) {
	t.Parallel()
	sharedtestvalues.SkipTestIfCredentialsUnset(t, h)

	_, err := h.GetActiveOrderByClientOrderID(context.Background(), "1234")
	if err != nil {
		t.Error(err)
	}
}

func TestGetOrderInfo(t *testing.T) {
	t.Parallel()
	sharedtestvalues.SkipTestIfCredentialsUnset(t, h)

	_, err := h.GetOrderInfo(context.Background(), "1234", currency.NewPair(currency.BTC, currency.USD), asset.Spot)
	if err != nil {
		t.Error(err)
=======
func TestFetchTradablePairs(t *testing.T) {
	t.Parallel()
	if _, err := h.FetchTradablePairs(context.Background(), asset.Spot); err != nil {
		t.Fatal(err)
>>>>>>> 6e1cbfc3
	}
}<|MERGE_RESOLUTION|>--- conflicted
+++ resolved
@@ -1070,7 +1070,6 @@
 	}
 }
 
-<<<<<<< HEAD
 func TestGetActiveOrderByClientOrderID(t *testing.T) {
 	t.Parallel()
 	sharedtestvalues.SkipTestIfCredentialsUnset(t, h)
@@ -1088,11 +1087,12 @@
 	_, err := h.GetOrderInfo(context.Background(), "1234", currency.NewPair(currency.BTC, currency.USD), asset.Spot)
 	if err != nil {
 		t.Error(err)
-=======
+	}
+}
+
 func TestFetchTradablePairs(t *testing.T) {
 	t.Parallel()
 	if _, err := h.FetchTradablePairs(context.Background(), asset.Spot); err != nil {
 		t.Fatal(err)
->>>>>>> 6e1cbfc3
 	}
 }