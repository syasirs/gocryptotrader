package hitbtc

import (
	"context"
	"errors"
	"log"
	"net/http"
	"os"
	"sync"
	"testing"
	"time"

	"github.com/gorilla/websocket"
	"github.com/thrasher-corp/gocryptotrader/common"
	"github.com/thrasher-corp/gocryptotrader/config"
	"github.com/thrasher-corp/gocryptotrader/core"
	"github.com/thrasher-corp/gocryptotrader/currency"
	exchange "github.com/thrasher-corp/gocryptotrader/exchanges"
	"github.com/thrasher-corp/gocryptotrader/exchanges/asset"
	"github.com/thrasher-corp/gocryptotrader/exchanges/kline"
	"github.com/thrasher-corp/gocryptotrader/exchanges/order"
	"github.com/thrasher-corp/gocryptotrader/exchanges/sharedtestvalues"
	"github.com/thrasher-corp/gocryptotrader/exchanges/stream"
	"github.com/thrasher-corp/gocryptotrader/portfolio/withdraw"
)

var (
	h          = &HitBTC{}
	wsSetupRan bool
)

// Please supply your own APIKEYS here for due diligence testing
const (
	apiKey                  = ""
	apiSecret               = ""
	canManipulateRealOrders = false
)

func TestMain(m *testing.M) {
	h.SetDefaults()
	cfg := config.GetConfig()
	err := cfg.LoadConfig("../../testdata/configtest.json", true)
	if err != nil {
		log.Fatal("HitBTC load config error", err)
	}
	hitbtcConfig, err := cfg.GetExchangeConfig("HitBTC")
	if err != nil {
		log.Fatal("HitBTC Setup() init error")
	}
	hitbtcConfig.API.AuthenticatedSupport = true
	hitbtcConfig.API.AuthenticatedWebsocketSupport = true
	hitbtcConfig.API.Credentials.Key = apiKey
	hitbtcConfig.API.Credentials.Secret = apiSecret
	h.Websocket = sharedtestvalues.NewTestWebsocket()
	err = h.Setup(hitbtcConfig)
	if err != nil {
		log.Fatal("HitBTC setup error", err)
	}
	os.Exit(m.Run())
}

func TestStart(t *testing.T) {
	t.Parallel()
	err := h.Start(context.Background(), nil)
	if !errors.Is(err, common.ErrNilPointer) {
		t.Fatalf("received: '%v' but expected: '%v'", err, common.ErrNilPointer)
	}
	var testWg sync.WaitGroup
	err = h.Start(context.Background(), &testWg)
	if err != nil {
		t.Fatal(err)
	}
	testWg.Wait()
}

func TestGetOrderbook(t *testing.T) {
	_, err := h.GetOrderbook(context.Background(), "BTCUSD", 50)
	if err != nil {
		t.Error("Test failed - HitBTC GetOrderbook() error", err)
	}
}

func TestGetTrades(t *testing.T) {
	_, err := h.GetTrades(context.Background(), "BTCUSD", "", "", 0, 0, 0, 0)
	if err != nil {
		t.Error("Test failed - HitBTC GetTradeHistory() error", err)
	}
}

func TestGetChartCandles(t *testing.T) {
	_, err := h.GetCandles(context.Background(),
		"BTCUSD", "", "D1", time.Now().Add(-24*time.Hour), time.Now())
	if err != nil {
		t.Error("Test failed - HitBTC GetChartData() error", err)
	}
}

func TestGetHistoricCandles(t *testing.T) {
	t.Parallel()

	pair, err := currency.NewPairFromString("BTC-USD")
	if err != nil {
		t.Fatal(err)
	}
	startTime := time.Now().Add(-time.Hour * 6)
	end := time.Now()
	_, err = h.GetHistoricCandles(context.Background(), pair, asset.Spot, kline.OneMin, startTime, end)
	if err != nil {
		t.Fatal(err)
	}
}

func TestGetHistoricCandlesExtended(t *testing.T) {
	t.Parallel()
	pair, err := currency.NewPairFromString("BTC-USD")
	if err != nil {
		t.Fatal(err)
	}
	startTime := time.Unix(1546300800, 0)
	end := time.Unix(1577836799, 0)
	_, err = h.GetHistoricCandlesExtended(context.Background(), pair, asset.Spot, kline.OneHour, startTime, end)
	if err != nil {
		t.Fatal(err)
	}
}

func TestGetCurrencies(t *testing.T) {
	_, err := h.GetCurrencies(context.Background())
	if err != nil {
		t.Error("Test failed - HitBTC GetCurrencies() error", err)
	}
}

func setFeeBuilder() *exchange.FeeBuilder {
	return &exchange.FeeBuilder{
		Amount:              1,
		FeeType:             exchange.CryptocurrencyTradeFee,
		Pair:                currency.NewPair(currency.ETH, currency.BTC),
		PurchasePrice:       1,
		FiatCurrency:        currency.USD,
		BankTransactionType: exchange.WireTransfer,
	}
}

// TestGetFeeByTypeOfflineTradeFee logic test
func TestGetFeeByTypeOfflineTradeFee(t *testing.T) {
	var feeBuilder = setFeeBuilder()
	_, err := h.GetFeeByType(context.Background(), feeBuilder)
	if err != nil {
		t.Fatal(err)
	}
	if !sharedtestvalues.AreAPICredentialsSet(h) {
		if feeBuilder.FeeType != exchange.OfflineTradeFee {
			t.Errorf("Expected %v, received %v", exchange.OfflineTradeFee, feeBuilder.FeeType)
		}
	} else {
		if feeBuilder.FeeType != exchange.CryptocurrencyTradeFee {
			t.Errorf("Expected %v, received %v", exchange.CryptocurrencyTradeFee, feeBuilder.FeeType)
		}
	}
}

func TestUpdateTicker(t *testing.T) {
	pairs, err := currency.NewPairsFromStrings([]string{"BTC-USD", "XRP-USD"})
	if err != nil {
		t.Fatal(err)
	}
	err = h.CurrencyPairs.StorePairs(asset.Spot, pairs, true)
	if err != nil {
		t.Fatal(err)
	}
	_, err = h.UpdateTicker(context.Background(),
		currency.NewPair(currency.BTC, currency.USD),
		asset.Spot)
	if err != nil {
		t.Error(err)
	}

	_, err = h.FetchTicker(context.Background(),
		currency.NewPair(currency.XRP, currency.USD), asset.Spot)
	if err != nil {
		t.Error(err)
	}
}

func TestUpdateTickers(t *testing.T) {
	err := h.UpdateTickers(context.Background(), asset.Spot)
	if err != nil {
		t.Error(err)
	}
}

func TestGetAllTickers(t *testing.T) {
	_, err := h.GetTickers(context.Background())
	if err != nil {
		t.Error(err)
	}
}

func TestGetSingularTicker(t *testing.T) {
	_, err := h.GetTicker(context.Background(), "BTCUSD")
	if err != nil {
		t.Error(err)
	}
}

func TestGetFee(t *testing.T) {
	var feeBuilder = setFeeBuilder()
	if sharedtestvalues.AreAPICredentialsSet(h) {
		// CryptocurrencyTradeFee Basic
		if _, err := h.GetFee(context.Background(), feeBuilder); err != nil {
			t.Error(err)
		}

		// CryptocurrencyTradeFee High quantity
		feeBuilder = setFeeBuilder()
		feeBuilder.Amount = 1000
		feeBuilder.PurchasePrice = 1000
		if _, err := h.GetFee(context.Background(), feeBuilder); err != nil {
			t.Error(err)
		}
		// CryptocurrencyTradeFee IsMaker
		feeBuilder = setFeeBuilder()
		feeBuilder.IsMaker = true
		if _, err := h.GetFee(context.Background(), feeBuilder); err != nil {
			t.Error(err)
		}
		// CryptocurrencyTradeFee Negative purchase price
		feeBuilder = setFeeBuilder()
		feeBuilder.PurchasePrice = -1000
		if _, err := h.GetFee(context.Background(), feeBuilder); err != nil {
			t.Error(err)
		}
		// CryptocurrencyWithdrawalFee Basic
		feeBuilder = setFeeBuilder()
		feeBuilder.FeeType = exchange.CryptocurrencyWithdrawalFee
		if _, err := h.GetFee(context.Background(), feeBuilder); err != nil {
			t.Error(err)
		}
		// CryptocurrencyWithdrawalFee Invalid currency
		feeBuilder = setFeeBuilder()
		feeBuilder.Pair.Base = currency.NewCode("hello")
		feeBuilder.FeeType = exchange.CryptocurrencyWithdrawalFee
		if _, err := h.GetFee(context.Background(), feeBuilder); err != nil {
			t.Error(err)
		}
	}

	// CryptocurrencyDepositFee Basic
	feeBuilder = setFeeBuilder()
	feeBuilder.FeeType = exchange.CryptocurrencyDepositFee
	feeBuilder.Pair.Base = currency.BTC
	feeBuilder.Pair.Quote = currency.LTC
	if _, err := h.GetFee(context.Background(), feeBuilder); err != nil {
		t.Error(err)
	}

	// InternationalBankDepositFee Basic
	feeBuilder = setFeeBuilder()
	feeBuilder.FeeType = exchange.InternationalBankDepositFee
	if _, err := h.GetFee(context.Background(), feeBuilder); err != nil {
		t.Error(err)
	}

	// InternationalBankWithdrawalFee Basic
	feeBuilder = setFeeBuilder()
	feeBuilder.FeeType = exchange.InternationalBankWithdrawalFee
	feeBuilder.FiatCurrency = currency.USD
	if _, err := h.GetFee(context.Background(), feeBuilder); err != nil {
		t.Error(err)
	}
}

func TestFormatWithdrawPermissions(t *testing.T) {
	expectedResult := exchange.AutoWithdrawCryptoText + " & " + exchange.NoFiatWithdrawalsText
	withdrawPermissions := h.FormatWithdrawPermissions()
	if withdrawPermissions != expectedResult {
		t.Errorf("Expected: %s, Received: %s", expectedResult, withdrawPermissions)
	}
}

func TestGetActiveOrders(t *testing.T) {
<<<<<<< HEAD
	var getOrdersRequest = order.MultiOrderRequest{
=======
	t.Parallel()
	var getOrdersRequest = order.GetOrdersRequest{
>>>>>>> b20cf75d
		Type:      order.AnyType,
		Pairs:     []currency.Pair{currency.NewPair(currency.ETH, currency.BTC)},
		AssetType: asset.Spot,
		Side:      order.AnySide,
	}

	_, err := h.GetActiveOrders(context.Background(), &getOrdersRequest)
	if sharedtestvalues.AreAPICredentialsSet(h) && err != nil {
		t.Errorf("Could not get open orders: %s", err)
	} else if !sharedtestvalues.AreAPICredentialsSet(h) && err == nil {
		t.Error("Expecting an error when no keys are set")
	}
}

func TestGetOrderHistory(t *testing.T) {
<<<<<<< HEAD
	var getOrdersRequest = order.MultiOrderRequest{
=======
	t.Parallel()
	var getOrdersRequest = order.GetOrdersRequest{
>>>>>>> b20cf75d
		Type:      order.AnyType,
		AssetType: asset.Spot,
		Pairs:     []currency.Pair{currency.NewPair(currency.ETH, currency.BTC)},
		Side:      order.AnySide,
	}

	_, err := h.GetOrderHistory(context.Background(), &getOrdersRequest)
	if sharedtestvalues.AreAPICredentialsSet(h) && err != nil {
		t.Errorf("Could not get order history: %s", err)
	} else if !sharedtestvalues.AreAPICredentialsSet(h) && err == nil {
		t.Error("Expecting an error when no keys are set")
	}
}

// Any tests below this line have the ability to impact your orders on the exchange. Enable canManipulateRealOrders to run them
// ----------------------------------------------------------------------------------------------------------------------------
func TestSubmitOrder(t *testing.T) {
	t.Parallel()
	sharedtestvalues.SkipTestIfCannotManipulateOrders(t, h, canManipulateRealOrders)

	var orderSubmission = &order.Submit{
		Exchange: h.Name,
		Pair: currency.Pair{
			Base:  currency.DGD,
			Quote: currency.BTC,
		},
		Side:      order.Buy,
		Type:      order.Limit,
		Price:     1,
		Amount:    1,
		ClientID:  "meowOrder",
		AssetType: asset.Spot,
	}
	response, err := h.SubmitOrder(context.Background(), orderSubmission)
	if sharedtestvalues.AreAPICredentialsSet(h) && (err != nil || response.Status != order.New) {
		t.Errorf("Order failed to be placed: %v", err)
	} else if !sharedtestvalues.AreAPICredentialsSet(h) && err == nil {
		t.Error("Expecting an error when no keys are set")
	}
}

func TestCancelExchangeOrder(t *testing.T) {
	t.Parallel()
	sharedtestvalues.SkipTestIfCannotManipulateOrders(t, h, canManipulateRealOrders)

	currencyPair := currency.NewPair(currency.LTC, currency.BTC)
	var orderCancellation = &order.Cancel{
		OrderID:       "1",
		WalletAddress: core.BitcoinDonationAddress,
		AccountID:     "1",
		Pair:          currencyPair,
		AssetType:     asset.Spot,
	}

	err := h.CancelOrder(context.Background(), orderCancellation)
	if !sharedtestvalues.AreAPICredentialsSet(h) && err == nil {
		t.Error("Expecting an error when no keys are set")
	}
	if sharedtestvalues.AreAPICredentialsSet(h) && err != nil {
		t.Errorf("Could not cancel orders: %v", err)
	}
}

func TestCancelAllExchangeOrders(t *testing.T) {
	t.Parallel()
	sharedtestvalues.SkipTestIfCannotManipulateOrders(t, h, canManipulateRealOrders)

	currencyPair := currency.NewPair(currency.LTC, currency.BTC)
	var orderCancellation = &order.Cancel{
		OrderID:       "1",
		WalletAddress: core.BitcoinDonationAddress,
		AccountID:     "1",
		Pair:          currencyPair,
		AssetType:     asset.Spot,
	}

	resp, err := h.CancelAllOrders(context.Background(), orderCancellation)

	if !sharedtestvalues.AreAPICredentialsSet(h) && err == nil {
		t.Error("Expecting an error when no keys are set")
	}
	if sharedtestvalues.AreAPICredentialsSet(h) && err != nil {
		t.Errorf("Could not cancel orders: %v", err)
	}

	if len(resp.Status) > 0 {
		t.Errorf("%v orders failed to cancel", len(resp.Status))
	}
}

func TestModifyOrder(t *testing.T) {
	t.Parallel()
	sharedtestvalues.SkipTestIfCannotManipulateOrders(t, h, canManipulateRealOrders)

	_, err := h.ModifyOrder(context.Background(),
		&order.Modify{AssetType: asset.Spot})
	if err == nil {
		t.Error("ModifyOrder() Expected error")
	}
}

func TestWithdraw(t *testing.T) {
	t.Parallel()
	sharedtestvalues.SkipTestIfCannotManipulateOrders(t, h, canManipulateRealOrders)

	withdrawCryptoRequest := withdraw.Request{
		Exchange:    h.Name,
		Amount:      -1,
		Currency:    currency.BTC,
		Description: "WITHDRAW IT ALL",
		Crypto: withdraw.CryptoRequest{
			Address: core.BitcoinDonationAddress,
		},
	}

	_, err := h.WithdrawCryptocurrencyFunds(context.Background(),
		&withdrawCryptoRequest)
	if !sharedtestvalues.AreAPICredentialsSet(h) && err == nil {
		t.Error("Expecting an error when no keys are set")
	}
	if sharedtestvalues.AreAPICredentialsSet(h) && err != nil {
		t.Errorf("Withdraw failed to be placed: %v", err)
	}
}

func TestWithdrawFiat(t *testing.T) {
	t.Parallel()
	sharedtestvalues.SkipTestIfCannotManipulateOrders(t, h, canManipulateRealOrders)

	var withdrawFiatRequest = withdraw.Request{}
	_, err := h.WithdrawFiatFunds(context.Background(), &withdrawFiatRequest)
	if err != common.ErrFunctionNotSupported {
		t.Errorf("Expected '%v', received: '%v'", common.ErrFunctionNotSupported, err)
	}
}

func TestWithdrawInternationalBank(t *testing.T) {
	t.Parallel()
	sharedtestvalues.SkipTestIfCannotManipulateOrders(t, h, canManipulateRealOrders)

	var withdrawFiatRequest = withdraw.Request{}
	_, err := h.WithdrawFiatFundsToInternationalBank(context.Background(),
		&withdrawFiatRequest)
	if err != common.ErrFunctionNotSupported {
		t.Errorf("Expected '%v', received: '%v'", common.ErrFunctionNotSupported, err)
	}
}

func TestGetDepositAddress(t *testing.T) {
	t.Parallel()
	if sharedtestvalues.AreAPICredentialsSet(h) {
		_, err := h.GetDepositAddress(context.Background(), currency.XRP, "", "")
		if err != nil {
			t.Error("GetDepositAddress() error", err)
		}
	} else {
		_, err := h.GetDepositAddress(context.Background(), currency.BTC, "", "")
		if err == nil {
			t.Error("GetDepositAddress() error cannot be nil")
		}
	}
}

//nolint:gocritic // Only used as a testing helper function in this package
func setupWsAuth(t *testing.T) {
	t.Helper()
	if wsSetupRan {
		return
	}
	if !h.Websocket.IsEnabled() && !h.API.AuthenticatedWebsocketSupport || !sharedtestvalues.AreAPICredentialsSet(h) {
		t.Skip(stream.WebsocketNotEnabled)
	}

	var dialer websocket.Dialer
	err := h.Websocket.Conn.Dial(&dialer, http.Header{})
	if err != nil {
		t.Fatal(err)
	}
	go h.wsReadData()
	err = h.wsLogin(context.Background())
	if err != nil {
		t.Fatal(err)
	}
	timer := time.NewTimer(time.Second)
	select {
	case loginError := <-h.Websocket.DataHandler:
		t.Fatal(loginError)
	case <-timer.C:
	}
	timer.Stop()
	wsSetupRan = true
}

// TestWsCancelOrder dials websocket, sends cancel request.
func TestWsCancelOrder(t *testing.T) {
	setupWsAuth(t)
	if !canManipulateRealOrders {
		t.Skip("canManipulateRealOrders false, skipping test")
	}
	_, err := h.wsCancelOrder("ImNotARealOrderID")
	if err != nil {
		t.Fatal(err)
	}
}

// TestWsPlaceOrder dials websocket, sends order submission.
func TestWsPlaceOrder(t *testing.T) {
	setupWsAuth(t)
	if !canManipulateRealOrders {
		t.Skip("canManipulateRealOrders false, skipping test")
	}
	_, err := h.wsPlaceOrder(currency.NewPair(currency.LTC, currency.BTC),
		order.Buy.String(),
		1,
		1)
	if err != nil {
		t.Fatal(err)
	}
}

// TestWsReplaceOrder dials websocket, sends replace order request.
func TestWsReplaceOrder(t *testing.T) {
	setupWsAuth(t)
	if !canManipulateRealOrders {
		t.Skip("canManipulateRealOrders false, skipping test")
	}
	_, err := h.wsReplaceOrder("ImNotARealOrderID", 1, 1)
	if err != nil {
		t.Fatal(err)
	}
}

// TestWsGetActiveOrders dials websocket, sends get active orders request.
func TestWsGetActiveOrders(t *testing.T) {
	setupWsAuth(t)
	if _, err := h.wsGetActiveOrders(); err != nil {
		t.Fatal(err)
	}
}

// TestWsGetTradingBalance dials websocket, sends get trading balance request.
func TestWsGetTradingBalance(t *testing.T) {
	setupWsAuth(t)
	if _, err := h.wsGetTradingBalance(); err != nil {
		t.Fatal(err)
	}
}

// TestWsGetTradingBalance dials websocket, sends get trading balance request.
func TestWsGetTrades(t *testing.T) {
	setupWsAuth(t)
	_, err := h.wsGetTrades(currency.NewPair(currency.ETH, currency.BTC), 1000, "ASC", "id")
	if err != nil {
		t.Fatal(err)
	}
}

// TestWsGetTradingBalance dials websocket, sends get trading balance request.
func TestWsGetSymbols(t *testing.T) {
	setupWsAuth(t)
	_, err := h.wsGetSymbols(currency.NewPair(currency.ETH, currency.BTC))
	if err != nil {
		t.Fatal(err)
	}
}

// TestWsGetCurrencies dials websocket, sends get trading balance request.
func TestWsGetCurrencies(t *testing.T) {
	setupWsAuth(t)
	_, err := h.wsGetCurrencies(currency.BTC)
	if err != nil {
		t.Fatal(err)
	}
}

func TestWsGetActiveOrdersJSON(t *testing.T) {
	pressXToJSON := []byte(`{
  "jsonrpc": "2.0",
  "method": "activeOrders",
  "params": [
    {
      "id": "4345613661",
      "clientOrderId": "57d5525562c945448e3cbd559bd068c3",
      "symbol": "BTCUSD",
      "side": "sell",
      "status": "new",
      "type": "limit",
      "timeInForce": "GTC",
      "quantity": "0.013",
      "price": "0.100000",
      "cumQuantity": "0.000",
      "postOnly": false,
      "createdAt": "2017-10-20T12:17:12.245Z",
      "updatedAt": "2017-10-20T12:17:12.245Z",
      "reportType": "status"
    }
  ]
}`)
	err := h.wsHandleData(pressXToJSON)
	if err != nil {
		t.Error(err)
	}
}

func TestWsGetCurrenciesJSON(t *testing.T) {
	pressXToJSON := []byte(`{
  "jsonrpc": "2.0",
  "result": {
    "id": "ETH",
    "fullName": "Ethereum",
    "crypto": true,
    "payinEnabled": true,
    "payinPaymentId": false,
    "payinConfirmations": 2,
    "payoutEnabled": true,
    "payoutIsPaymentId": false,
    "transferEnabled": true,
    "delisted": false,
    "payoutFee": "0.001"
  },
  "id": 123
}`)
	err := h.wsHandleData(pressXToJSON)
	if err != nil {
		t.Error(err)
	}
}

func TestWsGetSymbolsJSON(t *testing.T) {
	pressXToJSON := []byte(`{
  "jsonrpc": "2.0",
  "result": {
    "id": "ETHBTC",
    "baseCurrency": "ETH",
    "quoteCurrency": "BTC",
    "quantityIncrement": "0.001",
    "tickSize": "0.000001",
    "takeLiquidityRate": "0.001",
    "provideLiquidityRate": "-0.0001",
    "feeCurrency": "BTC"
  },
  "id": 123
}`)
	err := h.wsHandleData(pressXToJSON)
	if err != nil {
		t.Error(err)
	}
}

func TestWsTicker(t *testing.T) {
	pressXToJSON := []byte(`{
  "jsonrpc": "2.0",
  "method": "ticker",
  "params": {
    "ask": "0.054464",
    "bid": "0.054463",
    "last": "0.054463",
    "open": "0.057133",
    "low": "0.053615",
    "high": "0.057559",
    "volume": "33068.346",
    "volumeQuote": "1832.687530809",
    "timestamp": "2017-10-19T15:45:44.941Z",
    "symbol": "BTCUSD"
  }
}`)
	err := h.wsHandleData(pressXToJSON)
	if err != nil {
		t.Error(err)
	}
}

func TestWsOrderbook(t *testing.T) {
	pressXToJSON := []byte(`{
  "jsonrpc": "2.0",
  "method": "snapshotOrderbook",
  "params": {
    "ask": [
      {
        "price": "0.054588",
        "size": "0.245"
      },
      {
        "price": "0.054590",
        "size": "1.000"
      },
      {
        "price": "0.054591",
        "size": "2.784"
      }
    ],
    "bid": [
      {
        "price": "0.054558",
        "size": "0.500"
      },
      {
        "price": "0.054557",
        "size": "0.076"
      },
      {
        "price": "0.054524",
        "size": "7.725"
      }
    ],
    "symbol": "BTCUSD",
    "sequence": 8073827,    
    "timestamp": "2018-11-19T05:00:28.193Z"
  }
}`)
	err := h.wsHandleData(pressXToJSON)
	if err != nil {
		t.Error(err)
	}

	pressXToJSON = []byte(`{
  "jsonrpc": "2.0",
  "method": "updateOrderbook",
  "params": {    
    "ask": [
      {
        "price": "0.054590",
        "size": "0.000"
      },
      {
        "price": "0.054591",
        "size": "0.000"
      }
    ],
    "bid": [
      {
        "price": "0.054504",
         "size": "0.000"
      }
    ],
    "symbol": "BTCUSD",
    "sequence": 8073830,
    "timestamp": "2018-11-19T05:00:28.700Z"
  }
}`)
	err = h.wsHandleData(pressXToJSON)
	if err != nil {
		t.Error(err)
	}
}

func TestWsOrderNotification(t *testing.T) {
	pressXToJSON := []byte(`{
  "jsonrpc": "2.0",
  "method": "report",
  "params": {
    "id": "4345697765",
    "clientOrderId": "53b7cf917963464a811a4af426102c19",
    "symbol": "BTCUSD",
    "side": "sell",
    "status": "filled",
    "type": "limit",
    "timeInForce": "GTC",
    "quantity": "0.001",
    "price": "0.053868",
    "cumQuantity": "0.001",
    "postOnly": false,
    "createdAt": "2017-10-20T12:20:05.952Z",
    "updatedAt": "2017-10-20T12:20:38.708Z",
    "reportType": "trade",
    "tradeQuantity": "0.001",
    "tradePrice": "0.053868",
    "tradeId": 55051694,
    "tradeFee": "-0.000000005"
  }
}`)
	err := h.wsHandleData(pressXToJSON)
	if err != nil {
		t.Error(err)
	}
}

func TestWsSubmitOrderJSON(t *testing.T) {
	pressXToJSON := []byte(`{
  "jsonrpc": "2.0",
  "result": {
    "id": "4345947689",
    "clientOrderId": "57d5525562c945448e3cbd559bd068c4",
    "symbol": "BTCUSD",
    "side": "sell",
    "status": "new",
    "type": "limit",
    "timeInForce": "GTC",
    "quantity": "0.001",
    "price": "0.093837",
    "cumQuantity": "0.000",
    "postOnly": false,
    "createdAt": "2017-10-20T12:29:43.166Z",
    "updatedAt": "2017-10-20T12:29:43.166Z",
    "reportType": "new"
  },
  "id": 123
}`)
	err := h.wsHandleData(pressXToJSON)
	if err != nil {
		t.Error(err)
	}
}

func TestWsCancelOrderJSON(t *testing.T) {
	pressXToJSON := []byte(`{
  "jsonrpc": "2.0",
  "result": {
    "id": "4345947689",
    "clientOrderId": "57d5525562c945448e3cbd559bd068c4",
    "symbol": "BTCUSD",
    "side": "sell",
    "status": "canceled",
    "type": "limit",
    "timeInForce": "GTC",
    "quantity": "0.001",
    "price": "0.093837",
    "cumQuantity": "0.000",
    "postOnly": false,
    "createdAt": "2017-10-20T12:29:43.166Z",
    "updatedAt": "2017-10-20T12:31:26.174Z",
    "reportType": "canceled"
  },
  "id": 123
}`)
	err := h.wsHandleData(pressXToJSON)
	if err != nil {
		t.Error(err)
	}
}

func TestWsCancelReplaceJSON(t *testing.T) {
	pressXToJSON := []byte(`{
  "jsonrpc": "2.0",
  "result": {
    "id": "4346371528",
    "clientOrderId": "9cbe79cb6f864b71a811402a48d4b5b2",
    "symbol": "BTCUSD",
    "side": "sell",
    "status": "new",
    "type": "limit",
    "timeInForce": "GTC",
    "quantity": "0.002",
    "price": "0.083837",
    "cumQuantity": "0.000",
    "postOnly": false,
    "createdAt": "2017-10-20T12:47:07.942Z",
    "updatedAt": "2017-10-20T12:50:34.488Z",
    "reportType": "replaced",
    "originalRequestClientOrderId": "9cbe79cb6f864b71a811402a48d4b5b1"
  },
  "id": 123
}`)
	err := h.wsHandleData(pressXToJSON)
	if err != nil {
		t.Error(err)
	}
}

func TestWsGetTradesRequestResponse(t *testing.T) {
	pressXToJSON := []byte(`{
  "jsonrpc": "2.0",
  "result": [
    {
      "currency": "BCN",
      "available": "100.000000000",
      "reserved": "0"
    },
    {
      "currency": "BTC",
      "available": "0.013634021",
      "reserved": "0"
    },
    {
      "currency": "ETH",
      "available": "0",
      "reserved": "0.00200000"
    }
  ],
  "id": 123
}`)
	err := h.wsHandleData(pressXToJSON)
	if err != nil {
		t.Error(err)
	}
}

func TestWsGetActiveOrdersRequestJSON(t *testing.T) {
	pressXToJSON := []byte(`{
  "jsonrpc": "2.0",
  "result": [
    {
      "id": "4346371528",
      "clientOrderId": "9cbe79cb6f864b71a811402a48d4b5b2",
      "symbol": "BTCUSD",
      "side": "sell",
      "status": "new",
      "type": "limit",
      "timeInForce": "GTC",
      "quantity": "0.002",
      "price": "0.083837",
      "cumQuantity": "0.000",
      "postOnly": false,
      "createdAt": "2017-10-20T12:47:07.942Z",
      "updatedAt": "2017-10-20T12:50:34.488Z",
      "reportType": "replaced",
      "originalRequestClientOrderId": "9cbe79cb6f864b71a811402a48d4b5b1"
    }
  ],
  "id": 123
}`)
	err := h.wsHandleData(pressXToJSON)
	if err != nil {
		t.Error(err)
	}
}

func TestWsTrades(t *testing.T) {
	pressXToJSON := []byte(`{
  "jsonrpc": "2.0",
  "method": "snapshotTrades",
  "params": {
    "data": [
      {
        "id": 54469456,
        "price": "0.054656",
        "quantity": "0.057",
        "side": "buy",
        "timestamp": "2017-10-19T16:33:42.821Z"
      },
      {
        "id": 54469497,
        "price": "0.054656",
        "quantity": "0.092",
        "side": "buy",
        "timestamp": "2017-10-19T16:33:48.754Z"
      },
      {
        "id": 54469697,
        "price": "0.054669",
        "quantity": "0.002",
        "side": "buy",
        "timestamp": "2017-10-19T16:34:13.288Z"
      }
    ],
    "symbol": "BTCUSD"
  }
}`)
	err := h.wsHandleData(pressXToJSON)
	if err != nil {
		t.Error(err)
	}

	pressXToJSON = []byte(`{
  "jsonrpc": "2.0",
  "method": "updateTrades",
  "params": {
    "data": [
      {
        "id": 54469813,
        "price": "0.054670",
        "quantity": "0.183",
        "side": "buy",
        "timestamp": "2017-10-19T16:34:25.041Z"
      }
    ],
    "symbol": "BTCUSD"
  }
}    `)
	err = h.wsHandleData(pressXToJSON)
	if err != nil {
		t.Error(err)
	}
}

func Test_FormatExchangeKlineInterval(t *testing.T) {
	t.Parallel()
	testCases := []struct {
		name     string
		interval kline.Interval
		output   string
	}{
		{
			"OneMin",
			kline.OneMin,
			"M1",
		},
		{
			"OneDay",
			kline.OneDay,
			"D1",
		},
		{
			"SevenDay",
			kline.SevenDay,
			"D7",
		},
		{
			"OneMonth",
			kline.OneMonth,
			"1M",
		},
	}

	for x := range testCases {
		test := testCases[x]
		t.Run(test.name, func(t *testing.T) {
			t.Parallel()
			ret, err := h.FormatExchangeKlineInterval(test.interval)
			if err != nil {
				t.Fatal(err)
			}
			if ret != test.output {
				t.Fatalf("unexpected result return expected: %v received: %v", test.output, ret)
			}
		})
	}
}

func TestGetRecentTrades(t *testing.T) {
	t.Parallel()
	currencyPair, err := currency.NewPairFromString("BTCUSD")
	if err != nil {
		t.Fatal(err)
	}
	_, err = h.GetRecentTrades(context.Background(), currencyPair, asset.Spot)
	if err != nil {
		t.Error(err)
	}
}

func TestGetHistoricTrades(t *testing.T) {
	t.Parallel()
	currencyPair, err := currency.NewPairFromString("BTCUSD")
	if err != nil {
		t.Fatal(err)
	}
	_, err = h.GetHistoricTrades(context.Background(),
		currencyPair, asset.Spot, time.Now().Add(-time.Minute*15), time.Now())
	if err != nil && err != common.ErrFunctionNotSupported {
		t.Error(err)
	}
	// longer term
	_, err = h.GetHistoricTrades(context.Background(),
		currencyPair, asset.Spot,
		time.Now().Add(-time.Minute*60*200),
		time.Now().Add(-time.Minute*60*199))
	if err != nil {
		t.Error(err)
	}
}

func TestGetActiveOrderByClientOrderID(t *testing.T) {
	t.Parallel()
	if !areTestAPIKeysSet() {
		t.Skip("API Keys unset, skipping")
	}
	_, err := h.GetActiveOrderByClientOrderID(context.Background(), "1234")
	if err != nil {
		t.Error(err)
	}
}

func TestGetOrderInfo(t *testing.T) {
	t.Parallel()
	if !areTestAPIKeysSet() {
		t.Skip("API Keys unset, skipping")
	}
	_, err := h.GetOrderInfo(context.Background(), "1234", currency.NewPair(currency.BTC, currency.USD), asset.Spot)
	if err != nil {
		t.Error(err)
	}
}<|MERGE_RESOLUTION|>--- conflicted
+++ resolved
@@ -280,12 +280,8 @@
 }
 
 func TestGetActiveOrders(t *testing.T) {
-<<<<<<< HEAD
+	t.Parallel()
 	var getOrdersRequest = order.MultiOrderRequest{
-=======
-	t.Parallel()
-	var getOrdersRequest = order.GetOrdersRequest{
->>>>>>> b20cf75d
 		Type:      order.AnyType,
 		Pairs:     []currency.Pair{currency.NewPair(currency.ETH, currency.BTC)},
 		AssetType: asset.Spot,
@@ -301,12 +297,8 @@
 }
 
 func TestGetOrderHistory(t *testing.T) {
-<<<<<<< HEAD
+	t.Parallel()
 	var getOrdersRequest = order.MultiOrderRequest{
-=======
-	t.Parallel()
-	var getOrdersRequest = order.GetOrdersRequest{
->>>>>>> b20cf75d
 		Type:      order.AnyType,
 		AssetType: asset.Spot,
 		Pairs:     []currency.Pair{currency.NewPair(currency.ETH, currency.BTC)},
