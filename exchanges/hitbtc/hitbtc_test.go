package hitbtc

import (
	"context"
	"log"
	"net/http"
	"os"
	"testing"
	"time"

	"github.com/gorilla/websocket"
	"github.com/thrasher-corp/gocryptotrader/common"
	"github.com/thrasher-corp/gocryptotrader/config"
	"github.com/thrasher-corp/gocryptotrader/core"
	"github.com/thrasher-corp/gocryptotrader/currency"
	exchange "github.com/thrasher-corp/gocryptotrader/exchanges"
	"github.com/thrasher-corp/gocryptotrader/exchanges/asset"
	"github.com/thrasher-corp/gocryptotrader/exchanges/kline"
	"github.com/thrasher-corp/gocryptotrader/exchanges/order"
	"github.com/thrasher-corp/gocryptotrader/exchanges/sharedtestvalues"
	"github.com/thrasher-corp/gocryptotrader/exchanges/stream"
	"github.com/thrasher-corp/gocryptotrader/portfolio/withdraw"
)

var h HitBTC
var wsSetupRan bool

// Please supply your own APIKEYS here for due diligence testing
const (
	apiKey                  = ""
	apiSecret               = ""
	canManipulateRealOrders = false
)

func TestMain(m *testing.M) {
	h.SetDefaults()
	cfg := config.GetConfig()
	err := cfg.LoadConfig("../../testdata/configtest.json", true)
	if err != nil {
		log.Fatal("HitBTC load config error", err)
	}
	hitbtcConfig, err := cfg.GetExchangeConfig("HitBTC")
	if err != nil {
		log.Fatal("HitBTC Setup() init error")
	}
	hitbtcConfig.API.AuthenticatedSupport = true
	hitbtcConfig.API.AuthenticatedWebsocketSupport = true
	hitbtcConfig.API.Credentials.Key = apiKey
	hitbtcConfig.API.Credentials.Secret = apiSecret
	h.Websocket = sharedtestvalues.NewTestWebsocket()
	err = h.Setup(hitbtcConfig)
	if err != nil {
		log.Fatal("HitBTC setup error", err)
	}
	os.Exit(m.Run())
}

func TestGetOrderbook(t *testing.T) {
	_, err := h.GetOrderbook(context.Background(), "BTCUSD", 50)
	if err != nil {
		t.Error("Test faild - HitBTC GetOrderbook() error", err)
	}
}

func TestGetTrades(t *testing.T) {
	_, err := h.GetTrades(context.Background(), "BTCUSD", "", "", 0, 0, 0, 0)
	if err != nil {
		t.Error("Test faild - HitBTC GetTradeHistory() error", err)
	}
}

func TestGetChartCandles(t *testing.T) {
	_, err := h.GetCandles(context.Background(),
		"BTCUSD", "", "D1", time.Now().Add(-24*time.Hour), time.Now())
	if err != nil {
		t.Error("Test faild - HitBTC GetChartData() error", err)
	}
}

func TestGetHistoricCandles(t *testing.T) {
	currencyPair, err := currency.NewPairFromString("BTC-USD")
	if err != nil {
		t.Fatal(err)
	}
	startTime := time.Now().Add(-time.Hour * 24)
	end := time.Now()
	_, err = h.GetHistoricCandles(context.Background(),
		currencyPair, asset.Spot, startTime, end, kline.OneMin)
	if err != nil {
		t.Fatal(err)
	}

	_, err = h.GetHistoricCandles(context.Background(),
		currencyPair, asset.Spot, startTime, end, kline.Interval(time.Hour*7))
	if err == nil {
		t.Fatal("unexpected result")
	}
}

func TestGetHistoricCandlesExtended(t *testing.T) {
	currencyPair, err := currency.NewPairFromString("BTC-USD")
	if err != nil {
		t.Fatal(err)
	}
	startTime := time.Unix(1546300800, 0)
	end := time.Unix(1577836799, 0)
	_, err = h.GetHistoricCandlesExtended(context.Background(),
		currencyPair, asset.Spot, startTime, end, kline.OneHour)
	if err != nil {
		t.Fatal(err)
	}

	_, err = h.GetHistoricCandlesExtended(context.Background(),
		currencyPair, asset.Spot, startTime, end, kline.Interval(time.Hour*7))
	if err == nil {
		t.Fatal("unexpected result")
	}
}

func TestGetCurrencies(t *testing.T) {
	_, err := h.GetCurrencies(context.Background())
	if err != nil {
		t.Error("Test faild - HitBTC GetCurrencies() error", err)
	}
}

func setFeeBuilder() *exchange.FeeBuilder {
	return &exchange.FeeBuilder{
		Amount:              1,
		FeeType:             exchange.CryptocurrencyTradeFee,
		Pair:                currency.NewPair(currency.ETH, currency.BTC),
		PurchasePrice:       1,
		FiatCurrency:        currency.USD,
		BankTransactionType: exchange.WireTransfer,
	}
}

// TestGetFeeByTypeOfflineTradeFee logic test
func TestGetFeeByTypeOfflineTradeFee(t *testing.T) {
	var feeBuilder = setFeeBuilder()
<<<<<<< HEAD
	h.GetFeeByType(context.Background(), feeBuilder)
=======
	_, err := h.GetFeeByType(feeBuilder)
	if err != nil {
		t.Fatal(err)
	}
>>>>>>> 1e79384b
	if !areTestAPIKeysSet() {
		if feeBuilder.FeeType != exchange.OfflineTradeFee {
			t.Errorf("Expected %v, received %v", exchange.OfflineTradeFee, feeBuilder.FeeType)
		}
	} else {
		if feeBuilder.FeeType != exchange.CryptocurrencyTradeFee {
			t.Errorf("Expected %v, received %v", exchange.CryptocurrencyTradeFee, feeBuilder.FeeType)
		}
	}
}

func TestUpdateTicker(t *testing.T) {
	pairs, err := currency.NewPairsFromStrings([]string{"BTC-USD", "XRP-USD"})
	if err != nil {
		t.Fatal(err)
	}
	h.CurrencyPairs.StorePairs(asset.Spot, pairs, true)
	_, err = h.UpdateTicker(context.Background(),
		currency.NewPair(currency.BTC, currency.USD),
		asset.Spot)
	if err != nil {
		t.Error(err)
	}

	_, err = h.FetchTicker(context.Background(),
		currency.NewPair(currency.XRP, currency.USD), asset.Spot)
	if err != nil {
		t.Error(err)
	}
}

func TestUpdateTickers(t *testing.T) {
	err := h.UpdateTickers(context.Background(), asset.Spot)
	if err != nil {
		t.Error(err)
	}
}

func TestGetAllTickers(t *testing.T) {
	_, err := h.GetTickers(context.Background())
	if err != nil {
		t.Error(err)
	}
}

func TestGetSingularTicker(t *testing.T) {
	_, err := h.GetTicker(context.Background(), "BTCUSD")
	if err != nil {
		t.Error(err)
	}
}

func TestGetFee(t *testing.T) {
	var feeBuilder = setFeeBuilder()
	if areTestAPIKeysSet() {
		// CryptocurrencyTradeFee Basic
		if _, err := h.GetFee(context.Background(), feeBuilder); err != nil {
			t.Error(err)
		}

		// CryptocurrencyTradeFee High quantity
		feeBuilder = setFeeBuilder()
		feeBuilder.Amount = 1000
		feeBuilder.PurchasePrice = 1000
		if _, err := h.GetFee(context.Background(), feeBuilder); err != nil {
			t.Error(err)
		}
		// CryptocurrencyTradeFee IsMaker
		feeBuilder = setFeeBuilder()
		feeBuilder.IsMaker = true
		if _, err := h.GetFee(context.Background(), feeBuilder); err != nil {
			t.Error(err)
		}
		// CryptocurrencyTradeFee Negative purchase price
		feeBuilder = setFeeBuilder()
		feeBuilder.PurchasePrice = -1000
		if _, err := h.GetFee(context.Background(), feeBuilder); err != nil {
			t.Error(err)
		}
		// CryptocurrencyWithdrawalFee Basic
		feeBuilder = setFeeBuilder()
		feeBuilder.FeeType = exchange.CryptocurrencyWithdrawalFee
		if _, err := h.GetFee(context.Background(), feeBuilder); err != nil {
			t.Error(err)
		}
		// CryptocurrencyWithdrawalFee Invalid currency
		feeBuilder = setFeeBuilder()
		feeBuilder.Pair.Base = currency.NewCode("hello")
		feeBuilder.FeeType = exchange.CryptocurrencyWithdrawalFee
		if _, err := h.GetFee(context.Background(), feeBuilder); err != nil {
			t.Error(err)
		}
	}

	// CryptocurrencyDepositFee Basic
	feeBuilder = setFeeBuilder()
	feeBuilder.FeeType = exchange.CryptocurrencyDepositFee
	feeBuilder.Pair.Base = currency.BTC
	feeBuilder.Pair.Quote = currency.LTC
	if _, err := h.GetFee(context.Background(), feeBuilder); err != nil {
		t.Error(err)
	}

	// InternationalBankDepositFee Basic
	feeBuilder = setFeeBuilder()
	feeBuilder.FeeType = exchange.InternationalBankDepositFee
	if _, err := h.GetFee(context.Background(), feeBuilder); err != nil {
		t.Error(err)
	}

	// InternationalBankWithdrawalFee Basic
	feeBuilder = setFeeBuilder()
	feeBuilder.FeeType = exchange.InternationalBankWithdrawalFee
	feeBuilder.FiatCurrency = currency.USD
	if _, err := h.GetFee(context.Background(), feeBuilder); err != nil {
		t.Error(err)
	}
}

func TestFormatWithdrawPermissions(t *testing.T) {
	expectedResult := exchange.AutoWithdrawCryptoText + " & " + exchange.NoFiatWithdrawalsText
	withdrawPermissions := h.FormatWithdrawPermissions()
	if withdrawPermissions != expectedResult {
		t.Errorf("Expected: %s, Received: %s", expectedResult, withdrawPermissions)
	}
}

func TestGetActiveOrders(t *testing.T) {
	var getOrdersRequest = order.GetOrdersRequest{
		Type:      order.AnyType,
		Pairs:     []currency.Pair{currency.NewPair(currency.ETH, currency.BTC)},
		AssetType: asset.Spot,
	}

	_, err := h.GetActiveOrders(context.Background(), &getOrdersRequest)
	if areTestAPIKeysSet() && err != nil {
		t.Errorf("Could not get open orders: %s", err)
	} else if !areTestAPIKeysSet() && err == nil {
		t.Error("Expecting an error when no keys are set")
	}
}

func TestGetOrderHistory(t *testing.T) {
	var getOrdersRequest = order.GetOrdersRequest{
		Type:      order.AnyType,
		AssetType: asset.Spot,
		Pairs:     []currency.Pair{currency.NewPair(currency.ETH, currency.BTC)},
	}

	_, err := h.GetOrderHistory(context.Background(), &getOrdersRequest)
	if areTestAPIKeysSet() && err != nil {
		t.Errorf("Could not get order history: %s", err)
	} else if !areTestAPIKeysSet() && err == nil {
		t.Error("Expecting an error when no keys are set")
	}
}

// Any tests below this line have the ability to impact your orders on the exchange. Enable canManipulateRealOrders to run them
// ----------------------------------------------------------------------------------------------------------------------------
func areTestAPIKeysSet() bool {
	return h.ValidateAPICredentials()
}

func TestSubmitOrder(t *testing.T) {
	if areTestAPIKeysSet() && !canManipulateRealOrders {
		t.Skip("API keys set, canManipulateRealOrders false, skipping test")
	}

	var orderSubmission = &order.Submit{
		Pair: currency.Pair{
			Base:  currency.DGD,
			Quote: currency.BTC,
		},
		Side:      order.Buy,
		Type:      order.Limit,
		Price:     1,
		Amount:    1,
		ClientID:  "meowOrder",
		AssetType: asset.Spot,
	}
	response, err := h.SubmitOrder(context.Background(), orderSubmission)
	if areTestAPIKeysSet() && (err != nil || !response.IsOrderPlaced) {
		t.Errorf("Order failed to be placed: %v", err)
	} else if !areTestAPIKeysSet() && err == nil {
		t.Error("Expecting an error when no keys are set")
	}
}

func TestCancelExchangeOrder(t *testing.T) {
	if areTestAPIKeysSet() && !canManipulateRealOrders {
		t.Skip("API keys set, canManipulateRealOrders false, skipping test")
	}

	currencyPair := currency.NewPair(currency.LTC, currency.BTC)
	var orderCancellation = &order.Cancel{
		ID:            "1",
		WalletAddress: core.BitcoinDonationAddress,
		AccountID:     "1",
		Pair:          currencyPair,
		AssetType:     asset.Spot,
	}

	err := h.CancelOrder(context.Background(), orderCancellation)
	if !areTestAPIKeysSet() && err == nil {
		t.Error("Expecting an error when no keys are set")
	}
	if areTestAPIKeysSet() && err != nil {
		t.Errorf("Could not cancel orders: %v", err)
	}
}

func TestCancelAllExchangeOrders(t *testing.T) {
	if areTestAPIKeysSet() && !canManipulateRealOrders {
		t.Skip("API keys set, canManipulateRealOrders false, skipping test")
	}

	currencyPair := currency.NewPair(currency.LTC, currency.BTC)
	var orderCancellation = &order.Cancel{
		ID:            "1",
		WalletAddress: core.BitcoinDonationAddress,
		AccountID:     "1",
		Pair:          currencyPair,
		AssetType:     asset.Spot,
	}

	resp, err := h.CancelAllOrders(context.Background(), orderCancellation)

	if !areTestAPIKeysSet() && err == nil {
		t.Error("Expecting an error when no keys are set")
	}
	if areTestAPIKeysSet() && err != nil {
		t.Errorf("Could not cancel orders: %v", err)
	}

	if len(resp.Status) > 0 {
		t.Errorf("%v orders failed to cancel", len(resp.Status))
	}
}

func TestModifyOrder(t *testing.T) {
	if areTestAPIKeysSet() && !canManipulateRealOrders {
		t.Skip("API keys set, canManipulateRealOrders false, skipping test")
	}
	_, err := h.ModifyOrder(context.Background(),
		&order.Modify{AssetType: asset.Spot})
	if err == nil {
		t.Error("ModifyOrder() Expected error")
	}
}

func TestWithdraw(t *testing.T) {
	withdrawCryptoRequest := withdraw.Request{
		Amount:      -1,
		Currency:    currency.BTC,
		Description: "WITHDRAW IT ALL",
		Crypto: withdraw.CryptoRequest{
			Address: core.BitcoinDonationAddress,
		},
	}

	if areTestAPIKeysSet() && !canManipulateRealOrders {
		t.Skip("API keys set, canManipulateRealOrders false, skipping test")
	}

	_, err := h.WithdrawCryptocurrencyFunds(context.Background(),
		&withdrawCryptoRequest)
	if !areTestAPIKeysSet() && err == nil {
		t.Error("Expecting an error when no keys are set")
	}
	if areTestAPIKeysSet() && err != nil {
		t.Errorf("Withdraw failed to be placed: %v", err)
	}
}

func TestWithdrawFiat(t *testing.T) {
	if areTestAPIKeysSet() && !canManipulateRealOrders {
		t.Skip("API keys set, canManipulateRealOrders false, skipping test")
	}

	var withdrawFiatRequest = withdraw.Request{}
	_, err := h.WithdrawFiatFunds(context.Background(), &withdrawFiatRequest)
	if err != common.ErrFunctionNotSupported {
		t.Errorf("Expected '%v', received: '%v'", common.ErrFunctionNotSupported, err)
	}
}

func TestWithdrawInternationalBank(t *testing.T) {
	if areTestAPIKeysSet() && !canManipulateRealOrders {
		t.Skip("API keys set, canManipulateRealOrders false, skipping test")
	}

	var withdrawFiatRequest = withdraw.Request{}
	_, err := h.WithdrawFiatFundsToInternationalBank(context.Background(),
		&withdrawFiatRequest)
	if err != common.ErrFunctionNotSupported {
		t.Errorf("Expected '%v', received: '%v'", common.ErrFunctionNotSupported, err)
	}
}

func TestGetDepositAddress(t *testing.T) {
	if areTestAPIKeysSet() {
		_, err := h.GetDepositAddress(context.Background(), currency.BTC, "")
		if err != nil {
			t.Error("GetDepositAddress() error", err)
		}
	} else {
		_, err := h.GetDepositAddress(context.Background(), currency.BTC, "")
		if err == nil {
			t.Error("GetDepositAddress() error cannot be nil")
		}
	}
}
func setupWsAuth(t *testing.T) {
	if wsSetupRan {
		return
	}
	if !h.Websocket.IsEnabled() && !h.API.AuthenticatedWebsocketSupport || !areTestAPIKeysSet() {
		t.Skip(stream.WebsocketNotEnabled)
	}

	var dialer websocket.Dialer
	err := h.Websocket.Conn.Dial(&dialer, http.Header{})
	if err != nil {
		t.Fatal(err)
	}
	go h.wsReadData()
	err = h.wsLogin()
	if err != nil {
		t.Fatal(err)
	}
	timer := time.NewTimer(time.Second)
	select {
	case loginError := <-h.Websocket.DataHandler:
		t.Fatal(loginError)
	case <-timer.C:
	}
	timer.Stop()
	wsSetupRan = true
}

// TestWsCancelOrder dials websocket, sends cancel request.
func TestWsCancelOrder(t *testing.T) {
	setupWsAuth(t)
	if !canManipulateRealOrders {
		t.Skip("canManipulateRealOrders false, skipping test")
	}
	_, err := h.wsCancelOrder("ImNotARealOrderID")
	if err != nil {
		t.Fatal(err)
	}
}

// TestWsPlaceOrder dials websocket, sends order submission.
func TestWsPlaceOrder(t *testing.T) {
	setupWsAuth(t)
	if !canManipulateRealOrders {
		t.Skip("canManipulateRealOrders false, skipping test")
	}
	_, err := h.wsPlaceOrder(currency.NewPair(currency.LTC, currency.BTC),
		order.Buy.String(),
		1,
		1)
	if err != nil {
		t.Fatal(err)
	}
}

// TestWsReplaceOrder dials websocket, sends replace order request.
func TestWsReplaceOrder(t *testing.T) {
	setupWsAuth(t)
	if !canManipulateRealOrders {
		t.Skip("canManipulateRealOrders false, skipping test")
	}
	_, err := h.wsReplaceOrder("ImNotARealOrderID", 1, 1)
	if err != nil {
		t.Fatal(err)
	}
}

// TestWsGetActiveOrders dials websocket, sends get active orders request.
func TestWsGetActiveOrders(t *testing.T) {
	setupWsAuth(t)
	_, err := h.wsGetActiveOrders()
	if err != nil {
		t.Fatal(err)
	}
}

// TestWsGetTradingBalance dials websocket, sends get trading balance request.
func TestWsGetTradingBalance(t *testing.T) {
	setupWsAuth(t)
	_, err := h.wsGetTradingBalance()
	if err != nil {
		t.Fatal(err)
	}
}

// TestWsGetTradingBalance dials websocket, sends get trading balance request.
func TestWsGetTrades(t *testing.T) {
	setupWsAuth(t)
	_, err := h.wsGetTrades(currency.NewPair(currency.ETH, currency.BTC), 1000, "ASC", "id")
	if err != nil {
		t.Fatal(err)
	}
}

// TestWsGetTradingBalance dials websocket, sends get trading balance request.
func TestWsGetSymbols(t *testing.T) {
	setupWsAuth(t)
	_, err := h.wsGetSymbols(currency.NewPair(currency.ETH, currency.BTC))
	if err != nil {
		t.Fatal(err)
	}
}

// TestWsGetCurrencies dials websocket, sends get trading balance request.
func TestWsGetCurrencies(t *testing.T) {
	setupWsAuth(t)
	_, err := h.wsGetCurrencies(currency.BTC)
	if err != nil {
		t.Fatal(err)
	}
}

func TestWsGetActiveOrdersJSON(t *testing.T) {
	pressXToJSON := []byte(`{
  "jsonrpc": "2.0",
  "method": "activeOrders",
  "params": [
    {
      "id": "4345613661",
      "clientOrderId": "57d5525562c945448e3cbd559bd068c3",
      "symbol": "BTCUSD",
      "side": "sell",
      "status": "new",
      "type": "limit",
      "timeInForce": "GTC",
      "quantity": "0.013",
      "price": "0.100000",
      "cumQuantity": "0.000",
      "postOnly": false,
      "createdAt": "2017-10-20T12:17:12.245Z",
      "updatedAt": "2017-10-20T12:17:12.245Z",
      "reportType": "status"
    }
  ]
}`)
	err := h.wsHandleData(pressXToJSON)
	if err != nil {
		t.Error(err)
	}
}

func TestWsGetCurrenciesJSON(t *testing.T) {
	pressXToJSON := []byte(`{
  "jsonrpc": "2.0",
  "result": {
    "id": "ETH",
    "fullName": "Ethereum",
    "crypto": true,
    "payinEnabled": true,
    "payinPaymentId": false,
    "payinConfirmations": 2,
    "payoutEnabled": true,
    "payoutIsPaymentId": false,
    "transferEnabled": true,
    "delisted": false,
    "payoutFee": "0.001"
  },
  "id": 123
}`)
	err := h.wsHandleData(pressXToJSON)
	if err != nil {
		t.Error(err)
	}
}

func TestWsGetSymbolsJSON(t *testing.T) {
	pressXToJSON := []byte(`{
  "jsonrpc": "2.0",
  "result": {
    "id": "ETHBTC",
    "baseCurrency": "ETH",
    "quoteCurrency": "BTC",
    "quantityIncrement": "0.001",
    "tickSize": "0.000001",
    "takeLiquidityRate": "0.001",
    "provideLiquidityRate": "-0.0001",
    "feeCurrency": "BTC"
  },
  "id": 123
}`)
	err := h.wsHandleData(pressXToJSON)
	if err != nil {
		t.Error(err)
	}
}

func TestWsTicker(t *testing.T) {
	pressXToJSON := []byte(`{
  "jsonrpc": "2.0",
  "method": "ticker",
  "params": {
    "ask": "0.054464",
    "bid": "0.054463",
    "last": "0.054463",
    "open": "0.057133",
    "low": "0.053615",
    "high": "0.057559",
    "volume": "33068.346",
    "volumeQuote": "1832.687530809",
    "timestamp": "2017-10-19T15:45:44.941Z",
    "symbol": "BTCUSD"
  }
}`)
	err := h.wsHandleData(pressXToJSON)
	if err != nil {
		t.Error(err)
	}
}

func TestWsOrderbook(t *testing.T) {
	pressXToJSON := []byte(`{
  "jsonrpc": "2.0",
  "method": "snapshotOrderbook",
  "params": {
    "ask": [
      {
        "price": "0.054588",
        "size": "0.245"
      },
      {
        "price": "0.054590",
        "size": "1.000"
      },
      {
        "price": "0.054591",
        "size": "2.784"
      }
    ],
    "bid": [
      {
        "price": "0.054558",
        "size": "0.500"
      },
      {
        "price": "0.054557",
        "size": "0.076"
      },
      {
        "price": "0.054524",
        "size": "7.725"
      }
    ],
    "symbol": "BTCUSD",
    "sequence": 8073827,    
    "timestamp": "2018-11-19T05:00:28.193Z"
  }
}`)
	err := h.wsHandleData(pressXToJSON)
	if err != nil {
		t.Error(err)
	}

	pressXToJSON = []byte(`{
  "jsonrpc": "2.0",
  "method": "updateOrderbook",
  "params": {    
    "ask": [
      {
        "price": "0.054590",
        "size": "0.000"
      },
      {
        "price": "0.054591",
        "size": "0.000"
      }
    ],
    "bid": [
      {
        "price": "0.054504",
         "size": "0.000"
      }
    ],
    "symbol": "BTCUSD",
    "sequence": 8073830,
    "timestamp": "2018-11-19T05:00:28.700Z"
  }
}`)
	err = h.wsHandleData(pressXToJSON)
	if err != nil {
		t.Error(err)
	}
}

func TestWsOrderNotification(t *testing.T) {
	pressXToJSON := []byte(`{
  "jsonrpc": "2.0",
  "method": "report",
  "params": {
    "id": "4345697765",
    "clientOrderId": "53b7cf917963464a811a4af426102c19",
    "symbol": "BTCUSD",
    "side": "sell",
    "status": "filled",
    "type": "limit",
    "timeInForce": "GTC",
    "quantity": "0.001",
    "price": "0.053868",
    "cumQuantity": "0.001",
    "postOnly": false,
    "createdAt": "2017-10-20T12:20:05.952Z",
    "updatedAt": "2017-10-20T12:20:38.708Z",
    "reportType": "trade",
    "tradeQuantity": "0.001",
    "tradePrice": "0.053868",
    "tradeId": 55051694,
    "tradeFee": "-0.000000005"
  }
}`)
	err := h.wsHandleData(pressXToJSON)
	if err != nil {
		t.Error(err)
	}
}

func TestWsSubmitOrderJSON(t *testing.T) {
	pressXToJSON := []byte(`{
  "jsonrpc": "2.0",
  "result": {
    "id": "4345947689",
    "clientOrderId": "57d5525562c945448e3cbd559bd068c4",
    "symbol": "BTCUSD",
    "side": "sell",
    "status": "new",
    "type": "limit",
    "timeInForce": "GTC",
    "quantity": "0.001",
    "price": "0.093837",
    "cumQuantity": "0.000",
    "postOnly": false,
    "createdAt": "2017-10-20T12:29:43.166Z",
    "updatedAt": "2017-10-20T12:29:43.166Z",
    "reportType": "new"
  },
  "id": 123
}`)
	err := h.wsHandleData(pressXToJSON)
	if err != nil {
		t.Error(err)
	}
}

func TestWsCancelOrderJSON(t *testing.T) {
	pressXToJSON := []byte(`{
  "jsonrpc": "2.0",
  "result": {
    "id": "4345947689",
    "clientOrderId": "57d5525562c945448e3cbd559bd068c4",
    "symbol": "BTCUSD",
    "side": "sell",
    "status": "canceled",
    "type": "limit",
    "timeInForce": "GTC",
    "quantity": "0.001",
    "price": "0.093837",
    "cumQuantity": "0.000",
    "postOnly": false,
    "createdAt": "2017-10-20T12:29:43.166Z",
    "updatedAt": "2017-10-20T12:31:26.174Z",
    "reportType": "canceled"
  },
  "id": 123
}`)
	err := h.wsHandleData(pressXToJSON)
	if err != nil {
		t.Error(err)
	}
}

func TestWsCancelReplaceJSON(t *testing.T) {
	pressXToJSON := []byte(`{
  "jsonrpc": "2.0",
  "result": {
    "id": "4346371528",
    "clientOrderId": "9cbe79cb6f864b71a811402a48d4b5b2",
    "symbol": "BTCUSD",
    "side": "sell",
    "status": "new",
    "type": "limit",
    "timeInForce": "GTC",
    "quantity": "0.002",
    "price": "0.083837",
    "cumQuantity": "0.000",
    "postOnly": false,
    "createdAt": "2017-10-20T12:47:07.942Z",
    "updatedAt": "2017-10-20T12:50:34.488Z",
    "reportType": "replaced",
    "originalRequestClientOrderId": "9cbe79cb6f864b71a811402a48d4b5b1"
  },
  "id": 123
}`)
	err := h.wsHandleData(pressXToJSON)
	if err != nil {
		t.Error(err)
	}
}

func TestWsGetTradesRequestResponse(t *testing.T) {
	pressXToJSON := []byte(`{
  "jsonrpc": "2.0",
  "result": [
    {
      "currency": "BCN",
      "available": "100.000000000",
      "reserved": "0"
    },
    {
      "currency": "BTC",
      "available": "0.013634021",
      "reserved": "0"
    },
    {
      "currency": "ETH",
      "available": "0",
      "reserved": "0.00200000"
    }
  ],
  "id": 123
}`)
	err := h.wsHandleData(pressXToJSON)
	if err != nil {
		t.Error(err)
	}
}

func TestWsGetActiveOrdersRequestJSON(t *testing.T) {
	pressXToJSON := []byte(`{
  "jsonrpc": "2.0",
  "result": [
    {
      "id": "4346371528",
      "clientOrderId": "9cbe79cb6f864b71a811402a48d4b5b2",
      "symbol": "BTCUSD",
      "side": "sell",
      "status": "new",
      "type": "limit",
      "timeInForce": "GTC",
      "quantity": "0.002",
      "price": "0.083837",
      "cumQuantity": "0.000",
      "postOnly": false,
      "createdAt": "2017-10-20T12:47:07.942Z",
      "updatedAt": "2017-10-20T12:50:34.488Z",
      "reportType": "replaced",
      "originalRequestClientOrderId": "9cbe79cb6f864b71a811402a48d4b5b1"
    }
  ],
  "id": 123
}`)
	err := h.wsHandleData(pressXToJSON)
	if err != nil {
		t.Error(err)
	}
}

func TestWsTrades(t *testing.T) {
	pressXToJSON := []byte(`{
  "jsonrpc": "2.0",
  "method": "snapshotTrades",
  "params": {
    "data": [
      {
        "id": 54469456,
        "price": "0.054656",
        "quantity": "0.057",
        "side": "buy",
        "timestamp": "2017-10-19T16:33:42.821Z"
      },
      {
        "id": 54469497,
        "price": "0.054656",
        "quantity": "0.092",
        "side": "buy",
        "timestamp": "2017-10-19T16:33:48.754Z"
      },
      {
        "id": 54469697,
        "price": "0.054669",
        "quantity": "0.002",
        "side": "buy",
        "timestamp": "2017-10-19T16:34:13.288Z"
      }
    ],
    "symbol": "BTCUSD"
  }
}`)
	err := h.wsHandleData(pressXToJSON)
	if err != nil {
		t.Error(err)
	}

	pressXToJSON = []byte(`{
  "jsonrpc": "2.0",
  "method": "updateTrades",
  "params": {
    "data": [
      {
        "id": 54469813,
        "price": "0.054670",
        "quantity": "0.183",
        "side": "buy",
        "timestamp": "2017-10-19T16:34:25.041Z"
      }
    ],
    "symbol": "BTCUSD"
  }
}    `)
	err = h.wsHandleData(pressXToJSON)
	if err != nil {
		t.Error(err)
	}
}

func Test_FormatExchangeKlineInterval(t *testing.T) {
	testCases := []struct {
		name     string
		interval kline.Interval
		output   string
	}{
		{
			"OneMin",
			kline.OneMin,
			"M1",
		},
		{
			"OneDay",
			kline.OneDay,
			"D1",
		},
		{
			"SevenDay",
			kline.SevenDay,
			"D7",
		},
		{
			"AllOther",
			kline.OneMonth,
			"",
		},
	}

	for x := range testCases {
		test := testCases[x]

		t.Run(test.name, func(t *testing.T) {
			ret := h.FormatExchangeKlineInterval(test.interval)

			if ret != test.output {
				t.Fatalf("unexpected result return expected: %v received: %v", test.output, ret)
			}
		})
	}
}

func TestGetRecentTrades(t *testing.T) {
	t.Parallel()
	currencyPair, err := currency.NewPairFromString("BTCUSD")
	if err != nil {
		t.Fatal(err)
	}
	_, err = h.GetRecentTrades(context.Background(), currencyPair, asset.Spot)
	if err != nil {
		t.Error(err)
	}
}

func TestGetHistoricTrades(t *testing.T) {
	t.Parallel()
	currencyPair, err := currency.NewPairFromString("BTCUSD")
	if err != nil {
		t.Fatal(err)
	}
	_, err = h.GetHistoricTrades(context.Background(),
		currencyPair, asset.Spot, time.Now().Add(-time.Minute*15), time.Now())
	if err != nil && err != common.ErrFunctionNotSupported {
		t.Error(err)
	}
	// longer term
	_, err = h.GetHistoricTrades(context.Background(),
		currencyPair, asset.Spot,
		time.Now().Add(-time.Minute*60*200),
		time.Now().Add(-time.Minute*60*199))
	if err != nil {
		t.Error(err)
	}
}<|MERGE_RESOLUTION|>--- conflicted
+++ resolved
@@ -138,14 +138,10 @@
 // TestGetFeeByTypeOfflineTradeFee logic test
 func TestGetFeeByTypeOfflineTradeFee(t *testing.T) {
 	var feeBuilder = setFeeBuilder()
-<<<<<<< HEAD
-	h.GetFeeByType(context.Background(), feeBuilder)
-=======
-	_, err := h.GetFeeByType(feeBuilder)
-	if err != nil {
-		t.Fatal(err)
-	}
->>>>>>> 1e79384b
+	_, err := h.GetFeeByType(context.Background(), feeBuilder)
+	if err != nil {
+		t.Fatal(err)
+	}
 	if !areTestAPIKeysSet() {
 		if feeBuilder.FeeType != exchange.OfflineTradeFee {
 			t.Errorf("Expected %v, received %v", exchange.OfflineTradeFee, feeBuilder.FeeType)
