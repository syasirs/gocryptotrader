--- conflicted
+++ resolved
@@ -420,11 +420,7 @@
 		return nil
 	}
 
-<<<<<<< HEAD
-	bids := make([]orderbook.Item, len(update.Params.Bid))
-=======
 	bids := make(orderbook.Items, len(update.Params.Bid))
->>>>>>> b45fbb80
 	for i := range update.Params.Bid {
 		bids[i] = orderbook.Item{
 			Price:  update.Params.Bid[i].Price,
@@ -432,11 +428,7 @@
 		}
 	}
 
-<<<<<<< HEAD
-	asks := make([]orderbook.Item, len(update.Params.Ask))
-=======
 	asks := make(orderbook.Items, len(update.Params.Ask))
->>>>>>> b45fbb80
 	for i := range update.Params.Ask {
 		asks[i] = orderbook.Item{
 			Price:  update.Params.Ask[i].Price,
