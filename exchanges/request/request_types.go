--- conflicted
+++ resolved
@@ -30,14 +30,9 @@
 type Requester struct {
 	_HTTPClient        *client
 	limiter            Limiter
-<<<<<<< HEAD
+	reporter           Reporter
 	name               string
 	userAgent          string
-=======
-	reporter           Reporter
-	Name               string
-	UserAgent          string
->>>>>>> 15fcfe60
 	maxRetries         int
 	jobs               int32
 	Nonce              nonce.Nonce
