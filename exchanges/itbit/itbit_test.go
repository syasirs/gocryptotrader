package itbit

import (
	"net/url"
	"testing"

	"github.com/thrasher-/gocryptotrader/common"
	"github.com/thrasher-/gocryptotrader/config"
	"github.com/thrasher-/gocryptotrader/currency"
	exchange "github.com/thrasher-/gocryptotrader/exchanges"
)

var i ItBit

// Please provide your own keys to do proper testing
const (
	apiKey                  = ""
	apiSecret               = ""
	clientID                = ""
	canManipulateRealOrders = false
)

func TestSetDefaults(t *testing.T) {
	i.SetDefaults()
}

func TestSetup(t *testing.T) {
	cfg := config.GetConfig()
	cfg.LoadConfig("../../testdata/configtest.json")
	itbitConfig, err := cfg.GetExchangeConfig("ITBIT")
	if err != nil {
		t.Error("Test Failed - Gemini Setup() init error")
	}
	itbitConfig.AuthenticatedAPISupport = true
	itbitConfig.APIKey = apiKey
	itbitConfig.APISecret = apiSecret
	itbitConfig.ClientID = clientID

	i.Setup(itbitConfig)
}

func TestGetTicker(t *testing.T) {
	t.Parallel()
	_, err := i.GetTicker("XBTUSD")
	if err != nil {
		t.Error("Test Failed - GetTicker() error", err)
	}
}

func TestGetOrderbook(t *testing.T) {
	t.Parallel()
	_, err := i.GetOrderbook("XBTSGD")
	if err != nil {
		t.Error("Test Failed - GetOrderbook() error", err)
	}
}

func TestGetTradeHistory(t *testing.T) {
	t.Parallel()
	_, err := i.GetTradeHistory("XBTUSD", "0")
	if err != nil {
		t.Error("Test Failed - GetTradeHistory() error", err)
	}
}

func TestGetWallets(t *testing.T) {
	_, err := i.GetWallets(url.Values{})
	if err == nil {
		t.Error("Test Failed - GetWallets() error", err)
	}
}

func TestCreateWallet(t *testing.T) {
	_, err := i.CreateWallet("test")
	if err == nil {
		t.Error("Test Failed - CreateWallet() error", err)
	}
}

func TestGetWallet(t *testing.T) {
	_, err := i.GetWallet("1337")
	if err == nil {
		t.Error("Test Failed - GetWallet() error", err)
	}
}

func TestGetWalletBalance(t *testing.T) {
	_, err := i.GetWalletBalance("1337", "XRT")
	if err == nil {
		t.Error("Test Failed - GetWalletBalance() error", err)
	}
}

func TestGetWalletTrades(t *testing.T) {
	_, err := i.GetWalletTrades("1337", url.Values{})
	if err == nil {
		t.Error("Test Failed - GetWalletTrades() error", err)
	}
}

func TestGetFundingHistory(t *testing.T) {
	_, err := i.GetFundingHistoryForWallet("1337", url.Values{})
	if err == nil {
		t.Error("Test Failed - GetFundingHistory() error", err)
	}
}

func TestPlaceOrder(t *testing.T) {
	_, err := i.PlaceOrder("1337", "buy", "limit", "USD", 1, 0.2, "banjo", "sauce")
	if err == nil {
		t.Error("Test Failed - PlaceOrder() error", err)
	}
}

func TestGetOrder(t *testing.T) {
	_, err := i.GetOrder("1337", url.Values{})
	if err == nil {
		t.Error("Test Failed - GetOrder() error", err)
	}
}

func TestCancelExistingOrder(t *testing.T) {
	t.Skip()
	err := i.CancelExistingOrder("1337", "1337order")
	if err == nil {
		t.Error("Test Failed - CancelOrder() error", err)
	}
}

func TestGetCryptoDepositAddress(t *testing.T) {
	_, err := i.GetCryptoDepositAddress("1337", "AUD")
	if err == nil {
		t.Error("Test Failed - GetCryptoDepositAddress() error", err)
	}
}

func TestWalletTransfer(t *testing.T) {
	_, err := i.WalletTransfer("1337", "mywallet", "anotherwallet", 200, "USD")
	if err == nil {
		t.Error("Test Failed - WalletTransfer() error", err)
	}
}

<<<<<<< HEAD
func setFeeBuilder() *exchange.FeeBuilder {
	return &exchange.FeeBuilder{
		Amount:              1,
		Delimiter:           "_",
		FeeType:             exchange.CryptocurrencyTradeFee,
		FirstCurrency:       symbol.BTC,
		SecondCurrency:      symbol.LTC,
		IsMaker:             false,
=======
func setFeeBuilder() exchange.FeeBuilder {
	return exchange.FeeBuilder{
		Amount:  1,
		FeeType: exchange.CryptocurrencyTradeFee,
		Pair: currency.NewPairWithDelimiter(currency.BTC.String(),
			currency.LTC.String(),
			"_"),
>>>>>>> 2cb24131
		PurchasePrice:       1,
		FiatCurrency:        currency.USD,
		BankTransactionType: exchange.WireTransfer,
	}
}

func TestGetFee(t *testing.T) {
	t.Parallel()
	var feeBuilder = setFeeBuilder()
	// CryptocurrencyTradeFee Basic
	if resp, err := i.GetFee(feeBuilder); resp != float64(0.0025) || err != nil {
		t.Error(err)
		t.Errorf("Test Failed - GetFee() error. Expected: %f, Received: %f", float64(0.002), resp)
	}

	// CryptocurrencyTradeFee High quantity
	feeBuilder = setFeeBuilder()
	feeBuilder.Amount = 1000
	feeBuilder.PurchasePrice = 1000
	if resp, err := i.GetFee(feeBuilder); resp != float64(2500) || err != nil {
		t.Errorf("Test Failed - GetFee() error. Expected: %f, Received: %f", float64(2500), resp)
		t.Error(err)
	}

	// CryptocurrencyTradeFee IsMaker
	feeBuilder = setFeeBuilder()
	feeBuilder.IsMaker = true
	if resp, err := i.GetFee(feeBuilder); resp != float64(0) || err != nil {
		t.Errorf("Test Failed - GetFee() error. Expected: %f, Received: %f", float64(0), resp)
		t.Error(err)
	}

	// CryptocurrencyTradeFee Negative purchase price
	feeBuilder = setFeeBuilder()
	feeBuilder.PurchasePrice = -1000
	if resp, err := i.GetFee(feeBuilder); resp != float64(0) || err != nil {
		t.Errorf("Test Failed - GetFee() error. Expected: %f, Received: %f", float64(0), resp)
		t.Error(err)
	}
	// CryptocurrencyWithdrawalFee Basic
	feeBuilder = setFeeBuilder()
	feeBuilder.FeeType = exchange.CryptocurrencyWithdrawalFee
	if resp, err := i.GetFee(feeBuilder); resp != float64(0) || err != nil {
		t.Errorf("Test Failed - GetFee() error. Expected: %f, Received: %f", float64(0), resp)
		t.Error(err)
	}

	// CryptocurrencyWithdrawalFee Invalid currency
	feeBuilder = setFeeBuilder()
	feeBuilder.Pair.Base = currency.NewCode("hello")
	feeBuilder.FeeType = exchange.CryptocurrencyWithdrawalFee
	if resp, err := i.GetFee(feeBuilder); resp != float64(0) || err != nil {
		t.Errorf("Test Failed - GetFee() error. Expected: %f, Received: %f", float64(0), resp)
		t.Error(err)
	}

	// CyptocurrencyDepositFee Basic
	feeBuilder = setFeeBuilder()
	feeBuilder.FeeType = exchange.CyptocurrencyDepositFee
	if resp, err := i.GetFee(feeBuilder); resp != float64(0) || err != nil {
		t.Errorf("Test Failed - GetFee() error. Expected: %f, Received: %f", float64(0), resp)
		t.Error(err)
	}

	// InternationalBankDepositFee Basic
	feeBuilder = setFeeBuilder()
	feeBuilder.FeeType = exchange.InternationalBankDepositFee
	if resp, err := i.GetFee(feeBuilder); resp != float64(0) || err != nil {
		t.Errorf("Test Failed - GetFee() error. Expected: %f, Received: %f", float64(0), resp)
		t.Error(err)
	}

	// InternationalBankWithdrawalFee Basic
	feeBuilder = setFeeBuilder()
	feeBuilder.FeeType = exchange.InternationalBankWithdrawalFee
	feeBuilder.FiatCurrency = currency.USD
	if resp, err := i.GetFee(feeBuilder); resp != float64(40) || err != nil {
		t.Errorf("Test Failed - GetFee() error. Expected: %f, Received: %f", float64(40), resp)
		t.Error(err)
	}
}

func TestFormatWithdrawPermissions(t *testing.T) {
	i.SetDefaults()
	expectedResult := exchange.WithdrawCryptoViaWebsiteOnlyText + " & " + exchange.WithdrawFiatViaWebsiteOnlyText

	withdrawPermissions := i.FormatWithdrawPermissions()

	if withdrawPermissions != expectedResult {
		t.Errorf("Expected: %s, Received: %s", expectedResult, withdrawPermissions)
	}
}

func TestGetActiveOrders(t *testing.T) {
	i.SetDefaults()
	TestSetup(t)

	var getOrdersRequest = exchange.GetOrdersRequest{
		OrderType: exchange.AnyOrderType,
	}

	_, err := i.GetActiveOrders(&getOrdersRequest)
	if areTestAPIKeysSet() && err != nil {
		t.Errorf("Could not get open orders: %s", err)
	} else if !areTestAPIKeysSet() && err == nil {
		t.Error("Expecting an error when no keys are set")
	}
}

func TestGetOrderHistory(t *testing.T) {
	i.SetDefaults()
	TestSetup(t)

	var getOrdersRequest = exchange.GetOrdersRequest{
		OrderType: exchange.AnyOrderType,
	}

	_, err := i.GetOrderHistory(&getOrdersRequest)
	if areTestAPIKeysSet() && err != nil {
		t.Errorf("Could not get order history: %s", err)
	} else if !areTestAPIKeysSet() && err == nil {
		t.Error("Expecting an error when no keys are set")
	}
}

// Any tests below this line have the ability to impact your orders on the exchange. Enable canManipulateRealOrders to run them
// ----------------------------------------------------------------------------------------------------------------------------
func areTestAPIKeysSet() bool {
	if i.APIKey != "" && i.APIKey != "Key" &&
		i.APISecret != "" && i.APISecret != "Secret" {
		return true
	}
	return false
}

func TestSubmitOrder(t *testing.T) {
	i.SetDefaults()
	TestSetup(t)
	if areTestAPIKeysSet() && !canManipulateRealOrders {
		t.Skip("API keys set, canManipulateRealOrders false, skipping test")
	}

	var p = currency.Pair{
		Delimiter: "",
		Base:      currency.BTC,
		Quote:     currency.USDT,
	}
	response, err := i.SubmitOrder(p, exchange.BuyOrderSide, exchange.LimitOrderType, 1, 10, "hi")
	if areTestAPIKeysSet() && (err != nil || !response.IsOrderPlaced) {
		t.Errorf("Order failed to be placed: %v", err)
	} else if !areTestAPIKeysSet() && err == nil {
		t.Error("Expecting an error when no keys are set")
	}
}

func TestCancelExchangeOrder(t *testing.T) {
	i.SetDefaults()
	TestSetup(t)

	if areTestAPIKeysSet() && !canManipulateRealOrders {
		t.Skip("API keys set, canManipulateRealOrders false, skipping test")
	}

	currencyPair := currency.NewPair(currency.LTC, currency.BTC)

	var orderCancellation = &exchange.OrderCancellation{
		OrderID:       "1",
		WalletAddress: "1F5zVDgNjorJ51oGebSvNCrSAHpwGkUdDB",
		AccountID:     "1",
		CurrencyPair:  currencyPair,
	}

	err := i.CancelOrder(orderCancellation)

	if !areTestAPIKeysSet() && err == nil {
		t.Error("Expecting an error when no keys are set")
	}
	if areTestAPIKeysSet() && err != nil {
		t.Errorf("Could not cancel orders: %v", err)
	}
}

func TestCancelAllExchangeOrders(t *testing.T) {
	i.SetDefaults()
	TestSetup(t)

	if areTestAPIKeysSet() && !canManipulateRealOrders {
		t.Skip("API keys set, canManipulateRealOrders false, skipping test")
	}

	currencyPair := currency.NewPair(currency.LTC, currency.BTC)

	var orderCancellation = &exchange.OrderCancellation{
		OrderID:       "1",
		WalletAddress: "1F5zVDgNjorJ51oGebSvNCrSAHpwGkUdDB",
		AccountID:     "1",
		CurrencyPair:  currencyPair,
	}

	resp, err := i.CancelAllOrders(orderCancellation)

	if !areTestAPIKeysSet() && err == nil {
		t.Error("Expecting an error when no keys are set")
	}
	if areTestAPIKeysSet() && err != nil {
		t.Errorf("Could not cancel orders: %v", err)
	}

	if len(resp.OrderStatus) > 0 {
		t.Errorf("%v orders failed to cancel", len(resp.OrderStatus))
	}
}

func TestGetAccountInfo(t *testing.T) {
	if apiKey != "" || apiSecret != "" || clientID != "" {
		_, err := i.GetAccountInfo()
		if err == nil {
			t.Error("Test Failed - GetAccountInfo() error")
		}
	}
}

func TestModifyOrder(t *testing.T) {
	_, err := i.ModifyOrder(exchange.ModifyOrder{})
	if err == nil {
		t.Error("Test failed - ModifyOrder() error")
	}
}

func TestWithdraw(t *testing.T) {
	i.SetDefaults()
	TestSetup(t)
	var withdrawCryptoRequest = exchange.WithdrawRequest{
		Amount:      100,
		Currency:    currency.LTC,
		Address:     "1F5zVDgNjorJ51oGebSvNCrSAHpwGkUdDB",
		Description: "WITHDRAW IT ALL",
	}

	if areTestAPIKeysSet() && !canManipulateRealOrders {
		t.Skip("API keys set, canManipulateRealOrders false, skipping test")
	}

	_, err := i.WithdrawCryptocurrencyFunds(&withdrawCryptoRequest)
	if err != common.ErrFunctionNotSupported {
		t.Errorf("Expected 'Not supported', received %v", err)
	}
}

func TestWithdrawFiat(t *testing.T) {
	i.SetDefaults()
	TestSetup(t)

	if areTestAPIKeysSet() && !canManipulateRealOrders {
		t.Skip("API keys set, canManipulateRealOrders false, skipping test")
	}

	var withdrawFiatRequest = exchange.WithdrawRequest{}

	_, err := i.WithdrawFiatFunds(&withdrawFiatRequest)
	if err != common.ErrFunctionNotSupported {
		t.Errorf("Expected '%v', received: '%v'", common.ErrFunctionNotSupported, err)
	}
}

func TestWithdrawInternationalBank(t *testing.T) {
	i.SetDefaults()
	TestSetup(t)

	if areTestAPIKeysSet() && !canManipulateRealOrders {
		t.Skip("API keys set, canManipulateRealOrders false, skipping test")
	}

	var withdrawFiatRequest = exchange.WithdrawRequest{}

	_, err := i.WithdrawFiatFundsToInternationalBank(&withdrawFiatRequest)
	if err != common.ErrFunctionNotSupported {
		t.Errorf("Expected '%v', received: '%v'", common.ErrFunctionNotSupported, err)
	}
}

func TestGetDepositAddress(t *testing.T) {
	_, err := i.GetDepositAddress(currency.BTC, "")
	if err == nil {
		t.Error("Test Failed - GetDepositAddress() error cannot be nil")
	}
}<|MERGE_RESOLUTION|>--- conflicted
+++ resolved
@@ -141,24 +141,13 @@
 	}
 }
 
-<<<<<<< HEAD
 func setFeeBuilder() *exchange.FeeBuilder {
 	return &exchange.FeeBuilder{
-		Amount:              1,
-		Delimiter:           "_",
-		FeeType:             exchange.CryptocurrencyTradeFee,
-		FirstCurrency:       symbol.BTC,
-		SecondCurrency:      symbol.LTC,
-		IsMaker:             false,
-=======
-func setFeeBuilder() exchange.FeeBuilder {
-	return exchange.FeeBuilder{
 		Amount:  1,
 		FeeType: exchange.CryptocurrencyTradeFee,
 		Pair: currency.NewPairWithDelimiter(currency.BTC.String(),
 			currency.LTC.String(),
 			"_"),
->>>>>>> 2cb24131
 		PurchasePrice:       1,
 		FiatCurrency:        currency.USD,
 		BankTransactionType: exchange.WireTransfer,
