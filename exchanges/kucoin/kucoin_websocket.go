--- conflicted
+++ resolved
@@ -680,16 +680,12 @@
 	if err != nil {
 		return err
 	}
-<<<<<<< HEAD
+	// TODO: should amend this function as we need to know the order asset type when we call it
 	assets, err := ku.listOfAssetsCurrencyPairEnabledFor(pair)
 	if err != nil {
 		return err
 	}
 	for x := range assets {
-=======
-	// TODO should amend this function as we need to know the order asset type when we call it
-	for _, assetType := range ku.listOfAssetsCurrencyPairEnabledFor(pair) {
->>>>>>> 88182ec4
 		ku.Websocket.DataHandler <- &order.Detail{
 			Price:           response.Price,
 			Amount:          response.Size,
@@ -701,11 +697,7 @@
 			Type:            oType,
 			Side:            side,
 			Status:          oStatus,
-<<<<<<< HEAD
 			AssetType:       assets[x],
-=======
-			AssetType:       assetType,
->>>>>>> 88182ec4
 			Date:            response.OrderTime.Time(),
 			LastUpdated:     response.Timestamp.Time(),
 			Pair:            pair,
@@ -733,15 +725,11 @@
 	if err != nil {
 		return err
 	}
-<<<<<<< HEAD
 	assets, err := ku.listOfAssetsCurrencyPairEnabledFor(pair)
 	if err != nil {
 		return err
 	}
 	for x := range assets {
-=======
-	for _, assetType := range ku.listOfAssetsCurrencyPairEnabledFor(pair) {
->>>>>>> 88182ec4
 		err = ku.Websocket.Trade.Update(saveTradeData, trade.Data{
 			CurrencyPair: pair,
 			Timestamp:    response.Time.Time(),
@@ -750,11 +738,7 @@
 			Side:         side,
 			Exchange:     ku.Name,
 			TID:          response.TradeID,
-<<<<<<< HEAD
 			AssetType:    assets[x],
-=======
-			AssetType:    assetType,
->>>>>>> 88182ec4
 		})
 		if err != nil {
 			return err
@@ -773,7 +757,6 @@
 	if err != nil {
 		return err
 	}
-<<<<<<< HEAD
 	assets, err := ku.listOfAssetsCurrencyPairEnabledFor(pair)
 	if err != nil {
 		return err
@@ -784,11 +767,6 @@
 		}
 		ku.Websocket.DataHandler <- &ticker.Price{
 			AssetType:    assets[x],
-=======
-	for _, assetType := range ku.listOfAssetsCurrencyPairEnabledFor(pair) {
-		ku.Websocket.DataHandler <- &ticker.Price{
-			AssetType:    assetType,
->>>>>>> 88182ec4
 			Last:         response.Price,
 			LastUpdated:  response.Timestamp.Time(),
 			ExchangeName: ku.Name,
@@ -817,7 +795,6 @@
 	if err != nil {
 		return err
 	}
-<<<<<<< HEAD
 	assets, err := ku.listOfAssetsCurrencyPairEnabledFor(pair)
 	if err != nil {
 		return err
@@ -830,13 +807,6 @@
 			Timestamp:  response.Time.Time(),
 			Pair:       pair,
 			AssetType:  assets[x],
-=======
-	for _, assetType := range ku.listOfAssetsCurrencyPairEnabledFor(pair) {
-		ku.Websocket.DataHandler <- stream.KlineData{
-			Timestamp:  response.Time.Time(),
-			Pair:       pair,
-			AssetType:  assetType,
->>>>>>> 88182ec4
 			Exchange:   ku.Name,
 			StartTime:  resp.Candles.StartTime,
 			Interval:   intervalString,
@@ -862,7 +832,6 @@
 	if err != nil {
 		return err
 	}
-<<<<<<< HEAD
 	assets, err := ku.listOfAssetsCurrencyPairEnabledFor(pair)
 	if err != nil {
 		return err
@@ -870,23 +839,11 @@
 	for x := range assets {
 		var init bool
 		init, err = ku.UpdateLocalBuffer(result.Result, assets[x])
-=======
-	var init bool
-	for _, assetType := range ku.listOfAssetsCurrencyPairEnabledFor(pair) {
-		init, err = ku.UpdateLocalBuffer(result.Result, assetType)
->>>>>>> 88182ec4
 		if err != nil {
 			if init {
 				return nil
 			}
-<<<<<<< HEAD
 			return fmt.Errorf("%v - UpdateLocalCache for asset type: %v error: %s", ku.Name, assets[x], err)
-=======
-			return fmt.Errorf("%v - UpdateLocalCache for asset type: %v error: %s",
-				ku.Name,
-				assetType,
-				err)
->>>>>>> 88182ec4
 		}
 	}
 	return nil
@@ -939,7 +896,6 @@
 	if err != nil {
 		return err
 	}
-<<<<<<< HEAD
 
 	asks := make([]orderbook.Item, len(response.Asks))
 	for x := range response.Asks {
@@ -983,19 +939,6 @@
 		})
 		if err != nil {
 			return err
-=======
-	var init bool
-	for _, assetType := range ku.listOfAssetsCurrencyPairEnabledFor(pair) {
-		init, err = ku.UpdateLocalBuffer(response, assetType)
-		if err != nil {
-			if init {
-				return nil
-			}
-			return fmt.Errorf("%v - UpdateLocalCache for asset type %v error: %s",
-				ku.Name,
-				assetType,
-				err)
->>>>>>> 88182ec4
 		}
 	}
 	return nil
@@ -1011,7 +954,6 @@
 	if err != nil {
 		return err
 	}
-<<<<<<< HEAD
 	assets, err := ku.listOfAssetsCurrencyPairEnabledFor(pair)
 	if err != nil {
 		return err
@@ -1023,12 +965,6 @@
 		ku.Websocket.DataHandler <- &ticker.Price{
 			ExchangeName: ku.Name,
 			AssetType:    assets[x],
-=======
-	for _, assetType := range ku.listOfAssetsCurrencyPairEnabledFor(pair) {
-		ku.Websocket.DataHandler <- &ticker.Price{
-			ExchangeName: ku.Name,
-			AssetType:    assetType,
->>>>>>> 88182ec4
 			Last:         response.Data.LastTradedPrice,
 			Pair:         pair,
 			Low:          response.Data.Low,
@@ -2010,7 +1946,6 @@
 	return nil
 }
 
-<<<<<<< HEAD
 func (ku *Kucoin) listOfAssetsCurrencyPairEnabledFor(cp currency.Pair) ([]asset.Item, error) {
 	// Return all asset types that are enabled and check.
 	assetTypes := ku.CurrencyPairs.GetAssetTypes(true)
@@ -2027,15 +1962,4 @@
 		}
 	}
 	return assetTypes[:target], nil
-=======
-func (ku *Kucoin) listOfAssetsCurrencyPairEnabledFor(cp currency.Pair) []asset.Item {
-	assets := []asset.Item{}
-	for _, a := range ku.CurrencyPairs.GetAssetTypes(true) {
-		pairs, err := ku.GetEnabledPairs(a)
-		if err == nil && pairs.Contains(cp, true) {
-			assets = append(assets, a)
-		}
-	}
-	return assets
->>>>>>> 88182ec4
 }