--- conflicted
+++ resolved
@@ -130,14 +130,7 @@
 		return fmt.Errorf("%v - Unable to connect to Websocket. Error: %s", ku.Name, err)
 	}
 	ku.Websocket.Wg.Add(1)
-<<<<<<< HEAD
 	go ku.wsReadData(ctx)
-	if err != nil {
-		return err
-	}
-=======
-	go ku.wsReadData()
->>>>>>> d5189930
 	ku.Websocket.Conn.SetupPingHandler(stream.PingHandler{
 		Delay:       time.Millisecond * time.Duration(instances.InstanceServers[0].PingTimeout),
 		Message:     []byte(`{"type":"ping"}`),
