package kucoin

import (
	"context"
	"encoding/json"
	"errors"
	"log"
	"os"
	"testing"
	"time"

	"github.com/gofrs/uuid"
	"github.com/stretchr/testify/assert"
	"github.com/thrasher-corp/gocryptotrader/common"
	"github.com/thrasher-corp/gocryptotrader/config"
	"github.com/thrasher-corp/gocryptotrader/core"
	"github.com/thrasher-corp/gocryptotrader/currency"
	exchange "github.com/thrasher-corp/gocryptotrader/exchanges"
	"github.com/thrasher-corp/gocryptotrader/exchanges/asset"
	"github.com/thrasher-corp/gocryptotrader/exchanges/fundingrate"
	"github.com/thrasher-corp/gocryptotrader/exchanges/futures"
	"github.com/thrasher-corp/gocryptotrader/exchanges/kline"
	"github.com/thrasher-corp/gocryptotrader/exchanges/margin"
	"github.com/thrasher-corp/gocryptotrader/exchanges/order"
	"github.com/thrasher-corp/gocryptotrader/exchanges/sharedtestvalues"
	"github.com/thrasher-corp/gocryptotrader/exchanges/stream"
	"github.com/thrasher-corp/gocryptotrader/exchanges/stream/buffer"
	"github.com/thrasher-corp/gocryptotrader/exchanges/ticker"
	"github.com/thrasher-corp/gocryptotrader/portfolio/withdraw"
)

// Please supply your own keys here to do authenticated endpoint testing
const (
	apiKey                  = ""
	apiSecret               = ""
	passPhrase              = ""
	canManipulateRealOrders = false
)

var (
	ku                                                        = &Kucoin{}
	spotTradablePair, marginTradablePair, futuresTradablePair currency.Pair
)

func TestMain(m *testing.M) {
	ku.SetDefaults()
	cfg := config.GetConfig()
	err := cfg.LoadConfig("../../testdata/configtest.json", true)
	if err != nil {
		log.Fatal(err)
	}

	exchCfg, err := cfg.GetExchangeConfig("Kucoin")
	if err != nil {
		log.Fatal(err)
	}

	exchCfg.API.AuthenticatedSupport = true
	exchCfg.API.AuthenticatedWebsocketSupport = true

	exchCfg.API.Credentials.Key = apiKey
	exchCfg.API.Credentials.Secret = apiSecret
	exchCfg.API.Credentials.ClientID = passPhrase
	if apiKey != "" && apiSecret != "" && passPhrase != "" {
		ku.Websocket.SetCanUseAuthenticatedEndpoints(true)
	}

	ku.SetDefaults()
	ku.Websocket = sharedtestvalues.NewTestWebsocket()
	ku.Websocket.Orderbook = buffer.Orderbook{}
	err = ku.Setup(exchCfg)
	if err != nil {
		log.Fatal(err)
	}
<<<<<<< HEAD
=======

	request.MaxRequestJobs = 100
>>>>>>> 88182ec4
	ku.Websocket.DataHandler = sharedtestvalues.GetWebsocketInterfaceChannelOverride()
	ku.Websocket.TrafficAlert = sharedtestvalues.GetWebsocketStructChannelOverride()
	setupWS()
	getFirstTradablePairOfAssets()
	os.Exit(m.Run())
}

// Spot asset test cases starts from here
func TestGetSymbols(t *testing.T) {
	t.Parallel()
	symbols, err := ku.GetSymbols(context.Background(), "")
	if err != nil {
		t.Error("GetSymbols() error", err)
	}
	assert.NotEmpty(t, symbols, "should return all available spot/margin symbols")
	// Using market string reduces the scope of what is returned.
	symbols, err = ku.GetSymbols(context.Background(), "ETF")
	if err != nil {
		t.Error("GetSymbols() error", err)
	}
	assert.NotEmpty(t, symbols, "should return all available ETF symbols")
}

func TestGetTicker(t *testing.T) {
	t.Parallel()
	_, err := ku.GetTicker(context.Background(), "BTC-USDT")
	if err != nil {
		t.Error("GetTicker() error", err)
	}
}

func TestGetAllTickers(t *testing.T) {
	t.Parallel()
	_, err := ku.GetTickers(context.Background())
	if err != nil {
		t.Error("GetAllTickers() error", err)
	}
}

func TestGet24hrStats(t *testing.T) {
	t.Parallel()
	_, err := ku.Get24hrStats(context.Background(), "BTC-USDT")
	if err != nil {
		t.Error("Get24hrStats() error", err)
	}
}

func TestGetMarketList(t *testing.T) {
	t.Parallel()
	_, err := ku.GetMarketList(context.Background())
	if err != nil {
		t.Error("GetMarketList() error", err)
	}
}

func TestGetPartOrderbook20(t *testing.T) {
	t.Parallel()
	_, err := ku.GetPartOrderbook20(context.Background(), "BTC-USDT")
	if err != nil {
		t.Error("GetPartOrderbook20() error", err)
	}
}

func TestGetPartOrderbook100(t *testing.T) {
	t.Parallel()
	_, err := ku.GetPartOrderbook100(context.Background(), "BTC-USDT")
	if err != nil {
		t.Error("GetPartOrderbook100() error", err)
	}
}

func TestGetOrderbook(t *testing.T) {
	t.Parallel()
	sharedtestvalues.SkipTestIfCredentialsUnset(t, ku)
	_, err := ku.GetOrderbook(context.Background(), "BTC-USDT")
	if err != nil {
		t.Error("GetOrderbook() error", err)
	}
}

func TestGetTradeHistory(t *testing.T) {
	t.Parallel()
	_, err := ku.GetTradeHistory(context.Background(), "BTC-USDT")
	if err != nil {
		t.Error("GetTradeHistory() error", err)
	}
}

func TestGetKlines(t *testing.T) {
	t.Parallel()
	_, err := ku.GetKlines(context.Background(), "BTC-USDT", "1week", time.Time{}, time.Time{})
	if err != nil {
		t.Error("GetKlines() error", err)
	}
	_, err = ku.GetKlines(context.Background(), "BTC-USDT", "5min", time.Now().Add(-time.Hour*1), time.Now())
	if err != nil {
		t.Error("GetKlines() error", err)
	}
}

func TestGetCurrencies(t *testing.T) {
	t.Parallel()
	_, err := ku.GetCurrencies(context.Background())
	if err != nil {
		t.Error("GetCurrencies() error", err)
	}
}

func TestGetCurrency(t *testing.T) {
	t.Parallel()
	_, err := ku.GetCurrencyDetail(context.Background(), "BTC", "")
	if err != nil {
		t.Error("GetCurrency() error", err)
	}

	_, err = ku.GetCurrencyDetail(context.Background(), "BTC", "ETH")
	if err != nil {
		t.Error("GetCurrency() error", err)
	}
}

func TestGetFiatPrice(t *testing.T) {
	t.Parallel()
	_, err := ku.GetFiatPrice(context.Background(), "", "")
	if err != nil {
		t.Error("GetFiatPrice() error", err)
	}

	_, err = ku.GetFiatPrice(context.Background(), "EUR", "ETH,BTC")
	if err != nil {
		t.Error("GetFiatPrice() error", err)
	}
}

func TestGetMarkPrice(t *testing.T) {
	t.Parallel()
	_, err := ku.GetMarkPrice(context.Background(), "USDT-BTC")
	if err != nil {
		t.Error("GetMarkPrice() error", err)
	}
}

func TestGetMarginConfiguration(t *testing.T) {
	t.Parallel()
	_, err := ku.GetMarginConfiguration(context.Background())
	if err != nil {
		t.Error("GetMarginConfiguration() error", err)
	}
}

func TestGetMarginAccount(t *testing.T) {
	t.Parallel()
	sharedtestvalues.SkipTestIfCredentialsUnset(t, ku)
	_, err := ku.GetMarginAccount(context.Background())
	if err != nil {
		t.Error("GetMarginAccount() error", err)
	}
}

func TestGetMarginRiskLimit(t *testing.T) {
	t.Parallel()
	sharedtestvalues.SkipTestIfCredentialsUnset(t, ku)
	_, err := ku.GetMarginRiskLimit(context.Background(), "cross")
	if err != nil {
		t.Error("GetMarginRiskLimit() error", err)
	}

	_, err = ku.GetMarginRiskLimit(context.Background(), "isolated")
	if err != nil {
		t.Error("GetMarginRiskLimit() error", err)
	}
}

func TestPostBorrowOrder(t *testing.T) {
	t.Parallel()
	sharedtestvalues.SkipTestIfCredentialsUnset(t, ku, canManipulateRealOrders)
	_, err := ku.PostBorrowOrder(context.Background(), "USDT", "FOK", "", 10, 0)
	if err != nil {
		t.Error("PostBorrowOrder() error", err)
	}

	_, err = ku.PostBorrowOrder(context.Background(), "USDT", "IOC", "7,14,28", 10, 0.05)
	if err != nil {
		t.Error("PostBorrowOrder() error", err)
	}
}

const borrowOrderJSON = `{"orderId": "a2111213","currency": "USDT","size": "1.009","filled": 1.009,"matchList": [{"currency": "USDT","dailyIntRate": "0.001","size": "12.9","term": 7,"timestamp": "1544657947759","tradeId": "1212331"}],"status": "DONE"}`

func TestGetBorrowOrder(t *testing.T) {
	t.Parallel()
	var resp *BorrowOrder
	err := json.Unmarshal([]byte(borrowOrderJSON), &resp)
	if err != nil {
		t.Fatal(err)
	}
	sharedtestvalues.SkipTestIfCredentialsUnset(t, ku)
	_, err = ku.GetBorrowOrder(context.Background(), "orderID")
	if err != nil {
		t.Error("GetBorrowOrder() error", err)
	}
}

const outstandingRecordResponseJSON = `{"currentPage": 0, "pageSize": 0, "totalNum": 0, "totalPage": 0, "items": [ { "tradeId": "1231141", "currency": "USDT", "accruedInterest": "0.22121", "dailyIntRate": "0.0021", "liability": "1.32121", "maturityTime": "1544657947759", "principal": "1.22121", "repaidSize": "0", "term": 7, "createdAt": "1544657947759" } ] }`

func TestGetOutstandingRecord(t *testing.T) {
	t.Parallel()
	var resp *OutstandingRecordResponse
	err := json.Unmarshal([]byte(outstandingRecordResponseJSON), &resp)
	if err != nil {
		t.Error(err)
	}
	sharedtestvalues.SkipTestIfCredentialsUnset(t, ku)
	_, err = ku.GetOutstandingRecord(context.Background(), "BTC")
	if err != nil {
		t.Error("GetOutstandingRecord() error", err)
	}
}

const repaidRecordJSON = `{"pageSize": 0, "totalNum": 0, "totalPage": 0, "currentPage": 0, "items": [ { "tradeId": "1231141", "currency": "USDT", "dailyIntRate": "0.0021", "interest": "0.22121", "principal": "1.22121", "repaidSize": "0", "repayTime": "1544657947759", "term": 7 } ] }`

func TestGetRepaidRecord(t *testing.T) {
	t.Parallel()
	var resp *RepaidRecordsResponse
	err := json.Unmarshal([]byte(repaidRecordJSON), &resp)
	if err != nil {
		t.Error(err)
	}
	sharedtestvalues.SkipTestIfCredentialsUnset(t, ku)
	_, err = ku.GetRepaidRecord(context.Background(), "BTC")
	if err != nil {
		t.Error("GetRepaidRecord() error", err)
	}
}

func TestOneClickRepayment(t *testing.T) {
	t.Parallel()
	sharedtestvalues.SkipTestIfCredentialsUnset(t, ku, canManipulateRealOrders)
	err := ku.OneClickRepayment(context.Background(), "BTC", "RECENTLY_EXPIRE_FIRST", 2.5)
	if err != nil {
		t.Error("OneClickRepayment() error", err)
	}
}

func TestSingleOrderRepayment(t *testing.T) {
	t.Parallel()
	sharedtestvalues.SkipTestIfCredentialsUnset(t, ku, canManipulateRealOrders)
	err := ku.SingleOrderRepayment(context.Background(), "BTC", "fa3e34c980062c10dad74016", 2.5)
	if err != nil {
		t.Error("SingleOrderRepayment() error", err)
	}
}

func TestPostLendOrder(t *testing.T) {
	t.Parallel()
	sharedtestvalues.SkipTestIfCredentialsUnset(t, ku, canManipulateRealOrders)
	_, err := ku.PostLendOrder(context.Background(), "BTC", 0.0001, 5, 7)
	if err != nil {
		t.Error("PostLendOrder() error", err)
	}
}

func TestCancelLendOrder(t *testing.T) {
	t.Parallel()
	sharedtestvalues.SkipTestIfCredentialsUnset(t, ku, canManipulateRealOrders)
	err := ku.CancelLendOrder(context.Background(), "OrderID")
	if err != nil {
		t.Error("CancelLendOrder() error", err)
	}
}

func TestSetAutoLend(t *testing.T) {
	t.Parallel()
	sharedtestvalues.SkipTestIfCredentialsUnset(t, ku, canManipulateRealOrders)
	err := ku.SetAutoLend(context.Background(), "BTC", 0.0002, 0.005, 7, true)
	if err != nil {
		t.Error("SetAutoLend() error", err)
	}
}

const activeOrderResponseJSON = `[ { "orderId": "5da59f5ef943c033b2b643e4", "currency": "BTC", "size": "0.51", "filledSize": "0", "dailyIntRate": "0.0001", "term": 7, "createdAt": 1571135326913 } ]`

func TestGetActiveOrder(t *testing.T) {
	t.Parallel()
	var resp []LendOrder
	err := json.Unmarshal([]byte(activeOrderResponseJSON), &resp)
	if err != nil {
		t.Fatal(err)
	}
	sharedtestvalues.SkipTestIfCredentialsUnset(t, ku)
	_, err = ku.GetActiveOrder(context.Background(), "")
	if err != nil {
		t.Error("GetActiveOrder() error", err)
	}

	_, err = ku.GetActiveOrder(context.Background(), "BTC")
	if err != nil {
		t.Error("GetActiveOrder() error", err)
	}
}

func TestGetLendHistory(t *testing.T) {
	t.Parallel()
	sharedtestvalues.SkipTestIfCredentialsUnset(t, ku)
	_, err := ku.GetLendHistory(context.Background(), "")
	if err != nil {
		t.Error("GetLendHistory() error", err)
	}
	_, err = ku.GetLendHistory(context.Background(), "BTC")
	if err != nil {
		t.Error("GetLendHistory() error", err)
	}
}

const activeLentOrderResponseJSON = `[ { "tradeId": "5da6dba0f943c0c81f5d5db5", "currency": "BTC", "size": "0.51", "accruedInterest": "0", "repaid": "0.10999968", "dailyIntRate": "0.0001", "term": 14, "maturityTime": 1572425888958 } ]`

func TestGetUnsettleLendOrder(t *testing.T) {
	t.Parallel()
	var resp []UnsettleLendOrder
	err := json.Unmarshal([]byte(activeLentOrderResponseJSON), &resp)
	if err != nil {
		t.Fatal(err)
	}
	sharedtestvalues.SkipTestIfCredentialsUnset(t, ku)
	_, err = ku.GetUnsettledLendOrder(context.Background(), "")
	if err != nil {
		t.Error("GetUnsettledLendOrder() error", err)
	}

	_, err = ku.GetUnsettledLendOrder(context.Background(), "BTC")
	if err != nil {
		t.Error("GetUnsettledLendOrder() error", err)
	}
}

const settledLendOrderResponseJSON = `[{ "tradeId": "5da59fe6f943c033b2b6440b", "currency": "BTC", "size": "0.51", "interest": "0.00004899", "repaid": "0.510041641", "dailyIntRate": "0.0001", "term": 7, "settledAt": 1571216254767, "note": "The account of the borrowers reached a negative balance, and the system has supplemented the loss via the insurance fund. Deposit funds: 0.51." } ]`

func TestGetSettleLendOrder(t *testing.T) {
	t.Parallel()
	var resp []SettleLendOrder
	err := json.Unmarshal([]byte(settledLendOrderResponseJSON), &resp)
	if err != nil {
		t.Fatal(err)
	}
	sharedtestvalues.SkipTestIfCredentialsUnset(t, ku)
	_, err = ku.GetSettledLendOrder(context.Background(), "")
	if err != nil {
		t.Error("GetSettledLendOrder() error", err)
	}
	_, err = ku.GetSettledLendOrder(context.Background(), "BTC")
	if err != nil {
		t.Error("GetSettledLendOrder() error", err)
	}
}

func TestGetAccountLendRecord(t *testing.T) {
	t.Parallel()
	sharedtestvalues.SkipTestIfCredentialsUnset(t, ku)
	_, err := ku.GetAccountLendRecord(context.Background(), "")
	if err != nil {
		t.Error("GetAccountLendRecord() error", err)
	}
	_, err = ku.GetAccountLendRecord(context.Background(), "BTC")
	if err != nil {
		t.Error("GetAccountLendRecord() error", err)
	}
}

func TestGetLendingMarketData(t *testing.T) {
	t.Parallel()
	sharedtestvalues.SkipTestIfCredentialsUnset(t, ku)
	_, err := ku.GetLendingMarketData(context.Background(), "BTC", 0)
	if err != nil {
		t.Error("GetLendingMarketData() error", err)
	}
	_, err = ku.GetLendingMarketData(context.Background(), "BTC", 7)
	if err != nil {
		t.Error("GetLendingMarketData() error", err)
	}
}

func TestGetMarginTradeData(t *testing.T) {
	t.Parallel()
	sharedtestvalues.SkipTestIfCredentialsUnset(t, ku)
	_, err := ku.GetMarginTradeData(context.Background(), "BTC")
	if err != nil {
		t.Error("GetMarginTradeData() error", err)
	}
}

func TestGetIsolatedMarginPairConfig(t *testing.T) {
	t.Parallel()
	sharedtestvalues.SkipTestIfCredentialsUnset(t, ku)
	_, err := ku.GetIsolatedMarginPairConfig(context.Background())
	if err != nil {
		t.Error("GetIsolatedMarginPairConfig() error", err)
	}
}

func TestGetIsolatedMarginAccountInfo(t *testing.T) {
	t.Parallel()
	sharedtestvalues.SkipTestIfCredentialsUnset(t, ku)
	_, err := ku.GetIsolatedMarginAccountInfo(context.Background(), "")
	if err != nil {
		t.Error("GetIsolatedMarginAccountInfo() error", err)
	}
	_, err = ku.GetIsolatedMarginAccountInfo(context.Background(), "USDT")
	if err != nil {
		t.Error("GetIsolatedMarginAccountInfo() error", err)
	}
}

func TestGetSingleIsolatedMarginAccountInfo(t *testing.T) {
	t.Parallel()
	sharedtestvalues.SkipTestIfCredentialsUnset(t, ku)
	_, err := ku.GetSingleIsolatedMarginAccountInfo(context.Background(), "BTC-USDT")
	if err != nil {
		t.Error("GetSingleIsolatedMarginAccountInfo() error", err)
	}
}

func TestInitiateIsolateMarginBorrowing(t *testing.T) {
	t.Parallel()
	sharedtestvalues.SkipTestIfCredentialsUnset(t, ku, canManipulateRealOrders)
	_, err := ku.InitiateIsolatedMarginBorrowing(context.Background(), "BTC-USDT", "USDT", "FOK", "", 10, 0)
	if err != nil {
		t.Error("InitiateIsolateMarginBorrowing() error", err)
	}
}

func TestGetIsolatedOutstandingRepaymentRecords(t *testing.T) {
	t.Parallel()
	sharedtestvalues.SkipTestIfCredentialsUnset(t, ku)
	_, err := ku.GetIsolatedOutstandingRepaymentRecords(context.Background(), "", "", 0, 0)
	if err != nil {
		t.Error("GetIsolatedOutstandingRepaymentRecords() error", err)
	}
	_, err = ku.GetIsolatedOutstandingRepaymentRecords(context.Background(), "BTC-USDT", "USDT", 0, 0)
	if err != nil {
		t.Error("GetIsolatedOutstandingRepaymentRecords() error", err)
	}
}

func TestGetIsolatedMarginRepaymentRecords(t *testing.T) {
	t.Parallel()
	sharedtestvalues.SkipTestIfCredentialsUnset(t, ku)
	_, err := ku.GetIsolatedMarginRepaymentRecords(context.Background(), "", "", 0, 0)
	if err != nil {
		t.Error("GetIsolatedMarginRepaymentRecords() error", err)
	}
	_, err = ku.GetIsolatedMarginRepaymentRecords(context.Background(), "BTC-USDT", "USDT", 0, 0)
	if err != nil {
		t.Error("GetIsolatedMarginRepaymentRecords() error", err)
	}
}

func TestInitiateIsolatedMarginQuickRepayment(t *testing.T) {
	t.Parallel()
	sharedtestvalues.SkipTestIfCredentialsUnset(t, ku, canManipulateRealOrders)
	err := ku.InitiateIsolatedMarginQuickRepayment(context.Background(), "BTC-USDT", "USDT", "RECENTLY_EXPIRE_FIRST", 10)
	if err != nil {
		t.Error("InitiateIsolatedMarginQuickRepayment() error", err)
	}
}

func TestInitiateIsolatedMarginSingleRepayment(t *testing.T) {
	t.Parallel()
	sharedtestvalues.SkipTestIfCredentialsUnset(t, ku, canManipulateRealOrders)
	err := ku.InitiateIsolatedMarginSingleRepayment(context.Background(), "BTC-USDT", "USDT", "628c570f7818320001d52b69", 10)
	if err != nil {
		t.Error("InitiateIsolatedMarginSingleRepayment() error", err)
	}
}

func TestGetCurrentServerTime(t *testing.T) {
	t.Parallel()
	_, err := ku.GetCurrentServerTime(context.Background())
	if err != nil {
		t.Error("GetCurrentServerTime() error", err)
	}
}

func TestGetServiceStatus(t *testing.T) {
	t.Parallel()
	_, err := ku.GetServiceStatus(context.Background())
	if err != nil {
		t.Error("GetServiceStatus() error", err)
	}
}

func TestPostOrder(t *testing.T) {
	t.Parallel()

	// default order type is limit
	_, err := ku.PostOrder(context.Background(), &SpotOrderParam{
		ClientOrderID: ""})
	if !errors.Is(err, errInvalidClientOrderID) {
		t.Errorf("PostOrder() expected %v, but found %v", errInvalidClientOrderID, err)
	}

	customID, err := uuid.NewV4()
	if err != nil {
		t.Fatal(err)
	}

	_, err = ku.PostOrder(context.Background(), &SpotOrderParam{
		ClientOrderID: customID.String(), Symbol: spotTradablePair,
		OrderType: ""})
	if !errors.Is(err, order.ErrSideIsInvalid) {
		t.Errorf("PostOrder() expected %v, but found %v", order.ErrSideIsInvalid, err)
	}
	_, err = ku.PostOrder(context.Background(), &SpotOrderParam{
		ClientOrderID: customID.String(), Symbol: currency.EMPTYPAIR,
		Size: 0.1, Side: "buy", Price: 234565})
	if !errors.Is(err, currency.ErrCurrencyPairEmpty) {
		t.Errorf("PostOrder() expected %v, but found %v", currency.ErrCurrencyPairEmpty, err)
	}
	_, err = ku.PostOrder(context.Background(), &SpotOrderParam{
		ClientOrderID: customID.String(), Side: "buy",
		Symbol:    spotTradablePair,
		OrderType: "limit", Size: 0.1})
	if !errors.Is(err, errInvalidPrice) {
		t.Errorf("PostOrder() expected %v, but found %v", errInvalidPrice, err)
	}
	_, err = ku.PostOrder(context.Background(), &SpotOrderParam{
		ClientOrderID: customID.String(), Symbol: spotTradablePair, Side: "buy",
		OrderType: "limit", Price: 234565})
	if !errors.Is(err, errInvalidSize) {
		t.Errorf("PostOrder() expected %v, but found %v", errInvalidSize, err)
	}

	sharedtestvalues.SkipTestIfCredentialsUnset(t, ku, canManipulateRealOrders)
	_, err = ku.PostOrder(context.Background(), &SpotOrderParam{
		ClientOrderID: customID.String(),
		Side:          "buy",
		Symbol:        spotTradablePair,
		OrderType:     "limit",
		Size:          0.005,
		Price:         1000})
	if err != nil {
		t.Error("PostOrder() error", err)
	}
}

func TestPostMarginOrder(t *testing.T) {
	t.Parallel()
	// default order type is limit
	_, err := ku.PostMarginOrder(context.Background(), &MarginOrderParam{
		ClientOrderID: ""})
	if !errors.Is(err, errInvalidClientOrderID) {
		t.Errorf("PostMarginOrder() expected %v, but found %v", errInvalidClientOrderID, err)
	}
	_, err = ku.PostMarginOrder(context.Background(), &MarginOrderParam{
		ClientOrderID: "5bd6e9286d99522a52e458de", Symbol: marginTradablePair,
		OrderType: ""})
	if !errors.Is(err, order.ErrSideIsInvalid) {
		t.Errorf("PostMarginOrder() expected %v, but found %v", order.ErrSideIsInvalid, err)
	}
	_, err = ku.PostMarginOrder(context.Background(), &MarginOrderParam{
		ClientOrderID: "5bd6e9286d99522a52e458de", Symbol: currency.EMPTYPAIR,
		Size: 0.1, Side: "buy", Price: 234565})
	if !errors.Is(err, currency.ErrCurrencyPairEmpty) {
		t.Errorf("PostMarginOrder() expected %v, but found %v", currency.ErrCurrencyPairEmpty, err)
	}
	_, err = ku.PostMarginOrder(context.Background(), &MarginOrderParam{
		ClientOrderID: "5bd6e9286d99522a52e458de", Side: "buy",
		Symbol:    marginTradablePair,
		OrderType: "limit", Size: 0.1})
	if !errors.Is(err, errInvalidPrice) {
		t.Errorf("PostMarginOrder() expected %v, but found %v", errInvalidPrice, err)
	}
	_, err = ku.PostMarginOrder(context.Background(), &MarginOrderParam{
		ClientOrderID: "5bd6e9286d99522a52e458de", Symbol: marginTradablePair, Side: "buy",
		OrderType: "limit", Price: 234565})
	if !errors.Is(err, errInvalidSize) {
		t.Errorf("PostMarginOrder() expected %v, but found %v", errInvalidSize, err)
	}
	sharedtestvalues.SkipTestIfCredentialsUnset(t, ku, canManipulateRealOrders)
	// default order type is limit and margin mode is cross
	_, err = ku.PostMarginOrder(context.Background(),
		&MarginOrderParam{
			ClientOrderID: "5bd6e9286d99522a52e458de",
			Side:          "buy", Symbol: marginTradablePair,
			Price: 1000, Size: 0.1, PostOnly: true})
	if err != nil {
		t.Error("PostMarginOrder() error", err)
	}

	// market isolated order
	_, err = ku.PostMarginOrder(context.Background(),
		&MarginOrderParam{
			ClientOrderID: "5bd6e9286d99522a52e458de",
			Side:          "buy", Symbol: marginTradablePair,
			OrderType: "market", Funds: 1234,
			Remark: "remark", MarginMode: "cross", Price: 1000, PostOnly: true, AutoBorrow: true})
	if err != nil {
		t.Error("PostMarginOrder() error", err)
	}
}

func TestPostBulkOrder(t *testing.T) {
	t.Parallel()
	sharedtestvalues.SkipTestIfCredentialsUnset(t, ku, canManipulateRealOrders)

	req := []OrderRequest{
		{
			ClientOID: "3d07008668054da6b3cb12e432c2b13a",
			Side:      "buy",
			Type:      "limit",
			Price:     1000,
			Size:      0.01,
		},
		{
			ClientOID: "37245dbe6e134b5c97732bfb36cd4a9d",
			Side:      "buy",
			Type:      "limit",
			Price:     1000,
			Size:      0.01,
		},
	}

	_, err := ku.PostBulkOrder(context.Background(), "BTC-USDT", req)
	if err != nil {
		t.Error("PostBulkOrder() error", err)
	}
}

func TestCancelSingleOrder(t *testing.T) {
	t.Parallel()
	sharedtestvalues.SkipTestIfCredentialsUnset(t, ku, canManipulateRealOrders)

	_, err := ku.CancelSingleOrder(context.Background(), "5bd6e9286d99522a52e458de")
	if err != nil {
		t.Error("CancelSingleOrder() error", err)
	}
}

func TestCancelOrderByClientOID(t *testing.T) {
	t.Parallel()
	sharedtestvalues.SkipTestIfCredentialsUnset(t, ku, canManipulateRealOrders)

	_, err := ku.CancelOrderByClientOID(context.Background(), "5bd6e9286d99522a52e458de")
	if err != nil {
		t.Error("CancelOrderByClientOID() error", err)
	}
}

func TestCancelAllOpenOrders(t *testing.T) {
	t.Parallel()
	sharedtestvalues.SkipTestIfCredentialsUnset(t, ku, canManipulateRealOrders)

	_, err := ku.CancelAllOpenOrders(context.Background(), "", "")
	if err != nil {
		t.Error("CancelAllOpenOrders() error", err)
	}
}

const ordersListResponseJSON = `{"currentPage": 1, "pageSize": 1, "totalNum": 153408, "totalPage": 153408, "items": [ { "id": "5c35c02703aa673ceec2a168", "symbol": "BTC-USDT", "opType": "DEAL", "type": "limit", "side": "buy", "price": "10", "size": "2", "funds": "0", "dealFunds": "0.166", "dealSize": "2", "fee": "0", "feeCurrency": "USDT", "stp": "", "stop": "", "stopTriggered": false, "stopPrice": "0", "timeInForce": "GTC", "postOnly": false, "hidden": false, "iceberg": false, "visibleSize": "0", "cancelAfter": 0, "channel": "IOS", "clientOid": "", "remark": "", "tags": "", "isActive": false, "cancelExist": false, "createdAt": 1547026471000, "tradeType": "TRADE" } ] }`

func TestGetOrders(t *testing.T) {
	t.Parallel()
	var resp *OrdersListResponse
	err := json.Unmarshal([]byte(ordersListResponseJSON), &resp)
	if err != nil {
		t.Error(err)
	}
	sharedtestvalues.SkipTestIfCredentialsUnset(t, ku)

	_, err = ku.ListOrders(context.Background(), "", "", "", "", "", time.Time{}, time.Time{})
	if err != nil {
		t.Error("GetOrders() error", err)
	}
}

func TestGetRecentOrders(t *testing.T) {
	t.Parallel()
	sharedtestvalues.SkipTestIfCredentialsUnset(t, ku)
	_, err := ku.GetRecentOrders(context.Background())
	if err != nil {
		t.Error("GetRecentOrders() error", err)
	}
}

func TestGetOrderByID(t *testing.T) {
	t.Parallel()
	sharedtestvalues.SkipTestIfCredentialsUnset(t, ku)
	_, err := ku.GetOrderByID(context.Background(), "5c35c02703aa673ceec2a168")
	if err != nil {
		t.Error("GetOrderByID() error", err)
	}
}

func TestGetOrderByClientOID(t *testing.T) {
	t.Parallel()
	sharedtestvalues.SkipTestIfCredentialsUnset(t, ku)
	_, err := ku.GetOrderByClientSuppliedOrderID(context.Background(), "6d539dc614db312")
	if err != nil {
		t.Error("GetOrderByClientOID() error", err)
	}
}

func TestGetFills(t *testing.T) {
	t.Parallel()
	sharedtestvalues.SkipTestIfCredentialsUnset(t, ku)
	_, err := ku.GetFills(context.Background(), "", "", "", "", "", time.Time{}, time.Time{})
	if err != nil {
		t.Error("GetFills() error", err)
	}
	_, err = ku.GetFills(context.Background(), "5c35c02703aa673ceec2a168", "BTC-USDT", "buy", "limit", "TRADE", time.Now().Add(-time.Hour*12), time.Now())
	if err != nil {
		t.Error("GetFills() error", err)
	}
}

const limitFillsResponseJSON = `[{ "counterOrderId":"5db7ee769797cf0008e3beea", "createdAt":1572335233000, "fee":"0.946357371456", "feeCurrency":"USDT", "feeRate":"0.001", "forceTaker":true, "funds":"946.357371456", "liquidity":"taker", "orderId":"5db7ee805d53620008dce1ba", "price":"9466.8", "side":"buy", "size":"0.09996592", "stop":"", "symbol":"BTC-USDT", "tradeId":"5db7ee8054c05c0008069e21", "tradeType":"MARGIN_TRADE", "type":"market" }, { "counterOrderId":"5db7ee4b5d53620008dcde8e", "createdAt":1572335207000, "fee":"0.94625", "feeCurrency":"USDT", "feeRate":"0.001", "forceTaker":true, "funds":"946.25", "liquidity":"taker", "orderId":"5db7ee675d53620008dce01e", "price":"9462.5", "side":"sell", "size":"0.1", "stop":"", "symbol":"BTC-USDT", "tradeId":"5db7ee6754c05c0008069e03", "tradeType":"MARGIN_TRADE", "type":"market" }]`

func TestGetRecentFills(t *testing.T) {
	t.Parallel()
	var resp []Fill
	err := json.Unmarshal([]byte(limitFillsResponseJSON), &resp)
	if err != nil {
		t.Fatal(err)
	}
	sharedtestvalues.SkipTestIfCredentialsUnset(t, ku)
	_, err = ku.GetRecentFills(context.Background())
	if err != nil {
		t.Error("GetRecentFills() error", err)
	}
}

func TestPostStopOrder(t *testing.T) {
	t.Parallel()
	sharedtestvalues.SkipTestIfCredentialsUnset(t, ku, canManipulateRealOrders)
	_, err := ku.PostStopOrder(context.Background(), "5bd6e9286d99522a52e458de", "buy", "BTC-USDT", "", "", "entry", "CO", "TRADE", "", 0.1, 1, 10, 0, 0, 0, true, false, false)
	if err != nil {
		t.Error("PostStopOrder() error", err)
	}
}

func TestCancelStopOrder(t *testing.T) {
	t.Parallel()
	sharedtestvalues.SkipTestIfCredentialsUnset(t, ku, canManipulateRealOrders)
	_, err := ku.CancelStopOrder(context.Background(), "5bd6e9286d99522a52e458de")
	if err != nil {
		t.Error("CancelStopOrder() error", err)
	}
}

func TestCancelAllStopOrder(t *testing.T) {
	t.Parallel()
	sharedtestvalues.SkipTestIfCredentialsUnset(t, ku, canManipulateRealOrders)
	_, err := ku.CancelStopOrders(context.Background(), "", "", "")
	if err != nil {
		t.Error("CancelAllStopOrder() error", err)
	}
}

const stopOrderResponseJSON = `{"id": "vs8hoo8q2ceshiue003b67c0", "symbol": "KCS-USDT", "userId": "60fe4956c43cbc0006562c2c", "status": "NEW", "type": "limit", "side": "buy", "price": "0.01000000000000000000", "size": "0.01000000000000000000", "funds": null, "stp": null, "timeInForce": "GTC", "cancelAfter": -1, "postOnly": false, "hidden": false, "iceberg": false, "visibleSize": null, "channel": "API", "clientOid": "40e0eb9efe6311eb8e58acde48001122", "remark": null, "tags": null, "orderTime": 1629098781127530345, "domainId": "kucoin", "tradeSource": "USER", "tradeType": "TRADE", "feeCurrency": "USDT", "takerFeeRate": "0.00200000000000000000", "makerFeeRate": "0.00200000000000000000", "createdAt": 1629098781128, "stop": "loss", "stopTriggerTime": null, "stopPrice": "10.00000000000000000000" }`

func TestGetStopOrder(t *testing.T) {
	t.Parallel()
	var resp *StopOrder
	err := json.Unmarshal([]byte(stopOrderResponseJSON), &resp)
	if err != nil {
		t.Fatal(err)
	}
	sharedtestvalues.SkipTestIfCredentialsUnset(t, ku)
	_, err = ku.GetStopOrder(context.Background(), "5bd6e9286d99522a52e458de")
	if err != nil {
		t.Error("GetStopOrder() error", err)
	}
}

func TestGetAllStopOrder(t *testing.T) {
	t.Parallel()
	sharedtestvalues.SkipTestIfCredentialsUnset(t, ku)
	_, err := ku.ListStopOrders(context.Background(), "", "", "", "", "", time.Time{}, time.Time{}, 0, 0)
	if err != nil {
		t.Error("GetAllStopOrder() error", err)
	}
}

func TestGetStopOrderByClientID(t *testing.T) {
	t.Parallel()
	sharedtestvalues.SkipTestIfCredentialsUnset(t, ku)
	_, err := ku.GetStopOrderByClientID(context.Background(), "", "5bd6e9286d99522a52e458de")
	if err != nil {
		t.Error("GetStopOrderByClientID() error", err)
	}
}

func TestCancelStopOrderByClientID(t *testing.T) {
	t.Parallel()
	sharedtestvalues.SkipTestIfCredentialsUnset(t, ku, canManipulateRealOrders)
	_, err := ku.CancelStopOrderByClientID(context.Background(), "", "5bd6e9286d99522a52e458de")
	if err != nil {
		t.Error("CancelStopOrderByClientID() error", err)
	}
}

func TestGetAllAccounts(t *testing.T) {
	t.Parallel()
	sharedtestvalues.SkipTestIfCredentialsUnset(t, ku)

	_, err := ku.GetAllAccounts(context.Background(), "", "")
	if err != nil {
		t.Error("GetAllAccounts() error", err)
	}
}

func TestGetAccount(t *testing.T) {
	t.Parallel()
	sharedtestvalues.SkipTestIfCredentialsUnset(t, ku)

	_, err := ku.GetAccount(context.Background(), "62fcd1969474ea0001fd20e4")
	if err != nil {
		t.Error("GetAccount() error", err)
	}
}

const accountLedgerResponseJSON = `{"currentPage": 1, "pageSize": 50, "totalNum": 2, "totalPage": 1, "items": [ { "id": "611a1e7c6a053300067a88d9", "currency": "USDT", "amount": "10.00059547", "fee": "0", "balance": "0", "accountType": "MAIN", "bizType": "Loans Repaid", "direction": "in", "createdAt": 1629101692950, "context": "{\"borrowerUserId\":\"601ad03e50dc810006d242ea\",\"loanRepayDetailNo\":\"611a1e7cc913d000066cf7ec\"}" }, { "id": "611a18bc6a0533000671e1bf", "currency": "USDT", "amount": "10.00059547", "fee": "0", "balance": "0", "accountType": "MAIN", "bizType": "Loans Repaid", "direction": "in", "createdAt": 1629100220843, "context": "{\"borrowerUserId\":\"5e3f4623dbf52d000800292f\",\"loanRepayDetailNo\":\"611a18bc7255c200063ea545\"}" } ] }`

func TestGetAccountLedgers(t *testing.T) {
	t.Parallel()
	var resp *AccountLedgerResponse
	err := json.Unmarshal([]byte(accountLedgerResponseJSON), &resp)
	if err != nil {
		t.Fatal(err)
	}
	sharedtestvalues.SkipTestIfCredentialsUnset(t, ku)
	_, err = ku.GetAccountLedgers(context.Background(), "", "", "", time.Time{}, time.Time{})
	if err != nil {
		t.Error("GetAccountLedgers() error", err)
	}
}

func TestGetAccountSummaryInformation(t *testing.T) {
	t.Parallel()
	sharedtestvalues.SkipTestIfCredentialsUnset(t, ku)
	if _, err := ku.GetAccountSummaryInformation(context.Background()); err != nil {
		t.Error(err)
	}
}

func TestGetSubAccountBalance(t *testing.T) {
	t.Parallel()
	sharedtestvalues.SkipTestIfCredentialsUnset(t, ku)
	_, err := ku.GetSubAccountBalance(context.Background(), "62fcd1969474ea0001fd20e4", false)
	if err != nil {
		t.Error("GetSubAccountBalance() error", err)
	}
}

func TestGetAggregatedSubAccountBalance(t *testing.T) {
	t.Parallel()
	sharedtestvalues.SkipTestIfCredentialsUnset(t, ku)
	_, err := ku.GetAggregatedSubAccountBalance(context.Background())
	if err != nil {
		t.Error("GetAggregatedSubAccountBalance() error", err)
	}
}

func TestGetPaginatedSubAccountInformation(t *testing.T) {
	t.Parallel()
	sharedtestvalues.SkipTestIfCredentialsUnset(t, ku)
	_, err := ku.GetPaginatedSubAccountInformation(context.Background(), 0, 10)
	if err != nil {
		t.Error("GetPaginatedSubAccountInformation() error", err)
	}
}

func TestGetTransferableBalance(t *testing.T) {
	t.Parallel()
	sharedtestvalues.SkipTestIfCredentialsUnset(t, ku)

	_, err := ku.GetTransferableBalance(context.Background(), "BTC", "MAIN", "")
	if err != nil {
		t.Error("GetTransferableBalance() error", err)
	}
}

func TestTransferMainToSubAccount(t *testing.T) {
	t.Parallel()
	sharedtestvalues.SkipTestIfCredentialsUnset(t, ku, canManipulateRealOrders)
	_, err := ku.TransferMainToSubAccount(context.Background(), "62fcd1969474ea0001fd20e4", "BTC", "1", "OUT", "", "", "5caefba7d9575a0688f83c45")
	if err != nil {
		t.Error("TransferMainToSubAccount() error", err)
	}
}

func TestMakeInnerTransfer(t *testing.T) {
	t.Parallel()
	sharedtestvalues.SkipTestIfCredentialsUnset(t, ku, canManipulateRealOrders)
	_, err := ku.MakeInnerTransfer(context.Background(), "62fcd1969474ea0001fd20e4", "BTC", "trade", "main", "1", "", "")
	if err != nil {
		t.Error("MakeInnerTransfer() error", err)
	}
}

func TestCreateDepositAddress(t *testing.T) {
	t.Parallel()
	sharedtestvalues.SkipTestIfCredentialsUnset(t, ku, canManipulateRealOrders)
	_, err := ku.CreateDepositAddress(context.Background(), "BTC", "")
	if err != nil {
		t.Error("CreateDepositAddress() error", err)
	}

	_, err = ku.CreateDepositAddress(context.Background(), "USDT", "TRC20")
	if err != nil {
		t.Error("CreateDepositAddress() error", err)
	}
}

func TestGetDepositAddressV2(t *testing.T) {
	t.Parallel()
	sharedtestvalues.SkipTestIfCredentialsUnset(t, ku)
	_, err := ku.GetDepositAddressesV2(context.Background(), "BTC")
	if err != nil {
		t.Error("GetDepositAddressV2() error", err)
	}
}

func TestGetDepositAddressesV1(t *testing.T) {
	t.Parallel()
	sharedtestvalues.SkipTestIfCredentialsUnset(t, ku)
	_, err := ku.GetDepositAddressV1(context.Background(), "BTC", "")
	if err != nil {
		t.Error("GetDepositAddressV1() error", err)
	}
}

const depositResponseJSON = `{"currentPage": 1, "pageSize": 50, "totalNum": 1, "totalPage": 1, "items": [ { "currency": "XRP", "chain": "xrp", "status": "SUCCESS", "address": "rNFugeoj3ZN8Wv6xhuLegUBBPXKCyWLRkB", "memo": "1919537769", "isInner": false, "amount": "20.50000000", "fee": "0.00000000", "walletTxId": "2C24A6D5B3E7D5B6AA6534025B9B107AC910309A98825BF5581E25BEC94AD83B@e8902757998fc352e6c9d8890d18a71c", "createdAt": 1666600519000, "updatedAt": 1666600549000, "remark": "Deposit" } ] }`

func TestGetDepositList(t *testing.T) {
	t.Parallel()
	var resp DepositResponse
	err := json.Unmarshal([]byte(depositResponseJSON), &resp)
	if err != nil {
		t.Fatal(err)
	}
	sharedtestvalues.SkipTestIfCredentialsUnset(t, ku)
	_, err = ku.GetDepositList(context.Background(), "", "", time.Time{}, time.Time{})
	if err != nil {
		t.Error("GetDepositList() error", err)
	}
}

const historicalDepositResponseJSON = `{"currentPage":1, "pageSize":1, "totalNum":9, "totalPage":9, "items":[ { "currency":"BTC", "createAt":1528536998, "amount":"0.03266638", "walletTxId":"55c643bc2c68d6f17266383ac1be9e454038864b929ae7cee0bc408cc5c869e8@12ffGWmMMD1zA1WbFm7Ho3JZ1w6NYXjpFk@234", "isInner":false, "status":"SUCCESS" } ] }`

func TestGetHistoricalDepositList(t *testing.T) {
	t.Parallel()
	var resp *HistoricalDepositWithdrawalResponse
	err := json.Unmarshal([]byte(historicalDepositResponseJSON), &resp)
	if err != nil {
		t.Fatal(err)
	}
	sharedtestvalues.SkipTestIfCredentialsUnset(t, ku)
	_, err = ku.GetHistoricalDepositList(context.Background(), "", "", time.Time{}, time.Time{})
	if err != nil {
		t.Error("GetHistoricalDepositList() error", err)
	}
}

func TestGetWithdrawalList(t *testing.T) {
	t.Parallel()
	sharedtestvalues.SkipTestIfCredentialsUnset(t, ku)

	_, err := ku.GetWithdrawalList(context.Background(), "", "", time.Time{}, time.Time{})
	if err != nil {
		t.Error("GetWithdrawalList() error", err)
	}
}

func TestGetHistoricalWithdrawalList(t *testing.T) {
	t.Parallel()
	sharedtestvalues.SkipTestIfCredentialsUnset(t, ku)

	_, err := ku.GetHistoricalWithdrawalList(context.Background(), "", "", time.Time{}, time.Time{}, 0, 0)
	if err != nil {
		t.Error("GetHistoricalWithdrawalList() error", err)
	}
}

func TestGetWithdrawalQuotas(t *testing.T) {
	t.Parallel()
	sharedtestvalues.SkipTestIfCredentialsUnset(t, ku)

	_, err := ku.GetWithdrawalQuotas(context.Background(), "BTC", "")
	if err != nil {
		t.Error("GetWithdrawalQuotas() error", err)
	}
}

func TestApplyWithdrawal(t *testing.T) {
	t.Parallel()
	sharedtestvalues.SkipTestIfCredentialsUnset(t, ku, canManipulateRealOrders)
	_, err := ku.ApplyWithdrawal(context.Background(), "ETH", "0x597873884BC3a6C10cB6Eb7C69172028Fa85B25A", "", "", "", "", false, 1)
	if err != nil {
		t.Error("ApplyWithdrawal() error", err)
	}
}

func TestCancelWithdrawal(t *testing.T) {
	t.Parallel()
	sharedtestvalues.SkipTestIfCredentialsUnset(t, ku, canManipulateRealOrders)
	err := ku.CancelWithdrawal(context.Background(), "5bffb63303aa675e8bbe18f9")
	if err != nil {
		t.Error("CancelWithdrawal() error", err)
	}
}

func TestGetBasicFee(t *testing.T) {
	t.Parallel()
	sharedtestvalues.SkipTestIfCredentialsUnset(t, ku)
	_, err := ku.GetBasicFee(context.Background(), "1")
	if err != nil {
		t.Error("GetBasicFee() error", err)
	}
}

func TestGetTradingFee(t *testing.T) {
	t.Parallel()

	_, err := ku.GetTradingFee(context.Background(), nil)
	if !errors.Is(err, currency.ErrCurrencyPairsEmpty) {
		t.Fatalf("received %v, expected %v", err, currency.ErrCurrencyPairsEmpty)
	}

	sharedtestvalues.SkipTestIfCredentialsUnset(t, ku)

	avail, err := ku.GetAvailablePairs(asset.Spot)
	if err != nil {
		t.Fatal(err)
	}

	pairs := currency.Pairs{avail[0]}
	btcusdTradingFee, err := ku.GetTradingFee(context.Background(), pairs)
	if !errors.Is(err, nil) {
		t.Fatalf("received %v, expected %v", err, nil)
	}

	if len(btcusdTradingFee) != 1 {
		t.Error("GetTradingFee() error, expected 1 pair")
	}

	// NOTE: Test below will error out from an external call as this will exceed
	// the allowed pairs. If this does not error then this endpoint will allow
	// more items to be requested.
	pairs = append(pairs, avail[1:11]...)
	_, err = ku.GetTradingFee(context.Background(), pairs)
	if errors.Is(err, nil) {
		t.Fatalf("received %v, expected %v", err, "code: 200000 message: symbols size invalid.")
	}

	got, err := ku.GetTradingFee(context.Background(), pairs[:10])
	if !errors.Is(err, nil) {
		t.Fatalf("received %v, expected %v", err, nil)
	}

	if len(got) != 10 {
		t.Error("GetTradingFee() error, expected 10 pairs")
	}
}

// futures
func TestGetFuturesOpenContracts(t *testing.T) {
	t.Parallel()
	_, err := ku.GetFuturesOpenContracts(context.Background())
	if err != nil {
		t.Error("GetFuturesOpenContracts() error", err)
	}
}

func TestGetFuturesContract(t *testing.T) {
	t.Parallel()
	_, err := ku.GetFuturesContract(context.Background(), "XBTUSDTM")
	if err != nil {
		t.Error("GetFuturesContract() error", err)
	}
}

func TestGetFuturesRealTimeTicker(t *testing.T) {
	t.Parallel()
	_, err := ku.GetFuturesRealTimeTicker(context.Background(), "XBTUSDTM")
	if err != nil {
		t.Error("GetFuturesRealTimeTicker() error", err)
	}
}

func TestGetFuturesOrderbook(t *testing.T) {
	t.Parallel()
	_, err := ku.GetFuturesOrderbook(context.Background(), futuresTradablePair.String())
	if err != nil {
		t.Error("GetFuturesOrderbook() error", err)
	}
}

func TestGetFuturesPartOrderbook20(t *testing.T) {
	t.Parallel()
	_, err := ku.GetFuturesPartOrderbook20(context.Background(), "XBTUSDTM")
	if err != nil {
		t.Error("GetFuturesPartOrderbook20() error", err)
	}
}

func TestGetFuturesPartOrderbook100(t *testing.T) {
	t.Parallel()
	_, err := ku.GetFuturesPartOrderbook100(context.Background(), "XBTUSDTM")
	if err != nil {
		t.Error("GetFuturesPartOrderbook100() error", err)
	}
}

func TestGetFuturesTradeHistory(t *testing.T) {
	t.Parallel()
	_, err := ku.GetFuturesTradeHistory(context.Background(), "XBTUSDTM")
	if err != nil {
		t.Error("GetFuturesTradeHistory() error", err)
	}
}

func TestGetFuturesInterestRate(t *testing.T) {
	t.Parallel()
	_, err := ku.GetFuturesInterestRate(context.Background(), "XBTUSDTM", time.Time{}, time.Time{}, false, false, 0, 0)
	if err != nil {
		t.Error("GetFuturesInterestRate() error", err)
	}
}

func TestGetFuturesIndexList(t *testing.T) {
	t.Parallel()
	_, err := ku.GetFuturesIndexList(context.Background(), futuresTradablePair.String(), time.Time{}, time.Time{}, false, false, 0, 10)
	if err != nil {
		t.Error(err)
	}
}

func TestGetFuturesCurrentMarkPrice(t *testing.T) {
	t.Parallel()
	_, err := ku.GetFuturesCurrentMarkPrice(context.Background(), "XBTUSDTM")
	if err != nil {
		t.Error("GetFuturesCurrentMarkPrice() error", err)
	}
}

func TestGetFuturesPremiumIndex(t *testing.T) {
	t.Parallel()
	_, err := ku.GetFuturesPremiumIndex(context.Background(), "XBTUSDTM", time.Time{}, time.Time{}, false, false, 0, 0)
	if err != nil {
		t.Error("GetFuturesPremiumIndex() error", err)
	}
}

func TestGetFuturesCurrentFundingRate(t *testing.T) {
	t.Parallel()
	_, err := ku.GetFuturesCurrentFundingRate(context.Background(), "XBTUSDTM")
	if err != nil {
		t.Error("GetFuturesCurrentFundingRate() error", err)
	}
}

func TestGetFuturesServerTime(t *testing.T) {
	t.Parallel()
	_, err := ku.GetFuturesServerTime(context.Background())
	if err != nil {
		t.Error("GetFuturesServerTime() error", err)
	}
}

func TestGetFuturesServiceStatus(t *testing.T) {
	t.Parallel()
	_, err := ku.GetFuturesServiceStatus(context.Background())
	if err != nil {
		t.Error("GetFuturesServiceStatus() error", err)
	}
}

func TestGetFuturesKline(t *testing.T) {
	t.Parallel()
	_, err := ku.GetFuturesKline(context.Background(), int64(kline.ThirtyMin.Duration().Minutes()), "XBTUSDTM", time.Time{}, time.Time{})
	if err != nil {
		t.Error("GetFuturesKline() error", err)
	}
}

func TestPostFuturesOrder(t *testing.T) {
	t.Parallel()
	sharedtestvalues.SkipTestIfCredentialsUnset(t, ku, canManipulateRealOrders)
	_, err := ku.PostFuturesOrder(context.Background(), &FuturesOrderParam{ClientOrderID: "5bd6e9286d99522a52e458de"})
	if !errors.Is(err, errInvalidLeverage) {
		t.Errorf("PostFuturesOrder expected %v, but found %v", errInvalidLeverage, err)
	}
	_, err = ku.PostFuturesOrder(context.Background(), &FuturesOrderParam{Side: "buy", Leverage: 0.02})
	if !errors.Is(err, errInvalidClientOrderID) {
		t.Errorf("PostFuturesOrder expected %v, but found %v", errInvalidClientOrderID, err)
	}
	_, err = ku.PostFuturesOrder(context.Background(), &FuturesOrderParam{ClientOrderID: "5bd6e9286d99522a52e458de", Leverage: 0.02})
	if !errors.Is(err, order.ErrSideIsInvalid) {
		t.Errorf("PostFuturesOrder expected %v, but found %v", order.ErrSideIsInvalid, err)
	}
	_, err = ku.PostFuturesOrder(context.Background(), &FuturesOrderParam{ClientOrderID: "5bd6e9286d99522a52e458de", Side: "buy", Leverage: 0.02})
	if !errors.Is(err, currency.ErrCurrencyPairEmpty) {
		t.Errorf("PostFuturesOrder expected %v, but found %v", currency.ErrCurrencyPairEmpty, err)
	}

	// With Stop order configuration
	_, err = ku.PostFuturesOrder(context.Background(), &FuturesOrderParam{ClientOrderID: "5bd6e9286d99522a52e458de", Side: "buy", Symbol: futuresTradablePair, OrderType: "limit", Remark: "10",
		Stop: "up", StopPriceType: "", TimeInForce: "", Size: 1, Price: 1000, StopPrice: 0, Leverage: 0.02, VisibleSize: 0})
	if !errors.Is(err, errInvalidStopPriceType) {
		t.Errorf("PostFuturesOrder expected %v, but found %v", errInvalidStopPriceType, err)
	}

	_, err = ku.PostFuturesOrder(context.Background(), &FuturesOrderParam{ClientOrderID: "5bd6e9286d99522a52e458de", Side: "buy", Symbol: futuresTradablePair, OrderType: "limit", Remark: "10",
		Stop: "up", StopPriceType: "TP", TimeInForce: "", Size: 1, Price: 1000, StopPrice: 0, Leverage: 0.02, VisibleSize: 0})
	if !errors.Is(err, errInvalidPrice) {
		t.Errorf("PostFuturesOrder expected %v, but found %v", errInvalidPrice, err)
	}

	_, err = ku.PostFuturesOrder(context.Background(), &FuturesOrderParam{ClientOrderID: "5bd6e9286d99522a52e458de", Side: "buy", Symbol: futuresTradablePair, OrderType: "limit", Remark: "10",
		Stop: "up", StopPriceType: "TP", StopPrice: 123456, TimeInForce: "", Size: 1, Price: 1000, Leverage: 0.02, VisibleSize: 0})
	if err != nil {
		t.Errorf("PostFuturesOrder expected %v", err)
	}

	// Limit Orders
	_, err = ku.PostFuturesOrder(context.Background(), &FuturesOrderParam{ClientOrderID: "5bd6e9286d99522a52e458de", Side: "buy", Symbol: futuresTradablePair,
		OrderType: "limit", Remark: "10", Leverage: 0.02})
	if !errors.Is(err, errInvalidPrice) {
		t.Errorf("PostFuturesOrder expected %v, but found %v", errInvalidPrice, err)
	}
	_, err = ku.PostFuturesOrder(context.Background(), &FuturesOrderParam{ClientOrderID: "5bd6e9286d99522a52e458de", Side: "buy", Symbol: futuresTradablePair, OrderType: "limit", Remark: "10", Price: 1000, Leverage: 0.02, VisibleSize: 0})
	if !errors.Is(err, errInvalidSize) {
		t.Errorf("PostFuturesOrder expected %v, but found %v", errInvalidSize, err)
	}
	_, err = ku.PostFuturesOrder(context.Background(), &FuturesOrderParam{ClientOrderID: "5bd6e9286d99522a52e458de", Side: "buy", Symbol: futuresTradablePair, OrderType: "limit", Remark: "10",
		Size: 1, Price: 1000, Leverage: 0.02, VisibleSize: 0})
	if err != nil {
		t.Error(err)
	}

	// Market Orders
	_, err = ku.PostFuturesOrder(context.Background(), &FuturesOrderParam{ClientOrderID: "5bd6e9286d99522a52e458de", Side: "buy", Symbol: futuresTradablePair,
		OrderType: "market", Remark: "10", Leverage: 0.02})
	if !errors.Is(err, errInvalidSize) {
		t.Errorf("PostFuturesOrder expected %v, but found %v", errInvalidSize, err)
	}
	_, err = ku.PostFuturesOrder(context.Background(), &FuturesOrderParam{ClientOrderID: "5bd6e9286d99522a52e458de", Side: "buy", Symbol: futuresTradablePair, OrderType: "market", Remark: "10",
		Size: 1, Leverage: 0.02, VisibleSize: 0})
	if !errors.Is(err, errInvalidSize) {
		t.Errorf("PostFuturesOrder expected %v, but found %v", errInvalidSize, err)
	}

	_, err = ku.PostFuturesOrder(context.Background(), &FuturesOrderParam{
		ClientOrderID: "5bd6e9286d99522a52e458de",
		Side:          "buy",
		Symbol:        futuresTradablePair,
		OrderType:     "limit",
		Remark:        "10",
		Stop:          "",
		StopPriceType: "",
		TimeInForce:   "",
		Size:          1,
		Price:         1000,
		StopPrice:     0,
		Leverage:      0.02,
		VisibleSize:   0})
	if err != nil {
		t.Error("PostFuturesOrder() error", err)
	}
}

func TestCancelFuturesOrder(t *testing.T) {
	t.Parallel()
	sharedtestvalues.SkipTestIfCredentialsUnset(t, ku, canManipulateRealOrders)

	_, err := ku.CancelFuturesOrder(context.Background(), "5bd6e9286d99522a52e458de")
	if err != nil {
		t.Error("CancelFuturesOrder() error", err)
	}
}

func TestCancelAllFuturesOpenOrders(t *testing.T) {
	t.Parallel()
	sharedtestvalues.SkipTestIfCredentialsUnset(t, ku, canManipulateRealOrders)

	_, err := ku.CancelAllFuturesOpenOrders(context.Background(), "XBTUSDM")
	if err != nil {
		t.Error("CancelAllFuturesOpenOrders() error", err)
	}
}

func TestCancelAllFuturesStopOrders(t *testing.T) {
	t.Parallel()
	sharedtestvalues.SkipTestIfCredentialsUnset(t, ku, canManipulateRealOrders)
	_, err := ku.CancelAllFuturesStopOrders(context.Background(), "XBTUSDM")
	if err != nil {
		t.Error("CancelAllFuturesStopOrders() error", err)
	}
}

func TestGetFuturesOrders(t *testing.T) {
	t.Parallel()
	sharedtestvalues.SkipTestIfCredentialsUnset(t, ku)
	_, err := ku.GetFuturesOrders(context.Background(), "", "", "", "", time.Time{}, time.Time{})
	if err != nil {
		t.Error("GetFuturesOrders() error", err)
	}
}

func TestGetUntriggeredFuturesStopOrders(t *testing.T) {
	t.Parallel()
	sharedtestvalues.SkipTestIfCredentialsUnset(t, ku)
	_, err := ku.GetUntriggeredFuturesStopOrders(context.Background(), "", "", "", time.Time{}, time.Time{})
	if err != nil {
		t.Error("GetUntriggeredFuturesStopOrders() error", err)
	}
}

func TestGetFuturesRecentCompletedOrders(t *testing.T) {
	t.Parallel()
	sharedtestvalues.SkipTestIfCredentialsUnset(t, ku)
	_, err := ku.GetFuturesRecentCompletedOrders(context.Background())
	if err != nil {
		t.Error("GetFuturesRecentCompletedOrders() error", err)
	}
}

func TestGetFuturesOrderDetails(t *testing.T) {
	t.Parallel()
	sharedtestvalues.SkipTestIfCredentialsUnset(t, ku)
	_, err := ku.GetFuturesOrderDetails(context.Background(), "5cdfc138b21023a909e5ad55")
	if err != nil {
		t.Error("GetFuturesOrderDetails() error", err)
	}
}

func TestGetFuturesOrderDetailsByClientID(t *testing.T) {
	t.Parallel()
	sharedtestvalues.SkipTestIfCredentialsUnset(t, ku)
	_, err := ku.GetFuturesOrderDetailsByClientID(context.Background(), "eresc138b21023a909e5ad59")
	if err != nil {
		t.Error("GetFuturesOrderDetailsByClientID() error", err)
	}
}

func TestGetFuturesFills(t *testing.T) {
	t.Parallel()
	sharedtestvalues.SkipTestIfCredentialsUnset(t, ku)
	_, err := ku.GetFuturesFills(context.Background(), "", "", "", "", time.Time{}, time.Time{})
	if err != nil {
		t.Error("GetFuturesFills() error", err)
	}
}

func TestGetFuturesRecentFills(t *testing.T) {
	t.Parallel()
	sharedtestvalues.SkipTestIfCredentialsUnset(t, ku)
	_, err := ku.GetFuturesRecentFills(context.Background())
	if err != nil {
		t.Error("GetFuturesRecentFills() error", err)
	}
}

func TestGetFuturesOpenOrderStats(t *testing.T) {
	t.Parallel()
	sharedtestvalues.SkipTestIfCredentialsUnset(t, ku)
	_, err := ku.GetFuturesOpenOrderStats(context.Background(), "XBTUSDM")
	if err != nil {
		t.Error("GetFuturesOpenOrderStats() error", err)
	}
}

func TestGetFuturesPosition(t *testing.T) {
	t.Parallel()
	sharedtestvalues.SkipTestIfCredentialsUnset(t, ku)
	_, err := ku.GetFuturesPosition(context.Background(), "XBTUSDM")
	if err != nil {
		t.Error("GetFuturesPosition() error", err)
	}
}

func TestGetFuturesPositionList(t *testing.T) {
	t.Parallel()
	sharedtestvalues.SkipTestIfCredentialsUnset(t, ku)
	_, err := ku.GetFuturesPositionList(context.Background())
	if err != nil {
		t.Error("GetFuturesPositionList() error", err)
	}
}

func TestSetAutoDepositMargin(t *testing.T) {
	t.Parallel()
	sharedtestvalues.SkipTestIfCredentialsUnset(t, ku, canManipulateRealOrders)
	_, err := ku.SetAutoDepositMargin(context.Background(), "ADAUSDTM", true)
	if err != nil {
		t.Error("SetAutoDepositMargin() error", err)
	}
}

func TestAddMargin(t *testing.T) {
	t.Parallel()
	sharedtestvalues.SkipTestIfCredentialsUnset(t, ku, canManipulateRealOrders)
	_, err := ku.AddMargin(context.Background(), "XBTUSDTM", "6200c9b83aecfb000152dasfdee", 1)
	if err != nil {
		t.Error("AddMargin() error", err)
	}
}

func TestGetFuturesRiskLimitLevel(t *testing.T) {
	t.Parallel()
	sharedtestvalues.SkipTestIfCredentialsUnset(t, ku)

	_, err := ku.GetFuturesRiskLimitLevel(context.Background(), "ADAUSDTM")
	if err != nil {
		t.Error("GetFuturesRiskLimitLevel() error", err)
	}
}

func TestUpdateRiskLmitLevel(t *testing.T) {
	t.Parallel()
	sharedtestvalues.SkipTestIfCredentialsUnset(t, ku, canManipulateRealOrders)
	_, err := ku.FuturesUpdateRiskLmitLevel(context.Background(), "ADASUDTM", 2)
	if err != nil {
		t.Error("UpdateRiskLmitLevel() error", err)
	}
}

func TestGetFuturesFundingHistory(t *testing.T) {
	t.Parallel()
	sharedtestvalues.SkipTestIfCredentialsUnset(t, ku)
	_, err := ku.GetFuturesFundingHistory(context.Background(), futuresTradablePair.String(), 0, 0, true, true, time.Time{}, time.Time{})
	if err != nil {
		t.Error("GetFuturesFundingHistory() error", err)
	}
}

func TestGetFuturesAccountOverview(t *testing.T) {
	t.Parallel()
	sharedtestvalues.SkipTestIfCredentialsUnset(t, ku)
	_, err := ku.GetFuturesAccountOverview(context.Background(), "")
	if err != nil {
		t.Error("GetFuturesAccountOverview() error", err)
	}
}

func TestGetFuturesTransactionHistory(t *testing.T) {
	t.Parallel()
	sharedtestvalues.SkipTestIfCredentialsUnset(t, ku)
	_, err := ku.GetFuturesTransactionHistory(context.Background(), "", "", 0, 0, true, time.Time{}, time.Time{})
	if err != nil {
		t.Error("GetFuturesTransactionHistory() error", err)
	}
}

func TestCreateFuturesSubAccountAPIKey(t *testing.T) {
	t.Parallel()
	sharedtestvalues.SkipTestIfCredentialsUnset(t, ku, canManipulateRealOrders)
	_, err := ku.CreateFuturesSubAccountAPIKey(context.Background(), "", "passphrase", "", "remark", "subAccName")
	if err != nil {
		t.Error("CreateFuturesSubAccountAPIKey() error", err)
	}
}

func TestGetFuturesDepositAddress(t *testing.T) {
	t.Parallel()
	sharedtestvalues.SkipTestIfCredentialsUnset(t, ku)
	_, err := ku.GetFuturesDepositAddress(context.Background(), "XBT")
	if err != nil {
		t.Error("GetFuturesDepositAddress() error", err)
	}
}

func TestGetFuturesDepositsList(t *testing.T) {
	t.Parallel()
	sharedtestvalues.SkipTestIfCredentialsUnset(t, ku)
	_, err := ku.GetFuturesDepositsList(context.Background(), "", "", time.Time{}, time.Time{})
	if err != nil {
		t.Error("GetFuturesDepositsList() error", err)
	}
}

func TestGetFuturesWithdrawalLimit(t *testing.T) {
	t.Parallel()
	sharedtestvalues.SkipTestIfCredentialsUnset(t, ku)
	_, err := ku.GetFuturesWithdrawalLimit(context.Background(), "XBT")
	if err != nil {
		t.Error("GetFuturesWithdrawalLimit() error", err)
	}
}

func TestGetFuturesWithdrawalList(t *testing.T) {
	t.Parallel()
	sharedtestvalues.SkipTestIfCredentialsUnset(t, ku)
	_, err := ku.GetFuturesWithdrawalList(context.Background(), "", "", time.Time{}, time.Time{})
	if err != nil {
		t.Error("GetFuturesWithdrawalList() error", err)
	}
}

func TestCancelFuturesWithdrawal(t *testing.T) {
	t.Parallel()
	sharedtestvalues.SkipTestIfCredentialsUnset(t, ku, canManipulateRealOrders)

	_, err := ku.CancelFuturesWithdrawal(context.Background(), "5cda659603aa67131f305f7e")
	if err != nil {
		t.Error("CancelFuturesWithdrawal() error", err)
	}
}

func TestTransferFuturesFundsToMainAccount(t *testing.T) {
	t.Parallel()
	var resp *TransferRes
	err := json.Unmarshal([]byte(transferFuturesFundsResponseJSON), &resp)
	if err != nil {
		t.Fatal(err)
	}
	sharedtestvalues.SkipTestIfCredentialsUnset(t, ku, canManipulateRealOrders)
	_, err = ku.TransferFuturesFundsToMainAccount(context.Background(), 1, "USDT", "MAIN")
	if err != nil {
		t.Error("TransferFuturesFundsToMainAccount() error", err)
	}
}

func TestTransferFundsToFuturesAccount(t *testing.T) {
	t.Parallel()
	sharedtestvalues.SkipTestIfCredentialsUnset(t, ku, canManipulateRealOrders)
	err := ku.TransferFundsToFuturesAccount(context.Background(), 1, "USDT", "MAIN")
	if err != nil {
		t.Error("TransferFundsToFuturesAccount() error", err)
	}
}

func TestGetFuturesTransferOutList(t *testing.T) {
	t.Parallel()
	sharedtestvalues.SkipTestIfCredentialsUnset(t, ku)
	_, err := ku.GetFuturesTransferOutList(context.Background(), "USDT", "", time.Time{}, time.Time{})
	if err != nil {
		t.Error("GetFuturesTransferOutList() error", err)
	}
}

func TestCancelFuturesTransferOut(t *testing.T) {
	t.Parallel()
	sharedtestvalues.SkipTestIfCredentialsUnset(t, ku, canManipulateRealOrders)
	err := ku.CancelFuturesTransferOut(context.Background(), "5cd53be30c19fc3754b60928")
	if err != nil {
		t.Error("CancelFuturesTransferOut() error", err)
	}
}

func TestFetchTradablePairs(t *testing.T) {
	t.Parallel()
	_, err := ku.FetchTradablePairs(context.Background(), asset.Futures)
	if err != nil {
		t.Error(err)
	}
	_, err = ku.FetchTradablePairs(context.Background(), asset.Spot)
	if err != nil {
		t.Error(err)
	}
	_, err = ku.FetchTradablePairs(context.Background(), asset.Margin)
	if err != nil {
		t.Error(err)
	}
}

func TestUpdateOrderbook(t *testing.T) {
	t.Parallel()
	if _, err := ku.UpdateOrderbook(context.Background(), futuresTradablePair, asset.Futures); err != nil {
		t.Error(err)
	}
	if _, err := ku.UpdateOrderbook(context.Background(), marginTradablePair, asset.Margin); err != nil {
		t.Error(err)
	}
	if _, err := ku.UpdateOrderbook(context.Background(), spotTradablePair, asset.Spot); err != nil {
		t.Error(err)
	}
}
func TestUpdateTickers(t *testing.T) {
	t.Parallel()
	err := ku.UpdateTickers(context.Background(), asset.Spot)
	if err != nil {
		t.Fatal(err)
	}
	err = ku.UpdateTickers(context.Background(), asset.Margin)
	if err != nil {
		t.Fatal(err)
	}
	err = ku.UpdateTickers(context.Background(), asset.Futures)
	if err != nil {
		t.Fatal(err)
	}
	err = ku.UpdateTickers(context.Background(), asset.Empty)
	if !errors.Is(err, asset.ErrNotSupported) {
		t.Fatal(err)
	}
}
func TestUpdateTicker(t *testing.T) {
	t.Parallel()
	var err error
	_, err = ku.UpdateTicker(context.Background(), spotTradablePair, asset.Spot)
	if err != nil {
		t.Fatal(err)
	}
	_, err = ku.UpdateTicker(context.Background(), marginTradablePair, asset.Margin)
	if err != nil {
		t.Fatal(err)
	}
	_, err = ku.UpdateTicker(context.Background(), futuresTradablePair, asset.Futures)
	if err != nil {
		t.Fatal(err)
	}
}

func TestFetchTicker(t *testing.T) {
	t.Parallel()
	_, err := ku.FetchTicker(context.Background(), spotTradablePair, asset.Spot)
	if err != nil {
		t.Fatal(err)
	}
	if _, err = ku.FetchTicker(context.Background(), marginTradablePair, asset.Margin); err != nil {
		t.Error(err)
	}
	if _, err = ku.FetchTicker(context.Background(), futuresTradablePair, asset.Futures); err != nil {
		t.Error(err)
	}
}

func TestFetchOrderbook(t *testing.T) {
	t.Parallel()
	if _, err := ku.FetchOrderbook(context.Background(), spotTradablePair, asset.Spot); err != nil {
		t.Error(err)
	}
	if _, err := ku.FetchOrderbook(context.Background(), marginTradablePair, asset.Margin); err != nil {
		t.Error(err)
	}
	if _, err := ku.FetchOrderbook(context.Background(), futuresTradablePair, asset.Futures); err != nil {
		t.Error(err)
	}
}

func TestGetHistoricCandles(t *testing.T) {
	startTime := time.Now().Add(-time.Hour * 48)
	endTime := time.Now().Add(-time.Hour * 3)
	var err error
	_, err = ku.GetHistoricCandles(context.Background(), futuresTradablePair, asset.Futures, kline.OneHour, startTime, endTime)
	if err != nil {
		t.Fatal(err)
	}
	_, err = ku.GetHistoricCandles(context.Background(), spotTradablePair, asset.Spot, kline.OneHour, startTime, time.Now())
	if err != nil {
		t.Fatal(err)
	}
	_, err = ku.GetHistoricCandles(context.Background(), marginTradablePair, asset.Margin, kline.OneHour, startTime, time.Now())
	if err != nil {
		t.Fatal(err)
	}
}

func TestGetHistoricCandlesExtended(t *testing.T) {
	startTime := time.Now().Add(-time.Hour * 48)
	endTime := time.Now().Add(-time.Hour * 1)
	var err error
	_, err = ku.GetHistoricCandlesExtended(context.Background(), spotTradablePair, asset.Spot, kline.OneHour, startTime, endTime)
	if err != nil {
		t.Fatal(err)
	}
	_, err = ku.GetHistoricCandlesExtended(context.Background(), spotTradablePair, asset.Spot, kline.FiveMin, startTime, endTime)
	if err != nil {
		t.Error(err)
	}
	_, err = ku.GetHistoricCandlesExtended(context.Background(), marginTradablePair, asset.Margin, kline.OneHour, startTime, endTime)
	if err != nil {
		t.Fatal(err)
	}
	_, err = ku.GetHistoricCandlesExtended(context.Background(), futuresTradablePair, asset.Futures, kline.FiveMin, startTime, endTime)
	if err != nil {
		t.Error(err)
	}
}

func TestGetServerTime(t *testing.T) {
	t.Parallel()
	_, err := ku.GetServerTime(context.Background(), asset.Spot)
	if err != nil {
		t.Error(err)
	}
	_, err = ku.GetServerTime(context.Background(), asset.Futures)
	if err != nil {
		t.Error(err)
	}
	_, err = ku.GetServerTime(context.Background(), asset.Margin)
	if err != nil {
		t.Error(err)
	}
}

func TestGetRecentTrades(t *testing.T) {
	t.Parallel()
	_, err := ku.GetRecentTrades(context.Background(), futuresTradablePair, asset.Futures)
	if err != nil {
		t.Error(err)
	}
	_, err = ku.GetRecentTrades(context.Background(), spotTradablePair, asset.Spot)
	if err != nil {
		t.Error(err)
	}
	_, err = ku.GetRecentTrades(context.Background(), marginTradablePair, asset.Margin)
	if err != nil {
		t.Error(err)
	}
}

func TestGetOrderHistory(t *testing.T) {
	t.Parallel()
	sharedtestvalues.SkipTestIfCredentialsUnset(t, ku)
	var enabledPairs currency.Pairs
	var getOrdersRequest order.MultiOrderRequest
	var err error
	enabledPairs, err = ku.GetEnabledPairs(asset.Futures)
	if err != nil {
		t.Fatal(err)
	}
	getOrdersRequest = order.MultiOrderRequest{
		Type:      order.Limit,
		Pairs:     append([]currency.Pair{currency.NewPair(currency.BTC, currency.USDT)}, enabledPairs[:3]...),
		AssetType: asset.Futures,
		Side:      order.AnySide,
	}
	_, err = ku.GetOrderHistory(context.Background(), &getOrdersRequest)
	if err != nil {
		t.Error(err)
	}
	getOrdersRequest.Pairs = []currency.Pair{}
	_, err = ku.GetOrderHistory(context.Background(), &getOrdersRequest)
	if err != nil {
		t.Error(err)
	}
	getOrdersRequest = order.MultiOrderRequest{
		Type:      order.Limit,
		Pairs:     []currency.Pair{spotTradablePair},
		AssetType: asset.Spot,
		Side:      order.Sell,
	}
	_, err = ku.GetOrderHistory(context.Background(), &getOrdersRequest)
	if err != nil {
		t.Error(err)
	}
	getOrdersRequest.Pairs = []currency.Pair{}
	_, err = ku.GetOrderHistory(context.Background(), &getOrdersRequest)
	if err != nil {
		t.Error(err)
	}
	getOrdersRequest.AssetType = asset.Margin
	getOrdersRequest.Pairs = currency.Pairs{marginTradablePair}
	_, err = ku.GetOrderHistory(context.Background(), &getOrdersRequest)
	if err != nil {
		t.Error(err)
	}
}

func TestGetActiveOrders(t *testing.T) {
	t.Parallel()
	sharedtestvalues.SkipTestIfCredentialsUnset(t, ku)
	var getOrdersRequest order.MultiOrderRequest
	var enabledPairs currency.Pairs
	var err error
	enabledPairs, err = ku.GetEnabledPairs(asset.Spot)
	if err != nil {
		t.Fatal(err)
	}
	getOrdersRequest = order.MultiOrderRequest{
		Type:      order.Limit,
		Pairs:     enabledPairs,
		AssetType: asset.Spot,
		Side:      order.Buy,
	}
	if _, err = ku.GetActiveOrders(context.Background(), &getOrdersRequest); err != nil {
		t.Error("Kucoin GetActiveOrders() error", err)
	}
	getOrdersRequest.Pairs = []currency.Pair{}
	if _, err = ku.GetActiveOrders(context.Background(), &getOrdersRequest); err != nil {
		t.Error("Kucoin GetActiveOrders() error", err)
	}
	getOrdersRequest.Type = order.Market
	if _, err = ku.GetActiveOrders(context.Background(), &getOrdersRequest); err != nil {
		t.Error("Kucoin GetActiveOrders() error", err)
	}
	getOrdersRequest.Type = order.OCO
	if _, err = ku.GetActiveOrders(context.Background(), &getOrdersRequest); !errors.Is(err, order.ErrUnsupportedOrderType) {
		t.Error("Kucoin GetActiveOrders() error", err)
	}
	enabledPairs, err = ku.GetEnabledPairs(asset.Spot)
	if err != nil {
		t.Fatal(err)
	}
	getOrdersRequest = order.MultiOrderRequest{
		Type:      order.Limit,
		Pairs:     enabledPairs,
		AssetType: asset.Margin,
		Side:      order.Buy,
	}
	if _, err = ku.GetActiveOrders(context.Background(), &getOrdersRequest); err != nil {
		t.Error("Kucoin GetActiveOrders() error", err)
	}
	getOrdersRequest.Pairs = []currency.Pair{}
	if _, err = ku.GetActiveOrders(context.Background(), &getOrdersRequest); err != nil {
		t.Error("Kucoin GetActiveOrders() error", err)
	}
	getOrdersRequest.Type = order.Market
	if _, err = ku.GetActiveOrders(context.Background(), &getOrdersRequest); err != nil {
		t.Error("Kucoin GetActiveOrders() error", err)
	}
	getOrdersRequest.Type = order.OCO
	if _, err = ku.GetActiveOrders(context.Background(), &getOrdersRequest); !errors.Is(err, order.ErrUnsupportedOrderType) {
		t.Errorf("expected %v, but found %v", order.ErrUnsupportedOrderType, err)
	}
	enabledPairs, err = ku.GetEnabledPairs(asset.Futures)
	if err != nil {
		t.Fatal(err)
	}
	getOrdersRequest = order.MultiOrderRequest{
		Type:      order.Limit,
		Pairs:     enabledPairs,
		AssetType: asset.Futures,
		Side:      order.Buy,
	}
	if _, err = ku.GetActiveOrders(context.Background(), &getOrdersRequest); err != nil {
		t.Error("Kucoin GetActiveOrders() error", err)
	}
	getOrdersRequest.Pairs = []currency.Pair{}
	if _, err = ku.GetActiveOrders(context.Background(), &getOrdersRequest); err != nil {
		t.Error("Kucoin GetActiveOrders() error", err)
	}
	getOrdersRequest.Type = order.StopLimit
	if _, err = ku.GetActiveOrders(context.Background(), &getOrdersRequest); err != nil {
		t.Error("Kucoin GetActiveOrders() error", err)
	}
	getOrdersRequest.Type = order.OCO
	if _, err = ku.GetActiveOrders(context.Background(), &getOrdersRequest); !errors.Is(err, order.ErrUnsupportedOrderType) {
		t.Errorf("expected %v, but found %v", order.ErrUnsupportedOrderType, err)
	}
}

func TestGetFeeByType(t *testing.T) {
	t.Parallel()
	sharedtestvalues.SkipTestIfCredentialsUnset(t, ku)
	if _, err := ku.GetFeeByType(context.Background(), &exchange.FeeBuilder{
		Amount:              1,
		FeeType:             exchange.CryptocurrencyTradeFee,
		Pair:                currency.NewPairWithDelimiter(currency.BTC.String(), currency.USDT.String(), currency.DashDelimiter),
		PurchasePrice:       1,
		FiatCurrency:        currency.USD,
		BankTransactionType: exchange.WireTransfer,
	}); err != nil {
		t.Error(err)
	}
}

func TestValidateCredentials(t *testing.T) {
	t.Parallel()
	sharedtestvalues.SkipTestIfCredentialsUnset(t, ku)
	assetTypes := ku.CurrencyPairs.GetAssetTypes(true)
	for _, at := range assetTypes {
		if err := ku.ValidateCredentials(context.Background(), at); err != nil {
			t.Error(err)
		}
	}
}

func TestGetInstanceServers(t *testing.T) {
	t.Parallel()
	if _, err := ku.GetInstanceServers(context.Background()); err != nil {
		t.Error(err)
	}
}

func TestGetAuthenticatedServersInstances(t *testing.T) {
	t.Parallel()
	sharedtestvalues.SkipTestIfCredentialsUnset(t, ku)
	_, err := ku.GetAuthenticatedInstanceServers(context.Background())
	if err != nil {
		t.Error(err)
	}
}

var websocketPushDatas = map[string]string{
	"SymbolTickerPushDataJSON":                                   `{"type": "message","topic": "/market/ticker:FET-BTC","subject": "trade.ticker","data": {"bestAsk": "0.000018679","bestAskSize": "258.4609","bestBid": "0.000018622","bestBidSize": "68.5961","price": "0.000018628","sequence": "38509148","size": "8.943","time": 1677321643926}}`,
	"AllSymbolsTickerPushDataJSON":                               `{"type": "message","topic": "/market/ticker:all","subject": "FTM-ETH","data": {"bestAsk": "0.0002901","bestAskSize": "3514.4978","bestBid": "0.0002894","bestBidSize": "65.536","price": "0.0002894","sequence": "186911324","size": "150","time": 1677320967673}}`,
	"MarketTradeSnapshotPushDataJSON":                            `{"type": "message","topic": "/market/snapshot:BTC","subject": "trade.snapshot","data": {"sequence": "5701753771","data": {"averagePrice": 21736.73225440,"baseCurrency": "BTC","board": 1,"buy": 21423,"changePrice": -556.80000000000000000000,"changeRate": -0.0253,"close": 21423.1,"datetime": 1676310802092,"high": 22030.70000000000000000000,"lastTradedPrice": 21423.1,"low": 21407.00000000000000000000,"makerCoefficient": 1.000000,"makerFeeRate": 0.001,"marginTrade": true,"mark": 0,"market": "USDS","markets": ["USDS"],"open": 21979.90000000000000000000,"quoteCurrency": "USDT","sell": 21423.1,"sort": 100,"symbol": "BTC-USDT","symbolCode": "BTC-USDT","takerCoefficient": 1.000000,"takerFeeRate": 0.001,"trading": true,"vol": 6179.80570155000000000000,"volValue": 133988049.45570351500000000000}}}`,
	"Orderbook Level 2 PushDataJSON":                             `{"type": "message","topic": "/spotMarket/level2Depth5:ETH-USDT","subject": "level2","data": {"asks": [[	"21612.7",	"0.32307467"],[	"21613.1",	"0.1581911"],[	"21613.2",	"1.37156153"],[	"21613.3",	"2.58327302"],[	"21613.4",	"0.00302088"]],"bids": [[	"21612.6",	"2.34316818"],[	"21612.3",	"0.5771615"],[	"21612.2",	"0.21605964"],[	"21612.1",	"0.22894841"],[	"21611.6",	"0.29251003"]],"timestamp": 1676319909635}}`,
	"TradeCandlesUpdatePushDataJSON":                             `{"type":"message","topic":"/market/candles:BTC-USDT_1hour","subject":"trade.candles.update","data":{"symbol":"BTC-USDT","candles":["1589968800","9786.9","9740.8","9806.1","9732","27.45649579","268280.09830877"],"time":1589970010253893337}}`,
	"SymbolSnapshotPushDataJSON":                                 `{"type": "message","topic": "/market/snapshot:KCS-BTC","subject": "trade.snapshot","data": {"sequence": "1545896669291","data": {"trading": true,"symbol": "KCS-BTC","buy": 0.00011,"sell": 0.00012,            "sort": 100,            "volValue": 3.13851792584,            "baseCurrency": "KCS",            "market": "BTC",            "quoteCurrency": "BTC",            "symbolCode": "KCS-BTC",            "datetime": 1548388122031,            "high": 0.00013,            "vol": 27514.34842,            "low": 0.0001,            "changePrice": -1.0e-5,            "changeRate": -0.0769,            "lastTradedPrice": 0.00012,            "board": 0,            "mark": 0        }    }}`,
	"MatchExecutionPushDataJSON":                                 `{"type":"message","topic":"/market/match:BTC-USDT","subject":"trade.l3match","data":{"sequence":"1545896669145","type":"match","symbol":"BTC-USDT","side":"buy","price":"0.08200000000000000000","size":"0.01022222000000000000","tradeId":"5c24c5da03aa673885cd67aa","takerOrderId":"5c24c5d903aa6772d55b371e","makerOrderId":"5c2187d003aa677bd09d5c93","time":"1545913818099033203"}}`,
	"IndexPricePushDataJSON":                                     `{"id":"","type":"message","topic":"/indicator/index:USDT-BTC","subject":"tick","data":{"symbol": "USDT-BTC","granularity": 5000,"timestamp": 1551770400000,"value": 0.0001092}}`,
	"MarkPricePushDataJSON":                                      `{"type":"message","topic":"/indicator/markPrice:USDT-BTC","subject":"tick","data":{"symbol": "USDT-BTC","granularity": 5000,"timestamp": 1551770400000,"value": 0.0001093}}`,
	"Orderbook ChangePushDataJSON":                               `{"type":"message","topic":"/margin/fundingBook:USDT","subject":"funding.update","data":{"annualIntRate":0.0547,"currency":"USDT","dailyIntRate":0.00015,"sequence":87611418,"side":"lend","size":25040,"term":7,"ts":1671005721087508735}}`,
	"Order ChangeStateOpenPushDataJSON":                          `{"type":"message","topic":"/spotMarket/tradeOrders","subject":"orderChange","channelType":"private","data":{"symbol":"KCS-USDT","orderType":"limit","side":"buy","orderId":"5efab07953bdea00089965d2","type":"open","orderTime":1593487481683297666,"size":"0.1","filledSize":"0","price":"0.937","clientOid":"1593487481000906","remainSize":"0.1","status":"open","ts":1593487481683297666}}`,
	"Order ChangeStateMatchPushDataJSON":                         `{"type":"message","topic":"/spotMarket/tradeOrders","subject":"orderChange","channelType":"private","data":{"symbol":"KCS-USDT","orderType":"limit","side":"sell","orderId":"5efab07953bdea00089965fa","liquidity":"taker","type":"match","orderTime":1593487482038606180,"size":"0.1","filledSize":"0.1","price":"0.938","matchPrice":"0.96738","matchSize":"0.1","tradeId":"5efab07a4ee4c7000a82d6d9","clientOid":"1593487481000313","remainSize":"0","status":"match","ts":1593487482038606180}}`,
	"Order ChangeStateFilledPushDataJSON":                        `{"type":"message","topic":"/spotMarket/tradeOrders","subject":"orderChange","channelType":"private","data":{"symbol":"KCS-USDT","orderType":"limit","side":"sell","orderId":"5efab07953bdea00089965fa","type":"filled","orderTime":1593487482038606180,"size":"0.1","filledSize":"0.1","price":"0.938","clientOid":"1593487481000313","remainSize":"0","status":"done","ts":1593487482038606180}}`,
	"Order ChangeStateCancelledPushDataJSON":                     `{"type":"message","topic":"/spotMarket/tradeOrders","subject":"orderChange","channelType":"private","data":{"symbol":"KCS-USDT","orderType":"limit","side":"buy","orderId":"5efab07953bdea00089965d2","type":"canceled","orderTime":1593487481683297666,"size":"0.1","filledSize":"0","price":"0.937","clientOid":"1593487481000906","remainSize":"0","status":"done","ts":1593487481893140844}}`,
	"Order ChangeStateUpdatePushDataJSON":                        `{"type":"message","topic":"/spotMarket/tradeOrders","subject":"orderChange","channelType":"private","data":{"symbol":"KCS-USDT","orderType":"limit","side":"buy","orderId":"5efab13f53bdea00089971df","type":"update","oldSize":"0.1","orderTime":1593487679693183319,"size":"0.06","filledSize":"0","price":"0.937","clientOid":"1593487679000249","remainSize":"0.06","status":"open","ts":1593487682916117521}}`,
	"AccountBalanceNoticePushDataJSON":                           `{"type": "message","topic": "/account/balance","subject": "account.balance","channelType":"private","data": {"total": "88","available": "88","availableChange": "88","currency": "KCS","hold": "0","holdChange": "0","relationEvent": "trade.hold","relationEventId": "5c21e80303aa677bd09d7dff","relationContext": {"symbol":"BTC-USDT","tradeId":"5e6a5dca9e16882a7d83b7a4","orderId":"5ea10479415e2f0009949d54"},"time": "1545743136994"}}`,
	"DebtRatioChangePushDataJSON":                                `{"type":"message","topic":"/margin/position","subject":"debt.ratio","channelType":"private","data": {"debtRatio": 0.7505,"totalDebt": "21.7505","debtList": {"BTC": "1.21","USDT": "2121.2121","EOS": "0"},"timestamp": 1553846081210}}`,
	"PositionStatusChangeEventPushDataJSON":                      `{"type":"message","topic":"/margin/position","subject":"position.status","channelType":"private","data": {"type": "FROZEN_FL","timestamp": 1553846081210}}`,
	"MarginTradeOrderEntersEventPushDataJSON":                    `{"type": "message","topic": "/margin/loan:BTC","subject": "order.open","channelType":"private","data": {    "currency": "BTC",    "orderId": "ac928c66ca53498f9c13a127a60e8",    "dailyIntRate": 0.0001,    "term": 7,    "size": 1,        "side": "lend",    "ts": 1553846081210004941}}`,
	"MarginTradeOrderUpdateEventPushDataJSON":                    `{"type": "message","topic": "/margin/loan:BTC","subject": "order.update","channelType":"private","data": {    "currency": "BTC",    "orderId": "ac928c66ca53498f9c13a127a60e8",    "dailyIntRate": 0.0001,    "term": 7,    "size": 1,    "lentSize": 0.5,    "side": "lend",    "ts": 1553846081210004941}}`,
	"MarginTradeOrderDoneEventPushDataJSON":                      `{"type": "message","topic": "/margin/loan:BTC","subject": "order.done","channelType":"private","data": {    "currency": "BTC",    "orderId": "ac928c66ca53498f9c13a127a60e8",    "reason": "filled",    "side": "lend",    "ts": 1553846081210004941  }}`,
	"StopOrderEventPushDataJSON":                                 `{"type":"message","topic":"/spotMarket/advancedOrders","subject":"stopOrder","channelType":"private","data":{"createdAt":1589789942337,"orderId":"5ec244f6a8a75e0009958237","orderPrice":"0.00062","orderType":"stop","side":"sell","size":"1","stop":"entry","stopPrice":"0.00062","symbol":"KCS-BTC","tradeType":"TRADE","triggerSuccess":true,"ts":1589790121382281286,"type":"triggered"}}`,
	"Public Futures TickerPushDataJSON":                          `{"subject": "tickerV2","topic": "/contractMarket/tickerV2:ETHUSDCM","data": {"symbol": "ETHUSDCM","bestBidSize": 795,"bestBidPrice": 3200.00,"bestAskPrice": 3600.00,"bestAskSize": 284,"ts": 1553846081210004941}}`,
	"Public Futures TickerV1PushDataJSON":                        `{"subject": "ticker","topic": "/contractMarket/ticker:ETHUSDCM","data": {"symbol": "ETHUSDCM","sequence": 45,"side": "sell","price": 3600.00,"size": 16,"tradeId": "5c9dcf4170744d6f5a3d32fb","bestBidSize": 795,"bestBidPrice": 3200.00,"bestAskPrice": 3600.00,"bestAskSize": 284,"ts": 1553846081210004941}}`,
	"Public Futures Level2OrderbookPushDataJSON":                 `{"subject": "level2",  "topic": "/contractMarket/level2:ETHUSDCM",  "type": "message",  "data": {    "sequence": 18,    "change": "5000.0,sell,83","timestamp": 1551770400000}}`,
	"Public Futures ExecutionDataJSON":                           `{"type": "message","topic": "/contractMarket/execution:ETHUSDCM","subject": "match","data": {"makerUserId": "6287c3015c27f000017d0c2f","symbol": "ETHUSDCM","sequence": 31443494,"side": "buy","size": 35,"price": 23083.00000000,"takerOrderId": "63f94040839d00000193264b","makerOrderId": "63f94036839d0000019310c3","takerUserId": "6133f817230d8d000607b941","tradeId": "63f940400000650065f4996f","ts": 1677279296134648869}}`,
	"PublicFuturesOrderbookWithDepth5PushDataJSON":               `{ "type": "message", "topic": "/contractMarket/level2Depth5:ETHUSDCM", "subject": "level2", "data": { "sequence": 1672332328701, "asks": [[	23149,	13703],[	23150,	1460],[	23151.00000000,	941],[	23152,	4591],[	23153,	4107] ], "bids": [[	23148.00000000,	22801],[23147.0,4766],[	23146,	1388],[	23145.00000000,	2593],[	23144.00000000,	6286] ], "ts": 1677280435684, "timestamp": 1677280435684 }}`,
	"Private PositionSettlementPushDataJSON":                     `{"userId": "xbc453tg732eba53a88ggyt8c","topic": "/contract/position:ETHUSDCM","subject": "position.settlement","data": {"fundingTime": 1551770400000,"qty": 100,"markPrice": 3610.85,"fundingRate": -0.002966,"fundingFee": -296,"ts": 1547697294838004923,"settleCurrency": "XBT"}}`,
	"Futures PositionChangePushDataJSON":                         `{ "userId": "5cd3f1a7b7ebc19ae9558591","topic": "/contract/position:ETHUSDCM",  "subject": "position.change", "data": {"markPrice": 7947.83,"markValue": 0.00251640,"maintMargin": 0.00252044,"realLeverage": 10.06,"unrealisedPnl": -0.00014735,"unrealisedRoePcnt": -0.0553,"unrealisedPnlPcnt": -0.0553,"delevPercentage": 0.52,"currentTimestamp": 1558087175068,"settleCurrency": "XBT"}}`,
	"Futures PositionChangeWithChangeReasonPushDataJSON":         `{ "type": "message","userId": "5c32d69203aa676ce4b543c7","channelType": "private","topic": "/contract/position:ETHUSDCM",  "subject": "position.change", "data": {"realisedGrossPnl": 0E-8,"symbol":"ETHUSDCM","crossMode": false,"liquidationPrice": 1000000.0,"posLoss": 0E-8,"avgEntryPrice": 7508.22,"unrealisedPnl": -0.00014735,"markPrice": 7947.83,"posMargin": 0.00266779,"autoDeposit": false,"riskLimit": 100000,"unrealisedCost": 0.00266375,"posComm": 0.00000392,"posMaint": 0.00001724,"posCost": 0.00266375,"maintMarginReq": 0.005,"bankruptPrice": 1000000.0,"realisedCost": 0.00000271,"markValue": 0.00251640,"posInit": 0.00266375,"realisedPnl": -0.00000253,"maintMargin": 0.00252044,"realLeverage": 1.06,"changeReason": "positionChange","currentCost": 0.00266375,"openingTimestamp": 1558433191000,"currentQty": -20,"delevPercentage": 0.52,"currentComm": 0.00000271,"realisedGrossCost": 0E-8,"isOpen": true,"posCross": 1.2E-7,"currentTimestamp": 1558506060394,"unrealisedRoePcnt": -0.0553,"unrealisedPnlPcnt": -0.0553,"settleCurrency": "XBT"}}`,
	"Futures WithdrawalAmountTransferOutAmountEventPushDataJSON": `{ "userId": "xbc453tg732eba53a88ggyt8c","topic": "/contractAccount/wallet","subject": "withdrawHold.change","data": {"withdrawHold": 5923,"currency":"USDT","timestamp": 1553842862614}}`,
	"Futures AvailableBalanceChangePushData":                     `{ "userId": "xbc453tg732eba53a88ggyt8c","topic": "/contractAccount/wallet","subject": "availableBalance.change","data": {"availableBalance": 5923,"holdBalance": 2312,"currency":"USDT","timestamp": 1553842862614}}`,
	"Futures OrderMarginChangePushDataJSON":                      `{ "userId": "xbc453tg732eba53a88ggyt8c","topic": "/contractAccount/wallet","subject": "orderMargin.change","data": {"orderMargin": 5923,"currency":"USDT","timestamp": 1553842862614}}`,
	"Futures StopOrderPushDataJSON":                              `{"userId": "5cd3f1a7b7ebc19ae9558591","topic": "/contractMarket/advancedOrders", "subject": "stopOrder","data": {"orderId": "5cdfc138b21023a909e5ad55","symbol": "ETHUSDCM","type": "open","orderType":"stop","side":"buy","size":"1000","orderPrice":"9000","stop":"up","stopPrice":"9100","stopPriceType":"TP","triggerSuccess": true,"error": "error.createOrder.accountBalanceInsufficient","createdAt": 1558074652423,"ts":1558074652423004000}}`,
	"Futures TradeOrdersPushDataJSON":                            `{"type": "message","topic": "/contractMarket/tradeOrders","subject": "orderChange","channelType": "private","data": {"orderId": "5cdfc138b21023a909e5ad55","symbol": "ETHUSDCM","type": "match","status": "open","matchSize": "","matchPrice": "","orderType": "limit","side": "buy","price": "3600","size": "20000","remainSize": "20001","filledSize":"20000","canceledSize": "0","tradeId": "5ce24c16b210233c36eexxxx","clientOid": "5ce24c16b210233c36ee321d","orderTime": 1545914149935808589,"oldSize ": "15000","liquidity": "maker","ts": 1545914149935808589}}`,
	"TransactionStaticsPushDataJSON":                             `{ "topic": "/contractMarket/snapshot:ETHUSDCM","subject": "snapshot.24h","data": {"volume": 30449670,      "turnover": 845169919063,"lastPrice": 3551,       "priceChgPct": 0.0043,   "ts": 1547697294838004923}  }`,
	"Futures EndFundingFeeSettlementPushDataJSON":                `{ "type":"message","topic": "/contract/announcement","subject": "funding.end","data": {"symbol": "ETHUSDCM",         "fundingTime": 1551770400000,"fundingRate": -0.002966,    "timestamp": 1551770410000          }}`,
	"Futures StartFundingFeeSettlementPushDataJSON":              `{ "topic": "/contract/announcement","subject": "funding.begin","data": {"symbol": "ETHUSDCM","fundingTime": 1551770400000,"fundingRate": -0.002966,"timestamp": 1551770400000}}`,
	"Futures FundingRatePushDataJSON":                            `{ "topic": "/contract/instrument:ETHUSDCM","subject": "funding.rate","data": {"granularity": 60000,"fundingRate": -0.002966,"timestamp": 1551770400000}}`,
	"Futures MarkIndexPricePushDataJSON":                         `{ "topic": "/contract/instrument:ETHUSDCM","subject": "mark.index.price","data": {"granularity": 1000,"indexPrice": 4000.23,"markPrice": 4010.52,"timestamp": 1551770400000}}`,
	"Orderbook Market Level2":                                    `{ "type": "message", "topic": "/market/level2:BTC-USDT", "subject": "trade.l2update", "data": { "changes": { "asks": [ [ "18906", "0.00331", "14103845" ], [ "18907.3", "0.58751503", "14103844" ] ], "bids": [ [ "18891.9", "0.15688", "14103847" ] ] }, "sequenceEnd": 14103847, "sequenceStart": 14103844, "symbol": "BTC-USDT", "time": 1663747970273 } }`,
}

func TestPushData(t *testing.T) {
	for key, val := range websocketPushDatas {
		err := ku.wsHandleData([]byte(val))
		if err != nil {
			t.Errorf("%s: %v", key, err)
		}
	}
}

func TestGenerateDefaultSubscriptions(t *testing.T) {
	t.Parallel()
	if _, err := ku.GenerateDefaultSubscriptions(); err != nil {
		t.Error(err)
	}
}

func TestGetAvailableTransferChains(t *testing.T) {
	t.Parallel()
	sharedtestvalues.SkipTestIfCredentialsUnset(t, ku)
	if _, err := ku.GetAvailableTransferChains(context.Background(), currency.BTC); err != nil {
		t.Error(err)
	}
}

func TestGetWithdrawalsHistory(t *testing.T) {
	t.Parallel()
	sharedtestvalues.SkipTestIfCredentialsUnset(t, ku)
	if _, err := ku.GetWithdrawalsHistory(context.Background(), currency.BTC, asset.Futures); err != nil {
		t.Error(err)
	}
	if _, err := ku.GetWithdrawalsHistory(context.Background(), currency.BTC, asset.Spot); err != nil {
		t.Error(err)
	}
	if _, err := ku.GetWithdrawalsHistory(context.Background(), currency.BTC, asset.Margin); !errors.Is(err, asset.ErrNotSupported) {
		t.Error(err)
	}
}

func TestGetOrderInfo(t *testing.T) {
	t.Parallel()
	sharedtestvalues.SkipTestIfCredentialsUnset(t, ku)
	var err error
	_, err = ku.GetOrderInfo(context.Background(), "123", futuresTradablePair, asset.Futures)
	if err != nil {
		t.Errorf("expected %s, but found %v", "Order does not exist", err)
	}
	_, err = ku.GetOrderInfo(context.Background(), "123", futuresTradablePair, asset.Spot)
	if err != nil {
		t.Errorf("expected %s, but found %v", "Order does not exist", err)
	}
	_, err = ku.GetOrderInfo(context.Background(), "123", futuresTradablePair, asset.Margin)
	if err != nil {
		t.Errorf("expected %s, but found %v", "Order does not exist", err)
	}
}

func TestGetDepositAddress(t *testing.T) {
	t.Parallel()
	sharedtestvalues.SkipTestIfCredentialsUnset(t, ku)
	if _, err := ku.GetDepositAddress(context.Background(), currency.BTC, "", ""); err != nil && !errors.Is(err, errNoDepositAddress) {
		t.Error(err)
	}
}

func TestWithdrawCryptocurrencyFunds(t *testing.T) {
	t.Parallel()
	sharedtestvalues.SkipTestIfCredentialsUnset(t, ku, canManipulateRealOrders)
	withdrawCryptoRequest := withdraw.Request{
		Exchange: ku.Name,
		Amount:   0.00000000001,
		Currency: currency.BTC,
		Crypto: withdraw.CryptoRequest{
			Address: core.BitcoinDonationAddress,
		},
	}
	if _, err := ku.WithdrawCryptocurrencyFunds(context.Background(), &withdrawCryptoRequest); err != nil {
		t.Error(err)
	}
}

func TestSubmitOrder(t *testing.T) {
	t.Parallel()
	orderSubmission := &order.Submit{
		Pair:          spotTradablePair,
		Exchange:      ku.Name,
		Side:          order.Bid,
		Type:          order.Limit,
		Price:         1,
		Amount:        100000,
		ClientOrderID: "myOrder",
		AssetType:     asset.Spot,
	}
	_, err := ku.SubmitOrder(context.Background(), orderSubmission)
	if !errors.Is(err, order.ErrSideIsInvalid) {
		t.Errorf("expected %v, but found %v", asset.ErrNotSupported, err)
	}
	orderSubmission.Side = order.Buy
	orderSubmission.AssetType = asset.Options
	_, err = ku.SubmitOrder(context.Background(), orderSubmission)
	if !errors.Is(err, asset.ErrNotSupported) {
		t.Errorf("expected %v, but found %v", asset.ErrNotSupported, err)
	}
	sharedtestvalues.SkipTestIfCredentialsUnset(t, ku, canManipulateRealOrders)
	orderSubmission.AssetType = asset.Spot
	orderSubmission.Side = order.Buy
	orderSubmission.Pair = spotTradablePair
	_, err = ku.SubmitOrder(context.Background(), orderSubmission)
	if err != order.ErrTypeIsInvalid {
		t.Errorf("expected %v, but found %v", order.ErrTypeIsInvalid, err)
	}
	orderSubmission.AssetType = asset.Spot
	orderSubmission.Pair = spotTradablePair
	_, err = ku.SubmitOrder(context.Background(), orderSubmission)
	if err != nil {
		t.Error(err)
	}
	orderSubmission.AssetType = asset.Margin
	orderSubmission.Pair = marginTradablePair
	_, err = ku.SubmitOrder(context.Background(), orderSubmission)
	if err != nil {
		t.Error(err)
	}
	orderSubmission.AssetType = asset.Margin
	orderSubmission.Pair = marginTradablePair
	orderSubmission.MarginType = margin.Isolated
	_, err = ku.SubmitOrder(context.Background(), orderSubmission)
	if err != nil {
		t.Error(err)
	}
	orderSubmission.AssetType = asset.Futures
	orderSubmission.Pair = futuresTradablePair
	_, err = ku.SubmitOrder(context.Background(), orderSubmission)
	if !errors.Is(err, errInvalidLeverage) {
		t.Error(err)
	}
	orderSubmission.Leverage = 0.01
	_, err = ku.SubmitOrder(context.Background(), orderSubmission)
	if err != nil {
		t.Error(err)
	}
}

func TestCancelOrder(t *testing.T) {
	t.Parallel()
	sharedtestvalues.SkipTestIfCredentialsUnset(t, ku, canManipulateRealOrders)
	var orderCancellation = &order.Cancel{
		OrderID:       "1",
		WalletAddress: core.BitcoinDonationAddress,
		AccountID:     "1",
		Pair:          spotTradablePair,
		AssetType:     asset.Spot,
	}
	if err := ku.CancelOrder(context.Background(), orderCancellation); err != nil {
		t.Error(err)
	}
	orderCancellation.Pair = marginTradablePair
	orderCancellation.AssetType = asset.Margin
	if err := ku.CancelOrder(context.Background(), orderCancellation); err != nil {
		t.Error(err)
	}
	orderCancellation.Pair = futuresTradablePair
	orderCancellation.AssetType = asset.Futures
	if err := ku.CancelOrder(context.Background(), orderCancellation); err != nil {
		t.Error(err)
	}
}

func TestCancelAllOrders(t *testing.T) {
	t.Parallel()
	sharedtestvalues.SkipTestIfCredentialsUnset(t, ku, canManipulateRealOrders)
	if _, err := ku.CancelAllOrders(context.Background(), &order.Cancel{
		AssetType:  asset.Futures,
		MarginType: margin.Isolated,
	}); err != nil {
		t.Error(err)
	}
	if _, err := ku.CancelAllOrders(context.Background(), &order.Cancel{
		AssetType:  asset.Margin,
		MarginType: margin.Isolated,
	}); err != nil {
		t.Error(err)
	}
	if _, err := ku.CancelAllOrders(context.Background(), &order.Cancel{
		AssetType:  asset.Spot,
		MarginType: margin.Isolated,
	}); err != nil {
		t.Error(err)
	}
}

func TestGeneratePayloads(t *testing.T) {
	t.Parallel()
	subscriptions, err := ku.GenerateDefaultSubscriptions()
	if err != nil {
		t.Error(err)
	}
	payload, err := ku.generatePayloads(subscriptions, "subscribe")
	if err != nil {
		t.Error(err)
	}
	if len(payload) != len(subscriptions) {
		t.Error("derived payload is not same as generated channel subscription instances")
	}
}

const (
	subUserResponseJSON              = `{"userId":"635002438793b80001dcc8b3", "uid":62356, "subName":"margin01", "status":2, "type":4, "access":"Margin", "createdAt":1666187844000, "remarks":null }`
	positionSettlementPushData       = `{"userId": "xbc453tg732eba53a88ggyt8c", "topic": "/contract/position:XBTUSDM", "subject": "position.settlement", "data": { "fundingTime": 1551770400000, "qty": 100, "markPrice": 3610.85, "fundingRate": -0.002966, "fundingFee": -296, "ts": 1547697294838004923, "settleCurrency": "XBT" } }`
	transferFuturesFundsResponseJSON = `{"applyId": "620a0bbefeaa6a000110e833", "bizNo": "620a0bbefeaa6a000110e832", "payAccountType": "CONTRACT", "payTag": "DEFAULT", "remark": "", "recAccountType": "MAIN", "recTag": "DEFAULT", "recRemark": "", "recSystem": "KUCOIN", "status": "PROCESSING", "currency": "USDT", "amount": "0.001", "fee": "0", "sn": 889048787670001, "reason": "", "createdAt": 1644825534000, "updatedAt": 1644825534000 }`
	modifySubAccountSpotAPIs         = `{"subName": "AAAAAAAAAA0007", "remark": "remark", "apiKey": "630325e0e750870001829864", "apiSecret": "110f31fc-61c5-4baf-a29f-3f19a62bbf5d", "passphrase": "passphrase", "permission": "General", "ipWhitelist": "", "createdAt": 1661150688000 }`
)

func TestCreateSubUser(t *testing.T) {
	t.Parallel()
	var resp *SubAccount
	err := json.Unmarshal([]byte(subUserResponseJSON), &resp)
	if err != nil {
		t.Fatal(err)
	}
	sharedtestvalues.SkipTestIfCredentialsUnset(t, ku, canManipulateRealOrders)
	if _, err := ku.CreateSubUser(context.Background(), "SamuaelTee1", "sdfajdlkad", "", ""); err != nil {
		t.Error(err)
	}
}

func TestGetSubAccountSpotAPIList(t *testing.T) {
	t.Parallel()
	sharedtestvalues.SkipTestIfCredentialsUnset(t, ku)
	if _, err := ku.GetSubAccountSpotAPIList(context.Background(), "sam", ""); err != nil {
		t.Error(err)
	}
}

func TestCreateSpotAPIsForSubAccount(t *testing.T) {
	t.Parallel()
	sharedtestvalues.SkipTestIfCredentialsUnset(t, ku, canManipulateRealOrders)
	if _, err := ku.CreateSpotAPIsForSubAccount(context.Background(), &SpotAPISubAccountParams{
		SubAccountName: "gocryptoTrader1",
		Passphrase:     "mysecretPassphrase123",
		Remark:         "123456",
	}); err != nil {
		t.Error(err)
	}
}

func TestModifySubAccountSpotAPIs(t *testing.T) {
	t.Parallel()
	var resp SpotAPISubAccount
	err := json.Unmarshal([]byte(modifySubAccountSpotAPIs), &resp)
	if err != nil {
		t.Fatal(err)
	}
	sharedtestvalues.SkipTestIfCredentialsUnset(t, ku, canManipulateRealOrders)
	if _, err := ku.ModifySubAccountSpotAPIs(context.Background(), &SpotAPISubAccountParams{
		SubAccountName: "gocryptoTrader1",
		Passphrase:     "mysecretPassphrase123",
		Remark:         "123456",
	}); err != nil {
		t.Error(err)
	}
}

func TestDeleteSubAccountSpotAPI(t *testing.T) {
	t.Parallel()
	sharedtestvalues.SkipTestIfCredentialsUnset(t, ku, canManipulateRealOrders)
	if _, err := ku.DeleteSubAccountSpotAPI(context.Background(), apiKey, "mysecretPassphrase123", "gocryptoTrader1"); err != nil {
		t.Error(err)
	}
}

func TestGetUserInfoOfAllSubAccounts(t *testing.T) {
	t.Parallel()
	sharedtestvalues.SkipTestIfCredentialsUnset(t, ku)
	if _, err := ku.GetUserInfoOfAllSubAccounts(context.Background()); err != nil {
		t.Error(err)
	}
}

func TestGetPaginatedListOfSubAccounts(t *testing.T) {
	t.Parallel()
	sharedtestvalues.SkipTestIfCredentialsUnset(t, ku)
	if _, err := ku.GetPaginatedListOfSubAccounts(context.Background(), 1, 100); err != nil {
		t.Error(err)
	}
}

func setupWS() {
	if !ku.Websocket.IsEnabled() {
		return
	}
	if !sharedtestvalues.AreAPICredentialsSet(ku) {
		ku.Websocket.SetCanUseAuthenticatedEndpoints(false)
	}
	err := ku.WsConnect()
	if err != nil {
		log.Fatal(err)
	}
}

func TestGetFundingHistory(t *testing.T) {
	t.Parallel()
	sharedtestvalues.SkipTestIfCredentialsUnset(t, ku)
	_, err := ku.GetAccountFundingHistory(context.Background())
	if err != nil {
		t.Error(err)
	}
}

func getFirstTradablePairOfAssets() {
	if err := ku.UpdateTradablePairs(context.Background(), true); err != nil {
		log.Fatalf("Kucoin error while updating tradable pairs. %v", err)
	}
	enabledPairs, err := ku.GetEnabledPairs(asset.Spot)
	if err != nil {
		log.Fatalf("Kucoin %v, trying to get %v enabled pairs error", err, asset.Spot)
	}
	spotTradablePair = enabledPairs[0]
	enabledPairs, err = ku.GetEnabledPairs(asset.Margin)
	if err != nil {
		log.Fatalf("Kucoin %v, trying to get %v enabled pairs error", err, asset.Margin)
	}
	marginTradablePair = enabledPairs[0]
	enabledPairs, err = ku.GetEnabledPairs(asset.Futures)
	if err != nil {
		log.Fatalf("Kucoin %v, trying to get %v enabled pairs error", err, asset.Futures)
	}
	futuresTradablePair = enabledPairs[0]
	futuresTradablePair.Delimiter = ""
}

func TestFetchAccountInfo(t *testing.T) {
	t.Parallel()
	sharedtestvalues.SkipTestIfCredentialsUnset(t, ku)
	var err error
	_, err = ku.FetchAccountInfo(context.Background(), asset.Spot)
	if err != nil {
		t.Fatal(err)
	}
	_, err = ku.FetchAccountInfo(context.Background(), asset.Margin)
	if err != nil {
		t.Fatal(err)
	}
	_, err = ku.FetchAccountInfo(context.Background(), asset.Futures)
	if err != nil {
		t.Fatal(err)
	}
}

func TestKucoinNumberUnmarshal(t *testing.T) {
	t.Parallel()
	data := &struct {
		Number kucoinNumber `json:"number"`
	}{}
	data1 := `{"number": 123.33}`
	err := json.Unmarshal([]byte(data1), &data)
	if err != nil {
		t.Fatal(err)
	} else if data.Number.Float64() != 123.33 {
		t.Errorf("expecting %.2f, got %.2f", 123.33, data.Number)
	}
	data2 := `{"number": "123.33"}`
	err = json.Unmarshal([]byte(data2), &data)
	if err != nil {
		t.Fatal(err)
	} else if data.Number.Float64() != 123.33 {
		t.Errorf("expecting %.2f, got %.2f", 123.33, data.Number)
	}
	data3 := `{"number": ""}`
	err = json.Unmarshal([]byte(data3), &data)
	if err != nil {
		t.Fatal(err)
	} else if data.Number.Float64() != 0 {
		t.Errorf("expecting %d, got %.2f", 0, data.Number)
	}
	data4 := `{"number": "123"}`
	err = json.Unmarshal([]byte(data4), &data)
	if err != nil {
		t.Fatal(err)
	} else if data.Number.Float64() != 123 {
		t.Errorf("expecting %d, got %.2f", 123, data.Number)
	}
	data5 := `{"number": 0}`
	err = json.Unmarshal([]byte(data5), &data)
	if err != nil {
		t.Fatal(err)
	} else if data.Number.Float64() != 0 {
		t.Errorf("expecting %d, got %.2f", 0, data.Number)
	}
	data6 := `{"number": 123789}`
	err = json.Unmarshal([]byte(data6), &data)
	if err != nil {
		t.Fatal(err)
	} else if data.Number.Float64() != 123789 {
		t.Errorf("expecting %d, got %.2f", 123789, data.Number)
	}
	data7 := `{"number": 12321312312312312}`
	err = json.Unmarshal([]byte(data7), &data)
	if err != nil {
		t.Fatal(err)
	} else if data.Number.Float64() != float64(12321312312312312) {
		t.Errorf("expecting %.f, got %.2f", float64(12321312312312312), data.Number)
	}
}

func TestUpdateAccountInfo(t *testing.T) {
	t.Parallel()
	sharedtestvalues.SkipTestIfCredentialsUnset(t, ku)
	_, err := ku.UpdateAccountInfo(context.Background(), asset.Spot)
	if err != nil {
		t.Error("Kucoin UpdateAccountInfo() error", err)
	}
	_, err = ku.UpdateAccountInfo(context.Background(), asset.Futures)
	if err != nil {
		t.Error("Kucoin UpdateAccountInfo() error", err)
	}
	_, err = ku.UpdateAccountInfo(context.Background(), asset.Margin)
	if err != nil {
		t.Error("Kucoin UpdateAccountInfo() error", err)
	}
}

const (
	orderbookLevel5PushData = `{"type": "message","topic": "/spotMarket/level2Depth50:BTC-USDT","subject": "level2","data": {"asks": [["21621.7","3.03206193"],["21621.8","1.00048239"],["21621.9","0.29558803"],["21622","0.0049653"],["21622.4","0.06177582"],["21622.9","0.39664116"],["21623.7","0.00803466"],["21624.2","0.65405"],["21624.3","0.34661426"],["21624.6","0.00035589"],["21624.9","0.61282048"],["21625.2","0.16421424"],["21625.4","0.90107014"],["21625.5","0.73484442"],["21625.9","0.04"],["21626.2","0.28569324"],["21626.4","0.18403701"],["21627.1","0.06503999"],["21627.2","0.56105832"],["21627.7","0.10649999"],["21628.1","2.66459953"],["21628.2","0.32"],["21628.5","0.27605551"],["21628.6","1.59482596"],["21628.9","0.16"],["21629.8","0.08"],["21630","0.04"],["21631.6","0.1"],["21631.8","0.0920185"],["21633.6","0.00447983"],["21633.7","0.00015044"],["21634.3","0.32193346"],["21634.4","0.00004"],["21634.5","0.1"],["21634.6","0.0002865"],["21635.6","0.12069941"],["21635.8","0.00117158"],["21636","0.00072816"],["21636.5","0.98611492"],["21636.6","0.00007521"],["21637.2","0.00699999"],["21637.6","0.00017129"],["21638","0.00013035"],["21638.1","0.05"],["21638.5","0.92427"],["21639.2","1.84998696"],["21639.3","0.04827233"],["21640","0.56255996"],["21640.9","0.8"],["21641","0.12"]],"bids": [["21621.6","0.40949924"],["21621.5","0.27703279"],["21621.3","0.04"],["21621.1","0.0086"],["21621","0.6653104"],["21620.9","0.35435999"],["21620.8","0.37224309"],["21620.5","0.416184"],["21620.3","0.24"],["21619.6","0.13883999"],["21619.5","0.21053355"],["21618.7","0.2"],["21618.6","0.001"],["21618.5","0.2258151"],["21618.4","0.06503999"],["21618.3","0.00370056"],["21618","0.12067842"],["21617.7","0.34844131"],["21617.6","0.92845495"],["21617.5","0.66460535"],["21617","0.01"],["21616.7","0.0004624"],["21616.4","0.02"],["21615.6","0.04828251"],["21615","0.59065665"],["21614.4","0.00227"],["21614.3","0.1"],["21613","0.32193346"],["21612.9","0.0028638"],["21612.6","0.1"],["21612.5","0.92539"],["21610.7","0.08208616"],["21610.6","0.00967666"],["21610.3","0.12"],["21610.2","0.00611126"],["21609.9","0.00226344"],["21609.8","0.00315812"],["21609.1","0.00547218"],["21608.6","0.09793157"],["21608.5","0.00437793"],["21608.4","1.85013454"],["21608.1","0.00366647"],["21607.9","0.00611595"],["21607.7","0.83263561"],["21607.6","0.00368919"],["21607.5","0.00280702"],["21607.1","0.66610849"],["21606.8","0.00364164"],["21606.2","0.80351642"],["21605.7","0.075"]],"timestamp": 1676319280783}}`
	wsOrderbookData         = `{"changes":{"asks":[["21621.7","3.03206193",""],["21621.8","1.00048239",""],["21621.9","0.29558803",""],["21622","0.0049653",""],["21622.4","0.06177582",""],["21622.9","0.39664116",""],["21623.7","0.00803466",""],["21624.2","0.65405",""],["21624.3","0.34661426",""],["21624.6","0.00035589",""],["21624.9","0.61282048",""],["21625.2","0.16421424",""],["21625.4","0.90107014",""],["21625.5","0.73484442",""],["21625.9","0.04",""],["21626.2","0.28569324",""],["21626.4","0.18403701",""],["21627.1","0.06503999",""],["21627.2","0.56105832",""],["21627.7","0.10649999",""],["21628.1","2.66459953",""],["21628.2","0.32",""],["21628.5","0.27605551",""],["21628.6","1.59482596",""],["21628.9","0.16",""],["21629.8","0.08",""],["21630","0.04",""],["21631.6","0.1",""],["21631.8","0.0920185",""],["21633.6","0.00447983",""],["21633.7","0.00015044",""],["21634.3","0.32193346",""],["21634.4","0.00004",""],["21634.5","0.1",""],["21634.6","0.0002865",""],["21635.6","0.12069941",""],["21635.8","0.00117158",""],["21636","0.00072816",""],["21636.5","0.98611492",""],["21636.6","0.00007521",""],["21637.2","0.00699999",""],["21637.6","0.00017129",""],["21638","0.00013035",""],["21638.1","0.05",""],["21638.5","0.92427",""],["21639.2","1.84998696",""],["21639.3","0.04827233",""],["21640","0.56255996",""],["21640.9","0.8",""],["21641","0.12",""]],"bids":[["21621.6","0.40949924",""],["21621.5","0.27703279",""],["21621.3","0.04",""],["21621.1","0.0086",""],["21621","0.6653104",""],["21620.9","0.35435999",""],["21620.8","0.37224309",""],["21620.5","0.416184",""],["21620.3","0.24",""],["21619.6","0.13883999",""],["21619.5","0.21053355",""],["21618.7","0.2",""],["21618.6","0.001",""],["21618.5","0.2258151",""],["21618.4","0.06503999",""],["21618.3","0.00370056",""],["21618","0.12067842",""],["21617.7","0.34844131",""],["21617.6","0.92845495",""],["21617.5","0.66460535",""],["21617","0.01",""],["21616.7","0.0004624",""],["21616.4","0.02",""],["21615.6","0.04828251",""],["21615","0.59065665",""],["21614.4","0.00227",""],["21614.3","0.1",""],["21613","0.32193346",""],["21612.9","0.0028638",""],["21612.6","0.1",""],["21612.5","0.92539",""],["21610.7","0.08208616",""],["21610.6","0.00967666",""],["21610.3","0.12",""],["21610.2","0.00611126",""],["21609.9","0.00226344",""],["21609.8","0.00315812",""],["21609.1","0.00547218",""],["21608.6","0.09793157",""],["21608.5","0.00437793",""],["21608.4","1.85013454",""],["21608.1","0.00366647",""],["21607.9","0.00611595",""],["21607.7","0.83263561",""],["21607.6","0.00368919",""],["21607.5","0.00280702",""],["21607.1","0.66610849",""],["21606.8","0.00364164",""],["21606.2","0.80351642",""],["21605.7","0.075",""]]},"sequenceEnd":1676319280783,"sequenceStart":0,"symbol":"BTC-USDT","time":1676319280783}`
)

func TestProcessOrderbook(t *testing.T) {
	t.Parallel()
	response := &WsOrderbook{}
	err := json.Unmarshal([]byte(wsOrderbookData), &response)
	if err != nil {
		t.Error(err)
	}
	_, err = ku.UpdateLocalBuffer(response, asset.Spot)
	if err != nil {
		t.Error(err)
	}
	err = ku.processOrderbook([]byte(orderbookLevel5PushData), "BTC-USDT")
	if err != nil {
		t.Error(err)
	}
	err = ku.wsHandleData([]byte(orderbookLevel5PushData))
	if err != nil {
		t.Error(err)
	}
}

func TestProcessMarketSnapshot(t *testing.T) {
	t.Parallel()
	n := new(Kucoin)
	sharedtestvalues.TestFixtureToDataHandler(t, ku, n, "testdata/wsMarketSnapshot.json", n.wsHandleData)
	seen := 0
	for reading := true; reading; {
		select {
		default:
			reading = false
		case resp := <-n.GetBase().Websocket.DataHandler:
			seen++
			switch v := resp.(type) {
			case *ticker.Price:
				switch seen {
				// spot only
				case 1:
					assert.Equal(t, time.UnixMilli(1698740324415), v.LastUpdated, "datetime")
					assert.Equal(t, 0.00001402100000000000, v.High, "high")
					assert.Equal(t, 0.000012508, v.Last, "lastTradedPrice")
					assert.Equal(t, 0.00001129200000000000, v.Low, "low")
					assert.Equal(t, currency.NewPairWithDelimiter("XMR", "BTC", "-"), v.Pair, "symbol")
					assert.Equal(t, 28474.47280000000000000000, v.Volume, "volume")
					assert.Equal(t, 0.37038038297340000000, v.QuoteVolume, "volValue")
				// margin only
				case 2:
					assert.Equal(t, time.UnixMilli(1698740324483), v.LastUpdated, "datetime")
					assert.Equal(t, 0.00000039450000000000, v.High, "high")
					assert.Equal(t, 0.0000003897, v.Last, "lastTradedPrice")
					assert.Equal(t, 0.00000034200000000000, v.Low, "low")
					assert.Equal(t, currency.NewPairWithDelimiter("ETH", "BTC", "-"), v.Pair, "symbol")
					assert.Equal(t, 316078.69700000000000000000, v.Volume, "volume")
					assert.Equal(t, 0.11768519138877000000, v.QuoteVolume, "volValue")
				// both margin and spot
				case 3, 4:
					assert.Equal(t, time.UnixMilli(1698740324437), v.LastUpdated, "datetime")
					assert.Equal(t, 0.00008486000000000000, v.High, "high")
					assert.Equal(t, 0.00008318, v.Last, "lastTradedPrice")
					assert.Equal(t, 0.00007152000000000000, v.Low, "low")
					assert.Equal(t, currency.NewPairWithDelimiter("BTC", "USDT", "-"), v.Pair, "symbol")
					assert.Equal(t, 17062.45450000000000000000, v.Volume, "volume")
					assert.Equal(t, 1.33076678861000000000, v.QuoteVolume, "volValue")
				}
			case error:
				t.Error(v)
			default:
				t.Errorf("Got unexpected data: %T %v", v, v)
			}
		}
	}
	assert.Equal(t, 4, seen, "Number of messages")
}

func TestSubscribeMarketSnapshot(t *testing.T) {
	t.Parallel()
	s := []stream.ChannelSubscription{
		{Channel: marketTickerSnapshotForCurrencyChannel,
			Currency: currency.Pair{Base: currency.BTC}},
	}
	err := ku.Subscribe(s)
	assert.NoError(t, err, "Subscribe to MarketSnapshot should not error")
}
func TestSeedLocalCache(t *testing.T) {
	t.Parallel()
	pair, err := currency.NewPairFromString("ETH-USDT")
	if err != nil {
		t.Error(err)
	}
	err = ku.SeedLocalCache(context.Background(), pair, asset.Margin)
	if err != nil {
		t.Error(err)
	}
}

func TestGetFuturesContractDetails(t *testing.T) {
	t.Parallel()
	_, err := ku.GetFuturesContractDetails(context.Background(), asset.Spot)
	assert.ErrorIs(t, err, futures.ErrNotFuturesAsset)
	_, err = ku.GetFuturesContractDetails(context.Background(), asset.USDTMarginedFutures)
	assert.ErrorIs(t, err, asset.ErrNotSupported)
	_, err = ku.GetFuturesContractDetails(context.Background(), asset.Futures)
	assert.NoError(t, err)
}

func TestGetLatestFundingRates(t *testing.T) {
	t.Parallel()
	_, err := ku.GetLatestFundingRates(context.Background(), nil)
	assert.ErrorIs(t, err, common.ErrNilPointer)

	req := &fundingrate.LatestRateRequest{
		Asset: asset.Futures,
		Pair:  currency.NewPair(currency.BTC, currency.USD),
	}
	_, err = ku.GetLatestFundingRates(context.Background(), req)
	assert.ErrorIs(t, err, futures.ErrNotPerpetualFuture)

	req = &fundingrate.LatestRateRequest{
		Asset: asset.Futures,
		Pair:  currency.NewPair(currency.XBT, currency.USDTM),
	}
	resp, err := ku.GetLatestFundingRates(context.Background(), req)
	assert.NoError(t, err)
	assert.Len(t, resp, 1)

	req = &fundingrate.LatestRateRequest{
		Asset: asset.Futures,
		Pair:  currency.EMPTYPAIR,
	}
	resp, err = ku.GetLatestFundingRates(context.Background(), req)
	assert.NoError(t, err)
	assert.NotEmpty(t, resp)
}

func TestIsPerpetualFutureCurrency(t *testing.T) {
	t.Parallel()
	is, err := ku.IsPerpetualFutureCurrency(asset.Spot, currency.EMPTYPAIR)
	assert.NoError(t, err)
	assert.False(t, is)
	is, err = ku.IsPerpetualFutureCurrency(asset.Futures, currency.EMPTYPAIR)
	assert.NoError(t, err)
	assert.False(t, is)
	is, err = ku.IsPerpetualFutureCurrency(asset.Futures, currency.NewPair(currency.XBT, currency.EOS))
	assert.NoError(t, err)
	assert.False(t, is)
	is, err = ku.IsPerpetualFutureCurrency(asset.Futures, currency.NewPair(currency.XBT, currency.USDTM))
	assert.NoError(t, err)
	assert.True(t, is)
	is, err = ku.IsPerpetualFutureCurrency(asset.Futures, currency.NewPair(currency.XBT, currency.USDM))
	assert.NoError(t, err)
	assert.True(t, is)
}

func TestChangePositionMargin(t *testing.T) {
	t.Parallel()
	_, err := ku.ChangePositionMargin(context.Background(), nil)
	assert.ErrorIs(t, err, common.ErrNilPointer)

	req := &margin.PositionChangeRequest{}
	_, err = ku.ChangePositionMargin(context.Background(), req)
	assert.ErrorIs(t, err, futures.ErrNotFuturesAsset)

	req.Asset = asset.Futures
	_, err = ku.ChangePositionMargin(context.Background(), req)
	assert.ErrorIs(t, err, currency.ErrCurrencyPairEmpty)

	req.Pair = currency.NewPair(currency.XBT, currency.USDTM)
	_, err = ku.ChangePositionMargin(context.Background(), req)
	assert.ErrorIs(t, err, margin.ErrMarginTypeUnsupported)

	sharedtestvalues.SkipTestIfCredentialsUnset(t, ku, canManipulateRealOrders)
	req.MarginType = margin.Isolated
	_, err = ku.ChangePositionMargin(context.Background(), req)
	assert.Error(t, err)

	req.NewAllocatedMargin = 1337
	_, err = ku.ChangePositionMargin(context.Background(), req)
	assert.ErrorIs(t, err, nil)
}

func TestGetFuturesPositionSummary(t *testing.T) {
	t.Parallel()
	_, err := ku.GetFuturesPositionSummary(context.Background(), nil)
	assert.ErrorIs(t, err, common.ErrNilPointer)

	req := &futures.PositionSummaryRequest{}
	_, err = ku.GetFuturesPositionSummary(context.Background(), req)
	assert.ErrorIs(t, err, futures.ErrNotPerpetualFuture)

	req.Asset = asset.Futures
	_, err = ku.GetFuturesPositionSummary(context.Background(), req)
	assert.ErrorIs(t, err, currency.ErrCurrencyPairEmpty)

	sharedtestvalues.SkipTestIfCredentialsUnset(t, ku, canManipulateRealOrders)
	req.Pair = currency.NewPair(currency.XBT, currency.USDTM)
	_, err = ku.GetFuturesPositionSummary(context.Background(), req)
	assert.ErrorIs(t, err, nil)
}

func TestGetFuturesPositionOrders(t *testing.T) {
	t.Parallel()
	_, err := ku.GetFuturesPositionOrders(context.Background(), nil)
	assert.ErrorIs(t, err, common.ErrNilPointer)

	req := &futures.PositionsRequest{}
	_, err = ku.GetFuturesPositionOrders(context.Background(), req)
	assert.ErrorIs(t, err, futures.ErrNotPerpetualFuture)

	req.Asset = asset.Futures
	_, err = ku.GetFuturesPositionOrders(context.Background(), req)
	assert.ErrorIs(t, err, currency.ErrCurrencyPairEmpty)

	req.Pairs = currency.Pairs{
		currency.NewPair(currency.XBT, currency.USDTM),
	}
	_, err = ku.GetFuturesPositionOrders(context.Background(), req)
	assert.ErrorIs(t, err, common.ErrDateUnset)

	sharedtestvalues.SkipTestIfCredentialsUnset(t, ku, canManipulateRealOrders)
	req.EndDate = time.Now()
	req.StartDate = req.EndDate.Add(-time.Hour * 24 * 7)
	_, err = ku.GetFuturesPositionOrders(context.Background(), req)
	assert.ErrorIs(t, err, nil)

	req.StartDate = req.EndDate.Add(-time.Hour * 24 * 30)
	_, err = ku.GetFuturesPositionOrders(context.Background(), req)
	assert.ErrorIs(t, err, futures.ErrOrderHistoryTooLarge)

	req.RespectOrderHistoryLimits = true
	_, err = ku.GetFuturesPositionOrders(context.Background(), req)
	assert.ErrorIs(t, err, nil)
}

func TestUpdateOrderExecutionLimits(t *testing.T) {
	t.Parallel()

	err := ku.UpdateOrderExecutionLimits(context.Background(), asset.Binary)
	if !errors.Is(err, asset.ErrNotSupported) {
		t.Fatalf("Received %v, expected %v", err, asset.ErrNotSupported)
	}

	assets := []asset.Item{asset.Spot, asset.Futures, asset.Margin}
	for x := range assets {
		err = ku.UpdateOrderExecutionLimits(context.Background(), assets[x])
		if !errors.Is(err, nil) {
			t.Fatalf("received %v, expected %v", err, nil)
		}

		enabled, err := ku.GetEnabledPairs(assets[x])
		if err != nil {
			t.Fatal(err)
		}

		for y := range enabled {
			lim, err := ku.GetOrderExecutionLimits(assets[x], enabled[y])
			if err != nil {
				t.Fatalf("%v %s %v", err, enabled[y], assets[x])
			}
			assert.NotEmpty(t, lim, "limit cannot be empty")
		}
	}
}<|MERGE_RESOLUTION|>--- conflicted
+++ resolved
@@ -72,11 +72,6 @@
 	if err != nil {
 		log.Fatal(err)
 	}
-<<<<<<< HEAD
-=======
-
-	request.MaxRequestJobs = 100
->>>>>>> 88182ec4
 	ku.Websocket.DataHandler = sharedtestvalues.GetWebsocketInterfaceChannelOverride()
 	ku.Websocket.TrafficAlert = sharedtestvalues.GetWebsocketStructChannelOverride()
 	setupWS()
