--- conflicted
+++ resolved
@@ -1589,71 +1589,6 @@
 	return resp, nil
 }
 
-<<<<<<< HEAD
-// UpdateOrderExecutionLimits updates order execution limits
-func (ku *Kucoin) UpdateOrderExecutionLimits(ctx context.Context, a asset.Item) error {
-	if !ku.SupportsAsset(a) {
-		return fmt.Errorf("%w %v", asset.ErrNotSupported, a)
-	}
-
-	var limits []order.MinMaxLevel
-	switch a {
-	case asset.Spot, asset.Margin:
-		symbols, err := ku.GetSymbols(ctx, "")
-		if err != nil {
-			return err
-		}
-		limits = make([]order.MinMaxLevel, 0, len(symbols))
-		for x := range symbols {
-			if a == asset.Margin && !symbols[x].IsMarginEnabled {
-				continue
-			}
-			pair, enabled, err := ku.MatchSymbolCheckEnabled(symbols[x].Symbol, a, true)
-			if err != nil {
-				return err
-			}
-			if !enabled {
-				continue
-			}
-			limits = append(limits, order.MinMaxLevel{
-				Pair:                    pair,
-				Asset:                   a,
-				AmountStepIncrementSize: symbols[x].BaseIncrement,
-				QuoteStepIncrementSize:  symbols[x].QuoteIncrement,
-				PriceStepIncrementSize:  symbols[x].PriceIncrement,
-				MinimumBaseAmount:       symbols[x].BaseMinSize,
-				MaximumBaseAmount:       symbols[x].BaseMaxSize,
-				MinimumQuoteAmount:      symbols[x].QuoteMinSize,
-				MaximumQuoteAmount:      symbols[x].QuoteMaxSize,
-			})
-		}
-	case asset.Futures:
-		contract, err := ku.GetFuturesOpenContracts(ctx)
-		if err != nil {
-			return err
-		}
-		limits = make([]order.MinMaxLevel, 0, len(contract))
-		for x := range contract {
-			pair, enabled, err := ku.MatchSymbolCheckEnabled(contract[x].Symbol, a, false)
-			if err != nil {
-				return err
-			}
-			if !enabled {
-				continue
-			}
-			limits = append(limits, order.MinMaxLevel{
-				Pair:                    pair,
-				Asset:                   a,
-				AmountStepIncrementSize: contract[x].LotSize,
-				QuoteStepIncrementSize:  contract[x].TickSize,
-				MaximumBaseAmount:       contract[x].MaxOrderQty,
-				MaximumQuoteAmount:      contract[x].MaxPrice,
-			})
-		}
-	}
-
-	return ku.LoadLimits(limits)
-=======
 // GetLatestFundingRates returns the latest funding rates data
 func (ku *Kucoin) GetLatestFundingRates(ctx context.Context, r *fundingrate.LatestRateRequest) ([]fundingrate.LatestRateResponse, error) {
 	if r == nil {
@@ -1980,5 +1915,69 @@
 		}
 	}
 	return resp, nil
->>>>>>> 0dd37b25
+}
+
+// UpdateOrderExecutionLimits updates order execution limits
+func (ku *Kucoin) UpdateOrderExecutionLimits(ctx context.Context, a asset.Item) error {
+	if !ku.SupportsAsset(a) {
+		return fmt.Errorf("%w %v", asset.ErrNotSupported, a)
+	}
+
+	var limits []order.MinMaxLevel
+	switch a {
+	case asset.Spot, asset.Margin:
+		symbols, err := ku.GetSymbols(ctx, "")
+		if err != nil {
+			return err
+		}
+		limits = make([]order.MinMaxLevel, 0, len(symbols))
+		for x := range symbols {
+			if a == asset.Margin && !symbols[x].IsMarginEnabled {
+				continue
+			}
+			pair, enabled, err := ku.MatchSymbolCheckEnabled(symbols[x].Symbol, a, true)
+			if err != nil {
+				return err
+			}
+			if !enabled {
+				continue
+			}
+			limits = append(limits, order.MinMaxLevel{
+				Pair:                    pair,
+				Asset:                   a,
+				AmountStepIncrementSize: symbols[x].BaseIncrement,
+				QuoteStepIncrementSize:  symbols[x].QuoteIncrement,
+				PriceStepIncrementSize:  symbols[x].PriceIncrement,
+				MinimumBaseAmount:       symbols[x].BaseMinSize,
+				MaximumBaseAmount:       symbols[x].BaseMaxSize,
+				MinimumQuoteAmount:      symbols[x].QuoteMinSize,
+				MaximumQuoteAmount:      symbols[x].QuoteMaxSize,
+			})
+		}
+	case asset.Futures:
+		contract, err := ku.GetFuturesOpenContracts(ctx)
+		if err != nil {
+			return err
+		}
+		limits = make([]order.MinMaxLevel, 0, len(contract))
+		for x := range contract {
+			pair, enabled, err := ku.MatchSymbolCheckEnabled(contract[x].Symbol, a, false)
+			if err != nil {
+				return err
+			}
+			if !enabled {
+				continue
+			}
+			limits = append(limits, order.MinMaxLevel{
+				Pair:                    pair,
+				Asset:                   a,
+				AmountStepIncrementSize: contract[x].LotSize,
+				QuoteStepIncrementSize:  contract[x].TickSize,
+				MaximumBaseAmount:       contract[x].MaxOrderQty,
+				MaximumQuoteAmount:      contract[x].MaxPrice,
+			})
+		}
+	}
+
+	return ku.LoadLimits(limits)
 }