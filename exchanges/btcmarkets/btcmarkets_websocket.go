--- conflicted
+++ resolved
@@ -73,102 +73,6 @@
 	}
 }
 
-<<<<<<< HEAD
-				p, err := currency.NewPairFromString(ob.Currency)
-				if err != nil {
-					b.Websocket.DataHandler <- err
-					continue
-				}
-
-				var bids, asks []orderbook.Item
-				for x := range ob.Bids {
-					var price, amount float64
-					price, err = strconv.ParseFloat(ob.Bids[x][0], 64)
-					if err != nil {
-						b.Websocket.DataHandler <- err
-						continue
-					}
-					amount, err = strconv.ParseFloat(ob.Bids[x][1], 64)
-					if err != nil {
-						b.Websocket.DataHandler <- err
-						continue
-					}
-					bids = append(bids, orderbook.Item{
-						Amount: amount,
-						Price:  price,
-					})
-				}
-				for x := range ob.Asks {
-					var price, amount float64
-					price, err = strconv.ParseFloat(ob.Asks[x][0], 64)
-					if err != nil {
-						b.Websocket.DataHandler <- err
-						continue
-					}
-					amount, err = strconv.ParseFloat(ob.Asks[x][1], 64)
-					if err != nil {
-						b.Websocket.DataHandler <- err
-						continue
-					}
-					asks = append(asks, orderbook.Item{
-						Amount: amount,
-						Price:  price,
-					})
-				}
-				err = b.Websocket.Orderbook.LoadSnapshot(&orderbook.Base{
-					Pair:         p,
-					Bids:         bids,
-					Asks:         asks,
-					LastUpdated:  ob.Timestamp,
-					AssetType:    asset.Spot,
-					ExchangeName: b.Name,
-				})
-				if err != nil {
-					b.Websocket.DataHandler <- err
-					continue
-				}
-				b.Websocket.DataHandler <- wshandler.WebsocketOrderbookUpdate{
-					Pair:     p,
-					Asset:    asset.Spot,
-					Exchange: b.Name,
-				}
-			case trade:
-				var trade WsTrade
-				err := json.Unmarshal(resp.Raw, &trade)
-				if err != nil {
-					b.Websocket.DataHandler <- err
-					continue
-				}
-				p, err := currency.NewPairFromString(trade.Currency)
-				if err != nil {
-					b.Websocket.DataHandler <- err
-					continue
-				}
-
-				b.Websocket.DataHandler <- wshandler.TradeData{
-					Timestamp:    trade.Timestamp,
-					CurrencyPair: p,
-					AssetType:    asset.Spot,
-					Exchange:     b.Name,
-					Price:        trade.Price,
-					Amount:       trade.Volume,
-					Side:         order.SideUnknown.String(),
-					EventType:    order.Unknown.String(),
-				}
-			case tick:
-				var tick WsTick
-				err := json.Unmarshal(resp.Raw, &tick)
-				if err != nil {
-					b.Websocket.DataHandler <- err
-					continue
-				}
-
-				p, err := currency.NewPairFromString(tick.Currency)
-				if err != nil {
-					b.Websocket.DataHandler <- err
-					continue
-				}
-=======
 func (b *BTCMarkets) wsHandleData(respRaw []byte) error {
 	var wsResponse WsMessageType
 	err := json.Unmarshal(respRaw, &wsResponse)
@@ -187,7 +91,11 @@
 			return err
 		}
 
-		p := currency.NewPairFromString(ob.Currency)
+		p, err := currency.NewPairFromString(ob.Currency)
+		if err != nil {
+			return err
+		}
+
 		var bids, asks []orderbook.Item
 		for x := range ob.Bids {
 			var price, amount float64
@@ -239,7 +147,6 @@
 				Pair:       p,
 			})
 		}
->>>>>>> 1deeca99
 
 		if err != nil {
 			return err
@@ -255,7 +162,12 @@
 		if err != nil {
 			return err
 		}
-		p := currency.NewPairFromString(trade.Currency)
+
+		p, err := currency.NewPairFromString(trade.Currency)
+		if err != nil {
+			return err
+		}
+
 		b.Websocket.DataHandler <- wshandler.TradeData{
 			Timestamp:    trade.Timestamp,
 			CurrencyPair: p,
@@ -273,7 +185,10 @@
 			return err
 		}
 
-		p := currency.NewPairFromString(tick.Currency)
+		p, err := currency.NewPairFromString(tick.Currency)
+		if err != nil {
+			return err
+		}
 
 		b.Websocket.DataHandler <- &ticker.Price{
 			ExchangeName: b.Name,
@@ -344,7 +259,12 @@
 				Err:      err,
 			}
 		}
-		p := currency.NewPairFromString(orderData.MarketID)
+
+		p, err := currency.NewPairFromString(orderData.MarketID)
+		if err != nil {
+			return err
+		}
+
 		var a asset.Item
 		a, err = b.GetPairAssetType(p)
 		if err != nil {
