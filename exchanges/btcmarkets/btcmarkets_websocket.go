--- conflicted
+++ resolved
@@ -141,16 +141,7 @@
 		if err != nil {
 			return err
 		}
-<<<<<<< HEAD
-	case trade:
-=======
-		b.Websocket.DataHandler <- wshandler.WebsocketOrderbookUpdate{
-			Pair:     p,
-			Asset:    asset.Spot,
-			Exchange: b.Name,
-		}
 	case tradeEndPoint:
->>>>>>> 4a736fb3
 		var trade WsTrade
 		err := json.Unmarshal(respRaw, &trade)
 		if err != nil {
@@ -297,20 +288,13 @@
 	return nil
 }
 
-<<<<<<< HEAD
 func (b *BTCMarkets) generateDefaultSubscriptions() ([]stream.ChannelSubscription, error) {
-	var channels = []string{wsOB, tick, trade}
+	var channels = []string{wsOB, tick, tradeEndPoint}
 	enabledCurrencies, err := b.GetEnabledPairs(asset.Spot)
 	if err != nil {
 		return nil, err
 	}
 	var subscriptions []stream.ChannelSubscription
-=======
-func (b *BTCMarkets) generateDefaultSubscriptions() {
-	var channels = []string{tick, tradeEndPoint, wsOB}
-	enabledCurrencies := b.GetEnabledPairs(asset.Spot)
-	var subscriptions []wshandler.WebsocketChannelSubscription
->>>>>>> 4a736fb3
 	for i := range channels {
 		for j := range enabledCurrencies {
 			subscriptions = append(subscriptions, stream.ChannelSubscription{
@@ -320,43 +304,12 @@
 		}
 	}
 
-<<<<<<< HEAD
 	var authChannels = []string{fundChange, heartbeat, orderChange}
 	if b.Websocket.CanUseAuthenticatedEndpoints() {
 		for i := range authChannels {
 			subscriptions = append(subscriptions, stream.ChannelSubscription{
 				Channel: authChannels[i],
 			})
-=======
-// Subscribe sends a websocket message to receive data from the channel
-func (b *BTCMarkets) Subscribe(channelToSubscribe wshandler.WebsocketChannelSubscription) error {
-	unauthChannels := []string{tick, tradeEndPoint, wsOB}
-	authChannels := []string{fundChange, heartbeat, orderChange}
-	switch {
-	case common.StringDataCompare(unauthChannels, channelToSubscribe.Channel):
-		req := WsSubscribe{
-			MarketIDs:   []string{b.FormatExchangeCurrency(channelToSubscribe.Currency, asset.Spot).String()},
-			Channels:    []string{channelToSubscribe.Channel},
-			MessageType: subscribe,
-		}
-		err := b.WebsocketConn.SendJSONMessage(req)
-		if err != nil {
-			return err
-		}
-	case common.StringDataCompare(authChannels, channelToSubscribe.Channel):
-		message, ok := channelToSubscribe.Params["AuthSub"].(WsAuthSubscribe)
-		if !ok {
-			return errors.New("invalid params data")
-		}
-		tempAuthData := b.generateAuthSubscriptions()
-		message.Channels = append(message.Channels, channelToSubscribe.Channel, heartbeat)
-		message.Key = tempAuthData.Key
-		message.Signature = tempAuthData.Signature
-		message.Timestamp = tempAuthData.Timestamp
-		err := b.WebsocketConn.SendJSONMessage(message)
-		if err != nil {
-			return err
->>>>>>> 4a736fb3
 		}
 	}
 	return subscriptions, nil
