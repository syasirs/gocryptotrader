package btcmarkets

import (
	"context"
	"encoding/json"
	"errors"
	"fmt"
	"hash/crc32"
	"net/http"
	"strconv"
	"strings"
	"time"

	"github.com/gorilla/websocket"
	"github.com/thrasher-corp/gocryptotrader/common"
	"github.com/thrasher-corp/gocryptotrader/common/crypto"
	"github.com/thrasher-corp/gocryptotrader/currency"
	"github.com/thrasher-corp/gocryptotrader/exchanges/asset"
	"github.com/thrasher-corp/gocryptotrader/exchanges/order"
	"github.com/thrasher-corp/gocryptotrader/exchanges/orderbook"
	"github.com/thrasher-corp/gocryptotrader/exchanges/stream"
	"github.com/thrasher-corp/gocryptotrader/exchanges/ticker"
	"github.com/thrasher-corp/gocryptotrader/exchanges/trade"
	"github.com/thrasher-corp/gocryptotrader/log"
)

const (
	btcMarketsWSURL = "wss://socket.btcmarkets.net/v2"
)

var (
	errTypeAssertionFailure = errors.New("type assertion failure")
	errChecksumFailure      = errors.New("crc32 checksum failure")

	authChannels = []string{fundChange, heartbeat, orderChange}
)

// WsConnect connects to a websocket feed
func (b *BTCMarkets) WsConnect() error {
	if !b.Websocket.IsEnabled() || !b.IsEnabled() {
		return errors.New(stream.WebsocketNotEnabled)
	}
	spotWebsocket, err := b.Websocket.GetAssetWebsocket(asset.Spot)
	if err != nil {
		return fmt.Errorf("%w asset type: %v", err, asset.Spot)
	}
	var dialer websocket.Dialer
	err = spotWebsocket.Conn.Dial(&dialer, http.Header{})
	if err != nil {
		return err
	}
	if b.Verbose {
		log.Debugf(log.ExchangeSys, "%s Connected to Websocket.\n", b.Name)
	}

	go b.wsReadData()
	return nil
}

// wsReadData receives and passes on websocket messages for processing
func (b *BTCMarkets) wsReadData() {
	spotWebsocket, err := b.Websocket.GetAssetWebsocket(asset.Spot)
	if err != nil {
		log.Errorf(log.ExchangeSys, "%v asset type: %v", err, asset.Spot)
		return
	}
	spotWebsocket.Wg.Add(1)
	defer spotWebsocket.Wg.Done()
	for {
		select {
		case <-spotWebsocket.ShutdownC:
			return
		default:
			resp := spotWebsocket.Conn.ReadMessage()
			if resp.Raw == nil {
				return
			}
			err := b.wsHandleData(resp.Raw)
			if err != nil {
				b.Websocket.DataHandler <- err
			}
		}
	}
}

// UnmarshalJSON implements the unmarshaler interface.
func (w *WebsocketOrderbook) UnmarshalJSON(data []byte) error {
	resp := make([][3]interface{}, len(data))
	err := json.Unmarshal(data, &resp)
	if err != nil {
		return err
	}

	*w = WebsocketOrderbook(make(orderbook.Items, len(resp)))
	for x := range resp {
		sPrice, ok := resp[x][0].(string)
		if !ok {
			return fmt.Errorf("price string %w", errTypeAssertionFailure)
		}
		var price float64
		price, err = strconv.ParseFloat(sPrice, 64)
		if err != nil {
			return err
		}

		sAmount, ok := resp[x][1].(string)
		if !ok {
			return fmt.Errorf("amount string %w", errTypeAssertionFailure)
		}

		var amount float64
		amount, err = strconv.ParseFloat(sAmount, 64)
		if err != nil {
			return err
		}

		count, ok := resp[x][2].(float64)
		if !ok {
			return fmt.Errorf("count float64 %w", errTypeAssertionFailure)
		}

		(*w)[x] = orderbook.Item{
			Amount:     amount,
			Price:      price,
			OrderCount: int64(count),
		}
	}
	return nil
}

func (b *BTCMarkets) wsHandleData(respRaw []byte) error {
	var wsResponse WsMessageType
	err := json.Unmarshal(respRaw, &wsResponse)
	if err != nil {
		return err
	}
	switch wsResponse.MessageType {
	case heartbeat:
		if b.Verbose {
			log.Debugf(log.ExchangeSys, "%v - Websocket heartbeat received %s", b.Name, respRaw)
		}
	case wsOB:
		var ob WsOrderbook
		err := json.Unmarshal(respRaw, &ob)
		if err != nil {
			return err
		}

		if ob.Snapshot {
			err = b.Websocket.Orderbook.LoadSnapshot(&orderbook.Base{
				Pair:            ob.Currency,
				Bids:            orderbook.Items(ob.Bids),
				Asks:            orderbook.Items(ob.Asks),
				LastUpdated:     ob.Timestamp,
				LastUpdateID:    ob.SnapshotID,
				Asset:           asset.Spot,
				Exchange:        b.Name,
				VerifyOrderbook: b.CanVerifyOrderbook,
			})
		} else {
			err = b.Websocket.Orderbook.Update(&orderbook.Update{
				UpdateTime: ob.Timestamp,
				UpdateID:   ob.SnapshotID,
				Asset:      asset.Spot,
				Bids:       orderbook.Items(ob.Bids),
				Asks:       orderbook.Items(ob.Asks),
				Pair:       ob.Currency,
				Checksum:   ob.Checksum,
			})
		}
		if err != nil {
			if errors.Is(err, orderbook.ErrOrderbookInvalid) {
				err2 := b.ReSubscribeSpecificOrderbook(ob.Currency)
				if err2 != nil {
					return err2
				}
			}
			return err
		}
		return nil
	case tradeEndPoint:
		if !b.IsSaveTradeDataEnabled() {
			return nil
		}
		var t WsTrade
		err := json.Unmarshal(respRaw, &t)
		if err != nil {
			return err
		}

		p, err := currency.NewPairFromString(t.Currency)
		if err != nil {
			return err
		}

		side := order.Buy
		if t.Side == "Ask" {
			side = order.Sell
		}

		return trade.AddTradesToBuffer(b.Name, trade.Data{
			Timestamp:    t.Timestamp,
			CurrencyPair: p,
			AssetType:    asset.Spot,
			Exchange:     b.Name,
			Price:        t.Price,
			Amount:       t.Volume,
			Side:         side,
			TID:          strconv.FormatInt(t.TradeID, 10),
		})
	case tick:
		var tick WsTick
		err := json.Unmarshal(respRaw, &tick)
		if err != nil {
			return err
		}

		p, err := currency.NewPairFromString(tick.Currency)
		if err != nil {
			return err
		}

		b.Websocket.DataHandler <- &ticker.Price{
			ExchangeName: b.Name,
			Volume:       tick.Volume,
			High:         tick.High24,
			Low:          tick.Low24h,
			Bid:          tick.Bid,
			Ask:          tick.Ask,
			Last:         tick.Last,
			LastUpdated:  tick.Timestamp,
			AssetType:    asset.Spot,
			Pair:         p,
		}
	case fundChange:
		var transferData WsFundTransfer
		err := json.Unmarshal(respRaw, &transferData)
		if err != nil {
			return err
		}
		b.Websocket.DataHandler <- transferData
	case orderChange:
		var orderData WsOrderChange
		err := json.Unmarshal(respRaw, &orderData)
		if err != nil {
			return err
		}
		originalAmount := orderData.OpenVolume
		var price float64
		var trades []order.TradeHistory
		var orderID = strconv.FormatInt(orderData.OrderID, 10)
		for x := range orderData.Trades {
			var isMaker bool
			if orderData.Trades[x].LiquidityType == "Maker" {
				isMaker = true
			}
			trades = append(trades, order.TradeHistory{
				Price:    orderData.Trades[x].Price,
				Amount:   orderData.Trades[x].Volume,
				Fee:      orderData.Trades[x].Fee,
				Exchange: b.Name,
				TID:      strconv.FormatInt(orderData.Trades[x].TradeID, 10),
				IsMaker:  isMaker,
			})
			price = orderData.Trades[x].Price
			originalAmount += orderData.Trades[x].Volume
		}
		oType, err := order.StringToOrderType(orderData.OrderType)
		if err != nil {
			b.Websocket.DataHandler <- order.ClassificationError{
				Exchange: b.Name,
				OrderID:  orderID,
				Err:      err,
			}
		}
		oSide, err := order.StringToOrderSide(orderData.Side)
		if err != nil {
			b.Websocket.DataHandler <- order.ClassificationError{
				Exchange: b.Name,
				OrderID:  orderID,
				Err:      err,
			}
		}
		oStatus, err := order.StringToOrderStatus(orderData.Status)
		if err != nil {
			b.Websocket.DataHandler <- order.ClassificationError{
				Exchange: b.Name,
				OrderID:  orderID,
				Err:      err,
			}
		}

		p, err := currency.NewPairFromString(orderData.MarketID)
		if err != nil {
			b.Websocket.DataHandler <- order.ClassificationError{
				Exchange: b.Name,
				OrderID:  orderID,
				Err:      err,
			}
		}

		creds, err := b.GetCredentials(context.TODO())
		if err != nil {
			b.Websocket.DataHandler <- order.ClassificationError{
				Exchange: b.Name,
				OrderID:  orderID,
				Err:      err,
			}
		}

		b.Websocket.DataHandler <- &order.Detail{
			Price:           price,
			Amount:          originalAmount,
			RemainingAmount: orderData.OpenVolume,
			Exchange:        b.Name,
			OrderID:         orderID,
			ClientID:        creds.ClientID,
			Type:            oType,
			Side:            oSide,
			Status:          oStatus,
			AssetType:       asset.Spot,
			Date:            orderData.Timestamp,
			Trades:          trades,
			Pair:            p,
		}
	case "error":
		var wsErr WsError
		err := json.Unmarshal(respRaw, &wsErr)
		if err != nil {
			return err
		}
		return fmt.Errorf("%v websocket error. Code: %v Message: %v", b.Name, wsErr.Code, wsErr.Message)
	default:
		b.Websocket.DataHandler <- stream.UnhandledMessageWarning{Message: b.Name + stream.UnhandledMessage + string(respRaw)}
		return nil
	}
	return nil
}

func (b *BTCMarkets) generateDefaultSubscriptions() ([]stream.ChannelSubscription, error) {
	var channels = []string{wsOB, tick, tradeEndPoint}
	enabledCurrencies, err := b.GetEnabledPairs(asset.Spot)
	if err != nil {
		return nil, err
	}
	var subscriptions []stream.ChannelSubscription
	for i := range channels {
		for j := range enabledCurrencies {
			subscriptions = append(subscriptions, stream.ChannelSubscription{
				Channel:  channels[i],
				Currency: enabledCurrencies[j],
				Asset:    asset.Spot,
			})
		}
	}

	if b.Websocket.CanUseAuthenticatedEndpoints() {
		for i := range authChannels {
			subscriptions = append(subscriptions, stream.ChannelSubscription{
				Channel: authChannels[i],
			})
		}
	}
	return subscriptions, nil
}

// Subscribe sends a websocket message to receive data from the channel
func (b *BTCMarkets) Subscribe(subs []stream.ChannelSubscription) error {
	spotWebsocket, err := b.Websocket.GetAssetWebsocket(asset.Spot)
	if err != nil {
		return fmt.Errorf("%w asset type: %v", err, asset.Spot)
	}
	var payload WsSubscribe
	if len(subs) > 1 {
		// TODO: Expand this to stream package as this assumes that we are doing
		// an initial sync.
		payload.MessageType = subscribe
	} else {
		payload.MessageType = addSubscription
		payload.ClientType = clientType
	}

	var authenticate bool
	for i := range subs {
		if !authenticate && common.StringDataContains(authChannels, subs[i].Channel) {
			authenticate = true
		}
		payload.Channels = append(payload.Channels, subs[i].Channel)
		if subs[i].Currency.IsEmpty() {
			continue
		}
		pair := subs[i].Currency.String()
		if common.StringDataCompare(payload.MarketIDs, pair) {
			continue
		}
		payload.MarketIDs = append(payload.MarketIDs, pair)
	}

	if authenticate {
		creds, err := b.GetCredentials(context.TODO())
		if err != nil {
			return err
		}
		signTime := strconv.FormatInt(time.Now().UnixMilli(), 10)
		strToSign := "/users/self/subscribe" + "\n" + signTime
		var tempSign []byte
		tempSign, err = crypto.GetHMAC(crypto.HashSHA512,
			[]byte(strToSign),
			[]byte(creds.Secret))
		if err != nil {
			return err
		}
		sign := crypto.Base64Encode(tempSign)
		payload.Key = creds.Key
		payload.Signature = sign
		payload.Timestamp = signTime
	}

	if err := spotWebsocket.Conn.SendJSONMessage(payload); err != nil {
		return err
	}
	spotWebsocket.AddSuccessfulSubscriptions(subs...)
	return nil
}

// Unsubscribe sends a websocket message to manage and remove a subscription.
func (b *BTCMarkets) Unsubscribe(subs []stream.ChannelSubscription) error {
	spotWebsocket, err := b.Websocket.GetAssetWebsocket(asset.Spot)
	if err != nil {
		return fmt.Errorf("%w asset type: %v", err, asset.Spot)
	}
	payload := WsSubscribe{
		MessageType: removeSubscription,
		ClientType:  clientType,
	}
	for i := range subs {
		payload.Channels = append(payload.Channels, subs[i].Channel)
		if subs[i].Currency.IsEmpty() {
			continue
		}

		pair := subs[i].Currency.String()
		if common.StringDataCompare(payload.MarketIDs, pair) {
			continue
		}
		payload.MarketIDs = append(payload.MarketIDs, pair)
	}

	err = spotWebsocket.Conn.SendJSONMessage(payload)
	if err != nil {
		return err
	}
<<<<<<< HEAD
	spotWebsocket.RemoveSuccessfulUnsubscriptions(subs...)
=======
	b.Websocket.RemoveSubscriptions(subs...)
>>>>>>> 70690d9a
	return nil
}

// ReSubscribeSpecificOrderbook removes the subscription and the subscribes
// again to fetch a new snapshot in the event of a de-sync event.
func (b *BTCMarkets) ReSubscribeSpecificOrderbook(pair currency.Pair) error {
	sub := []stream.ChannelSubscription{{
		Channel:  wsOB,
		Currency: pair,
		Asset:    asset.Spot,
	}}
	if err := b.Unsubscribe(sub); err != nil {
		return err
	}
	return b.Subscribe(sub)
}

// checksum provides assurance on current in memory liquidity
func checksum(ob *orderbook.Base, checksum uint32) error {
	check := crc32.ChecksumIEEE([]byte(concat(ob.Bids) + concat(ob.Asks)))
	if check != checksum {
		return fmt.Errorf("%s %s %s ID: %v expected: %v but received: %v %w",
			ob.Exchange,
			ob.Pair,
			ob.Asset,
			ob.LastUpdateID,
			checksum,
			check,
			errChecksumFailure)
	}
	return nil
}

// concat concatenates price and amounts together for checksum processing
func concat(liquidity orderbook.Items) string {
	length := 10
	if len(liquidity) < 10 {
		length = len(liquidity)
	}
	var c string
	for x := 0; x < length; x++ {
		c += trim(liquidity[x].Price) + trim(liquidity[x].Amount)
	}
	return c
}

// trim turns value into string, removes the decimal point and all the leading
// zeros.
func trim(value float64) string {
	valstr := strconv.FormatFloat(value, 'f', -1, 64)
	valstr = strings.ReplaceAll(valstr, ".", "")
	valstr = strings.TrimLeft(valstr, "0")
	return valstr
}<|MERGE_RESOLUTION|>--- conflicted
+++ resolved
@@ -450,11 +450,7 @@
 	if err != nil {
 		return err
 	}
-<<<<<<< HEAD
-	spotWebsocket.RemoveSuccessfulUnsubscriptions(subs...)
-=======
-	b.Websocket.RemoveSubscriptions(subs...)
->>>>>>> 70690d9a
+	spotWebsocket.RemoveSubscriptions(subs...)
 	return nil
 }
 
