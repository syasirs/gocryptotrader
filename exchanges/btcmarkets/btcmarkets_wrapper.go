--- conflicted
+++ resolved
@@ -1095,7 +1095,11 @@
 	return ret, nil
 }
 
-<<<<<<< HEAD
+// GetServerTime returns the current exchange server time.
+func (b *BTCMarkets) GetServerTime(ctx context.Context, _ asset.Item) (time.Time, error) {
+	return b.GetCurrentServerTime(ctx)
+}
+
 // UpdateOrderExecutionLimits sets exchange executions for a required asset type
 func (b *BTCMarkets) UpdateOrderExecutionLimits(ctx context.Context, a asset.Item) error {
 	if !a.IsValid() || a != asset.Spot {
@@ -1124,9 +1128,4 @@
 		}
 	}
 	return b.LoadLimits(limits)
-=======
-// GetServerTime returns the current exchange server time.
-func (b *BTCMarkets) GetServerTime(ctx context.Context, _ asset.Item) (time.Time, error) {
-	return b.GetCurrentServerTime(ctx)
->>>>>>> d735effc
 }