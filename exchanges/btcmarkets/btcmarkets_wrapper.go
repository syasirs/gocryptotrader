--- conflicted
+++ resolved
@@ -601,19 +601,6 @@
 	if err != nil {
 		return nil, err
 	}
-<<<<<<< HEAD
-	return &order.Modify{
-		OrderID:         resp.OrderID,
-		Pair:            pair,
-		Side:            side,
-		Type:            orderT,
-		Date:            resp.CreationTime,
-		Price:           resp.Price,
-		Amount:          resp.Amount,
-		RemainingAmount: resp.OpenAmount,
-		Status:          status,
-	}, nil
-=======
 	mod.Status, err = order.StringToOrderStatus(resp.Status)
 	if err != nil {
 		return nil, err
@@ -624,7 +611,6 @@
 	mod.Amount = resp.Amount
 	mod.RemainingAmount = resp.OpenAmount
 	return mod, nil
->>>>>>> 60fa695e
 }
 
 // CancelOrder cancels an order by its corresponding ID number
