--- conflicted
+++ resolved
@@ -771,13 +771,8 @@
 	return b.GetMarketCandles(pair.String(), interval, start, end, -1, -1, 0)
 }
 
-<<<<<<< HEAD
-// GetHistoricCandlesEx returns candles between a time period for a set time interval
-func (b *BTCMarkets) GetHistoricCandlesEx(p currency.Pair, a asset.Item, start, end time.Time, interval kline.Interval) (kline.Item, error) {
-=======
 // GetHistoricCandlesExtended returns candles between a time period for a set time interval
 func (b *BTCMarkets) GetHistoricCandlesExtended(p currency.Pair, a asset.Item, start, end time.Time, interval kline.Interval) (kline.Item, error) {
->>>>>>> 0ad03c48
 	if !b.KlineIntervalEnabled(interval) {
 		return kline.Item{}, kline.ErrorKline{
 			Interval: interval,
