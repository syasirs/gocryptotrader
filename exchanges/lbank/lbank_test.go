--- conflicted
+++ resolved
@@ -353,11 +353,7 @@
 	if !areTestAPIKeysSet() {
 		t.Skip("API keys required but not set, skipping test")
 	}
-<<<<<<< HEAD
-	_, err := l.GetOrderInfo("9ead39f5-701a-400b-b635-d7349eb0f6b", asset.Spot)
-=======
 	_, err := l.GetOrderInfo("9ead39f5-701a-400b-b635-d7349eb0f6b", currency.Pair{}, asset.Spot)
->>>>>>> 220245c5
 	if err != nil {
 		t.Error(err)
 	}
