--- conflicted
+++ resolved
@@ -950,20 +950,7 @@
 			})
 		}
 	}
-<<<<<<< HEAD
 	return req.ProcessResponse(timeSeries)
-=======
-
-	dates.SetHasDataFromCandles(ret.Candles)
-	summary := dates.DataSummary(false)
-	if len(summary) > 0 {
-		log.Warnf(log.ExchangeSys, "%v - %v", l.Name, summary)
-	}
-	ret.RemoveDuplicateCandlesByTime()
-	ret.RemoveOutsideRange(start, end)
-	ret.SortCandlesByTimestamp(false)
-	return ret, nil
->>>>>>> 017cdf13
 }
 
 // GetStatus returns the order.Status from the int representation.
