--- conflicted
+++ resolved
@@ -784,10 +784,7 @@
 		})
 	}
 
-<<<<<<< HEAD
-=======
 	ret.SortCandlesByTimestamp(false)
->>>>>>> fe17b184
 	return ret, nil
 }
 
@@ -827,10 +824,7 @@
 			})
 		}
 	}
-<<<<<<< HEAD
-=======
 
 	ret.SortCandlesByTimestamp(false)
->>>>>>> fe17b184
 	return ret, nil
 }