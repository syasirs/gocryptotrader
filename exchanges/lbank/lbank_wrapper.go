--- conflicted
+++ resolved
@@ -93,14 +93,6 @@
 			AutoPairUpdates: true,
 			Kline: kline.ExchangeCapabilitiesEnabled{
 				Intervals: kline.DeployExchangeIntervals(
-<<<<<<< HEAD
-					kline.OneMin,
-					kline.FiveMin,
-					kline.FifteenMin,
-					kline.ThirtyMin,
-					kline.OneHour,
-					kline.FourHour,
-=======
 					kline.IntervalCapacity{Interval: kline.OneMin},
 					kline.IntervalCapacity{Interval: kline.FiveMin},
 					kline.IntervalCapacity{Interval: kline.FifteenMin},
@@ -118,7 +110,6 @@
 					// kline.IntervalCapacity{Interval: kline.OneDay},
 					// kline.IntervalCapacity{Interval: kline.OneWeek},
 					// kline.IntervalCapacity{Interval: kline.OneMonth},
->>>>>>> 492ea20f
 				),
 				GlobalResultLimit: 2000,
 			},
@@ -400,16 +391,11 @@
 
 // GetAccountFundingHistory returns funding history, deposits and
 // withdrawals
-<<<<<<< HEAD
 func (l *Lbank) GetAccountFundingHistory(ctx context.Context) ([]exchange.FundingHistory, error) {
-=======
-func (l *Lbank) GetFundingHistory(_ context.Context) ([]exchange.FundHistory, error) {
->>>>>>> 492ea20f
 	return nil, common.ErrFunctionNotSupported
 }
 
 // GetWithdrawalsHistory returns previous withdrawals data
-<<<<<<< HEAD
 func (l *Lbank) GetWithdrawalsHistory(ctx context.Context, c currency.Code, a asset.Item) ([]exchange.WithdrawalHistory, error) {
 	if err := l.CurrencyPairs.IsAssetEnabled(a); err != nil {
 		return nil, err
@@ -434,10 +420,6 @@
 		}
 	}
 	return resp, nil
-=======
-func (l *Lbank) GetWithdrawalsHistory(_ context.Context, _ currency.Code, _ asset.Item) (resp []exchange.WithdrawalHistory, err error) {
-	return nil, common.ErrNotYetImplemented
->>>>>>> 492ea20f
 }
 
 // GetRecentTrades returns the most recent trades for a currency and asset
@@ -557,7 +539,6 @@
 }
 
 // CancelBatchOrders cancels an orders by their corresponding ID numbers
-<<<<<<< HEAD
 func (l *Lbank) CancelBatchOrders(ctx context.Context, o []order.Cancel) (*order.CancelBatchResponse, error) {
 	return nil, common.ErrFunctionNotSupported
 }
@@ -565,10 +546,6 @@
 // GetServerTime returns the current exchange server time.
 func (l *Lbank) GetServerTime(ctx context.Context, a asset.Item) (time.Time, error) {
 	return l.GetTimestamp(ctx)
-=======
-func (l *Lbank) CancelBatchOrders(_ context.Context, _ []order.Cancel) (order.CancelBatchResponse, error) {
-	return order.CancelBatchResponse{}, common.ErrNotYetImplemented
->>>>>>> 492ea20f
 }
 
 // CancelAllOrders cancels all orders associated with a currency pair
@@ -633,11 +610,7 @@
 }
 
 // GetOrderInfo returns order information based on order ID
-<<<<<<< HEAD
 func (l *Lbank) GetOrderInfo(ctx context.Context, orderID string, _ currency.Pair, _ asset.Item) (*order.Detail, error) {
-=======
-func (l *Lbank) GetOrderInfo(ctx context.Context, orderID string, _ currency.Pair, _ asset.Item) (order.Detail, error) {
->>>>>>> 492ea20f
 	var resp order.Detail
 	orderIDs, err := l.getAllOpenOrderID(ctx)
 	if err != nil {
