--- conflicted
+++ resolved
@@ -7,7 +7,6 @@
 	"time"
 
 	"github.com/gofrs/uuid"
-	"github.com/thrasher-corp/gocryptotrader/common"
 	"github.com/thrasher-corp/gocryptotrader/common/key"
 	"github.com/thrasher-corp/gocryptotrader/currency"
 	"github.com/thrasher-corp/gocryptotrader/dispatch"
@@ -150,11 +149,7 @@
 	}
 
 	if p.ExchangeName == "" {
-<<<<<<< HEAD
-		return common.ErrExchangeNameUnset
-=======
 		return ErrExchangeNameIsEmpty
->>>>>>> 08da42dd
 	}
 
 	if p.Pair.IsEmpty() {
