package ticker

import (
	"errors"
	"fmt"
	"strings"
	"time"

	"github.com/gofrs/uuid"
	"github.com/thrasher-corp/gocryptotrader/currency"
	"github.com/thrasher-corp/gocryptotrader/dispatch"
	"github.com/thrasher-corp/gocryptotrader/exchanges/asset"
)

var (
	errInvalidTicker       = errors.New("invalid ticker")
	errTickerNotFound      = errors.New("ticker not found")
	errExchangeNameIsEmpty = errors.New("exchange name is empty")
)

func init() {
	service = new(Service)
	service.Tickers = make(map[string]map[*currency.Item]map[*currency.Item]map[asset.Item]*Ticker)
	service.Exchange = make(map[string]uuid.UUID)
	service.mux = dispatch.GetNewMux(nil)
}

// SubscribeTicker subcribes to a ticker and returns a communication channel to
// stream new ticker updates
func SubscribeTicker(exchange string, p currency.Pair, a asset.Item) (dispatch.Pipe, error) {
	exchange = strings.ToLower(exchange)
	service.mu.Lock()
	defer service.mu.Unlock()

	tick, ok := service.Tickers[exchange][p.Base.Item][p.Quote.Item][a]
	if !ok {
		return dispatch.Pipe{}, fmt.Errorf("ticker item not found for %s %s %s",
			exchange,
			p,
			a)
	}
	return service.mux.Subscribe(tick.Main)
}

// SubscribeToExchangeTickers subcribes to all tickers on an exchange
func SubscribeToExchangeTickers(exchange string) (dispatch.Pipe, error) {
	exchange = strings.ToLower(exchange)
	service.mu.Lock()
	defer service.mu.Unlock()
	id, ok := service.Exchange[exchange]
	if !ok {
		return dispatch.Pipe{}, fmt.Errorf("%s exchange tickers not found",
			exchange)
	}

	return service.mux.Subscribe(id)
}

// GetTicker checks and returns a requested ticker if it exists
func GetTicker(exchange string, p currency.Pair, a asset.Item) (*Price, error) {
	exchange = strings.ToLower(exchange)
	service.mu.Lock()
	defer service.mu.Unlock()
	m1, ok := service.Tickers[exchange]
	if !ok {
		return nil, fmt.Errorf("no tickers for %s exchange", exchange)
	}

	m2, ok := m1[p.Base.Item]
	if !ok {
		return nil, fmt.Errorf("no tickers associated with base currency %s",
			p.Base)
	}

	m3, ok := m2[p.Quote.Item]
	if !ok {
		return nil, fmt.Errorf("no tickers associated with quote currency %s",
			p.Quote)
	}

	t, ok := m3[a]
	if !ok {
		return nil, fmt.Errorf("no tickers associated with asset type %s",
			a)
	}

	cpy := t.Price // Don't let external functions have access to underlying
	return &cpy, nil
}

// FindLast searches for a currency pair and returns the first available
func FindLast(p currency.Pair, a asset.Item) (float64, error) {
	service.mu.Lock()
	defer service.mu.Unlock()
	for _, m1 := range service.Tickers {
		m2, ok := m1[p.Base.Item]
		if !ok {
			continue
		}
		m3, ok := m2[p.Quote.Item]
		if !ok {
			continue
		}
		t, ok := m3[a]
		if !ok {
			continue
		}

		if t.Last == 0 {
			return 0, errInvalidTicker
		}
		return t.Last, nil
	}
	return 0, fmt.Errorf("%w %s %s", errTickerNotFound, p, a)
}

// ProcessTicker processes incoming tickers, creating or updating the Tickers
// list
func ProcessTicker(p *Price) error {
	if p == nil {
		return errors.New(errTickerPriceIsNil)
	}

	if p.ExchangeName == "" {
		return fmt.Errorf(ErrExchangeNameUnset)
	}

	if p.Pair.IsEmpty() {
		return fmt.Errorf("%s %s", p.ExchangeName, errPairNotSet)
	}

	if p.AssetType == "" {
		return fmt.Errorf("%s %s %s",
			p.ExchangeName,
			p.Pair,
			errAssetTypeNotSet)
	}

	if p.LastUpdated.IsZero() {
		p.LastUpdated = time.Now()
	}

	return service.update(p)
}

// update updates ticker price
func (s *Service) update(p *Price) error {
	name := strings.ToLower(p.ExchangeName)
	s.mu.Lock()

	m1, ok := service.Tickers[name]
	if !ok {
		m1 = make(map[*currency.Item]map[*currency.Item]map[asset.Item]*Ticker)
		service.Tickers[name] = m1
	}

	m2, ok := m1[p.Pair.Base.Item]
	if !ok {
		m2 = make(map[*currency.Item]map[asset.Item]*Ticker)
		m1[p.Pair.Base.Item] = m2
	}

	m3, ok := m2[p.Pair.Quote.Item]
	if !ok {
		m3 = make(map[asset.Item]*Ticker)
		m2[p.Pair.Quote.Item] = m3
	}

	t, ok := m3[p.AssetType]
	if !ok || t == nil {
		newTicker := &Ticker{}
		err := s.setItemID(newTicker, p, name)
		if err != nil {
			s.mu.Unlock()
			return err
		}
		m3[p.AssetType] = newTicker
		s.mu.Unlock()
		return nil
	}

	t.Price = *p
	// nolint: gocritic
	ids := append(t.Assoc, t.Main)
<<<<<<< HEAD
	s.Unlock()
	return s.mux.Publish(p, ids...)
=======
	s.mu.Unlock()
	return s.mux.Publish(ids, p)
>>>>>>> b45fbb80
}

// setItemID retrieves and sets dispatch mux publish IDs
func (s *Service) setItemID(t *Ticker, p *Price, exch string) error {
	ids, err := s.getAssociations(exch)
	if err != nil {
		return err
	}
	singleID, err := s.mux.GetID()
	if err != nil {
		return err
	}

	t.Price = *p
	t.Main = singleID
	t.Assoc = ids
	return nil
}

// getAssociations links a singular book with it's dispatch associations
func (s *Service) getAssociations(exch string) ([]uuid.UUID, error) {
	if exch == "" {
		return nil, errExchangeNameIsEmpty
	}
	var ids []uuid.UUID
	exchangeID, ok := s.Exchange[exch]
	if !ok {
		var err error
		exchangeID, err = s.mux.GetID()
		if err != nil {
			return nil, err
		}
		s.Exchange[exch] = exchangeID
	}
	ids = append(ids, exchangeID)
	return ids, nil
}<|MERGE_RESOLUTION|>--- conflicted
+++ resolved
@@ -182,13 +182,8 @@
 	t.Price = *p
 	// nolint: gocritic
 	ids := append(t.Assoc, t.Main)
-<<<<<<< HEAD
-	s.Unlock()
+	s.mu.Unlock()
 	return s.mux.Publish(p, ids...)
-=======
-	s.mu.Unlock()
-	return s.mux.Publish(ids, p)
->>>>>>> b45fbb80
 }
 
 // setItemID retrieves and sets dispatch mux publish IDs
