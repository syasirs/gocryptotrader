--- conflicted
+++ resolved
@@ -14,14 +14,11 @@
 )
 
 var (
-<<<<<<< HEAD
 	// ErrNoTickerFound is when a ticker is not found
 	ErrNoTickerFound = errors.New("no ticker found")
-
-=======
 	// ErrBidEqualsAsk error for locked markets
 	ErrBidEqualsAsk        = errors.New("bid equals ask this is a crossed or locked market")
->>>>>>> 37b1121b
+
 	errInvalidTicker       = errors.New("invalid ticker")
 	errTickerNotFound      = errors.New("ticker not found")
 	errExchangeNameIsEmpty = errors.New("exchange name is empty")
