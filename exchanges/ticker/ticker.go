package ticker

import (
	"errors"
	"fmt"
	"strings"
	"time"

	"github.com/gofrs/uuid"
	"github.com/thrasher-corp/gocryptotrader/currency"
	"github.com/thrasher-corp/gocryptotrader/dispatch"
	"github.com/thrasher-corp/gocryptotrader/exchanges/asset"
)

var (
	errInvalidTicker       = errors.New("invalid ticker")
	errTickerNotFound      = errors.New("ticker not found")
	errExchangeNameIsEmpty = errors.New("exchange name is empty")
	errBidEqualsAsk        = errors.New("bid equals ask this is a crossed or locked market")
	errBidGreaterThanAsk   = errors.New("bid greater than ask this is a crossed or locked market")
)

func init() {
	service = new(Service)
	service.Tickers = make(map[string]map[*currency.Item]map[*currency.Item]map[asset.Item]*Ticker)
	service.Exchange = make(map[string]uuid.UUID)
	service.mux = dispatch.GetNewMux(nil)
}

// SubscribeTicker subscribes to a ticker and returns a communication channel to
// stream new ticker updates
func SubscribeTicker(exchange string, p currency.Pair, a asset.Item) (dispatch.Pipe, error) {
	exchange = strings.ToLower(exchange)
	service.mu.Lock()
	defer service.mu.Unlock()

	tick, ok := service.Tickers[exchange][p.Base.Item][p.Quote.Item][a]
	if !ok {
		return dispatch.Pipe{}, fmt.Errorf("ticker item not found for %s %s %s",
			exchange,
			p,
			a)
	}
	return service.mux.Subscribe(tick.Main)
}

// SubscribeToExchangeTickers subscribes to all tickers on an exchange
func SubscribeToExchangeTickers(exchange string) (dispatch.Pipe, error) {
	exchange = strings.ToLower(exchange)
	service.mu.Lock()
	defer service.mu.Unlock()
	id, ok := service.Exchange[exchange]
	if !ok {
		return dispatch.Pipe{}, fmt.Errorf("%s exchange tickers not found",
			exchange)
	}

	return service.mux.Subscribe(id)
}

// GetTicker checks and returns a requested ticker if it exists
func GetTicker(exchange string, p currency.Pair, a asset.Item) (*Price, error) {
	exchange = strings.ToLower(exchange)
	service.mu.Lock()
	defer service.mu.Unlock()
	m1, ok := service.Tickers[exchange]
	if !ok {
		return nil, fmt.Errorf("no tickers for %s exchange", exchange)
	}

	m2, ok := m1[p.Base.Item]
	if !ok {
		return nil, fmt.Errorf("no tickers associated with base currency %s",
			p.Base)
	}

	m3, ok := m2[p.Quote.Item]
	if !ok {
		return nil, fmt.Errorf("no tickers associated with quote currency %s",
			p.Quote)
	}

	t, ok := m3[a]
	if !ok {
		return nil, fmt.Errorf("no tickers associated with asset type %s",
			a)
	}

	cpy := t.Price // Don't let external functions have access to underlying
	return &cpy, nil
}

// FindLast searches for a currency pair and returns the first available
func FindLast(p currency.Pair, a asset.Item) (float64, error) {
	service.mu.Lock()
	defer service.mu.Unlock()
	for _, m1 := range service.Tickers {
		m2, ok := m1[p.Base.Item]
		if !ok {
			continue
		}
		m3, ok := m2[p.Quote.Item]
		if !ok {
			continue
		}
		t, ok := m3[a]
		if !ok {
			continue
		}

		if t.Last == 0 {
			return 0, errInvalidTicker
		}
		return t.Last, nil
	}
	return 0, fmt.Errorf("%w %s %s", errTickerNotFound, p, a)
}

// ProcessTicker processes incoming tickers, creating or updating the Tickers
// list
func ProcessTicker(p *Price) error {
	if p == nil {
		return errors.New(errTickerPriceIsNil)
	}

	if p.ExchangeName == "" {
		return fmt.Errorf(ErrExchangeNameUnset)
	}

	if p.Pair.IsEmpty() {
		return fmt.Errorf("%s %s", p.ExchangeName, errPairNotSet)
	}

<<<<<<< HEAD
	if p.Bid != 0 && p.Ask != 0 && p.AssetType != asset.MarginFunding { // Margin funding books can be crossed see Bitfinex.
		if p.Bid == p.Ask {
			return fmt.Errorf("%s %s %w",
				p.ExchangeName,
				p.Pair,
				errBidEqualsAsk)
		}

		if p.Bid > p.Ask {
			return fmt.Errorf("%s %s %w",
				p.ExchangeName,
				p.Pair,
				errBidGreaterThanAsk)
=======
	if p.Bid != 0 && p.Ask != 0 {
		switch {
		case p.ExchangeName == "Bitfinex" && p.AssetType == asset.MarginFunding:
		// Margin funding books can be crossed see Bitfinex.
		default:
			if p.Bid == p.Ask {
				return fmt.Errorf("%s %s %w",
					p.ExchangeName,
					p.Pair,
					errBidEqualsAsk)
			}

			if p.Bid > p.Ask {
				return fmt.Errorf("%s %s %w",
					p.ExchangeName,
					p.Pair,
					errBidGreaterThanAsk)
			}
>>>>>>> 92839eba
		}
	}

	if p.AssetType == asset.Empty {
		return fmt.Errorf("%s %s %s",
			p.ExchangeName,
			p.Pair,
			errAssetTypeNotSet)
	}

	if p.LastUpdated.IsZero() {
		p.LastUpdated = time.Now()
	}

	return service.update(p)
}

// update updates ticker price
func (s *Service) update(p *Price) error {
	name := strings.ToLower(p.ExchangeName)
	s.mu.Lock()

	m1, ok := service.Tickers[name]
	if !ok {
		m1 = make(map[*currency.Item]map[*currency.Item]map[asset.Item]*Ticker)
		service.Tickers[name] = m1
	}

	m2, ok := m1[p.Pair.Base.Item]
	if !ok {
		m2 = make(map[*currency.Item]map[asset.Item]*Ticker)
		m1[p.Pair.Base.Item] = m2
	}

	m3, ok := m2[p.Pair.Quote.Item]
	if !ok {
		m3 = make(map[asset.Item]*Ticker)
		m2[p.Pair.Quote.Item] = m3
	}

	t, ok := m3[p.AssetType]
	if !ok || t == nil {
		newTicker := &Ticker{}
		err := s.setItemID(newTicker, p, name)
		if err != nil {
			s.mu.Unlock()
			return err
		}
		m3[p.AssetType] = newTicker
		s.mu.Unlock()
		return nil
	}

	t.Price = *p
	//nolint: gocritic
	ids := append(t.Assoc, t.Main)
	s.mu.Unlock()
	return s.mux.Publish(p, ids...)
}

// setItemID retrieves and sets dispatch mux publish IDs
func (s *Service) setItemID(t *Ticker, p *Price, exch string) error {
	ids, err := s.getAssociations(exch)
	if err != nil {
		return err
	}
	singleID, err := s.mux.GetID()
	if err != nil {
		return err
	}

	t.Price = *p
	t.Main = singleID
	t.Assoc = ids
	return nil
}

// getAssociations links a singular book with it's dispatch associations
func (s *Service) getAssociations(exch string) ([]uuid.UUID, error) {
	if exch == "" {
		return nil, errExchangeNameIsEmpty
	}
	var ids []uuid.UUID
	exchangeID, ok := s.Exchange[exch]
	if !ok {
		var err error
		exchangeID, err = s.mux.GetID()
		if err != nil {
			return nil, err
		}
		s.Exchange[exch] = exchangeID
	}
	ids = append(ids, exchangeID)
	return ids, nil
}<|MERGE_RESOLUTION|>--- conflicted
+++ resolved
@@ -131,21 +131,6 @@
 		return fmt.Errorf("%s %s", p.ExchangeName, errPairNotSet)
 	}
 
-<<<<<<< HEAD
-	if p.Bid != 0 && p.Ask != 0 && p.AssetType != asset.MarginFunding { // Margin funding books can be crossed see Bitfinex.
-		if p.Bid == p.Ask {
-			return fmt.Errorf("%s %s %w",
-				p.ExchangeName,
-				p.Pair,
-				errBidEqualsAsk)
-		}
-
-		if p.Bid > p.Ask {
-			return fmt.Errorf("%s %s %w",
-				p.ExchangeName,
-				p.Pair,
-				errBidGreaterThanAsk)
-=======
 	if p.Bid != 0 && p.Ask != 0 {
 		switch {
 		case p.ExchangeName == "Bitfinex" && p.AssetType == asset.MarginFunding:
@@ -164,7 +149,6 @@
 					p.Pair,
 					errBidGreaterThanAsk)
 			}
->>>>>>> 92839eba
 		}
 	}
 
