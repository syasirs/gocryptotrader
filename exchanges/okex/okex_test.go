package okex

import (
	"fmt"
	"net/http"
	"strings"
	"sync"
	"testing"
	"time"

	"github.com/gorilla/websocket"
	"github.com/thrasher-corp/gocryptotrader/common"
	"github.com/thrasher-corp/gocryptotrader/config"
	"github.com/thrasher-corp/gocryptotrader/currency"
	exchange "github.com/thrasher-corp/gocryptotrader/exchanges"
	"github.com/thrasher-corp/gocryptotrader/exchanges/asset"
	"github.com/thrasher-corp/gocryptotrader/exchanges/okgroup"
	"github.com/thrasher-corp/gocryptotrader/exchanges/order"
	"github.com/thrasher-corp/gocryptotrader/exchanges/sharedtestvalues"
	"github.com/thrasher-corp/gocryptotrader/exchanges/websocket/wshandler"
)

// Please supply you own test keys here for due diligence testing.
const (
	apiKey                  = ""
	apiSecret               = ""
	passphrase              = ""
	OKGroupExchange         = "OKEX"
	canManipulateRealOrders = false
)

var testSetupRan bool
var o = OKEX{}
var spotCurrency = currency.NewPairWithDelimiter(currency.BTC.String(), currency.USDT.String(), "-").Lower().String()
var websocketEnabled bool

// TestSetDefaults Sets standard default settings for running a test
func TestSetDefaults(t *testing.T) {
	if o.Name != OKGroupExchange {
		o.SetDefaults()
	}
	if o.GetName() != OKGroupExchange {
		t.Errorf("%v - SetDefaults() error", OKGroupExchange)
	}
	TestSetup(t)
}

// TestSetRealOrderDefaults Sets test defaults when test can impact real money/orders
func TestSetRealOrderDefaults(t *testing.T) {
	TestSetDefaults(t)
	if !areTestAPIKeysSet() || !canManipulateRealOrders {
		t.Skip("Ensure canManipulateRealOrders is true and your API keys are set")
	}
}

// TestSetup Sets defaults for test environment
func TestSetup(t *testing.T) {
	if testSetupRan {
		return
	}
	if o.API.Credentials.Key == apiKey && o.API.Credentials.Secret == apiSecret &&
		o.API.Credentials.ClientID == passphrase && apiKey != "" && apiSecret != "" && passphrase != "" {
		return
	}
	o.ExchangeName = OKGroupExchange
	cfg := config.GetConfig()
	err := cfg.LoadConfig("../../testdata/configtest.json", true)
	if err != nil {
		t.Fatal("Okex load config error", err)
	}

	okexConfig, err := cfg.GetExchangeConfig(OKGroupExchange)
	if err != nil {
		t.Fatalf("%v Setup() init error", OKGroupExchange)
	}
	if okexConfig.Features.Enabled.Websocket {
		websocketEnabled = true
	}
	okexConfig.API.AuthenticatedSupport = true
	okexConfig.API.AuthenticatedWebsocketSupport = true
	okexConfig.API.Credentials.Key = apiKey
	okexConfig.API.Credentials.Secret = apiSecret
	okexConfig.API.Credentials.ClientID = passphrase
	okexConfig.API.Endpoints.WebsocketURL = o.API.Endpoints.WebsocketURL
	err = o.Setup(okexConfig)
	if err != nil {
		t.Fatal("Okex setup error", err)
	}
	testSetupRan = true
	o.Websocket.DataHandler = sharedtestvalues.GetWebsocketInterfaceChannelOverride()
	o.Websocket.TrafficAlert = sharedtestvalues.GetWebsocketStructChannelOverride()
}

func areTestAPIKeysSet() bool {
	return o.ValidateAPICredentials()
}

func testStandardErrorHandling(t *testing.T, err error) {
	if !areTestAPIKeysSet() && err == nil {
		t.Errorf("Expecting an error when no keys are set")
	}
	if areTestAPIKeysSet() && err != nil {
		t.Errorf("Encountered error: %v", err)
	}
}

// TestGetAccountCurrencies API endpoint test
func TestGetAccountCurrencies(t *testing.T) {
	TestSetDefaults(t)
	t.Parallel()
	_, err := o.GetAccountCurrencies()
	testStandardErrorHandling(t, err)
}

// TestGetAccountWalletInformation API endpoint test
func TestGetAccountWalletInformation(t *testing.T) {
	TestSetDefaults(t)
	t.Parallel()
	resp, err := o.GetAccountWalletInformation("")
	if areTestAPIKeysSet() {
		if err != nil {
			t.Error(err)
		}
		if len(resp) == 0 {
			t.Error("No wallets returned")
		}
	} else if !areTestAPIKeysSet() && err == nil {
		t.Error("Expecting an error when no keys are set")
	}
}

// TestGetAccountWalletInformationForCurrency API endpoint test
func TestGetAccountWalletInformationForCurrency(t *testing.T) {
	TestSetDefaults(t)
	t.Parallel()
	resp, err := o.GetAccountWalletInformation(currency.BTC.String())
	if areTestAPIKeysSet() {
		if err != nil {
			t.Error(err)
		}
		if len(resp) != 1 {
			t.Errorf("Error receiving wallet information for currency: %v", currency.BTC)
		}
	} else if !areTestAPIKeysSet() && err == nil {
		t.Error("Expecting an error when no keys are set")
	}
}

// TestTransferAccountFunds API endpoint test
func TestTransferAccountFunds(t *testing.T) {
	TestSetRealOrderDefaults(t)
	t.Parallel()
	request := okgroup.TransferAccountFundsRequest{
		Amount:   10,
		Currency: currency.BTC.String(),
		From:     6,
		To:       1,
	}

	_, err := o.TransferAccountFunds(request)
	testStandardErrorHandling(t, err)
}

// TestBaseWithdraw API endpoint test
func TestAccountWithdrawRequest(t *testing.T) {
	TestSetRealOrderDefaults(t)
	t.Parallel()
	request := okgroup.AccountWithdrawRequest{
		Amount:      10,
		Currency:    currency.BTC.String(),
		TradePwd:    "1234",
		Destination: 4,
		ToAddress:   "1F5zVDgNjorJ51oGebSvNCrSAHpwGkUdDB",
		Fee:         1,
	}

	_, err := o.AccountWithdraw(request)
	testStandardErrorHandling(t, err)
}

// TestGetAccountWithdrawalFee API endpoint test
func TestGetAccountWithdrawalFee(t *testing.T) {
	TestSetDefaults(t)
	t.Parallel()
	resp, err := o.GetAccountWithdrawalFee("")
	if areTestAPIKeysSet() {
		if err != nil {
			t.Error(err)
		}
		if len(resp) == 0 {
			t.Error("Expected fees")
		}
	} else if !areTestAPIKeysSet() && err == nil {
		t.Error("Expecting an error when no keys are set")
	}
}

// TestGetWithdrawalFeeForCurrency API endpoint test
func TestGetAccountWithdrawalFeeForCurrency(t *testing.T) {
	TestSetDefaults(t)
	t.Parallel()
	resp, err := o.GetAccountWithdrawalFee(currency.BTC.String())
	if areTestAPIKeysSet() {
		if err != nil {
			t.Error(err)
		}
		if len(resp) != 1 {
			t.Error("Expected fee for one currency")
		}
	} else if !areTestAPIKeysSet() && err == nil {
		t.Error("Expecting an error when no keys are set")
	}
}

// TestGetAccountWithdrawalHistory API endpoint test
func TestGetAccountWithdrawalHistory(t *testing.T) {
	TestSetDefaults(t)
	t.Parallel()
	_, err := o.GetAccountWithdrawalHistory("")
	testStandardErrorHandling(t, err)
}

// TestGetAccountWithdrawalHistoryForCurrency API endpoint test
func TestGetAccountWithdrawalHistoryForCurrency(t *testing.T) {
	TestSetDefaults(t)
	t.Parallel()
	_, err := o.GetAccountWithdrawalHistory(currency.BTC.String())
	testStandardErrorHandling(t, err)
}

// TestGetAccountBillDetails API endpoint test
func TestGetAccountBillDetails(t *testing.T) {
	TestSetDefaults(t)
	t.Parallel()
	_, err := o.GetAccountBillDetails(okgroup.GetAccountBillDetailsRequest{})
	testStandardErrorHandling(t, err)
}

// TestGetAccountDepositAddressForCurrency API endpoint test
func TestGetAccountDepositAddressForCurrency(t *testing.T) {
	TestSetDefaults(t)
	t.Parallel()
	_, err := o.GetAccountDepositAddressForCurrency(currency.BTC.String())
	testStandardErrorHandling(t, err)
}

// TestGetAccountDepositHistory API endpoint test
func TestGetAccountDepositHistory(t *testing.T) {
	TestSetDefaults(t)
	t.Parallel()
	_, err := o.GetAccountDepositHistory("")
	testStandardErrorHandling(t, err)
}

// TestGetAccountDepositHistoryForCurrency API endpoint test
func TestGetAccountDepositHistoryForCurrency(t *testing.T) {
	TestSetDefaults(t)
	t.Parallel()
	_, err := o.GetAccountDepositHistory(currency.BTC.String())
	testStandardErrorHandling(t, err)
}

// TestGetSpotTradingAccounts API endpoint test
func TestGetSpotTradingAccounts(t *testing.T) {
	TestSetDefaults(t)
	t.Parallel()
	_, err := o.GetSpotTradingAccounts()
	testStandardErrorHandling(t, err)
}

// TestGetSpotTradingAccountsForCurrency API endpoint test
func TestGetSpotTradingAccountsForCurrency(t *testing.T) {
	TestSetDefaults(t)
	t.Parallel()
	_, err := o.GetSpotTradingAccountForCurrency(currency.BTC.String())
	testStandardErrorHandling(t, err)
}

// TestGetSpotBillDetailsForCurrency API endpoint test
func TestGetSpotBillDetailsForCurrency(t *testing.T) {
	TestSetDefaults(t)
	t.Parallel()
	request := okgroup.GetSpotBillDetailsForCurrencyRequest{
		Currency: currency.BTC.String(),
		Limit:    100,
	}
	_, err := o.GetSpotBillDetailsForCurrency(request)
	testStandardErrorHandling(t, err)
}

// TestGetSpotBillDetailsForCurrencyBadLimit API logic test
func TestGetSpotBillDetailsForCurrencyBadLimit(t *testing.T) {
	TestSetDefaults(t)
	t.Parallel()
	request := okgroup.GetSpotBillDetailsForCurrencyRequest{
		Currency: currency.BTC.String(),
		Limit:    -1,
	}
	_, err := o.GetSpotBillDetailsForCurrency(request)
	if areTestAPIKeysSet() && err == nil {
		t.Errorf("Expecting an error when invalid request sent")
	}
}

// TestPlaceSpotOrderLimit API endpoint test
func TestPlaceSpotOrderLimit(t *testing.T) {
	TestSetRealOrderDefaults(t)
	t.Parallel()
<<<<<<< HEAD
	request := okgroup.PlaceOrderRequest{
		InstrumentID: spotCurrency,
		Type:         exchange.LimitOrderType.ToLower().ToString(),
		Side:         exchange.BuyOrderSide.ToLower().ToString(),
		Price:        "1",
		Size:         "0.001",
=======
	request := okgroup.PlaceSpotOrderRequest{
		InstrumentID:  spotCurrency,
		Type:          order.Limit.Lower(),
		Side:          order.Buy.Lower(),
		MarginTrading: "1",
		Price:         "100",
		Size:          "100",
>>>>>>> 63a9e9fc
	}

	_, err := o.PlaceSpotOrder(&request)
	testStandardErrorHandling(t, err)
}

// TestPlaceSpotOrderMarket API endpoint test
func TestPlaceSpotOrderMarket(t *testing.T) {
	TestSetRealOrderDefaults(t)
	t.Parallel()
<<<<<<< HEAD
	request := okgroup.PlaceOrderRequest{
		InstrumentID: spotCurrency,
		Type:         exchange.MarketOrderType.ToLower().ToString(),
		Side:         exchange.BuyOrderSide.ToLower().ToString(),
		Size:         "-100",
		Notional:     "100",
=======
	request := okgroup.PlaceSpotOrderRequest{
		InstrumentID:  spotCurrency,
		Type:          order.Market.Lower(),
		Side:          order.Buy.Lower(),
		MarginTrading: "1",
		Size:          "-100",
		Notional:      "100",
>>>>>>> 63a9e9fc
	}

	_, err := o.PlaceSpotOrder(&request)
	testStandardErrorHandling(t, err)
}

// TestPlaceMultipleSpotOrders API endpoint test
func TestPlaceMultipleSpotOrders(t *testing.T) {
	TestSetRealOrderDefaults(t)
	t.Parallel()
<<<<<<< HEAD
	order := okgroup.PlaceOrderRequest{
		InstrumentID: spotCurrency,
		Type:         exchange.LimitOrderType.ToLower().ToString(),
		Side:         exchange.BuyOrderSide.ToLower().ToString(),
		Size:         "100",
		Notional:     "100",
=======
	order := okgroup.PlaceSpotOrderRequest{
		InstrumentID:  spotCurrency,
		Type:          order.Limit.Lower(),
		Side:          order.Buy.Lower(),
		MarginTrading: "1",
		Size:          "100",
		Notional:      "100",
>>>>>>> 63a9e9fc
	}

	request := []okgroup.PlaceOrderRequest{
		order,
	}

	_, errs := o.PlaceMultipleSpotOrders(request)
	if len(errs) > 0 {
		testStandardErrorHandling(t, errs[0])
	}
}

// TestPlaceMultipleSpotOrdersOverCurrencyLimits API logic test
func TestPlaceMultipleSpotOrdersOverCurrencyLimits(t *testing.T) {
	TestSetDefaults(t)
	t.Parallel()
<<<<<<< HEAD
	order := okgroup.PlaceOrderRequest{
		InstrumentID: spotCurrency,
		Type:         exchange.LimitOrderType.ToLower().ToString(),
		Side:         exchange.BuyOrderSide.ToLower().ToString(),
		Size:         "100",
		Notional:     "100",
=======
	order := okgroup.PlaceSpotOrderRequest{
		InstrumentID:  spotCurrency,
		Type:          order.Limit.Lower(),
		Side:          order.Buy.Lower(),
		MarginTrading: "1",
		Size:          "100",
		Notional:      "100",
>>>>>>> 63a9e9fc
	}

	request := []okgroup.PlaceOrderRequest{
		order,
		order,
		order,
		order,
		order,
	}

	_, errs := o.PlaceMultipleSpotOrders(request)
	if errs[0].Error() != "maximum 4 orders for each pair" {
		t.Error("Expecting an error when more than 4 orders for a pair supplied", errs[0])
	}
}

// TestPlaceMultipleSpotOrdersOverPairLimits API logic test
func TestPlaceMultipleSpotOrdersOverPairLimits(t *testing.T) {
	TestSetDefaults(t)
	t.Parallel()
<<<<<<< HEAD
	order := okgroup.PlaceOrderRequest{
		InstrumentID: spotCurrency,
		Type:         exchange.LimitOrderType.ToLower().ToString(),
		Side:         exchange.BuyOrderSide.ToLower().ToString(),
		Size:         "1",
		Price:        "1",
=======
	order := okgroup.PlaceSpotOrderRequest{
		InstrumentID:  spotCurrency,
		Type:          order.Limit.Lower(),
		Side:          order.Buy.Lower(),
		MarginTrading: "1",
		Size:          "100",
		Notional:      "100",
>>>>>>> 63a9e9fc
	}

	request := []okgroup.PlaceOrderRequest{
		order,
	}

	pairs := currency.Pairs{
		currency.NewPair(currency.LTC, currency.USDT),
		currency.NewPair(currency.ETH, currency.USDT),
		currency.NewPair(currency.BCH, currency.USDT),
		currency.NewPair(currency.XMR, currency.USDT),
	}

	for x := range pairs {
		order.InstrumentID = pairs[x].Format("-", false).String()
		request = append(request, order)
	}

	_, errs := o.PlaceMultipleSpotOrders(request)
	if errs[0].Error() != "up to 4 trading pairs" {
		t.Error("Expecting an error when more than 4 trading pairs supplied", errs[0])
	}
}

// TestCancelSpotOrder API endpoint test
func TestCancelSpotOrder(t *testing.T) {
	TestSetRealOrderDefaults(t)
	t.Parallel()
	request := okgroup.CancelSpotOrderRequest{
		InstrumentID: spotCurrency,
		OrderID:      1234,
	}

	_, err := o.CancelSpotOrder(request)
	testStandardErrorHandling(t, err)
}

// TestCancelMultipleSpotOrders API endpoint test
func TestCancelMultipleSpotOrders(t *testing.T) {
	TestSetRealOrderDefaults(t)
	t.Parallel()
	request := okgroup.CancelMultipleSpotOrdersRequest{
		InstrumentID: spotCurrency,
		OrderIDs:     []int64{1, 2, 3, 4},
	}

	cancellations, err := o.CancelMultipleSpotOrders(request)
	testStandardErrorHandling(t, err)
	for _, cancellationsPerCurrency := range cancellations {
		for _, cancellation := range cancellationsPerCurrency {
			if !cancellation.Result {
				t.Error(cancellation.Error)
			}
		}
	}
}

// TestCancelMultipleSpotOrdersOverCurrencyLimits API logic test
func TestCancelMultipleSpotOrdersOverCurrencyLimits(t *testing.T) {
	TestSetRealOrderDefaults(t)
	t.Parallel()
	request := okgroup.CancelMultipleSpotOrdersRequest{
		InstrumentID: spotCurrency,
		OrderIDs:     []int64{1, 2, 3, 4, 5},
	}

	_, err := o.CancelMultipleSpotOrders(request)
	if err.Error() != "maximum 4 order cancellations for each pair" {
		t.Error("Expecting an error when more than 4 orders for a pair supplied", err)
	}
}

// TestGetSpotOrders API endpoint test
func TestGetSpotOrders(t *testing.T) {
	TestSetDefaults(t)
	t.Parallel()
	request := okgroup.GetSpotOrdersRequest{
		InstrumentID: spotCurrency,
		Status:       "all",
		Limit:        1,
	}
	_, err := o.GetSpotOrders(request)
	testStandardErrorHandling(t, err)
}

// TestGetSpotOpenOrders API endpoint test
func TestGetSpotOpenOrders(t *testing.T) {
	TestSetDefaults(t)
	t.Parallel()
	request := okgroup.GetSpotOpenOrdersRequest{}
	_, err := o.GetSpotOpenOrders(request)
	testStandardErrorHandling(t, err)
}

// TestGetSpotOrder API endpoint test
func TestGetSpotOrder(t *testing.T) {
	TestSetDefaults(t)
	t.Parallel()
	request := okgroup.GetSpotOrderRequest{
		OrderID:      "-1234",
		InstrumentID: currency.NewPairWithDelimiter(currency.BTC.String(), currency.USDT.String(), "-").Upper().String(),
	}
	_, err := o.GetSpotOrder(request)
	testStandardErrorHandling(t, err)
}

// TestGetSpotTransactionDetails API endpoint test
func TestGetSpotTransactionDetails(t *testing.T) {
	TestSetDefaults(t)
	t.Parallel()
	request := okgroup.GetSpotTransactionDetailsRequest{
		OrderID:      1234,
		InstrumentID: spotCurrency,
	}
	_, err := o.GetSpotTransactionDetails(request)
	testStandardErrorHandling(t, err)
}

// TestGetSpotTokenPairDetails API endpoint test
func TestGetSpotTokenPairDetails(t *testing.T) {
	TestSetDefaults(t)
	t.Parallel()
	_, err := o.GetSpotTokenPairDetails()
	if err != nil {
		t.Error(err)
	}
}

// TestGetSpotOrderBook API endpoint test
func TestGetSpotOrderBook(t *testing.T) {
	TestSetDefaults(t)
	t.Parallel()
	request := okgroup.GetSpotOrderBookRequest{
		InstrumentID: spotCurrency,
	}
	_, err := o.GetSpotOrderBook(request)
	if err != nil {
		t.Error(err)
	}
}

// TestGetSpotAllTokenPairsInformation API endpoint test
func TestGetSpotAllTokenPairsInformation(t *testing.T) {
	TestSetDefaults(t)
	t.Parallel()
	_, err := o.GetSpotAllTokenPairsInformation()
	if err != nil {
		t.Error(err)
	}
}

// TestGetSpotAllTokenPairsInformationForCurrency API endpoint test
func TestGetSpotAllTokenPairsInformationForCurrency(t *testing.T) {
	TestSetDefaults(t)
	t.Parallel()
	_, err := o.GetSpotAllTokenPairsInformationForCurrency(spotCurrency)
	if err != nil {
		t.Error(err)
	}
}

// TestGetSpotFilledOrdersInformation API endpoint test
func TestGetSpotFilledOrdersInformation(t *testing.T) {
	TestSetDefaults(t)
	t.Parallel()
	request := okgroup.GetSpotFilledOrdersInformationRequest{
		InstrumentID: spotCurrency,
	}
	_, err := o.GetSpotFilledOrdersInformation(request)
	if err != nil {
		t.Error(err)
	}
}

// TestGetSpotMarketData API endpoint test
func TestGetSpotMarketData(t *testing.T) {
	TestSetDefaults(t)
	t.Parallel()
	request := okgroup.GetSpotMarketDataRequest{
		InstrumentID: spotCurrency,
		Granularity:  604800,
	}
	_, err := o.GetSpotMarketData(request)
	if err != nil {
		t.Error(err)
	}
}

// TestGetMarginTradingAccounts API endpoint test
func TestGetMarginTradingAccounts(t *testing.T) {
	TestSetDefaults(t)
	t.Parallel()
	_, err := o.GetMarginTradingAccounts()
	testStandardErrorHandling(t, err)
}

// TestGetMarginTradingAccountsForCurrency API endpoint test
func TestGetMarginTradingAccountsForCurrency(t *testing.T) {
	TestSetDefaults(t)
	t.Parallel()
	_, err := o.GetMarginTradingAccountsForCurrency(spotCurrency)
	testStandardErrorHandling(t, err)
}

// TestGetMarginBillDetails API endpoint test
func TestGetMarginBillDetails(t *testing.T) {
	TestSetDefaults(t)
	t.Parallel()
	request := okgroup.GetMarginBillDetailsRequest{
		InstrumentID: spotCurrency,
		Limit:        100,
	}

	_, err := o.GetMarginBillDetails(request)
	testStandardErrorHandling(t, err)
}

// TestGetMarginAccountSettings API endpoint test
func TestGetMarginAccountSettings(t *testing.T) {
	TestSetDefaults(t)
	t.Parallel()
	_, err := o.GetMarginAccountSettings("")
	testStandardErrorHandling(t, err)
}

// TestGetMarginAccountSettingsForCurrency API endpoint test
func TestGetMarginAccountSettingsForCurrency(t *testing.T) {
	TestSetDefaults(t)
	t.Parallel()
	_, err := o.GetMarginAccountSettings(spotCurrency)
	testStandardErrorHandling(t, err)
}

// TestOpenMarginLoan API endpoint test
func TestOpenMarginLoan(t *testing.T) {
	TestSetRealOrderDefaults(t)
	t.Parallel()
	request := okgroup.OpenMarginLoanRequest{
		Amount:        100,
		InstrumentID:  spotCurrency,
		QuoteCurrency: currency.USDT.String(),
	}

	_, err := o.OpenMarginLoan(request)
	testStandardErrorHandling(t, err)
}

// TestRepayMarginLoan API endpoint test
func TestRepayMarginLoan(t *testing.T) {
	TestSetRealOrderDefaults(t)
	t.Parallel()
	request := okgroup.RepayMarginLoanRequest{
		Amount:        100,
		InstrumentID:  spotCurrency,
		QuoteCurrency: currency.USDT.String(),
		BorrowID:      1,
	}

	_, err := o.RepayMarginLoan(request)
	testStandardErrorHandling(t, err)
}

// TestPlaceMarginOrderLimit API endpoint test
func TestPlaceMarginOrderLimit(t *testing.T) {
	TestSetRealOrderDefaults(t)
	t.Parallel()
<<<<<<< HEAD
	request := okgroup.PlaceOrderRequest{
		InstrumentID: spotCurrency,
		Type:         exchange.LimitOrderType.ToLower().ToString(),
		Side:         exchange.BuyOrderSide.ToLower().ToString(),
		OrderType:    "0",
		Price:        "100",
		Size:         "100",
=======
	request := okgroup.PlaceSpotOrderRequest{
		InstrumentID:  spotCurrency,
		Type:          order.Limit.Lower(),
		Side:          order.Buy.Lower(),
		MarginTrading: "2",
		Price:         "100",
		Size:          "100",
>>>>>>> 63a9e9fc
	}

	_, err := o.PlaceMarginOrder(&request)
	testStandardErrorHandling(t, err)
}

// TestPlaceMarginOrderMarket API endpoint test
func TestPlaceMarginOrderMarket(t *testing.T) {
	TestSetRealOrderDefaults(t)
	t.Parallel()
	request := okgroup.PlaceOrderRequest{
		InstrumentID:  spotCurrency,
		Type:          order.Market.Lower(),
		Side:          order.Buy.Lower(),
		MarginTrading: "2",
		Size:          "-100",
		Notional:      "100",
	}

	_, err := o.PlaceMarginOrder(&request)
	testStandardErrorHandling(t, err)
}

// TestPlaceMultipleMarginOrders API endpoint test
func TestPlaceMultipleMarginOrders(t *testing.T) {
	TestSetRealOrderDefaults(t)
	t.Parallel()
	order := okgroup.PlaceOrderRequest{
		InstrumentID:  spotCurrency,
		Type:          order.Limit.Lower(),
		Side:          order.Buy.Lower(),
		MarginTrading: "1",
		Size:          "100",
		Notional:      "100",
	}

	request := []okgroup.PlaceOrderRequest{
		order,
	}

	_, errs := o.PlaceMultipleMarginOrders(request)
	if len(errs) > 0 {
		testStandardErrorHandling(t, errs[0])
	}
}

// TestPlaceMultipleMarginOrdersOverCurrencyLimits API logic test
func TestPlaceMultipleMarginOrdersOverCurrencyLimits(t *testing.T) {
	TestSetDefaults(t)
	t.Parallel()
	order := okgroup.PlaceOrderRequest{
		InstrumentID:  spotCurrency,
		Type:          order.Limit.Lower(),
		Side:          order.Buy.Lower(),
		MarginTrading: "1",
		Size:          "100",
		Notional:      "100",
	}

	request := []okgroup.PlaceOrderRequest{
		order,
		order,
		order,
		order,
		order,
	}

	_, errs := o.PlaceMultipleMarginOrders(request)
	if errs[0].Error() != "maximum 4 orders for each pair" {
		t.Error("Expecting an error when more than 4 orders for a pair supplied", errs[0])
	}
}

// TestPlaceMultipleMarginOrdersOverPairLimits API logic test
func TestPlaceMultipleMarginOrdersOverPairLimits(t *testing.T) {
	TestSetDefaults(t)
	t.Parallel()
	order := okgroup.PlaceOrderRequest{
		InstrumentID:  spotCurrency,
		Type:          order.Limit.Lower(),
		Side:          order.Buy.Lower(),
		MarginTrading: "1",
		Size:          "100",
		Notional:      "100",
	}

	request := []okgroup.PlaceOrderRequest{
		order,
	}

	order.InstrumentID = currency.NewPairWithDelimiter(currency.LTC.String(), currency.USDT.String(), "-").Lower().String()
	request = append(request, order)
	order.InstrumentID = currency.NewPairWithDelimiter(currency.DOGE.String(), currency.USDT.String(), "-").Lower().String()
	request = append(request, order)
	order.InstrumentID = currency.NewPairWithDelimiter(currency.XMR.String(), currency.USDT.String(), "-").Lower().String()
	request = append(request, order)
	order.InstrumentID = currency.NewPairWithDelimiter(currency.BCH.String(), currency.USDT.String(), "-").Lower().String()
	request = append(request, order)

	_, errs := o.PlaceMultipleMarginOrders(request)
	if errs[0].Error() != "up to 4 trading pairs" {
		t.Error("Expecting an error when more than 4 trading pairs supplied", errs[0])
	}
}

// TestCancelMarginOrder API endpoint test
func TestCancelMarginOrder(t *testing.T) {
	TestSetRealOrderDefaults(t)
	t.Parallel()
	request := okgroup.CancelSpotOrderRequest{
		InstrumentID: spotCurrency,
		OrderID:      1234,
	}

	_, err := o.CancelMarginOrder(request)
	testStandardErrorHandling(t, err)
}

// TestCancelMultipleMarginOrders API endpoint test
func TestCancelMultipleMarginOrders(t *testing.T) {
	TestSetRealOrderDefaults(t)
	t.Parallel()
	request := okgroup.CancelMultipleSpotOrdersRequest{
		InstrumentID: spotCurrency,
		OrderIDs:     []int64{1, 2, 3, 4},
	}

	_, errs := o.CancelMultipleMarginOrders(request)
	if len(errs) > 0 {
		testStandardErrorHandling(t, errs[0])
	}
}

// TestCancelMultipleMarginOrdersOverCurrencyLimits API logic test
func TestCancelMultipleMarginOrdersOverCurrencyLimits(t *testing.T) {
	TestSetRealOrderDefaults(t)
	t.Parallel()
	request := okgroup.CancelMultipleSpotOrdersRequest{
		InstrumentID: spotCurrency,
		OrderIDs:     []int64{1, 2, 3, 4, 5},
	}

	_, errs := o.CancelMultipleMarginOrders(request)
	if errs[0].Error() != "maximum 4 order cancellations for each pair" {
		t.Error("Expecting an error when more than 4 orders for a pair supplied", errs[0])
	}
}

// TestGetMarginOrders API endpoint test
func TestGetMarginOrders(t *testing.T) {
	TestSetDefaults(t)
	t.Parallel()
	request := okgroup.GetSpotOrdersRequest{
		InstrumentID: spotCurrency,
		Status:       "all",
	}
	_, err := o.GetMarginOrders(request)
	testStandardErrorHandling(t, err)
}

// TestGetMarginOpenOrders API endpoint test
func TestGetMarginOpenOrders(t *testing.T) {
	TestSetDefaults(t)
	t.Parallel()
	request := okgroup.GetSpotOpenOrdersRequest{}
	_, err := o.GetMarginOpenOrders(request)
	testStandardErrorHandling(t, err)
}

// TestGetMarginOrder API endpoint test
func TestGetMarginOrder(t *testing.T) {
	TestSetDefaults(t)
	t.Parallel()
	request := okgroup.GetSpotOrderRequest{
		OrderID:      "1234",
		InstrumentID: currency.NewPairWithDelimiter(currency.BTC.String(), currency.USDT.String(), "-").Upper().String(),
	}
	_, err := o.GetMarginOrder(request)
	testStandardErrorHandling(t, err)
}

// TestGetMarginTransactionDetails API endpoint test
func TestGetMarginTransactionDetails(t *testing.T) {
	TestSetDefaults(t)
	t.Parallel()
	request := okgroup.GetSpotTransactionDetailsRequest{
		OrderID:      1234,
		InstrumentID: spotCurrency,
	}
	_, err := o.GetMarginTransactionDetails(request)
	testStandardErrorHandling(t, err)
}

var genericFutureInstrumentID string

// getFutureInstrumentID Future contract ids are date based without an easy way to calculate the closest valid date
// This retrieves the value and stores it if running all tests so only one call is made
func getFutureInstrumentID() string {
	if genericFutureInstrumentID != "" {
		return genericFutureInstrumentID
	}
	resp, err := o.GetFuturesContractInformation()
	if err != nil {
		// No error handling here because we're not testing this
		return err.Error()
	}
	genericFutureInstrumentID = resp[0].InstrumentID
	return genericFutureInstrumentID
}

// TestGetFuturesPostions API endpoint test
func TestGetFuturesPostions(t *testing.T) {
	TestSetDefaults(t)
	t.Parallel()
	_, err := o.GetFuturesPostions()
	testStandardErrorHandling(t, err)
}

// TestGetFuturesPostionsForCurrency API endpoint test
func TestGetFuturesPostionsForCurrency(t *testing.T) {
	TestSetDefaults(t)
	currencyContract := getFutureInstrumentID()
	_, err := o.GetFuturesPostionsForCurrency(currencyContract)
	testStandardErrorHandling(t, err)
}

// TestGetFuturesAccountOfAllCurrencies API endpoint test
func TestGetFuturesAccountOfAllCurrencies(t *testing.T) {
	TestSetDefaults(t)
	t.Parallel()
	_, err := o.GetFuturesAccountOfAllCurrencies()
	testStandardErrorHandling(t, err)
}

// TestGetFuturesAccountOfACurrency API endpoint test
func TestGetFuturesAccountOfACurrency(t *testing.T) {
	TestSetDefaults(t)
	t.Parallel()
	_, err := o.GetFuturesAccountOfACurrency(currency.BTC.String())
	testStandardErrorHandling(t, err)
}

// TestGetFuturesLeverage API endpoint test
func TestGetFuturesLeverage(t *testing.T) {
	TestSetDefaults(t)
	t.Parallel()
	_, err := o.GetFuturesLeverage(currency.BTC.String())
	testStandardErrorHandling(t, err)
}

// TestSetFuturesLeverage API endpoint test
func TestSetFuturesLeverage(t *testing.T) {
	TestSetRealOrderDefaults(t)
	request := okgroup.SetFuturesLeverageRequest{
		Currency:     currency.BTC.String(),
		InstrumentID: getFutureInstrumentID(),
		Leverage:     10,
		Direction:    "Long",
	}
	_, err := o.SetFuturesLeverage(request)
	testStandardErrorHandling(t, err)
}

// TestGetFuturesBillDetails API endpoint test
func TestGetFuturesBillDetails(t *testing.T) {
	TestSetDefaults(t)
	t.Parallel()
	_, err := o.GetFuturesBillDetails(okgroup.GetSpotBillDetailsForCurrencyRequest{
		Currency: currency.BTC.String(),
	})
	testStandardErrorHandling(t, err)
}

// TestPlaceFuturesOrder API endpoint test
func TestPlaceFuturesOrder(t *testing.T) {
	TestSetRealOrderDefaults(t)
	_, err := o.PlaceFuturesOrder(okgroup.PlaceFuturesOrderRequest{
		InstrumentID: getFutureInstrumentID(),
		Leverage:     10,
		Type:         1,
		Size:         2,
		Price:        432.11,
		ClientOid:    "12233456",
	})
	testStandardErrorHandling(t, err)
}

// TestPlaceFuturesOrderBatch API endpoint test
func TestPlaceFuturesOrderBatch(t *testing.T) {
	TestSetRealOrderDefaults(t)
	_, err := o.PlaceFuturesOrderBatch(okgroup.PlaceFuturesOrderBatchRequest{
		InstrumentID: getFutureInstrumentID(),
		Leverage:     10,
		OrdersData: []okgroup.PlaceFuturesOrderBatchRequestDetails{
			{
				ClientOid:  "1",
				MatchPrice: "0",
				Price:      "100",
				Size:       "100",
				Type:       "1",
			},
		},
	})
	testStandardErrorHandling(t, err)
}

// TestCancelFuturesOrder API endpoint test
func TestCancelFuturesOrder(t *testing.T) {
	TestSetRealOrderDefaults(t)
	_, err := o.CancelFuturesOrder(okgroup.CancelFuturesOrderRequest{
		InstrumentID: getFutureInstrumentID(),
		OrderID:      "1",
	})
	testStandardErrorHandling(t, err)
}

// TestCancelMultipleSpotOrders API endpoint test
func TestCancelMultipleFuturesOrders(t *testing.T) {
	TestSetRealOrderDefaults(t)
	request := okgroup.CancelMultipleSpotOrdersRequest{
		InstrumentID: getFutureInstrumentID(),
		OrderIDs:     []int64{1, 2, 3, 4},
	}

	_, err := o.CancelFuturesOrderBatch(request)
	testStandardErrorHandling(t, err)
}

// TestGetFuturesOrderList API endpoint test
func TestGetFuturesOrderList(t *testing.T) {
	TestSetDefaults(t)
	_, err := o.GetFuturesOrderList(okgroup.GetFuturesOrdersListRequest{
		InstrumentID: getFutureInstrumentID(),
		Status:       6,
	})
	testStandardErrorHandling(t, err)
}

// TestGetFuturesOrderDetails API endpoint test
func TestGetFuturesOrderDetails(t *testing.T) {
	TestSetDefaults(t)
	_, err := o.GetFuturesOrderDetails(okgroup.GetFuturesOrderDetailsRequest{
		InstrumentID: getFutureInstrumentID(),
		OrderID:      1,
	})
	testStandardErrorHandling(t, err)
}

// TestGetFuturesTransactionDetails API endpoint test
func TestGetFuturesTransactionDetails(t *testing.T) {
	TestSetDefaults(t)
	_, err := o.GetFuturesTransactionDetails(okgroup.GetFuturesTransactionDetailsRequest{
		InstrumentID: getFutureInstrumentID(),
		OrderID:      1,
	})
	testStandardErrorHandling(t, err)
}

// TestGetFuturesContractInformation API endpoint test
func TestGetFuturesContractInformation(t *testing.T) {
	TestSetDefaults(t)
	t.Parallel()
	_, err := o.GetFuturesContractInformation()
	if err != nil {
		t.Error(err)
	}
}

// TestGetFuturesContractInformation API endpoint test
func TestGetFuturesOrderBook(t *testing.T) {
	TestSetDefaults(t)
	_, err := o.GetFuturesOrderBook(okgroup.GetFuturesOrderBookRequest{
		InstrumentID: getFutureInstrumentID(),
		Size:         10,
	})
	if err != nil {
		t.Error(err)
	}
}

// TestGetAllFuturesTokenInfo API endpoint test
func TestGetAllFuturesTokenInfo(t *testing.T) {
	TestSetDefaults(t)
	t.Parallel()
	_, err := o.GetAllFuturesTokenInfo()
	if err != nil {
		t.Error(err)
	}
}

// TestGetAllFuturesTokenInfo API endpoint test
func TestGetFuturesTokenInfoForCurrency(t *testing.T) {
	TestSetDefaults(t)
	_, err := o.GetFuturesTokenInfoForCurrency(getFutureInstrumentID())
	if err != nil {
		t.Error(err)
	}
}

// TestGetFuturesFilledOrder API endpoint test
func TestGetFuturesFilledOrder(t *testing.T) {
	TestSetDefaults(t)
	_, err := o.GetFuturesFilledOrder(okgroup.GetFuturesFilledOrderRequest{
		InstrumentID: getFutureInstrumentID(),
	})
	testStandardErrorHandling(t, err)
}

// TestGetFuturesHoldAmount API endpoint test
func TestGetFuturesHoldAmount(t *testing.T) {
	TestSetDefaults(t)
	_, err := o.GetFuturesHoldAmount(getFutureInstrumentID())
	testStandardErrorHandling(t, err)
}

// TestGetFuturesHoldAmount API endpoint test
func TestGetFuturesIndices(t *testing.T) {
	TestSetDefaults(t)
	_, err := o.GetFuturesIndices(getFutureInstrumentID())
	if err != nil {
		t.Error(err)
	}
}

// TestGetFuturesHoldAmount API endpoint test
func TestGetFuturesExchangeRates(t *testing.T) {
	TestSetDefaults(t)
	t.Parallel()
	_, err := o.GetFuturesExchangeRates()
	if err != nil {
		t.Errorf("Encountered error: %v", err)
	}
}

// TestGetFuturesHoldAmount API endpoint test
func TestGetFuturesEstimatedDeliveryPrice(t *testing.T) {
	TestSetDefaults(t)
	_, err := o.GetFuturesEstimatedDeliveryPrice(getFutureInstrumentID())
	if err != nil {
		t.Error(err)
	}
}

// TestGetFuturesOpenInterests API endpoint test
func TestGetFuturesOpenInterests(t *testing.T) {
	TestSetDefaults(t)
	_, err := o.GetFuturesOpenInterests(getFutureInstrumentID())
	if err != nil {
		t.Error(err)
	}
}

// TestGetFuturesOpenInterests API endpoint test
func TestGetFuturesCurrentPriceLimit(t *testing.T) {
	TestSetDefaults(t)
	_, err := o.GetFuturesCurrentPriceLimit(getFutureInstrumentID())
	if err != nil {
		t.Error(err)
	}
}

// TestGetFuturesCurrentMarkPrice API endpoint test
func TestGetFuturesCurrentMarkPrice(t *testing.T) {
	TestSetDefaults(t)
	_, err := o.GetFuturesCurrentMarkPrice(getFutureInstrumentID())
	if err != nil {
		t.Error(err)
	}
}

// TestGetFuturesForceLiquidatedOrders API endpoint test
func TestGetFuturesForceLiquidatedOrders(t *testing.T) {
	TestSetDefaults(t)
	_, err := o.GetFuturesForceLiquidatedOrders(okgroup.GetFuturesForceLiquidatedOrdersRequest{
		InstrumentID: getFutureInstrumentID(),
		Status:       "1",
	})
	if err != nil {
		t.Error(err)
	}
}

// TestGetFuturesTagPrice API endpoint test
func TestGetFuturesTagPrice(t *testing.T) {
	TestSetDefaults(t)
	_, err := o.GetFuturesTagPrice(getFutureInstrumentID())
	testStandardErrorHandling(t, err)
}

// TestGetSwapPostions API endpoint test
func TestGetSwapPostions(t *testing.T) {
	TestSetDefaults(t)
	t.Parallel()
	_, err := o.GetSwapPostions()
	testStandardErrorHandling(t, err)
}

// TestGetSwapPostionsForContract API endpoint test
func TestGetSwapPostionsForContract(t *testing.T) {
	TestSetDefaults(t)
	t.Parallel()
	_, err := o.GetSwapPostionsForContract(fmt.Sprintf("%v-%v-SWAP", currency.BTC, currency.USD))
	testStandardErrorHandling(t, err)
}

// TestGetSwapAccountOfAllCurrency API endpoint test
func TestGetSwapAccountOfAllCurrency(t *testing.T) {
	TestSetDefaults(t)
	t.Parallel()
	_, err := o.GetSwapAccountOfAllCurrency()
	testStandardErrorHandling(t, err)
}

// TestGetSwapAccountSettingsOfAContract API endpoint test
func TestGetSwapAccountSettingsOfAContract(t *testing.T) {
	TestSetDefaults(t)
	t.Parallel()
	_, err := o.GetSwapAccountSettingsOfAContract(fmt.Sprintf("%v-%v-SWAP", currency.BTC, currency.USD))
	testStandardErrorHandling(t, err)
}

// TestSetSwapLeverageLevelOfAContract API endpoint test
func TestSetSwapLeverageLevelOfAContract(t *testing.T) {
	TestSetDefaults(t)
	t.Parallel()
	_, err := o.SetSwapLeverageLevelOfAContract(okgroup.SetSwapLeverageLevelOfAContractRequest{
		InstrumentID: fmt.Sprintf("%v-%v-SWAP", currency.BTC, currency.USD),
		Leverage:     10,
		Side:         1,
	})

	testStandardErrorHandling(t, err)
}

// TestGetSwapAccountSettingsOfAContract API endpoint test
func TestGetSwapBillDetails(t *testing.T) {
	TestSetDefaults(t)
	t.Parallel()
	_, err := o.GetSwapBillDetails(okgroup.GetSpotBillDetailsForCurrencyRequest{
		Currency: fmt.Sprintf("%v-%v-SWAP", currency.BTC, currency.USD),
		Limit:    100,
	})
	testStandardErrorHandling(t, err)
}

// TestPlaceSwapOrder API endpoint test
func TestPlaceSwapOrder(t *testing.T) {
	TestSetRealOrderDefaults(t)
	t.Parallel()
	_, err := o.PlaceSwapOrder(okgroup.PlaceSwapOrderRequest{
		InstrumentID: fmt.Sprintf("%v-%v-SWAP", currency.BTC, currency.USD),
		Size:         1,
		Type:         1,
		Price:        1,
	})
	testStandardErrorHandling(t, err)
}

// TestPlaceMultipleSwapOrders API endpoint test
func TestPlaceMultipleSwapOrders(t *testing.T) {
	TestSetRealOrderDefaults(t)
	t.Parallel()
	_, err := o.PlaceMultipleSwapOrders(okgroup.PlaceMultipleSwapOrdersRequest{
		InstrumentID: fmt.Sprintf("%v-%v-SWAP", currency.BTC, currency.USD),
		Leverage:     10,
		OrdersData: []okgroup.PlaceMultipleSwapOrderData{
			{
				ClientOID:  "hello",
				MatchPrice: "0",
				Price:      "10",
				Size:       "1",
				Type:       "1",
			}, {
				ClientOID:  "hello2",
				MatchPrice: "0",
				Price:      "10",
				Size:       "1",
				Type:       "1",
			}},
	})
	testStandardErrorHandling(t, err)
}

// TestCancelSwapOrder API endpoint test
func TestCancelSwapOrder(t *testing.T) {
	TestSetRealOrderDefaults(t)
	t.Parallel()
	_, err := o.CancelSwapOrder(okgroup.CancelSwapOrderRequest{
		InstrumentID: fmt.Sprintf("%v-%v-SWAP", currency.BTC, currency.USD),
		OrderID:      "64-2a-26132f931-3",
	})
	testStandardErrorHandling(t, err)
}

// TestCancelMultipleSwapOrders API endpoint test
func TestCancelMultipleSwapOrders(t *testing.T) {
	TestSetRealOrderDefaults(t)
	t.Parallel()
	_, err := o.CancelMultipleSwapOrders(okgroup.CancelMultipleSwapOrdersRequest{
		InstrumentID: fmt.Sprintf("%v-%v-SWAP", currency.BTC, currency.USD),
		OrderIDs:     []int64{1, 2, 3, 4},
	})
	testStandardErrorHandling(t, err)
}

// TestGetSwapOrderList API endpoint test
func TestGetSwapOrderList(t *testing.T) {
	TestSetDefaults(t)
	t.Parallel()
	_, err := o.GetSwapOrderList(okgroup.GetSwapOrderListRequest{
		InstrumentID: fmt.Sprintf("%v-%v-SWAP", currency.BTC, currency.USD),
		Status:       6,
	})
	testStandardErrorHandling(t, err)
}

// TestGetSwapOrderDetails API endpoint test
func TestGetSwapOrderDetails(t *testing.T) {
	TestSetDefaults(t)
	t.Parallel()
	_, err := o.GetSwapOrderDetails(okgroup.GetSwapOrderDetailsRequest{
		InstrumentID: fmt.Sprintf("%v-%v-SWAP", currency.BTC, currency.USD),
		OrderID:      "64-2a-26132f931-3",
	})
	testStandardErrorHandling(t, err)
}

// TestGetSwapTransactionDetails API endpoint test
func TestGetSwapTransactionDetails(t *testing.T) {
	TestSetDefaults(t)
	t.Parallel()
	_, err := o.GetSwapTransactionDetails(okgroup.GetSwapTransactionDetailsRequest{
		InstrumentID: fmt.Sprintf("%v-%v-SWAP", currency.BTC, currency.USD),
		OrderID:      "64-2a-26132f931-3",
	})
	testStandardErrorHandling(t, err)
}

// TestGetSwapContractInformation API endpoint test
func TestGetSwapContractInformation(t *testing.T) {
	TestSetDefaults(t)
	t.Parallel()
	_, err := o.GetSwapContractInformation()
	if err != nil {
		t.Error(err)
	}
}

// TestGetSwapOrderBook API endpoint test
func TestGetSwapOrderBook(t *testing.T) {
	TestSetDefaults(t)
	t.Parallel()
	_, err := o.GetSwapOrderBook(okgroup.GetSwapOrderBookRequest{
		InstrumentID: fmt.Sprintf("%v-%v-SWAP", currency.BTC, currency.USD),
		Size:         200,
	})
	if err != nil {
		t.Error(err)
	}
}

// TestGetAllSwapTokensInformation API endpoint test
func TestGetAllSwapTokensInformation(t *testing.T) {
	TestSetDefaults(t)
	t.Parallel()
	_, err := o.GetAllSwapTokensInformation()
	if err != nil {
		t.Error(err)
	}
}

// TestGetSwapTokensInformationForCurrency API endpoint test
func TestGetSwapTokensInformationForCurrency(t *testing.T) {
	TestSetDefaults(t)
	t.Parallel()
	_, err := o.GetSwapTokensInformationForCurrency(fmt.Sprintf("%v-%v-SWAP", currency.BTC, currency.USD))
	if err != nil {
		t.Error(err)
	}
}

// TestGetSwapFilledOrdersData API endpoint test
func TestGetSwapFilledOrdersData(t *testing.T) {
	TestSetDefaults(t)
	t.Parallel()
	_, err := o.GetSwapFilledOrdersData(&okgroup.GetSwapFilledOrdersDataRequest{
		InstrumentID: fmt.Sprintf("%v-%v-SWAP", currency.BTC, currency.USD),
		Limit:        100,
	})
	if err != nil {
		t.Error(err)
	}
}

// TestGetSwapMarketData API endpoint test
func TestGetSwapMarketData(t *testing.T) {
	TestSetDefaults(t)
	t.Parallel()
	request := okgroup.GetSwapMarketDataRequest{
		InstrumentID: fmt.Sprintf("%v-%v-SWAP", currency.BTC, currency.USD),
		Granularity:  604800,
	}
	_, err := o.GetSwapMarketData(request)
	if err != nil {
		t.Error(err)
	}
}

// TestGetSwapIndeces API endpoint test
func TestGetSwapIndeces(t *testing.T) {
	TestSetDefaults(t)
	t.Parallel()
	_, err := o.GetSwapIndices(fmt.Sprintf("%v-%v-SWAP", currency.BTC, currency.USD))
	if err != nil {
		t.Error(err)
	}
}

// TestGetSwapExchangeRates API endpoint test
func TestGetSwapExchangeRates(t *testing.T) {
	TestSetDefaults(t)
	t.Parallel()
	_, err := o.GetSwapExchangeRates()
	if err != nil {
		t.Error(err)
	}
}

// TestGetSwapOpenInterest API endpoint test
func TestGetSwapOpenInterest(t *testing.T) {
	TestSetDefaults(t)
	t.Parallel()
	_, err := o.GetSwapOpenInterest(fmt.Sprintf("%v-%v-SWAP", currency.BTC, currency.USD))
	if err != nil {
		t.Error(err)
	}
}

// TestGetSwapCurrentPriceLimits API endpoint test
func TestGetSwapCurrentPriceLimits(t *testing.T) {
	TestSetDefaults(t)
	t.Parallel()
	_, err := o.GetSwapCurrentPriceLimits(fmt.Sprintf("%v-%v-SWAP", currency.BTC, currency.USD))
	if err != nil {
		t.Error(err)
	}
}

// TestGetSwapForceLiquidatedOrders API endpoint test
func TestGetSwapForceLiquidatedOrders(t *testing.T) {
	TestSetDefaults(t)
	t.Parallel()
	_, err := o.GetSwapForceLiquidatedOrders(okgroup.GetSwapForceLiquidatedOrdersRequest{
		InstrumentID: fmt.Sprintf("%v-%v-SWAP", currency.BTC, currency.USD),
		Status:       "0",
	})
	if err != nil {
		t.Error(err)
	}
}

// TestGetSwapOnHoldAmountForOpenOrders API endpoint test
func TestGetSwapOnHoldAmountForOpenOrders(t *testing.T) {
	TestSetDefaults(t)
	t.Parallel()
	_, err := o.GetSwapOnHoldAmountForOpenOrders(fmt.Sprintf("%v-%v-SWAP", currency.BTC, currency.USD))
	testStandardErrorHandling(t, err)
}

// TestGetSwapNextSettlementTime API endpoint test
func TestGetSwapNextSettlementTime(t *testing.T) {
	TestSetDefaults(t)
	t.Parallel()
	_, err := o.GetSwapNextSettlementTime(fmt.Sprintf("%v-%v-SWAP", currency.BTC, currency.USD))
	if err != nil {
		t.Error(err)
	}
}

// TestGetSwapMarkPrice API endpoint test
func TestGetSwapMarkPrice(t *testing.T) {
	TestSetDefaults(t)
	t.Parallel()
	_, err := o.GetSwapMarkPrice(fmt.Sprintf("%v-%v-SWAP", currency.BTC, currency.USD))
	if err != nil {
		t.Error(err)
	}
}

// TestGetSwapFundingRateHistory API endpoint test
func TestGetSwapFundingRateHistory(t *testing.T) {
	TestSetDefaults(t)
	t.Parallel()
	_, err := o.GetSwapFundingRateHistory(okgroup.GetSwapFundingRateHistoryRequest{
		InstrumentID: fmt.Sprintf("%v-%v-SWAP", currency.BTC, currency.USD),
		Limit:        100,
	})
	if err != nil {
		t.Error(err)
	}
}

// TestGetETT API endpoint test
func TestGetETT(t *testing.T) {
	TestSetDefaults(t)
	t.Parallel()
	_, err := o.GetETT()
	testStandardErrorHandling(t, err)
}

// TestGetETTAccountInformationForCurrency API endpoint test
func TestGetETTAccountInformationForCurrency(t *testing.T) {
	TestSetDefaults(t)
	t.Parallel()
	_, err := o.GetETTBillsDetails(currency.BTC.String())
	testStandardErrorHandling(t, err)
}

// TestGetETTBillsDetails API endpoint test
func TestGetETTBillsDetails(t *testing.T) {
	TestSetDefaults(t)
	t.Parallel()
	_, err := o.GetETTBillsDetails(currency.BTC.String())
	testStandardErrorHandling(t, err)
}

// TestPlaceETTOrder API endpoint test
func TestPlaceETTOrder(t *testing.T) {
	TestSetRealOrderDefaults(t)
	t.Parallel()
	request := okgroup.PlaceETTOrderRequest{
		QuoteCurrency: spotCurrency,
		Type:          0,
		Size:          "100",
		Amount:        1,
		ETT:           "OK06",
	}

	_, err := o.PlaceETTOrder(&request)
	testStandardErrorHandling(t, err)
}

// TestCancelETTOrder API endpoint test
func TestCancelETTOrder(t *testing.T) {
	TestSetRealOrderDefaults(t)
	t.Parallel()
	_, err := o.CancelETTOrder("888845120785408")
	testStandardErrorHandling(t, err)
}

// TestGetETTOrderList API endpoint test
// This results in a 500 error when its a request object
// Or when it is submitted as URL params
// Unsure how to fix
func TestGetETTOrderList(t *testing.T) {
	TestSetDefaults(t)
	t.Parallel()
	request := okgroup.GetETTOrderListRequest{
		Type:   1,
		ETT:    "OK06ETT",
		Status: 0,
	}

	_, err := o.GetETTOrderList(request)
	testStandardErrorHandling(t, err)
}

// TestGetETTOrderDetails API endpoint test
func TestGetETTOrderDetails(t *testing.T) {
	TestSetDefaults(t)
	t.Parallel()
	_, err := o.GetETTOrderDetails("888845020785408")
	testStandardErrorHandling(t, err)
}

// TestGetETTConstituents API endpoint test
func TestGetETTConstituents(t *testing.T) {
	t.Skip("ETT currently unavailable")
	TestSetDefaults(t)
	t.Parallel()
	_, err := o.GetETTConstituents("OK06ETT")
	if err != nil {
		t.Error(err)
	}
}

// TestGetETTSettlementPriceHistory API endpoint test
func TestGetETTSettlementPriceHistory(t *testing.T) {
	t.Skip("ETT currently unavailable")
	TestSetDefaults(t)
	t.Parallel()
	_, err := o.GetETTSettlementPriceHistory("OK06ETT")
	if err != nil {
		t.Error(err)
	}
}

// Websocket tests ----------------------------------------------------------------------------------------------

// TestSendWsMessages Logic test
// Attempts to subscribe to a channel that doesn't exist
// Will log in if credentials are present
func TestSendWsMessages(t *testing.T) {
	TestSetDefaults(t)
	if !o.Websocket.IsEnabled() && !o.API.AuthenticatedWebsocketSupport || !areTestAPIKeysSet() {
		t.Skip(wshandler.WebsocketNotEnabled)
	}
	var ok bool
	o.WebsocketConn = &wshandler.WebsocketConnection{
		ExchangeName:         o.Name,
		URL:                  o.Websocket.GetWebsocketURL(),
		Verbose:              o.Verbose,
		ResponseMaxLimit:     exchange.DefaultWebsocketResponseMaxLimit,
		ResponseCheckTimeout: exchange.DefaultWebsocketResponseCheckTimeout,
	}
	var dialer websocket.Dialer
	err := o.WebsocketConn.Dial(&dialer, http.Header{})
	if err != nil {
		t.Fatal(err)
	}
	wg := sync.WaitGroup{}
	wg.Add(1)
	go o.WsHandleData(&wg)
	wg.Wait()

	subscription := wshandler.WebsocketChannelSubscription{
		Channel: "badChannel",
	}
	o.Subscribe(subscription)
	response := <-o.Websocket.DataHandler
	if err, ok = response.(error); ok && err != nil {
		if !strings.Contains(response.(error).Error(), subscription.Channel) {
			t.Error("Expecting OKEX error - 30040 message: Channel badChannel doesn't exist")
		}
	}
	err = o.WsLogin()
	if err != nil {
		t.Error(err)
	}
	responseTwo := <-o.Websocket.DataHandler
	if err, ok := responseTwo.(error); ok && err != nil {
		t.Error(err)
	}
}

// TestGetAssetTypeFromTableName logic test
func TestGetAssetTypeFromTableName(t *testing.T) {
	str := "spot/candle300s:BTC-USDT"
	spot := o.GetAssetTypeFromTableName(str)
	if !strings.EqualFold(spot.String(), asset.Spot.String()) {
		t.Errorf("Error, expected 'SPOT', received: '%v'", spot)
	}
}

// TestGetWsChannelWithoutOrderType logic test
func TestGetWsChannelWithoutOrderType(t *testing.T) {
	TestSetDefaults(t)
	t.Parallel()
	str := "spot/depth5:BTC-USDT"
	expected := "depth5"
	resp := o.GetWsChannelWithoutOrderType(str)
	if resp != expected {
		t.Errorf("Logic change error %v should be %v", resp, expected)
	}
	str = "spot/depth"
	resp = o.GetWsChannelWithoutOrderType(str)
	expected = "depth"
	if resp != expected {
		t.Errorf("Logic change error %v should be %v", resp, expected)
	}
	str = "testWithBadData"
	resp = o.GetWsChannelWithoutOrderType(str)
	if resp != str {
		t.Errorf("Logic change error %v should be %v", resp, str)
	}
}

// TestOrderBookUpdateChecksumCalculator logic test
func TestOrderBookUpdateChecksumCalculator(t *testing.T) {
	TestSetDefaults(t)
	original := `{"table":"spot/depth","action":"partial","data":[{"instrument_id":"BTC-USDT","asks":[["3864.6786","0.145",1],["3864.7682","0.005",1],["3864.9851","0.57",1],["3864.9852","0.30137754",1],["3864.9986","2.81818419",1],["3864.9995","0.002",1],["3865","0.0597",1],["3865.0309","0.4",1],["3865.1995","0.004",1],["3865.3995","0.004",1],["3865.5995","0.004",1],["3865.7995","0.004",1],["3865.9995","0.004",1],["3866.0961","0.25865886",1],["3866.1995","0.004",1],["3866.3995","0.004",1],["3866.4004","0.3243",2],["3866.5995","0.004",1],["3866.7633","0.44247086",1],["3866.7995","0.004",1],["3866.9197","0.511",1],["3867.256","0.51716256",1],["3867.3951","0.02588112",1],["3867.4014","0.025",1],["3867.4566","0.02499999",1],["3867.4675","4.01155057",5],["3867.5515","1.1",1],["3867.6113","0.009",1],["3867.7349","0.026",1],["3867.7781","0.03738652",1],["3867.9163","0.0521",1],["3868.0381","0.34354941",1],["3868.0436","0.051",1],["3868.0657","0.90552172",3],["3868.1819","0.03863346",1],["3868.2013","0.194",1],["3868.346","0.051",1],["3868.3863","0.01155",1],["3868.7716","0.009",1],["3868.947","0.025",1],["3868.98","0.001",1],["3869.0764","1.03487931",1],["3869.2773","0.07724578",1],["3869.4039","0.025",1],["3869.4068","1.03",1],["3869.7068","2.06976398",1],["3870","0.5",1],["3870.0465","0.01",1],["3870.7042","0.02099651",1],["3870.9451","2.07047375",1],["3871.5254","1.2",1],["3871.5596","0.001",1],["3871.6605","0.01035032",1],["3871.7179","2.07047375",1],["3871.8816","0.51751625",1],["3872.1","0.75",1],["3872.2464","0.0646",1],["3872.3747","0.283",1],["3872.4039","0.2",1],["3872.7655","0.23179307",1],["3872.8005","2.06976398",1],["3873.1509","2",1],["3873.3215","0.26",1],["3874.1392","0.001",1],["3874.1487","3.88224364",4],["3874.1685","1.8",1],["3874.5571","0.08974762",1],["3874.734","2.06976398",1],["3874.99","0.3",1],["3875","1.001",2],["3875.0041","1.03505051",1],["3875.45","0.3",1],["3875.4766","0.15",1],["3875.7057","0.51751625",1],["3876","0.001",1],["3876.68","0.3",1],["3876.7188","0.001",1],["3877","0.75",1],["3877.31","0.035",1],["3877.38","0.3",1],["3877.7","0.3",1],["3877.88","0.3",1],["3878.0364","0.34770122",1],["3878.4525","0.48579748",1],["3878.4955","0.02812511",1],["3878.8855","0.00258579",1],["3878.9605","0.895",1],["3879","0.001",1],["3879.2984","0.002",2],["3879.432","0.001",1],["3879.6313","6",1],["3879.9999","0.002",2],["3880","1.25132834",5],["3880.2526","0.04075162",1],["3880.7145","0.0647",1],["3881.2469","1.883",1],["3881.878","0.002",2],["3884.4576","0.002",2],["3885","0.002",2],["3885.2233","0.28304103",1],["3885.7416","18",1],["3886","0.001",1],["3886.1554","5.4",1],["3887","0.001",1],["3887.0372","0.002",2],["3887.2559","0.05214011",1],["3887.9238","0.0019",1],["3888","0.15810538",4],["3889","0.001",1],["3889.5175","0.50510653",1],["3889.6168","0.002",2],["3889.9999","0.001",1],["3890","2.34968109",4],["3890.5222","0.00257806",1],["3891.2659","5",1],["3891.9999","0.00893897",1],["3892.1964","0.002",2],["3892.4358","0.0176",1],["3893.1388","1.4279",1],["3894","0.0026321",1],["3894.776","0.001",1],["3895","1.501",2],["3895.379","0.25881288",1],["3897","0.05",1],["3897.3556","0.001",1],["3897.8432","0.73708079",1],["3898","3.31353018",7],["3898.4462","4.757",1],["3898.6","0.47159638",1],["3898.8769","0.0129",1],["3899","6",2],["3899.6516","0.025",1],["3899.9352","0.001",1],["3899.9999","0.013",2],["3900","22.37447743",24],["3900.9999","0.07763916",1],["3901","0.10192487",1],["3902.1937","0.00257034",1],["3902.3991","1.5532141",1],["3902.5148","0.001",1],["3904","1.49331984",1],["3904.9999","0.95905447",1],["3905","0.501",2],["3905.0944","0.001",1],["3905.61","0.099",1],["3905.6801","0.54343686",1],["3906.2901","0.0258",1],["3907.674","0.001",1],["3907.85","1.35778084",1],["3908","0.03846153",1],["3908.23","1.95189531",1],["3908.906","0.03148978",1],["3909","0.001",1],["3909.9999","0.01398721",2],["3910","0.016",2],["3910.2536","0.001",1],["3912.5406","0.88270517",1],["3912.8332","0.001",1],["3913","1.2640608",1],["3913.87","1.69114184",1],["3913.9003","0.00256266",1],["3914","1.21766411",1],["3915","0.001",1],["3915.4128","0.001",1],["3915.7425","6.848",1],["3916","0.0050949",1],["3917.36","1.28658296",1],["3917.9924","0.001",1],["3919","0.001",1],["3919.9999","0.001",1],["3920","1.21171832",3],["3920.0002","0.20217038",1],["3920.572","0.001",1],["3921","0.128",1],["3923.0756","0.00148064",1],["3923.1516","0.001",1],["3923.86","1.38831714",1],["3925","0.01867801",2],["3925.642","0.00255499",1],["3925.7312","0.001",1],["3926","0.04290757",1],["3927","0.023",1],["3927.3175","0.01212865",1],["3927.65","1.51375612",1],["3928","0.5",1],["3928.3108","0.001",1],["3929","0.001",1],["3929.9999","0.01519338",2],["3930","0.0174985",3],["3930.21","1.49335799",1],["3930.8904","0.001",1],["3932.2999","0.01953",1],["3932.8962","7.96",1],["3933.0387","11.808",1],["3933.47","0.001",1],["3934","1.40839932",1],["3935","0.001",1],["3936.8","0.62879518",1],["3937.23","1.56977841",1],["3937.4189","0.00254735",1]],"bids":[["3864.5217","0.00540709",1],["3864.5216","0.14068758",2],["3864.2275","0.01033576",1],["3864.0989","0.00825047",1],["3864.0273","0.38",1],["3864.0272","0.4",1],["3863.9957","0.01083539",1],["3863.9184","0.01653723",1],["3863.8282","0.25588165",1],["3863.8153","0.154",1],["3863.7791","1.14122492",1],["3863.6866","0.01733662",1],["3863.6093","0.02645958",1],["3863.3775","0.02773862",1],["3863.0297","0.513",1],["3863.0286","1.1028564",2],["3862.8489","0.01",1],["3862.5972","0.01890179",1],["3862.3431","0.01152944",1],["3862.313","0.009",1],["3862.2445","0.90551002",3],["3862.0734","0.014",1],["3862.0539","0.64976067",1],["3861.8586","0.025",1],["3861.7888","0.025",1],["3861.7673","0.008",1],["3861.5785","0.01",1],["3861.3895","0.005",1],["3861.3338","0.25875855",1],["3861.161","0.01",1],["3861.1111","0.03863352",1],["3861.0732","0.51703882",1],["3860.9116","0.17754895",1],["3860.75","0.19",1],["3860.6554","0.015",1],["3860.6172","0.005",1],["3860.6088","0.008",1],["3860.4724","0.12940042",1],["3860.4424","0.25880084",1],["3860.42","0.01",1],["3860.3725","0.51760102",1],["3859.8449","0.005",1],["3859.8285","0.03738652",1],["3859.7638","0.07726703",1],["3859.4502","0.008",1],["3859.3772","0.05173471",1],["3859.3409","0.194",1],["3859","5",1],["3858.827","0.0521",1],["3858.8208","0.001",1],["3858.679","0.26",1],["3858.4814","0.07477305",1],["3858.1669","1.03503422",1],["3857.6005","0.006",1],["3857.4005","0.004",1],["3857.2005","0.004",1],["3857.1871","1.218",1],["3857.0005","0.004",1],["3856.8135","0.0646",1],["3856.8005","0.004",1],["3856.2412","0.001",1],["3856.2349","1.03503422",1],["3856.0197","0.01037339",1],["3855.8781","0.23178117",1],["3855.8005","0.004",1],["3855.7165","0.00259355",1],["3855.4858","0.25875855",1],["3854.4584","0.01",1],["3853.6616","0.001",1],["3853.1373","0.92",1],["3852.5072","0.48599702",1],["3851.3926","0.13008333",1],["3851.082","0.001",1],["3850.9317","2",1],["3850.6359","0.34770165",1],["3850.2058","0.51751624",1],["3850.0823","0.15",1],["3850.0042","0.5175171",1],["3850","0.001",1],["3849.6325","1.8",1],["3849.41","0.3",1],["3848.9686","1.85",1],["3848.7426","0.18511466",1],["3848.52","0.3",1],["3848.5024","0.001",1],["3848.42","0.3",1],["3848.1618","2.204",1],["3847.77","0.3",1],["3847.48","0.3",1],["3847.3581","2.05",1],["3846.8259","0.0646",1],["3846.59","0.3",1],["3846.49","0.3",1],["3845.9228","0.001",1],["3844.184","0.00260133",1],["3844.0092","6.3",1],["3843.3432","0.001",1],["3841","0.06300963",1],["3840.7636","0.001",1],["3840","0.201",3],["3839.7681","18",1],["3839.5328","0.05214011",1],["3838.184","0.001",1],["3837.2344","0.27589557",1],["3836.6479","5.2",1],["3836","2.37196773",3],["3835.6044","0.001",1],["3833.6053","0.25873556",1],["3833.0248","0.001",1],["3833","0.8726502",1],["3832.6859","0.00260913",1],["3832","0.007",1],["3831.637","6",1],["3831.0602","0.001",1],["3830.4452","0.001",1],["3830","0.20375718",4],["3829.7125","0.07833486",1],["3829.6283","0.3519681",1],["3829","0.0039261",1],["3827.8656","0.001",1],["3826.0001","0.53251232",1],["3826","0.0509",1],["3825.7834","0.00698562",1],["3825.286","0.001",1],["3823.0001","0.03010127",1],["3822.8014","0.00261588",1],["3822.7064","0.001",1],["3822.2","1",1],["3822.1121","0.35994101",1],["3821.2222","0.00261696",1],["3821","0.001",1],["3820.1268","0.001",1],["3820","1.12992803",4],["3819","0.01331195",2],["3817.5472","0.001",1],["3816","1.13807184",2],["3815.8343","0.32463428",1],["3815.7834","0.00525295",1],["3815","28.99386799",4],["3814.9676","0.001",1],["3813","0.91303023",4],["3812.388","0.002",2],["3811.2257","0.07",1],["3810","0.32573997",2],["3809.8084","0.001",1],["3809.7928","0.00262481",1],["3807.2288","0.001",1],["3806.8421","0.07003461",1],["3806","0.19",1],["3805.8041","0.05678805",1],["3805","1.01",2],["3804.6492","0.001",1],["3804.3551","0.1",1],["3803","0.005",1],["3802.22","2.05042631",1],["3802.0696","0.001",1],["3802","1.63290092",1],["3801.2257","0.07",1],["3801","57.4",3],["3800.9853","0.02492278",1],["3800.8421","0.06503533",1],["3800.7844","0.02812628",1],["3800.0001","0.00409473",1],["3800","17.91401074",15],["3799.49","0.001",1],["3799","0.1",1],["3796.9104","0.001",1],["3796","9.00128053",2],["3795.5441","0.0028",1],["3794.3308","0.001",1],["3791","55",1],["3790.7777","0.07",1],["3790","12.03238184",7],["3789","1",1],["3788","0.21110454",2],["3787.2959","9",1],["3786.592","0.001",1],["3786","9.01916822",2],["3785","12.87914268",5],["3784.0124","0.001",1],["3781.4328","0.002",2],["3781","56.3",2],["3780.7777","0.07",1],["3780","23.41537654",10],["3778.8532","0.002",2],["3776","9",1],["3774","0.003",1],["3772.2481","0.06901672",1],["3771","55.1",2],["3770.7777","0.07",1],["3770","7.30268416",5],["3769","0.25",1],["3768","1.3725",3],["3766.66","0.02",1],["3766","7.64837924",2],["3765.58","1.22775492",1],["3762.58","1.22873383",1],["3761","51.68262164",1],["3760.8031","0.0399",1],["3760.7777","0.07",1]],"timestamp":"2019-03-06T23:19:17.705Z","checksum":-1785549915}]}`
	update := `{"table":"spot/depth","action":"update","data":[{"instrument_id":"BTC-USDT","asks":[["3864.6786","0",0],["3864.9852","0",0],["3865.9994","0.48402971",1],["3866.4004","0.001",1],["3866.7995","0.3273",2],["3867.4566","0",0],["3867.7031","0.025",1],["3868.0436","0",0],["3868.346","0",0],["3868.3695","0.051",1],["3870.9243","0.642",1],["3874.9942","0.51751796",1],["3875.7057","0",0],["3939","0.001",1]],"bids":[["3864.55","0.0565449",1],["3863.8282","0",0],["3863.8153","0",0],["3863.7898","0.01320077",1],["3863.4807","0.02112123",1],["3863.3002","0.04233533",1],["3863.1717","0.03379397",1],["3863.0685","0.04438179",1],["3863.0286","0.7362564",1],["3862.9912","0.06773651",1],["3862.8626","0.05407035",1],["3862.7595","0.07101087",1],["3862.313","0.3756",2],["3862.1848","0.012",1],["3862.0734","0",0],["3861.8391","0.025",1],["3861.7888","0",0],["3856.6716","0.38893641",1],["3768","0",0],["3766.66","0",0],["3766","0",0],["3765.58","0",0],["3762.58","0",0],["3761","0",0],["3760.8031","0",0],["3760.7777","0",0]],"timestamp":"2019-03-06T23:19:18.239Z","checksum":-1587788848}]}`
	var dataResponse okgroup.WebsocketDataResponse
	err := common.JSONDecode([]byte(original), &dataResponse)
	if err != nil {
		t.Error(err)
	}
	err = o.WsProcessOrderBook(&dataResponse)
	if err != nil {
		t.Error(err)
		return
	}
	var updateResponse okgroup.WebsocketDataResponse
	err = common.JSONDecode([]byte(update), &updateResponse)
	if err != nil {
		t.Error(err)
	}
	time.Sleep(2 * time.Second)
	err = o.WsProcessOrderBook(&updateResponse)
	if err != nil {
		t.Error(err)
	}
}

// TestOrderBookUpdateChecksumCalculatorWithDash logic test
func TestOrderBookUpdateChecksumCalculatorWith8DecimalPlaces(t *testing.T) {
	TestSetDefaults(t)
	original := `{"table":"spot/depth","action":"partial","data":[{"instrument_id":"WAVES-BTC","asks":[["0.000714","1.15414979",1],["0.000715","3.3",2],["0.000717","426.71348",2],["0.000719","140.84507042",1],["0.00072","590.77",1],["0.000721","991.77",1],["0.000724","0.3532032",1],["0.000725","58.82698567",1],["0.000726","1033.15469748",2],["0.000729","0.35320321",1],["0.00073","352.77",1],["0.000735","0.38469748",1],["0.000736","625.77",1],["0.00075191","152.44796961",1],["0.00075192","114.3359772",1],["0.00075193","85.7519829",1],["0.00075194","64.31398718",1],["0.00075195","48.23549038",1],["0.00075196","36.17661779",1],["0.00075199","61.04804253",1],["0.0007591","70.71318474",1],["0.0007621","53.03488855",1],["0.00076211","39.77616642",1],["0.00076212","29.83212481",1],["0.0007635","22.37409361",1],["0.00076351","29.36599786",2],["0.00076352","9.43907074",1],["0.00076353","7.07930306",1],["0.00076354","14.15860612",1],["0.00076355","3.53965153",1],["0.00076369","3.53965153",1],["0.0008","34.36841101",1],["0.00082858","1.69936503",1],["0.00083232","2.8",1],["0.00084","15.69220129",1],["0.00085","4.42785042",1],["0.00088","0.1",1],["0.000891","0.1",1],["0.0009","12.41486491",2],["0.00093","5",1],["0.0012","12.31486492",1],["0.00531314","6.91803114",1],["0.00799999","0.02",1],["0.0084","0.05989",1],["0.00931314","5.18852336",1],["0.0799999","0.02",1],["0.499","6.00423396",1],["0.5","0.4995",1],["0.799999","0.02",1],["4.99","2",1],["5","3.98583144",1],["7.99999999","0.02",1],["79.99999999","0.02",1],["799.99999999","0.02986704",1]],"bids":[["0.000709","222.91679881",3],["0.000703","0.47161952",1],["0.000701","140.73015789",2],["0.0007","0.3",1],["0.000699","401",1],["0.000698","232.61801667",2],["0.000689","0.71396896",1],["0.000688","0.69910125",1],["0.000613","227.54771052",1],["0.0005","0.01",1],["0.00026789","3.69905341",1],["0.000238","2.4",1],["0.00022","0.53",1],["0.0000055","374.09871696",1],["0.00000056","222",1],["0.00000055","736.84761363",1],["0.0000002","999",1],["0.00000009","1222.22222417",1],["0.00000008","20868.64520447",1],["0.00000002","110000",1],["0.00000001","10000",1]],"timestamp":"2019-03-12T22:22:42.274Z","checksum":1319037905}]}`
	update := `{"table":"spot/depth","action":"update","data":[{"instrument_id":"WAVES-BTC","asks":[["0.000715","100.48199596",3],["0.000716","62.21679881",1]],"bids":[["0.000713","38.95772168",1]],"timestamp":"2019-03-12T22:22:42.938Z","checksum":-131160897}]}`
	var dataResponse okgroup.WebsocketDataResponse
	err := common.JSONDecode([]byte(original), &dataResponse)
	if err != nil {
		t.Error(err)
	}
	err = o.WsProcessOrderBook(&dataResponse)
	if err != nil {
		t.Error(err)
		return
	}
	var updateResponse okgroup.WebsocketDataResponse
	err = common.JSONDecode([]byte(update), &updateResponse)
	if err != nil {
		t.Error(err)
	}
	time.Sleep(2 * time.Second)
	err = o.WsProcessOrderBook(&updateResponse)
	if err != nil {
		t.Error(err)
	}
}

// TestOrderBookPartialChecksumCalculator logic test
func TestOrderBookPartialChecksumCalculator(t *testing.T) {
	orderbookPartialJSON := `{"table":"spot/depth","action":"partial","data":[{"instrument_id":"EOS-USDT","asks":[["3.5196","0.1077",1],["3.5198","21.71",1],["3.5199","51.1805",1],["3.5208","75.09",1],["3.521","196.3333",1],["3.5213","0.1",1],["3.5218","39.276",2],["3.5219","395.6334",1],["3.522","27.956",1],["3.5222","404.9595",1],["3.5225","300",1],["3.5227","143.5442",2],["3.523","42.4746",1],["3.5231","852.64",2],["3.5235","34.9602",1],["3.5237","442.0918",2],["3.5238","352.8404",2],["3.5239","341.6759",2],["3.524","84.9493",1],["3.5241","148.4882",1],["3.5242","261.64",1],["3.5243","142.045",1],["3.5246","10",1],["3.5247","284.0788",1],["3.5248","720",1],["3.5249","89.2518",2],["3.5251","1201.8965",2],["3.5254","426.2938",1],["3.5255","213.0863",1],["3.5257","568.1576",1],["3.5258","0.3",1],["3.5259","34.4602",1],["3.526","0.1",1],["3.5263","850.771",1],["3.5265","5.9",1],["3.5268","10.5064",2],["3.5272","1136.8965",1],["3.5274","255.1481",1],["3.5276","29.5374",1],["3.5278","50",1],["3.5282","284.1797",1],["3.5283","1136.8965",1],["3.5284","0.4275",1],["3.5285","100",1],["3.5292","90.9",1],["3.5298","0.2",1],["3.5303","568.1576",1],["3.5305","279.9999",1],["3.532","0.409",1],["3.5321","568.1576",1],["3.5326","6016.8756",1],["3.5328","4.9849",1],["3.533","92.88",2],["3.5343","1200.2383",2],["3.5344","100",1],["3.535","359.7047",1],["3.5354","100",1],["3.5355","100",1],["3.5356","10",1],["3.5358","200",2],["3.5362","435.139",1],["3.5365","2152",1],["3.5366","284.1756",1],["3.5367","568.4644",1],["3.5369","33.9878",1],["3.537","337.1191",2],["3.5373","0.4045",1],["3.5383","1136.7188",1],["3.5386","12.1614",1],["3.5387","90.89",1],["3.54","4.54",1],["3.5423","90.8",1],["3.5436","0.1",1],["3.5454","853.4156",1],["3.5468","142.0656",1],["3.5491","0.0008",1],["3.55","14478.8206",6],["3.5537","21521",1],["3.5555","11.53",1],["3.5573","50.6001",1],["3.5599","4591.4221",1],["3.56","1227.0002",4],["3.5603","2670",1],["3.5608","58.6638",1],["3.5613","0.1",1],["3.5621","45.9473",1],["3.57","2141.7274",3],["3.5712","2956.9816",1],["3.5717","27.9978",1],["3.5718","0.9285",1],["3.5739","299.73",1],["3.5761","864",1],["3.579","22.5225",1],["3.5791","38.26",2],["3.58","7618.4634",5],["3.5801","457.2184",1],["3.582","24.5",1],["3.5822","1572.6425",1],["3.5845","14.1438",1],["3.585","527.169",1],["3.5865","20",1],["3.5867","4490",1],["3.5876","39.0493",1],["3.5879","392.9083",1],["3.5888","436.42",2],["3.5896","50",1],["3.59","2608.9128",8],["3.5913","19.5246",1],["3.5938","7082",1],["3.597","0.1",1],["3.5979","399",1],["3.5995","315.1509",1],["3.5999","2566.2648",1],["3.6","18511.2292",35],["3.603","22.3379",2],["3.605","499.5",1],["3.6055","100",1],["3.6058","499.5",1],["3.608","1021.1485",1],["3.61","11755.4596",13],["3.611","42.8571",1],["3.6131","6690",1],["3.6157","19.5247",1],["3.618","2500",1],["3.6197","525.7146",1],["3.6198","0.4455",1],["3.62","6440.6295",8],["3.6219","0.4175",1],["3.6237","168",1],["3.6265","0.1001",1],["3.628","64.9345",1],["3.63","4435.4985",6],["3.6308","1.7815",1],["3.6331","0.1",1],["3.6338","355.527",2],["3.6358","50",1],["3.6363","2074.7096",1],["3.6376","4000",1],["3.6396","11090",1],["3.6399","0.4055",1],["3.64","4161.9805",4],["3.6437","117.6524",1],["3.648","190",1],["3.6488","200",1],["3.65","11740.5045",25],["3.6512","0.1",1],["3.6521","728",1],["3.6555","100",1],["3.6598","36.6914",1],["3.66","4331.2148",6],["3.6638","200",1],["3.6673","100",1],["3.6679","38",1],["3.6688","2",1],["3.6695","0.1",1],["3.67","7984.698",6],["3.672","300",1],["3.6777","257.8247",1],["3.6789","393.4217",2],["3.68","9202.3222",11],["3.6818","500",1],["3.6823","299.7",1],["3.6839","422.3748",1],["3.685","100",1],["3.6878","0.1",1],["3.6888","72.0958",2],["3.6889","2876",1],["3.689","28",1],["3.6891","28",1],["3.6892","28",1],["3.6895","28",1],["3.6898","28",1],["3.69","643.96",7],["3.6908","118",2],["3.691","28",1],["3.6916","28",1],["3.6918","28",1],["3.6926","28",1],["3.6928","28",1],["3.6932","28",1],["3.6933","200",1],["3.6935","28",1],["3.6936","28",1],["3.6938","28",1],["3.694","28",1],["3.698","1498.5",1],["3.6988","2014.2004",2],["3.7","21904.2689",22],["3.7029","71.95",1],["3.704","3690.1362",1],["3.7055","100",1],["3.7063","0.1",1],["3.71","4421.3468",4],["3.719","17.3491",1],["3.72","1304.5995",3],["3.7211","10",1],["3.7248","0.1",1],["3.725","1900",1],["3.73","31.1785",2],["3.7375","38",1]],"bids":[["3.5182","151.5343",6],["3.5181","0.3691",1],["3.518","271.3967",2],["3.5179","257.8352",1],["3.5178","12.3811",1],["3.5173","34.1921",2],["3.5171","1013.8256",2],["3.517","272.1119",2],["3.5168","395.3376",1],["3.5166","317.1756",2],["3.5165","348.302",3],["3.5164","142.0414",1],["3.5163","96.8933",2],["3.516","600.1034",3],["3.5159","27.481",1],["3.5158","27.33",1],["3.5157","583.1898",2],["3.5156","24.6819",2],["3.5154","25",1],["3.5153","0.429",1],["3.5152","453.9204",3],["3.5151","2131.592",4],["3.515","335",3],["3.5149","37.1586",1],["3.5147","41.6759",1],["3.5146","54.569",1],["3.5145","70.3515",1],["3.5143","68.206",3],["3.5142","359.4538",2],["3.5139","45.4123",2],["3.5137","71.673",2],["3.5136","25",1],["3.5135","300",1],["3.5134","442.57",2],["3.5132","83.3518",1],["3.513","1245.2529",3],["3.5127","20",1],["3.512","284.1353",1],["3.5119","1136.8319",1],["3.5113","56.9351",1],["3.5111","588.1898",2],["3.5109","255.0946",1],["3.5105","48.65",1],["3.5103","50.2",1],["3.5098","720",1],["3.5096","148.95",1],["3.5094","570.5758",2],["3.509","2.386",1],["3.5089","0.4065",1],["3.5087","282.3859",2],["3.5086","145.036",2],["3.5084","2.386",1],["3.5082","90.98",1],["3.5081","2.386",1],["3.5079","2.386",1],["3.5078","857.6229",2],["3.5075","2.386",1],["3.5074","284.1877",1],["3.5073","100",1],["3.5071","100",1],["3.507","768.4159",3],["3.5069","313.0863",2],["3.5068","426.2938",1],["3.5066","568.3594",1],["3.5063","1136.6865",1],["3.5059","0.3",1],["3.5054","9.9999",1],["3.5053","0.2",1],["3.5051","392.428",1],["3.505","13.79",1],["3.5048","99.5497",2],["3.5047","78.5331",2],["3.5046","2153",1],["3.5041","5983.999",1],["3.5037","668.5682",1],["3.5036","160.5948",1],["3.5024","534.8075",1],["3.5014","28.5604",1],["3.5011","91",1],["3.5","1058.8771",2],["3.4997","50.2",1],["3.4985","3430.0414",1],["3.4949","232.0591",1],["3.4942","21521",1],["3.493","2",1],["3.4928","2",1],["3.4925","0.44",1],["3.4917","142.0656",1],["3.49","2051.8826",4],["3.488","280.7459",1],["3.4852","643.4038",1],["3.4851","86.0807",1],["3.485","213.2436",1],["3.484","0.1",1],["3.4811","144.3399",1],["3.4808","89",1],["3.4803","12.1999",1],["3.4801","2390",1],["3.48","930.8453",9],["3.4791","310",1],["3.4768","206",1],["3.4767","0.9415",1],["3.4754","1.4387",1],["3.4728","20",1],["3.4701","1219.2873",1],["3.47","1904.3139",7],["3.468","0.4035",1],["3.4667","0.1",1],["3.4666","3020.0101",1],["3.465","10",1],["3.464","0.4485",1],["3.462","2119.6556",1],["3.46","1305.6113",8],["3.4589","8.0228",1],["3.457","100",1],["3.456","70.3859",2],["3.4538","20",1],["3.4536","4323.9486",2],["3.4531","827.0427",1],["3.4528","0.439",1],["3.4522","8.0381",1],["3.4513","441.1873",1],["3.4512","50.707",1],["3.451","87.0902",1],["3.4509","200",1],["3.4506","100",1],["3.4505","86.4045",2],["3.45","12409.4595",28],["3.4494","0.5365",2],["3.449","10761",1],["3.4482","8.0476",1],["3.4469","0.449",1],["3.445","2000",1],["3.4427","14",1],["3.4421","100",1],["3.4416","8.0631",1],["3.4404","1",1],["3.44","4580.733",11],["3.4388","1868.2085",1],["3.438","937.7246",2],["3.4367","1500",1],["3.4366","62",1],["3.436","29.8743",1],["3.4356","25.4801",1],["3.4349","4.3086",1],["3.4343","43.2402",1],["3.433","2.0688",1],["3.4322","2.7335",2],["3.432","93.3233",1],["3.4302","328.8301",2],["3.43","4440.8158",11],["3.4288","754.574",2],["3.4283","125.7043",2],["3.428","744.3154",2],["3.4273","5460",1],["3.4258","50",1],["3.4255","109.005",1],["3.4248","100",1],["3.4241","129.2048",2],["3.4233","5.3598",1],["3.4228","4498.866",1],["3.4222","3.5435",1],["3.4217","404.3252",2],["3.4211","1000",1],["3.4208","31",1],["3.42","1834.024",9],["3.4175","300",1],["3.4162","400",1],["3.4152","0.1",1],["3.4151","4.3336",1],["3.415","1.5974",1],["3.414","1146",1],["3.4134","306.4246",1],["3.4129","7.5556",1],["3.4111","198.5188",1],["3.4109","500",1],["3.4106","4305",1],["3.41","2150.7635",13],["3.4085","4.342",1],["3.4054","5.6985",1],["3.4019","5.438",1],["3.4015","1010.846",1],["3.4009","8610",1],["3.4005","1.9122",1],["3.4004","1",1],["3.4","27081.1806",67],["3.3955","3.2682",1],["3.3953","5.4486",1],["3.3937","1591.3805",1],["3.39","3221.4155",8],["3.3899","3.2736",1],["3.3888","1500",2],["3.3887","5.4592",1],["3.385","117.0969",2],["3.3821","5.4699",1],["3.382","100.0529",1],["3.3818","172.0164",1],["3.3815","165.6288",1],["3.381","887.3115",1],["3.3808","100",1]],"timestamp":"2019-03-04T00:15:04.155Z","checksum":-2036653089}]}`
	var dataResponse okgroup.WebsocketDataResponse
	err := common.JSONDecode([]byte(orderbookPartialJSON), &dataResponse)
	if err != nil {
		t.Error(err)
	}

	calculatedChecksum := o.CalculatePartialOrderbookChecksum(&dataResponse.Data[0])
	if calculatedChecksum != dataResponse.Data[0].Checksum {
		t.Errorf("Expected %v, Receieved %v", dataResponse.Data[0].Checksum, calculatedChecksum)
	}
}

// Function tests ----------------------------------------------------------------------------------------------
func setFeeBuilder() *exchange.FeeBuilder {
	return &exchange.FeeBuilder{
		Amount:  1,
		FeeType: exchange.CryptocurrencyTradeFee,
		Pair: currency.NewPairWithDelimiter(currency.LTC.String(),
			currency.BTC.String(),
			"-"),
		PurchasePrice:       1,
		FiatCurrency:        currency.USD,
		BankTransactionType: exchange.WireTransfer,
	}
}

// TestGetFeeByTypeOfflineTradeFee logic test
func TestGetFeeByTypeOfflineTradeFee(t *testing.T) {
	var feeBuilder = setFeeBuilder()
	o.GetFeeByType(feeBuilder)
	if apiKey == "" || apiSecret == "" {
		if feeBuilder.FeeType != exchange.OfflineTradeFee {
			t.Errorf("Expected %v, received %v", exchange.OfflineTradeFee, feeBuilder.FeeType)
		}
	} else {
		if feeBuilder.FeeType != exchange.CryptocurrencyTradeFee {
			t.Errorf("Expected %v, received %v", exchange.CryptocurrencyTradeFee, feeBuilder.FeeType)
		}
	}
}

func TestGetFee(t *testing.T) {
	TestSetDefaults(t)
	t.Parallel()
	var feeBuilder = setFeeBuilder()
	// CryptocurrencyTradeFee Basic
	if resp, err := o.GetFee(feeBuilder); resp != float64(0.0015) || err != nil {
		t.Error(err)
		t.Errorf("GetFee() error. Expected: %f, Received: %f", float64(0.0015), resp)
	}

	// CryptocurrencyTradeFee High quantity
	feeBuilder = setFeeBuilder()
	feeBuilder.Amount = 1000
	feeBuilder.PurchasePrice = 1000
	if resp, err := o.GetFee(feeBuilder); resp != float64(1500) || err != nil {
		t.Errorf("GetFee() error. Expected: %f, Received: %f", float64(1500), resp)
		t.Error(err)
	}

	// CryptocurrencyTradeFee IsMaker
	feeBuilder = setFeeBuilder()
	feeBuilder.IsMaker = true
	if resp, err := o.GetFee(feeBuilder); resp != float64(0.0005) || err != nil {
		t.Errorf("GetFee() error. Expected: %f, Received: %f", float64(0.0005), resp)
		t.Error(err)
	}

	// CryptocurrencyTradeFee Negative purchase price
	feeBuilder = setFeeBuilder()
	feeBuilder.PurchasePrice = -1000
	if resp, err := o.GetFee(feeBuilder); resp != float64(0) || err != nil {
		t.Errorf("GetFee() error. Expected: %f, Received: %f", float64(0), resp)
		t.Error(err)
	}

	// CyptocurrencyDepositFee Basic
	feeBuilder = setFeeBuilder()
	feeBuilder.FeeType = exchange.CyptocurrencyDepositFee
	if resp, err := o.GetFee(feeBuilder); resp != float64(0) || err != nil {
		t.Errorf("GetFee() error. Expected: %f, Received: %f", float64(0), resp)
		t.Error(err)
	}

	// InternationalBankDepositFee Basic
	feeBuilder = setFeeBuilder()
	feeBuilder.FeeType = exchange.InternationalBankDepositFee
	if resp, err := o.GetFee(feeBuilder); resp != float64(0) || err != nil {
		t.Errorf("GetFee() error. Expected: %f, Received: %f", float64(0), resp)
		t.Error(err)
	}

	// InternationalBankWithdrawalFee Basic
	feeBuilder = setFeeBuilder()
	feeBuilder.FeeType = exchange.InternationalBankWithdrawalFee
	feeBuilder.FiatCurrency = currency.USD
	if resp, err := o.GetFee(feeBuilder); resp != float64(0) || err != nil {
		t.Errorf("GetFee() error. Expected: %f, Received: %f", float64(0), resp)
		t.Error(err)
	}
}

// TestFormatWithdrawPermissions helper test
func TestFormatWithdrawPermissions(t *testing.T) {
	TestSetDefaults(t)
	t.Parallel()
	expectedResult := exchange.AutoWithdrawCryptoText + " & " + exchange.NoFiatWithdrawalsText
	withdrawPermissions := o.FormatWithdrawPermissions()
	if withdrawPermissions != expectedResult {
		t.Errorf("Expected: %s, Received: %s", expectedResult, withdrawPermissions)
	}
}

// Wrapper tests --------------------------------------------------------------------------------------------------

// TestSubmitOrder Wrapper test
func TestSubmitOrder(t *testing.T) {
	TestSetRealOrderDefaults(t)
	t.Parallel()
	var orderSubmission = &order.Submit{
		Pair: currency.Pair{
			Base:  currency.BTC,
			Quote: currency.USDT,
		},
		OrderSide: order.Buy,
		OrderType: order.Limit,
		Price:     1,
		Amount:    1,
		ClientID:  "meowOrder",
	}
	response, err := o.SubmitOrder(orderSubmission)
	if areTestAPIKeysSet() && (err != nil || !response.IsOrderPlaced) {
		t.Errorf("Order failed to be placed: %v", err)
	} else if !areTestAPIKeysSet() && err == nil {
		t.Error("Expecting an error when no keys are set")
	}
}

// TestCancelExchangeOrder Wrapper test
func TestCancelExchangeOrder(t *testing.T) {
	TestSetRealOrderDefaults(t)
	t.Parallel()
	currencyPair := currency.NewPair(currency.LTC, currency.BTC)
	var orderCancellation = order.Cancel{
		OrderID:       "1",
		WalletAddress: "1F5zVDgNjorJ51oGebSvNCrSAHpwGkUdDB",
		AccountID:     "1",
		CurrencyPair:  currencyPair,
	}

	err := o.CancelOrder(&orderCancellation)
	testStandardErrorHandling(t, err)

}

// TestCancelAllExchangeOrders Wrapper test
func TestCancelAllExchangeOrders(t *testing.T) {
	TestSetRealOrderDefaults(t)
	t.Parallel()
	currencyPair := currency.NewPair(currency.LTC, currency.BTC)
	var orderCancellation = order.Cancel{
		OrderID:       "1",
		WalletAddress: "1F5zVDgNjorJ51oGebSvNCrSAHpwGkUdDB",
		AccountID:     "1",
		CurrencyPair:  currencyPair,
	}

	resp, err := o.CancelAllOrders(&orderCancellation)
	testStandardErrorHandling(t, err)

	if len(resp.Status) > 0 {
		t.Errorf("%d orders failed to cancel", len(resp.Status))
	}
}

// TestGetAccountInfo Wrapper test
func TestGetAccountInfo(t *testing.T) {
	_, err := o.GetAccountInfo()
	testStandardErrorHandling(t, err)
}

// TestModifyOrder Wrapper test
func TestModifyOrder(t *testing.T) {
	TestSetRealOrderDefaults(t)
	t.Parallel()
	_, err := o.ModifyOrder(&order.Modify{})
	if err != common.ErrFunctionNotSupported {
		t.Errorf("Expected '%v', received: '%v'",
			common.ErrFunctionNotSupported,
			err)
	}
}

// TestWithdraw Wrapper test
func TestWithdraw(t *testing.T) {
	TestSetRealOrderDefaults(t)
	t.Parallel()
	withdrawCryptoRequest := exchange.CryptoWithdrawRequest{
		GenericWithdrawRequestInfo: exchange.GenericWithdrawRequestInfo{
			Amount:        -1,
			Currency:      currency.BTC,
			Description:   "WITHDRAW IT ALL",
			TradePassword: "Password",
		},
		Address:   "1F5zVDgNjorJ51oGebSvNCrSAHpwGkUdDB",
		FeeAmount: 1,
	}
	_, err := o.WithdrawCryptocurrencyFunds(&withdrawCryptoRequest)
	testStandardErrorHandling(t, err)
}

// TestWithdrawFiat Wrapper test
func TestWithdrawFiat(t *testing.T) {
	TestSetRealOrderDefaults(t)
	t.Parallel()
	var withdrawFiatRequest = exchange.FiatWithdrawRequest{}
	_, err := o.WithdrawFiatFunds(&withdrawFiatRequest)
	if err != common.ErrFunctionNotSupported {
		t.Errorf("Expected '%v', received: '%v'",
			common.ErrFunctionNotSupported,
			err)
	}
}

// TestSubmitOrder Wrapper test
func TestWithdrawInternationalBank(t *testing.T) {
	TestSetRealOrderDefaults(t)
	t.Parallel()
	var withdrawFiatRequest = exchange.FiatWithdrawRequest{}
	_, err := o.WithdrawFiatFundsToInternationalBank(&withdrawFiatRequest)
	if err != common.ErrFunctionNotSupported {
		t.Errorf("Expected '%v', received: '%v'",
			common.ErrFunctionNotSupported,
			err)
	}
}<|MERGE_RESOLUTION|>--- conflicted
+++ resolved
@@ -306,22 +306,12 @@
 func TestPlaceSpotOrderLimit(t *testing.T) {
 	TestSetRealOrderDefaults(t)
 	t.Parallel()
-<<<<<<< HEAD
 	request := okgroup.PlaceOrderRequest{
 		InstrumentID: spotCurrency,
-		Type:         exchange.LimitOrderType.ToLower().ToString(),
-		Side:         exchange.BuyOrderSide.ToLower().ToString(),
+		Type:         order.Limit.Lower(),
+		Side:         order.Buy.Lower(),
 		Price:        "1",
 		Size:         "0.001",
-=======
-	request := okgroup.PlaceSpotOrderRequest{
-		InstrumentID:  spotCurrency,
-		Type:          order.Limit.Lower(),
-		Side:          order.Buy.Lower(),
-		MarginTrading: "1",
-		Price:         "100",
-		Size:          "100",
->>>>>>> 63a9e9fc
 	}
 
 	_, err := o.PlaceSpotOrder(&request)
@@ -332,22 +322,12 @@
 func TestPlaceSpotOrderMarket(t *testing.T) {
 	TestSetRealOrderDefaults(t)
 	t.Parallel()
-<<<<<<< HEAD
 	request := okgroup.PlaceOrderRequest{
 		InstrumentID: spotCurrency,
-		Type:         exchange.MarketOrderType.ToLower().ToString(),
-		Side:         exchange.BuyOrderSide.ToLower().ToString(),
+		Type:         order.Market.Lower(),
+		Side:         order.Buy.Lower(),
 		Size:         "-100",
 		Notional:     "100",
-=======
-	request := okgroup.PlaceSpotOrderRequest{
-		InstrumentID:  spotCurrency,
-		Type:          order.Market.Lower(),
-		Side:          order.Buy.Lower(),
-		MarginTrading: "1",
-		Size:          "-100",
-		Notional:      "100",
->>>>>>> 63a9e9fc
 	}
 
 	_, err := o.PlaceSpotOrder(&request)
@@ -358,22 +338,12 @@
 func TestPlaceMultipleSpotOrders(t *testing.T) {
 	TestSetRealOrderDefaults(t)
 	t.Parallel()
-<<<<<<< HEAD
 	order := okgroup.PlaceOrderRequest{
 		InstrumentID: spotCurrency,
-		Type:         exchange.LimitOrderType.ToLower().ToString(),
-		Side:         exchange.BuyOrderSide.ToLower().ToString(),
+		Type:         order.Limit.Lower(),
+		Side:         order.Buy.Lower(),
 		Size:         "100",
 		Notional:     "100",
-=======
-	order := okgroup.PlaceSpotOrderRequest{
-		InstrumentID:  spotCurrency,
-		Type:          order.Limit.Lower(),
-		Side:          order.Buy.Lower(),
-		MarginTrading: "1",
-		Size:          "100",
-		Notional:      "100",
->>>>>>> 63a9e9fc
 	}
 
 	request := []okgroup.PlaceOrderRequest{
@@ -390,22 +360,12 @@
 func TestPlaceMultipleSpotOrdersOverCurrencyLimits(t *testing.T) {
 	TestSetDefaults(t)
 	t.Parallel()
-<<<<<<< HEAD
 	order := okgroup.PlaceOrderRequest{
 		InstrumentID: spotCurrency,
-		Type:         exchange.LimitOrderType.ToLower().ToString(),
-		Side:         exchange.BuyOrderSide.ToLower().ToString(),
+		Type:         order.Limit.Lower(),
+		Side:         order.Buy.Lower(),
 		Size:         "100",
 		Notional:     "100",
-=======
-	order := okgroup.PlaceSpotOrderRequest{
-		InstrumentID:  spotCurrency,
-		Type:          order.Limit.Lower(),
-		Side:          order.Buy.Lower(),
-		MarginTrading: "1",
-		Size:          "100",
-		Notional:      "100",
->>>>>>> 63a9e9fc
 	}
 
 	request := []okgroup.PlaceOrderRequest{
@@ -426,22 +386,12 @@
 func TestPlaceMultipleSpotOrdersOverPairLimits(t *testing.T) {
 	TestSetDefaults(t)
 	t.Parallel()
-<<<<<<< HEAD
 	order := okgroup.PlaceOrderRequest{
 		InstrumentID: spotCurrency,
-		Type:         exchange.LimitOrderType.ToLower().ToString(),
-		Side:         exchange.BuyOrderSide.ToLower().ToString(),
+		Type:         order.Limit.Lower(),
+		Side:         order.Buy.Lower(),
 		Size:         "1",
 		Price:        "1",
-=======
-	order := okgroup.PlaceSpotOrderRequest{
-		InstrumentID:  spotCurrency,
-		Type:          order.Limit.Lower(),
-		Side:          order.Buy.Lower(),
-		MarginTrading: "1",
-		Size:          "100",
-		Notional:      "100",
->>>>>>> 63a9e9fc
 	}
 
 	request := []okgroup.PlaceOrderRequest{
@@ -708,23 +658,13 @@
 func TestPlaceMarginOrderLimit(t *testing.T) {
 	TestSetRealOrderDefaults(t)
 	t.Parallel()
-<<<<<<< HEAD
 	request := okgroup.PlaceOrderRequest{
 		InstrumentID: spotCurrency,
-		Type:         exchange.LimitOrderType.ToLower().ToString(),
-		Side:         exchange.BuyOrderSide.ToLower().ToString(),
+		Type:         order.Limit.Lower(),
+		Side:         order.Buy.Lower(),
 		OrderType:    "0",
 		Price:        "100",
 		Size:         "100",
-=======
-	request := okgroup.PlaceSpotOrderRequest{
-		InstrumentID:  spotCurrency,
-		Type:          order.Limit.Lower(),
-		Side:          order.Buy.Lower(),
-		MarginTrading: "2",
-		Price:         "100",
-		Size:          "100",
->>>>>>> 63a9e9fc
 	}
 
 	_, err := o.PlaceMarginOrder(&request)
