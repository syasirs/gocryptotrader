package okex

import (
	"fmt"
	"strings"
	"testing"
	"time"

	"github.com/thrasher-/gocryptotrader/common"
	"github.com/thrasher-/gocryptotrader/config"
	"github.com/thrasher-/gocryptotrader/currency"
	exchange "github.com/thrasher-/gocryptotrader/exchanges"
	"github.com/thrasher-/gocryptotrader/exchanges/okgroup"
)

// Please supply you own test keys here for due diligence testing.
const (
	apiKey                  = ""
	apiSecret               = ""
	passphrase              = ""
	OKGroupExchange         = "OKEX"
	canManipulateRealOrders = false
)

var testSetupRan bool
var o = OKEX{}
var spotCurrency = currency.NewPairWithDelimiter(currency.BTC.String(), currency.USDT.String(), "-").Lower().String()

// TestSetDefaults Sets standard default settings for running a test
func TestSetDefaults(t *testing.T) {
	if o.Name != OKGroupExchange {
		o.SetDefaults()
	}
	if o.GetName() != OKGroupExchange {
		t.Errorf("Test Failed - %v - SetDefaults() error", OKGroupExchange)
	}
	TestSetup(t)
}

// TestSetRealOrderDefaults Sets test defaults when test can impact real money/orders
func TestSetRealOrderDefaults(t *testing.T) {
	TestSetDefaults(t)
	if areTestAPIKeysSet() || !canManipulateRealOrders {
		t.Skip("Ensure canManipulateRealOrders is true and your API keys are set")
	}
}

// TestSetup Sets defaults for test environment
func TestSetup(t *testing.T) {
	if testSetupRan {
		return
	}
	if o.APIKey == apiKey && o.APISecret == apiSecret &&
		o.ClientID == passphrase && apiKey != "" && apiSecret != "" && passphrase != "" {
		return
	}
	o.ExchangeName = OKGroupExchange
	cfg := config.GetConfig()
	cfg.LoadConfig("../../testdata/configtest.json")

	okexConfig, err := cfg.GetExchangeConfig(OKGroupExchange)
	if err != nil {
		t.Fatalf("Test Failed - %v Setup() init error", OKGroupExchange)
	}

	okexConfig.AuthenticatedAPISupport = true
	okexConfig.APIKey = apiKey
	okexConfig.APISecret = apiSecret
	okexConfig.ClientID = passphrase
	okexConfig.WebsocketURL = o.WebsocketURL
	o.Setup(okexConfig)
	testSetupRan = true
}

func areTestAPIKeysSet() bool {
	if o.APIKey != "" && o.APIKey != "Key" &&
		o.APISecret != "" && o.APISecret != "Secret" {
		return true
	}
	return false
}

func testStandardErrorHandling(t *testing.T, err error) {
	if !areTestAPIKeysSet() && err == nil {
		t.Errorf("Expecting an error when no keys are set")
	}
	if areTestAPIKeysSet() && err != nil {
		t.Errorf("Encountered error: %v", err)
	}
}

// setupWSConnection Connect to WS, but pass back error so test can handle it if needed
func setupWSConnection() error {
	if !o.Websocket.IsEnabled() {
		err := o.WebsocketSetup(o.WsConnect,
			o.Name,
			true,
			o.WebsocketURL,
			o.WebsocketURL)
		o.Websocket.DataHandler = make(chan interface{}, 500)
		if err != nil {
			return err
		}
		o.Websocket.SetWsStatusAndConnection(true)
	}
	return nil
}

// disconnectFromWS disconnect to WS, but pass back error so test can handle it if needed
func disconnectFromWS() error {
	return o.Websocket.Shutdown()
}

// TestGetAccountCurrencies API endpoint test
func TestGetAccountCurrencies(t *testing.T) {
	TestSetDefaults(t)
	t.Parallel()
	_, err := o.GetAccountCurrencies()
	testStandardErrorHandling(t, err)
}

// TestGetAccountWalletInformation API endpoint test
func TestGetAccountWalletInformation(t *testing.T) {
	TestSetDefaults(t)
	t.Parallel()
	resp, err := o.GetAccountWalletInformation("")
	if areTestAPIKeysSet() {
		if err != nil {
			t.Error(err)
		}
		if len(resp) == 0 {
			t.Error("No wallets returned")
		}
	} else if !areTestAPIKeysSet() && err == nil {
		t.Error("Expecting an error when no keys are set")
	}
}

// TestGetAccountWalletInformationForCurrency API endpoint test
func TestGetAccountWalletInformationForCurrency(t *testing.T) {
	TestSetDefaults(t)
	t.Parallel()
	resp, err := o.GetAccountWalletInformation(currency.BTC.String())
	if areTestAPIKeysSet() {
		if err != nil {
			t.Error(err)
		}
		if len(resp) != 1 {
			t.Errorf("Error receiving wallet information for currency: %v", currency.BTC)
		}
	} else if !areTestAPIKeysSet() && err == nil {
		t.Error("Expecting an error when no keys are set")
	}
}

// TestTransferAccountFunds API endpoint test
func TestTransferAccountFunds(t *testing.T) {
	TestSetRealOrderDefaults(t)
	t.Parallel()
	request := okgroup.TransferAccountFundsRequest{
		Amount:   10,
		Currency: currency.BTC.String(),
		From:     6,
		To:       1,
	}

	_, err := o.TransferAccountFunds(request)
	testStandardErrorHandling(t, err)
}

// TestBaseWithdraw API endpoint test
func TestAccountWithdrawRequest(t *testing.T) {
	TestSetRealOrderDefaults(t)
	t.Parallel()
	request := okgroup.AccountWithdrawRequest{
		Amount:      10,
		Currency:    currency.BTC.String(),
		TradePwd:    "1234",
		Destination: 4,
		ToAddress:   "1F5zVDgNjorJ51oGebSvNCrSAHpwGkUdDB",
		Fee:         1,
	}

	_, err := o.AccountWithdraw(request)
	testStandardErrorHandling(t, err)
}

// TestGetAccountWithdrawalFee API endpoint test
func TestGetAccountWithdrawalFee(t *testing.T) {
	TestSetDefaults(t)
	t.Parallel()
	resp, err := o.GetAccountWithdrawalFee("")
	if areTestAPIKeysSet() {
		if err != nil {
			t.Error(err)
		}
		if len(resp) == 0 {
			t.Error("Expected fees")
		}
	} else if !areTestAPIKeysSet() && err == nil {
		t.Error("Expecting an error when no keys are set")
	}
}

// TestGetWithdrawalFeeForCurrency API endpoint test
func TestGetAccountWithdrawalFeeForCurrency(t *testing.T) {
	TestSetDefaults(t)
	t.Parallel()
	resp, err := o.GetAccountWithdrawalFee(currency.BTC.String())
	if areTestAPIKeysSet() {
		if err != nil {
			t.Error(err)
		}
		if len(resp) != 1 {
			t.Error("Expected fee for one currency")
		}
	} else if !areTestAPIKeysSet() && err == nil {
		t.Error("Expecting an error when no keys are set")
	}
}

// TestGetAccountWithdrawalHistory API endpoint test
func TestGetAccountWithdrawalHistory(t *testing.T) {
	TestSetDefaults(t)
	t.Parallel()
	_, err := o.GetAccountWithdrawalHistory("")
	testStandardErrorHandling(t, err)
}

// TestGetAccountWithdrawalHistoryForCurrency API endpoint test
func TestGetAccountWithdrawalHistoryForCurrency(t *testing.T) {
	TestSetDefaults(t)
	t.Parallel()
	_, err := o.GetAccountWithdrawalHistory(currency.BTC.String())
	testStandardErrorHandling(t, err)
}

// TestGetAccountBillDetails API endpoint test
func TestGetAccountBillDetails(t *testing.T) {
	TestSetDefaults(t)
	t.Parallel()
	_, err := o.GetAccountBillDetails(okgroup.GetAccountBillDetailsRequest{})
	testStandardErrorHandling(t, err)
}

// TestGetAccountDepositAddressForCurrency API endpoint test
func TestGetAccountDepositAddressForCurrency(t *testing.T) {
	TestSetDefaults(t)
	t.Parallel()
	_, err := o.GetAccountDepositAddressForCurrency(currency.BTC.String())
	testStandardErrorHandling(t, err)
}

// TestGetAccountDepositHistory API endpoint test
func TestGetAccountDepositHistory(t *testing.T) {
	TestSetDefaults(t)
	t.Parallel()
	_, err := o.GetAccountDepositHistory("")
	testStandardErrorHandling(t, err)
}

// TestGetAccountDepositHistoryForCurrency API endpoint test
func TestGetAccountDepositHistoryForCurrency(t *testing.T) {
	TestSetDefaults(t)
	t.Parallel()
	_, err := o.GetAccountDepositHistory(currency.BTC.String())
	testStandardErrorHandling(t, err)
}

// TestGetSpotTradingAccounts API endpoint test
func TestGetSpotTradingAccounts(t *testing.T) {
	TestSetDefaults(t)
	t.Parallel()
	_, err := o.GetSpotTradingAccounts()
	testStandardErrorHandling(t, err)
}

// TestGetSpotTradingAccountsForCurrency API endpoint test
func TestGetSpotTradingAccountsForCurrency(t *testing.T) {
	TestSetDefaults(t)
	t.Parallel()
	_, err := o.GetSpotTradingAccountForCurrency(currency.BTC.String())
	testStandardErrorHandling(t, err)
}

// TestGetSpotBillDetailsForCurrency API endpoint test
func TestGetSpotBillDetailsForCurrency(t *testing.T) {
	TestSetDefaults(t)
	t.Parallel()
	request := okgroup.GetSpotBillDetailsForCurrencyRequest{
		Currency: currency.BTC.String(),
		Limit:    100,
	}
	_, err := o.GetSpotBillDetailsForCurrency(request)
	testStandardErrorHandling(t, err)
}

// TestGetSpotBillDetailsForCurrencyBadLimit API logic test
func TestGetSpotBillDetailsForCurrencyBadLimit(t *testing.T) {
	TestSetDefaults(t)
	t.Parallel()
	request := okgroup.GetSpotBillDetailsForCurrencyRequest{
		Currency: currency.BTC.String(),
		Limit:    -1,
	}
	_, err := o.GetSpotBillDetailsForCurrency(request)
	if areTestAPIKeysSet() && err == nil {
		t.Errorf("Expecting an error when invalid request sent")
	}
}

// TestPlaceSpotOrderLimit API endpoint test
func TestPlaceSpotOrderLimit(t *testing.T) {
	TestSetRealOrderDefaults(t)
	t.Parallel()
	request := okgroup.PlaceSpotOrderRequest{
		InstrumentID:  spotCurrency,
		Type:          "limit",
		Side:          "buy",
		MarginTrading: "1",
		Price:         "100",
		Size:          "100",
	}

	_, err := o.PlaceSpotOrder(&request)
	testStandardErrorHandling(t, err)
}

// TestPlaceSpotOrderMarket API endpoint test
func TestPlaceSpotOrderMarket(t *testing.T) {
	TestSetRealOrderDefaults(t)
	t.Parallel()
	request := okgroup.PlaceSpotOrderRequest{
		InstrumentID:  spotCurrency,
		Type:          "market",
		Side:          "buy",
		MarginTrading: "1",
		Size:          "100",
		Notional:      "100",
	}

	_, err := o.PlaceSpotOrder(&request)
	testStandardErrorHandling(t, err)
}

// TestPlaceMultipleSpotOrders API endpoint test
func TestPlaceMultipleSpotOrders(t *testing.T) {
	TestSetRealOrderDefaults(t)
	t.Parallel()
	order := okgroup.PlaceSpotOrderRequest{
		InstrumentID:  spotCurrency,
		Type:          "market",
		Side:          "buy",
		MarginTrading: "1",
		Size:          "100",
		Notional:      "100",
	}

	request := []okgroup.PlaceSpotOrderRequest{
		order,
	}

	_, errs := o.PlaceMultipleSpotOrders(request)
	if len(errs) > 0 {
		testStandardErrorHandling(t, errs[0])
	}
}

// TestPlaceMultipleSpotOrdersOverCurrencyLimits API logic test
func TestPlaceMultipleSpotOrdersOverCurrencyLimits(t *testing.T) {
	TestSetDefaults(t)
	t.Parallel()
	order := okgroup.PlaceSpotOrderRequest{
		InstrumentID:  spotCurrency,
		Type:          "market",
		Side:          "buy",
		MarginTrading: "1",
		Size:          "100",
		Notional:      "100",
	}

	request := []okgroup.PlaceSpotOrderRequest{
		order,
		order,
		order,
		order,
		order,
	}

	_, errs := o.PlaceMultipleSpotOrders(request)
	if errs[0].Error() != "maximum 4 orders for each pair" {
		t.Error("Expecting an error when more than 4 orders for a pair supplied", errs[0])
	}
}

// TestPlaceMultipleSpotOrdersOverPairLimits API logic test
func TestPlaceMultipleSpotOrdersOverPairLimits(t *testing.T) {
	TestSetDefaults(t)
	t.Parallel()
	order := okgroup.PlaceSpotOrderRequest{
		InstrumentID:  spotCurrency,
		Type:          "market",
		Side:          "buy",
		MarginTrading: "1",
		Size:          "100",
		Notional:      "100",
	}

	request := []okgroup.PlaceSpotOrderRequest{
		order,
	}

	order.InstrumentID = currency.NewPairWithDelimiter(currency.LTC.String(), currency.USDT.String(), "-").Lower().String()
	request = append(request, order)
	order.InstrumentID = currency.NewPairWithDelimiter(currency.DOGE.String(), currency.USDT.String(), "-").Lower().String()
	request = append(request, order)
	order.InstrumentID = currency.NewPairWithDelimiter(currency.XMR.String(), currency.USDT.String(), "-").Lower().String()
	request = append(request, order)
	order.InstrumentID = currency.NewPairWithDelimiter(currency.BCH.String(), currency.USDT.String(), "-").Lower().String()
	request = append(request, order)

	_, errs := o.PlaceMultipleSpotOrders(request)
	if errs[0].Error() != "up to 4 trading pairs" {
		t.Error("Expecting an error when more than 4 trading pairs supplied", errs[0])
	}
}

// TestCancelSpotOrder API endpoint test
func TestCancelSpotOrder(t *testing.T) {
	TestSetRealOrderDefaults(t)
	t.Parallel()
	request := okgroup.CancelSpotOrderRequest{
		InstrumentID: spotCurrency,
		OrderID:      1234,
	}

	_, err := o.CancelSpotOrder(request)
	testStandardErrorHandling(t, err)
}

// TestCancelMultipleSpotOrders API endpoint test
func TestCancelMultipleSpotOrders(t *testing.T) {
	TestSetRealOrderDefaults(t)
	t.Parallel()
	request := okgroup.CancelMultipleSpotOrdersRequest{
		InstrumentID: spotCurrency,
		OrderIDs:     []int64{1, 2, 3, 4},
	}

	cancellations, err := o.CancelMultipleSpotOrders(request)
	testStandardErrorHandling(t, err)
	for _, cancellationsPerCurrency := range cancellations {
		for _, cancellation := range cancellationsPerCurrency {
			if !cancellation.Result {
				t.Error(cancellation.Error)
			}
		}
	}
}

// TestCancelMultipleSpotOrdersOverCurrencyLimits API logic test
func TestCancelMultipleSpotOrdersOverCurrencyLimits(t *testing.T) {
	TestSetRealOrderDefaults(t)
	t.Parallel()
	request := okgroup.CancelMultipleSpotOrdersRequest{
		InstrumentID: spotCurrency,
		OrderIDs:     []int64{1, 2, 3, 4, 5},
	}

	_, err := o.CancelMultipleSpotOrders(request)
	if err.Error() != "maximum 4 order cancellations for each pair" {
		t.Error("Expecting an error when more than 4 orders for a pair supplied", err)
	}
}

// TestGetSpotOrders API endpoint test
func TestGetSpotOrders(t *testing.T) {
	TestSetDefaults(t)
	t.Parallel()
	request := okgroup.GetSpotOrdersRequest{
		InstrumentID: spotCurrency,
		Status:       "all",
		Limit:        1,
	}
	_, err := o.GetSpotOrders(request)
	testStandardErrorHandling(t, err)
}

// TestGetSpotOpenOrders API endpoint test
func TestGetSpotOpenOrders(t *testing.T) {
	TestSetDefaults(t)
	t.Parallel()
	request := okgroup.GetSpotOpenOrdersRequest{}
	_, err := o.GetSpotOpenOrders(request)
	testStandardErrorHandling(t, err)
}

// TestGetSpotOrder API endpoint test
func TestGetSpotOrder(t *testing.T) {
	TestSetDefaults(t)
	t.Parallel()
	request := okgroup.GetSpotOrderRequest{
		OrderID:      "-1234",
		InstrumentID: currency.NewPairWithDelimiter(currency.BTC.String(), currency.USDT.String(), "-").Upper().String(),
	}
	_, err := o.GetSpotOrder(request)
	testStandardErrorHandling(t, err)
}

// TestGetSpotTransactionDetails API endpoint test
func TestGetSpotTransactionDetails(t *testing.T) {
	TestSetDefaults(t)
	t.Parallel()
	request := okgroup.GetSpotTransactionDetailsRequest{
		OrderID:      1234,
		InstrumentID: spotCurrency,
	}
	_, err := o.GetSpotTransactionDetails(request)
	testStandardErrorHandling(t, err)
}

// TestGetSpotTokenPairDetails API endpoint test
func TestGetSpotTokenPairDetails(t *testing.T) {
	TestSetDefaults(t)
	t.Parallel()
	_, err := o.GetSpotTokenPairDetails()
	if err != nil {
		t.Error(err)
	}
}

// TestGetSpotOrderBook API endpoint test
func TestGetSpotOrderBook(t *testing.T) {
	TestSetDefaults(t)
	t.Parallel()
	request := okgroup.GetSpotOrderBookRequest{
		InstrumentID: spotCurrency,
	}
	_, err := o.GetSpotOrderBook(request)
	if err != nil {
		t.Error(err)
	}
}

// TestGetSpotAllTokenPairsInformation API endpoint test
func TestGetSpotAllTokenPairsInformation(t *testing.T) {
	TestSetDefaults(t)
	t.Parallel()
	_, err := o.GetSpotAllTokenPairsInformation()
	if err != nil {
		t.Error(err)
	}
}

// TestGetSpotAllTokenPairsInformationForCurrency API endpoint test
func TestGetSpotAllTokenPairsInformationForCurrency(t *testing.T) {
	TestSetDefaults(t)
	t.Parallel()
	_, err := o.GetSpotAllTokenPairsInformationForCurrency(spotCurrency)
	if err != nil {
		t.Error(err)
	}
}

// TestGetSpotFilledOrdersInformation API endpoint test
func TestGetSpotFilledOrdersInformation(t *testing.T) {
	TestSetDefaults(t)
	t.Parallel()
	request := okgroup.GetSpotFilledOrdersInformationRequest{
		InstrumentID: spotCurrency,
	}
	_, err := o.GetSpotFilledOrdersInformation(request)
	if err != nil {
		t.Error(err)
	}
}

// TestGetSpotMarketData API endpoint test
func TestGetSpotMarketData(t *testing.T) {
	TestSetDefaults(t)
	t.Parallel()
	request := okgroup.GetSpotMarketDataRequest{
		InstrumentID: spotCurrency,
		Granularity:  604800,
	}
	_, err := o.GetSpotMarketData(request)
	if err != nil {
		t.Error(err)
	}
}

// TestGetMarginTradingAccounts API endpoint test
func TestGetMarginTradingAccounts(t *testing.T) {
	TestSetDefaults(t)
	t.Parallel()
	_, err := o.GetMarginTradingAccounts()
	testStandardErrorHandling(t, err)
}

// TestGetMarginTradingAccountsForCurrency API endpoint test
func TestGetMarginTradingAccountsForCurrency(t *testing.T) {
	TestSetDefaults(t)
	t.Parallel()
	_, err := o.GetMarginTradingAccountsForCurrency(spotCurrency)
	testStandardErrorHandling(t, err)
}

// TestGetMarginBillDetails API endpoint test
func TestGetMarginBillDetails(t *testing.T) {
	TestSetDefaults(t)
	t.Parallel()
	request := okgroup.GetMarginBillDetailsRequest{
		InstrumentID: spotCurrency,
		Limit:        100,
	}

	_, err := o.GetMarginBillDetails(request)
	testStandardErrorHandling(t, err)
}

// TestGetMarginAccountSettings API endpoint test
func TestGetMarginAccountSettings(t *testing.T) {
	TestSetDefaults(t)
	t.Parallel()
	_, err := o.GetMarginAccountSettings("")
	testStandardErrorHandling(t, err)
}

// TestGetMarginAccountSettingsForCurrency API endpoint test
func TestGetMarginAccountSettingsForCurrency(t *testing.T) {
	TestSetDefaults(t)
	t.Parallel()
	_, err := o.GetMarginAccountSettings(spotCurrency)
	testStandardErrorHandling(t, err)
}

// TestOpenMarginLoan API endpoint test
func TestOpenMarginLoan(t *testing.T) {
	TestSetRealOrderDefaults(t)
	t.Parallel()
	request := okgroup.OpenMarginLoanRequest{
		Amount:        100,
		InstrumentID:  spotCurrency,
		QuoteCurrency: currency.USDT.String(),
	}

	_, err := o.OpenMarginLoan(request)
	testStandardErrorHandling(t, err)
}

// TestRepayMarginLoan API endpoint test
func TestRepayMarginLoan(t *testing.T) {
	TestSetRealOrderDefaults(t)
	t.Parallel()
	request := okgroup.RepayMarginLoanRequest{
		Amount:        100,
		InstrumentID:  spotCurrency,
		QuoteCurrency: currency.USDT.String(),
		BorrowID:      1,
	}

	_, err := o.RepayMarginLoan(request)
	testStandardErrorHandling(t, err)
}

// TestPlaceMarginOrderLimit API endpoint test
func TestPlaceMarginOrderLimit(t *testing.T) {
	TestSetRealOrderDefaults(t)
	t.Parallel()
	request := okgroup.PlaceSpotOrderRequest{
		InstrumentID:  spotCurrency,
		Type:          "limit",
		Side:          "buy",
		MarginTrading: "2",
		Price:         "100",
		Size:          "100",
	}

	_, err := o.PlaceMarginOrder(&request)
	testStandardErrorHandling(t, err)
}

// TestPlaceMarginOrderMarket API endpoint test
func TestPlaceMarginOrderMarket(t *testing.T) {
	TestSetRealOrderDefaults(t)
	t.Parallel()
	request := okgroup.PlaceSpotOrderRequest{
		InstrumentID:  spotCurrency,
		Type:          "market",
		Side:          "buy",
		MarginTrading: "2",
		Size:          "100",
		Notional:      "100",
	}

	_, err := o.PlaceMarginOrder(&request)
	testStandardErrorHandling(t, err)
}

// TestPlaceMultipleMarginOrders API endpoint test
func TestPlaceMultipleMarginOrders(t *testing.T) {
	TestSetRealOrderDefaults(t)
	t.Parallel()
	order := okgroup.PlaceSpotOrderRequest{
		InstrumentID:  spotCurrency,
		Type:          "market",
		Side:          "buy",
		MarginTrading: "1",
		Size:          "100",
		Notional:      "100",
	}

	request := []okgroup.PlaceSpotOrderRequest{
		order,
	}

	_, errs := o.PlaceMultipleMarginOrders(request)
	if len(errs) > 0 {
		testStandardErrorHandling(t, errs[0])
	}
}

// TestPlaceMultipleMarginOrdersOverCurrencyLimits API logic test
func TestPlaceMultipleMarginOrdersOverCurrencyLimits(t *testing.T) {
	TestSetDefaults(t)
	t.Parallel()
	order := okgroup.PlaceSpotOrderRequest{
		InstrumentID:  spotCurrency,
		Type:          "market",
		Side:          "buy",
		MarginTrading: "1",
		Size:          "100",
		Notional:      "100",
	}

	request := []okgroup.PlaceSpotOrderRequest{
		order,
		order,
		order,
		order,
		order,
	}

	_, errs := o.PlaceMultipleMarginOrders(request)
	if errs[0].Error() != "maximum 4 orders for each pair" {
		t.Error("Expecting an error when more than 4 orders for a pair supplied", errs[0])
	}
}

// TestPlaceMultipleMarginOrdersOverPairLimits API logic test
func TestPlaceMultipleMarginOrdersOverPairLimits(t *testing.T) {
	TestSetDefaults(t)
	t.Parallel()
	order := okgroup.PlaceSpotOrderRequest{
		InstrumentID:  spotCurrency,
		Type:          "market",
		Side:          "buy",
		MarginTrading: "1",
		Size:          "100",
		Notional:      "100",
	}

	request := []okgroup.PlaceSpotOrderRequest{
		order,
	}

	order.InstrumentID = currency.NewPairWithDelimiter(currency.LTC.String(), currency.USDT.String(), "-").Lower().String()
	request = append(request, order)
	order.InstrumentID = currency.NewPairWithDelimiter(currency.DOGE.String(), currency.USDT.String(), "-").Lower().String()
	request = append(request, order)
	order.InstrumentID = currency.NewPairWithDelimiter(currency.XMR.String(), currency.USDT.String(), "-").Lower().String()
	request = append(request, order)
	order.InstrumentID = currency.NewPairWithDelimiter(currency.BCH.String(), currency.USDT.String(), "-").Lower().String()
	request = append(request, order)

	_, errs := o.PlaceMultipleMarginOrders(request)
	if errs[0].Error() != "up to 4 trading pairs" {
		t.Error("Expecting an error when more than 4 trading pairs supplied", errs[0])
	}
}

// TestCancelMarginOrder API endpoint test
func TestCancelMarginOrder(t *testing.T) {
	TestSetRealOrderDefaults(t)
	t.Parallel()
	request := okgroup.CancelSpotOrderRequest{
		InstrumentID: spotCurrency,
		OrderID:      1234,
	}

	_, err := o.CancelMarginOrder(request)
	testStandardErrorHandling(t, err)
}

// TestCancelMultipleMarginOrders API endpoint test
func TestCancelMultipleMarginOrders(t *testing.T) {
	TestSetRealOrderDefaults(t)
	t.Parallel()
	request := okgroup.CancelMultipleSpotOrdersRequest{
		InstrumentID: spotCurrency,
		OrderIDs:     []int64{1, 2, 3, 4},
	}

	_, errs := o.CancelMultipleMarginOrders(request)
	if len(errs) > 0 {
		testStandardErrorHandling(t, errs[0])
	}
}

// TestCancelMultipleMarginOrdersOverCurrencyLimits API logic test
func TestCancelMultipleMarginOrdersOverCurrencyLimits(t *testing.T) {
	TestSetRealOrderDefaults(t)
	t.Parallel()
	request := okgroup.CancelMultipleSpotOrdersRequest{
		InstrumentID: spotCurrency,
		OrderIDs:     []int64{1, 2, 3, 4, 5},
	}

	_, errs := o.CancelMultipleMarginOrders(request)
	if errs[0].Error() != "maximum 4 order cancellations for each pair" {
		t.Error("Expecting an error when more than 4 orders for a pair supplied", errs[0])
	}
}

// TestGetMarginOrders API endpoint test
func TestGetMarginOrders(t *testing.T) {
	TestSetDefaults(t)
	t.Parallel()
	request := okgroup.GetSpotOrdersRequest{
		InstrumentID: spotCurrency,
		Status:       "all",
	}
	_, err := o.GetMarginOrders(request)
	testStandardErrorHandling(t, err)
}

// TestGetMarginOpenOrders API endpoint test
func TestGetMarginOpenOrders(t *testing.T) {
	TestSetDefaults(t)
	t.Parallel()
	request := okgroup.GetSpotOpenOrdersRequest{}
	_, err := o.GetMarginOpenOrders(request)
	testStandardErrorHandling(t, err)
}

// TestGetMarginOrder API endpoint test
func TestGetMarginOrder(t *testing.T) {
	TestSetDefaults(t)
	t.Parallel()
	request := okgroup.GetSpotOrderRequest{
		OrderID:      "1234",
		InstrumentID: currency.NewPairWithDelimiter(currency.BTC.String(), currency.USDT.String(), "-").Upper().String(),
	}
	_, err := o.GetMarginOrder(request)
	testStandardErrorHandling(t, err)
}

// TestGetMarginTransactionDetails API endpoint test
func TestGetMarginTransactionDetails(t *testing.T) {
	TestSetDefaults(t)
	t.Parallel()
	request := okgroup.GetSpotTransactionDetailsRequest{
		OrderID:      1234,
		InstrumentID: spotCurrency,
	}
	_, err := o.GetMarginTransactionDetails(request)
	testStandardErrorHandling(t, err)
}

var genericFutureInstrumentID string

// getFutureInstrumentID Future contract ids are date based without an easy way to calculate the closest valid date
// This retrieves the value and stores it if running all tests so only one call is made
func getFutureInstrumentID() string {
	if genericFutureInstrumentID != "" {
		return genericFutureInstrumentID
	}
	resp, err := o.GetFuturesContractInformation()
	if err != nil {
		// No error handling here because we're not testing this
		return err.Error()
	}
	genericFutureInstrumentID = resp[0].InstrumentID
	return genericFutureInstrumentID
}

// TestGetFuturesPostions API endpoint test
func TestGetFuturesPostions(t *testing.T) {
	TestSetDefaults(t)
	t.Parallel()
	_, err := o.GetFuturesPostions()
	testStandardErrorHandling(t, err)
}

// TestGetFuturesPostionsForCurrency API endpoint test
func TestGetFuturesPostionsForCurrency(t *testing.T) {
	TestSetDefaults(t)
	currencyContract := getFutureInstrumentID()
	_, err := o.GetFuturesPostionsForCurrency(currencyContract)
	testStandardErrorHandling(t, err)
}

// TestGetFuturesAccountOfAllCurrencies API endpoint test
func TestGetFuturesAccountOfAllCurrencies(t *testing.T) {
	TestSetDefaults(t)
	t.Parallel()
	_, err := o.GetFuturesAccountOfAllCurrencies()
	testStandardErrorHandling(t, err)
}

// TestGetFuturesAccountOfACurrency API endpoint test
func TestGetFuturesAccountOfACurrency(t *testing.T) {
	TestSetDefaults(t)
	t.Parallel()
	_, err := o.GetFuturesAccountOfACurrency(currency.BTC.String())
	testStandardErrorHandling(t, err)
}

// TestGetFuturesLeverage API endpoint test
func TestGetFuturesLeverage(t *testing.T) {
	TestSetDefaults(t)
	t.Parallel()
	_, err := o.GetFuturesLeverage(currency.BTC.String())
	testStandardErrorHandling(t, err)
}

// TestSetFuturesLeverage API endpoint test
func TestSetFuturesLeverage(t *testing.T) {
	TestSetRealOrderDefaults(t)
	request := okgroup.SetFuturesLeverageRequest{
		Currency:     currency.BTC.String(),
		InstrumentID: getFutureInstrumentID(),
		Leverage:     10,
		Direction:    "Long",
	}
	_, err := o.SetFuturesLeverage(request)
	testStandardErrorHandling(t, err)
}

// TestGetFuturesBillDetails API endpoint test
func TestGetFuturesBillDetails(t *testing.T) {
	TestSetDefaults(t)
	t.Parallel()
	_, err := o.GetFuturesBillDetails(okgroup.GetSpotBillDetailsForCurrencyRequest{
		Currency: currency.BTC.String(),
	})
	testStandardErrorHandling(t, err)
}

// TestPlaceFuturesOrder API endpoint test
func TestPlaceFuturesOrder(t *testing.T) {
	TestSetRealOrderDefaults(t)
	_, err := o.PlaceFuturesOrder(okgroup.PlaceFuturesOrderRequest{
		InstrumentID: getFutureInstrumentID(),
		Leverage:     10,
		Type:         1,
		Size:         2,
		Price:        432.11,
		ClientOid:    "12233456",
	})
	testStandardErrorHandling(t, err)
}

// TestPlaceFuturesOrderBatch API endpoint test
func TestPlaceFuturesOrderBatch(t *testing.T) {
	TestSetRealOrderDefaults(t)
	_, err := o.PlaceFuturesOrderBatch(okgroup.PlaceFuturesOrderBatchRequest{
		InstrumentID: getFutureInstrumentID(),
		Leverage:     10,
		OrdersData: []okgroup.PlaceFuturesOrderBatchRequestDetails{
			{
				ClientOid:  "1",
				MatchPrice: "0",
				Price:      "100",
				Size:       "100",
				Type:       "1",
			},
		},
	})
	testStandardErrorHandling(t, err)
}

// TestCancelFuturesOrder API endpoint test
func TestCancelFuturesOrder(t *testing.T) {
	TestSetRealOrderDefaults(t)
	_, err := o.CancelFuturesOrder(okgroup.CancelFuturesOrderRequest{
		InstrumentID: getFutureInstrumentID(),
		OrderID:      "1",
	})
	testStandardErrorHandling(t, err)
}

// TestCancelMultipleSpotOrders API endpoint test
func TestCancelMultipleFuturesOrders(t *testing.T) {
	TestSetRealOrderDefaults(t)
	request := okgroup.CancelMultipleSpotOrdersRequest{
		InstrumentID: getFutureInstrumentID(),
		OrderIDs:     []int64{1, 2, 3, 4},
	}

	_, err := o.CancelFuturesOrderBatch(request)
	testStandardErrorHandling(t, err)
}

// TestGetFuturesOrderList API endpoint test
func TestGetFuturesOrderList(t *testing.T) {
	TestSetDefaults(t)
	_, err := o.GetFuturesOrderList(okgroup.GetFuturesOrdersListRequest{
		InstrumentID: getFutureInstrumentID(),
		Status:       6,
	})
	testStandardErrorHandling(t, err)
}

// TestGetFuturesOrderDetails API endpoint test
func TestGetFuturesOrderDetails(t *testing.T) {
	TestSetDefaults(t)
	_, err := o.GetFuturesOrderDetails(okgroup.GetFuturesOrderDetailsRequest{
		InstrumentID: getFutureInstrumentID(),
		OrderID:      1,
	})
	testStandardErrorHandling(t, err)
}

// TestGetFuturesTransactionDetails API endpoint test
func TestGetFuturesTransactionDetails(t *testing.T) {
	TestSetDefaults(t)
	_, err := o.GetFuturesTransactionDetails(okgroup.GetFuturesTransactionDetailsRequest{
		InstrumentID: getFutureInstrumentID(),
		OrderID:      1,
	})
	testStandardErrorHandling(t, err)
}

// TestGetFuturesContractInformation API endpoint test
func TestGetFuturesContractInformation(t *testing.T) {
	TestSetDefaults(t)
	t.Parallel()
	_, err := o.GetFuturesContractInformation()
	if err != nil {
		t.Error(err)
	}
}

// TestGetFuturesContractInformation API endpoint test
func TestGetFuturesOrderBook(t *testing.T) {
	TestSetDefaults(t)
	_, err := o.GetFuturesOrderBook(okgroup.GetFuturesOrderBookRequest{
		InstrumentID: getFutureInstrumentID(),
		Size:         10,
	})
	if err != nil {
		t.Error(err)
	}
}

// TestGetAllFuturesTokenInfo API endpoint test
func TestGetAllFuturesTokenInfo(t *testing.T) {
	TestSetDefaults(t)
	t.Parallel()
	_, err := o.GetAllFuturesTokenInfo()
	if err != nil {
		t.Error(err)
	}
}

// TestGetAllFuturesTokenInfo API endpoint test
func TestGetFuturesTokenInfoForCurrency(t *testing.T) {
	TestSetDefaults(t)
	_, err := o.GetFuturesTokenInfoForCurrency(getFutureInstrumentID())
	if err != nil {
		t.Error(err)
	}
}

// TestGetFuturesFilledOrder API endpoint test
func TestGetFuturesFilledOrder(t *testing.T) {
	TestSetDefaults(t)
	_, err := o.GetFuturesFilledOrder(okgroup.GetFuturesFilledOrderRequest{
		InstrumentID: getFutureInstrumentID(),
	})
	if err != nil {
		t.Error(err)
	}
}

// TestGetFuturesHoldAmount API endpoint test
func TestGetFuturesHoldAmount(t *testing.T) {
	TestSetDefaults(t)
	_, err := o.GetFuturesHoldAmount(getFutureInstrumentID())
	testStandardErrorHandling(t, err)
}

// TestGetFuturesHoldAmount API endpoint test
func TestGetFuturesIndices(t *testing.T) {
	TestSetDefaults(t)
	_, err := o.GetFuturesIndices(getFutureInstrumentID())
	if err != nil {
		t.Error(err)
	}
}

// TestGetFuturesHoldAmount API endpoint test
func TestGetFuturesExchangeRates(t *testing.T) {
	TestSetDefaults(t)
	t.Parallel()
	_, err := o.GetFuturesExchangeRates()
	if err != nil {
		t.Errorf("Encountered error: %v", err)
	}
}

// TestGetFuturesHoldAmount API endpoint test
func TestGetFuturesEstimatedDeliveryPrice(t *testing.T) {
	TestSetDefaults(t)
	_, err := o.GetFuturesEstimatedDeliveryPrice(getFutureInstrumentID())
	if err != nil {
		t.Error(err)
	}
}

// TestGetFuturesOpenInterests API endpoint test
func TestGetFuturesOpenInterests(t *testing.T) {
	TestSetDefaults(t)
	_, err := o.GetFuturesOpenInterests(getFutureInstrumentID())
	if err != nil {
		t.Error(err)
	}
}

// TestGetFuturesOpenInterests API endpoint test
func TestGetFuturesCurrentPriceLimit(t *testing.T) {
	TestSetDefaults(t)
	_, err := o.GetFuturesCurrentPriceLimit(getFutureInstrumentID())
	if err != nil {
		t.Error(err)
	}
}

// TestGetFuturesCurrentMarkPrice API endpoint test
func TestGetFuturesCurrentMarkPrice(t *testing.T) {
	TestSetDefaults(t)
	_, err := o.GetFuturesCurrentMarkPrice(getFutureInstrumentID())
	if err != nil {
		t.Error(err)
	}
}

// TestGetFuturesForceLiquidatedOrders API endpoint test
func TestGetFuturesForceLiquidatedOrders(t *testing.T) {
	TestSetDefaults(t)
	_, err := o.GetFuturesForceLiquidatedOrders(okgroup.GetFuturesForceLiquidatedOrdersRequest{
		InstrumentID: getFutureInstrumentID(),
		Status:       "1",
	})
	if err != nil {
		t.Error(err)
	}
}

// TestGetFuturesTagPrice API endpoint test
func TestGetFuturesTagPrice(t *testing.T) {
	TestSetDefaults(t)
	_, err := o.GetFuturesTagPrice(getFutureInstrumentID())
	testStandardErrorHandling(t, err)
}

// TestGetSwapPostions API endpoint test
func TestGetSwapPostions(t *testing.T) {
	TestSetDefaults(t)
	t.Parallel()
	_, err := o.GetSwapPostions()
	testStandardErrorHandling(t, err)
}

// TestGetSwapPostionsForContract API endpoint test
func TestGetSwapPostionsForContract(t *testing.T) {
	TestSetDefaults(t)
	t.Parallel()
	_, err := o.GetSwapPostionsForContract(fmt.Sprintf("%v-%v-SWAP", currency.BTC, currency.USD))
	testStandardErrorHandling(t, err)
}

// TestGetSwapAccountOfAllCurrency API endpoint test
func TestGetSwapAccountOfAllCurrency(t *testing.T) {
	TestSetDefaults(t)
	t.Parallel()
	_, err := o.GetSwapAccountOfAllCurrency()
	testStandardErrorHandling(t, err)
}

// TestGetSwapAccountSettingsOfAContract API endpoint test
func TestGetSwapAccountSettingsOfAContract(t *testing.T) {
	TestSetDefaults(t)
	t.Parallel()
	_, err := o.GetSwapAccountSettingsOfAContract(fmt.Sprintf("%v-%v-SWAP", currency.BTC, currency.USD))
	testStandardErrorHandling(t, err)
}

// TestSetSwapLeverageLevelOfAContract API endpoint test
func TestSetSwapLeverageLevelOfAContract(t *testing.T) {
	TestSetDefaults(t)
	t.Parallel()
	_, err := o.SetSwapLeverageLevelOfAContract(okgroup.SetSwapLeverageLevelOfAContractRequest{
		InstrumentID: fmt.Sprintf("%v-%v-SWAP", currency.BTC, currency.USD),
		Leverage:     10,
		Side:         1,
	})

	testStandardErrorHandling(t, err)
}

// TestGetSwapAccountSettingsOfAContract API endpoint test
func TestGetSwapBillDetails(t *testing.T) {
	TestSetDefaults(t)
	t.Parallel()
	_, err := o.GetSwapBillDetails(okgroup.GetSpotBillDetailsForCurrencyRequest{
		Currency: fmt.Sprintf("%v-%v-SWAP", currency.BTC, currency.USD),
		Limit:    100,
	})
	testStandardErrorHandling(t, err)
}

// TestPlaceSwapOrder API endpoint test
func TestPlaceSwapOrder(t *testing.T) {
	TestSetRealOrderDefaults(t)
	t.Parallel()
	_, err := o.PlaceSwapOrder(okgroup.PlaceSwapOrderRequest{
		InstrumentID: fmt.Sprintf("%v-%v-SWAP", currency.BTC, currency.USD),
		Size:         1,
		Type:         1,
		Price:        1,
	})
	testStandardErrorHandling(t, err)
}

// TestPlaceMultipleSwapOrders API endpoint test
func TestPlaceMultipleSwapOrders(t *testing.T) {
	TestSetRealOrderDefaults(t)
	t.Parallel()
	_, err := o.PlaceMultipleSwapOrders(okgroup.PlaceMultipleSwapOrdersRequest{
		InstrumentID: fmt.Sprintf("%v-%v-SWAP", currency.BTC, currency.USD),
		Leverage:     10,
		OrdersData: []okgroup.PlaceMultipleSwapOrderData{
			{
				ClientOID:  "hello",
				MatchPrice: "0",
				Price:      "10",
				Size:       "1",
				Type:       "1",
			}, {
				ClientOID:  "hello2",
				MatchPrice: "0",
				Price:      "10",
				Size:       "1",
				Type:       "1",
			}},
	})
	testStandardErrorHandling(t, err)
}

// TestCancelSwapOrder API endpoint test
func TestCancelSwapOrder(t *testing.T) {
	TestSetRealOrderDefaults(t)
	t.Parallel()
	_, err := o.CancelSwapOrder(okgroup.CancelSwapOrderRequest{
		InstrumentID: fmt.Sprintf("%v-%v-SWAP", currency.BTC, currency.USD),
		OrderID:      "64-2a-26132f931-3",
	})
	testStandardErrorHandling(t, err)
}

// TestCancelMultipleSwapOrders API endpoint test
func TestCancelMultipleSwapOrders(t *testing.T) {
	TestSetRealOrderDefaults(t)
	t.Parallel()
	_, err := o.CancelMultipleSwapOrders(okgroup.CancelMultipleSwapOrdersRequest{
		InstrumentID: fmt.Sprintf("%v-%v-SWAP", currency.BTC, currency.USD),
		OrderIDs:     []int64{1, 2, 3, 4},
	})
	testStandardErrorHandling(t, err)
}

// TestGetSwapOrderList API endpoint test
func TestGetSwapOrderList(t *testing.T) {
	TestSetDefaults(t)
	t.Parallel()
	_, err := o.GetSwapOrderList(okgroup.GetSwapOrderListRequest{
		InstrumentID: fmt.Sprintf("%v-%v-SWAP", currency.BTC, currency.USD),
		Status:       6,
	})
	testStandardErrorHandling(t, err)
}

// TestGetSwapOrderDetails API endpoint test
func TestGetSwapOrderDetails(t *testing.T) {
	TestSetDefaults(t)
	t.Parallel()
	_, err := o.GetSwapOrderDetails(okgroup.GetSwapOrderDetailsRequest{
		InstrumentID: fmt.Sprintf("%v-%v-SWAP", currency.BTC, currency.USD),
		OrderID:      "64-2a-26132f931-3",
	})
	testStandardErrorHandling(t, err)
}

// TestGetSwapTransactionDetails API endpoint test
func TestGetSwapTransactionDetails(t *testing.T) {
	TestSetDefaults(t)
	t.Parallel()
	_, err := o.GetSwapTransactionDetails(okgroup.GetSwapTransactionDetailsRequest{
		InstrumentID: fmt.Sprintf("%v-%v-SWAP", currency.BTC, currency.USD),
		OrderID:      "64-2a-26132f931-3",
	})
	testStandardErrorHandling(t, err)
}

// TestGetSwapContractInformation API endpoint test
func TestGetSwapContractInformation(t *testing.T) {
	TestSetDefaults(t)
	t.Parallel()
	_, err := o.GetSwapContractInformation()
	if err != nil {
		t.Error(err)
	}
}

// TestGetSwapOrderBook API endpoint test
func TestGetSwapOrderBook(t *testing.T) {
	TestSetDefaults(t)
	t.Parallel()
	_, err := o.GetSwapOrderBook(okgroup.GetSwapOrderBookRequest{
		InstrumentID: fmt.Sprintf("%v-%v-SWAP", currency.BTC, currency.USD),
		Size:         200,
	})
	if err != nil {
		t.Error(err)
	}
}

// TestGetAllSwapTokensInformation API endpoint test
func TestGetAllSwapTokensInformation(t *testing.T) {
	TestSetDefaults(t)
	t.Parallel()
	_, err := o.GetAllSwapTokensInformation()
	if err != nil {
		t.Error(err)
	}
}

// TestGetSwapTokensInformationForCurrency API endpoint test
func TestGetSwapTokensInformationForCurrency(t *testing.T) {
	TestSetDefaults(t)
	t.Parallel()
	_, err := o.GetSwapTokensInformationForCurrency(fmt.Sprintf("%v-%v-SWAP", currency.BTC, currency.USD))
	if err != nil {
		t.Error(err)
	}
}

// TestGetSwapFilledOrdersData API endpoint test
func TestGetSwapFilledOrdersData(t *testing.T) {
	TestSetDefaults(t)
	t.Parallel()
	_, err := o.GetSwapFilledOrdersData(&okgroup.GetSwapFilledOrdersDataRequest{
		InstrumentID: fmt.Sprintf("%v-%v-SWAP", currency.BTC, currency.USD),
		Limit:        100,
	})
	if err != nil {
		t.Error(err)
	}
}

// TestGetSwapMarketData API endpoint test
func TestGetSwapMarketData(t *testing.T) {
	TestSetDefaults(t)
	t.Parallel()
	request := okgroup.GetSwapMarketDataRequest{
		InstrumentID: fmt.Sprintf("%v-%v-SWAP", currency.BTC, currency.USD),
		Granularity:  604800,
	}
	_, err := o.GetSwapMarketData(request)
	if err != nil {
		t.Error(err)
	}
}

// TestGetSwapIndeces API endpoint test
func TestGetSwapIndeces(t *testing.T) {
	TestSetDefaults(t)
	t.Parallel()
	_, err := o.GetSwapIndices(fmt.Sprintf("%v-%v-SWAP", currency.BTC, currency.USD))
	if err != nil {
		t.Error(err)
	}
}

// TestGetSwapExchangeRates API endpoint test
func TestGetSwapExchangeRates(t *testing.T) {
	TestSetDefaults(t)
	t.Parallel()
	_, err := o.GetSwapExchangeRates()
	if err != nil {
		t.Error(err)
	}
}

// TestGetSwapOpenInterest API endpoint test
func TestGetSwapOpenInterest(t *testing.T) {
	TestSetDefaults(t)
	t.Parallel()
	_, err := o.GetSwapOpenInterest(fmt.Sprintf("%v-%v-SWAP", currency.BTC, currency.USD))
	if err != nil {
		t.Error(err)
	}
}

// TestGetSwapCurrentPriceLimits API endpoint test
func TestGetSwapCurrentPriceLimits(t *testing.T) {
	TestSetDefaults(t)
	t.Parallel()
	_, err := o.GetSwapCurrentPriceLimits(fmt.Sprintf("%v-%v-SWAP", currency.BTC, currency.USD))
	if err != nil {
		t.Error(err)
	}
}

// TestGetSwapForceLiquidatedOrders API endpoint test
func TestGetSwapForceLiquidatedOrders(t *testing.T) {
	TestSetDefaults(t)
	t.Parallel()
	_, err := o.GetSwapForceLiquidatedOrders(okgroup.GetSwapForceLiquidatedOrdersRequest{
		InstrumentID: fmt.Sprintf("%v-%v-SWAP", currency.BTC, currency.USD),
		Status:       "0",
	})
	if err != nil {
		t.Error(err)
	}
}

// TestGetSwapOnHoldAmountForOpenOrders API endpoint test
func TestGetSwapOnHoldAmountForOpenOrders(t *testing.T) {
	TestSetDefaults(t)
	t.Parallel()
	_, err := o.GetSwapOnHoldAmountForOpenOrders(fmt.Sprintf("%v-%v-SWAP", currency.BTC, currency.USD))
	testStandardErrorHandling(t, err)
}

// TestGetSwapNextSettlementTime API endpoint test
func TestGetSwapNextSettlementTime(t *testing.T) {
	TestSetDefaults(t)
	t.Parallel()
	_, err := o.GetSwapNextSettlementTime(fmt.Sprintf("%v-%v-SWAP", currency.BTC, currency.USD))
	if err != nil {
		t.Error(err)
	}
}

// TestGetSwapMarkPrice API endpoint test
func TestGetSwapMarkPrice(t *testing.T) {
	TestSetDefaults(t)
	t.Parallel()
	_, err := o.GetSwapMarkPrice(fmt.Sprintf("%v-%v-SWAP", currency.BTC, currency.USD))
	if err != nil {
		t.Error(err)
	}
}

// TestGetSwapFundingRateHistory API endpoint test
func TestGetSwapFundingRateHistory(t *testing.T) {
	TestSetDefaults(t)
	t.Parallel()
	_, err := o.GetSwapFundingRateHistory(okgroup.GetSwapFundingRateHistoryRequest{
		InstrumentID: fmt.Sprintf("%v-%v-SWAP", currency.BTC, currency.USD),
		Limit:        100,
	})
	if err != nil {
		t.Error(err)
	}
}

// TestGetETT API endpoint test
func TestGetETT(t *testing.T) {
	TestSetDefaults(t)
	t.Parallel()
	_, err := o.GetETT()
	testStandardErrorHandling(t, err)
}

// TestGetETTAccountInformationForCurrency API endpoint test
func TestGetETTAccountInformationForCurrency(t *testing.T) {
	TestSetDefaults(t)
	t.Parallel()
	_, err := o.GetETTBillsDetails(currency.BTC.String())
	testStandardErrorHandling(t, err)
}

// TestGetETTBillsDetails API endpoint test
func TestGetETTBillsDetails(t *testing.T) {
	TestSetDefaults(t)
	t.Parallel()
	_, err := o.GetETTBillsDetails(currency.BTC.String())
	testStandardErrorHandling(t, err)
}

// TestPlaceETTOrder API endpoint test
func TestPlaceETTOrder(t *testing.T) {
	TestSetRealOrderDefaults(t)
	t.Parallel()
	request := okgroup.PlaceETTOrderRequest{
		QuoteCurrency: spotCurrency,
		Type:          0,
		Size:          "100",
		Amount:        1,
		ETT:           "OK06",
	}

	_, err := o.PlaceETTOrder(request)
	testStandardErrorHandling(t, err)
}

// TestCancelETTOrder API endpoint test
func TestCancelETTOrder(t *testing.T) {
	TestSetRealOrderDefaults(t)
	t.Parallel()
	_, err := o.CancelETTOrder("888845120785408")
	testStandardErrorHandling(t, err)
}

// TestGetETTOrderList API endpoint test
// This results in a 500 error when its a request object
// Or when it is submitted as URL params
// Unsure how to fix
func TestGetETTOrderList(t *testing.T) {
	TestSetDefaults(t)
	t.Parallel()
	request := okgroup.GetETTOrderListRequest{
		Type:   1,
		ETT:    "OK06ETT",
		Status: 0,
	}

	_, err := o.GetETTOrderList(request)
	testStandardErrorHandling(t, err)
}

// TestGetETTOrderDetails API endpoint test
func TestGetETTOrderDetails(t *testing.T) {
	TestSetDefaults(t)
	t.Parallel()
	_, err := o.GetETTOrderDetails("888845020785408")
	testStandardErrorHandling(t, err)
}

// TestGetETTConstituents API endpoint test
func TestGetETTConstituents(t *testing.T) {
	TestSetDefaults(t)
	t.Parallel()
	_, err := o.GetETTConstituents("OK06ETT")
	if err != nil {
		t.Error(err)
	}
}

// TestGetETTSettlementPriceHistory API endpoint test
func TestGetETTSettlementPriceHistory(t *testing.T) {
	TestSetDefaults(t)
	t.Parallel()
	_, err := o.GetETTSettlementPriceHistory("OK06ETT")
	if err != nil {
		t.Error(err)
	}
}

// Websocket tests ----------------------------------------------------------------------------------------------

// TestWsLogin API endpoint test
func TestWsLogin(t *testing.T) {
	TestSetRealOrderDefaults(t)
	t.Parallel()
	if o.WebsocketConn == nil {
		o.Websocket.Shutdown()
		err := setupWSConnection()
		if err != nil {
			t.Error(err)
		}
	}
	if !o.Websocket.IsConnected() {
		t.Skip("Could not connect to websocket. Skipping")
	}
	err := o.WsLogin()
	if err != nil {
		t.Error(err)
	}
	var errorReceived bool
	for i := 0; i < 5; i++ {
		response := <-o.Websocket.DataHandler
		if err, ok := response.(error); ok && err != nil {
			t.Log(response)
			errorReceived = true
		}
	}
	if errorReceived {
		t.Error("Expecting no errors")
	}
}

// TestSubscribeToChannel API endpoint test
func TestSubscribeToChannel(t *testing.T) {
	TestSetDefaults(t)
	if o.WebsocketConn == nil {
		o.Websocket.Shutdown()
		err := setupWSConnection()
		if err != nil {
			t.Error(err)
		}
	}
	if !o.Websocket.IsConnected() {
		t.Skip("Could not connect to websocket. Skipping")
	}
	channelName := "spot/depth:LTC-BTC"
	err := o.WsSubscribeToChannel(channelName)
	if err != nil {
		t.Error(err)
		return
	}
	var errorReceived bool
	for i := 0; i < 5; i++ {
		response := <-o.Websocket.DataHandler
		if err, ok := response.(error); ok && err != nil {
			t.Log(response)
			if strings.Contains(response.(error).Error(), channelName) {
				errorReceived = true
			}
		}
	}

	if errorReceived {
		t.Error("Expecting subscription to channel")
	}
}

// TestSubscribeToNonExistantChannel Logic test
// Attempts to subscribe to a channel that doesn't exist
// Then captures the error response
func TestSubscribeToNonExistantChannel(t *testing.T) {
	defer disconnectFromWS()
	TestSetDefaults(t)
	if o.WebsocketConn == nil {
		o.Websocket.Shutdown()
		err := setupWSConnection()
		if err != nil {
			t.Error(err)
		}
	}
	if !o.Websocket.IsConnected() {
		t.Skip("Could not connect to websocket. Skipping")
	}
	channelName := "badChannel"
	err := o.WsSubscribeToChannel(channelName)
	if err != nil {
		t.Error(err)
		return
	}
	var errorReceived bool
	for i := 0; i < 5; i++ {
		response := <-o.Websocket.DataHandler
		if err, ok := response.(error); ok && err != nil {
			t.Log(response)
			if strings.Contains(response.(error).Error(), channelName) {
				errorReceived = true
			}
		}
	}

	if !errorReceived {
		t.Error("Expecting OKEX error - 30040 message: Channel badChannel doesn't exist")
	}
}

// TestGetAssetTypeFromTableName logic test
func TestGetAssetTypeFromTableName(t *testing.T) {
	str := "spot/candle300s:BTC-USDT"
	spot := o.GetAssetTypeFromTableName(str)
	if spot != "SPOT" {
		t.Errorf("Error, expected 'SPOT', received: '%v'", spot)
	}
}

// TestGetWsChannelWithoutOrderType logic test
func TestGetWsChannelWithoutOrderType(t *testing.T) {
	TestSetDefaults(t)
	t.Parallel()
	str := "spot/depth5:BTC-USDT"
	expected := "depth5"
	resp := o.GetWsChannelWithoutOrderType(str)
	if resp != expected {
		t.Errorf("Logic change error %v should be %v", resp, expected)
	}
	str = "spot/depth"
	resp = o.GetWsChannelWithoutOrderType(str)
	expected = "depth"
	if resp != expected {
		t.Errorf("Logic change error %v should be %v", resp, expected)
	}
	str = "testWithBadData"
	resp = o.GetWsChannelWithoutOrderType(str)
	if resp != str {
		t.Errorf("Logic change error %v should be %v", resp, str)
	}
}

// TestOrderBookUpdateChecksumCalculator logic test
func TestOrderBookUpdateChecksumCalculator(t *testing.T) {
	TestSetDefaults(t)
	t.Parallel()
	if o.WebsocketConn == nil {
		o.Websocket.Shutdown()
		err := setupWSConnection()
		if err != nil {
			t.Error(err)
		}
	}
	disconnectFromWS()
	original := `{"table":"spot/depth","action":"partial","data":[{"instrument_id":"BTC-USDT","asks":[["3864.6786","0.145",1],["3864.7682","0.005",1],["3864.9851","0.57",1],["3864.9852","0.30137754",1],["3864.9986","2.81818419",1],["3864.9995","0.002",1],["3865","0.0597",1],["3865.0309","0.4",1],["3865.1995","0.004",1],["3865.3995","0.004",1],["3865.5995","0.004",1],["3865.7995","0.004",1],["3865.9995","0.004",1],["3866.0961","0.25865886",1],["3866.1995","0.004",1],["3866.3995","0.004",1],["3866.4004","0.3243",2],["3866.5995","0.004",1],["3866.7633","0.44247086",1],["3866.7995","0.004",1],["3866.9197","0.511",1],["3867.256","0.51716256",1],["3867.3951","0.02588112",1],["3867.4014","0.025",1],["3867.4566","0.02499999",1],["3867.4675","4.01155057",5],["3867.5515","1.1",1],["3867.6113","0.009",1],["3867.7349","0.026",1],["3867.7781","0.03738652",1],["3867.9163","0.0521",1],["3868.0381","0.34354941",1],["3868.0436","0.051",1],["3868.0657","0.90552172",3],["3868.1819","0.03863346",1],["3868.2013","0.194",1],["3868.346","0.051",1],["3868.3863","0.01155",1],["3868.7716","0.009",1],["3868.947","0.025",1],["3868.98","0.001",1],["3869.0764","1.03487931",1],["3869.2773","0.07724578",1],["3869.4039","0.025",1],["3869.4068","1.03",1],["3869.7068","2.06976398",1],["3870","0.5",1],["3870.0465","0.01",1],["3870.7042","0.02099651",1],["3870.9451","2.07047375",1],["3871.5254","1.2",1],["3871.5596","0.001",1],["3871.6605","0.01035032",1],["3871.7179","2.07047375",1],["3871.8816","0.51751625",1],["3872.1","0.75",1],["3872.2464","0.0646",1],["3872.3747","0.283",1],["3872.4039","0.2",1],["3872.7655","0.23179307",1],["3872.8005","2.06976398",1],["3873.1509","2",1],["3873.3215","0.26",1],["3874.1392","0.001",1],["3874.1487","3.88224364",4],["3874.1685","1.8",1],["3874.5571","0.08974762",1],["3874.734","2.06976398",1],["3874.99","0.3",1],["3875","1.001",2],["3875.0041","1.03505051",1],["3875.45","0.3",1],["3875.4766","0.15",1],["3875.7057","0.51751625",1],["3876","0.001",1],["3876.68","0.3",1],["3876.7188","0.001",1],["3877","0.75",1],["3877.31","0.035",1],["3877.38","0.3",1],["3877.7","0.3",1],["3877.88","0.3",1],["3878.0364","0.34770122",1],["3878.4525","0.48579748",1],["3878.4955","0.02812511",1],["3878.8855","0.00258579",1],["3878.9605","0.895",1],["3879","0.001",1],["3879.2984","0.002",2],["3879.432","0.001",1],["3879.6313","6",1],["3879.9999","0.002",2],["3880","1.25132834",5],["3880.2526","0.04075162",1],["3880.7145","0.0647",1],["3881.2469","1.883",1],["3881.878","0.002",2],["3884.4576","0.002",2],["3885","0.002",2],["3885.2233","0.28304103",1],["3885.7416","18",1],["3886","0.001",1],["3886.1554","5.4",1],["3887","0.001",1],["3887.0372","0.002",2],["3887.2559","0.05214011",1],["3887.9238","0.0019",1],["3888","0.15810538",4],["3889","0.001",1],["3889.5175","0.50510653",1],["3889.6168","0.002",2],["3889.9999","0.001",1],["3890","2.34968109",4],["3890.5222","0.00257806",1],["3891.2659","5",1],["3891.9999","0.00893897",1],["3892.1964","0.002",2],["3892.4358","0.0176",1],["3893.1388","1.4279",1],["3894","0.0026321",1],["3894.776","0.001",1],["3895","1.501",2],["3895.379","0.25881288",1],["3897","0.05",1],["3897.3556","0.001",1],["3897.8432","0.73708079",1],["3898","3.31353018",7],["3898.4462","4.757",1],["3898.6","0.47159638",1],["3898.8769","0.0129",1],["3899","6",2],["3899.6516","0.025",1],["3899.9352","0.001",1],["3899.9999","0.013",2],["3900","22.37447743",24],["3900.9999","0.07763916",1],["3901","0.10192487",1],["3902.1937","0.00257034",1],["3902.3991","1.5532141",1],["3902.5148","0.001",1],["3904","1.49331984",1],["3904.9999","0.95905447",1],["3905","0.501",2],["3905.0944","0.001",1],["3905.61","0.099",1],["3905.6801","0.54343686",1],["3906.2901","0.0258",1],["3907.674","0.001",1],["3907.85","1.35778084",1],["3908","0.03846153",1],["3908.23","1.95189531",1],["3908.906","0.03148978",1],["3909","0.001",1],["3909.9999","0.01398721",2],["3910","0.016",2],["3910.2536","0.001",1],["3912.5406","0.88270517",1],["3912.8332","0.001",1],["3913","1.2640608",1],["3913.87","1.69114184",1],["3913.9003","0.00256266",1],["3914","1.21766411",1],["3915","0.001",1],["3915.4128","0.001",1],["3915.7425","6.848",1],["3916","0.0050949",1],["3917.36","1.28658296",1],["3917.9924","0.001",1],["3919","0.001",1],["3919.9999","0.001",1],["3920","1.21171832",3],["3920.0002","0.20217038",1],["3920.572","0.001",1],["3921","0.128",1],["3923.0756","0.00148064",1],["3923.1516","0.001",1],["3923.86","1.38831714",1],["3925","0.01867801",2],["3925.642","0.00255499",1],["3925.7312","0.001",1],["3926","0.04290757",1],["3927","0.023",1],["3927.3175","0.01212865",1],["3927.65","1.51375612",1],["3928","0.5",1],["3928.3108","0.001",1],["3929","0.001",1],["3929.9999","0.01519338",2],["3930","0.0174985",3],["3930.21","1.49335799",1],["3930.8904","0.001",1],["3932.2999","0.01953",1],["3932.8962","7.96",1],["3933.0387","11.808",1],["3933.47","0.001",1],["3934","1.40839932",1],["3935","0.001",1],["3936.8","0.62879518",1],["3937.23","1.56977841",1],["3937.4189","0.00254735",1]],"bids":[["3864.5217","0.00540709",1],["3864.5216","0.14068758",2],["3864.2275","0.01033576",1],["3864.0989","0.00825047",1],["3864.0273","0.38",1],["3864.0272","0.4",1],["3863.9957","0.01083539",1],["3863.9184","0.01653723",1],["3863.8282","0.25588165",1],["3863.8153","0.154",1],["3863.7791","1.14122492",1],["3863.6866","0.01733662",1],["3863.6093","0.02645958",1],["3863.3775","0.02773862",1],["3863.0297","0.513",1],["3863.0286","1.1028564",2],["3862.8489","0.01",1],["3862.5972","0.01890179",1],["3862.3431","0.01152944",1],["3862.313","0.009",1],["3862.2445","0.90551002",3],["3862.0734","0.014",1],["3862.0539","0.64976067",1],["3861.8586","0.025",1],["3861.7888","0.025",1],["3861.7673","0.008",1],["3861.5785","0.01",1],["3861.3895","0.005",1],["3861.3338","0.25875855",1],["3861.161","0.01",1],["3861.1111","0.03863352",1],["3861.0732","0.51703882",1],["3860.9116","0.17754895",1],["3860.75","0.19",1],["3860.6554","0.015",1],["3860.6172","0.005",1],["3860.6088","0.008",1],["3860.4724","0.12940042",1],["3860.4424","0.25880084",1],["3860.42","0.01",1],["3860.3725","0.51760102",1],["3859.8449","0.005",1],["3859.8285","0.03738652",1],["3859.7638","0.07726703",1],["3859.4502","0.008",1],["3859.3772","0.05173471",1],["3859.3409","0.194",1],["3859","5",1],["3858.827","0.0521",1],["3858.8208","0.001",1],["3858.679","0.26",1],["3858.4814","0.07477305",1],["3858.1669","1.03503422",1],["3857.6005","0.006",1],["3857.4005","0.004",1],["3857.2005","0.004",1],["3857.1871","1.218",1],["3857.0005","0.004",1],["3856.8135","0.0646",1],["3856.8005","0.004",1],["3856.2412","0.001",1],["3856.2349","1.03503422",1],["3856.0197","0.01037339",1],["3855.8781","0.23178117",1],["3855.8005","0.004",1],["3855.7165","0.00259355",1],["3855.4858","0.25875855",1],["3854.4584","0.01",1],["3853.6616","0.001",1],["3853.1373","0.92",1],["3852.5072","0.48599702",1],["3851.3926","0.13008333",1],["3851.082","0.001",1],["3850.9317","2",1],["3850.6359","0.34770165",1],["3850.2058","0.51751624",1],["3850.0823","0.15",1],["3850.0042","0.5175171",1],["3850","0.001",1],["3849.6325","1.8",1],["3849.41","0.3",1],["3848.9686","1.85",1],["3848.7426","0.18511466",1],["3848.52","0.3",1],["3848.5024","0.001",1],["3848.42","0.3",1],["3848.1618","2.204",1],["3847.77","0.3",1],["3847.48","0.3",1],["3847.3581","2.05",1],["3846.8259","0.0646",1],["3846.59","0.3",1],["3846.49","0.3",1],["3845.9228","0.001",1],["3844.184","0.00260133",1],["3844.0092","6.3",1],["3843.3432","0.001",1],["3841","0.06300963",1],["3840.7636","0.001",1],["3840","0.201",3],["3839.7681","18",1],["3839.5328","0.05214011",1],["3838.184","0.001",1],["3837.2344","0.27589557",1],["3836.6479","5.2",1],["3836","2.37196773",3],["3835.6044","0.001",1],["3833.6053","0.25873556",1],["3833.0248","0.001",1],["3833","0.8726502",1],["3832.6859","0.00260913",1],["3832","0.007",1],["3831.637","6",1],["3831.0602","0.001",1],["3830.4452","0.001",1],["3830","0.20375718",4],["3829.7125","0.07833486",1],["3829.6283","0.3519681",1],["3829","0.0039261",1],["3827.8656","0.001",1],["3826.0001","0.53251232",1],["3826","0.0509",1],["3825.7834","0.00698562",1],["3825.286","0.001",1],["3823.0001","0.03010127",1],["3822.8014","0.00261588",1],["3822.7064","0.001",1],["3822.2","1",1],["3822.1121","0.35994101",1],["3821.2222","0.00261696",1],["3821","0.001",1],["3820.1268","0.001",1],["3820","1.12992803",4],["3819","0.01331195",2],["3817.5472","0.001",1],["3816","1.13807184",2],["3815.8343","0.32463428",1],["3815.7834","0.00525295",1],["3815","28.99386799",4],["3814.9676","0.001",1],["3813","0.91303023",4],["3812.388","0.002",2],["3811.2257","0.07",1],["3810","0.32573997",2],["3809.8084","0.001",1],["3809.7928","0.00262481",1],["3807.2288","0.001",1],["3806.8421","0.07003461",1],["3806","0.19",1],["3805.8041","0.05678805",1],["3805","1.01",2],["3804.6492","0.001",1],["3804.3551","0.1",1],["3803","0.005",1],["3802.22","2.05042631",1],["3802.0696","0.001",1],["3802","1.63290092",1],["3801.2257","0.07",1],["3801","57.4",3],["3800.9853","0.02492278",1],["3800.8421","0.06503533",1],["3800.7844","0.02812628",1],["3800.0001","0.00409473",1],["3800","17.91401074",15],["3799.49","0.001",1],["3799","0.1",1],["3796.9104","0.001",1],["3796","9.00128053",2],["3795.5441","0.0028",1],["3794.3308","0.001",1],["3791","55",1],["3790.7777","0.07",1],["3790","12.03238184",7],["3789","1",1],["3788","0.21110454",2],["3787.2959","9",1],["3786.592","0.001",1],["3786","9.01916822",2],["3785","12.87914268",5],["3784.0124","0.001",1],["3781.4328","0.002",2],["3781","56.3",2],["3780.7777","0.07",1],["3780","23.41537654",10],["3778.8532","0.002",2],["3776","9",1],["3774","0.003",1],["3772.2481","0.06901672",1],["3771","55.1",2],["3770.7777","0.07",1],["3770","7.30268416",5],["3769","0.25",1],["3768","1.3725",3],["3766.66","0.02",1],["3766","7.64837924",2],["3765.58","1.22775492",1],["3762.58","1.22873383",1],["3761","51.68262164",1],["3760.8031","0.0399",1],["3760.7777","0.07",1]],"timestamp":"2019-03-06T23:19:17.705Z","checksum":-1785549915}]}`
	update := `{"table":"spot/depth","action":"update","data":[{"instrument_id":"BTC-USDT","asks":[["3864.6786","0",0],["3864.9852","0",0],["3865.9994","0.48402971",1],["3866.4004","0.001",1],["3866.7995","0.3273",2],["3867.4566","0",0],["3867.7031","0.025",1],["3868.0436","0",0],["3868.346","0",0],["3868.3695","0.051",1],["3870.9243","0.642",1],["3874.9942","0.51751796",1],["3875.7057","0",0],["3939","0.001",1]],"bids":[["3864.55","0.0565449",1],["3863.8282","0",0],["3863.8153","0",0],["3863.7898","0.01320077",1],["3863.4807","0.02112123",1],["3863.3002","0.04233533",1],["3863.1717","0.03379397",1],["3863.0685","0.04438179",1],["3863.0286","0.7362564",1],["3862.9912","0.06773651",1],["3862.8626","0.05407035",1],["3862.7595","0.07101087",1],["3862.313","0.3756",2],["3862.1848","0.012",1],["3862.0734","0",0],["3861.8391","0.025",1],["3861.7888","0",0],["3856.6716","0.38893641",1],["3768","0",0],["3766.66","0",0],["3766","0",0],["3765.58","0",0],["3762.58","0",0],["3761","0",0],["3760.8031","0",0],["3760.7777","0",0]],"timestamp":"2019-03-06T23:19:18.239Z","checksum":-1587788848}]}`
	var dataResponse okgroup.WebsocketDataResponse
	err := common.JSONDecode([]byte(original), &dataResponse)
	if err != nil {
		t.Error(err)
	}
	err = o.WsProcessOrderBook(&dataResponse)
	if err != nil {
		t.Error(err)
		return
	}
	var updateResponse okgroup.WebsocketDataResponse
	err = common.JSONDecode([]byte(update), &updateResponse)
	if err != nil {
		t.Error(err)
	}
	time.Sleep(2 * time.Second)
	err = o.WsProcessOrderBook(&updateResponse)
	if err != nil {
		t.Error(err)
	}
}

// TestOrderBookUpdateChecksumCalculatorWithDash logic test
func TestOrderBookUpdateChecksumCalculatorWith8DecimalPlaces(t *testing.T) {
	TestSetDefaults(t)
	t.Parallel()
	if o.WebsocketConn == nil {
		o.Websocket.Shutdown()
		err := setupWSConnection()
		if err != nil {
			t.Error(err)
		}
	}
	disconnectFromWS()
	original := `{"table":"spot/depth","action":"partial","data":[{"instrument_id":"WAVES-BTC","asks":[["0.000714","1.15414979",1],["0.000715","3.3",2],["0.000717","426.71348",2],["0.000719","140.84507042",1],["0.00072","590.77",1],["0.000721","991.77",1],["0.000724","0.3532032",1],["0.000725","58.82698567",1],["0.000726","1033.15469748",2],["0.000729","0.35320321",1],["0.00073","352.77",1],["0.000735","0.38469748",1],["0.000736","625.77",1],["0.00075191","152.44796961",1],["0.00075192","114.3359772",1],["0.00075193","85.7519829",1],["0.00075194","64.31398718",1],["0.00075195","48.23549038",1],["0.00075196","36.17661779",1],["0.00075199","61.04804253",1],["0.0007591","70.71318474",1],["0.0007621","53.03488855",1],["0.00076211","39.77616642",1],["0.00076212","29.83212481",1],["0.0007635","22.37409361",1],["0.00076351","29.36599786",2],["0.00076352","9.43907074",1],["0.00076353","7.07930306",1],["0.00076354","14.15860612",1],["0.00076355","3.53965153",1],["0.00076369","3.53965153",1],["0.0008","34.36841101",1],["0.00082858","1.69936503",1],["0.00083232","2.8",1],["0.00084","15.69220129",1],["0.00085","4.42785042",1],["0.00088","0.1",1],["0.000891","0.1",1],["0.0009","12.41486491",2],["0.00093","5",1],["0.0012","12.31486492",1],["0.00531314","6.91803114",1],["0.00799999","0.02",1],["0.0084","0.05989",1],["0.00931314","5.18852336",1],["0.0799999","0.02",1],["0.499","6.00423396",1],["0.5","0.4995",1],["0.799999","0.02",1],["4.99","2",1],["5","3.98583144",1],["7.99999999","0.02",1],["79.99999999","0.02",1],["799.99999999","0.02986704",1]],"bids":[["0.000709","222.91679881",3],["0.000703","0.47161952",1],["0.000701","140.73015789",2],["0.0007","0.3",1],["0.000699","401",1],["0.000698","232.61801667",2],["0.000689","0.71396896",1],["0.000688","0.69910125",1],["0.000613","227.54771052",1],["0.0005","0.01",1],["0.00026789","3.69905341",1],["0.000238","2.4",1],["0.00022","0.53",1],["0.0000055","374.09871696",1],["0.00000056","222",1],["0.00000055","736.84761363",1],["0.0000002","999",1],["0.00000009","1222.22222417",1],["0.00000008","20868.64520447",1],["0.00000002","110000",1],["0.00000001","10000",1]],"timestamp":"2019-03-12T22:22:42.274Z","checksum":1319037905}]}`
	update := `{"table":"spot/depth","action":"update","data":[{"instrument_id":"WAVES-BTC","asks":[["0.000715","100.48199596",3],["0.000716","62.21679881",1]],"bids":[["0.000713","38.95772168",1]],"timestamp":"2019-03-12T22:22:42.938Z","checksum":-131160897}]}`
	var dataResponse okgroup.WebsocketDataResponse
	err := common.JSONDecode([]byte(original), &dataResponse)
	if err != nil {
		t.Error(err)
	}
	err = o.WsProcessOrderBook(&dataResponse)
	if err != nil {
		t.Error(err)
		return
	}
	var updateResponse okgroup.WebsocketDataResponse
	err = common.JSONDecode([]byte(update), &updateResponse)
	if err != nil {
		t.Error(err)
	}
	time.Sleep(2 * time.Second)
	err = o.WsProcessOrderBook(&updateResponse)
	if err != nil {
		t.Error(err)
	}
}

// TestOrderBookPartialChecksumCalculator logic test
func TestOrderBookPartialChecksumCalculator(t *testing.T) {
	orderbookPartialJSON := `{"table":"spot/depth","action":"partial","data":[{"instrument_id":"EOS-USDT","asks":[["3.5196","0.1077",1],["3.5198","21.71",1],["3.5199","51.1805",1],["3.5208","75.09",1],["3.521","196.3333",1],["3.5213","0.1",1],["3.5218","39.276",2],["3.5219","395.6334",1],["3.522","27.956",1],["3.5222","404.9595",1],["3.5225","300",1],["3.5227","143.5442",2],["3.523","42.4746",1],["3.5231","852.64",2],["3.5235","34.9602",1],["3.5237","442.0918",2],["3.5238","352.8404",2],["3.5239","341.6759",2],["3.524","84.9493",1],["3.5241","148.4882",1],["3.5242","261.64",1],["3.5243","142.045",1],["3.5246","10",1],["3.5247","284.0788",1],["3.5248","720",1],["3.5249","89.2518",2],["3.5251","1201.8965",2],["3.5254","426.2938",1],["3.5255","213.0863",1],["3.5257","568.1576",1],["3.5258","0.3",1],["3.5259","34.4602",1],["3.526","0.1",1],["3.5263","850.771",1],["3.5265","5.9",1],["3.5268","10.5064",2],["3.5272","1136.8965",1],["3.5274","255.1481",1],["3.5276","29.5374",1],["3.5278","50",1],["3.5282","284.1797",1],["3.5283","1136.8965",1],["3.5284","0.4275",1],["3.5285","100",1],["3.5292","90.9",1],["3.5298","0.2",1],["3.5303","568.1576",1],["3.5305","279.9999",1],["3.532","0.409",1],["3.5321","568.1576",1],["3.5326","6016.8756",1],["3.5328","4.9849",1],["3.533","92.88",2],["3.5343","1200.2383",2],["3.5344","100",1],["3.535","359.7047",1],["3.5354","100",1],["3.5355","100",1],["3.5356","10",1],["3.5358","200",2],["3.5362","435.139",1],["3.5365","2152",1],["3.5366","284.1756",1],["3.5367","568.4644",1],["3.5369","33.9878",1],["3.537","337.1191",2],["3.5373","0.4045",1],["3.5383","1136.7188",1],["3.5386","12.1614",1],["3.5387","90.89",1],["3.54","4.54",1],["3.5423","90.8",1],["3.5436","0.1",1],["3.5454","853.4156",1],["3.5468","142.0656",1],["3.5491","0.0008",1],["3.55","14478.8206",6],["3.5537","21521",1],["3.5555","11.53",1],["3.5573","50.6001",1],["3.5599","4591.4221",1],["3.56","1227.0002",4],["3.5603","2670",1],["3.5608","58.6638",1],["3.5613","0.1",1],["3.5621","45.9473",1],["3.57","2141.7274",3],["3.5712","2956.9816",1],["3.5717","27.9978",1],["3.5718","0.9285",1],["3.5739","299.73",1],["3.5761","864",1],["3.579","22.5225",1],["3.5791","38.26",2],["3.58","7618.4634",5],["3.5801","457.2184",1],["3.582","24.5",1],["3.5822","1572.6425",1],["3.5845","14.1438",1],["3.585","527.169",1],["3.5865","20",1],["3.5867","4490",1],["3.5876","39.0493",1],["3.5879","392.9083",1],["3.5888","436.42",2],["3.5896","50",1],["3.59","2608.9128",8],["3.5913","19.5246",1],["3.5938","7082",1],["3.597","0.1",1],["3.5979","399",1],["3.5995","315.1509",1],["3.5999","2566.2648",1],["3.6","18511.2292",35],["3.603","22.3379",2],["3.605","499.5",1],["3.6055","100",1],["3.6058","499.5",1],["3.608","1021.1485",1],["3.61","11755.4596",13],["3.611","42.8571",1],["3.6131","6690",1],["3.6157","19.5247",1],["3.618","2500",1],["3.6197","525.7146",1],["3.6198","0.4455",1],["3.62","6440.6295",8],["3.6219","0.4175",1],["3.6237","168",1],["3.6265","0.1001",1],["3.628","64.9345",1],["3.63","4435.4985",6],["3.6308","1.7815",1],["3.6331","0.1",1],["3.6338","355.527",2],["3.6358","50",1],["3.6363","2074.7096",1],["3.6376","4000",1],["3.6396","11090",1],["3.6399","0.4055",1],["3.64","4161.9805",4],["3.6437","117.6524",1],["3.648","190",1],["3.6488","200",1],["3.65","11740.5045",25],["3.6512","0.1",1],["3.6521","728",1],["3.6555","100",1],["3.6598","36.6914",1],["3.66","4331.2148",6],["3.6638","200",1],["3.6673","100",1],["3.6679","38",1],["3.6688","2",1],["3.6695","0.1",1],["3.67","7984.698",6],["3.672","300",1],["3.6777","257.8247",1],["3.6789","393.4217",2],["3.68","9202.3222",11],["3.6818","500",1],["3.6823","299.7",1],["3.6839","422.3748",1],["3.685","100",1],["3.6878","0.1",1],["3.6888","72.0958",2],["3.6889","2876",1],["3.689","28",1],["3.6891","28",1],["3.6892","28",1],["3.6895","28",1],["3.6898","28",1],["3.69","643.96",7],["3.6908","118",2],["3.691","28",1],["3.6916","28",1],["3.6918","28",1],["3.6926","28",1],["3.6928","28",1],["3.6932","28",1],["3.6933","200",1],["3.6935","28",1],["3.6936","28",1],["3.6938","28",1],["3.694","28",1],["3.698","1498.5",1],["3.6988","2014.2004",2],["3.7","21904.2689",22],["3.7029","71.95",1],["3.704","3690.1362",1],["3.7055","100",1],["3.7063","0.1",1],["3.71","4421.3468",4],["3.719","17.3491",1],["3.72","1304.5995",3],["3.7211","10",1],["3.7248","0.1",1],["3.725","1900",1],["3.73","31.1785",2],["3.7375","38",1]],"bids":[["3.5182","151.5343",6],["3.5181","0.3691",1],["3.518","271.3967",2],["3.5179","257.8352",1],["3.5178","12.3811",1],["3.5173","34.1921",2],["3.5171","1013.8256",2],["3.517","272.1119",2],["3.5168","395.3376",1],["3.5166","317.1756",2],["3.5165","348.302",3],["3.5164","142.0414",1],["3.5163","96.8933",2],["3.516","600.1034",3],["3.5159","27.481",1],["3.5158","27.33",1],["3.5157","583.1898",2],["3.5156","24.6819",2],["3.5154","25",1],["3.5153","0.429",1],["3.5152","453.9204",3],["3.5151","2131.592",4],["3.515","335",3],["3.5149","37.1586",1],["3.5147","41.6759",1],["3.5146","54.569",1],["3.5145","70.3515",1],["3.5143","68.206",3],["3.5142","359.4538",2],["3.5139","45.4123",2],["3.5137","71.673",2],["3.5136","25",1],["3.5135","300",1],["3.5134","442.57",2],["3.5132","83.3518",1],["3.513","1245.2529",3],["3.5127","20",1],["3.512","284.1353",1],["3.5119","1136.8319",1],["3.5113","56.9351",1],["3.5111","588.1898",2],["3.5109","255.0946",1],["3.5105","48.65",1],["3.5103","50.2",1],["3.5098","720",1],["3.5096","148.95",1],["3.5094","570.5758",2],["3.509","2.386",1],["3.5089","0.4065",1],["3.5087","282.3859",2],["3.5086","145.036",2],["3.5084","2.386",1],["3.5082","90.98",1],["3.5081","2.386",1],["3.5079","2.386",1],["3.5078","857.6229",2],["3.5075","2.386",1],["3.5074","284.1877",1],["3.5073","100",1],["3.5071","100",1],["3.507","768.4159",3],["3.5069","313.0863",2],["3.5068","426.2938",1],["3.5066","568.3594",1],["3.5063","1136.6865",1],["3.5059","0.3",1],["3.5054","9.9999",1],["3.5053","0.2",1],["3.5051","392.428",1],["3.505","13.79",1],["3.5048","99.5497",2],["3.5047","78.5331",2],["3.5046","2153",1],["3.5041","5983.999",1],["3.5037","668.5682",1],["3.5036","160.5948",1],["3.5024","534.8075",1],["3.5014","28.5604",1],["3.5011","91",1],["3.5","1058.8771",2],["3.4997","50.2",1],["3.4985","3430.0414",1],["3.4949","232.0591",1],["3.4942","21521",1],["3.493","2",1],["3.4928","2",1],["3.4925","0.44",1],["3.4917","142.0656",1],["3.49","2051.8826",4],["3.488","280.7459",1],["3.4852","643.4038",1],["3.4851","86.0807",1],["3.485","213.2436",1],["3.484","0.1",1],["3.4811","144.3399",1],["3.4808","89",1],["3.4803","12.1999",1],["3.4801","2390",1],["3.48","930.8453",9],["3.4791","310",1],["3.4768","206",1],["3.4767","0.9415",1],["3.4754","1.4387",1],["3.4728","20",1],["3.4701","1219.2873",1],["3.47","1904.3139",7],["3.468","0.4035",1],["3.4667","0.1",1],["3.4666","3020.0101",1],["3.465","10",1],["3.464","0.4485",1],["3.462","2119.6556",1],["3.46","1305.6113",8],["3.4589","8.0228",1],["3.457","100",1],["3.456","70.3859",2],["3.4538","20",1],["3.4536","4323.9486",2],["3.4531","827.0427",1],["3.4528","0.439",1],["3.4522","8.0381",1],["3.4513","441.1873",1],["3.4512","50.707",1],["3.451","87.0902",1],["3.4509","200",1],["3.4506","100",1],["3.4505","86.4045",2],["3.45","12409.4595",28],["3.4494","0.5365",2],["3.449","10761",1],["3.4482","8.0476",1],["3.4469","0.449",1],["3.445","2000",1],["3.4427","14",1],["3.4421","100",1],["3.4416","8.0631",1],["3.4404","1",1],["3.44","4580.733",11],["3.4388","1868.2085",1],["3.438","937.7246",2],["3.4367","1500",1],["3.4366","62",1],["3.436","29.8743",1],["3.4356","25.4801",1],["3.4349","4.3086",1],["3.4343","43.2402",1],["3.433","2.0688",1],["3.4322","2.7335",2],["3.432","93.3233",1],["3.4302","328.8301",2],["3.43","4440.8158",11],["3.4288","754.574",2],["3.4283","125.7043",2],["3.428","744.3154",2],["3.4273","5460",1],["3.4258","50",1],["3.4255","109.005",1],["3.4248","100",1],["3.4241","129.2048",2],["3.4233","5.3598",1],["3.4228","4498.866",1],["3.4222","3.5435",1],["3.4217","404.3252",2],["3.4211","1000",1],["3.4208","31",1],["3.42","1834.024",9],["3.4175","300",1],["3.4162","400",1],["3.4152","0.1",1],["3.4151","4.3336",1],["3.415","1.5974",1],["3.414","1146",1],["3.4134","306.4246",1],["3.4129","7.5556",1],["3.4111","198.5188",1],["3.4109","500",1],["3.4106","4305",1],["3.41","2150.7635",13],["3.4085","4.342",1],["3.4054","5.6985",1],["3.4019","5.438",1],["3.4015","1010.846",1],["3.4009","8610",1],["3.4005","1.9122",1],["3.4004","1",1],["3.4","27081.1806",67],["3.3955","3.2682",1],["3.3953","5.4486",1],["3.3937","1591.3805",1],["3.39","3221.4155",8],["3.3899","3.2736",1],["3.3888","1500",2],["3.3887","5.4592",1],["3.385","117.0969",2],["3.3821","5.4699",1],["3.382","100.0529",1],["3.3818","172.0164",1],["3.3815","165.6288",1],["3.381","887.3115",1],["3.3808","100",1]],"timestamp":"2019-03-04T00:15:04.155Z","checksum":-2036653089}]}`
	var dataResponse okgroup.WebsocketDataResponse
	err := common.JSONDecode([]byte(orderbookPartialJSON), &dataResponse)
	if err != nil {
		t.Error(err)
	}

	calculatedChecksum := o.CalculatePartialOrderbookChecksum(&dataResponse.Data[0])
	if calculatedChecksum != dataResponse.Data[0].Checksum {
		t.Errorf("Expected %v, Receieved %v", dataResponse.Data[0].Checksum, calculatedChecksum)
	}
}

<<<<<<< HEAD
func setFeeBuilder() *exchange.FeeBuilder {
	return &exchange.FeeBuilder{
		Amount:              1,
		Delimiter:           "-",
		FeeType:             exchange.CryptocurrencyTradeFee,
		FirstCurrency:       symbol.LTC,
		SecondCurrency:      symbol.BTC,
		IsMaker:             false,
=======
// Function tests ----------------------------------------------------------------------------------------------
func setFeeBuilder() exchange.FeeBuilder {
	return exchange.FeeBuilder{
		Amount:  1,
		FeeType: exchange.CryptocurrencyTradeFee,
		Pair: currency.NewPairWithDelimiter(currency.LTC.String(),
			currency.BTC.String(),
			"-"),
>>>>>>> 2cb24131
		PurchasePrice:       1,
		FiatCurrency:        currency.USD,
		BankTransactionType: exchange.WireTransfer,
	}
}

// TestGetFee fee calcuation test
func TestGetFee(t *testing.T) {
	TestSetDefaults(t)
	t.Parallel()
	var feeBuilder = setFeeBuilder()
	// CryptocurrencyTradeFee Basic
	if resp, err := o.GetFee(feeBuilder); resp != float64(0.0015) || err != nil {
		t.Error(err)
		t.Errorf("Test Failed - GetFee() error. Expected: %f, Received: %f", float64(0.0015), resp)
	}

	// CryptocurrencyTradeFee High quantity
	feeBuilder = setFeeBuilder()
	feeBuilder.Amount = 1000
	feeBuilder.PurchasePrice = 1000
	if resp, err := o.GetFee(feeBuilder); resp != float64(1500) || err != nil {
		t.Errorf("Test Failed - GetFee() error. Expected: %f, Received: %f", float64(1500), resp)
		t.Error(err)
	}

	// CryptocurrencyTradeFee IsMaker
	feeBuilder = setFeeBuilder()
	feeBuilder.IsMaker = true
	if resp, err := o.GetFee(feeBuilder); resp != float64(0.001) || err != nil {
		t.Errorf("Test Failed - GetFee() error. Expected: %f, Received: %f", float64(0.001), resp)
		t.Error(err)
	}

	// CryptocurrencyTradeFee Negative purchase price
	feeBuilder = setFeeBuilder()
	feeBuilder.PurchasePrice = -1000
	if resp, err := o.GetFee(feeBuilder); resp != float64(0) || err != nil {
		t.Errorf("Test Failed - GetFee() error. Expected: %f, Received: %f", float64(0), resp)
		t.Error(err)
	}

	// CyptocurrencyDepositFee Basic
	feeBuilder = setFeeBuilder()
	feeBuilder.FeeType = exchange.CyptocurrencyDepositFee
	if resp, err := o.GetFee(feeBuilder); resp != float64(0) || err != nil {
		t.Errorf("Test Failed - GetFee() error. Expected: %f, Received: %f", float64(0), resp)
		t.Error(err)
	}

	// InternationalBankDepositFee Basic
	feeBuilder = setFeeBuilder()
	feeBuilder.FeeType = exchange.InternationalBankDepositFee
	if resp, err := o.GetFee(feeBuilder); resp != float64(0) || err != nil {
		t.Errorf("Test Failed - GetFee() error. Expected: %f, Received: %f", float64(0), resp)
		t.Error(err)
	}

	// InternationalBankWithdrawalFee Basic
	feeBuilder = setFeeBuilder()
	feeBuilder.FeeType = exchange.InternationalBankWithdrawalFee
	feeBuilder.FiatCurrency = currency.USD
	if resp, err := o.GetFee(feeBuilder); resp != float64(0) || err != nil {
		t.Errorf("Test Failed - GetFee() error. Expected: %f, Received: %f", float64(0), resp)
		t.Error(err)
	}
}

// TestFormatWithdrawPermissions helper test
func TestFormatWithdrawPermissions(t *testing.T) {
	TestSetDefaults(t)
	t.Parallel()
	expectedResult := exchange.AutoWithdrawCryptoText + " & " + exchange.NoFiatWithdrawalsText
	withdrawPermissions := o.FormatWithdrawPermissions()
	if withdrawPermissions != expectedResult {
		t.Errorf("Expected: %s, Received: %s", expectedResult, withdrawPermissions)
	}
}

// Wrapper tests --------------------------------------------------------------------------------------------------

// TestSubmitOrder Wrapper test
func TestSubmitOrder(t *testing.T) {
	TestSetRealOrderDefaults(t)
	t.Parallel()
	var p = currency.Pair{
		Delimiter: "",
		Base:      currency.BTC,
		Quote:     currency.USDT,
	}
	response, err := o.SubmitOrder(p, exchange.BuyOrderSide, exchange.MarketOrderType, 1, 10, "hi")
	if areTestAPIKeysSet() && (err != nil || !response.IsOrderPlaced) {
		t.Errorf("Order failed to be placed: %v", err)
	} else if !areTestAPIKeysSet() && err == nil {
		t.Error("Expecting an error when no keys are set")
	}
}

// TestCancelExchangeOrder Wrapper test
func TestCancelExchangeOrder(t *testing.T) {
	TestSetRealOrderDefaults(t)
	t.Parallel()
<<<<<<< HEAD
	currencyPair := pair.NewCurrencyPair(symbol.LTC, symbol.BTC)

	var orderCancellation = &exchange.OrderCancellation{
=======
	currencyPair := currency.NewPair(currency.LTC, currency.BTC)
	var orderCancellation = exchange.OrderCancellation{
>>>>>>> 2cb24131
		OrderID:       "1",
		WalletAddress: "1F5zVDgNjorJ51oGebSvNCrSAHpwGkUdDB",
		AccountID:     "1",
		CurrencyPair:  currencyPair,
	}

	err := o.CancelOrder(orderCancellation)
	testStandardErrorHandling(t, err)

}

// TestCancelAllExchangeOrders Wrapper test
func TestCancelAllExchangeOrders(t *testing.T) {
	TestSetRealOrderDefaults(t)
	t.Parallel()
<<<<<<< HEAD
	currencyPair := pair.NewCurrencyPair(symbol.LTC, symbol.BTC)

	var orderCancellation = &exchange.OrderCancellation{
=======
	currencyPair := currency.NewPair(currency.LTC, currency.BTC)
	var orderCancellation = exchange.OrderCancellation{
>>>>>>> 2cb24131
		OrderID:       "1",
		WalletAddress: "1F5zVDgNjorJ51oGebSvNCrSAHpwGkUdDB",
		AccountID:     "1",
		CurrencyPair:  currencyPair,
	}

	resp, err := o.CancelAllOrders(orderCancellation)
	testStandardErrorHandling(t, err)

	if len(resp.OrderStatus) > 0 {
		t.Errorf("%v orders failed to cancel", len(resp.OrderStatus))
	}
}

// TestGetAccountInfo Wrapper test
func TestGetAccountInfo(t *testing.T) {
	_, err := o.GetAccountInfo()
	testStandardErrorHandling(t, err)
}

// TestModifyOrder Wrapper test
func TestModifyOrder(t *testing.T) {
	TestSetRealOrderDefaults(t)
	t.Parallel()
	_, err := o.ModifyOrder(exchange.ModifyOrder{})
	if err != common.ErrFunctionNotSupported {
		t.Errorf("Expected '%v', received: '%v'", common.ErrFunctionNotSupported, err)
	}
}

// TestWithdraw Wrapper test
func TestWithdraw(t *testing.T) {
	TestSetRealOrderDefaults(t)
	t.Parallel()
	var withdrawCryptoRequest = exchange.WithdrawRequest{
		Amount:        100,
		Currency:      currency.BTC,
		Address:       "1F5zVDgNjorJ51oGebSvNCrSAHpwGkUdDB",
		Description:   "WITHDRAW IT ALL",
		TradePassword: "Password",
		FeeAmount:     1,
	}
	_, err := o.WithdrawCryptocurrencyFunds(&withdrawCryptoRequest)
	testStandardErrorHandling(t, err)
}

// TestWithdrawFiat Wrapper test
func TestWithdrawFiat(t *testing.T) {
	TestSetRealOrderDefaults(t)
	t.Parallel()
	var withdrawFiatRequest = exchange.WithdrawRequest{}

	_, err := o.WithdrawFiatFunds(&withdrawFiatRequest)
	if err != common.ErrFunctionNotSupported {
		t.Errorf("Expected '%v', received: '%v'", common.ErrFunctionNotSupported, err)
	}
}

// TestSubmitOrder Wrapper test
func TestWithdrawInternationalBank(t *testing.T) {
	TestSetRealOrderDefaults(t)
	t.Parallel()
	var withdrawFiatRequest = exchange.WithdrawRequest{}

	_, err := o.WithdrawFiatFundsToInternationalBank(&withdrawFiatRequest)
	if err != common.ErrFunctionNotSupported {
		t.Errorf("Expected '%v', received: '%v'", common.ErrFunctionNotSupported, err)
	}
}<|MERGE_RESOLUTION|>--- conflicted
+++ resolved
@@ -1796,25 +1796,14 @@
 	}
 }
 
-<<<<<<< HEAD
+// Function tests ----------------------------------------------------------------------------------------------
 func setFeeBuilder() *exchange.FeeBuilder {
 	return &exchange.FeeBuilder{
-		Amount:              1,
-		Delimiter:           "-",
-		FeeType:             exchange.CryptocurrencyTradeFee,
-		FirstCurrency:       symbol.LTC,
-		SecondCurrency:      symbol.BTC,
-		IsMaker:             false,
-=======
-// Function tests ----------------------------------------------------------------------------------------------
-func setFeeBuilder() exchange.FeeBuilder {
-	return exchange.FeeBuilder{
 		Amount:  1,
 		FeeType: exchange.CryptocurrencyTradeFee,
 		Pair: currency.NewPairWithDelimiter(currency.LTC.String(),
 			currency.BTC.String(),
 			"-"),
->>>>>>> 2cb24131
 		PurchasePrice:       1,
 		FiatCurrency:        currency.USD,
 		BankTransactionType: exchange.WireTransfer,
@@ -1917,21 +1906,15 @@
 func TestCancelExchangeOrder(t *testing.T) {
 	TestSetRealOrderDefaults(t)
 	t.Parallel()
-<<<<<<< HEAD
-	currencyPair := pair.NewCurrencyPair(symbol.LTC, symbol.BTC)
-
-	var orderCancellation = &exchange.OrderCancellation{
-=======
 	currencyPair := currency.NewPair(currency.LTC, currency.BTC)
 	var orderCancellation = exchange.OrderCancellation{
->>>>>>> 2cb24131
 		OrderID:       "1",
 		WalletAddress: "1F5zVDgNjorJ51oGebSvNCrSAHpwGkUdDB",
 		AccountID:     "1",
 		CurrencyPair:  currencyPair,
 	}
 
-	err := o.CancelOrder(orderCancellation)
+	err := o.CancelOrder(&orderCancellation)
 	testStandardErrorHandling(t, err)
 
 }
@@ -1940,21 +1923,15 @@
 func TestCancelAllExchangeOrders(t *testing.T) {
 	TestSetRealOrderDefaults(t)
 	t.Parallel()
-<<<<<<< HEAD
-	currencyPair := pair.NewCurrencyPair(symbol.LTC, symbol.BTC)
-
-	var orderCancellation = &exchange.OrderCancellation{
-=======
 	currencyPair := currency.NewPair(currency.LTC, currency.BTC)
 	var orderCancellation = exchange.OrderCancellation{
->>>>>>> 2cb24131
 		OrderID:       "1",
 		WalletAddress: "1F5zVDgNjorJ51oGebSvNCrSAHpwGkUdDB",
 		AccountID:     "1",
 		CurrencyPair:  currencyPair,
 	}
 
-	resp, err := o.CancelAllOrders(orderCancellation)
+	resp, err := o.CancelAllOrders(&orderCancellation)
 	testStandardErrorHandling(t, err)
 
 	if len(resp.OrderStatus) > 0 {
