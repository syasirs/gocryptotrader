--- conflicted
+++ resolved
@@ -543,14 +543,6 @@
 	if err == nil {
 		t.Fatal("unexpected result")
 	}
-<<<<<<< HEAD
-}
-
-func TestGetHistoricCandlesEx(t *testing.T) {
-	currencyPair := currency.NewPairFromString("BTCUSDT")
-	startTime := time.Unix(1588636800, 0)
-	_, err := o.GetHistoricCandlesEx(currencyPair, asset.Spot, startTime, time.Now(), kline.OneMin)
-=======
 
 	_, err = o.GetHistoricCandles(currencyPair, asset.Margin, startTime, time.Now(), kline.Interval(time.Hour*7))
 	if err == nil {
@@ -574,7 +566,6 @@
 	currencyPair := currency.NewPairFromString("BTCUSDT")
 	startTime := time.Unix(1588636800, 0)
 	_, err := o.GetHistoricCandlesExtended(currencyPair, asset.Spot, startTime, time.Now(), kline.OneMin)
->>>>>>> 0ad03c48
 	if err != nil {
 		t.Fatal(err)
 	}
