--- conflicted
+++ resolved
@@ -660,14 +660,8 @@
 	if err != nil {
 		t.Fatal(err)
 	}
-<<<<<<< HEAD
 	startTime := time.Unix(1588636800, 0)
 	_, err = o.GetHistoricCandlesExtended(currencyPair, asset.Spot, startTime, time.Now(), kline.OneWeek)
-=======
-	startTime := time.Unix(1607494054, 0)
-	endTime := time.Unix(1607512054, 0)
-	_, err = o.GetHistoricCandlesExtended(currencyPair, asset.Spot, startTime, endTime, kline.OneHour)
->>>>>>> 504c2fad
 	if err != nil {
 		t.Fatal(err)
 	}
