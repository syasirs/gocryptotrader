package okex

import (
	"context"
	"encoding/json"
	"fmt"
	"log"
	"net/http"
	"os"
	"strconv"
	"strings"
	"testing"
	"time"

	"github.com/gorilla/websocket"
	"github.com/thrasher-corp/gocryptotrader/common"
	"github.com/thrasher-corp/gocryptotrader/config"
	"github.com/thrasher-corp/gocryptotrader/core"
	"github.com/thrasher-corp/gocryptotrader/currency"
	exchange "github.com/thrasher-corp/gocryptotrader/exchanges"
	"github.com/thrasher-corp/gocryptotrader/exchanges/asset"
	"github.com/thrasher-corp/gocryptotrader/exchanges/kline"
	"github.com/thrasher-corp/gocryptotrader/exchanges/okgroup"
	"github.com/thrasher-corp/gocryptotrader/exchanges/order"
	"github.com/thrasher-corp/gocryptotrader/exchanges/sharedtestvalues"
	"github.com/thrasher-corp/gocryptotrader/exchanges/stream"
	"github.com/thrasher-corp/gocryptotrader/portfolio/withdraw"
)

// Please supply you own test keys here for due diligence testing.
const (
	apiKey                  = ""
	apiSecret               = ""
	passphrase              = ""
	OKGroupExchange         = "OKEX"
	canManipulateRealOrders = false
)

var o OKEX
var spotCurrency = currency.NewPairWithDelimiter(currency.BTC.String(), currency.USDT.String(), "-").Lower().String()
var websocketEnabled bool

// TestSetRealOrderDefaults Sets test defaults when test can impact real money/orders
func TestSetRealOrderDefaults(t *testing.T) {
	if !areTestAPIKeysSet() || !canManipulateRealOrders {
		t.Skip("Ensure canManipulateRealOrders is true and your API keys are set")
	}
}

// TestSetup Sets defaults for test environment
func TestMain(m *testing.M) {
	o.SetDefaults()
	o.ExchangeName = OKGroupExchange
	cfg := config.GetConfig()
	err := cfg.LoadConfig("../../testdata/configtest.json", true)
	if err != nil {
		log.Fatal("Okex load config error", err)
	}

	okexConfig, err := cfg.GetExchangeConfig(OKGroupExchange)
	if err != nil {
		log.Fatalf("%v Setup() init error", OKGroupExchange)
	}
	if okexConfig.Features.Enabled.Websocket {
		websocketEnabled = true
	}
	okexConfig.API.AuthenticatedSupport = true
	okexConfig.API.AuthenticatedWebsocketSupport = true
	okexConfig.API.Credentials.Key = apiKey
	okexConfig.API.Credentials.Secret = apiSecret
	okexConfig.API.Credentials.ClientID = passphrase
	o.Websocket = sharedtestvalues.NewTestWebsocket()
	err = o.Setup(okexConfig)
	if err != nil {
		log.Fatal("Okex setup error", err)
	}
	os.Exit(m.Run())
}

func areTestAPIKeysSet() bool {
	return o.ValidateAPICredentials()
}

func TestUpdateOrderbook(t *testing.T) {
	tradablePairs, err := o.FetchTradablePairs(context.Background(), asset.Futures)
	if err != nil {
		t.Error(err)
	}
	if len(tradablePairs) == 0 {
		t.Fatal("no tradable pairs")
	}
	cp, err := currency.NewPairFromString(tradablePairs[0])
	if err != nil {
		t.Error(err)
	}
	reqPair, err := o.FormatExchangeCurrency(cp, asset.Futures)
	if err != nil {
		t.Error(err)
	}
	cp, err = currency.NewPairFromString(reqPair.String())
	if err != nil {
		t.Error(err)
	}
	_, err = o.UpdateOrderbook(context.Background(), cp, asset.Futures)
	if err != nil {
		t.Error(err)
	}
	cp, err = currency.NewPairFromString("BTC-USD-SWAP")
	if err != nil {
		t.Error(err)
	}
	_, err = o.UpdateOrderbook(context.Background(), cp, asset.PerpetualSwap)
	if err != nil {
		t.Error(err)
	}
	cp, err = currency.NewPairFromString("BTC-USDT")
	if err != nil {
		t.Error(err)
	}
	_, err = o.UpdateOrderbook(context.Background(), cp, asset.Spot)
	if err != nil {
		t.Error(err)
	}
}

func TestGetAllMarginRates(t *testing.T) {
	if !areTestAPIKeysSet() {
		t.Skip("skipping test: api keys not set")
	}
	_, err := o.GetAllMarginRates(context.Background())
	if err != nil {
		t.Error(err)
	}
}

func TestGetMarginRates(t *testing.T) {
	if !areTestAPIKeysSet() {
		t.Skip("skipping test: api keys not set")
	}
	cp, err := currency.NewPairFromString("XRP-USDT")
	if err != nil {
		t.Error(err)
	}
	_, err = o.GetMarginRates(context.Background(), cp)
	if err != nil {
		t.Error(err)
	}
}

func TestGetSpotMarkets(t *testing.T) {
	t.Parallel()
	_, err := o.GetSpotMarkets(context.Background())
	if err != nil {
		t.Error(err)
	}
}

func TestGetSwapInstruments(t *testing.T) {
	t.Parallel()
	_, err := o.GetSwapInstruments(context.Background())
	if err != nil {
		t.Error(err)
	}
}

func TestGetSwapMarkets(t *testing.T) {
	t.Parallel()
	_, err := o.GetSwapMarkets(context.Background())
	if err != nil {
		t.Error(err)
	}
}

func TestGetFundingRate(t *testing.T) {
	t.Parallel()
	_, err := o.GetFundingRate(context.Background(), "BTC-USD-SWAP", "1")
	if err != nil {
		t.Error(err)
	}
}

func TestGetPerpSwapMarkets(t *testing.T) {
	_, err := o.GetPerpSwapMarkets(context.Background())
	if err != nil {
		t.Error(err)
	}
}

func testStandardErrorHandling(t *testing.T, err error) {
	if !areTestAPIKeysSet() && err == nil {
		t.Errorf("Expecting an error when no keys are set")
	}
	if areTestAPIKeysSet() && err != nil {
		t.Errorf("Encountered error: %v", err)
	}
}

// TestGetAccountCurrencies API endpoint test
func TestGetAccountCurrencies(t *testing.T) {
	t.Parallel()
	_, err := o.GetAccountCurrencies(context.Background())
	testStandardErrorHandling(t, err)
}

// TestGetAccountWalletInformation API endpoint test
func TestGetAccountWalletInformation(t *testing.T) {
	t.Parallel()
	resp, err := o.GetAccountWalletInformation(context.Background(), "")
	if areTestAPIKeysSet() {
		if err != nil {
			t.Error(err)
		}
		if len(resp) == 0 {
			t.Error("No wallets returned")
		}
	} else if !areTestAPIKeysSet() && err == nil {
		t.Error("Expecting an error when no keys are set")
	}
}

// TestGetAccountWalletInformationForCurrency API endpoint test
func TestGetAccountWalletInformationForCurrency(t *testing.T) {
	t.Parallel()
	resp, err := o.GetAccountWalletInformation(context.Background(), currency.BTC.String())
	if areTestAPIKeysSet() {
		if err != nil {
			t.Error(err)
		}
		if len(resp) != 1 {
			t.Errorf("Error receiving wallet information for currency: %v", currency.BTC)
		}
	} else if !areTestAPIKeysSet() && err == nil {
		t.Error("Expecting an error when no keys are set")
	}
}

// TestTransferAccountFunds API endpoint test
func TestTransferAccountFunds(t *testing.T) {
	TestSetRealOrderDefaults(t)
	t.Parallel()
	request := okgroup.TransferAccountFundsRequest{
		Amount:   10,
		Currency: currency.BTC.String(),
		From:     6,
		To:       -1,
	}

	_, err := o.TransferAccountFunds(context.Background(), request)
	testStandardErrorHandling(t, err)
}

// TestBaseWithdraw API endpoint test
func TestAccountWithdrawRequest(t *testing.T) {
	TestSetRealOrderDefaults(t)
	t.Parallel()
	request := okgroup.AccountWithdrawRequest{
		Amount:      -1,
		Currency:    currency.BTC.String(),
		TradePwd:    "1234",
		Destination: 4,
		ToAddress:   core.BitcoinDonationAddress,
		Fee:         1,
	}

	_, err := o.AccountWithdraw(context.Background(), request)
	testStandardErrorHandling(t, err)
}

// TestGetAccountWithdrawalFee API endpoint test
func TestGetAccountWithdrawalFee(t *testing.T) {
	t.Parallel()
	resp, err := o.GetAccountWithdrawalFee(context.Background(), "")
	if areTestAPIKeysSet() {
		if err != nil {
			t.Error(err)
		}
		if len(resp) == 0 {
			t.Error("Expected fees")
		}
	} else if !areTestAPIKeysSet() && err == nil {
		t.Error("Expecting an error when no keys are set")
	}
}

// TestGetWithdrawalFeeForCurrency API endpoint test
func TestGetAccountWithdrawalFeeForCurrency(t *testing.T) {
	t.Parallel()
	resp, err := o.GetAccountWithdrawalFee(context.Background(), currency.BTC.String())
	if areTestAPIKeysSet() {
		if err != nil {
			t.Error(err)
		}
		if len(resp) != 1 {
			t.Error("Expected fee for one currency")
		}
	} else if !areTestAPIKeysSet() && err == nil {
		t.Error("Expecting an error when no keys are set")
	}
}

// TestGetAccountWithdrawalHistory API endpoint test
func TestGetAccountWithdrawalHistory(t *testing.T) {
	t.Parallel()
	_, err := o.GetAccountWithdrawalHistory(context.Background(), "")
	testStandardErrorHandling(t, err)
}

// TestGetAccountWithdrawalHistoryForCurrency API endpoint test
func TestGetAccountWithdrawalHistoryForCurrency(t *testing.T) {
	t.Parallel()
	_, err := o.GetAccountWithdrawalHistory(context.Background(), currency.BTC.String())
	testStandardErrorHandling(t, err)
}

// TestGetAccountBillDetails API endpoint test
func TestGetAccountBillDetails(t *testing.T) {
	t.Parallel()
	_, err := o.GetAccountBillDetails(context.Background(),
		okgroup.GetAccountBillDetailsRequest{})
	testStandardErrorHandling(t, err)
}

// TestGetAccountDepositAddressForCurrency API endpoint test
func TestGetAccountDepositAddressForCurrency(t *testing.T) {
	t.Parallel()
	_, err := o.GetAccountDepositAddressForCurrency(context.Background(),
		currency.BTC.String())
	testStandardErrorHandling(t, err)
}

// TestGetAccountDepositHistory API endpoint test
func TestGetAccountDepositHistory(t *testing.T) {
	t.Parallel()
	_, err := o.GetAccountDepositHistory(context.Background(), "")
	testStandardErrorHandling(t, err)
}

// TestGetAccountDepositHistoryForCurrency API endpoint test
func TestGetAccountDepositHistoryForCurrency(t *testing.T) {
	t.Parallel()
	_, err := o.GetAccountDepositHistory(context.Background(), currency.BTC.String())
	testStandardErrorHandling(t, err)
}

// TestGetSpotTradingAccounts API endpoint test
func TestGetSpotTradingAccounts(t *testing.T) {
	t.Parallel()
	_, err := o.GetSpotTradingAccounts(context.Background())
	testStandardErrorHandling(t, err)
}

// TestGetSpotTradingAccountsForCurrency API endpoint test
func TestGetSpotTradingAccountsForCurrency(t *testing.T) {
	t.Parallel()
	_, err := o.GetSpotTradingAccountForCurrency(context.Background(),
		currency.BTC.String())
	testStandardErrorHandling(t, err)
}

// TestGetSpotBillDetailsForCurrency API endpoint test
func TestGetSpotBillDetailsForCurrency(t *testing.T) {
	t.Parallel()
	request := okgroup.GetSpotBillDetailsForCurrencyRequest{
		Currency: currency.BTC.String(),
		Limit:    100,
	}
	_, err := o.GetSpotBillDetailsForCurrency(context.Background(), request)
	testStandardErrorHandling(t, err)
}

// TestGetSpotBillDetailsForCurrencyBadLimit API logic test
func TestGetSpotBillDetailsForCurrencyBadLimit(t *testing.T) {
	t.Parallel()
	request := okgroup.GetSpotBillDetailsForCurrencyRequest{
		Currency: currency.BTC.String(),
		Limit:    -1,
	}
	_, err := o.GetSpotBillDetailsForCurrency(context.Background(), request)
	if areTestAPIKeysSet() && err == nil {
		t.Errorf("Expecting an error when invalid request sent")
	}
}

// TestPlaceSpotOrderLimit API endpoint test
func TestPlaceSpotOrderLimit(t *testing.T) {
	TestSetRealOrderDefaults(t)
	t.Parallel()
	request := okgroup.PlaceOrderRequest{
		InstrumentID: spotCurrency,
		Type:         order.Limit.Lower(),
		Side:         order.Buy.Lower(),
		Price:        "-1",
		Size:         "0.001",
	}

	_, err := o.PlaceSpotOrder(context.Background(), &request)
	testStandardErrorHandling(t, err)
}

// TestPlaceSpotOrderMarket API endpoint test
func TestPlaceSpotOrderMarket(t *testing.T) {
	TestSetRealOrderDefaults(t)
	t.Parallel()
	request := okgroup.PlaceOrderRequest{
		InstrumentID: spotCurrency,
		Type:         order.Market.Lower(),
		Side:         order.Buy.Lower(),
		Size:         "-100",
		Notional:     "100",
	}

	_, err := o.PlaceSpotOrder(context.Background(), &request)
	testStandardErrorHandling(t, err)
}

// TestPlaceMultipleSpotOrders API endpoint test
func TestPlaceMultipleSpotOrders(t *testing.T) {
	TestSetRealOrderDefaults(t)
	t.Parallel()
	ord := okgroup.PlaceOrderRequest{
		InstrumentID: spotCurrency,
		Type:         order.Limit.Lower(),
		Side:         order.Buy.Lower(),
		Size:         "-100",
		Price:        "1",
	}

	request := []okgroup.PlaceOrderRequest{
		ord,
	}

	_, errs := o.PlaceMultipleSpotOrders(context.Background(), request)
	if len(errs) > 0 {
		testStandardErrorHandling(t, errs[0])
	}
}

// TestPlaceMultipleSpotOrdersOverCurrencyLimits API logic test
func TestPlaceMultipleSpotOrdersOverCurrencyLimits(t *testing.T) {
	t.Parallel()
	ord := okgroup.PlaceOrderRequest{
		InstrumentID: spotCurrency,
		Type:         order.Limit.Lower(),
		Side:         order.Buy.Lower(),
		Size:         "-100",
		Price:        "1",
	}

	request := []okgroup.PlaceOrderRequest{
		ord,
		ord,
		ord,
		ord,
		ord,
	}

	_, errs := o.PlaceMultipleSpotOrders(context.Background(), request)
	if errs[0].Error() != "maximum 4 orders for each pair" {
		t.Error("Expecting an error when more than 4 orders for a pair supplied", errs[0])
	}
}

// TestPlaceMultipleSpotOrdersOverPairLimits API logic test
func TestPlaceMultipleSpotOrdersOverPairLimits(t *testing.T) {
	t.Parallel()
	ord := okgroup.PlaceOrderRequest{
		InstrumentID: spotCurrency,
		Type:         order.Limit.Lower(),
		Side:         order.Buy.Lower(),
		Size:         "-1",
		Price:        "1",
	}

	request := []okgroup.PlaceOrderRequest{
		ord,
	}

	pairs := currency.Pairs{
		currency.NewPair(currency.LTC, currency.USDT),
		currency.NewPair(currency.ETH, currency.USDT),
		currency.NewPair(currency.BCH, currency.USDT),
		currency.NewPair(currency.XMR, currency.USDT),
	}

	for x := range pairs {
		ord.InstrumentID = pairs[x].Format("-", false).String()
		request = append(request, ord)
	}

	_, errs := o.PlaceMultipleSpotOrders(context.Background(), request)
	if errs[0].Error() != "up to 4 trading pairs" {
		t.Error("Expecting an error when more than 4 trading pairs supplied", errs[0])
	}
}

// TestCancelSpotOrder API endpoint test
func TestCancelSpotOrder(t *testing.T) {
	TestSetRealOrderDefaults(t)
	t.Parallel()
	request := okgroup.CancelSpotOrderRequest{
		InstrumentID: spotCurrency,
		OrderID:      1234,
	}

	_, err := o.CancelSpotOrder(context.Background(), request)
	testStandardErrorHandling(t, err)
}

// TestCancelMultipleSpotOrders API endpoint test
func TestCancelMultipleSpotOrders(t *testing.T) {
	TestSetRealOrderDefaults(t)
	t.Parallel()
	request := okgroup.CancelMultipleSpotOrdersRequest{
		InstrumentID: spotCurrency,
		OrderIDs:     []int64{1, 2, 3, 4},
	}

	cancellations, err := o.CancelMultipleSpotOrders(context.Background(), request)
	testStandardErrorHandling(t, err)
	for _, cancellationsPerCurrency := range cancellations {
		for _, cancellation := range cancellationsPerCurrency {
			if !cancellation.Result {
				t.Error(cancellation.Error)
			}
		}
	}
}

// TestCancelMultipleSpotOrdersOverCurrencyLimits API logic test
func TestCancelMultipleSpotOrdersOverCurrencyLimits(t *testing.T) {
	TestSetRealOrderDefaults(t)
	t.Parallel()
	request := okgroup.CancelMultipleSpotOrdersRequest{
		InstrumentID: spotCurrency,
		OrderIDs:     []int64{1, 2, 3, 4, 5},
	}

	_, err := o.CancelMultipleSpotOrders(context.Background(), request)
	if err.Error() != "maximum 4 order cancellations for each pair" {
		t.Error("Expecting an error when more than 4 orders for a pair supplied", err)
	}
}

// TestGetSpotOrders API endpoint test
func TestGetSpotOrders(t *testing.T) {
	t.Parallel()
	request := okgroup.GetSpotOrdersRequest{
		InstrumentID: spotCurrency,
		Status:       "all",
		Limit:        1,
	}
	_, err := o.GetSpotOrders(context.Background(), request)
	testStandardErrorHandling(t, err)
}

// TestGetSpotOpenOrders API endpoint test
func TestGetSpotOpenOrders(t *testing.T) {
	t.Parallel()
	request := okgroup.GetSpotOpenOrdersRequest{}
	_, err := o.GetSpotOpenOrders(context.Background(), request)
	testStandardErrorHandling(t, err)
}

// TestGetSpotOrder API endpoint test
func TestGetSpotOrder(t *testing.T) {
	t.Parallel()
	request := okgroup.GetSpotOrderRequest{
		OrderID:      "-1234",
		InstrumentID: currency.NewPairWithDelimiter(currency.BTC.String(), currency.USDT.String(), "-").Upper().String(),
	}
	_, err := o.GetSpotOrder(context.Background(), request)
	testStandardErrorHandling(t, err)
}

// TestGetSpotTransactionDetails API endpoint test
func TestGetSpotTransactionDetails(t *testing.T) {
	t.Parallel()
	request := okgroup.GetSpotTransactionDetailsRequest{
		OrderID:      1234,
		InstrumentID: spotCurrency,
	}
	_, err := o.GetSpotTransactionDetails(context.Background(), request)
	testStandardErrorHandling(t, err)
}

// TestGetSpotTokenPairDetails API endpoint test
func TestGetSpotTokenPairDetails(t *testing.T) {
	t.Parallel()
	_, err := o.GetSpotTokenPairDetails(context.Background())
	if err != nil {
		t.Error(err)
	}
}

// TestGetSpotAllTokenPairsInformation API endpoint test
func TestGetSpotAllTokenPairsInformation(t *testing.T) {
	t.Parallel()
	_, err := o.GetSpotAllTokenPairsInformation(context.Background())
	if err != nil {
		t.Error(err)
	}
}

// TestGetSpotAllTokenPairsInformationForCurrency API endpoint test
func TestGetSpotAllTokenPairsInformationForCurrency(t *testing.T) {
	t.Parallel()
	_, err := o.GetSpotAllTokenPairsInformationForCurrency(context.Background(), spotCurrency)
	if err != nil {
		t.Error(err)
	}
}

// TestGetSpotFilledOrdersInformation API endpoint test
func TestGetSpotFilledOrdersInformation(t *testing.T) {
	t.Parallel()
	request := okgroup.GetSpotFilledOrdersInformationRequest{
		InstrumentID: spotCurrency,
	}
	_, err := o.GetSpotFilledOrdersInformation(context.Background(), request)
	if err != nil {
		t.Error(err)
	}
}

// TestGetSpotMarketData API endpoint test
func TestGetSpotMarketData(t *testing.T) {
	t.Parallel()
	request := &okgroup.GetMarketDataRequest{
		Asset:        asset.Spot,
		InstrumentID: spotCurrency,
		Granularity:  "604800",
	}
	_, err := o.GetMarketData(context.Background(), request)
	if err != nil {
		t.Error(err)
	}
}

func TestGetHistoricCandles(t *testing.T) {
	currencyPair, err := currency.NewPairFromString("EOS-USDT")
	if err != nil {
		t.Fatal(err)
	}
	startTime := time.Unix(1588636800, 0)
	_, err = o.GetHistoricCandles(context.Background(),
		currencyPair, asset.Spot, startTime, time.Now(), kline.OneMin)
	if err != nil {
		t.Fatal(err)
	}

	_, err = o.GetHistoricCandles(context.Background(),
		currencyPair, asset.Spot, startTime, time.Now(), kline.Interval(time.Hour*7))
	if err == nil {
		t.Fatal("unexpected result")
	}

	_, err = o.GetHistoricCandles(context.Background(),
		currencyPair, asset.Margin, startTime, time.Now(), kline.Interval(time.Hour*7))
	if err == nil {
		t.Fatal("unexpected result")
	}

	swapPair, err := currency.NewPairFromString("EOS-USD_SWAP")
	if err != nil {
		t.Fatal(err)
	}
	_, err = o.GetHistoricCandles(context.Background(),
		swapPair, asset.PerpetualSwap, startTime, time.Now(), kline.OneDay)
	if err != nil {
		t.Fatal(err)
	}
}

func TestGetHistoricCandlesExtended(t *testing.T) {
	currencyPair, err := currency.NewPairFromString("EOS-USDT")
	if err != nil {
		t.Fatal(err)
	}
	startTime := time.Unix(1607494054, 0)
	endTime := time.Unix(1607594054, 0)
	_, err = o.GetHistoricCandlesExtended(context.Background(),
		currencyPair, asset.Spot, startTime, endTime, kline.OneMin)
	if err != nil {
		t.Fatal(err)
	}

	_, err = o.GetHistoricCandles(context.Background(),
		currencyPair, asset.Spot, startTime, endTime, kline.Interval(time.Hour*15))
	if err == nil {
		t.Fatal("unexpected result")
	}
}

// TestGetMarginTradingAccounts API endpoint test
func TestGetMarginTradingAccounts(t *testing.T) {
	t.Parallel()
	_, err := o.GetMarginTradingAccounts(context.Background())
	testStandardErrorHandling(t, err)
}

// TestGetMarginTradingAccountsForCurrency API endpoint test
func TestGetMarginTradingAccountsForCurrency(t *testing.T) {
	t.Parallel()
	_, err := o.GetMarginTradingAccountsForCurrency(context.Background(), spotCurrency)
	testStandardErrorHandling(t, err)
}

// TestGetMarginBillDetails API endpoint test
func TestGetMarginBillDetails(t *testing.T) {
	t.Parallel()
	request := okgroup.GetMarginBillDetailsRequest{
		InstrumentID: spotCurrency,
		Limit:        100,
	}

	_, err := o.GetMarginBillDetails(context.Background(), request)
	testStandardErrorHandling(t, err)
}

// TestGetMarginAccountSettings API endpoint test
func TestGetMarginAccountSettings(t *testing.T) {
	t.Parallel()
	_, err := o.GetMarginAccountSettings(context.Background(), "")
	testStandardErrorHandling(t, err)
}

// TestGetMarginAccountSettingsForCurrency API endpoint test
func TestGetMarginAccountSettingsForCurrency(t *testing.T) {
	t.Parallel()
	_, err := o.GetMarginAccountSettings(context.Background(), spotCurrency)
	testStandardErrorHandling(t, err)
}

// TestOpenMarginLoan API endpoint test
func TestOpenMarginLoan(t *testing.T) {
	TestSetRealOrderDefaults(t)
	t.Parallel()
	request := okgroup.OpenMarginLoanRequest{
		Amount:        -100,
		InstrumentID:  spotCurrency,
		QuoteCurrency: currency.USDT.String(),
	}

	_, err := o.OpenMarginLoan(context.Background(), request)
	testStandardErrorHandling(t, err)
}

// TestRepayMarginLoan API endpoint test
func TestRepayMarginLoan(t *testing.T) {
	TestSetRealOrderDefaults(t)
	t.Parallel()
	request := okgroup.RepayMarginLoanRequest{
		Amount:        -100,
		InstrumentID:  spotCurrency,
		QuoteCurrency: currency.USDT.String(),
		BorrowID:      1,
	}

	_, err := o.RepayMarginLoan(context.Background(), request)
	testStandardErrorHandling(t, err)
}

// TestPlaceMarginOrderLimit API endpoint test
func TestPlaceMarginOrderLimit(t *testing.T) {
	TestSetRealOrderDefaults(t)
	t.Parallel()
	request := okgroup.PlaceOrderRequest{
		InstrumentID: spotCurrency,
		Type:         order.Limit.Lower(),
		Side:         order.Buy.Lower(),
		OrderType:    strconv.Itoa(okgroup.NormalOrder),
		Price:        "-100",
		Size:         "100",
	}

	_, err := o.PlaceMarginOrder(context.Background(), &request)
	testStandardErrorHandling(t, err)
}

// TestPlaceMarginOrderMarket API endpoint test
func TestPlaceMarginOrderMarket(t *testing.T) {
	TestSetRealOrderDefaults(t)
	t.Parallel()
	request := okgroup.PlaceOrderRequest{
		InstrumentID:  spotCurrency,
		Type:          order.Market.Lower(),
		Side:          order.Buy.Lower(),
		MarginTrading: "2",
		Size:          "-100",
		Notional:      "100",
	}

	_, err := o.PlaceMarginOrder(context.Background(), &request)
	testStandardErrorHandling(t, err)
}

// TestPlaceMultipleMarginOrders API endpoint test
func TestPlaceMultipleMarginOrders(t *testing.T) {
	TestSetRealOrderDefaults(t)
	t.Parallel()
	ord := okgroup.PlaceOrderRequest{
		InstrumentID:  spotCurrency,
		Type:          order.Limit.Lower(),
		Side:          order.Buy.Lower(),
		MarginTrading: "1",
		Size:          "-100",
		Notional:      "100",
	}

	request := []okgroup.PlaceOrderRequest{
		ord,
	}

	_, errs := o.PlaceMultipleMarginOrders(context.Background(), request)
	if len(errs) > 0 {
		testStandardErrorHandling(t, errs[0])
	}
}

// TestPlaceMultipleMarginOrdersOverCurrencyLimits API logic test
func TestPlaceMultipleMarginOrdersOverCurrencyLimits(t *testing.T) {
	t.Parallel()
	ord := okgroup.PlaceOrderRequest{
		InstrumentID:  spotCurrency,
		Type:          order.Limit.Lower(),
		Side:          order.Buy.Lower(),
		MarginTrading: "1",
		Size:          "-100",
		Notional:      "100",
	}

	request := []okgroup.PlaceOrderRequest{
		ord,
		ord,
		ord,
		ord,
		ord,
	}

	_, errs := o.PlaceMultipleMarginOrders(context.Background(), request)
	if errs[0].Error() != "maximum 4 orders for each pair" {
		t.Error("Expecting an error when more than 4 orders for a pair supplied", errs[0])
	}
}

// TestPlaceMultipleMarginOrdersOverPairLimits API logic test
func TestPlaceMultipleMarginOrdersOverPairLimits(t *testing.T) {
	t.Parallel()
	ord := okgroup.PlaceOrderRequest{
		InstrumentID:  spotCurrency,
		Type:          order.Limit.Lower(),
		Side:          order.Buy.Lower(),
		MarginTrading: "1",
		Size:          "-100",
		Notional:      "100",
	}

	request := []okgroup.PlaceOrderRequest{
		ord,
	}

	pairs := currency.Pairs{
		currency.NewPair(currency.LTC, currency.USDT),
		currency.NewPair(currency.ETH, currency.USDT),
		currency.NewPair(currency.BCH, currency.USDT),
		currency.NewPair(currency.XMR, currency.USDT),
	}

	for x := range pairs {
		ord.InstrumentID = pairs[x].Format("-", false).String()
		request = append(request, ord)
	}

	_, errs := o.PlaceMultipleMarginOrders(context.Background(), request)
	if errs[0].Error() != "up to 4 trading pairs" {
		t.Error("Expecting an error when more than 4 trading pairs supplied", errs[0])
	}
}

// TestCancelMarginOrder API endpoint test
func TestCancelMarginOrder(t *testing.T) {
	TestSetRealOrderDefaults(t)
	t.Parallel()
	request := okgroup.CancelSpotOrderRequest{
		InstrumentID: spotCurrency,
		OrderID:      1234,
	}

	_, err := o.CancelMarginOrder(context.Background(), request)
	testStandardErrorHandling(t, err)
}

// TestCancelMultipleMarginOrders API endpoint test
func TestCancelMultipleMarginOrders(t *testing.T) {
	TestSetRealOrderDefaults(t)
	t.Parallel()
	request := okgroup.CancelMultipleSpotOrdersRequest{
		InstrumentID: spotCurrency,
		OrderIDs:     []int64{1, 2, 3, 4},
	}

	_, errs := o.CancelMultipleMarginOrders(context.Background(), request)
	if len(errs) > 0 {
		testStandardErrorHandling(t, errs[0])
	}
}

// TestCancelMultipleMarginOrdersOverCurrencyLimits API logic test
func TestCancelMultipleMarginOrdersOverCurrencyLimits(t *testing.T) {
	TestSetRealOrderDefaults(t)
	t.Parallel()
	request := okgroup.CancelMultipleSpotOrdersRequest{
		InstrumentID: spotCurrency,
		OrderIDs:     []int64{1, 2, 3, 4, 5},
	}

	_, errs := o.CancelMultipleMarginOrders(context.Background(), request)
	if errs[0].Error() != "maximum 4 order cancellations for each pair" {
		t.Error("Expecting an error when more than 4 orders for a pair supplied", errs[0])
	}
}

// TestGetMarginOrders API endpoint test
func TestGetMarginOrders(t *testing.T) {
	t.Parallel()
	request := okgroup.GetSpotOrdersRequest{
		InstrumentID: spotCurrency,
		Status:       "all",
	}
	_, err := o.GetMarginOrders(context.Background(), request)
	testStandardErrorHandling(t, err)
}

// TestGetMarginOpenOrders API endpoint test
func TestGetMarginOpenOrders(t *testing.T) {
	t.Parallel()
	request := okgroup.GetSpotOpenOrdersRequest{}
	_, err := o.GetMarginOpenOrders(context.Background(), request)
	testStandardErrorHandling(t, err)
}

// TestGetMarginOrder API endpoint test
func TestGetMarginOrder(t *testing.T) {
	t.Parallel()
	request := okgroup.GetSpotOrderRequest{
		OrderID:      "1234",
		InstrumentID: currency.NewPairWithDelimiter(currency.BTC.String(), currency.USDT.String(), "-").Upper().String(),
	}
	_, err := o.GetMarginOrder(context.Background(), request)
	testStandardErrorHandling(t, err)
}

// TestGetMarginTransactionDetails API endpoint test
func TestGetMarginTransactionDetails(t *testing.T) {
	t.Parallel()
	request := okgroup.GetSpotTransactionDetailsRequest{
		OrderID:      1234,
		InstrumentID: spotCurrency,
	}
	_, err := o.GetMarginTransactionDetails(context.Background(), request)
	testStandardErrorHandling(t, err)
}

var genericFutureInstrumentID string

// getFutureInstrumentID Future contract ids are date based without an easy way to calculate the closest valid date
// This retrieves the value and stores it if running all tests so only one call is made
func getFutureInstrumentID() string {
	if genericFutureInstrumentID != "" {
		return genericFutureInstrumentID
	}
	resp, err := o.GetFuturesContractInformation(context.Background())
	if err != nil {
		// No error handling here because we're not testing this
		return err.Error()
	}
	genericFutureInstrumentID = resp[0].InstrumentID
	return genericFutureInstrumentID
}

// TestGetFuturesPostions API endpoint test
func TestGetFuturesPostions(t *testing.T) {
	t.Parallel()
	_, err := o.GetFuturesPostions(context.Background())
	testStandardErrorHandling(t, err)
}

// TestGetFuturesPostionsForCurrency API endpoint test
func TestGetFuturesPostionsForCurrency(t *testing.T) {
	currencyContract := getFutureInstrumentID()
	_, err := o.GetFuturesPostionsForCurrency(context.Background(), currencyContract)
	testStandardErrorHandling(t, err)
}

// TestGetFuturesAccountOfAllCurrencies API endpoint test
func TestGetFuturesAccountOfAllCurrencies(t *testing.T) {
	t.Parallel()
	_, err := o.GetFuturesAccountOfAllCurrencies(context.Background())
	testStandardErrorHandling(t, err)
}

// TestGetFuturesAccountOfACurrency API endpoint test
func TestGetFuturesAccountOfACurrency(t *testing.T) {
	t.Parallel()
	_, err := o.GetFuturesAccountOfACurrency(context.Background(), currency.BTC.String())
	testStandardErrorHandling(t, err)
}

// TestGetFuturesLeverage API endpoint test
func TestGetFuturesLeverage(t *testing.T) {
	t.Parallel()
	_, err := o.GetFuturesLeverage(context.Background(), currency.BTC.String())
	testStandardErrorHandling(t, err)
}

// TestSetFuturesLeverage API endpoint test
func TestSetFuturesLeverage(t *testing.T) {
	TestSetRealOrderDefaults(t)
	request := okgroup.SetFuturesLeverageRequest{
		Currency:     currency.BTC.String(),
		InstrumentID: getFutureInstrumentID(),
		Leverage:     10,
		Direction:    "Long",
	}
	_, err := o.SetFuturesLeverage(context.Background(), request)
	testStandardErrorHandling(t, err)
}

// TestGetFuturesBillDetails API endpoint test
func TestGetFuturesBillDetails(t *testing.T) {
	t.Parallel()
	_, err := o.GetFuturesBillDetails(context.Background(),
		okgroup.GetSpotBillDetailsForCurrencyRequest{
			Currency: currency.BTC.String(),
		})
	testStandardErrorHandling(t, err)
}

// TestPlaceFuturesOrder API endpoint test
func TestPlaceFuturesOrder(t *testing.T) {
	TestSetRealOrderDefaults(t)
	_, err := o.PlaceFuturesOrder(context.Background(),
		okgroup.PlaceFuturesOrderRequest{
			InstrumentID: getFutureInstrumentID(),
			Leverage:     10,
			Type:         1,
			Size:         2,
			Price:        -432.11,
			ClientOid:    "12233456",
		})
	testStandardErrorHandling(t, err)
}

// TestPlaceFuturesOrderBatch API endpoint test
func TestPlaceFuturesOrderBatch(t *testing.T) {
	TestSetRealOrderDefaults(t)
	_, err := o.PlaceFuturesOrderBatch(context.Background(),
		okgroup.PlaceFuturesOrderBatchRequest{
			InstrumentID: getFutureInstrumentID(),
			Leverage:     10,
			OrdersData: []okgroup.PlaceFuturesOrderBatchRequestDetails{
				{
					ClientOid:  "1",
					MatchPrice: "0",
					Price:      "-100",
					Size:       "100",
					Type:       "1",
				},
			},
		})
	testStandardErrorHandling(t, err)
}

// TestCancelFuturesOrder API endpoint test
func TestCancelFuturesOrder(t *testing.T) {
	TestSetRealOrderDefaults(t)
	_, err := o.CancelFuturesOrder(context.Background(),
		okgroup.CancelFuturesOrderRequest{
			InstrumentID: getFutureInstrumentID(),
			OrderID:      "1",
		})
	testStandardErrorHandling(t, err)
}

// TestCancelMultipleSpotOrders API endpoint test
func TestCancelMultipleFuturesOrders(t *testing.T) {
	TestSetRealOrderDefaults(t)
	request := okgroup.CancelMultipleSpotOrdersRequest{
		InstrumentID: getFutureInstrumentID(),
		OrderIDs:     []int64{1, 2, 3, 4},
	}

	_, err := o.CancelFuturesOrderBatch(context.Background(), request)
	testStandardErrorHandling(t, err)
}

// TestGetFuturesOrderList API endpoint test
func TestGetFuturesOrderList(t *testing.T) {
	_, err := o.GetFuturesOrderList(context.Background(),
		okgroup.GetFuturesOrdersListRequest{
			InstrumentID: getFutureInstrumentID(),
			Status:       6,
		})
	testStandardErrorHandling(t, err)
}

// TestGetFuturesOrderDetails API endpoint test
func TestGetFuturesOrderDetails(t *testing.T) {
	_, err := o.GetFuturesOrderDetails(context.Background(),
		okgroup.GetFuturesOrderDetailsRequest{
			InstrumentID: getFutureInstrumentID(),
			OrderID:      1,
		})
	testStandardErrorHandling(t, err)
}

// TestGetFuturesTransactionDetails API endpoint test
func TestGetFuturesTransactionDetails(t *testing.T) {
	_, err := o.GetFuturesTransactionDetails(context.Background(),
		okgroup.GetFuturesTransactionDetailsRequest{
			InstrumentID: getFutureInstrumentID(),
			OrderID:      1,
		})
	testStandardErrorHandling(t, err)
}

// TestGetFuturesContractInformation API endpoint test
func TestGetFuturesContractInformation(t *testing.T) {
	t.Parallel()
	_, err := o.GetFuturesContractInformation(context.Background())
	if err != nil {
		t.Error(err)
	}
}

// TestGetAllFuturesTokenInfo API endpoint test
func TestGetAllFuturesTokenInfo(t *testing.T) {
	t.Parallel()
	_, err := o.GetAllFuturesTokenInfo(context.Background())
	if err != nil {
		t.Error(err)
	}
}

// TestGetAllFuturesTokenInfo API endpoint test
func TestGetFuturesTokenInfoForCurrency(t *testing.T) {
	_, err := o.GetFuturesTokenInfoForCurrency(context.Background(),
		getFutureInstrumentID())
	if err != nil {
		t.Error(err)
	}
}

// TestGetFuturesFilledOrder API endpoint test
func TestGetFuturesFilledOrder(t *testing.T) {
	_, err := o.GetFuturesFilledOrder(context.Background(),
		okgroup.GetFuturesFilledOrderRequest{
			InstrumentID: getFutureInstrumentID(),
		})
	if err != nil {
		t.Error(err)
	}
}

// TestGetFuturesHoldAmount API endpoint test
func TestGetFuturesHoldAmount(t *testing.T) {
	_, err := o.GetFuturesHoldAmount(context.Background(),
		getFutureInstrumentID())
	testStandardErrorHandling(t, err)
}

// TestGetFuturesHoldAmount API endpoint test
func TestGetFuturesIndices(t *testing.T) {
	_, err := o.GetFuturesIndices(context.Background(), getFutureInstrumentID())
	if err != nil {
		t.Error(err)
	}
}

// TestGetFuturesHoldAmount API endpoint test
func TestGetFuturesExchangeRates(t *testing.T) {
	t.Parallel()
	_, err := o.GetFuturesExchangeRates(context.Background())
	if err != nil {
		t.Errorf("Encountered error: %v", err)
	}
}

// TestGetFuturesHoldAmount API endpoint test
func TestGetFuturesEstimatedDeliveryPrice(t *testing.T) {
	_, err := o.GetFuturesEstimatedDeliveryPrice(context.Background(),
		getFutureInstrumentID())
	if err != nil {
		t.Error(err)
	}
}

// TestGetFuturesOpenInterests API endpoint test
func TestGetFuturesOpenInterests(t *testing.T) {
	_, err := o.GetFuturesOpenInterests(context.Background(), getFutureInstrumentID())
	if err != nil {
		t.Error(err)
	}
}

// TestGetFuturesOpenInterests API endpoint test
func TestGetFuturesCurrentPriceLimit(t *testing.T) {
	_, err := o.GetFuturesCurrentPriceLimit(context.Background(),
		getFutureInstrumentID())
	if err != nil {
		t.Error(err)
	}
}

// TestGetFuturesCurrentMarkPrice API endpoint test
func TestGetFuturesCurrentMarkPrice(t *testing.T) {
	_, err := o.GetFuturesCurrentMarkPrice(context.Background(),
		getFutureInstrumentID())
	if err != nil {
		t.Error(err)
	}
}

// TestGetFuturesForceLiquidatedOrders API endpoint test
func TestGetFuturesForceLiquidatedOrders(t *testing.T) {
	_, err := o.GetFuturesForceLiquidatedOrders(context.Background(),
		okgroup.GetFuturesForceLiquidatedOrdersRequest{
			InstrumentID: getFutureInstrumentID(),
			Status:       "1",
		})
	if err != nil {
		t.Error(err)
	}
}

// TestGetFuturesTagPrice API endpoint test
func TestGetFuturesTagPrice(t *testing.T) {
	_, err := o.GetFuturesTagPrice(context.Background(), getFutureInstrumentID())
	testStandardErrorHandling(t, err)
}

// TestGetSwapPostions API endpoint test
func TestGetSwapPostions(t *testing.T) {
	t.Parallel()
	_, err := o.GetSwapPostions(context.Background())
	testStandardErrorHandling(t, err)
}

// TestGetSwapPostionsForContract API endpoint test
func TestGetSwapPostionsForContract(t *testing.T) {
	t.Parallel()
	_, err := o.GetSwapPostionsForContract(context.Background(),
		fmt.Sprintf("%v-%v-SWAP", currency.BTC, currency.USD))
	testStandardErrorHandling(t, err)
}

// TestGetSwapAccountOfAllCurrency API endpoint test
func TestGetSwapAccountOfAllCurrency(t *testing.T) {
	t.Parallel()
	_, err := o.GetSwapAccountOfAllCurrency(context.Background())
	testStandardErrorHandling(t, err)
}

// TestGetSwapAccountSettingsOfAContract API endpoint test
func TestGetSwapAccountSettingsOfAContract(t *testing.T) {
	t.Parallel()
	_, err := o.GetSwapAccountSettingsOfAContract(context.Background(),
		fmt.Sprintf("%v-%v-SWAP", currency.BTC, currency.USD))
	testStandardErrorHandling(t, err)
}

// TestSetSwapLeverageLevelOfAContract API endpoint test
func TestSetSwapLeverageLevelOfAContract(t *testing.T) {
	t.Parallel()
	_, err := o.SetSwapLeverageLevelOfAContract(context.Background(),
		okgroup.SetSwapLeverageLevelOfAContractRequest{
			InstrumentID: fmt.Sprintf("%v-%v-SWAP", currency.BTC, currency.USD),
			Leverage:     10,
			Side:         1,
		})

	testStandardErrorHandling(t, err)
}

// TestGetSwapAccountSettingsOfAContract API endpoint test
func TestGetSwapBillDetails(t *testing.T) {
	t.Parallel()
	_, err := o.GetSwapBillDetails(context.Background(),
		okgroup.GetSpotBillDetailsForCurrencyRequest{
			Currency: fmt.Sprintf("%v-%v-SWAP", currency.BTC, currency.USD),
			Limit:    100,
		})
	testStandardErrorHandling(t, err)
}

// TestPlaceSwapOrder API endpoint test
func TestPlaceSwapOrder(t *testing.T) {
	TestSetRealOrderDefaults(t)
	t.Parallel()
	_, err := o.PlaceSwapOrder(context.Background(),
		okgroup.PlaceSwapOrderRequest{
			InstrumentID: fmt.Sprintf("%v-%v-SWAP", currency.BTC, currency.USD),
			Size:         1,
			Type:         1,
			Price:        1,
		})
	testStandardErrorHandling(t, err)
}

// TestPlaceMultipleSwapOrders API endpoint test
func TestPlaceMultipleSwapOrders(t *testing.T) {
	TestSetRealOrderDefaults(t)
	t.Parallel()
	_, err := o.PlaceMultipleSwapOrders(context.Background(),
		okgroup.PlaceMultipleSwapOrdersRequest{
			InstrumentID: fmt.Sprintf("%v-%v-SWAP", currency.BTC, currency.USD),
			Leverage:     10,
			OrdersData: []okgroup.PlaceMultipleSwapOrderData{
				{
					ClientOID:  "hello",
					MatchPrice: "0",
					Price:      "10",
					Size:       "-1",
					Type:       "1",
				}, {
					ClientOID:  "hello2",
					MatchPrice: "0",
					Price:      "10",
					Size:       "-1",
					Type:       "1",
				}},
		})
	testStandardErrorHandling(t, err)
}

// TestCancelSwapOrder API endpoint test
func TestCancelSwapOrder(t *testing.T) {
	TestSetRealOrderDefaults(t)
	t.Parallel()
	_, err := o.CancelSwapOrder(context.Background(),
		okgroup.CancelSwapOrderRequest{
			InstrumentID: fmt.Sprintf("%v-%v-SWAP", currency.BTC, currency.USD),
			OrderID:      "64-2a-26132f931-3",
		})
	testStandardErrorHandling(t, err)
}

// TestCancelMultipleSwapOrders API endpoint test
func TestCancelMultipleSwapOrders(t *testing.T) {
	TestSetRealOrderDefaults(t)
	t.Parallel()
	_, err := o.CancelMultipleSwapOrders(context.Background(),
		okgroup.CancelMultipleSwapOrdersRequest{
			InstrumentID: fmt.Sprintf("%v-%v-SWAP", currency.BTC, currency.USD),
			OrderIDs:     []int64{1, 2, 3, 4},
		})
	testStandardErrorHandling(t, err)
}

// TestGetSwapOrderList API endpoint test
func TestGetSwapOrderList(t *testing.T) {
	t.Parallel()
	_, err := o.GetSwapOrderList(context.Background(),
		okgroup.GetSwapOrderListRequest{
			InstrumentID: fmt.Sprintf("%v-%v-SWAP", currency.BTC, currency.USD),
			Status:       6,
		})
	testStandardErrorHandling(t, err)
}

// TestGetSwapOrderDetails API endpoint test
func TestGetSwapOrderDetails(t *testing.T) {
	t.Parallel()
	_, err := o.GetSwapOrderDetails(context.Background(),
		okgroup.GetSwapOrderDetailsRequest{
			InstrumentID: fmt.Sprintf("%v-%v-SWAP", currency.BTC, currency.USD),
			OrderID:      "64-2a-26132f931-3",
		})
	testStandardErrorHandling(t, err)
}

// TestGetSwapTransactionDetails API endpoint test
func TestGetSwapTransactionDetails(t *testing.T) {
	t.Parallel()
	_, err := o.GetSwapTransactionDetails(context.Background(),
		okgroup.GetSwapTransactionDetailsRequest{
			InstrumentID: fmt.Sprintf("%v-%v-SWAP", currency.BTC, currency.USD),
			OrderID:      "64-2a-26132f931-3",
		})
	testStandardErrorHandling(t, err)
}

// TestGetSwapContractInformation API endpoint test
func TestGetSwapContractInformation(t *testing.T) {
	t.Parallel()
	_, err := o.GetSwapContractInformation(context.Background())
	if err != nil {
		t.Error(err)
	}
}

// TestGetAllSwapTokensInformation API endpoint test
func TestGetAllSwapTokensInformation(t *testing.T) {
	t.Parallel()
	_, err := o.GetAllSwapTokensInformation(context.Background())
	if err != nil {
		t.Error(err)
	}
}

// TestGetSwapTokensInformationForCurrency API endpoint test
func TestGetSwapTokensInformationForCurrency(t *testing.T) {
	t.Parallel()
	_, err := o.GetSwapTokensInformationForCurrency(context.Background(),
		fmt.Sprintf("%v-%v-SWAP", currency.BTC, currency.USD))
	if err != nil {
		t.Error(err)
	}
}

// TestGetSwapFilledOrdersData API endpoint test
func TestGetSwapFilledOrdersData(t *testing.T) {
	t.Parallel()
	_, err := o.GetSwapFilledOrdersData(context.Background(),
		&okgroup.GetSwapFilledOrdersDataRequest{
			InstrumentID: fmt.Sprintf("%v-%v-SWAP", currency.BTC, currency.USD),
			Limit:        100,
		})
	if err != nil {
		t.Error(err)
	}
}

// TestGetSwapIndeces API endpoint test
func TestGetSwapIndeces(t *testing.T) {
	t.Parallel()
	_, err := o.GetSwapIndices(context.Background(),
		fmt.Sprintf("%v-%v-SWAP", currency.BTC, currency.USD))
	if err != nil {
		t.Error(err)
	}
}

// TestGetSwapExchangeRates API endpoint test
func TestGetSwapExchangeRates(t *testing.T) {
	t.Parallel()
	_, err := o.GetSwapExchangeRates(context.Background())
	if err != nil {
		t.Error(err)
	}
}

// TestGetSwapOpenInterest API endpoint test
func TestGetSwapOpenInterest(t *testing.T) {
	t.Parallel()
	_, err := o.GetSwapOpenInterest(context.Background(),
		fmt.Sprintf("%v-%v-SWAP", currency.BTC, currency.USD))
	if err != nil {
		t.Error(err)
	}
}

// TestGetSwapCurrentPriceLimits API endpoint test
func TestGetSwapCurrentPriceLimits(t *testing.T) {
	t.Parallel()
	_, err := o.GetSwapCurrentPriceLimits(context.Background(),
		fmt.Sprintf("%v-%v-SWAP", currency.BTC, currency.USD))
	if err != nil {
		t.Error(err)
	}
}

// TestGetSwapForceLiquidatedOrders API endpoint test
func TestGetSwapForceLiquidatedOrders(t *testing.T) {
	t.Parallel()
	_, err := o.GetSwapForceLiquidatedOrders(context.Background(),
		okgroup.GetSwapForceLiquidatedOrdersRequest{
			InstrumentID: fmt.Sprintf("%v-%v-SWAP", currency.BTC, currency.USD),
			Status:       "0",
		})
	if err != nil {
		t.Error(err)
	}
}

// TestGetSwapOnHoldAmountForOpenOrders API endpoint test
func TestGetSwapOnHoldAmountForOpenOrders(t *testing.T) {
	t.Parallel()
	_, err := o.GetSwapOnHoldAmountForOpenOrders(
		context.Background(),
		fmt.Sprintf("%v-%v-SWAP", currency.BTC, currency.USD))
	testStandardErrorHandling(t, err)
}

// TestGetSwapNextSettlementTime API endpoint test
func TestGetSwapNextSettlementTime(t *testing.T) {
	t.Parallel()
	_, err := o.GetSwapNextSettlementTime(context.Background(),
		fmt.Sprintf("%v-%v-SWAP", currency.BTC, currency.USD))
	if err != nil {
		t.Error(err)
	}
}

// TestGetSwapMarkPrice API endpoint test
func TestGetSwapMarkPrice(t *testing.T) {
	t.Parallel()
	_, err := o.GetSwapMarkPrice(context.Background(),
		fmt.Sprintf("%v-%v-SWAP", currency.BTC, currency.USD))
	if err != nil {
		t.Error(err)
	}
}

// TestGetSwapFundingRateHistory API endpoint test
func TestGetSwapFundingRateHistory(t *testing.T) {
	t.Parallel()
	_, err := o.GetSwapFundingRateHistory(context.Background(),
		okgroup.GetSwapFundingRateHistoryRequest{
			InstrumentID: fmt.Sprintf("%v-%v-SWAP", currency.BTC, currency.USD),
			Limit:        100,
		})
	if err != nil {
		t.Error(err)
	}
}

// TestGetETT API endpoint test
func TestGetETT(t *testing.T) {
	t.Parallel()
	_, err := o.GetETT(context.Background())
	testStandardErrorHandling(t, err)
}

// TestGetETTAccountInformationForCurrency API endpoint test
func TestGetETTAccountInformationForCurrency(t *testing.T) {
	t.Parallel()
	_, err := o.GetETTBillsDetails(context.Background(), currency.BTC.String())
	testStandardErrorHandling(t, err)
}

// TestGetETTBillsDetails API endpoint test
func TestGetETTBillsDetails(t *testing.T) {
	t.Parallel()
	_, err := o.GetETTBillsDetails(context.Background(), currency.BTC.String())
	testStandardErrorHandling(t, err)
}

// TestPlaceETTOrder API endpoint test
func TestPlaceETTOrder(t *testing.T) {
	TestSetRealOrderDefaults(t)
	t.Parallel()
	request := okgroup.PlaceETTOrderRequest{
		QuoteCurrency: spotCurrency,
		Type:          0,
		Size:          "100",
		Amount:        -1,
		ETT:           "OK06",
	}

	_, err := o.PlaceETTOrder(context.Background(), &request)
	testStandardErrorHandling(t, err)
}

// TestCancelETTOrder API endpoint test
func TestCancelETTOrder(t *testing.T) {
	TestSetRealOrderDefaults(t)
	t.Parallel()
	_, err := o.CancelETTOrder(context.Background(), "888845120785408")
	testStandardErrorHandling(t, err)
}

// TestGetETTOrderList API endpoint test
// This results in a 500 error when its a request object
// Or when it is submitted as URL params
// Unsure how to fix
func TestGetETTOrderList(t *testing.T) {
	t.Parallel()
	request := okgroup.GetETTOrderListRequest{
		Type:   1,
		ETT:    "OK06ETT",
		Status: 0,
	}

	_, err := o.GetETTOrderList(context.Background(), request)
	testStandardErrorHandling(t, err)
}

// TestGetETTOrderDetails API endpoint test
func TestGetETTOrderDetails(t *testing.T) {
	t.Parallel()
	_, err := o.GetETTOrderDetails(context.Background(), "888845020785408")
	testStandardErrorHandling(t, err)
}

// TestGetETTConstituents API endpoint test
func TestGetETTConstituents(t *testing.T) {
	t.Skip("ETT currently unavailable")
	t.Parallel()
	_, err := o.GetETTConstituents(context.Background(), "OK06ETT")
	if err != nil {
		t.Error(err)
	}
}

// TestGetETTSettlementPriceHistory API endpoint test
func TestGetETTSettlementPriceHistory(t *testing.T) {
	t.Skip("ETT currently unavailable")
	t.Parallel()
	_, err := o.GetETTSettlementPriceHistory(context.Background(), "OK06ETT")
	if err != nil {
		t.Error(err)
	}
}

// Websocket tests ----------------------------------------------------------------------------------------------

// TestSendWsMessages Logic test
// Attempts to subscribe to a channel that doesn't exist
// Will log in if credentials are present
func TestSendWsMessages(t *testing.T) {
	if !o.Websocket.IsEnabled() && !o.API.AuthenticatedWebsocketSupport || !areTestAPIKeysSet() {
		t.Skip(stream.WebsocketNotEnabled)
	}
	var ok bool
	var dialer websocket.Dialer
	err := o.Websocket.Conn.Dial(&dialer, http.Header{})
	if err != nil {
		t.Fatal(err)
	}
	go o.WsReadData()
	subscriptions := []stream.ChannelSubscription{
		{
			Channel: "badChannel",
		},
	}
	err = o.Subscribe(subscriptions)
	if err != nil {
		t.Fatal(err)
	}
	response := <-o.Websocket.DataHandler
	if err, ok = response.(error); ok && err != nil {
		if !strings.Contains(response.(error).Error(), subscriptions[0].Channel) {
			t.Error("Expecting OKEX error - 30040 message: Channel badChannel doesn't exist")
		}
	}
	err = o.WsLogin()
	if err != nil {
		t.Error(err)
	}
	responseTwo := <-o.Websocket.DataHandler
	if err, ok := responseTwo.(error); ok && err != nil {
		t.Error(err)
	}
}

// TestGetAssetTypeFromTableName logic test
func TestGetAssetTypeFromTableName(t *testing.T) {
	str := "spot/candle300s:BTC-USDT"
	spot := o.GetAssetTypeFromTableName(str)
	if !strings.EqualFold(spot.String(), asset.Spot.String()) {
		t.Errorf("Error, expected 'SPOT', received: '%v'", spot)
	}
}

// TestGetWsChannelWithoutOrderType logic test
func TestGetWsChannelWithoutOrderType(t *testing.T) {
	t.Parallel()
	str := "spot/depth5:BTC-USDT"
	expected := "depth5"
	resp := o.GetWsChannelWithoutOrderType(str)
	if resp != expected {
		t.Errorf("Logic change error %v should be %v", resp, expected)
	}
	str = "spot/depth"
	resp = o.GetWsChannelWithoutOrderType(str)
	expected = "depth"
	if resp != expected {
		t.Errorf("Logic change error %v should be %v", resp, expected)
	}
	str = "testWithBadData"
	resp = o.GetWsChannelWithoutOrderType(str)
	if resp != str {
		t.Errorf("Logic change error %v should be %v", resp, str)
	}
}

// TestOrderBookUpdateChecksumCalculator logic test
func TestOrderBookUpdateChecksumCalculator(t *testing.T) {
	original := `{"table":"spot/depth","action":"partial","data":[{"instrument_id":"BTC-USDT","asks":[["3864.6786","0.145",1],["3864.7682","0.005",1],["3864.9851","0.57",1],["3864.9852","0.30137754",1],["3864.9986","2.81818419",1],["3864.9995","0.002",1],["3865","0.0597",1],["3865.0309","0.4",1],["3865.1995","0.004",1],["3865.3995","0.004",1],["3865.5995","0.004",1],["3865.7995","0.004",1],["3865.9995","0.004",1],["3866.0961","0.25865886",1],["3866.1995","0.004",1],["3866.3995","0.004",1],["3866.4004","0.3243",2],["3866.5995","0.004",1],["3866.7633","0.44247086",1],["3866.7995","0.004",1],["3866.9197","0.511",1],["3867.256","0.51716256",1],["3867.3951","0.02588112",1],["3867.4014","0.025",1],["3867.4566","0.02499999",1],["3867.4675","4.01155057",5],["3867.5515","1.1",1],["3867.6113","0.009",1],["3867.7349","0.026",1],["3867.7781","0.03738652",1],["3867.9163","0.0521",1],["3868.0381","0.34354941",1],["3868.0436","0.051",1],["3868.0657","0.90552172",3],["3868.1819","0.03863346",1],["3868.2013","0.194",1],["3868.346","0.051",1],["3868.3863","0.01155",1],["3868.7716","0.009",1],["3868.947","0.025",1],["3868.98","0.001",1],["3869.0764","1.03487931",1],["3869.2773","0.07724578",1],["3869.4039","0.025",1],["3869.4068","1.03",1],["3869.7068","2.06976398",1],["3870","0.5",1],["3870.0465","0.01",1],["3870.7042","0.02099651",1],["3870.9451","2.07047375",1],["3871.5254","1.2",1],["3871.5596","0.001",1],["3871.6605","0.01035032",1],["3871.7179","2.07047375",1],["3871.8816","0.51751625",1],["3872.1","0.75",1],["3872.2464","0.0646",1],["3872.3747","0.283",1],["3872.4039","0.2",1],["3872.7655","0.23179307",1],["3872.8005","2.06976398",1],["3873.1509","2",1],["3873.3215","0.26",1],["3874.1392","0.001",1],["3874.1487","3.88224364",4],["3874.1685","1.8",1],["3874.5571","0.08974762",1],["3874.734","2.06976398",1],["3874.99","0.3",1],["3875","1.001",2],["3875.0041","1.03505051",1],["3875.45","0.3",1],["3875.4766","0.15",1],["3875.7057","0.51751625",1],["3876","0.001",1],["3876.68","0.3",1],["3876.7188","0.001",1],["3877","0.75",1],["3877.31","0.035",1],["3877.38","0.3",1],["3877.7","0.3",1],["3877.88","0.3",1],["3878.0364","0.34770122",1],["3878.4525","0.48579748",1],["3878.4955","0.02812511",1],["3878.8855","0.00258579",1],["3878.9605","0.895",1],["3879","0.001",1],["3879.2984","0.002",2],["3879.432","0.001",1],["3879.6313","6",1],["3879.9999","0.002",2],["3880","1.25132834",5],["3880.2526","0.04075162",1],["3880.7145","0.0647",1],["3881.2469","1.883",1],["3881.878","0.002",2],["3884.4576","0.002",2],["3885","0.002",2],["3885.2233","0.28304103",1],["3885.7416","18",1],["3886","0.001",1],["3886.1554","5.4",1],["3887","0.001",1],["3887.0372","0.002",2],["3887.2559","0.05214011",1],["3887.9238","0.0019",1],["3888","0.15810538",4],["3889","0.001",1],["3889.5175","0.50510653",1],["3889.6168","0.002",2],["3889.9999","0.001",1],["3890","2.34968109",4],["3890.5222","0.00257806",1],["3891.2659","5",1],["3891.9999","0.00893897",1],["3892.1964","0.002",2],["3892.4358","0.0176",1],["3893.1388","1.4279",1],["3894","0.0026321",1],["3894.776","0.001",1],["3895","1.501",2],["3895.379","0.25881288",1],["3897","0.05",1],["3897.3556","0.001",1],["3897.8432","0.73708079",1],["3898","3.31353018",7],["3898.4462","4.757",1],["3898.6","0.47159638",1],["3898.8769","0.0129",1],["3899","6",2],["3899.6516","0.025",1],["3899.9352","0.001",1],["3899.9999","0.013",2],["3900","22.37447743",24],["3900.9999","0.07763916",1],["3901","0.10192487",1],["3902.1937","0.00257034",1],["3902.3991","1.5532141",1],["3902.5148","0.001",1],["3904","1.49331984",1],["3904.9999","0.95905447",1],["3905","0.501",2],["3905.0944","0.001",1],["3905.61","0.099",1],["3905.6801","0.54343686",1],["3906.2901","0.0258",1],["3907.674","0.001",1],["3907.85","1.35778084",1],["3908","0.03846153",1],["3908.23","1.95189531",1],["3908.906","0.03148978",1],["3909","0.001",1],["3909.9999","0.01398721",2],["3910","0.016",2],["3910.2536","0.001",1],["3912.5406","0.88270517",1],["3912.8332","0.001",1],["3913","1.2640608",1],["3913.87","1.69114184",1],["3913.9003","0.00256266",1],["3914","1.21766411",1],["3915","0.001",1],["3915.4128","0.001",1],["3915.7425","6.848",1],["3916","0.0050949",1],["3917.36","1.28658296",1],["3917.9924","0.001",1],["3919","0.001",1],["3919.9999","0.001",1],["3920","1.21171832",3],["3920.0002","0.20217038",1],["3920.572","0.001",1],["3921","0.128",1],["3923.0756","0.00148064",1],["3923.1516","0.001",1],["3923.86","1.38831714",1],["3925","0.01867801",2],["3925.642","0.00255499",1],["3925.7312","0.001",1],["3926","0.04290757",1],["3927","0.023",1],["3927.3175","0.01212865",1],["3927.65","1.51375612",1],["3928","0.5",1],["3928.3108","0.001",1],["3929","0.001",1],["3929.9999","0.01519338",2],["3930","0.0174985",3],["3930.21","1.49335799",1],["3930.8904","0.001",1],["3932.2999","0.01953",1],["3932.8962","7.96",1],["3933.0387","11.808",1],["3933.47","0.001",1],["3934","1.40839932",1],["3935","0.001",1],["3936.8","0.62879518",1],["3937.23","1.56977841",1],["3937.4189","0.00254735",1]],"bids":[["3864.5217","0.00540709",1],["3864.5216","0.14068758",2],["3864.2275","0.01033576",1],["3864.0989","0.00825047",1],["3864.0273","0.38",1],["3864.0272","0.4",1],["3863.9957","0.01083539",1],["3863.9184","0.01653723",1],["3863.8282","0.25588165",1],["3863.8153","0.154",1],["3863.7791","1.14122492",1],["3863.6866","0.01733662",1],["3863.6093","0.02645958",1],["3863.3775","0.02773862",1],["3863.0297","0.513",1],["3863.0286","1.1028564",2],["3862.8489","0.01",1],["3862.5972","0.01890179",1],["3862.3431","0.01152944",1],["3862.313","0.009",1],["3862.2445","0.90551002",3],["3862.0734","0.014",1],["3862.0539","0.64976067",1],["3861.8586","0.025",1],["3861.7888","0.025",1],["3861.7673","0.008",1],["3861.5785","0.01",1],["3861.3895","0.005",1],["3861.3338","0.25875855",1],["3861.161","0.01",1],["3861.1111","0.03863352",1],["3861.0732","0.51703882",1],["3860.9116","0.17754895",1],["3860.75","0.19",1],["3860.6554","0.015",1],["3860.6172","0.005",1],["3860.6088","0.008",1],["3860.4724","0.12940042",1],["3860.4424","0.25880084",1],["3860.42","0.01",1],["3860.3725","0.51760102",1],["3859.8449","0.005",1],["3859.8285","0.03738652",1],["3859.7638","0.07726703",1],["3859.4502","0.008",1],["3859.3772","0.05173471",1],["3859.3409","0.194",1],["3859","5",1],["3858.827","0.0521",1],["3858.8208","0.001",1],["3858.679","0.26",1],["3858.4814","0.07477305",1],["3858.1669","1.03503422",1],["3857.6005","0.006",1],["3857.4005","0.004",1],["3857.2005","0.004",1],["3857.1871","1.218",1],["3857.0005","0.004",1],["3856.8135","0.0646",1],["3856.8005","0.004",1],["3856.2412","0.001",1],["3856.2349","1.03503422",1],["3856.0197","0.01037339",1],["3855.8781","0.23178117",1],["3855.8005","0.004",1],["3855.7165","0.00259355",1],["3855.4858","0.25875855",1],["3854.4584","0.01",1],["3853.6616","0.001",1],["3853.1373","0.92",1],["3852.5072","0.48599702",1],["3851.3926","0.13008333",1],["3851.082","0.001",1],["3850.9317","2",1],["3850.6359","0.34770165",1],["3850.2058","0.51751624",1],["3850.0823","0.15",1],["3850.0042","0.5175171",1],["3850","0.001",1],["3849.6325","1.8",1],["3849.41","0.3",1],["3848.9686","1.85",1],["3848.7426","0.18511466",1],["3848.52","0.3",1],["3848.5024","0.001",1],["3848.42","0.3",1],["3848.1618","2.204",1],["3847.77","0.3",1],["3847.48","0.3",1],["3847.3581","2.05",1],["3846.8259","0.0646",1],["3846.59","0.3",1],["3846.49","0.3",1],["3845.9228","0.001",1],["3844.184","0.00260133",1],["3844.0092","6.3",1],["3843.3432","0.001",1],["3841","0.06300963",1],["3840.7636","0.001",1],["3840","0.201",3],["3839.7681","18",1],["3839.5328","0.05214011",1],["3838.184","0.001",1],["3837.2344","0.27589557",1],["3836.6479","5.2",1],["3836","2.37196773",3],["3835.6044","0.001",1],["3833.6053","0.25873556",1],["3833.0248","0.001",1],["3833","0.8726502",1],["3832.6859","0.00260913",1],["3832","0.007",1],["3831.637","6",1],["3831.0602","0.001",1],["3830.4452","0.001",1],["3830","0.20375718",4],["3829.7125","0.07833486",1],["3829.6283","0.3519681",1],["3829","0.0039261",1],["3827.8656","0.001",1],["3826.0001","0.53251232",1],["3826","0.0509",1],["3825.7834","0.00698562",1],["3825.286","0.001",1],["3823.0001","0.03010127",1],["3822.8014","0.00261588",1],["3822.7064","0.001",1],["3822.2","1",1],["3822.1121","0.35994101",1],["3821.2222","0.00261696",1],["3821","0.001",1],["3820.1268","0.001",1],["3820","1.12992803",4],["3819","0.01331195",2],["3817.5472","0.001",1],["3816","1.13807184",2],["3815.8343","0.32463428",1],["3815.7834","0.00525295",1],["3815","28.99386799",4],["3814.9676","0.001",1],["3813","0.91303023",4],["3812.388","0.002",2],["3811.2257","0.07",1],["3810","0.32573997",2],["3809.8084","0.001",1],["3809.7928","0.00262481",1],["3807.2288","0.001",1],["3806.8421","0.07003461",1],["3806","0.19",1],["3805.8041","0.05678805",1],["3805","1.01",2],["3804.6492","0.001",1],["3804.3551","0.1",1],["3803","0.005",1],["3802.22","2.05042631",1],["3802.0696","0.001",1],["3802","1.63290092",1],["3801.2257","0.07",1],["3801","57.4",3],["3800.9853","0.02492278",1],["3800.8421","0.06503533",1],["3800.7844","0.02812628",1],["3800.0001","0.00409473",1],["3800","17.91401074",15],["3799.49","0.001",1],["3799","0.1",1],["3796.9104","0.001",1],["3796","9.00128053",2],["3795.5441","0.0028",1],["3794.3308","0.001",1],["3791","55",1],["3790.7777","0.07",1],["3790","12.03238184",7],["3789","1",1],["3788","0.21110454",2],["3787.2959","9",1],["3786.592","0.001",1],["3786","9.01916822",2],["3785","12.87914268",5],["3784.0124","0.001",1],["3781.4328","0.002",2],["3781","56.3",2],["3780.7777","0.07",1],["3780","23.41537654",10],["3778.8532","0.002",2],["3776","9",1],["3774","0.003",1],["3772.2481","0.06901672",1],["3771","55.1",2],["3770.7777","0.07",1],["3770","7.30268416",5],["3769","0.25",1],["3768","1.3725",3],["3766.66","0.02",1],["3766","7.64837924",2],["3765.58","1.22775492",1],["3762.58","1.22873383",1],["3761","51.68262164",1],["3760.8031","0.0399",1],["3760.7777","0.07",1]],"timestamp":"2019-03-06T23:19:17.705Z","checksum":-1785549915}]}`
	update := `{"table":"spot/depth","action":"update","data":[{"instrument_id":"BTC-USDT","asks":[["3864.6786","0",0],["3864.9852","0",0],["3865.9994","0.48402971",1],["3866.4004","0.001",1],["3866.7995","0.3273",2],["3867.4566","0",0],["3867.7031","0.025",1],["3868.0436","0",0],["3868.346","0",0],["3868.3695","0.051",1],["3870.9243","0.642",1],["3874.9942","0.51751796",1],["3875.7057","0",0],["3939","0.001",1]],"bids":[["3864.55","0.0565449",1],["3863.8282","0",0],["3863.8153","0",0],["3863.7898","0.01320077",1],["3863.4807","0.02112123",1],["3863.3002","0.04233533",1],["3863.1717","0.03379397",1],["3863.0685","0.04438179",1],["3863.0286","0.7362564",1],["3862.9912","0.06773651",1],["3862.8626","0.05407035",1],["3862.7595","0.07101087",1],["3862.313","0.3756",2],["3862.1848","0.012",1],["3862.0734","0",0],["3861.8391","0.025",1],["3861.7888","0",0],["3856.6716","0.38893641",1],["3768","0",0],["3766.66","0",0],["3766","0",0],["3765.58","0",0],["3762.58","0",0],["3761","0",0],["3760.8031","0",0],["3760.7777","0",0]],"timestamp":"2019-03-06T23:19:18.239Z","checksum":-1587788848}]}`
	err := o.WsHandleData([]byte(original))
	if err != nil {
		t.Fatal(err)
	}
	err = o.WsHandleData([]byte(update))
	if err != nil {
		t.Error(err)
	}
}

// TestOrderBookUpdateChecksumCalculatorWithDash logic test
func TestOrderBookUpdateChecksumCalculatorWith8DecimalPlaces(t *testing.T) {
	original := `{"table":"spot/depth","action":"partial","data":[{"instrument_id":"WAVES-BTC","asks":[["0.000714","1.15414979",1],["0.000715","3.3",2],["0.000717","426.71348",2],["0.000719","140.84507042",1],["0.00072","590.77",1],["0.000721","991.77",1],["0.000724","0.3532032",1],["0.000725","58.82698567",1],["0.000726","1033.15469748",2],["0.000729","0.35320321",1],["0.00073","352.77",1],["0.000735","0.38469748",1],["0.000736","625.77",1],["0.00075191","152.44796961",1],["0.00075192","114.3359772",1],["0.00075193","85.7519829",1],["0.00075194","64.31398718",1],["0.00075195","48.23549038",1],["0.00075196","36.17661779",1],["0.00075199","61.04804253",1],["0.0007591","70.71318474",1],["0.0007621","53.03488855",1],["0.00076211","39.77616642",1],["0.00076212","29.83212481",1],["0.0007635","22.37409361",1],["0.00076351","29.36599786",2],["0.00076352","9.43907074",1],["0.00076353","7.07930306",1],["0.00076354","14.15860612",1],["0.00076355","3.53965153",1],["0.00076369","3.53965153",1],["0.0008","34.36841101",1],["0.00082858","1.69936503",1],["0.00083232","2.8",1],["0.00084","15.69220129",1],["0.00085","4.42785042",1],["0.00088","0.1",1],["0.000891","0.1",1],["0.0009","12.41486491",2],["0.00093","5",1],["0.0012","12.31486492",1],["0.00531314","6.91803114",1],["0.00799999","0.02",1],["0.0084","0.05989",1],["0.00931314","5.18852336",1],["0.0799999","0.02",1],["0.499","6.00423396",1],["0.5","0.4995",1],["0.799999","0.02",1],["4.99","2",1],["5","3.98583144",1],["7.99999999","0.02",1],["79.99999999","0.02",1],["799.99999999","0.02986704",1]],"bids":[["0.000709","222.91679881",3],["0.000703","0.47161952",1],["0.000701","140.73015789",2],["0.0007","0.3",1],["0.000699","401",1],["0.000698","232.61801667",2],["0.000689","0.71396896",1],["0.000688","0.69910125",1],["0.000613","227.54771052",1],["0.0005","0.01",1],["0.00026789","3.69905341",1],["0.000238","2.4",1],["0.00022","0.53",1],["0.0000055","374.09871696",1],["0.00000056","222",1],["0.00000055","736.84761363",1],["0.0000002","999",1],["0.00000009","1222.22222417",1],["0.00000008","20868.64520447",1],["0.00000002","110000",1],["0.00000001","10000",1]],"timestamp":"2019-03-12T22:22:42.274Z","checksum":1319037905}]}`
	update := `{"table":"spot/depth","action":"update","data":[{"instrument_id":"WAVES-BTC","asks":[["0.000715","100.48199596",3],["0.000716","62.21679881",1]],"bids":[["0.000713","38.95772168",1]],"timestamp":"2019-03-12T22:22:42.938Z","checksum":-131160897}]}`
	err := o.WsHandleData([]byte(original))
	if err != nil {
		t.Fatal(err)
	}
	err = o.WsHandleData([]byte(update))
	if err != nil {
		t.Error(err)
	}
}

// TestOrderBookPartialChecksumCalculator logic test
func TestOrderBookPartialChecksumCalculator(t *testing.T) {
	orderbookPartialJSON := `{"table":"spot/depth","action":"partial","data":[{"instrument_id":"EOS-USDT","asks":[["3.5196","0.1077",1],["3.5198","21.71",1],["3.5199","51.1805",1],["3.5208","75.09",1],["3.521","196.3333",1],["3.5213","0.1",1],["3.5218","39.276",2],["3.5219","395.6334",1],["3.522","27.956",1],["3.5222","404.9595",1],["3.5225","300",1],["3.5227","143.5442",2],["3.523","42.4746",1],["3.5231","852.64",2],["3.5235","34.9602",1],["3.5237","442.0918",2],["3.5238","352.8404",2],["3.5239","341.6759",2],["3.524","84.9493",1],["3.5241","148.4882",1],["3.5242","261.64",1],["3.5243","142.045",1],["3.5246","10",1],["3.5247","284.0788",1],["3.5248","720",1],["3.5249","89.2518",2],["3.5251","1201.8965",2],["3.5254","426.2938",1],["3.5255","213.0863",1],["3.5257","568.1576",1],["3.5258","0.3",1],["3.5259","34.4602",1],["3.526","0.1",1],["3.5263","850.771",1],["3.5265","5.9",1],["3.5268","10.5064",2],["3.5272","1136.8965",1],["3.5274","255.1481",1],["3.5276","29.5374",1],["3.5278","50",1],["3.5282","284.1797",1],["3.5283","1136.8965",1],["3.5284","0.4275",1],["3.5285","100",1],["3.5292","90.9",1],["3.5298","0.2",1],["3.5303","568.1576",1],["3.5305","279.9999",1],["3.532","0.409",1],["3.5321","568.1576",1],["3.5326","6016.8756",1],["3.5328","4.9849",1],["3.533","92.88",2],["3.5343","1200.2383",2],["3.5344","100",1],["3.535","359.7047",1],["3.5354","100",1],["3.5355","100",1],["3.5356","10",1],["3.5358","200",2],["3.5362","435.139",1],["3.5365","2152",1],["3.5366","284.1756",1],["3.5367","568.4644",1],["3.5369","33.9878",1],["3.537","337.1191",2],["3.5373","0.4045",1],["3.5383","1136.7188",1],["3.5386","12.1614",1],["3.5387","90.89",1],["3.54","4.54",1],["3.5423","90.8",1],["3.5436","0.1",1],["3.5454","853.4156",1],["3.5468","142.0656",1],["3.5491","0.0008",1],["3.55","14478.8206",6],["3.5537","21521",1],["3.5555","11.53",1],["3.5573","50.6001",1],["3.5599","4591.4221",1],["3.56","1227.0002",4],["3.5603","2670",1],["3.5608","58.6638",1],["3.5613","0.1",1],["3.5621","45.9473",1],["3.57","2141.7274",3],["3.5712","2956.9816",1],["3.5717","27.9978",1],["3.5718","0.9285",1],["3.5739","299.73",1],["3.5761","864",1],["3.579","22.5225",1],["3.5791","38.26",2],["3.58","7618.4634",5],["3.5801","457.2184",1],["3.582","24.5",1],["3.5822","1572.6425",1],["3.5845","14.1438",1],["3.585","527.169",1],["3.5865","20",1],["3.5867","4490",1],["3.5876","39.0493",1],["3.5879","392.9083",1],["3.5888","436.42",2],["3.5896","50",1],["3.59","2608.9128",8],["3.5913","19.5246",1],["3.5938","7082",1],["3.597","0.1",1],["3.5979","399",1],["3.5995","315.1509",1],["3.5999","2566.2648",1],["3.6","18511.2292",35],["3.603","22.3379",2],["3.605","499.5",1],["3.6055","100",1],["3.6058","499.5",1],["3.608","1021.1485",1],["3.61","11755.4596",13],["3.611","42.8571",1],["3.6131","6690",1],["3.6157","19.5247",1],["3.618","2500",1],["3.6197","525.7146",1],["3.6198","0.4455",1],["3.62","6440.6295",8],["3.6219","0.4175",1],["3.6237","168",1],["3.6265","0.1001",1],["3.628","64.9345",1],["3.63","4435.4985",6],["3.6308","1.7815",1],["3.6331","0.1",1],["3.6338","355.527",2],["3.6358","50",1],["3.6363","2074.7096",1],["3.6376","4000",1],["3.6396","11090",1],["3.6399","0.4055",1],["3.64","4161.9805",4],["3.6437","117.6524",1],["3.648","190",1],["3.6488","200",1],["3.65","11740.5045",25],["3.6512","0.1",1],["3.6521","728",1],["3.6555","100",1],["3.6598","36.6914",1],["3.66","4331.2148",6],["3.6638","200",1],["3.6673","100",1],["3.6679","38",1],["3.6688","2",1],["3.6695","0.1",1],["3.67","7984.698",6],["3.672","300",1],["3.6777","257.8247",1],["3.6789","393.4217",2],["3.68","9202.3222",11],["3.6818","500",1],["3.6823","299.7",1],["3.6839","422.3748",1],["3.685","100",1],["3.6878","0.1",1],["3.6888","72.0958",2],["3.6889","2876",1],["3.689","28",1],["3.6891","28",1],["3.6892","28",1],["3.6895","28",1],["3.6898","28",1],["3.69","643.96",7],["3.6908","118",2],["3.691","28",1],["3.6916","28",1],["3.6918","28",1],["3.6926","28",1],["3.6928","28",1],["3.6932","28",1],["3.6933","200",1],["3.6935","28",1],["3.6936","28",1],["3.6938","28",1],["3.694","28",1],["3.698","1498.5",1],["3.6988","2014.2004",2],["3.7","21904.2689",22],["3.7029","71.95",1],["3.704","3690.1362",1],["3.7055","100",1],["3.7063","0.1",1],["3.71","4421.3468",4],["3.719","17.3491",1],["3.72","1304.5995",3],["3.7211","10",1],["3.7248","0.1",1],["3.725","1900",1],["3.73","31.1785",2],["3.7375","38",1]],"bids":[["3.5182","151.5343",6],["3.5181","0.3691",1],["3.518","271.3967",2],["3.5179","257.8352",1],["3.5178","12.3811",1],["3.5173","34.1921",2],["3.5171","1013.8256",2],["3.517","272.1119",2],["3.5168","395.3376",1],["3.5166","317.1756",2],["3.5165","348.302",3],["3.5164","142.0414",1],["3.5163","96.8933",2],["3.516","600.1034",3],["3.5159","27.481",1],["3.5158","27.33",1],["3.5157","583.1898",2],["3.5156","24.6819",2],["3.5154","25",1],["3.5153","0.429",1],["3.5152","453.9204",3],["3.5151","2131.592",4],["3.515","335",3],["3.5149","37.1586",1],["3.5147","41.6759",1],["3.5146","54.569",1],["3.5145","70.3515",1],["3.5143","68.206",3],["3.5142","359.4538",2],["3.5139","45.4123",2],["3.5137","71.673",2],["3.5136","25",1],["3.5135","300",1],["3.5134","442.57",2],["3.5132","83.3518",1],["3.513","1245.2529",3],["3.5127","20",1],["3.512","284.1353",1],["3.5119","1136.8319",1],["3.5113","56.9351",1],["3.5111","588.1898",2],["3.5109","255.0946",1],["3.5105","48.65",1],["3.5103","50.2",1],["3.5098","720",1],["3.5096","148.95",1],["3.5094","570.5758",2],["3.509","2.386",1],["3.5089","0.4065",1],["3.5087","282.3859",2],["3.5086","145.036",2],["3.5084","2.386",1],["3.5082","90.98",1],["3.5081","2.386",1],["3.5079","2.386",1],["3.5078","857.6229",2],["3.5075","2.386",1],["3.5074","284.1877",1],["3.5073","100",1],["3.5071","100",1],["3.507","768.4159",3],["3.5069","313.0863",2],["3.5068","426.2938",1],["3.5066","568.3594",1],["3.5063","1136.6865",1],["3.5059","0.3",1],["3.5054","9.9999",1],["3.5053","0.2",1],["3.5051","392.428",1],["3.505","13.79",1],["3.5048","99.5497",2],["3.5047","78.5331",2],["3.5046","2153",1],["3.5041","5983.999",1],["3.5037","668.5682",1],["3.5036","160.5948",1],["3.5024","534.8075",1],["3.5014","28.5604",1],["3.5011","91",1],["3.5","1058.8771",2],["3.4997","50.2",1],["3.4985","3430.0414",1],["3.4949","232.0591",1],["3.4942","21521",1],["3.493","2",1],["3.4928","2",1],["3.4925","0.44",1],["3.4917","142.0656",1],["3.49","2051.8826",4],["3.488","280.7459",1],["3.4852","643.4038",1],["3.4851","86.0807",1],["3.485","213.2436",1],["3.484","0.1",1],["3.4811","144.3399",1],["3.4808","89",1],["3.4803","12.1999",1],["3.4801","2390",1],["3.48","930.8453",9],["3.4791","310",1],["3.4768","206",1],["3.4767","0.9415",1],["3.4754","1.4387",1],["3.4728","20",1],["3.4701","1219.2873",1],["3.47","1904.3139",7],["3.468","0.4035",1],["3.4667","0.1",1],["3.4666","3020.0101",1],["3.465","10",1],["3.464","0.4485",1],["3.462","2119.6556",1],["3.46","1305.6113",8],["3.4589","8.0228",1],["3.457","100",1],["3.456","70.3859",2],["3.4538","20",1],["3.4536","4323.9486",2],["3.4531","827.0427",1],["3.4528","0.439",1],["3.4522","8.0381",1],["3.4513","441.1873",1],["3.4512","50.707",1],["3.451","87.0902",1],["3.4509","200",1],["3.4506","100",1],["3.4505","86.4045",2],["3.45","12409.4595",28],["3.4494","0.5365",2],["3.449","10761",1],["3.4482","8.0476",1],["3.4469","0.449",1],["3.445","2000",1],["3.4427","14",1],["3.4421","100",1],["3.4416","8.0631",1],["3.4404","1",1],["3.44","4580.733",11],["3.4388","1868.2085",1],["3.438","937.7246",2],["3.4367","1500",1],["3.4366","62",1],["3.436","29.8743",1],["3.4356","25.4801",1],["3.4349","4.3086",1],["3.4343","43.2402",1],["3.433","2.0688",1],["3.4322","2.7335",2],["3.432","93.3233",1],["3.4302","328.8301",2],["3.43","4440.8158",11],["3.4288","754.574",2],["3.4283","125.7043",2],["3.428","744.3154",2],["3.4273","5460",1],["3.4258","50",1],["3.4255","109.005",1],["3.4248","100",1],["3.4241","129.2048",2],["3.4233","5.3598",1],["3.4228","4498.866",1],["3.4222","3.5435",1],["3.4217","404.3252",2],["3.4211","1000",1],["3.4208","31",1],["3.42","1834.024",9],["3.4175","300",1],["3.4162","400",1],["3.4152","0.1",1],["3.4151","4.3336",1],["3.415","1.5974",1],["3.414","1146",1],["3.4134","306.4246",1],["3.4129","7.5556",1],["3.4111","198.5188",1],["3.4109","500",1],["3.4106","4305",1],["3.41","2150.7635",13],["3.4085","4.342",1],["3.4054","5.6985",1],["3.4019","5.438",1],["3.4015","1010.846",1],["3.4009","8610",1],["3.4005","1.9122",1],["3.4004","1",1],["3.4","27081.1806",67],["3.3955","3.2682",1],["3.3953","5.4486",1],["3.3937","1591.3805",1],["3.39","3221.4155",8],["3.3899","3.2736",1],["3.3888","1500",2],["3.3887","5.4592",1],["3.385","117.0969",2],["3.3821","5.4699",1],["3.382","100.0529",1],["3.3818","172.0164",1],["3.3815","165.6288",1],["3.381","887.3115",1],["3.3808","100",1]],"timestamp":"2019-03-04T00:15:04.155Z","checksum":-2036653089}]}`
	var dataResponse okgroup.WebsocketOrderBook
	err := json.Unmarshal([]byte(orderbookPartialJSON), &dataResponse)
	if err != nil {
		t.Error(err)
	}

	calculatedChecksum := o.CalculatePartialOrderbookChecksum(&dataResponse)
	if calculatedChecksum != dataResponse.Checksum {
		t.Errorf("Expected %v, received %v", dataResponse.Checksum, calculatedChecksum)
	}
}

// Function tests ----------------------------------------------------------------------------------------------
func setFeeBuilder() *exchange.FeeBuilder {
	return &exchange.FeeBuilder{
		Amount:  1,
		FeeType: exchange.CryptocurrencyTradeFee,
		Pair: currency.NewPairWithDelimiter(currency.LTC.String(),
			currency.BTC.String(),
			"-"),
		PurchasePrice:       1,
		FiatCurrency:        currency.USD,
		BankTransactionType: exchange.WireTransfer,
	}
}

// TestGetFeeByTypeOfflineTradeFee logic test
func TestGetFeeByTypeOfflineTradeFee(t *testing.T) {
	var feeBuilder = setFeeBuilder()
<<<<<<< HEAD
	o.GetFeeByType(context.Background(), feeBuilder)
=======
	_, err := o.GetFeeByType(feeBuilder)
	if err != nil {
		t.Fatal(err)
	}
>>>>>>> 1e79384b
	if !areTestAPIKeysSet() {
		if feeBuilder.FeeType != exchange.OfflineTradeFee {
			t.Errorf("Expected %v, received %v", exchange.OfflineTradeFee, feeBuilder.FeeType)
		}
	} else {
		if feeBuilder.FeeType != exchange.CryptocurrencyTradeFee {
			t.Errorf("Expected %v, received %v", exchange.CryptocurrencyTradeFee, feeBuilder.FeeType)
		}
	}
}

func TestGetFee(t *testing.T) {
	t.Parallel()
	var feeBuilder = setFeeBuilder()
	// CryptocurrencyTradeFee Basic
	if _, err := o.GetFee(context.Background(), feeBuilder); err != nil {
		t.Error(err)
	}

	// CryptocurrencyTradeFee High quantity
	feeBuilder = setFeeBuilder()
	feeBuilder.Amount = 1000
	feeBuilder.PurchasePrice = 1000
	if _, err := o.GetFee(context.Background(), feeBuilder); err != nil {
		t.Error(err)
	}

	// CryptocurrencyTradeFee IsMaker
	feeBuilder = setFeeBuilder()
	feeBuilder.IsMaker = true
	if _, err := o.GetFee(context.Background(), feeBuilder); err != nil {
		t.Error(err)
	}
	// CryptocurrencyTradeFee Negative purchase price
	feeBuilder = setFeeBuilder()
	feeBuilder.PurchasePrice = -1000
	if _, err := o.GetFee(context.Background(), feeBuilder); err != nil {
		t.Error(err)
	}
	// CryptocurrencyDepositFee Basic
	feeBuilder = setFeeBuilder()
	feeBuilder.FeeType = exchange.CryptocurrencyDepositFee
	if _, err := o.GetFee(context.Background(), feeBuilder); err != nil {
		t.Error(err)
	}
	// InternationalBankDepositFee Basic
	feeBuilder = setFeeBuilder()
	feeBuilder.FeeType = exchange.InternationalBankDepositFee
	if _, err := o.GetFee(context.Background(), feeBuilder); err != nil {
		t.Error(err)
	}
	// InternationalBankWithdrawalFee Basic
	feeBuilder = setFeeBuilder()
	feeBuilder.FeeType = exchange.InternationalBankWithdrawalFee
	feeBuilder.FiatCurrency = currency.USD
	if _, err := o.GetFee(context.Background(), feeBuilder); err != nil {
		t.Error(err)
	}
}

// TestFormatWithdrawPermissions helper test
func TestFormatWithdrawPermissions(t *testing.T) {
	t.Parallel()
	expectedResult := exchange.AutoWithdrawCryptoText + " & " + exchange.NoFiatWithdrawalsText
	withdrawPermissions := o.FormatWithdrawPermissions()
	if withdrawPermissions != expectedResult {
		t.Errorf("Expected: %s, Received: %s", expectedResult, withdrawPermissions)
	}
}

// Wrapper tests --------------------------------------------------------------------------------------------------

// TestSubmitOrder Wrapper test
func TestSubmitOrder(t *testing.T) {
	TestSetRealOrderDefaults(t)
	t.Parallel()
	var orderSubmission = &order.Submit{
		Pair: currency.Pair{
			Base:  currency.BTC,
			Quote: currency.USDT,
		},
		Side:      order.Buy,
		Type:      order.Limit,
		Price:     1,
		Amount:    1,
		ClientID:  "meowOrder",
		AssetType: asset.Spot,
	}
	response, err := o.SubmitOrder(context.Background(), orderSubmission)
	if areTestAPIKeysSet() && (err != nil || !response.IsOrderPlaced) {
		t.Errorf("Order failed to be placed: %v", err)
	} else if !areTestAPIKeysSet() && err == nil {
		t.Error("Expecting an error when no keys are set")
	}
}

// TestCancelExchangeOrder Wrapper test
func TestCancelExchangeOrder(t *testing.T) {
	TestSetRealOrderDefaults(t)
	t.Parallel()
	currencyPair := currency.NewPair(currency.LTC, currency.BTC)
	var orderCancellation = order.Cancel{
		ID:            "1",
		WalletAddress: core.BitcoinDonationAddress,
		AccountID:     "1",
		Pair:          currencyPair,
	}

	err := o.CancelOrder(context.Background(), &orderCancellation)
	testStandardErrorHandling(t, err)
}

// TestCancelAllExchangeOrders Wrapper test
func TestCancelAllExchangeOrders(t *testing.T) {
	TestSetRealOrderDefaults(t)
	t.Parallel()
	currencyPair := currency.NewPair(currency.LTC, currency.BTC)
	var orderCancellation = order.Cancel{
		ID:            "1",
		WalletAddress: core.BitcoinDonationAddress,
		AccountID:     "1",
		Pair:          currencyPair,
	}

	resp, err := o.CancelAllOrders(context.Background(), &orderCancellation)
	testStandardErrorHandling(t, err)

	if len(resp.Status) > 0 {
		t.Errorf("%d orders failed to cancel", len(resp.Status))
	}
}

// TestGetAccountInfo Wrapper test
func TestGetAccountInfo(t *testing.T) {
	_, err := o.UpdateAccountInfo(context.Background(), asset.Spot)
	testStandardErrorHandling(t, err)
}

// TestModifyOrder Wrapper test
func TestModifyOrder(t *testing.T) {
	TestSetRealOrderDefaults(t)
	t.Parallel()
	_, err := o.ModifyOrder(context.Background(), &order.Modify{AssetType: asset.Spot})
	if err != common.ErrFunctionNotSupported {
		t.Errorf("Expected '%v', received: '%v'",
			common.ErrFunctionNotSupported,
			err)
	}
}

// TestWithdraw Wrapper test
func TestWithdraw(t *testing.T) {
	TestSetRealOrderDefaults(t)
	t.Parallel()
	withdrawCryptoRequest := withdraw.Request{
		Crypto: withdraw.CryptoRequest{
			Address:   core.BitcoinDonationAddress,
			FeeAmount: 1,
		},
		Amount:        -1,
		Currency:      currency.BTC,
		Description:   "WITHDRAW IT ALL",
		TradePassword: "Password",
	}
	_, err := o.WithdrawCryptocurrencyFunds(context.Background(),
		&withdrawCryptoRequest)
	testStandardErrorHandling(t, err)
}

// TestWithdrawFiat Wrapper test
func TestWithdrawFiat(t *testing.T) {
	TestSetRealOrderDefaults(t)
	t.Parallel()
	var withdrawFiatRequest = withdraw.Request{}
	_, err := o.WithdrawFiatFunds(context.Background(), &withdrawFiatRequest)
	if err != common.ErrFunctionNotSupported {
		t.Errorf("Expected '%v', received: '%v'",
			common.ErrFunctionNotSupported,
			err)
	}
}

// TestSubmitOrder Wrapper test
func TestWithdrawInternationalBank(t *testing.T) {
	TestSetRealOrderDefaults(t)
	t.Parallel()
	var withdrawFiatRequest = withdraw.Request{}
	_, err := o.WithdrawFiatFundsToInternationalBank(context.Background(),
		&withdrawFiatRequest)
	if err != common.ErrFunctionNotSupported {
		t.Errorf("Expected '%v', received: '%v'",
			common.ErrFunctionNotSupported,
			err)
	}
}

// TestGetOrderbook logic test
func TestGetOrderbook(t *testing.T) {
	t.Parallel()
	_, err := o.GetOrderBook(context.Background(),
		okgroup.GetOrderBookRequest{InstrumentID: "BTC-USDT"},
		asset.Spot)
	if err != nil {
		t.Error(err)
	}
	contract := getFutureInstrumentID()
	_, err = o.GetOrderBook(context.Background(),
		okgroup.GetOrderBookRequest{InstrumentID: contract},
		asset.Futures)
	if err != nil {
		t.Error(err)
	}

	_, err = o.GetOrderBook(context.Background(),
		okgroup.GetOrderBookRequest{InstrumentID: "BTC-USD-SWAP"},
		asset.PerpetualSwap)
	if err != nil {
		t.Error(err)
	}
}

func TestUpdateTradablePairs(t *testing.T) {
	err := o.UpdateTradablePairs(context.Background(), true)
	if err != nil {
		t.Fatal(err)
	}
}

func TestWsSubscribe(t *testing.T) {
	pressXToJSON := []byte(`{"event":"subscribe","channel":"spot/ticker:ETH-USDT"}`)
	err := o.WsHandleData(pressXToJSON)
	if err != nil {
		t.Error(err)
	}
}

func TestWsUnsubscribe(t *testing.T) {
	pressXToJSON := []byte(`{"event":"unsubscribe","channel":"spot/candle60s:BTC-USDT"}`)
	err := o.WsHandleData(pressXToJSON)
	if err != nil {
		t.Error(err)
	}
}

func TestWsCandle(t *testing.T) {
	pressXToJSON := []byte(`{
    "table":"spot/candle60s",
    "data":[
        {
            "candle":[
                "2019-04-16T10:49:00.000Z",
                "162.03",
                "162.04",
                "161.96",
                "161.98",
                "336.452694"
            ],
            "instrument_id":"ETH-USDT"
        }
    ]
}`)
	err := o.WsHandleData(pressXToJSON)
	if err != nil {
		t.Error(err)
	}
}

func TestWsLogin(t *testing.T) {
	pressXToJSON := []byte(`{"event":"login","success":"true"}`)
	err := o.WsHandleData(pressXToJSON)
	if err != nil {
		t.Error(err)
	}
}

func TestWsAccount(t *testing.T) {
	pressXToJSON := []byte(`{
    "table":"spot/account",
    "data":[
        {
            "balance":"2.215374581132125",
            "available":"1.632774581132125",
            "currency":"USDT",
            "id":"",
            "hold":"0.5826"
        }
    ]
}`)
	err := o.WsHandleData(pressXToJSON)
	if err != nil {
		t.Error(err)
	}
}

func TestWsMargin(t *testing.T) {
	pressXToJSON := []byte(`{
    "table": "spot/margin_account",
    "data": [{
        "currency:USDT": {
            "available": "0.00000000930213",
            "balance": "0.00000000930213",
            "borrowed": "0",
            "hold": "0",
            "lending_fee": "0"
        },
        "liquidation_price":"4.6499",
        "tiers": "1",
        "maint_margin_ratio": "0.08",
        "instrument_id": "ETH-USDT",
        "currency:ETH": {
            "available": "0.0202516022462802",
            "balance": "0.0202516022462802",
            "borrowed": "0.01",
            "hold": "0",
            "lending_fee": "0.0000001666"
        }	
    }]
}`)
	err := o.WsHandleData(pressXToJSON)
	if err != nil {
		t.Error(err)
	}
}

func TestWsUserOrders(t *testing.T) {
	pressXToJSON := []byte(`{
    "table":"spot/order",
    "data":[
        {
            "client_oid":"",
            "filled_notional":"0",
            "filled_size":"0",
            "instrument_id":"ETC-USDT",
            "last_fill_px":"0",
            "last_fill_qty":"0",
            "last_fill_time":"1970-01-01T00:00:00.000Z",
            "margin_trading":"1",
            "notional":"",
            "order_id":"3576398568830976",
            "order_type":"0",
            "price":"5.826",
            "side":"buy",
            "size":"0.1",
            "state":"0",
            "status":"open",
            "timestamp":"2019-09-24T06:45:11.394Z",
            "type":"limit",
            "created_at":"2019-09-24T06:45:11.394Z"
        }
    ]
}`)
	err := o.WsHandleData(pressXToJSON)
	if err != nil {
		t.Error(err)
	}
}

func TestWsAlgoOrders(t *testing.T) {
	pressXToJSON := []byte(`{
    "table":"spot/order_algo",
    "data":[
        {
            "algo_id":"456154",
            "algo_price":"15",
            "cancel_code":"",
            "created_at":"2020-01-08T02:42:36.791Z",
            "instrument_id":"ltc_usdt",
            "mode":"1",
            "order_id":"0",
            "order_type":"1",
            "side":"buy",
            "size":"3",
            "status":"1",
            "stop_type":"2",
            "timestamp":"2020-01-08T02:42:36.796Z",
            "trigger_price":"20"
        }
    ]
}`)
	err := o.WsHandleData(pressXToJSON)
	if err != nil {
		t.Error(err)
	}
}

func TestWsTicker(t *testing.T) {
	pressXToJSON := []byte(`{
    "table":"spot/ticker",
    "data":[
        {
            "instrument_id":"ETH-USDT",
            "last":"146.24",
            "last_qty":"0.082483",
            "best_bid":"146.24",
            "best_bid_size":"0.006822",
            "best_ask":"146.25",
            "best_ask_size":"80.541709",
            "open_24h":"147.17",
            "high_24h":"147.48",
            "low_24h":"143.88",
            "base_volume_24h":"117387.58",
            "quote_volume_24h":"17159427.21",
            "timestamp":"2019-12-11T02:31:40.436Z"
        }
    ]
}`)
	err := o.WsHandleData(pressXToJSON)
	if err != nil {
		t.Error(err)
	}
}

func TestWsTrade(t *testing.T) {
	pressXToJSON := []byte(`{
        "table": "spot/trade",
        "data": 
                [{
                        "instrument_id": "ETH-USDT",
                        "price": "22888",
                        "side": "buy",
                        "size": "7",
                        "timestamp": "2018-11-22T03:58:57.709Z",
                        "trade_id": "108223090144493569"
               }]
}`)
	err := o.WsHandleData(pressXToJSON)
	if err != nil {
		t.Error(err)
	}
}

func TestWsDepth(t *testing.T) {
	pressXToJSON := []byte(`{
    "table":"spot/depth5",
    "data":[
        {
            "asks":[
                [
                    "161.96",
                    "7.37567",
                    3
                ],
                [
                    "161.99",
                    "5.185",
                    2
                ],
                [
                    "162",
                    "29.184592",
                    5
                ]
            ],
            "bids":[
                [
                    "161.94",
                    "4.552355",
                    1
                ],
                [
                    "161.89",
                    "11.999998",
                    1
                ],
                [
                    "161.88",
                    "6.585142",
                    3
                ]
            ],
            "instrument_id":"ETH-USDT",
            "timestamp":"2019-04-16T11:03:03.712Z"
        }
    ]
}`)
	err := o.WsHandleData(pressXToJSON)
	if err != nil {
		t.Error(err)
	}
}

func TestWsDepthByTick(t *testing.T) {
	pressXToJSON := []byte(`{
    "table":"spot/depth_l2_tbt",
    "action":"partial",
    "data":[
        {
            "instrument_id":"BTC-USDT",
            "asks":[
                ["9580.3","0.20939963","0","2"],
                ["9582.7","0.33242846","0","3"],
                ["9583.9","0.41760039","0","1"]
            ],
            "bids":[
                ["9576.7","0.31658067","0","2"],
                ["9574.4","0.15659893","0","2"],
                ["9574.2","0.0105","0","1"]
            ],
            "timestamp":"2020-02-06T03:35:42.492Z",
            "checksum":-2144245240
        }
    ]
}`)
	err := o.WsHandleData(pressXToJSON)
	if err != nil {
		t.Error(err)
	}
}

func TestStringToOrderStatus(t *testing.T) {
	type TestCases struct {
		Case   int64
		Result order.Status
	}
	testCases := []TestCases{
		{Case: -2, Result: order.Rejected},
		{Case: -1, Result: order.Cancelled},
		{Case: 0, Result: order.Active},
		{Case: 1, Result: order.PartiallyFilled},
		{Case: 2, Result: order.Filled},
		{Case: 3, Result: order.New},
		{Case: 4, Result: order.PendingCancel},
		{Case: 5, Result: order.UnknownStatus},
	}
	for i := range testCases {
		result, _ := okgroup.StringToOrderStatus(testCases[i].Case)
		if result != testCases[i].Result {
			t.Errorf("Exepcted: %v, received: %v", testCases[i].Result, result)
		}
	}
}

func TestGetRecentTrades(t *testing.T) {
	t.Parallel()
	currencyPair, err := currency.NewPairFromString("NEO-USDT_SWAP")
	if err != nil {
		t.Fatal(err)
	}
	_, err = o.GetRecentTrades(context.Background(), currencyPair, asset.PerpetualSwap)
	if err != nil {
		t.Error(err)
	}
}

func TestGetHistoricTrades(t *testing.T) {
	t.Parallel()
	currencyPair, err := currency.NewPairFromString("NEO-USDT_SWAP")
	if err != nil {
		t.Fatal(err)
	}
	_, err = o.GetHistoricTrades(context.Background(),
		currencyPair, asset.PerpetualSwap, time.Now().Add(-time.Minute*15), time.Now())
	if err != nil && err != common.ErrFunctionNotSupported {
		t.Error(err)
	}
}

func TestUpdateTicker(t *testing.T) {
	t.Parallel()
	cp, err := currency.NewPairFromString("EOS-USDT")
	if err != nil {
		t.Fatal(err)
	}
	_, err = o.UpdateTicker(context.Background(), cp, asset.Spot)
	if err != nil {
		t.Error(err)
	}
}

func TestUpdateTickers(t *testing.T) {
	t.Parallel()
	err := o.UpdateTickers(context.Background(), asset.Spot)
	if err != nil {
		t.Error(err)
	}
}<|MERGE_RESOLUTION|>--- conflicted
+++ resolved
@@ -1745,14 +1745,10 @@
 // TestGetFeeByTypeOfflineTradeFee logic test
 func TestGetFeeByTypeOfflineTradeFee(t *testing.T) {
 	var feeBuilder = setFeeBuilder()
-<<<<<<< HEAD
-	o.GetFeeByType(context.Background(), feeBuilder)
-=======
-	_, err := o.GetFeeByType(feeBuilder)
+	_, err := o.GetFeeByType(context.Background(), feeBuilder)
 	if err != nil {
 		t.Fatal(err)
 	}
->>>>>>> 1e79384b
 	if !areTestAPIKeysSet() {
 		if feeBuilder.FeeType != exchange.OfflineTradeFee {
 			t.Errorf("Expected %v, received %v", exchange.OfflineTradeFee, feeBuilder.FeeType)
