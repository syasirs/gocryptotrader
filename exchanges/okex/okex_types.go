package okex

<<<<<<< HEAD
import "github.com/shopspring/decimal"
=======
import "encoding/json"
>>>>>>> fb4e2d14

// ContractPrice holds date and ticker price price for contracts.
type ContractPrice struct {
	Date   string `json:"date"`
	Ticker struct {
<<<<<<< HEAD
		Buy        decimal.Decimal `json:"buy"`
		ContractID int             `json:"contract_id"`
		High       decimal.Decimal `json:"high"`
		Low        decimal.Decimal `json:"low"`
		Last       decimal.Decimal `json:"last"`
		Sell       decimal.Decimal `json:"sell"`
		UnitAmount decimal.Decimal `json:"unit_amount"`
		Vol        decimal.Decimal `json:"vol"`
=======
		Buy        float64 `json:"buy"`
		ContractID float64 `json:"contract_id"`
		High       float64 `json:"high"`
		Low        float64 `json:"low"`
		Last       float64 `json:"last"`
		Sell       float64 `json:"sell"`
		UnitAmount float64 `json:"unit_amount"`
		Vol        float64 `json:"vol"`
>>>>>>> fb4e2d14
	} `json:"ticker"`
	Result bool        `json:"result"`
	Error  interface{} `json:"error_code"`
}

type MultiStreamData struct {
	Channel string          `json:"channel"`
	Data    json.RawMessage `json:"data"`
}

type TickerStreamData struct {
	Buy       string  `json:"buy"`
	Change    string  `json:"change"`
	High      string  `json:"high"`
	Low       string  `json:"low"`
	Last      string  `json:"last"`
	Sell      string  `json:"sell"`
	DayLow    string  `json:"dayLow"`
	DayHigh   string  `json:"dayHigh"`
	Timestamp float64 `json:"timestamp"`
	Vol       string  `json:"vol"`
}

type DealsStreamData = [][]string
type KlineStreamData = [][]string

type DepthStreamData struct {
	Asks      [][]string `json:"asks"`
	Bids      [][]string `json:"bids"`
	Timestamp float64    `json:"timestamp"`
}

// ContractDepth response depth
type ContractDepth struct {
	Asks   []interface{} `json:"asks"`
	Bids   []interface{} `json:"bids"`
	Result bool          `json:"result"`
	Error  interface{}   `json:"error_code"`
}

// ActualContractDepth better manipulated structure to return
type ActualContractDepth struct {
	Asks []struct {
		Price  decimal.Decimal
		Volume decimal.Decimal
	}
	Bids []struct {
		Price  decimal.Decimal
		Volume decimal.Decimal
	}
}

// ActualContractTradeHistory holds contract trade history
type ActualContractTradeHistory struct {
	Amount   decimal.Decimal `json:"amount"`
	DateInMS decimal.Decimal `json:"date_ms"`
	Date     decimal.Decimal `json:"date"`
	Price    decimal.Decimal `json:"price"`
	TID      decimal.Decimal `json:"tid"`
	Type     string          `json:"buy"`
}

// CandleStickData holds candlestick data
type CandleStickData struct {
	Timestamp decimal.Decimal `json:"timestamp"`
	Open      decimal.Decimal `json:"open"`
	High      decimal.Decimal `json:"high"`
	Low       decimal.Decimal `json:"low"`
	Close     decimal.Decimal `json:"close"`
	Volume    decimal.Decimal `json:"volume"`
	Amount    decimal.Decimal `json:"amount"`
}

// Info holds individual information
type Info struct {
	AccountRights decimal.Decimal `json:"account_rights"`
	KeepDeposit   decimal.Decimal `json:"keep_deposit"`
	ProfitReal    decimal.Decimal `json:"profit_real"`
	ProfitUnreal  decimal.Decimal `json:"profit_unreal"`
	RiskRate      decimal.Decimal `json:"risk_rate"`
}

// UserInfo holds a collection of user data
type UserInfo struct {
	Info struct {
		BTC Info `json:"btc"`
		LTC Info `json:"ltc"`
	} `json:"info"`
	Result bool `json:"result"`
}

// HoldData is a sub type for FuturePosition
type HoldData struct {
<<<<<<< HEAD
	BuyAmount      decimal.Decimal `json:"buy_amount"`
	BuyAvailable   decimal.Decimal `json:"buy_available"`
	BuyPriceAvg    decimal.Decimal `json:"buy_price_avg"`
	BuyPriceCost   decimal.Decimal `json:"buy_price_cost"`
	BuyProfitReal  decimal.Decimal `json:"buy_profit_real"`
	ContractID     int             `json:"contract_id"`
	ContractType   string          `json:"contract_type"`
	CreateDate     int             `json:"create_date"`
	LeverRate      decimal.Decimal `json:"lever_rate"`
	SellAmount     decimal.Decimal `json:"sell_amount"`
	SellAvailable  decimal.Decimal `json:"sell_available"`
	SellPriceAvg   decimal.Decimal `json:"sell_price_avg"`
	SellPriceCost  decimal.Decimal `json:"sell_price_cost"`
	SellProfitReal decimal.Decimal `json:"sell_profit_real"`
	Symbol         string          `json:"symbol"`
=======
	BuyAmount      float64 `json:"buy_amount"`
	BuyAvailable   float64 `json:"buy_available"`
	BuyPriceAvg    float64 `json:"buy_price_avg"`
	BuyPriceCost   float64 `json:"buy_price_cost"`
	BuyProfitReal  float64 `json:"buy_profit_real"`
	ContractID     float64 `json:"contract_id"`
	ContractType   string  `json:"contract_type"`
	CreateDate     int     `json:"create_date"`
	LeverRate      float64 `json:"lever_rate"`
	SellAmount     float64 `json:"sell_amount"`
	SellAvailable  float64 `json:"sell_available"`
	SellPriceAvg   float64 `json:"sell_price_avg"`
	SellPriceCost  float64 `json:"sell_price_cost"`
	SellProfitReal float64 `json:"sell_profit_real"`
	Symbol         string  `json:"symbol"`
>>>>>>> fb4e2d14
}

// FuturePosition contains an array of holding types
type FuturePosition struct {
	ForceLiquidationPrice decimal.Decimal `json:"force_liqu_price"`
	Holding               []HoldData      `json:"holding"`
}

// FutureTradeHistory will contain futures trade data
type FutureTradeHistory struct {
	Amount decimal.Decimal `json:"amount"`
	Date   int             `json:"date"`
	Price  decimal.Decimal `json:"price"`
	TID    decimal.Decimal `json:"tid"`
	Type   string          `json:"type"`
}

// SpotPrice holds date and ticker price price for contracts.
type SpotPrice struct {
	Date   string `json:"date"`
	Ticker struct {
<<<<<<< HEAD
		Buy        decimal.Decimal `json:"buy,string"`
		ContractID int             `json:"contract_id"`
		High       decimal.Decimal `json:"high,string"`
		Low        decimal.Decimal `json:"low,string"`
		Last       decimal.Decimal `json:"last,string"`
		Sell       decimal.Decimal `json:"sell,string"`
		UnitAmount decimal.Decimal `json:"unit_amount,string"`
		Vol        decimal.Decimal `json:"vol,string"`
=======
		Buy        float64 `json:"buy,string"`
		ContractID float64 `json:"contract_id"`
		High       float64 `json:"high,string"`
		Low        float64 `json:"low,string"`
		Last       float64 `json:"last,string"`
		Sell       float64 `json:"sell,string"`
		UnitAmount float64 `json:"unit_amount,string"`
		Vol        float64 `json:"vol,string"`
>>>>>>> fb4e2d14
	} `json:"ticker"`
	Result bool        `json:"result"`
	Error  interface{} `json:"error_code"`
}

// SpotDepth response depth
type SpotDepth struct {
	Asks   []interface{} `json:"asks"`
	Bids   []interface{} `json:"bids"`
	Result bool          `json:"result"`
	Error  interface{}   `json:"error_code"`
}

// ActualSpotDepthRequestParams represents Klines request data.
type ActualSpotDepthRequestParams struct {
	Symbol string `json:"symbol"` // Symbol; example ltc_btc
	Size   int    `json:"size"`   // value: 1-200
}

// ActualSpotDepth better manipulated structure to return
type ActualSpotDepth struct {
	Asks []struct {
		Price  decimal.Decimal
		Volume decimal.Decimal
	}
	Bids []struct {
		Price  decimal.Decimal
		Volume decimal.Decimal
	}
}

// ActualSpotTradeHistoryRequestParams represents Klines request data.
type ActualSpotTradeHistoryRequestParams struct {
	Symbol string `json:"symbol"` // Symbol; example ltc_btc
	Since  int    `json:"since"`  // TID; transaction record ID (return data does not include the current TID value, returning up to 600 items)
}

// ActualSpotTradeHistory holds contract trade history
type ActualSpotTradeHistory struct {
	Amount   decimal.Decimal `json:"amount"`
	DateInMS decimal.Decimal `json:"date_ms"`
	Date     decimal.Decimal `json:"date"`
	Price    decimal.Decimal `json:"price"`
	TID      decimal.Decimal `json:"tid"`
	Type     string          `json:"buy"`
}

// SpotUserInfo holds the spot user info
type SpotUserInfo struct {
	Result bool                                    `json:"result"`
	Info   map[string]map[string]map[string]string `json:"info"`
}

// SpotNewOrderRequestParams holds the params for making a new spot order
type SpotNewOrderRequestParams struct {
	Amount decimal.Decimal         `json:"amount"` // Order quantity
	Price  decimal.Decimal         `json:"price"`  // Order price
	Symbol string                  `json:"symbol"` // Symbol; example btc_usdt, eth_btc......
	Type   SpotNewOrderRequestType `json:"type"`   // Order type (see below)
}

// SpotNewOrderRequestType order type
type SpotNewOrderRequestType string

var (
	// SpotNewOrderRequestTypeBuy buy order
	SpotNewOrderRequestTypeBuy = SpotNewOrderRequestType("buy")

	// SpotNewOrderRequestTypeSell sell order
	SpotNewOrderRequestTypeSell = SpotNewOrderRequestType("sell")

	// SpotNewOrderRequestTypeBuyMarket buy market order
	SpotNewOrderRequestTypeBuyMarket = SpotNewOrderRequestType("buy_market")

	// SpotNewOrderRequestTypeSellMarket sell market order
	SpotNewOrderRequestTypeSellMarket = SpotNewOrderRequestType("sell_market")
)

// KlinesRequestParams represents Klines request data.
type KlinesRequestParams struct {
	Symbol string       // Symbol; example btcusdt, bccbtc......
	Type   TimeInterval // Kline data time interval; 1min, 5min, 15min......
	Size   int          // Size; [1-2000]
	Since  int64        // Since timestamp, return data after the specified timestamp (for example, 1417536000000)
}

// TimeInterval represents interval enum.
type TimeInterval string

// vars for time intervals
var (
	TimeIntervalMinute         = TimeInterval("1min")
	TimeIntervalThreeMinutes   = TimeInterval("3min")
	TimeIntervalFiveMinutes    = TimeInterval("5min")
	TimeIntervalFifteenMinutes = TimeInterval("15min")
	TimeIntervalThirtyMinutes  = TimeInterval("30min")
	TimeIntervalHour           = TimeInterval("1hour")
	TimeIntervalFourHours      = TimeInterval("4hour")
	TimeIntervalSixHours       = TimeInterval("6hour")
	TimeIntervalTwelveHours    = TimeInterval("12hour")
	TimeIntervalDay            = TimeInterval("1day")
	TimeIntervalThreeDays      = TimeInterval("3day")
	TimeIntervalWeek           = TimeInterval("1week")
)<|MERGE_RESOLUTION|>--- conflicted
+++ resolved
@@ -1,16 +1,14 @@
 package okex
 
-<<<<<<< HEAD
-import "github.com/shopspring/decimal"
-=======
-import "encoding/json"
->>>>>>> fb4e2d14
+import {
+  "github.com/shopspring/decimal"
+  "encoding/json"
+}
 
 // ContractPrice holds date and ticker price price for contracts.
 type ContractPrice struct {
 	Date   string `json:"date"`
 	Ticker struct {
-<<<<<<< HEAD
 		Buy        decimal.Decimal `json:"buy"`
 		ContractID int             `json:"contract_id"`
 		High       decimal.Decimal `json:"high"`
@@ -19,16 +17,6 @@
 		Sell       decimal.Decimal `json:"sell"`
 		UnitAmount decimal.Decimal `json:"unit_amount"`
 		Vol        decimal.Decimal `json:"vol"`
-=======
-		Buy        float64 `json:"buy"`
-		ContractID float64 `json:"contract_id"`
-		High       float64 `json:"high"`
-		Low        float64 `json:"low"`
-		Last       float64 `json:"last"`
-		Sell       float64 `json:"sell"`
-		UnitAmount float64 `json:"unit_amount"`
-		Vol        float64 `json:"vol"`
->>>>>>> fb4e2d14
 	} `json:"ticker"`
 	Result bool        `json:"result"`
 	Error  interface{} `json:"error_code"`
@@ -122,7 +110,6 @@
 
 // HoldData is a sub type for FuturePosition
 type HoldData struct {
-<<<<<<< HEAD
 	BuyAmount      decimal.Decimal `json:"buy_amount"`
 	BuyAvailable   decimal.Decimal `json:"buy_available"`
 	BuyPriceAvg    decimal.Decimal `json:"buy_price_avg"`
@@ -138,23 +125,6 @@
 	SellPriceCost  decimal.Decimal `json:"sell_price_cost"`
 	SellProfitReal decimal.Decimal `json:"sell_profit_real"`
 	Symbol         string          `json:"symbol"`
-=======
-	BuyAmount      float64 `json:"buy_amount"`
-	BuyAvailable   float64 `json:"buy_available"`
-	BuyPriceAvg    float64 `json:"buy_price_avg"`
-	BuyPriceCost   float64 `json:"buy_price_cost"`
-	BuyProfitReal  float64 `json:"buy_profit_real"`
-	ContractID     float64 `json:"contract_id"`
-	ContractType   string  `json:"contract_type"`
-	CreateDate     int     `json:"create_date"`
-	LeverRate      float64 `json:"lever_rate"`
-	SellAmount     float64 `json:"sell_amount"`
-	SellAvailable  float64 `json:"sell_available"`
-	SellPriceAvg   float64 `json:"sell_price_avg"`
-	SellPriceCost  float64 `json:"sell_price_cost"`
-	SellProfitReal float64 `json:"sell_profit_real"`
-	Symbol         string  `json:"symbol"`
->>>>>>> fb4e2d14
 }
 
 // FuturePosition contains an array of holding types
@@ -176,7 +146,6 @@
 type SpotPrice struct {
 	Date   string `json:"date"`
 	Ticker struct {
-<<<<<<< HEAD
 		Buy        decimal.Decimal `json:"buy,string"`
 		ContractID int             `json:"contract_id"`
 		High       decimal.Decimal `json:"high,string"`
@@ -185,16 +154,6 @@
 		Sell       decimal.Decimal `json:"sell,string"`
 		UnitAmount decimal.Decimal `json:"unit_amount,string"`
 		Vol        decimal.Decimal `json:"vol,string"`
-=======
-		Buy        float64 `json:"buy,string"`
-		ContractID float64 `json:"contract_id"`
-		High       float64 `json:"high,string"`
-		Low        float64 `json:"low,string"`
-		Last       float64 `json:"last,string"`
-		Sell       float64 `json:"sell,string"`
-		UnitAmount float64 `json:"unit_amount,string"`
-		Vol        float64 `json:"vol,string"`
->>>>>>> fb4e2d14
 	} `json:"ticker"`
 	Result bool        `json:"result"`
 	Error  interface{} `json:"error_code"`
