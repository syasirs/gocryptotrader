package gateio

import (
	"encoding/json"
	"strconv"
	"time"

	"github.com/thrasher-corp/gocryptotrader/common/convert"
	"github.com/thrasher-corp/gocryptotrader/currency"
	"github.com/thrasher-corp/gocryptotrader/exchanges/asset"
)

const (
	// Settles
	settleBTC  = "btc"
	settleUSD  = "usd"
	settleUSDT = "usdt"

	// time in force variables

	gtcTIF = "gtc" // good-'til-canceled
	iocTIF = "ioc" // immediate-or-cancel
	pocTIF = "poc"
	focTIF = "foc" // fill-or-kill

	// frequently used order Status

	statusOpen     = "open"
	statusLoaned   = "loaned"
	statusFinished = "finished"

	// Loan sides
	sideLend   = "lend"
	sideBorrow = "borrow"
)

// WithdrawalFees the large list of predefined withdrawal fees
// Prone to change
var WithdrawalFees = map[currency.Code]float64{
	currency.BTC:      0.001,
	currency.ETH:      0.003,
	currency.USDT:     40,
	currency.USDC:     2,
	currency.BUSD:     5,
	currency.ADA:      3.8,
	currency.SOL:      0.11,
	currency.DOT:      .25,
	currency.DOGE:     29,
	currency.MATIC:    2.2,
	currency.STETH:    0.023,
	currency.DAI:      24,
	currency.SHIB:     420000,
	currency.AVAX:     0.083,
	currency.TRX:      1,
	currency.WBTC:     0.0011,
	currency.ETC:      0.051,
	currency.OKB:      1.6,
	currency.LTC:      0.002,
	currency.UNI:      3.2,
	currency.LINK:     3.2,
	currency.ATOM:     0.19,
	currency.XLM:      0.01,
	currency.XMR:      0.013,
	currency.BCH:      0.014,
	currency.ALGO:     6,
	currency.ICP:      0.25,
	currency.FLOW:     2.6,
	currency.VET:      100,
	currency.MANA:     26,
	currency.SAND:     19,
	currency.AXS:      1.3,
	currency.HBAR:     1,
	currency.XTZ:      1.1,
	currency.FRAX:     25,
	currency.QNT:      0.24,
	currency.THETA:    1.5,
	currency.AAVE:     1,
	currency.EOS:      1.5,
	currency.EGLD:     0.052,
	currency.BSV:      0.032,
	currency.TUSD:     2,
	currency.HNT:      0.21,
	currency.MKR:      0.0045,
	currency.GRT:      190,
	currency.KLAY:     6.4,
	currency.BTT:      1,
	currency.MIOTA:    0.1,
	currency.XEC:      10000,
	currency.FTM:      6,
	currency.FTM:      6,
	currency.SNX:      13,
	currency.ZEC:      0.031,
	currency.NEO:      0,
	currency.BIT:      45,
	currency.AR:       0.5,
	currency.HT:       1.1,
	currency.AMP:      7000,
	currency.CHZ:      16,
	currency.GT:       0.22,
	currency.TENSET:   0.22,
	currency.ZIL:      48,
	currency.BAT:      12,
	currency.BTG:      0.061,
	currency.GMT:      5.1,
	currency.ENJ:      42,
	currency.STX:      5,
	currency.CAKE:     0.77,
	currency.KSM:      0.032,
	currency.WAVES:    0.36,
	currency.DASH:     0.04,
	currency.LRC:      59,
	currency.CRV:      18,
	currency.FXS:      7.8,
	currency.CVX:      3.8,
	currency.CVX:      3.3,
	currency.RVN:      1,
	currency.CELO:     1.9,
	currency.CEL:      25,
	currency.QTUM:     0.47,
	currency.KAVA:     1.1,
	currency.XEM:      25,
	currency.ONEINCH:  6.6,
	currency.XAUT:     0.0028,
	currency.ROSE:     0.1,
	currency.GNO:      0.16,
	currency.GALA:     440,
	currency.NEXO:     34,
	currency.COMP:     0.47,
	currency.HOT:      2200,
	currency.DCR:      0.073,
	currency.OP:       1.1,
	currency.ENS:      1.9,
	currency.SRM:      24,
	currency.YFI:      0.0022,
	currency.TFUEL:    34,
	currency.IOST:     140,
	currency.TWT:      2.1,
	currency.IOTX:     60,
	currency.LPT:      2.2,
	currency.ZRX:      72,
	currency.SYN:      17,
	currency.ONE:      85,
	currency.SUSHI:    16,
	currency.SAFEMOON: 28000000,
	currency.IMX:      22,
	currency.JST:      170,
	currency.DYDX:     40,
	currency.GLM:      94,
	currency.LUNA:     2.7,
	currency.AUDIO:    85,
	currency.ICX:      6.5,
	currency.ANKR:     840,
	currency.ONT:      1,
	currency.NU:       43,
	currency.WAXP:     19,
	currency.SC:       450,
	currency.BAL:      4.3,
	currency.ZEN:      0.15,
	currency.SGB:      77,
	currency.SKL:      830,
	currency.EURT:     29,
	currency.UMA:      15,
	currency.XCH:      0.046,
	currency.FEI:      28,
	currency.HIVE:     3.8,
	currency.SCRT:     1.8,
	currency.ELON:     70000000,
	currency.CSPR:     62,
	currency.SLP:      5700,
	currency.MXC:      310,
	currency.NFT:      8100000,
	currency.BTCST:    0.22,
	currency.ASTR:     44,
	currency.PLA:      68,
	currency.LSK:      0.11,
	currency.FX:       16,
	currency.YGG:      5.9,
	currency.METIS:    0.1,
	currency.CKB:      450,
	currency.REN:      180,
	currency.RLY:      570,
	currency.FLUX:     10,
	currency.PROM:     3.3,
	currency.RACA:     7400,
	currency.XYO:      2500,
	currency.ACA:      7.3,
	currency.SUSD:     54,
	currency.RSR:      3900,
	currency.NEST:     1000,
	currency.ORBS:     580,
	currency.WIN:      38000,
	currency.ERG:      0.93,
	currency.SNT:      1700,
	currency.WRX:      7.4,
	currency.CHR:      120,
	currency.MED:      100,
	currency.BNT:      46,
	currency.CVC:      160,
	currency.SYS:      11,
	currency.CELR:     1300,
	currency.FLOKI:    3100000,
	currency.COTI:     240,
	currency.CFX:      0.01,
	currency.API3:     13,
	currency.PUNDIX:   68,
	currency.OGN:      130,
	currency.RAY:      5.9,
	currency.NMR:      0.29,
	currency.POWR:     100,
	currency.DENT:     24000,
	currency.VTHO:     1000,
	currency.MBOX:     4.4,
	currency.DKA:      930,
	currency.VGX:      70,
	currency.REQ:      38,
	currency.CTSI:     150,
	currency.KEEP:     39,
	currency.STRAX:    5,
	currency.STEEM:    8,
	currency.RAD:      11,
	currency.STORJ:    7.4,
	currency.MLK:      0.5,
	currency.VLX:      48,
	currency.BOBA:     49,
	currency.C98:      9.8,
	currency.INJ:      1.4,
	currency.XVS:      0.46,
	currency.MTL:      18,
	currency.FUN:      4000,
	currency.BFC:      320,
	currency.OCEAN:    190,
	currency.UOS:      15,
	currency.RENBTC:   0.0012,
	currency.MULTI:    5.5,
	currency.RBN:      97,
	currency.ILV:      0.043,
	currency.ILM:      170,
	currency.FLM:      9,
	currency.HUSD:     27,
	currency.EFI:      27,
	currency.MDX:      56,
	currency.YFII:     0.011,
	currency.ELF:      12,
	currency.MASK:     15,
	currency.SFUND:    1.4,
	currency.ACH:      320,
	currency.QKC:      180,
	currency.STMX:     3200,
	currency.ANT:      12,
	currency.TRIBE:    170,
	currency.BAND:     1.1,
	currency.MOVR:     0.14,
	currency.DODO:     150,
	currency.RLC:      28,
	currency.DOCK:     74,
	currency.NKN:      19,
	currency.OXT:      210,
	currency.IQ:       20,
	currency.UFO:      9600000,
	currency.TRB:      0.18,
	currency.REP:      4,
	currency.HERO:     1500,
	currency.AKT:      5.2,
	currency.GHST:     47,
	currency.UTK:      180,
	currency.KP3R:     0.16,
	currency.BAKE:     9.3,
	currency.BETA:     180,
	currency.AUCTION:  3.1,
	currency.PERP:     28,
	currency.BOND:     2.9,
	currency.RIDE:     10,
	currency.XVG:      550,
	currency.FET:      23,
	currency.DUSK:     34,
	currency.SSV:      2.9,
	currency.BCN:      2100,
	currency.POLS:     42,
	currency.TALK:     59,
	currency.VRA:      6000,
	currency.POND:     1900,
	currency.RGT:      2.1,
	currency.ATA:      120,
	currency.ALCX:     0.71,
	currency.AERGO:    210,
	currency.MNGO:     100,
	currency.OUSD:     32,
	currency.TOMO:     3.4,
	currency.COCOS:    2.6,
	currency.IDEX:     65,
	currency.VEGA:     12,
	currency.CUSD:     2,
	currency.TT:       1,
	currency.WNXM:     1.4,
	currency.NSBT:     0.3,
	currency.CQT:      200,
	currency.WOZX:     280,
	currency.BEL:      32,
	currency.FORTH:    4.6,
	currency.ALICE:    8.9,
	currency.KISHU:    2000000000,
	currency.ALEPH:    96,
	currency.UNFI:     3.9,
	currency.ORN:      18,
	currency.SUPER:    170,
	currency.STARL:    5300000,
	currency.BADGER:   13,
	currency.JASMY:    520,
	currency.DG:       320,
	currency.RARE:     98,
	currency.XPR:      530,
	currency.PHA:      200,
	currency.MFT:      5700,
	currency.SAMO:     410,
	currency.SFP:      7.7,
	currency.ALPACA:   11,
	currency.GAS:      0.69,
	currency.TORN:     0.95,
	currency.DNT:      920,
	currency.ANC:      44,
	currency.MLN:      0.18,
	currency.KAR:      3.4,
	currency.FARM:     0.41,
	currency.LTO:      290,
	currency.HYDRA:    0.67,
	currency.QASH:     540,
	currency.AE:       21,
	currency.LINA:     3700,
	currency.ARPA:     680,
	currency.AQT:      20,
	currency.XCAD:     3.3,
	currency.DIA:      55,
	currency.LIT:      26,
	currency.AVA:      2.9,
	currency.BZZ:      41,
	currency.AGLD:     51,
	currency.BLZ:      250,
	currency.BCD:      11,
	currency.CEUR:     2,
	currency.NOIA:     390,
	currency.FINE:     110,
	currency.ERN:      12,
	currency.RMRK:     0.57,
	currency.MIR:      120,
	currency.BTS:      170,
	currency.CHESS:    7.3,
	currency.HNS:      32,
	currency.FIO:      38,
	currency.IRIS:     83,
	currency.RFR:      8600,
	currency.RARI:     7.9,
	currency.FIDA:     9.9,
	currency.QRDO:     75,
	currency.GYEN:     1000,
	currency.SPS:      50,
	currency.KEY:      5400,
	currency.ATM:      1,
	currency.SOUL:     7.5,
	currency.PRQ:      160,
	currency.FRONT:    81,
	currency.NCT:      1400,
	currency.PSG:      0.33,
	currency.BOO:      .7,
	currency.RSV:      29,
	currency.CUDOS:    600,
	currency.NPXS:     40,
	currency.OM:       92,
	currency.ADX:      27,
	currency.AUTO:     .0087,
	currency.SAITO:    2000,
	currency.COS:      270,
	currency.VELO:     99,
	currency.FIS:      4.6,
	currency.NULS:     8.2,
	currency.UPP:      20,
	currency.XDB:      .01,
	currency.LUFFY:    140000000000,
	currency.TKO:      9.7,
	currency.KIN:      410000,
	currency.GFI:      22,
	currency.MIX:      6100,
	currency.TIME:     .014,
	currency.HOPR:     570,
	currency.BEAM:     11,
	currency.BTM:      160,
	currency.OVR:      29,
	currency.CITY:     1,
	currency.CATE:     50000000,
	currency.DEXE:     13,
	currency.ORCA:     5.1,
	currency.MDT:      150,
	currency.PNK:      1500,
	currency.QSP:      180,
	currency.DVI:      65,
	currency.DF:       610,
	currency.INV:      .24,
	currency.TABOO:    45000,
	currency.FSN:      8,
	currency.SDN:      6.1,
	currency.LON:      33,
	currency.MITH:     850,
	currency.ATLAS:    630,
	currency.LAZIO:    1.1,
	currency.MBL:      420,
	currency.PNT:      100,
	currency.WXT:      280,
	currency.NBS:      390,
	currency.WHALE:    14,
	currency.BOA:      490,
	currency.SWFTC:    11000,
	currency.JUV:      1,
	currency.MAPS:     130,
	currency.ADP:      1600,
	currency.AST:      60,
	currency.EDEN:     190,
	currency.WICC:     30,
	currency.UFT:      110,
	currency.ZKS:      380,
	currency.CREAM:    1.5,
	currency.MET:      26,
	currency.RAI:      9.4,
	currency.XAVA:     3.9,
	currency.FOR:      1000,
	currency.AVT:      18,
	currency.SOV:      53,
	currency.SOS:      78000000,
	currency.LSS:      160,
	currency.NFTX:     .13,
	currency.DEGO:     23,
	currency.DERC:     82,
	currency.CHAIN:    760,
	currency.POLIS:    9.3,
	currency.PDEX:     1.3,
	currency.SUKU:     200,
	currency.ARV:      20000,
	currency.REVV:     1300,
	currency.GO:       220,
	currency.OOE:      83,
	currency.EDG:      1300,
	currency.STEP:     120,
	currency.BORING:   480,
	currency.STC:      55,
	currency.OCC:      55,
	currency.SHFT:     84,
	currency.AIR:      79,
	currency.URUS:     1.2,
	currency.SLIM:     51,
	currency.HAI:      100,
	currency.ZCN:      120,
	currency.ABT:      53,
	currency.NWC:      140,
	currency.STAKE:    2.7,
	currency.OPUL:     60,
	currency.RBC:      340,
	currency.BAO:      230000,
	currency.TCT:      1600,
	currency.WTC:      .2,
	currency.NUM:      730,
	currency.DRGN:     1100,
	currency.POSI:     99,
	currency.TROY:     6100,
	currency.ASR:      1,
	currency.TBTC:     .0011,
	currency.GEL:      11,
	currency.GRIN:     28,
	currency.AFC:      1,
	currency.KAN:      20,
	currency.OG:       1,
	currency.XED:      340,
	currency.FEVR:     2900,
	currency.HEGIC:    510,
	currency.SBR:      810,
	currency.HAPI:     2.6,
	currency.PING:     33000,
	currency.REF:      12,
	currency.BUY:      100,
	currency.INSUR:    290,
	currency.PUSH:     79,
}

// CurrencyInfo represents currency details with permission.
type CurrencyInfo struct {
	Currency         string                  `json:"currency"`
	Delisted         bool                    `json:"delisted"`
	WithdrawDisabled bool                    `json:"withdraw_disabled"`
	WithdrawDelayed  bool                    `json:"withdraw_delayed"`
	DepositDisabled  bool                    `json:"deposit_disabled"`
	TradeDisabled    bool                    `json:"trade_disabled"`
	FixedFeeRate     convert.StringToFloat64 `json:"fixed_rate,omitempty"`
	Chain            string                  `json:"chain"`
}

// CurrencyPairDetail represents a single currency pair detail.
type CurrencyPairDetail struct {
	ID              string               `json:"id"`
	Base            string               `json:"base"`
	Quote           string               `json:"quote"`
	TradingFee      gateioNumericalValue `json:"fee"`
	MinBaseAmount   gateioNumericalValue `json:"min_base_amount"`
	MinQuoteAmount  gateioNumericalValue `json:"min_quote_amount"`
	AmountPrecision float64              `json:"amount_precision"` // Amount scale
	Precision       float64              `json:"precision"`        // Price scale
	TradeStatus     string               `json:"trade_status"`
	SellStart       float64              `json:"sell_start"`
	BuyStart        float64              `json:"buy_start"`
}

// Ticker holds detail ticker information for a currency pair
type Ticker struct {
	CurrencyPair     string               `json:"currency_pair"`
	Last             gateioNumericalValue `json:"last"`
	LowestAsk        gateioNumericalValue `json:"lowest_ask"`
	HighestBid       gateioNumericalValue `json:"highest_bid"`
	ChangePercentage string               `json:"change_percentage"`
	ChangeUtc0       string               `json:"change_utc0"`
	ChangeUtc8       string               `json:"change_utc8"`
	BaseVolume       gateioNumericalValue `json:"base_volume"`
	QuoteVolume      gateioNumericalValue `json:"quote_volume"`
	High24H          gateioNumericalValue `json:"high_24h"`
	Low24H           gateioNumericalValue `json:"low_24h"`
	EtfNetValue      string               `json:"etf_net_value"`
	EtfPreNetValue   string               `json:"etf_pre_net_value"`
	EtfPreTimestamp  gateioTime           `json:"etf_pre_timestamp"`
	EtfLeverage      gateioNumericalValue `json:"etf_leverage"`
}

// OrderbookData holds orderbook ask and bid datas.
type OrderbookData struct {
	ID      int64       `json:"id"`
	Current gateioTime  `json:"current"` // The timestamp of the response data being generated (in milliseconds)
	Update  gateioTime  `json:"update"`  // The timestamp of when the orderbook last changed (in milliseconds)
	Asks    [][2]string `json:"asks"`
	Bids    [][2]string `json:"bids"`
}

// MakeOrderbook parse Orderbook asks/bids Price and Amount and create an Orderbook Instance with asks and bids data in []OrderbookItem.
func (a *OrderbookData) MakeOrderbook() (*Orderbook, error) {
	ob := &Orderbook{
		ID:      a.ID,
		Current: a.Current,
		Update:  a.Update,
	}
	ob.Asks = make([]OrderbookItem, len(a.Asks))
	ob.Bids = make([]OrderbookItem, len(a.Bids))
	for x := range a.Asks {
		price, err := strconv.ParseFloat(a.Asks[x][0], 64)
		if err != nil {
			return nil, err
		}
		amount, err := strconv.ParseFloat(a.Asks[x][1], 64)
		if err != nil {
			return nil, err
		}
		ob.Asks[x] = OrderbookItem{
			Price:  gateioNumericalValue(price),
			Amount: amount,
		}
	}
	for x := range a.Bids {
		price, err := strconv.ParseFloat(a.Bids[x][0], 64)
		if err != nil {
			return nil, err
		}
		amount, err := strconv.ParseFloat(a.Bids[x][1], 64)
		if err != nil {
			return nil, err
		}
		ob.Bids[x] = OrderbookItem{
			Price:  gateioNumericalValue(price),
			Amount: amount,
		}
	}
	return ob, nil
}

// OrderbookItem stores an orderbook item
type OrderbookItem struct {
	Price  gateioNumericalValue `json:"p"`
	Amount float64              `json:"s"`
}

// Orderbook stores the orderbook data
type Orderbook struct {
	ID      int64           `json:"id"`
	Current gateioTime      `json:"current"` // The timestamp of the response data being generated (in milliseconds)
	Update  gateioTime      `json:"update"`  // The timestamp of when the orderbook last changed (in milliseconds)
	Bids    []OrderbookItem `json:"bids"`
	Asks    []OrderbookItem `json:"asks"`
}

// Trade represents market trade.
type Trade struct {
	ID           int64                   `json:"id,string"`
	TradingTime  gateioTime              `json:"create_time"`
	CreateTimeMs gateioTime              `json:"create_time_ms"`
	OrderID      string                  `json:"order_id"`
	Side         string                  `json:"side"`
	Role         string                  `json:"role"`
	Amount       convert.StringToFloat64 `json:"amount"`
	Price        convert.StringToFloat64 `json:"price"`
	Fee          convert.StringToFloat64 `json:"fee"`
	FeeCurrency  string                  `json:"fee_currency"`
	PointFee     string                  `json:"point_fee"`
	GtFee        string                  `json:"gt_fee"`
}

// Candlestick represents candlestick data point detail.
type Candlestick struct {
	Timestamp      time.Time
	QuoteCcyVolume float64
	ClosePrice     float64
	HighestPrice   float64
	LowestPrice    float64
	OpenPrice      float64
	BaseCcyAmount  float64
}

// CurrencyChain currency chain detail.
type CurrencyChain struct {
	Chain              string `json:"chain"`
	ChineseChainName   string `json:"name_cn"`
	ChainName          string `json:"name_en"`
	IsDisabled         int64  `json:"is_disabled"`          // If it is disabled. 0 means NOT being disabled
	IsDepositDisabled  int64  `json:"is_deposit_disabled"`  // Is deposit disabled. 0 means not
	IsWithdrawDisabled int64  `json:"is_withdraw_disabled"` // Is withdrawal disabled. 0 means not
}

// MarginCurrencyPairInfo represents margin currency pair detailed info.
type MarginCurrencyPairInfo struct {
	ID             string                  `json:"id"`
	Base           string                  `json:"base"`
	Quote          string                  `json:"quote"`
	Leverage       float64                 `json:"leverage"`
	MinBaseAmount  convert.StringToFloat64 `json:"min_base_amount"`
	MinQuoteAmount convert.StringToFloat64 `json:"min_quote_amount"`
	MaxQuoteAmount convert.StringToFloat64 `json:"max_quote_amount"`
	Status         int32                   `json:"status"`
}

// OrderbookOfLendingLoan represents order book of lending loans
type OrderbookOfLendingLoan struct {
	Rate   convert.StringToFloat64 `json:"rate"`
	Amount convert.StringToFloat64 `json:"amount"`
	Days   int64                   `json:"days"`
}

// FuturesContract represents futures contract detailed data.
type FuturesContract struct {
	Name                  string                  `json:"name"`
	Type                  string                  `json:"type"`
	QuantoMultiplier      convert.StringToFloat64 `json:"quanto_multiplier"`
	RefDiscountRate       convert.StringToFloat64 `json:"ref_discount_rate"`
<<<<<<< HEAD
	OrderPriceDeviate     convert.StringToFloat64 `json:"order_price_deviate"`
=======
	OrderPriceDeviate     string                  `json:"order_price_deviate"`
>>>>>>> e8c91231
	MaintenanceRate       convert.StringToFloat64 `json:"maintenance_rate"`
	MarkType              string                  `json:"mark_type"`
	LastPrice             convert.StringToFloat64 `json:"last_price"`
	MarkPrice             convert.StringToFloat64 `json:"mark_price"`
	IndexPrice            convert.StringToFloat64 `json:"index_price"`
<<<<<<< HEAD
	FundingRateIndicative convert.StringToFloat64 `json:"funding_rate_indicative"`
	MarkPriceRound        convert.StringToFloat64 `json:"mark_price_round"`
	FundingOffset         int64                   `json:"funding_offset"`
	InDelisting           bool                    `json:"in_delisting"`
	RiskLimitBase         convert.StringToFloat64 `json:"risk_limit_base"`
	InterestRate          convert.StringToFloat64 `json:"interest_rate"`
	OrderPriceRound       convert.StringToFloat64 `json:"order_price_round"`
	OrderSizeMin          int64                   `json:"order_size_min"`
	RefRebateRate         convert.StringToFloat64 `json:"ref_rebate_rate"`
	FundingInterval       int64                   `json:"funding_interval"`
	RiskLimitStep         convert.StringToFloat64 `json:"risk_limit_step"`
	LeverageMin           convert.StringToFloat64 `json:"leverage_min"`
	LeverageMax           convert.StringToFloat64 `json:"leverage_max"`
	RiskLimitMax          convert.StringToFloat64 `json:"risk_limit_max"`
=======
	FundingRateIndicative string                  `json:"funding_rate_indicative"`
	MarkPriceRound        string                  `json:"mark_price_round"`
	FundingOffset         int64                   `json:"funding_offset"`
	InDelisting           bool                    `json:"in_delisting"`
	RiskLimitBase         string                  `json:"risk_limit_base"`
	InterestRate          string                  `json:"interest_rate"`
	OrderPriceRound       string                  `json:"order_price_round"`
	OrderSizeMin          int64                   `json:"order_size_min"`
	RefRebateRate         string                  `json:"ref_rebate_rate"`
	FundingInterval       int64                   `json:"funding_interval"`
	RiskLimitStep         string                  `json:"risk_limit_step"`
	LeverageMin           string                  `json:"leverage_min"`
	LeverageMax           string                  `json:"leverage_max"`
	RiskLimitMax          string                  `json:"risk_limit_max"`
>>>>>>> e8c91231
	MakerFeeRate          convert.StringToFloat64 `json:"maker_fee_rate"`
	TakerFeeRate          convert.StringToFloat64 `json:"taker_fee_rate"`
	FundingRate           convert.StringToFloat64 `json:"funding_rate"`
	OrderSizeMax          int64                   `json:"order_size_max"`
	FundingNextApply      gateioTime              `json:"funding_next_apply"`
	ConfigChangeTime      gateioTime              `json:"config_change_time"`
	ShortUsers            int64                   `json:"short_users"`
	TradeSize             int64                   `json:"trade_size"`
	PositionSize          int64                   `json:"position_size"`
	LongUsers             int64                   `json:"long_users"`
<<<<<<< HEAD
	FundingImpactValue    convert.StringToFloat64 `json:"funding_impact_value"`
=======
	FundingImpactValue    string                  `json:"funding_impact_value"`
>>>>>>> e8c91231
	OrdersLimit           int64                   `json:"orders_limit"`
	TradeID               int64                   `json:"trade_id"`
	OrderbookID           int64                   `json:"orderbook_id"`
}

// TradingHistoryItem represents futures trading history item.
type TradingHistoryItem struct {
	ID         int64                   `json:"id"`
	CreateTime gateioTime              `json:"create_time"`
	Contract   string                  `json:"contract"`
	Text       string                  `json:"text"`
	Size       float64                 `json:"size"`
	Price      convert.StringToFloat64 `json:"price"`
	// Added for Derived market trade history datas.
	Fee      convert.StringToFloat64 `json:"fee"`
	PointFee convert.StringToFloat64 `json:"point_fee"`
	Role     string                  `json:"role"`
}

// FuturesCandlestick represents futures candlestick data
type FuturesCandlestick struct {
	Timestamp    gateioTime              `json:"t"`
	Volume       float64                 `json:"v"`
	ClosePrice   convert.StringToFloat64 `json:"c"`
	HighestPrice convert.StringToFloat64 `json:"h"`
	LowestPrice  convert.StringToFloat64 `json:"l"`
	OpenPrice    convert.StringToFloat64 `json:"o"`

	// Added for websocket push data
	Name string `json:"n,omitempty"`
}

// FuturesPremiumIndexKLineResponse represents premium index K-Line information.
type FuturesPremiumIndexKLineResponse struct {
	UnixTimestamp gateioTime              `json:"t"`
	ClosePrice    convert.StringToFloat64 `json:"c"`
	HighestPrice  convert.StringToFloat64 `json:"h"`
	LowestPrice   convert.StringToFloat64 `json:"l"`
	OpenPrice     convert.StringToFloat64 `json:"o"`
}

// FuturesTicker represents futures ticker data.
type FuturesTicker struct {
	Contract              string                  `json:"contract"`
	ChangePercentage      string                  `json:"change_percentage"`
	Last                  convert.StringToFloat64 `json:"last"`
	Low24H                convert.StringToFloat64 `json:"low_24h"`
	High24H               convert.StringToFloat64 `json:"high_24h"`
	TotalSize             convert.StringToFloat64 `json:"total_size"`
	Volume24H             convert.StringToFloat64 `json:"volume_24h"`
	Volume24HBtc          convert.StringToFloat64 `json:"volume_24h_btc"`
	Volume24HUsd          convert.StringToFloat64 `json:"volume_24h_usd"`
	Volume24HBase         convert.StringToFloat64 `json:"volume_24h_base"`
	Volume24HQuote        convert.StringToFloat64 `json:"volume_24h_quote"`
	Volume24HSettle       convert.StringToFloat64 `json:"volume_24h_settle"`
	MarkPrice             convert.StringToFloat64 `json:"mark_price"`
	FundingRate           convert.StringToFloat64 `json:"funding_rate"`
	FundingRateIndicative string                  `json:"funding_rate_indicative"`
	IndexPrice            convert.StringToFloat64 `json:"index_price"`
}

// FuturesFundingRate represents futures funding rate response.
type FuturesFundingRate struct {
	Timestamp gateioTime           `json:"t"`
	Rate      gateioNumericalValue `json:"r"`
}

// InsuranceBalance represents futures insurance balance item.
type InsuranceBalance struct {
	Timestamp gateioTime `json:"t"`
	Balance   float64    `json:"b"`
}

// ContractStat represents futures stats
type ContractStat struct {
	Time                   gateioTime `json:"time"`
	LongShortTaker         float64    `json:"lsr_taker"`
	LongShortAccount       float64    `json:"lsr_account"`
	LongLiqSize            float64    `json:"long_liq_size"`
	ShortLiquidationSize   float64    `json:"short_liq_size"`
	OpenInterest           float64    `json:"open_interest"`
	ShortLiquidationUsd    float64    `json:"short_liq_usd"`
	MarkPrice              float64    `json:"mark_price"`
	TopLongShortSize       float64    `json:"top_lsr_size"`
	ShortLiquidationAmount float64    `json:"short_liq_amount"`
	LongLiquidiationAmount float64    `json:"long_liq_amount"`
	OpenInterestUsd        float64    `json:"open_interest_usd"`
	TopLongShortAccount    float64    `json:"top_lsr_account"`
	LongLiquidationUSD     float64    `json:"long_liq_usd"`
}

// IndexConstituent represents index constituents
type IndexConstituent struct {
	Index        string `json:"index"`
	Constituents []struct {
		Exchange string   `json:"exchange"`
		Symbols  []string `json:"symbols"`
	} `json:"constituents"`
}

// LiquidationHistory represents  liquidation history for a specifies settle.
type LiquidationHistory struct {
	Time             gateioTime              `json:"time"`
	Contract         string                  `json:"contract"`
	Size             int64                   `json:"size"`
	Leverage         string                  `json:"leverage"`
	Margin           string                  `json:"margin"`
	EntryPrice       convert.StringToFloat64 `json:"entry_price"`
	LiquidationPrice gateioNumericalValue    `json:"liq_price"`
	MarkPrice        convert.StringToFloat64 `json:"mark_price"`
	OrderID          int64                   `json:"order_id"`
	OrderPrice       convert.StringToFloat64 `json:"order_price"`
	FillPrice        convert.StringToFloat64 `json:"fill_price"`
	Left             int64                   `json:"left"`
}

// DeliveryContract represents a delivery contract instance detail.
type DeliveryContract struct {
	Name                string                  `json:"name"`
	Underlying          string                  `json:"underlying"`
	Cycle               string                  `json:"cycle"`
	Type                string                  `json:"type"`
<<<<<<< HEAD
	QuantoMultiplier    convert.StringToFloat64 `json:"quanto_multiplier"`
=======
	QuantoMultiplier    string                  `json:"quanto_multiplier"`
>>>>>>> e8c91231
	MarkType            string                  `json:"mark_type"`
	LastPrice           convert.StringToFloat64 `json:"last_price"`
	MarkPrice           convert.StringToFloat64 `json:"mark_price"`
	IndexPrice          convert.StringToFloat64 `json:"index_price"`
<<<<<<< HEAD
	BasisRate           convert.StringToFloat64 `json:"basis_rate"`
	BasisValue          convert.StringToFloat64 `json:"basis_value"`
	BasisImpactValue    convert.StringToFloat64 `json:"basis_impact_value"`
	SettlePrice         convert.StringToFloat64 `json:"settle_price"`
	SettlePriceInterval int64                   `json:"settle_price_interval"`
	SettlePriceDuration int64                   `json:"settle_price_duration"`
	SettleFeeRate       convert.StringToFloat64 `json:"settle_fee_rate"`
	OrderPriceRound     convert.StringToFloat64 `json:"order_price_round"`
	MarkPriceRound      convert.StringToFloat64 `json:"mark_price_round"`
	LeverageMin         convert.StringToFloat64 `json:"leverage_min"`
	LeverageMax         convert.StringToFloat64 `json:"leverage_max"`
	MaintenanceRate     convert.StringToFloat64 `json:"maintenance_rate"`
	RiskLimitBase       convert.StringToFloat64 `json:"risk_limit_base"`
	RiskLimitStep       convert.StringToFloat64 `json:"risk_limit_step"`
	RiskLimitMax        convert.StringToFloat64 `json:"risk_limit_max"`
	MakerFeeRate        convert.StringToFloat64 `json:"maker_fee_rate"`
	TakerFeeRate        convert.StringToFloat64 `json:"taker_fee_rate"`
	RefDiscountRate     convert.StringToFloat64 `json:"ref_discount_rate"`
	RefRebateRate       convert.StringToFloat64 `json:"ref_rebate_rate"`
	OrderPriceDeviate   convert.StringToFloat64 `json:"order_price_deviate"`
=======
	BasisRate           string                  `json:"basis_rate"`
	BasisValue          string                  `json:"basis_value"`
	BasisImpactValue    string                  `json:"basis_impact_value"`
	SettlePrice         convert.StringToFloat64 `json:"settle_price"`
	SettlePriceInterval int64                   `json:"settle_price_interval"`
	SettlePriceDuration int64                   `json:"settle_price_duration"`
	SettleFeeRate       string                  `json:"settle_fee_rate"`
	OrderPriceRound     string                  `json:"order_price_round"`
	MarkPriceRound      string                  `json:"mark_price_round"`
	LeverageMin         string                  `json:"leverage_min"`
	LeverageMax         string                  `json:"leverage_max"`
	MaintenanceRate     string                  `json:"maintenance_rate"`
	RiskLimitBase       string                  `json:"risk_limit_base"`
	RiskLimitStep       string                  `json:"risk_limit_step"`
	RiskLimitMax        string                  `json:"risk_limit_max"`
	MakerFeeRate        string                  `json:"maker_fee_rate"`
	TakerFeeRate        string                  `json:"taker_fee_rate"`
	RefDiscountRate     string                  `json:"ref_discount_rate"`
	RefRebateRate       string                  `json:"ref_rebate_rate"`
	OrderPriceDeviate   string                  `json:"order_price_deviate"`
>>>>>>> e8c91231
	OrderSizeMin        int64                   `json:"order_size_min"`
	OrderSizeMax        int64                   `json:"order_size_max"`
	OrdersLimit         int64                   `json:"orders_limit"`
	OrderbookID         int64                   `json:"orderbook_id"`
	TradeID             int64                   `json:"trade_id"`
	TradeSize           int64                   `json:"trade_size"`
	PositionSize        int64                   `json:"position_size"`
	ExpireTime          gateioTime              `json:"expire_time"`
	ConfigChangeTime    gateioTime              `json:"config_change_time"`
	InDelisting         bool                    `json:"in_delisting"`
}

// DeliveryTradingHistory represents futures trading history
type DeliveryTradingHistory struct {
	ID         int64                   `json:"id"`
	CreateTime gateioTime              `json:"create_time"`
	Contract   string                  `json:"contract"`
	Size       float64                 `json:"size"`
	Price      convert.StringToFloat64 `json:"price"`
}

// OptionUnderlying represents option underlying and it's index price.
type OptionUnderlying struct {
	Name       string                  `json:"name"`
	IndexPrice convert.StringToFloat64 `json:"index_price"`
	IndexTime  gateioTime              `json:"index_time"`
}

// OptionContract represents an option contract detail.
type OptionContract struct {
	Name              string                  `json:"name"`
	Tag               string                  `json:"tag"`
	IsCall            bool                    `json:"is_call"`
	StrikePrice       convert.StringToFloat64 `json:"strike_price"`
	LastPrice         convert.StringToFloat64 `json:"last_price"`
	MarkPrice         convert.StringToFloat64 `json:"mark_price"`
	OrderbookID       int64                   `json:"orderbook_id"`
	TradeID           int64                   `json:"trade_id"`
	TradeSize         int64                   `json:"trade_size"`
	PositionSize      int64                   `json:"position_size"`
	Underlying        string                  `json:"underlying"`
	UnderlyingPrice   convert.StringToFloat64 `json:"underlying_price"`
	Multiplier        string                  `json:"multiplier"`
	OrderPriceRound   string                  `json:"order_price_round"`
	MarkPriceRound    string                  `json:"mark_price_round"`
	MakerFeeRate      string                  `json:"maker_fee_rate"`
	TakerFeeRate      string                  `json:"taker_fee_rate"`
	PriceLimitFeeRate string                  `json:"price_limit_fee_rate"`
	RefDiscountRate   string                  `json:"ref_discount_rate"`
	RefRebateRate     string                  `json:"ref_rebate_rate"`
	OrderPriceDeviate string                  `json:"order_price_deviate"`
	OrderSizeMin      int64                   `json:"order_size_min"`
	OrderSizeMax      int64                   `json:"order_size_max"`
	OrdersLimit       int64                   `json:"orders_limit"`
	CreateTime        gateioTime              `json:"create_time"`
	ExpirationTime    gateioTime              `json:"expiration_time"`
}

// OptionSettlement list settlement history
type OptionSettlement struct {
	Timestamp   gateioTime              `json:"time"`
	Profit      gateioNumericalValue    `json:"profit"`
	Fee         gateioNumericalValue    `json:"fee"`
	SettlePrice convert.StringToFloat64 `json:"settle_price"`
	Contract    string                  `json:"contract"`
	StrikePrice convert.StringToFloat64 `json:"strike_price"`
}

// SwapCurrencies represents Flash Swap supported currencies
type SwapCurrencies struct {
	Currency  string                  `json:"currency"`
	MinAmount convert.StringToFloat64 `json:"min_amount"`
	MaxAmount convert.StringToFloat64 `json:"max_amount"`
	Swappable []string                `json:"swappable"`
}

// MyOptionSettlement represents option private settlement
type MyOptionSettlement struct {
	Size         float64                 `json:"size"`
	SettleProfit convert.StringToFloat64 `json:"settle_profit"`
	Contract     string                  `json:"contract"`
	StrikePrice  convert.StringToFloat64 `json:"strike_price"`
	Time         gateioTime              `json:"time"`
	SettlePrice  convert.StringToFloat64 `json:"settle_price"`
	Underlying   string                  `json:"underlying"`
	RealisedPnl  string                  `json:"realised_pnl"`
	Fee          convert.StringToFloat64 `json:"fee"`
}

// OptionsTicker represents  tickers of options contracts
type OptionsTicker struct {
	Name                  currency.Pair           `json:"name"`
	LastPrice             gateioNumericalValue    `json:"last_price"`
	MarkPrice             gateioNumericalValue    `json:"mark_price"`
	PositionSize          float64                 `json:"position_size"`
	Ask1Size              float64                 `json:"ask1_size"`
	Ask1Price             convert.StringToFloat64 `json:"ask1_price"`
	Bid1Size              float64                 `json:"bid1_size"`
	Bid1Price             convert.StringToFloat64 `json:"bid1_price"`
	Vega                  string                  `json:"vega"`
	Theta                 string                  `json:"theta"`
	Rho                   string                  `json:"rho"`
	Gamma                 string                  `json:"gamma"`
	Delta                 string                  `json:"delta"`
	MarkImpliedVolatility gateioNumericalValue    `json:"mark_iv"`
	BidImpliedVolatility  gateioNumericalValue    `json:"bid_iv"`
	AskImpliedVolatility  gateioNumericalValue    `json:"ask_iv"`
	Leverage              gateioNumericalValue    `json:"leverage"`

	// Added fields for the websocket
	IndexPrice gateioNumericalValue `json:"index_price"`
}

// OptionsUnderlyingTicker represents underlying ticker
type OptionsUnderlyingTicker struct {
	TradePut   float64                 `json:"trade_put"`
	TradeCall  float64                 `json:"trade_call"`
	IndexPrice convert.StringToFloat64 `json:"index_price"`
}

// OptionAccount represents option account.
type OptionAccount struct {
	User          int64                   `json:"user"`
	Currency      string                  `json:"currency"`
	ShortEnabled  bool                    `json:"short_enabled"`
	Total         convert.StringToFloat64 `json:"total"`
	UnrealisedPnl string                  `json:"unrealised_pnl"`
	InitMargin    string                  `json:"init_margin"`
	MaintMargin   string                  `json:"maint_margin"`
	OrderMargin   string                  `json:"order_margin"`
	Available     convert.StringToFloat64 `json:"available"`
	Point         string                  `json:"point"`
}

// AccountBook represents account changing history item
type AccountBook struct {
	ChangeTime    gateioTime              `json:"time"`
	AccountChange convert.StringToFloat64 `json:"change"`
	Balance       convert.StringToFloat64 `json:"balance"`
	CustomText    string                  `json:"text"`
	ChangingType  string                  `json:"type"`
}

// UsersPositionForUnderlying represents user's position for specified underlying.
type UsersPositionForUnderlying struct {
	User          int64                   `json:"user"`
	Contract      string                  `json:"contract"`
	Size          int64                   `json:"size"`
	EntryPrice    convert.StringToFloat64 `json:"entry_price"`
	RealisedPnl   convert.StringToFloat64 `json:"realised_pnl"`
	MarkPrice     convert.StringToFloat64 `json:"mark_price"`
	UnrealisedPnl convert.StringToFloat64 `json:"unrealised_pnl"`
	PendingOrders int64                   `json:"pending_orders"`
	CloseOrder    struct {
		ID    int64                   `json:"id"`
		Price convert.StringToFloat64 `json:"price"`
		IsLiq bool                    `json:"is_liq"`
	} `json:"close_order"`
}

// ContractClosePosition represents user's liquidation history
type ContractClosePosition struct {
	PositionCloseTime gateioTime              `json:"time"`
	Pnl               convert.StringToFloat64 `json:"pnl"`
	SettleSize        string                  `json:"settle_size"`
	Side              string                  `json:"side"` // Position side, long or short
	FuturesContract   string                  `json:"contract"`
	CloseOrderText    string                  `json:"text"`
}

// OptionOrderParam represents option order request body
type OptionOrderParam struct {
	OrderSize   float64                 `json:"size"`              // Order size. Specify positive number to make a bid, and negative number to ask
	Iceberg     float64                 `json:"iceberg,omitempty"` // Display size for iceberg order. 0 for non-iceberg. Note that you will have to pay the taker fee for the hidden size
	Contract    string                  `json:"contract"`
	Text        string                  `json:"text,omitempty"`
	TimeInForce string                  `json:"tif,omitempty"`
	Price       convert.StringToFloat64 `json:"price,omitempty"`
	// Close Set as true to close the position, with size set to 0
	Close      bool `json:"close,omitempty"`
	ReduceOnly bool `json:"reduce_only,omitempty"`
}

// OptionOrderResponse represents option order response detail
type OptionOrderResponse struct {
	Status               string                  `json:"status"`
	Size                 float64                 `json:"size"`
	OptionOrderID        int64                   `json:"id"`
	Iceberg              int64                   `json:"iceberg"`
	IsOrderLiquidation   bool                    `json:"is_liq"`
	IsOrderPositionClose bool                    `json:"is_close"`
	Contract             string                  `json:"contract"`
	Text                 string                  `json:"text"`
	FillPrice            convert.StringToFloat64 `json:"fill_price"`
	FinishAs             string                  `json:"finish_as"` //  finish_as 	filled, cancelled, liquidated, ioc, auto_deleveraged, reduce_only, position_closed, reduce_out
	Left                 float64                 `json:"left"`
	TimeInForce          string                  `json:"tif"`
	IsReduceOnly         bool                    `json:"is_reduce_only"`
	CreateTime           gateioTime              `json:"create_time"`
	FinishTime           gateioTime              `json:"finish_time"`
	Price                convert.StringToFloat64 `json:"price"`

	TakerFee        convert.StringToFloat64 `json:"tkrf"`
	MakerFee        convert.StringToFloat64 `json:"mkrf"`
	ReferenceUserID string                  `json:"refu"`
}

// OptionTradingHistory list personal trading history
type OptionTradingHistory struct {
	ID              int64                   `json:"id"`
	UnderlyingPrice convert.StringToFloat64 `json:"underlying_price"`
	Size            float64                 `json:"size"`
	Contract        string                  `json:"contract"`
	TradeRole       string                  `json:"role"`
	CreateTime      gateioTime              `json:"create_time"`
	OrderID         int64                   `json:"order_id"`
	Price           convert.StringToFloat64 `json:"price"`
}

// WithdrawalResponse represents withdrawal response
type WithdrawalResponse struct {
	ID                string                  `json:"id"`
	Timestamp         gateioTime              `json:"timestamp"`
	Currency          string                  `json:"currency"`
	WithdrawalAddress string                  `json:"address"`
	TransactionID     string                  `json:"txid"`
	Amount            convert.StringToFloat64 `json:"amount"`
	Memo              string                  `json:"memo"`
	Status            string                  `json:"status"`
	Chain             string                  `json:"chain"`
	Fee               convert.StringToFloat64 `json:"fee"`
}

// WithdrawalRequestParam represents currency withdrawal request param.
type WithdrawalRequestParam struct {
	Currency currency.Code           `json:"currency"`
	Amount   convert.StringToFloat64 `json:"amount"`
	Chain    string                  `json:"chain,omitempty"`

	// Optional parameters
	Address string `json:"address,omitempty"`
	Memo    string `json:"memo,omitempty"`
}

// CurrencyDepositAddressInfo represents a crypto deposit address
type CurrencyDepositAddressInfo struct {
	Currency            string                  `json:"currency"`
	Address             string                  `json:"address"`
	MultichainAddresses []MultiChainAddressItem `json:"multichain_addresses"`
}

// MultiChainAddressItem represents a multi-chain address item
type MultiChainAddressItem struct {
	Chain        string `json:"chain"`
	Address      string `json:"address"`
	PaymentID    string `json:"payment_id"`
	PaymentName  string `json:"payment_name"`
	ObtainFailed int64  `json:"obtain_failed"`
}

// DepositRecord represents deposit record item
type DepositRecord struct {
	ID            string                  `json:"id"`
	Timestamp     gateioTime              `json:"timestamp"`
	Currency      string                  `json:"currency"`
	Address       string                  `json:"address"`
	TransactionID string                  `json:"txid"`
	Amount        convert.StringToFloat64 `json:"amount"`
	Memo          string                  `json:"memo"`
	Status        string                  `json:"status"`
	Chain         string                  `json:"chain"`
	Fee           convert.StringToFloat64 `json:"fee"`
}

// TransferCurrencyParam represents currency transfer.
type TransferCurrencyParam struct {
	Currency     currency.Code           `json:"currency"`
	From         string                  `json:"from"`
	To           string                  `json:"to"`
	Amount       convert.StringToFloat64 `json:"amount"`
	CurrencyPair currency.Pair           `json:"currency_pair"`
	Settle       string                  `json:"settle"`
}

// TransactionIDResponse represents transaction ID
type TransactionIDResponse struct {
	TransactionID int64 `json:"tx_id"`
}

// SubAccountTransferParam represents currency subaccount transfer request param
type SubAccountTransferParam struct {
	Currency       currency.Code           `json:"currency"`
	SubAccount     string                  `json:"sub_account"`
	Direction      string                  `json:"direction"`
	Amount         convert.StringToFloat64 `json:"amount"`
	SubAccountType string                  `json:"sub_account_type"`
}

// SubAccountTransferResponse represents transfer records between main and sub accounts
type SubAccountTransferResponse struct {
	MainAccountUserID string                  `json:"uid"`
	Timestamp         gateioTime              `json:"timest"`
	Source            string                  `json:"source"`
	Currency          string                  `json:"currency"`
	SubAccount        string                  `json:"sub_account"`
	TransferDirection string                  `json:"direction"`
	Amount            convert.StringToFloat64 `json:"amount"`
	SubAccountType    string                  `json:"sub_account_type"`
}

// WithdrawalStatus represents currency withdrawal status
type WithdrawalStatus struct {
	Currency               string                  `json:"currency"`
	CurrencyName           string                  `json:"name"`
	CurrencyNameChinese    string                  `json:"name_cn"`
	Deposit                convert.StringToFloat64 `json:"deposit"`
	WithdrawPercent        string                  `json:"withdraw_percent"`
	FixedWithdrawalFee     convert.StringToFloat64 `json:"withdraw_fix"`
	WithdrawDayLimit       convert.StringToFloat64 `json:"withdraw_day_limit"`
	WithdrawDayLimitRemain convert.StringToFloat64 `json:"withdraw_day_limit_remain"`
	WithdrawAmountMini     convert.StringToFloat64 `json:"withdraw_amount_mini"`
	WithdrawEachTimeLimit  convert.StringToFloat64 `json:"withdraw_eachtime_limit"`
	WithdrawFixOnChains    map[string]string       `json:"withdraw_fix_on_chains"`
	AdditionalProperties   string                  `json:"additionalProperties"`
}

// FuturesSubAccountBalance represents sub account balance for specific sub account and several currencies
type FuturesSubAccountBalance struct {
	UserID    int64 `json:"uid,string"`
	Available struct {
		Total                     convert.StringToFloat64 `json:"total"`
		UnrealisedProfitAndLoss   string                  `json:"unrealised_pnl"`
		PositionMargin            string                  `json:"position_margin"`
		OrderMargin               string                  `json:"order_margin"`
		TotalAvailable            convert.StringToFloat64 `json:"available"`
		PointAmount               float64                 `json:"point"`
		SettleCurrency            string                  `json:"currency"`
		InDualMode                bool                    `json:"in_dual_mode"`
		EnableCredit              bool                    `json:"enable_credit"`
		PositionInitialMargin     string                  `json:"position_initial_margin"` // applicable to the portfolio margin account model
		MaintenanceMarginPosition string                  `json:"maintenance_margin"`
		PerpetualContractBonus    string                  `json:"bonus"`
		StatisticalData           struct {
			TotalDNW         convert.StringToFloat64 `json:"dnw"` // total amount of deposit and withdraw
			ProfitAndLoss    convert.StringToFloat64 `json:"pnl"` // total amount of trading profit and loss
			TotalAmountOfFee convert.StringToFloat64 `json:"fee"`
			ReferrerRebates  convert.StringToFloat64 `json:"refr"` // total amount of referrer rebates
			Fund             convert.StringToFloat64 `json:"fund"` // total amount of funding costs
			PointDNW         convert.StringToFloat64 `json:"point_dnw"`
			PoointFee        convert.StringToFloat64 `json:"point_fee"`
			PointRefr        convert.StringToFloat64 `json:"point_refr"`
			BonusDNW         convert.StringToFloat64 `json:"bonus_dnw"`
			BonusOffset      convert.StringToFloat64 `json:"bonus_offset"`
		} `json:"history"`
	} `json:"available"`
}

// SubAccountMarginBalance represents sub account margin balance for specific sub account and several currencies
type SubAccountMarginBalance struct {
	UID       string `json:"uid"`
	Available []struct {
		CurrencyPair string                `json:"currency_pair"`
		Locked       bool                  `json:"locked"`
		Risk         string                `json:"risk"`
		Base         MarginCurrencyBalance `json:"base"`
		Quote        MarginCurrencyBalance `json:"quote"`
	} `json:"available"`
}

// MarginCurrencyBalance represents a currency balance detail information.
type MarginCurrencyBalance struct {
	Currency       string                  `json:"currency"`
	Available      convert.StringToFloat64 `json:"available"`
	Locked         convert.StringToFloat64 `json:"locked"`
	BorrowedAmount convert.StringToFloat64 `json:"borrowed"`
	UnpairInterest convert.StringToFloat64 `json:"interest"`
}

// MarginAccountItem margin account item
type MarginAccountItem struct {
	Locked       bool                      `json:"locked"`
	CurrencyPair string                    `json:"currency_pair"`
	Risk         string                    `json:"risk"`
	Base         AccountBalanceInformation `json:"base"`
	Quote        AccountBalanceInformation `json:"quote"`
}

// AccountBalanceInformation represents currency account balace information.
type AccountBalanceInformation struct {
	Available    convert.StringToFloat64 `json:"available"`
	Borrowed     convert.StringToFloat64 `json:"borrowed"`
	Interest     convert.StringToFloat64 `json:"interest"`
	Currency     string                  `json:"currency"`
	LockedAmount convert.StringToFloat64 `json:"locked"`
}

// MarginAccountBalanceChangeInfo represents margin account balance
type MarginAccountBalanceChangeInfo struct {
	ID            string     `json:"id"`
	Time          gateioTime `json:"time"`
	TimeMs        gateioTime `json:"time_ms"`
	Currency      string     `json:"currency"`
	CurrencyPair  string     `json:"currency_pair"`
	AmountChanged string     `json:"change"`
	Balance       string     `json:"balance"`
}

// MarginFundingAccountItem represents funding account list item.
type MarginFundingAccountItem struct {
	Currency     string                  `json:"currency"`
	Available    convert.StringToFloat64 `json:"available"`
	LockedAmount convert.StringToFloat64 `json:"locked"`
	Lent         string                  `json:"lent"`       // Outstanding loan amount yet to be repaid
	TotalLent    string                  `json:"total_lent"` // Amount used for lending. total_lent = lent + locked
}

// MarginLoanRequestParam represents margin lend or borrow request param
type MarginLoanRequestParam struct {
	Side         string                  `json:"side"`
	Currency     currency.Code           `json:"currency"`
	Rate         convert.StringToFloat64 `json:"rate,omitempty"`
	Amount       convert.StringToFloat64 `json:"amount,omitempty"`
	Days         int64                   `json:"days,omitempty"`
	AutoRenew    bool                    `json:"auto_renew,omitempty"`
	CurrencyPair currency.Pair           `json:"currency_pair,omitempty"`
	FeeRate      convert.StringToFloat64 `json:"fee_rate,omitempty"`
	OrigID       string                  `json:"orig_id,omitempty"`
	Text         string                  `json:"text,omitempty"`
}

// MarginLoanResponse represents lending or borrow response.
type MarginLoanResponse struct {
	ID             string                  `json:"id"`
	OrigID         string                  `json:"orig_id,omitempty"`
	Side           string                  `json:"side"`
	Currency       string                  `json:"currency"`
	Amount         convert.StringToFloat64 `json:"amount"`
	Rate           convert.StringToFloat64 `json:"rate"`
	Days           int64                   `json:"days,omitempty"`
	AutoRenew      bool                    `json:"auto_renew,omitempty"`
	CurrencyPair   string                  `json:"currency_pair,omitempty"`
	FeeRate        convert.StringToFloat64 `json:"fee_rate"`
	Text           string                  `json:"text,omitempty"`
	CreateTime     gateioTime              `json:"create_time"`
	ExpireTime     gateioTime              `json:"expire_time"`
	Status         string                  `json:"status"`
	Left           convert.StringToFloat64 `json:"left"`
	Repaid         convert.StringToFloat64 `json:"repaid"`
	PaidInterest   convert.StringToFloat64 `json:"paid_interest"`
	UnpaidInterest convert.StringToFloat64 `json:"unpaid_interest"`
}

// SubAccountCrossMarginInfo represents subaccount's cross_margin account info
type SubAccountCrossMarginInfo struct {
	UID       string `json:"uid"`
	Available struct {
		UserID                     int64                         `json:"user_id"`
		Locked                     bool                          `json:"locked"`
		Total                      convert.StringToFloat64       `json:"total"`
		Borrowed                   convert.StringToFloat64       `json:"borrowed"`
		Interest                   convert.StringToFloat64       `json:"interest"` // Total unpaid interests in USDT, i.e., the sum of all currencies' interest*price*discount
		BorrowedNet                string                        `json:"borrowed_net"`
		TotalNetAssets             convert.StringToFloat64       `json:"net"`
		Leverage                   convert.StringToFloat64       `json:"leverage"`
		Risk                       string                        `json:"risk"`
		TotalInitialMargin         convert.StringToFloat64       `json:"total_initial_margin"`
		TotalMarginBalance         convert.StringToFloat64       `json:"total_margin_balance"`
		TotalMaintenanceMargin     convert.StringToFloat64       `json:"total_maintenance_margin"`
		TotalInitialMarginRate     convert.StringToFloat64       `json:"total_initial_margin_rate"`
		TotalMaintenanceMarginRate convert.StringToFloat64       `json:"total_maintenance_margin_rate"`
		TotalAvailableMargin       convert.StringToFloat64       `json:"total_available_margin"`
		CurrencyBalances           map[string]CrossMarginBalance `json:"balances"`
	} `json:"available"`
}

// CrossMarginBalance represents cross-margin currency balance detail
type CrossMarginBalance struct {
	Available           convert.StringToFloat64 `json:"available"`
	Freeze              convert.StringToFloat64 `json:"freeze"`
	Borrowed            convert.StringToFloat64 `json:"borrowed"`
	Interest            convert.StringToFloat64 `json:"interest"`
	Total               string                  `json:"total"`
	BorrowedNet         string                  `json:"borrowed_net"`
	TotalNetAssetInUSDT string                  `json:"net"`
	PositionLeverage    string                  `json:"leverage"`
	Risk                string                  `json:"risk"` // Risk rate. When it belows 110%, liquidation will be triggered. Calculation formula: total / (borrowed+interest)
}

// WalletSavedAddress represents currency saved address
type WalletSavedAddress struct {
	Currency string `json:"currency"`
	Chain    string `json:"chain"`
	Address  string `json:"address"`
	Name     string `json:"name"`
	Tag      string `json:"tag"`
	Verified string `json:"verified"` // Whether to pass the verification 0-unverified, 1-verified
}

// PersonalTradingFee represents personal trading fee for specific currency pair
type PersonalTradingFee struct {
	UserID          int64                   `json:"user_id"`
	TakerFee        convert.StringToFloat64 `json:"taker_fee"`
	MakerFee        convert.StringToFloat64 `json:"maker_fee"`
	GtDiscount      bool                    `json:"gt_discount"`
	GtTakerFee      convert.StringToFloat64 `json:"gt_taker_fee"`
	GtMakerFee      convert.StringToFloat64 `json:"gt_maker_fee"`
	LoanFee         convert.StringToFloat64 `json:"loan_fee"`
	PointType       string                  `json:"point_type"`
	FuturesTakerFee convert.StringToFloat64 `json:"futures_taker_fee"`
	FuturesMakerFee convert.StringToFloat64 `json:"futures_maker_fee"`
}

// UsersAllAccountBalance represents user all account balances.
type UsersAllAccountBalance struct {
	Details map[string]CurrencyBalanceAmount `json:"details"`
	Total   CurrencyBalanceAmount            `json:"total"`
}

// CurrencyBalanceAmount represents currency and its amount.
type CurrencyBalanceAmount struct {
	Currency string `json:"currency"`
	Amount   string `json:"amount"`
}

// SpotTradingFeeRate user trading fee rates
type SpotTradingFeeRate struct {
	UserID          int64                   `json:"user_id"`
	TakerFee        convert.StringToFloat64 `json:"taker_fee"`
	MakerFee        convert.StringToFloat64 `json:"maker_fee"`
	GtDiscount      bool                    `json:"gt_discount"`
	GtTakerFee      convert.StringToFloat64 `json:"gt_taker_fee"`
	GtMakerFee      convert.StringToFloat64 `json:"gt_maker_fee"`
	FuturesTakerFee convert.StringToFloat64 `json:"futures_taker_fee"`
	FuturesMakerFee convert.StringToFloat64 `json:"futures_maker_fee"`
	LoanFee         convert.StringToFloat64 `json:"loan_fee"`
	PointType       string                  `json:"point_type"`
}

// SpotAccount represents spot account
type SpotAccount struct {
	Currency  string                  `json:"currency"`
	Available convert.StringToFloat64 `json:"available"`
	Locked    convert.StringToFloat64 `json:"locked"`
}

// CreateOrderRequestData represents a single order creation param.
type CreateOrderRequestData struct {
	Text         string                  `json:"text,omitempty"`
	CurrencyPair currency.Pair           `json:"currency_pair,omitempty"`
	Type         string                  `json:"type,omitempty"`
	Account      string                  `json:"account,omitempty"`
	Side         string                  `json:"side,omitempty"`
	Iceberg      string                  `json:"iceberg,omitempty"`
	Amount       convert.StringToFloat64 `json:"amount,omitempty"`
	Price        convert.StringToFloat64 `json:"price,omitempty"`
	TimeInForce  string                  `json:"time_in_force,omitempty"`
	AutoBorrow   bool                    `json:"auto_borrow,omitempty"`
}

// SpotOrder represents create order response.
type SpotOrder struct {
	OrderID            string                  `json:"id,omitempty"`
	Text               string                  `json:"text,omitempty"`
	Succeeded          bool                    `json:"succeeded"`
	ErrorLabel         string                  `json:"label,omitempty"`
	Message            string                  `json:"message,omitempty"`
	CreateTime         gateioTime              `json:"create_time,omitempty"`
	CreateTimeMs       gateioTime              `json:"create_time_ms,omitempty"`
	UpdateTime         gateioTime              `json:"update_time,omitempty"`
	UpdateTimeMs       gateioTime              `json:"update_time_ms,omitempty"`
	CurrencyPair       string                  `json:"currency_pair,omitempty"`
	Status             string                  `json:"status,omitempty"`
	Type               string                  `json:"type,omitempty"`
	Account            string                  `json:"account,omitempty"`
	Side               string                  `json:"side,omitempty"`
	Amount             convert.StringToFloat64 `json:"amount,omitempty"`
	Price              convert.StringToFloat64 `json:"price,omitempty"`
	TimeInForce        string                  `json:"time_in_force,omitempty"`
	Iceberg            string                  `json:"iceberg,omitempty"`
	AutoRepay          bool                    `json:"auto_repay"`
	AutoBorrow         bool                    `json:"auto_borrow"`
	Left               gateioNumericalValue    `json:"left"`
	AverageFillPrice   convert.StringToFloat64 `json:"avg_deal_price"`
	FeeDeducted        convert.StringToFloat64 `json:"fee"`
	FeeCurrency        string                  `json:"fee_currency"`
	FillPrice          convert.StringToFloat64 `json:"fill_price"`   // Total filled in quote currency. Deprecated in favor of filled_total
	FilledTotal        convert.StringToFloat64 `json:"filled_total"` // Total filled in quote currency
	PointFee           convert.StringToFloat64 `json:"point_fee"`
	GtFee              string                  `json:"gt_fee,omitempty"`
	GtDiscount         bool                    `json:"gt_discount"`
	GtMakerFee         convert.StringToFloat64 `json:"gt_maker_fee"`
	GtTakerFee         convert.StringToFloat64 `json:"gt_taker_fee"`
	RebatedFee         convert.StringToFloat64 `json:"rebated_fee"`
	RebatedFeeCurrency string                  `json:"rebated_fee_currency"`
}

// SpotOrdersDetail represents list of orders for specific currency pair
type SpotOrdersDetail struct {
	CurrencyPair string      `json:"currency_pair"`
	Total        float64     `json:"total"`
	Orders       []SpotOrder `json:"orders"`
}

// ClosePositionRequestParam represents close position when cross currency is disable.
type ClosePositionRequestParam struct {
	Text         string                  `json:"text"`
	CurrencyPair currency.Pair           `json:"currency_pair"`
	Amount       convert.StringToFloat64 `json:"amount"`
	Price        convert.StringToFloat64 `json:"price"`
}

// CancelOrderByIDParam represents cancel order by id request param.
type CancelOrderByIDParam struct {
	CurrencyPair currency.Pair `json:"currency_pair"`
	ID           string        `json:"id"`
}

// CancelOrderByIDResponse represents calcel order response when deleted by id.
type CancelOrderByIDResponse struct {
	CurrencyPair string `json:"currency_pair"`
	OrderID      string `json:"id"`
	Succeeded    bool   `json:"succeeded"`
	Label        string `json:"label"`
	Message      string `json:"message"`
	Account      string `json:"account"`
}

// SpotPersonalTradeHistory represents personal trading history.
type SpotPersonalTradeHistory struct {
	TradeID      string                  `json:"id"`
	CreateTime   gateioTime              `json:"create_time"`
	CreateTimeMs gateioTime              `json:"create_time_ms"`
	CurrencyPair string                  `json:"currency_pair"`
	OrderID      string                  `json:"order_id"`
	Side         string                  `json:"side"`
	Role         string                  `json:"role"`
	Amount       convert.StringToFloat64 `json:"amount"`
	Price        convert.StringToFloat64 `json:"price"`
	Fee          convert.StringToFloat64 `json:"fee"`
	FeeCurrency  string                  `json:"fee_currency"`
	PointFee     string                  `json:"point_fee"`
	GtFee        string                  `json:"gt_fee"`
}

// CountdownCancelOrderParam represents countdown cancel order params
type CountdownCancelOrderParam struct {
	CurrencyPair currency.Pair `json:"currency_pair"`
	Timeout      int64         `json:"timeout"` // timeout: Countdown time, in seconds At least 5 seconds, 0 means cancel the countdown
}

// TriggerTimeResponse represents trigger time as a response for countdown candle order response
type TriggerTimeResponse struct {
	TriggerTime gateioTime `json:"trigger_time"`
}

// PriceTriggeredOrderParam represents price triggered order request.
type PriceTriggeredOrderParam struct {
	Trigger TriggerPriceInfo `json:"trigger"`
	Put     PutOrderData     `json:"put"`
	Market  currency.Pair    `json:"market"`
}

// TriggerPriceInfo represents a trigger price and related information for Price triggered order
type TriggerPriceInfo struct {
	Price      convert.StringToFloat64 `json:"price"`
	Rule       string                  `json:"rule"`
	Expiration int64                   `json:"expiration"`
}

// PutOrderData represents order detail for price triggered order request
type PutOrderData struct {
	Type        string                  `json:"type"`
	Side        string                  `json:"side"`
	Price       convert.StringToFloat64 `json:"price"`
	Amount      convert.StringToFloat64 `json:"amount"`
	Account     string                  `json:"account"`
	TimeInForce string                  `json:"time_in_force,omitempty"`
}

// OrderID represents order creation ID response.
type OrderID struct {
	ID int64 `json:"id"`
}

// SpotPriceTriggeredOrder represents spot price triggered order response data.
type SpotPriceTriggeredOrder struct {
	Trigger      TriggerPriceInfo `json:"trigger"`
	Put          PutOrderData     `json:"put"`
	AutoOrderID  int64            `json:"id"`
	UserID       int64            `json:"user"`
	CreationTime gateioTime       `json:"ctime"`
	FireTime     gateioTime       `json:"ftime"`
	FiredOrderID int64            `json:"fired_order_id"`
	Status       string           `json:"status"`
	Reason       string           `json:"reason"`
	Market       string           `json:"market"`
}

// ModifyLoanRequestParam represents request parameters for modify loan request
type ModifyLoanRequestParam struct {
	Currency     currency.Code `json:"currency"`
	Side         string        `json:"side"`
	CurrencyPair currency.Pair `json:"currency_pair"`
	AutoRenew    bool          `json:"auto_renew"`
	LoanID       string        `json:"loan_id"`
}

// RepayLoanRequestParam represents loan repay request parameters
type RepayLoanRequestParam struct {
	CurrencyPair currency.Pair           `json:"currency_pair"`
	Currency     currency.Code           `json:"currency"`
	Mode         string                  `json:"mode"`
	Amount       convert.StringToFloat64 `json:"amount"`
}

// LoanRepaymentRecord represents loan repayment history record item.
type LoanRepaymentRecord struct {
	ID         string     `json:"id"`
	CreateTime gateioTime `json:"create_time"`
	Principal  string     `json:"principal"`
	Interest   string     `json:"interest"`
}

// LoanRecord represents loan repayment specific record
type LoanRecord struct {
	ID             string                  `json:"id"`
	LoanID         string                  `json:"loan_id"`
	CreateTime     gateioTime              `json:"create_time"`
	ExpireTime     gateioTime              `json:"expire_time"`
	Status         string                  `json:"status"`
	BorrowUserID   string                  `json:"borrow_user_id"`
	Currency       string                  `json:"currency"`
	Rate           convert.StringToFloat64 `json:"rate"`
	Amount         convert.StringToFloat64 `json:"amount"`
	Days           int64                   `json:"days"`
	AutoRenew      bool                    `json:"auto_renew"`
	Repaid         convert.StringToFloat64 `json:"repaid"`
	PaidInterest   convert.StringToFloat64 `json:"paid_interest"`
	UnpaidInterest convert.StringToFloat64 `json:"unpaid_interest"`
}

// OnOffStatus represents on or off status response status
type OnOffStatus struct {
	Status string `json:"status"`
}

// MaxTransferAndLoanAmount represents the maximum amount to transfer, borrow, or lend for specific currency and currency pair
type MaxTransferAndLoanAmount struct {
	Currency     string                  `json:"currency"`
	CurrencyPair string                  `json:"currency_pair"`
	Amount       convert.StringToFloat64 `json:"amount"`
}

// CrossMarginCurrencies represents a currency supported by cross margin
type CrossMarginCurrencies struct {
	Name                 string                  `json:"name"`
	Rate                 convert.StringToFloat64 `json:"rate"`
	CurrencyPrecision    convert.StringToFloat64 `json:"prec"`
	Discount             string                  `json:"discount"`
	MinBorrowAmount      convert.StringToFloat64 `json:"min_borrow_amount"`
	UserMaxBorrowAmount  convert.StringToFloat64 `json:"user_max_borrow_amount"`
	TotalMaxBorrowAmount convert.StringToFloat64 `json:"total_max_borrow_amount"`
	Price                convert.StringToFloat64 `json:"price"` // Price change between this currency and USDT
	Status               int64                   `json:"status"`
}

// CrossMarginCurrencyBalance represents the currency detailed balance information for cross margin
type CrossMarginCurrencyBalance struct {
	Available convert.StringToFloat64 `json:"available"`
	Freeze    convert.StringToFloat64 `json:"freeze"`
	Borrowed  convert.StringToFloat64 `json:"borrowed"`
	Interest  convert.StringToFloat64 `json:"interest"`
}

// CrossMarginAccount represents the account detail for cross margin account balance
type CrossMarginAccount struct {
	UserID                      int64                                 `json:"user_id"`
	Locked                      bool                                  `json:"locked"`
	Balances                    map[string]CrossMarginCurrencyBalance `json:"balances"`
	Total                       convert.StringToFloat64               `json:"total"`
	Borrowed                    convert.StringToFloat64               `json:"borrowed"`
	Interest                    convert.StringToFloat64               `json:"interest"`
	Risk                        convert.StringToFloat64               `json:"risk"`
	TotalInitialMargin          string                                `json:"total_initial_margin"`
	TotalMarginBalance          convert.StringToFloat64               `json:"total_margin_balance"`
	TotalMaintenanceMargin      convert.StringToFloat64               `json:"total_maintenance_margin"`
	TotalInitialMarginRate      convert.StringToFloat64               `json:"total_initial_margin_rate"`
	TotalMaintenanceMarginRate  convert.StringToFloat64               `json:"total_maintenance_margin_rate"`
	TotalAvailableMargin        convert.StringToFloat64               `json:"total_available_margin"`
	TotalPortfolioMarginAccount convert.StringToFloat64               `json:"portfolio_margin_total"`
}

// CrossMarginAccountHistoryItem represents a cross margin account change history item
type CrossMarginAccountHistoryItem struct {
	ID       string                  `json:"id"`
	Time     gateioTime              `json:"time"`
	Currency string                  `json:"currency"` // Currency changed
	Change   string                  `json:"change"`
	Balance  convert.StringToFloat64 `json:"balance"`
	Type     string                  `json:"type"`
}

// CrossMarginBorrowLoanParams represents a cross margin borrow loan parameters
type CrossMarginBorrowLoanParams struct {
	Currency currency.Code           `json:"currency"`
	Amount   convert.StringToFloat64 `json:"amount"`
	Text     string                  `json:"text"`
}

// CrossMarginLoanResponse represents a cross margin borrow loan response
type CrossMarginLoanResponse struct {
	ID             string                  `json:"id"`
	CreateTime     gateioTime              `json:"create_time"`
	UpdateTime     gateioTime              `json:"update_time"`
	Currency       string                  `json:"currency"`
	Amount         convert.StringToFloat64 `json:"amount"`
	Text           string                  `json:"text"`
	Status         int64                   `json:"status"`
	Repaid         string                  `json:"repaid"`
	RepaidInterest convert.StringToFloat64 `json:"repaid_interest"`
	UnpaidInterest convert.StringToFloat64 `json:"unpaid_interest"`
}

// CurrencyAndAmount represents request parameters for repayment
type CurrencyAndAmount struct {
	Currency currency.Code           `json:"currency"`
	Amount   convert.StringToFloat64 `json:"amount"`
}

// RepaymentHistoryItem represents an item in a repayment history.
type RepaymentHistoryItem struct {
	ID         string                  `json:"id"`
	CreateTime gateioTime              `json:"create_time"`
	LoanID     string                  `json:"loan_id"`
	Currency   string                  `json:"currency"`
	Principal  convert.StringToFloat64 `json:"principal"`
	Interest   convert.StringToFloat64 `json:"interest"`
}

// FlashSwapOrderParams represents create flash swap order request parameters.
type FlashSwapOrderParams struct {
	PreviewID    string                  `json:"preview_id"`
	SellCurrency currency.Code           `json:"sell_currency"`
	SellAmount   convert.StringToFloat64 `json:"sell_amount,omitempty"`
	BuyCurrency  currency.Code           `json:"buy_currency"`
	BuyAmount    convert.StringToFloat64 `json:"buy_amount,omitempty"`
}

// FlashSwapOrderResponse represents create flash swap order response
type FlashSwapOrderResponse struct {
	ID           int64                   `json:"id"`
	CreateTime   gateioTime              `json:"create_time"`
	UpdateTime   gateioTime              `json:"update_time"`
	UserID       int64                   `json:"user_id"`
	SellCurrency string                  `json:"sell_currency"`
	SellAmount   convert.StringToFloat64 `json:"sell_amount"`
	BuyCurrency  string                  `json:"buy_currency"`
	BuyAmount    convert.StringToFloat64 `json:"buy_amount"`
	Price        convert.StringToFloat64 `json:"price"`
	Status       int64                   `json:"status"`
}

// InitFlashSwapOrderPreviewResponse represents the order preview for flash order
type InitFlashSwapOrderPreviewResponse struct {
	PreviewID    string                  `json:"preview_id"`
	SellCurrency string                  `json:"sell_currency"`
	SellAmount   convert.StringToFloat64 `json:"sell_amount"`
	BuyCurrency  string                  `json:"buy_currency"`
	BuyAmount    convert.StringToFloat64 `json:"buy_amount"`
	Price        convert.StringToFloat64 `json:"price"`
}

// FuturesAccount represents futures account detail
type FuturesAccount struct {
	User           int64                   `json:"user"`
	Currency       string                  `json:"currency"`
	Total          convert.StringToFloat64 `json:"total"` // total = position_margin + order_margin + available
	UnrealisedPnl  string                  `json:"unrealised_pnl"`
	PositionMargin string                  `json:"position_margin"`
	OrderMargin    string                  `json:"order_margin"` // Order margin of unfinished orders
	Available      convert.StringToFloat64 `json:"available"`    // The available balance for transferring or trading
	Point          string                  `json:"point"`
	Bonus          string                  `json:"bonus"`
	InDualMode     bool                    `json:"in_dual_mode"` // Whether dual mode is enabled
	History        struct {
		DepositAndWithdrawal string                  `json:"dnw"`  // total amount of deposit and withdraw
		ProfitAndLoss        convert.StringToFloat64 `json:"pnl"`  // total amount of trading profit and loss
		Fee                  string                  `json:"fee"`  // total amount of fee
		Refr                 string                  `json:"refr"` // total amount of referrer rebates
		Fund                 string                  `json:"fund"`
		PointDnw             string                  `json:"point_dnw"` // total amount of point deposit and withdraw
		PointFee             string                  `json:"point_fee"` // total amount of point fee
		PointRefr            string                  `json:"point_refr"`
		BonusDnw             string                  `json:"bonus_dnw"`    // total amount of perpetual contract bonus transfer
		BonusOffset          string                  `json:"bonus_offset"` // total amount of perpetual contract bonus deduction
	} `json:"history"`
}

// AccountBookItem represents account book item
type AccountBookItem struct {
	Time    gateioTime              `json:"time"`
	Change  convert.StringToFloat64 `json:"change"`
	Balance convert.StringToFloat64 `json:"balance"`
	Text    string                  `json:"text"`
	Type    string                  `json:"type"`
}

// Position represents futures position
type Position struct {
	User            int64                   `json:"user"`
	Contract        string                  `json:"contract"`
	Size            int64                   `json:"size"`
	Leverage        convert.StringToFloat64 `json:"leverage"`
	RiskLimit       convert.StringToFloat64 `json:"risk_limit"`
	LeverageMax     string                  `json:"leverage_max"`
	MaintenanceRate convert.StringToFloat64 `json:"maintenance_rate"`
	Value           convert.StringToFloat64 `json:"value"`
	Margin          convert.StringToFloat64 `json:"margin"`
	EntryPrice      convert.StringToFloat64 `json:"entry_price"`
	LiqPrice        convert.StringToFloat64 `json:"liq_price"`
	MarkPrice       convert.StringToFloat64 `json:"mark_price"`
	UnrealisedPnl   string                  `json:"unrealised_pnl"`
	RealisedPnl     string                  `json:"realised_pnl"`
	HistoryPnl      string                  `json:"history_pnl"`
	LastClosePnl    string                  `json:"last_close_pnl"`
	RealisedPoint   string                  `json:"realised_point"`
	HistoryPoint    string                  `json:"history_point"`
	AdlRanking      int64                   `json:"adl_ranking"`
	PendingOrders   int64                   `json:"pending_orders"`
	CloseOrder      struct {
		ID    int64                   `json:"id"`
		Price convert.StringToFloat64 `json:"price"`
		IsLiq bool                    `json:"is_liq"`
	} `json:"close_order"`
	Mode               string `json:"mode"`
	CrossLeverageLimit string `json:"cross_leverage_limit"`
}

// DualModeResponse represents  dual mode enable or disable
type DualModeResponse struct {
	User           int64                   `json:"user"`
	Currency       string                  `json:"currency"`
	Total          string                  `json:"total"`
	UnrealisedPnl  convert.StringToFloat64 `json:"unrealised_pnl"`
	PositionMargin convert.StringToFloat64 `json:"position_margin"`
	OrderMargin    string                  `json:"order_margin"`
	Available      string                  `json:"available"`
	Point          string                  `json:"point"`
	Bonus          string                  `json:"bonus"`
	InDualMode     bool                    `json:"in_dual_mode"`
	History        struct {
		DepositAndWithdrawal convert.StringToFloat64 `json:"dnw"` // total amount of deposit and withdraw
		ProfitAndLoss        convert.StringToFloat64 `json:"pnl"` // total amount of trading profit and loss
		Fee                  convert.StringToFloat64 `json:"fee"`
		Refr                 convert.StringToFloat64 `json:"refr"`
		Fund                 convert.StringToFloat64 `json:"fund"`
		PointDnw             convert.StringToFloat64 `json:"point_dnw"`
		PointFee             convert.StringToFloat64 `json:"point_fee"`
		PointRefr            convert.StringToFloat64 `json:"point_refr"`
		BonusDnw             convert.StringToFloat64 `json:"bonus_dnw"`
		BonusOffset          convert.StringToFloat64 `json:"bonus_offset"`
	} `json:"history"`
}

// OrderCreateParams represents future order creation parameters
type OrderCreateParams struct {
	Contract    currency.Pair           `json:"contract"`
	Size        float64                 `json:"size"`
	Iceberg     int64                   `json:"iceberg"`
	Price       convert.StringToFloat64 `json:"price"`
	TimeInForce string                  `json:"tif"`
	Text        string                  `json:"text"`

	// Optional Parameters
	ClosePosition bool   `json:"close,omitempty"`
	ReduceOnly    bool   `json:"reduce_only,omitempty"`
	AutoSize      string `json:"auto_size,omitempty"`
	Settle        string `json:"-"`
}

// Order represents future order response
type Order struct {
	ID                    int64                   `json:"id"`
	User                  int64                   `json:"user"`
	Contract              string                  `json:"contract"`
	CreateTime            gateioTime              `json:"create_time"`
	Size                  float64                 `json:"size"`
	Iceberg               int64                   `json:"iceberg"`
	RemainingAmount       float64                 `json:"left"` // Size left to be traded
	OrderPrice            convert.StringToFloat64 `json:"price"`
	FillPrice             convert.StringToFloat64 `json:"fill_price"` // Fill price of the order. total filled in quote currency.
	MakerFee              string                  `json:"mkfr"`
	TakerFee              string                  `json:"tkfr"`
	TimeInForce           string                  `json:"tif"`
	ReferenceUserID       int64                   `json:"refu"`
	IsReduceOnly          bool                    `json:"is_reduce_only"`
	IsClose               bool                    `json:"is_close"`
	IsOrderForLiquidation bool                    `json:"is_liq"`
	Text                  string                  `json:"text"`
	Status                string                  `json:"status"`
	FinishTime            gateioTime              `json:"finish_time"`
	FinishAs              string                  `json:"finish_as"`
}

// AmendFuturesOrderParam represents amend futures order parameter
type AmendFuturesOrderParam struct {
	Size  convert.StringToFloat64 `json:"size"`
	Price convert.StringToFloat64 `json:"price"`
}

// PositionCloseHistoryResponse represents a close position history detail
type PositionCloseHistoryResponse struct {
	Time          gateioTime              `json:"time"`
	ProfitAndLoss convert.StringToFloat64 `json:"pnl"`
	Side          string                  `json:"side"`
	Contract      string                  `json:"contract"`
	Text          string                  `json:"text"`
}

// LiquidationHistoryItem liquidation history item
type LiquidationHistoryItem struct {
	Time       gateioTime              `json:"time"`
	Contract   string                  `json:"contract"`
	Size       int64                   `json:"size"`
	Leverage   convert.StringToFloat64 `json:"leverage"`
	Margin     string                  `json:"margin"`
	EntryPrice convert.StringToFloat64 `json:"entry_price"`
	MarkPrice  convert.StringToFloat64 `json:"mark_price"`
	OrderPrice convert.StringToFloat64 `json:"order_price"`
	FillPrice  convert.StringToFloat64 `json:"fill_price"`
	LiqPrice   convert.StringToFloat64 `json:"liq_price"`
	OrderID    int64                   `json:"order_id"`
	Left       int64                   `json:"left"`
}

// CountdownParams represents query parameters for countdown cancel order
type CountdownParams struct {
	Timeout  int64         `json:"timeout"` // In Seconds
	Contract currency.Pair `json:"contract"`
}

// FuturesPriceTriggeredOrderParam represents a creates a price triggered order
type FuturesPriceTriggeredOrderParam struct {
	Initial   FuturesInitial `json:"initial"`
	Trigger   FuturesTrigger `json:"trigger"`
	OrderType string         `json:"order_type,omitempty"`
}

// FuturesInitial represents a price triggered order initial parameters
type FuturesInitial struct {
	Contract    currency.Pair           `json:"contract"`
	Size        int64                   `json:"size"`  // Order size. Positive size means to buy, while negative one means to sell. Set to 0 to close the position
	Price       convert.StringToFloat64 `json:"price"` // Order price. Set to 0 to use market price
	Close       bool                    `json:"close,omitempty"`
	TimeInForce string                  `json:"tif,omitempty"`
	Text        string                  `json:"text,omitempty"`
	ReduceOnly  bool                    `json:"reduce_only,omitempty"`
	AutoSize    string                  `json:"auto_size,omitempty"`
}

// FuturesTrigger represents a price triggered order trigger parameter
type FuturesTrigger struct {
	StrategyType int64                   `json:"strategy_type,omitempty"` // How the order will be triggered 0: by price, which means the order will be triggered if price condition is satisfied 1: by price gap, which means the order will be triggered if gap of recent two prices of specified price_type are satisfied. Only 0 is supported currently
	PriceType    int64                   `json:"price_type,omitempty"`
	Price        convert.StringToFloat64 `json:"price,omitempty"`
	Rule         int64                   `json:"rule,omitempty"`
	Expiration   int64                   `json:"expiration,omitempty"` // how long(in seconds) to wait for the condition to be triggered before cancelling the order
	OrderType    string                  `json:"order_type,omitempty"`
}

// PriceTriggeredOrder represents a future triggered price order response
type PriceTriggeredOrder struct {
	Initial struct {
		Contract string                  `json:"contract"`
		Size     float64                 `json:"size"`
		Price    convert.StringToFloat64 `json:"price"`
	} `json:"initial"`
	Trigger struct {
		StrategyType int64                   `json:"strategy_type"`
		PriceType    int64                   `json:"price_type"`
		Price        convert.StringToFloat64 `json:"price"`
		Rule         int64                   `json:"rule"`
		Expiration   int64                   `json:"expiration"`
	} `json:"trigger"`
	ID         int64      `json:"id"`
	User       int64      `json:"user"`
	CreateTime gateioTime `json:"create_time"`
	FinishTime gateioTime `json:"finish_time"`
	TradeID    int64      `json:"trade_id"`
	Status     string     `json:"status"`
	FinishAs   string     `json:"finish_as"`
	Reason     string     `json:"reason"`
	OrderType  string     `json:"order_type"`
}

// SettlementHistoryItem represents a settlement history item
type SettlementHistoryItem struct {
	Time        gateioTime              `json:"time"`
	Contract    string                  `json:"contract"`
	Size        int64                   `json:"size"`
	Leverage    string                  `json:"leverage"`
	Margin      string                  `json:"margin"`
	EntryPrice  convert.StringToFloat64 `json:"entry_price"`
	SettlePrice convert.StringToFloat64 `json:"settle_price"`
	Profit      convert.StringToFloat64 `json:"profit"`
	Fee         convert.StringToFloat64 `json:"fee"`
}

// SubAccountParams represents subaccount creation parameters
type SubAccountParams struct {
	LoginName string `json:"login_name,"`
	Remark    string `json:"remark,omitempty"`
	Email     string `json:"email,omitempty"`    // The sub-account's password.
	Password  string `json:"password,omitempty"` // The sub-account's email address.
}

// SubAccount represents a subaccount response
type SubAccount struct {
	Remark          string     `json:"remark"`     // custom text
	LoginName       string     `json:"login_name"` // SubAccount login name
	Password        string     `json:"password"`   // The sub-account's password
	SubAccountEmail string     `json:"email"`      // The sub-account's email
	UserID          int64      `json:"user_id"`
	State           int64      `json:"state"`
	CreateTime      gateioTime `json:"create_time"`
}

// **************************************************************************************************

// WsInput represents general structure for websocket requests
type WsInput struct {
	Time    int64        `json:"time,omitempty"`
	ID      int64        `json:"id,omitempty"`
	Channel string       `json:"channel,omitempty"`
	Event   string       `json:"event,omitempty"`
	Payload []string     `json:"payload,omitempty"`
	Auth    *WsAuthInput `json:"auth,omitempty"`
}

// WsAuthInput represents the authentication information
type WsAuthInput struct {
	Method string `json:"method,omitempty"`
	Key    string `json:"KEY,omitempty"`
	Sign   string `json:"SIGN,omitempty"`
}

// WsEventResponse represents websocket incoming subscription, unsubscription, and update response
type WsEventResponse struct {
	Time    int64  `json:"time"`
	ID      int64  `json:"id"`
	Channel string `json:"channel"`
	Event   string `json:"event"`
	Result  *struct {
		Status string `json:"status"`
	} `json:"result"`
	Error *struct {
		Code    int64  `json:"code"`
		Message string `json:"message"`
	}
}

// WsResponse represents generalized websocket push data from the server.
type WsResponse struct {
	ID      int64           `json:"id"`
	Time    int64           `json:"time"`
	Channel string          `json:"channel"`
	Event   string          `json:"event"`
	Result  json.RawMessage `json:"result"`
}

// WsTicker websocket ticker information.
type WsTicker struct {
	CurrencyPair     currency.Pair           `json:"currency_pair"`
	Last             convert.StringToFloat64 `json:"last"`
	LowestAsk        convert.StringToFloat64 `json:"lowest_ask"`
	HighestBid       convert.StringToFloat64 `json:"highest_bid"`
	ChangePercentage convert.StringToFloat64 `json:"change_percentage"`
	BaseVolume       convert.StringToFloat64 `json:"base_volume"`
	QuoteVolume      convert.StringToFloat64 `json:"quote_volume"`
	High24H          convert.StringToFloat64 `json:"high_24h"`
	Low24H           convert.StringToFloat64 `json:"low_24h"`
}

// WsTrade represents a websocket push data response for a trade
type WsTrade struct {
	ID           int64                   `json:"id"`
	CreateTime   gateioTime              `json:"create_time"`
	CreateTimeMs gateioTime              `json:"create_time_ms"`
	Side         string                  `json:"side"`
	CurrencyPair currency.Pair           `json:"currency_pair"`
	Amount       convert.StringToFloat64 `json:"amount"`
	Price        convert.StringToFloat64 `json:"price"`
}

// WsCandlesticks represents the candlestick data for spot, margin and cross margin trades pushed through the websocket channel.
type WsCandlesticks struct {
	Timestamp          int64                   `json:"t,string"`
	TotalVolume        convert.StringToFloat64 `json:"v"`
	ClosePrice         convert.StringToFloat64 `json:"c"`
	HighestPrice       convert.StringToFloat64 `json:"h"`
	LowestPrice        convert.StringToFloat64 `json:"l"`
	OpenPrice          convert.StringToFloat64 `json:"o"`
	NameOfSubscription string                  `json:"n"`
}

// WsOrderbookTickerData represents the websocket orderbook best bid or best ask push data
type WsOrderbookTickerData struct {
	UpdateTimeMS  int64                   `json:"t"`
	UpdateOrderID int64                   `json:"u"`
	CurrencyPair  currency.Pair           `json:"s"`
	BestBidPrice  convert.StringToFloat64 `json:"b"`
	BestBidAmount convert.StringToFloat64 `json:"B"`
	BestAskPrice  convert.StringToFloat64 `json:"a"`
	BestAskAmount convert.StringToFloat64 `json:"A"`
}

// WsOrderbookUpdate represents websocket orderbook update push data
type WsOrderbookUpdate struct {
	UpdateTimeMs            gateioTime    `json:"t"`
	IgnoreField             string        `json:"e"`
	UpdateTime              gateioTime    `json:"E"`
	CurrencyPair            currency.Pair `json:"s"`
	FirstOrderbookUpdatedID int64         `json:"U"` // First update order book id in this event since last update
	LastOrderbookUpdatedID  int64         `json:"u"`
	Bids                    [][2]string   `json:"b"`
	Asks                    [][2]string   `json:"a"`
}

// WsOrderbookSnapshot represents a websocket orderbook snapshot push data
type WsOrderbookSnapshot struct {
	UpdateTimeMs gateioTime    `json:"t"`
	LastUpdateID int64         `json:"lastUpdateId"`
	CurrencyPair currency.Pair `json:"s"`
	Bids         [][2]string   `json:"bids"`
	Asks         [][2]string   `json:"asks"`
}

// WsSpotOrder represents an order push data through the websocket channel.
type WsSpotOrder struct {
	ID                 string                  `json:"id,omitempty"`
	User               int64                   `json:"user"`
	Text               string                  `json:"text,omitempty"`
	Succeeded          bool                    `json:"succeeded,omitempty"`
	Label              string                  `json:"label,omitempty"`
	Message            string                  `json:"message,omitempty"`
	CurrencyPair       currency.Pair           `json:"currency_pair,omitempty"`
	Type               string                  `json:"type,omitempty"`
	Account            string                  `json:"account,omitempty"`
	Side               string                  `json:"side,omitempty"`
	Amount             convert.StringToFloat64 `json:"amount,omitempty"`
	Price              convert.StringToFloat64 `json:"price,omitempty"`
	TimeInForce        string                  `json:"time_in_force,omitempty"`
	Iceberg            string                  `json:"iceberg,omitempty"`
	Left               gateioNumericalValue    `json:"left,omitempty"`
	FilledTotal        convert.StringToFloat64 `json:"filled_total,omitempty"`
	Fee                convert.StringToFloat64 `json:"fee,omitempty"`
	FeeCurrency        string                  `json:"fee_currency,omitempty"`
	PointFee           string                  `json:"point_fee,omitempty"`
	GtFee              string                  `json:"gt_fee,omitempty"`
	GtDiscount         bool                    `json:"gt_discount,omitempty"`
	RebatedFee         string                  `json:"rebated_fee,omitempty"`
	RebatedFeeCurrency string                  `json:"rebated_fee_currency,omitempty"`
	Event              string                  `json:"event"`
	CreateTime         gateioTime              `json:"create_time,omitempty"`
	CreateTimeMs       gateioTime              `json:"create_time_ms,omitempty"`
	UpdateTime         gateioTime              `json:"update_time,omitempty"`
	UpdateTimeMs       gateioTime              `json:"update_time_ms,omitempty"`
}

// WsUserPersonalTrade represents a user's personal trade pushed through the websocket connection.
type WsUserPersonalTrade struct {
	ID           int64                   `json:"id"`
	UserID       int64                   `json:"user_id"`
	OrderID      string                  `json:"order_id"`
	CurrencyPair currency.Pair           `json:"currency_pair"`
	CreateTime   int64                   `json:"create_time"`
	CreateTimeMs gateioTime              `json:"create_time_ms"`
	Side         string                  `json:"side"`
	Amount       convert.StringToFloat64 `json:"amount"`
	Role         string                  `json:"role"`
	Price        convert.StringToFloat64 `json:"price"`
	Fee          convert.StringToFloat64 `json:"fee"`
	PointFee     convert.StringToFloat64 `json:"point_fee"`
	GtFee        string                  `json:"gt_fee"`
	Text         string                  `json:"text"`
}

// WsSpotBalance represents a spot balance.
type WsSpotBalance struct {
	Timestamp   convert.StringToFloat64 `json:"timestamp"`
	TimestampMs convert.StringToFloat64 `json:"timestamp_ms"`
	User        string                  `json:"user"`
	Currency    string                  `json:"currency"`
	Change      convert.StringToFloat64 `json:"change"`
	Total       convert.StringToFloat64 `json:"total"`
	Available   convert.StringToFloat64 `json:"available"`
}

// WsMarginBalance represents margin account balance push data
type WsMarginBalance struct {
	Timestamp    convert.StringToFloat64 `json:"timestamp"`
	TimestampMs  convert.StringToFloat64 `json:"timestamp_ms"`
	User         string                  `json:"user"`
	CurrencyPair string                  `json:"currency_pair"`
	Currency     string                  `json:"currency"`
	Change       convert.StringToFloat64 `json:"change"`
	Available    convert.StringToFloat64 `json:"available"`
	Freeze       convert.StringToFloat64 `json:"freeze"`
	Borrowed     string                  `json:"borrowed"`
	Interest     string                  `json:"interest"`
}

// WsFundingBalance represents funding balance push data.
type WsFundingBalance struct {
	Timestamp   int64                   `json:"timestamp,string"`
	TimestampMs convert.StringToFloat64 `json:"timestamp_ms"`
	User        string                  `json:"user"`
	Currency    string                  `json:"currency"`
	Change      string                  `json:"change"`
	Freeze      string                  `json:"freeze"`
	Lent        string                  `json:"lent"`
}

// WsCrossMarginBalance represents a cross margin balance detail
type WsCrossMarginBalance struct {
	Timestamp   int64                   `json:"timestamp,string"`
	TimestampMs convert.StringToFloat64 `json:"timestamp_ms"`
	User        string                  `json:"user"`
	Currency    string                  `json:"currency"`
	Change      string                  `json:"change"`
	Total       convert.StringToFloat64 `json:"total"`
	Available   convert.StringToFloat64 `json:"available"`
}

// WsCrossMarginLoan represents a cross margin loan push data
type WsCrossMarginLoan struct {
	Timestamp gateioTime              `json:"timestamp"`
	User      string                  `json:"user"`
	Currency  string                  `json:"currency"`
	Change    string                  `json:"change"`
	Total     convert.StringToFloat64 `json:"total"`
	Available convert.StringToFloat64 `json:"available"`
	Borrowed  string                  `json:"borrowed"`
	Interest  string                  `json:"interest"`
}

// WsFutureTicker represents a futures push data.
type WsFutureTicker struct {
	Contract              currency.Pair           `json:"contract"`
	Last                  convert.StringToFloat64 `json:"last"`
	ChangePercentage      string                  `json:"change_percentage"`
	FundingRate           string                  `json:"funding_rate"`
	FundingRateIndicative string                  `json:"funding_rate_indicative"`
	MarkPrice             convert.StringToFloat64 `json:"mark_price"`
	IndexPrice            convert.StringToFloat64 `json:"index_price"`
	TotalSize             convert.StringToFloat64 `json:"total_size"`
	Volume24H             convert.StringToFloat64 `json:"volume_24h"`
	Volume24HBtc          convert.StringToFloat64 `json:"volume_24h_btc"`
	Volume24HUsd          convert.StringToFloat64 `json:"volume_24h_usd"`
	QuantoBaseRate        string                  `json:"quanto_base_rate"`
	Volume24HQuote        convert.StringToFloat64 `json:"volume_24h_quote"`
	Volume24HSettle       string                  `json:"volume_24h_settle"`
	Volume24HBase         convert.StringToFloat64 `json:"volume_24h_base"`
	Low24H                convert.StringToFloat64 `json:"low_24h"`
	High24H               convert.StringToFloat64 `json:"high_24h"`
}

// WsFuturesTrades represents  a list of trades push data
type WsFuturesTrades struct {
	Size         float64                 `json:"size"`
	ID           int64                   `json:"id"`
	CreateTime   gateioTime              `json:"create_time"`
	CreateTimeMs gateioTime              `json:"create_time_ms"`
	Price        convert.StringToFloat64 `json:"price"`
	Contract     currency.Pair           `json:"contract"`
}

// WsFuturesOrderbookTicker represents the orderbook ticker push data
type WsFuturesOrderbookTicker struct {
	TimestampMs   gateioTime              `json:"t"`
	UpdateID      int64                   `json:"u"`
	CurrencyPair  string                  `json:"s"`
	BestBidPrice  convert.StringToFloat64 `json:"b"`
	BestBidAmount float64                 `json:"B"`
	BestAskPrice  convert.StringToFloat64 `json:"a"`
	BestAskAmount float64                 `json:"A"`
}

// WsFuturesAndOptionsOrderbookUpdate represents futures and options account orderbook update push data
type WsFuturesAndOptionsOrderbookUpdate struct {
	TimestampInMs  int64         `json:"t"`
	ContractName   currency.Pair `json:"s"`
	FirstUpdatedID int64         `json:"U"`
	LastUpdatedID  int64         `json:"u"`
	Bids           []struct {
		Price convert.StringToFloat64 `json:"p"`
		Size  float64                 `json:"s"`
	} `json:"b"`
	Asks []struct {
		Price convert.StringToFloat64 `json:"p"`
		Size  float64                 `json:"s"`
	} `json:"a"`
}

// WsFuturesOrderbookSnapshot represents a futures orderbook snapshot push data
type WsFuturesOrderbookSnapshot struct {
	TimestampInMs gateioTime    `json:"t"`
	Contract      currency.Pair `json:"contract"`
	OrderbookID   int64         `json:"id"`
	Asks          []struct {
		Price convert.StringToFloat64 `json:"p"`
		Size  float64                 `json:"s"`
	} `json:"asks"`
	Bids []struct {
		Price convert.StringToFloat64 `json:"p"`
		Size  float64                 `json:"s"`
	} `json:"bids"`
}

// WsFuturesOrderbookUpdateEvent represents futures orderbook push data with the event 'update'
type WsFuturesOrderbookUpdateEvent struct {
	Price        convert.StringToFloat64 `json:"p"`
	Amount       float64                 `json:"s"`
	CurrencyPair string                  `json:"c"`
	ID           int64                   `json:"id"`
}

// WsFuturesOrder represents futures order
type WsFuturesOrder struct {
	Contract     currency.Pair `json:"contract"`
	CreateTime   gateioTime    `json:"create_time"`
	CreateTimeMs gateioTime    `json:"create_time_ms"`
	FillPrice    float64       `json:"fill_price"`
	FinishAs     string        `json:"finish_as"`
	FinishTime   int64         `json:"finish_time"`
	FinishTimeMs gateioTime    `json:"finish_time_ms"`
	Iceberg      int64         `json:"iceberg"`
	ID           int64         `json:"id"`
	IsClose      bool          `json:"is_close"`
	IsLiq        bool          `json:"is_liq"`
	IsReduceOnly bool          `json:"is_reduce_only"`
	Left         float64       `json:"left"`
	Mkfr         float64       `json:"mkfr"`
	Price        float64       `json:"price"`
	Refr         int64         `json:"refr"`
	Refu         int64         `json:"refu"`
	Size         float64       `json:"size"`
	Status       string        `json:"status"`
	Text         string        `json:"text"`
	TimeInForce  string        `json:"tif"`
	Tkfr         float64       `json:"tkfr"`
	User         string        `json:"user"`
}

// WsFuturesUserTrade represents a futures account user trade push data
type WsFuturesUserTrade struct {
	ID           string                  `json:"id"`
	CreateTime   gateioTime              `json:"create_time"`
	CreateTimeMs gateioTime              `json:"create_time_ms"`
	Contract     currency.Pair           `json:"contract"`
	OrderID      string                  `json:"order_id"`
	Size         float64                 `json:"size"`
	Price        convert.StringToFloat64 `json:"price"`
	Role         string                  `json:"role"`
	Text         string                  `json:"text"`
	Fee          float64                 `json:"fee"`
	PointFee     int64                   `json:"point_fee"`
}

// WsFuturesLiquidationNotification represents a liquidation notification push data
type WsFuturesLiquidationNotification struct {
	EntryPrice int64      `json:"entry_price"`
	FillPrice  float64    `json:"fill_price"`
	Left       float64    `json:"left"`
	Leverage   float64    `json:"leverage"`
	LiqPrice   int64      `json:"liq_price"`
	Margin     float64    `json:"margin"`
	MarkPrice  int64      `json:"mark_price"`
	OrderID    int64      `json:"order_id"`
	OrderPrice float64    `json:"order_price"`
	Size       float64    `json:"size"`
	Time       int64      `json:"time"`
	TimeMs     gateioTime `json:"time_ms"`
	Contract   string     `json:"contract"`
	User       string     `json:"user"`
}

// WsFuturesAutoDeleveragesNotification represents futures auto deleverages push data
type WsFuturesAutoDeleveragesNotification struct {
	EntryPrice   float64    `json:"entry_price"`
	FillPrice    float64    `json:"fill_price"`
	PositionSize int64      `json:"position_size"`
	TradeSize    int64      `json:"trade_size"`
	Time         gateioTime `json:"time"`
	TimeMs       gateioTime `json:"time_ms"`
	Contract     string     `json:"contract"`
	User         string     `json:"user"`
}

// WsPositionClose represents a close position futures push data
type WsPositionClose struct {
	Contract      string     `json:"contract"`
	ProfitAndLoss float64    `json:"pnl,omitempty"`
	Side          string     `json:"side"`
	Text          string     `json:"text"`
	Time          gateioTime `json:"time"`
	TimeMs        gateioTime `json:"time_ms"`
	User          string     `json:"user"`

	// Added in options close position push datas
	SettleSize float64 `json:"settle_size,omitempty"`
	Underlying string  `json:"underlying,omitempty"`
}

// WsBalance represents a options and futures balance push data
type WsBalance struct {
	Balance float64    `json:"balance"`
	Change  float64    `json:"change"`
	Text    string     `json:"text"`
	Time    gateioTime `json:"time"`
	TimeMs  gateioTime `json:"time_ms"`
	Type    string     `json:"type"`
	User    string     `json:"user"`
}

// WsFuturesReduceRiskLimitNotification represents a futures reduced risk limit push data
type WsFuturesReduceRiskLimitNotification struct {
	CancelOrders    int64      `json:"cancel_orders"`
	Contract        string     `json:"contract"`
	LeverageMax     int64      `json:"leverage_max"`
	LiqPrice        float64    `json:"liq_price"`
	MaintenanceRate float64    `json:"maintenance_rate"`
	RiskLimit       int64      `json:"risk_limit"`
	Time            gateioTime `json:"time"`
	TimeMs          gateioTime `json:"time_ms"`
	User            string     `json:"user"`
}

// WsFuturesPosition represents futures notify positions update.
type WsFuturesPosition struct {
	Contract           string     `json:"contract"`
	CrossLeverageLimit float64    `json:"cross_leverage_limit"`
	EntryPrice         float64    `json:"entry_price"`
	HistoryPnl         float64    `json:"history_pnl"`
	HistoryPoint       int64      `json:"history_point"`
	LastClosePnl       float64    `json:"last_close_pnl"`
	Leverage           float64    `json:"leverage"`
	LeverageMax        float64    `json:"leverage_max"`
	LiqPrice           float64    `json:"liq_price"`
	MaintenanceRate    float64    `json:"maintenance_rate"`
	Margin             float64    `json:"margin"`
	Mode               string     `json:"mode"`
	RealisedPnl        float64    `json:"realised_pnl"`
	RealisedPoint      float64    `json:"realised_point"`
	RiskLimit          float64    `json:"risk_limit"`
	Size               float64    `json:"size"`
	Time               gateioTime `json:"time"`
	TimeMs             gateioTime `json:"time_ms"`
	User               string     `json:"user"`
}

// WsFuturesAutoOrder represents an auto order push data.
type WsFuturesAutoOrder struct {
	User    int64 `json:"user"`
	Trigger struct {
		StrategyType int64  `json:"strategy_type"`
		PriceType    int64  `json:"price_type"`
		Price        string `json:"price"`
		Rule         int64  `json:"rule"`
		Expiration   int64  `json:"expiration"`
	} `json:"trigger"`
	Initial struct {
		Contract     string                  `json:"contract"`
		Size         int64                   `json:"size"`
		Price        convert.StringToFloat64 `json:"price"`
		TimeInForce  string                  `json:"tif"`
		Text         string                  `json:"text"`
		Iceberg      int64                   `json:"iceberg"`
		IsClose      bool                    `json:"is_close"`
		IsReduceOnly bool                    `json:"is_reduce_only"`
	} `json:"initial"`
	ID          int64      `json:"id"`
	TradeID     int64      `json:"trade_id"`
	Status      string     `json:"status"`
	Reason      string     `json:"reason"`
	CreateTime  gateioTime `json:"create_time"`
	Name        string     `json:"name"`
	IsStopOrder bool       `json:"is_stop_order"`
	StopTrigger struct {
		Rule         int64  `json:"rule"`
		TriggerPrice string `json:"trigger_price"`
		OrderPrice   string `json:"order_price"`
	} `json:"stop_trigger"`
}

// WsOptionUnderlyingTicker represents options underlying ticker push data
type WsOptionUnderlyingTicker struct {
	TradePut   int64  `json:"trade_put"`
	TradeCall  int64  `json:"trade_call"`
	IndexPrice string `json:"index_price"`
	Name       string `json:"name"`
}

// WsOptionsTrades represents options trades for websocket push data.
type WsOptionsTrades struct {
	ID         int64         `json:"id"`
	CreateTime gateioTime    `json:"create_time"`
	Contract   currency.Pair `json:"contract"`
	Size       float64       `json:"size"`
	Price      float64       `json:"price"`

	// Added in options websocket push data
	CreateTimeMs gateioTime `json:"create_time_ms"`
	Underlying   string     `json:"underlying"`
	IsCall       bool       `json:"is_call"` // added in underlying trades
}

// WsOptionsUnderlyingPrice represents the underlying price.
type WsOptionsUnderlyingPrice struct {
	Underlying   string     `json:"underlying"`
	Price        float64    `json:"price"`
	UpdateTime   gateioTime `json:"time"`
	UpdateTimeMs gateioTime `json:"time_ms"`
}

// WsOptionsMarkPrice represents options mark price push data.
type WsOptionsMarkPrice struct {
	Contract     string     `json:"contract"`
	Price        float64    `json:"price"`
	UpdateTimeMs gateioTime `json:"time_ms"`
	UpdateTime   gateioTime `json:"time"`
}

// WsOptionsSettlement represents a options settlement push data.
type WsOptionsSettlement struct {
	Contract     string     `json:"contract"`
	OrderbookID  int64      `json:"orderbook_id"`
	PositionSize float64    `json:"position_size"`
	Profit       float64    `json:"profit"`
	SettlePrice  float64    `json:"settle_price"`
	StrikePrice  float64    `json:"strike_price"`
	Tag          string     `json:"tag"`
	TradeID      int64      `json:"trade_id"`
	TradeSize    int64      `json:"trade_size"`
	Underlying   string     `json:"underlying"`
	UpdateTime   gateioTime `json:"time"`
	UpdateTimeMs gateioTime `json:"time_ms"`
}

// WsOptionsContract represents an option contract push data.
type WsOptionsContract struct {
	Contract          string     `json:"contract"`
	CreateTime        gateioTime `json:"create_time"`
	ExpirationTime    int64      `json:"expiration_time"`
	InitMarginHigh    float64    `json:"init_margin_high"`
	InitMarginLow     float64    `json:"init_margin_low"`
	IsCall            bool       `json:"is_call"`
	MaintMarginBase   float64    `json:"maint_margin_base"`
	MakerFeeRate      float64    `json:"maker_fee_rate"`
	MarkPriceRound    float64    `json:"mark_price_round"`
	MinBalanceShort   float64    `json:"min_balance_short"`
	MinOrderMargin    float64    `json:"min_order_margin"`
	Multiplier        float64    `json:"multiplier"`
	OrderPriceDeviate float64    `json:"order_price_deviate"`
	OrderPriceRound   float64    `json:"order_price_round"`
	OrderSizeMax      float64    `json:"order_size_max"`
	OrderSizeMin      float64    `json:"order_size_min"`
	OrdersLimit       float64    `json:"orders_limit"`
	RefDiscountRate   float64    `json:"ref_discount_rate"`
	RefRebateRate     float64    `json:"ref_rebate_rate"`
	StrikePrice       float64    `json:"strike_price"`
	Tag               string     `json:"tag"`
	TakerFeeRate      float64    `json:"taker_fee_rate"`
	Underlying        string     `json:"underlying"`
	Time              gateioTime `json:"time"`
	TimeMs            gateioTime `json:"time_ms"`
}

// WsOptionsContractCandlestick represents an options contract candlestick push data.
type WsOptionsContractCandlestick struct {
	Timestamp          int64                   `json:"t"`
	TotalVolume        float64                 `json:"v"`
	ClosePrice         convert.StringToFloat64 `json:"c"`
	HighestPrice       convert.StringToFloat64 `json:"h"`
	LowestPrice        convert.StringToFloat64 `json:"l"`
	OpenPrice          convert.StringToFloat64 `json:"o"`
	Amount             convert.StringToFloat64 `json:"a"`
	NameOfSubscription string                  `json:"n"` // the format of <interval string>_<currency pair>
}

// WsOptionsOrderbookTicker represents options orderbook ticker push data.
type WsOptionsOrderbookTicker struct {
	UpdateTimestamp gateioTime              `json:"t"`
	UpdateID        int64                   `json:"u"`
	ContractName    string                  `json:"s"`
	BidPrice        convert.StringToFloat64 `json:"b"`
	BidSize         float64                 `json:"B"`
	AskPrice        convert.StringToFloat64 `json:"a"`
	AskSize         float64                 `json:"A"`
}

// WsOptionsOrderbookSnapshot represents the options orderbook snapshot push data.
type WsOptionsOrderbookSnapshot struct {
	Timestamp gateioTime    `json:"t"`
	Contract  currency.Pair `json:"contract"`
	ID        int64         `json:"id"`
	Asks      []struct {
		Price convert.StringToFloat64 `json:"p"`
		Size  float64                 `json:"s"`
	} `json:"asks"`
	Bids []struct {
		Price convert.StringToFloat64 `json:"p"`
		Size  float64                 `json:"s"`
	} `json:"bids"`
}

// WsOptionsOrder represents options order push data.
type WsOptionsOrder struct {
	ID             int64         `json:"id"`
	Contract       currency.Pair `json:"contract"`
	CreateTime     int64         `json:"create_time"`
	FillPrice      float64       `json:"fill_price"`
	FinishAs       string        `json:"finish_as"`
	Iceberg        float64       `json:"iceberg"`
	IsClose        bool          `json:"is_close"`
	IsLiq          bool          `json:"is_liq"`
	IsReduceOnly   bool          `json:"is_reduce_only"`
	Left           float64       `json:"left"`
	Mkfr           float64       `json:"mkfr"`
	Price          float64       `json:"price"`
	Refr           float64       `json:"refr"`
	Refu           float64       `json:"refu"`
	Size           float64       `json:"size"`
	Status         string        `json:"status"`
	Text           string        `json:"text"`
	Tif            string        `json:"tif"`
	Tkfr           float64       `json:"tkfr"`
	Underlying     string        `json:"underlying"`
	User           string        `json:"user"`
	CreationTime   gateioTime    `json:"time"`
	CreationTimeMs gateioTime    `json:"time_ms"`
}

// WsOptionsUserTrade represents user's personal trades of option account.
type WsOptionsUserTrade struct {
	ID           string                  `json:"id"`
	Underlying   string                  `json:"underlying"`
	OrderID      string                  `json:"order"`
	Contract     currency.Pair           `json:"contract"`
	CreateTime   gateioTime              `json:"create_time"`
	CreateTimeMs gateioTime              `json:"create_time_ms"`
	Price        convert.StringToFloat64 `json:"price"`
	Role         string                  `json:"role"`
	Size         float64                 `json:"size"`
}

// WsOptionsLiquidates represents the liquidates push data of option account.
type WsOptionsLiquidates struct {
	User        string     `json:"user"`
	InitMargin  float64    `json:"init_margin"`
	MaintMargin float64    `json:"maint_margin"`
	OrderMargin float64    `json:"order_margin"`
	Time        gateioTime `json:"time"`
	TimeMs      gateioTime `json:"time_ms"`
}

// WsOptionsUserSettlement represents user's personal settlements push data of options account.
type WsOptionsUserSettlement struct {
	User         string     `json:"user"`
	Contract     string     `json:"contract"`
	RealisedPnl  float64    `json:"realised_pnl"`
	SettlePrice  float64    `json:"settle_price"`
	SettleProfit float64    `json:"settle_profit"`
	Size         float64    `json:"size"`
	StrikePrice  float64    `json:"strike_price"`
	Underlying   string     `json:"underlying"`
	SettleTime   gateioTime `json:"time"`
	SettleTimeMs gateioTime `json:"time_ms"`
}

// WsOptionsPosition represents positions push data for options account.
type WsOptionsPosition struct {
	EntryPrice   float64    `json:"entry_price"`
	RealisedPnl  float64    `json:"realised_pnl"`
	Size         float64    `json:"size"`
	Contract     string     `json:"contract"`
	User         string     `json:"user"`
	UpdateTime   gateioTime `json:"time"`
	UpdateTimeMs gateioTime `json:"time_ms"`
}

// InterSubAccountTransferParams represents parameters to transfer funds between sub-accounts.
type InterSubAccountTransferParams struct {
	Currency                currency.Code           `json:"currency"` // Required
	SubAccountType          string                  `json:"sub_account_type"`
	SubAccountFromUserID    string                  `json:"sub_account_from"`      // Required
	SubAccountFromAssetType asset.Item              `json:"sub_account_from_type"` // Required
	SubAccountToUserID      string                  `json:"sub_account_to"`        // Required
	SubAccountToAssetType   asset.Item              `json:"sub_account_to_type"`   // Required
	Amount                  convert.StringToFloat64 `json:"amount"`                // Required
}

// CreateAPIKeySubAccountParams represents subaccount new API key creation parameters.
type CreateAPIKeySubAccountParams struct {
	SubAccountUserID int64          `json:"user_id"`
	Body             *SubAccountKey `json:"body"`
}

// SubAccountKey represents sub-account key detail information
// this is a struct to be used for outbound requests.
type SubAccountKey struct {
	APIKeyName  string         `json:"name,omitempty"`
	Permissions []APIV4KeyPerm `json:"perms,omitempty"`
}

// APIV4KeyPerm represents an API Version 4 Key permission information
type APIV4KeyPerm struct {
	PermissionName string   `json:"name,omitempty"`
	ReadOnly       bool     `json:"read_only,omitempty"`
	IPWhitelist    []string `json:"ip_whitelist,omitempty"`
}

// CreateAPIKeyResponse represents an API key response object
type CreateAPIKeyResponse struct {
	UserID      string         `json:"user_id"`
	APIKeyName  string         `json:"name"` // API key name
	Permissions []APIV4KeyPerm `json:"perms"`
	IPWhitelist []string       `json:"ip_whitelist,omitempty"`
	APIKey      string         `json:"key"`
	Secret      string         `json:"secret"`
	State       int64          `json:"state"` // State 1 - normal 2 - locked 3 - frozen
	CreatedAt   gateioTime     `json:"created_at"`
	UpdatedAt   gateioTime     `json:"updated_at"`
}

// PriceAndAmount used in updating an order
type PriceAndAmount struct {
	Amount convert.StringToFloat64 `json:"amount,omitempty"`
	Price  convert.StringToFloat64 `json:"price,omitempty"`
}<|MERGE_RESOLUTION|>--- conflicted
+++ resolved
@@ -650,34 +650,14 @@
 	Type                  string                  `json:"type"`
 	QuantoMultiplier      convert.StringToFloat64 `json:"quanto_multiplier"`
 	RefDiscountRate       convert.StringToFloat64 `json:"ref_discount_rate"`
-<<<<<<< HEAD
-	OrderPriceDeviate     convert.StringToFloat64 `json:"order_price_deviate"`
-=======
 	OrderPriceDeviate     string                  `json:"order_price_deviate"`
->>>>>>> e8c91231
 	MaintenanceRate       convert.StringToFloat64 `json:"maintenance_rate"`
 	MarkType              string                  `json:"mark_type"`
 	LastPrice             convert.StringToFloat64 `json:"last_price"`
 	MarkPrice             convert.StringToFloat64 `json:"mark_price"`
 	IndexPrice            convert.StringToFloat64 `json:"index_price"`
-<<<<<<< HEAD
 	FundingRateIndicative convert.StringToFloat64 `json:"funding_rate_indicative"`
 	MarkPriceRound        convert.StringToFloat64 `json:"mark_price_round"`
-	FundingOffset         int64                   `json:"funding_offset"`
-	InDelisting           bool                    `json:"in_delisting"`
-	RiskLimitBase         convert.StringToFloat64 `json:"risk_limit_base"`
-	InterestRate          convert.StringToFloat64 `json:"interest_rate"`
-	OrderPriceRound       convert.StringToFloat64 `json:"order_price_round"`
-	OrderSizeMin          int64                   `json:"order_size_min"`
-	RefRebateRate         convert.StringToFloat64 `json:"ref_rebate_rate"`
-	FundingInterval       int64                   `json:"funding_interval"`
-	RiskLimitStep         convert.StringToFloat64 `json:"risk_limit_step"`
-	LeverageMin           convert.StringToFloat64 `json:"leverage_min"`
-	LeverageMax           convert.StringToFloat64 `json:"leverage_max"`
-	RiskLimitMax          convert.StringToFloat64 `json:"risk_limit_max"`
-=======
-	FundingRateIndicative string                  `json:"funding_rate_indicative"`
-	MarkPriceRound        string                  `json:"mark_price_round"`
 	FundingOffset         int64                   `json:"funding_offset"`
 	InDelisting           bool                    `json:"in_delisting"`
 	RiskLimitBase         string                  `json:"risk_limit_base"`
@@ -687,10 +667,9 @@
 	RefRebateRate         string                  `json:"ref_rebate_rate"`
 	FundingInterval       int64                   `json:"funding_interval"`
 	RiskLimitStep         string                  `json:"risk_limit_step"`
-	LeverageMin           string                  `json:"leverage_min"`
-	LeverageMax           string                  `json:"leverage_max"`
+	LeverageMin           convert.StringToFloat64 `json:"leverage_min"`
+	LeverageMax           convert.StringToFloat64 `json:"leverage_max"`
 	RiskLimitMax          string                  `json:"risk_limit_max"`
->>>>>>> e8c91231
 	MakerFeeRate          convert.StringToFloat64 `json:"maker_fee_rate"`
 	TakerFeeRate          convert.StringToFloat64 `json:"taker_fee_rate"`
 	FundingRate           convert.StringToFloat64 `json:"funding_rate"`
@@ -701,11 +680,7 @@
 	TradeSize             int64                   `json:"trade_size"`
 	PositionSize          int64                   `json:"position_size"`
 	LongUsers             int64                   `json:"long_users"`
-<<<<<<< HEAD
-	FundingImpactValue    convert.StringToFloat64 `json:"funding_impact_value"`
-=======
 	FundingImpactValue    string                  `json:"funding_impact_value"`
->>>>>>> e8c91231
 	OrdersLimit           int64                   `json:"orders_limit"`
 	TradeID               int64                   `json:"trade_id"`
 	OrderbookID           int64                   `json:"orderbook_id"`
@@ -828,16 +803,11 @@
 	Underlying          string                  `json:"underlying"`
 	Cycle               string                  `json:"cycle"`
 	Type                string                  `json:"type"`
-<<<<<<< HEAD
 	QuantoMultiplier    convert.StringToFloat64 `json:"quanto_multiplier"`
-=======
-	QuantoMultiplier    string                  `json:"quanto_multiplier"`
->>>>>>> e8c91231
 	MarkType            string                  `json:"mark_type"`
 	LastPrice           convert.StringToFloat64 `json:"last_price"`
 	MarkPrice           convert.StringToFloat64 `json:"mark_price"`
 	IndexPrice          convert.StringToFloat64 `json:"index_price"`
-<<<<<<< HEAD
 	BasisRate           convert.StringToFloat64 `json:"basis_rate"`
 	BasisValue          convert.StringToFloat64 `json:"basis_value"`
 	BasisImpactValue    convert.StringToFloat64 `json:"basis_impact_value"`
@@ -858,28 +828,6 @@
 	RefDiscountRate     convert.StringToFloat64 `json:"ref_discount_rate"`
 	RefRebateRate       convert.StringToFloat64 `json:"ref_rebate_rate"`
 	OrderPriceDeviate   convert.StringToFloat64 `json:"order_price_deviate"`
-=======
-	BasisRate           string                  `json:"basis_rate"`
-	BasisValue          string                  `json:"basis_value"`
-	BasisImpactValue    string                  `json:"basis_impact_value"`
-	SettlePrice         convert.StringToFloat64 `json:"settle_price"`
-	SettlePriceInterval int64                   `json:"settle_price_interval"`
-	SettlePriceDuration int64                   `json:"settle_price_duration"`
-	SettleFeeRate       string                  `json:"settle_fee_rate"`
-	OrderPriceRound     string                  `json:"order_price_round"`
-	MarkPriceRound      string                  `json:"mark_price_round"`
-	LeverageMin         string                  `json:"leverage_min"`
-	LeverageMax         string                  `json:"leverage_max"`
-	MaintenanceRate     string                  `json:"maintenance_rate"`
-	RiskLimitBase       string                  `json:"risk_limit_base"`
-	RiskLimitStep       string                  `json:"risk_limit_step"`
-	RiskLimitMax        string                  `json:"risk_limit_max"`
-	MakerFeeRate        string                  `json:"maker_fee_rate"`
-	TakerFeeRate        string                  `json:"taker_fee_rate"`
-	RefDiscountRate     string                  `json:"ref_discount_rate"`
-	RefRebateRate       string                  `json:"ref_rebate_rate"`
-	OrderPriceDeviate   string                  `json:"order_price_deviate"`
->>>>>>> e8c91231
 	OrderSizeMin        int64                   `json:"order_size_min"`
 	OrderSizeMax        int64                   `json:"order_size_max"`
 	OrdersLimit         int64                   `json:"orders_limit"`
