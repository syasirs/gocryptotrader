package gateio

import (
	"context"
	"errors"
	"fmt"
	"math"
	"sort"
	"strconv"
	"strings"
	"sync"
	"time"

	"github.com/shopspring/decimal"
	"github.com/thrasher-corp/gocryptotrader/common"
	"github.com/thrasher-corp/gocryptotrader/config"
	"github.com/thrasher-corp/gocryptotrader/currency"
	exchange "github.com/thrasher-corp/gocryptotrader/exchanges"
	"github.com/thrasher-corp/gocryptotrader/exchanges/account"
	"github.com/thrasher-corp/gocryptotrader/exchanges/asset"
	"github.com/thrasher-corp/gocryptotrader/exchanges/deposit"
	"github.com/thrasher-corp/gocryptotrader/exchanges/fundingrate"
	"github.com/thrasher-corp/gocryptotrader/exchanges/futures"
	"github.com/thrasher-corp/gocryptotrader/exchanges/kline"
	"github.com/thrasher-corp/gocryptotrader/exchanges/order"
	"github.com/thrasher-corp/gocryptotrader/exchanges/orderbook"
	"github.com/thrasher-corp/gocryptotrader/exchanges/protocol"
	"github.com/thrasher-corp/gocryptotrader/exchanges/request"
	"github.com/thrasher-corp/gocryptotrader/exchanges/stream"
	"github.com/thrasher-corp/gocryptotrader/exchanges/ticker"
	"github.com/thrasher-corp/gocryptotrader/exchanges/trade"
	"github.com/thrasher-corp/gocryptotrader/log"
	"github.com/thrasher-corp/gocryptotrader/portfolio/withdraw"
	"github.com/thrasher-corp/gocryptotrader/types"
)

// unfundedFuturesAccount defines an error string when an account associated
// with a settlement currency has not been funded. Use specific pairs to avoid
// this error.
const unfundedFuturesAccount = `{"label":"USER_NOT_FOUND","message":"please transfer funds first to create futures account"}`

// GetDefaultConfig returns a default exchange config
func (g *Gateio) GetDefaultConfig(ctx context.Context) (*config.Exchange, error) {
	g.SetDefaults()
	exchCfg, err := g.GetStandardConfig()
	if err != nil {
		return nil, err
	}

	err = g.SetupDefaults(exchCfg)
	if err != nil {
		return nil, err
	}

	if g.Features.Supports.RESTCapabilities.AutoPairUpdates {
		err = g.UpdateTradablePairs(ctx, true)
		if err != nil {
			return nil, err
		}
	}
	return exchCfg, nil
}

// SetDefaults sets default values for the exchange
func (g *Gateio) SetDefaults() {
	g.Name = "GateIO"
	g.Enabled = true
	g.Verbose = true
	g.API.CredentialsValidator.RequiresKey = true
	g.API.CredentialsValidator.RequiresSecret = true

	requestFmt := &currency.PairFormat{Delimiter: currency.UnderscoreDelimiter, Uppercase: true}
	configFmt := &currency.PairFormat{Delimiter: currency.UnderscoreDelimiter, Uppercase: true}
	err := g.SetGlobalPairsManager(requestFmt, configFmt, asset.Spot, asset.Futures, asset.Margin, asset.CrossMargin, asset.DeliveryFutures, asset.Options)
	if err != nil {
		log.Errorln(log.ExchangeSys, err)
	}

	g.Features = exchange.Features{
		Supports: exchange.FeaturesSupported{
			REST:      true,
			Websocket: true,
			RESTCapabilities: protocol.Features{
				TickerBatching:        true,
				TickerFetching:        true,
				KlineFetching:         true,
				TradeFetching:         true,
				OrderbookFetching:     true,
				AutoPairUpdates:       true,
				AccountInfo:           true,
				GetOrder:              true,
				GetOrders:             true,
				CancelOrders:          true,
				CancelOrder:           true,
				SubmitOrder:           true,
				UserTradeHistory:      true,
				CryptoDeposit:         true,
				CryptoWithdrawal:      true,
				TradeFee:              true,
				CryptoWithdrawalFee:   true,
				MultiChainDeposits:    true,
				MultiChainWithdrawals: true,
				PredictedFundingRate:  true,
				FundingRateFetching:   true,
			},
			WebsocketCapabilities: protocol.Features{
				TickerFetching:         true,
				OrderbookFetching:      true,
				TradeFetching:          true,
				KlineFetching:          true,
				FullPayloadSubscribe:   true,
				AuthenticatedEndpoints: true,
				MessageCorrelation:     true,
				GetOrder:               true,
				AccountBalance:         true,
				Subscribe:              true,
			},
			WithdrawPermissions: exchange.AutoWithdrawCrypto |
				exchange.NoFiatWithdrawals,
			Kline: kline.ExchangeCapabilitiesSupported{
				Intervals: true,
			},
			FuturesCapabilities: exchange.FuturesCapabilities{
				FundingRates: true,
				SupportedFundingRateFrequencies: map[kline.Interval]bool{
					kline.FourHour:  true,
					kline.EightHour: true,
				},
				FundingRateBatching: map[asset.Item]bool{
					asset.Futures: true,
				},
			},
		},
		Enabled: exchange.FeaturesEnabled{
			AutoPairUpdates: true,
			Kline: kline.ExchangeCapabilitiesEnabled{
				Intervals: kline.DeployExchangeIntervals(
					kline.IntervalCapacity{Interval: kline.HundredMilliseconds},
					kline.IntervalCapacity{Interval: kline.ThousandMilliseconds},
					kline.IntervalCapacity{Interval: kline.TenSecond},
					kline.IntervalCapacity{Interval: kline.ThirtySecond},
					kline.IntervalCapacity{Interval: kline.OneMin},
					kline.IntervalCapacity{Interval: kline.FiveMin},
					kline.IntervalCapacity{Interval: kline.FifteenMin},
					kline.IntervalCapacity{Interval: kline.ThirtyMin},
					kline.IntervalCapacity{Interval: kline.OneHour},
					kline.IntervalCapacity{Interval: kline.TwoHour},
					kline.IntervalCapacity{Interval: kline.FourHour},
					kline.IntervalCapacity{Interval: kline.EightHour},
					kline.IntervalCapacity{Interval: kline.TwelveHour},
					kline.IntervalCapacity{Interval: kline.OneDay},
					kline.IntervalCapacity{Interval: kline.OneWeek},
					kline.IntervalCapacity{Interval: kline.OneMonth},
					kline.IntervalCapacity{Interval: kline.ThreeMonth},
					kline.IntervalCapacity{Interval: kline.SixMonth},
				),
				GlobalResultLimit: 1000,
			},
		},
	}
	g.Requester, err = request.New(g.Name,
		common.NewHTTPClientWithTimeout(exchange.DefaultHTTPTimeout),
		request.WithLimiter(SetRateLimit()),
	)
	if err != nil {
		log.Errorln(log.ExchangeSys, err)
	}
	err = g.DisableAssetWebsocketSupport(asset.Margin)
	if err != nil {
		log.Errorln(log.ExchangeSys, err)
	}
	err = g.DisableAssetWebsocketSupport(asset.CrossMargin)
	if err != nil {
		log.Errorln(log.ExchangeSys, err)
	}
	err = g.DisableAssetWebsocketSupport(asset.Futures)
	if err != nil {
		log.Errorln(log.ExchangeSys, err)
	}
	err = g.DisableAssetWebsocketSupport(asset.DeliveryFutures)
	if err != nil {
		log.Errorln(log.ExchangeSys, err)
	}
	err = g.DisableAssetWebsocketSupport(asset.Options)
	if err != nil {
		log.Errorln(log.ExchangeSys, err)
	}
	g.API.Endpoints = g.NewEndpoints()
	err = g.API.Endpoints.SetDefaultEndpoints(map[exchange.URL]string{
		exchange.RestSpot:              gateioTradeURL,
		exchange.RestFutures:           gateioFuturesLiveTradingAlternative,
		exchange.RestSpotSupplementary: gateioFuturesTestnetTrading,
		exchange.WebsocketSpot:         gateioWebsocketEndpoint,
	})
	if err != nil {
		log.Errorln(log.ExchangeSys, err)
	}
	g.Websocket = stream.New()
	g.WebsocketResponseMaxLimit = exchange.DefaultWebsocketResponseMaxLimit
	g.WebsocketResponseCheckTimeout = exchange.DefaultWebsocketResponseCheckTimeout
	g.WebsocketOrderbookBufferLimit = exchange.DefaultWebsocketOrderbookBufferLimit
}

// Setup sets user configuration
func (g *Gateio) Setup(exch *config.Exchange) error {
	err := exch.Validate()
	if err != nil {
		return err
	}
	if !exch.Enabled {
		g.SetEnabled(false)
		return nil
	}
	err = g.SetupDefaults(exch)
	if err != nil {
		return err
	}

	wsRunningURL, err := g.API.Endpoints.GetURL(exchange.WebsocketSpot)
	if err != nil {
		return err
	}

	err = g.Websocket.Setup(&stream.WebsocketSetup{
		ExchangeConfig:        exch,
		DefaultURL:            gateioWebsocketEndpoint,
		RunningURL:            wsRunningURL,
		Connector:             g.WsConnect,
		Subscriber:            g.Subscribe,
		Unsubscriber:          g.Unsubscribe,
		GenerateSubscriptions: g.GenerateDefaultSubscriptions,
		Features:              &g.Features.Supports.WebsocketCapabilities,
		FillsFeed:             g.Features.Enabled.FillsFeed,
		TradeFeed:             g.Features.Enabled.TradeFeed,
	})
	if err != nil {
		return err
	}
	return g.Websocket.SetupNewConnection(stream.ConnectionSetup{
		URL:                  gateioWebsocketEndpoint,
		RateLimit:            gateioWebsocketRateLimit,
		ResponseCheckTimeout: exch.WebsocketResponseCheckTimeout,
		ResponseMaxLimit:     exch.WebsocketResponseMaxLimit,
	})
}

// Start starts the GateIO go routine
func (g *Gateio) Start(ctx context.Context, wg *sync.WaitGroup) error {
	if wg == nil {
		return fmt.Errorf("%T %w", wg, common.ErrNilPointer)
	}
	wg.Add(1)
	go func() {
		g.Run(ctx)
		wg.Done()
	}()
	return nil
}

// Run implements the GateIO wrapper
func (g *Gateio) Run(ctx context.Context) {
	if g.Verbose {
		g.PrintEnabledPairs()
	}
	if !g.GetEnabledFeatures().AutoPairUpdates {
		return
	}
	err := g.UpdateTradablePairs(ctx, false)
	if err != nil {
		log.Errorf(log.ExchangeSys, "%s failed to update tradable pairs. Err: %s", g.Name, err)
	}
}

// UpdateTicker updates and returns the ticker for a currency pair
func (g *Gateio) UpdateTicker(ctx context.Context, p currency.Pair, a asset.Item) (*ticker.Price, error) {
	if !g.SupportsAsset(a) {
		return nil, fmt.Errorf("%w asset type: %v", asset.ErrNotSupported, a)
	}
	fPair, err := g.FormatExchangeCurrency(p, a)
	if err != nil {
		return nil, err
	}
	if fPair.IsEmpty() || fPair.Quote.IsEmpty() {
		return nil, currency.ErrCurrencyPairEmpty
	}
	fPair = fPair.Upper()
	var tickerData *ticker.Price
	switch a {
	case asset.Margin, asset.Spot, asset.CrossMargin:
		var available bool
		available, err = g.checkInstrumentAvailabilityInSpot(fPair)
		if err != nil {
			return nil, err
		}
		if a != asset.Spot && !available {
			return nil, fmt.Errorf("%v instrument %v does not have ticker data", a, fPair)
		}
		var tickerNew *Ticker
		tickerNew, err = g.GetTicker(ctx, fPair.String(), "")
		if err != nil {
			return nil, err
		}
		tickerData = &ticker.Price{
			Pair:         fPair,
			Low:          tickerNew.Low24H.Float64(),
			High:         tickerNew.High24H.Float64(),
			Bid:          tickerNew.HighestBid.Float64(),
			Ask:          tickerNew.LowestAsk.Float64(),
			Last:         tickerNew.Last.Float64(),
			ExchangeName: g.Name,
			AssetType:    a,
		}
	case asset.Futures:
		var settle string
		settle, err = g.getSettlementFromCurrency(fPair, true)
		if err != nil {
			return nil, err
		}
		var tickers []FuturesTicker
		tickers, err = g.GetFuturesTickers(ctx, settle, fPair)
		if err != nil {
			return nil, err
		}
		var tick *FuturesTicker
		for x := range tickers {
			if tickers[x].Contract == fPair.String() {
				tick = &tickers[x]
				break
			}
		}
		if tick == nil {
			return nil, errNoTickerData
		}
		tickerData = &ticker.Price{
			Pair:         fPair,
			Low:          tick.Low24H.Float64(),
			High:         tick.High24H.Float64(),
			Last:         tick.Last.Float64(),
			Volume:       tick.Volume24HBase.Float64(),
			QuoteVolume:  tick.Volume24HQuote.Float64(),
			ExchangeName: g.Name,
			AssetType:    a,
		}
	case asset.Options:
		var underlying currency.Pair
		var tickers []OptionsTicker
		underlying, err = g.GetUnderlyingFromCurrencyPair(fPair)
		if err != nil {
			return nil, err
		}
		tickers, err = g.GetOptionsTickers(ctx, underlying.String())
		if err != nil {
			return nil, err
		}
		for x := range tickers {
			if !tickers[x].Name.Equal(fPair) {
				continue
			}
			cleanQuote := strings.ReplaceAll(tickers[x].Name.Quote.String(), currency.UnderscoreDelimiter, currency.DashDelimiter)
			tickers[x].Name.Quote = currency.NewCode(cleanQuote)
			if err != nil {
				return nil, err
			}
			tickerData = &ticker.Price{
				Pair:         tickers[x].Name,
				Last:         tickers[x].LastPrice.Float64(),
				Bid:          tickers[x].Bid1Price.Float64(),
				Ask:          tickers[x].Ask1Price.Float64(),
				AskSize:      tickers[x].Ask1Size,
				BidSize:      tickers[x].Bid1Size,
				ExchangeName: g.Name,
				AssetType:    a,
			}
			err = ticker.ProcessTicker(tickerData)
			if err != nil {
				return nil, err
			}
		}
		return ticker.GetTicker(g.Name, fPair, a)
	case asset.DeliveryFutures:
		var settle string
		settle, err = g.getSettlementFromCurrency(fPair, false)
		if err != nil {
			return nil, err
		}
		var tickers []FuturesTicker
		tickers, err = g.GetDeliveryFutureTickers(ctx, settle, fPair)
		if err != nil {
			return nil, err
		}
		for x := range tickers {
			if tickers[x].Contract == fPair.Upper().String() {
				tickerData = &ticker.Price{
					Pair:         fPair,
					Last:         tickers[x].Last.Float64(),
					High:         tickers[x].High24H.Float64(),
					Low:          tickers[x].Low24H.Float64(),
					Volume:       tickers[x].Volume24H.Float64(),
					QuoteVolume:  tickers[x].Volume24HQuote.Float64(),
					ExchangeName: g.Name,
					AssetType:    a,
				}
				break
			}
		}
	}
	err = ticker.ProcessTicker(tickerData)
	if err != nil {
		return nil, err
	}
	return ticker.GetTicker(g.Name, fPair, a)
}

// FetchTicker retrieves a list of tickers.
func (g *Gateio) FetchTicker(ctx context.Context, p currency.Pair, assetType asset.Item) (*ticker.Price, error) {
	fPair, err := g.FormatExchangeCurrency(p, assetType)
	if err != nil {
		return nil, err
	}
	tickerNew, err := ticker.GetTicker(g.Name, fPair, assetType)
	if err != nil {
		return g.UpdateTicker(ctx, fPair, assetType)
	}
	return tickerNew, nil
}

// FetchTradablePairs returns a list of the exchanges tradable pairs
func (g *Gateio) FetchTradablePairs(ctx context.Context, a asset.Item) (currency.Pairs, error) {
	if !g.SupportsAsset(a) {
		return nil, fmt.Errorf("%w asset type: %v", asset.ErrNotSupported, a)
	}
	switch a {
	case asset.Spot:
		tradables, err := g.ListSpotCurrencyPairs(ctx)
		if err != nil {
			return nil, err
		}
		pairs := make([]currency.Pair, 0, len(tradables))
		for x := range tradables {
			if tradables[x].TradeStatus == "untradable" {
				continue
			}
			p := strings.ToUpper(tradables[x].ID)
			if !g.IsValidPairString(p) {
				continue
			}
			cp, err := currency.NewPairFromString(p)
			if err != nil {
				return nil, err
			}
			pairs = append(pairs, cp)
		}
		return pairs, nil
	case asset.Margin, asset.CrossMargin:
		tradables, err := g.GetMarginSupportedCurrencyPairs(ctx)
		if err != nil {
			return nil, err
		}
		pairs := make([]currency.Pair, 0, len(tradables))
		for x := range tradables {
			if tradables[x].Status == 0 {
				continue
			}
			p := strings.ToUpper(tradables[x].Base + currency.UnderscoreDelimiter + tradables[x].Quote)
			if !g.IsValidPairString(p) {
				continue
			}
			cp, err := currency.NewPairFromString(p)
			if err != nil {
				return nil, err
			}
			pairs = append(pairs, cp)
		}
		return pairs, nil
	case asset.Futures:
		btcContracts, err := g.GetAllFutureContracts(ctx, settleBTC)
		if err != nil {
			return nil, err
		}
		usdtContracts, err := g.GetAllFutureContracts(ctx, settleUSDT)
		if err != nil {
			return nil, err
		}
		btcContracts = append(btcContracts, usdtContracts...)
		pairs := make([]currency.Pair, 0, len(btcContracts))
		for x := range btcContracts {
			if btcContracts[x].InDelisting {
				continue
			}
			p := strings.ToUpper(btcContracts[x].Name)
			if !g.IsValidPairString(p) {
				continue
			}
			cp, err := currency.NewPairFromString(p)
			if err != nil {
				return nil, err
			}
			pairs = append(pairs, cp)
		}
		return pairs, nil
	case asset.DeliveryFutures:
		btcContracts, err := g.GetAllDeliveryContracts(ctx, settleBTC)
		if err != nil {
			return nil, err
		}
		usdtContracts, err := g.GetAllDeliveryContracts(ctx, settleUSDT)
		if err != nil {
			return nil, err
		}
		btcContracts = append(btcContracts, usdtContracts...)
		pairs := make([]currency.Pair, 0, len(btcContracts))
		for x := range btcContracts {
			if btcContracts[x].InDelisting {
				continue
			}
			p := strings.ToUpper(btcContracts[x].Name)
			if !g.IsValidPairString(p) {
				continue
			}
			cp, err := currency.NewPairFromString(p)
			if err != nil {
				return nil, err
			}
			pairs = append(pairs, cp)
		}
		return pairs, nil
	case asset.Options:
		underlyings, err := g.GetAllOptionsUnderlyings(ctx)
		if err != nil {
			return nil, err
		}
		var pairs []currency.Pair
		for x := range underlyings {
			contracts, err := g.GetAllContractOfUnderlyingWithinExpiryDate(ctx, underlyings[x].Name, time.Time{})
			if err != nil {
				return nil, err
			}
			for c := range contracts {
				if !g.IsValidPairString(contracts[c].Name) {
					continue
				}
				cp, err := currency.NewPairFromString(strings.ReplaceAll(contracts[c].Name, currency.DashDelimiter, currency.UnderscoreDelimiter))
				if err != nil {
					return nil, err
				}
				cp.Quote = currency.NewCode(strings.ReplaceAll(cp.Quote.String(), currency.UnderscoreDelimiter, currency.DashDelimiter))
				if err != nil {
					return nil, err
				}
				pairs = append(pairs, cp)
			}
		}
		return pairs, nil
	default:
		return nil, fmt.Errorf("%w asset type: %v", asset.ErrNotSupported, a)
	}
}

// UpdateTradablePairs updates the exchanges available pairs and stores
// them in the exchanges config
func (g *Gateio) UpdateTradablePairs(ctx context.Context, forceUpdate bool) error {
	assets := g.GetAssetTypes(false)
	for x := range assets {
		pairs, err := g.FetchTradablePairs(ctx, assets[x])
		if err != nil {
			return err
		}
		if len(pairs) == 0 {
			return errors.New("no tradable pairs found")
		}
		err = g.UpdatePairs(pairs, assets[x], false, forceUpdate)
		if err != nil {
			return err
		}
	}
	return g.EnsureOnePairEnabled()
}

// UpdateTickers updates the ticker for all currency pairs of a given asset type
func (g *Gateio) UpdateTickers(ctx context.Context, a asset.Item) error {
	if !g.SupportsAsset(a) {
		return fmt.Errorf("%w asset type: %v", asset.ErrNotSupported, a)
	}
	var err error
	switch a {
	case asset.Spot, asset.Margin, asset.CrossMargin:
		var tickers []Ticker
		tickers, err = g.GetTickers(ctx, currency.EMPTYPAIR.String(), "")
		if err != nil {
			return err
		}
		for x := range tickers {
			var currencyPair currency.Pair
			currencyPair, err = currency.NewPairFromString(tickers[x].CurrencyPair)
			if err != nil {
				return err
			}
			err = ticker.ProcessTicker(&ticker.Price{
				Last:         tickers[x].Last.Float64(),
				High:         tickers[x].High24H.Float64(),
				Low:          tickers[x].Low24H.Float64(),
				Bid:          tickers[x].HighestBid.Float64(),
				Ask:          tickers[x].LowestAsk.Float64(),
				QuoteVolume:  tickers[x].QuoteVolume.Float64(),
				Volume:       tickers[x].BaseVolume.Float64(),
				ExchangeName: g.Name,
				Pair:         currencyPair,
				AssetType:    a,
			})
			if err != nil {
				return err
			}
		}
	case asset.Futures, asset.DeliveryFutures:
		var tickers []FuturesTicker
		var ticks []FuturesTicker
		for _, settle := range []string{settleBTC, settleUSDT, settleUSD} {
			if a == asset.Futures {
				ticks, err = g.GetFuturesTickers(ctx, settle, currency.EMPTYPAIR)
			} else {
				if settle == settleUSD {
					continue
				}
				ticks, err = g.GetDeliveryFutureTickers(ctx, settle, currency.EMPTYPAIR)
			}
			if err != nil {
				return err
			}
			tickers = append(tickers, ticks...)
		}
		for x := range tickers {
			currencyPair, err := currency.NewPairFromString(tickers[x].Contract)
			if err != nil {
				return err
			}
			err = ticker.ProcessTicker(&ticker.Price{
				Last:         tickers[x].Last.Float64(),
				High:         tickers[x].High24H.Float64(),
				Low:          tickers[x].Low24H.Float64(),
				Volume:       tickers[x].Volume24H.Float64(),
				QuoteVolume:  tickers[x].Volume24HQuote.Float64(),
				ExchangeName: g.Name,
				Pair:         currencyPair,
				AssetType:    a,
			})
			if err != nil {
				return err
			}
		}
	case asset.Options:
		pairs, err := g.GetEnabledPairs(a)
		if err != nil {
			return err
		}
		for i := range pairs {
			underlying, err := g.GetUnderlyingFromCurrencyPair(pairs[i])
			if err != nil {
				return err
			}
			tickers, err := g.GetOptionsTickers(ctx, underlying.String())
			if err != nil {
				return err
			}
			for x := range tickers {
				err = ticker.ProcessTicker(&ticker.Price{
					Last:         tickers[x].LastPrice.Float64(),
					Ask:          tickers[x].Ask1Price.Float64(),
					AskSize:      tickers[x].Ask1Size,
					Bid:          tickers[x].Bid1Price.Float64(),
					BidSize:      tickers[x].Bid1Size,
					Pair:         tickers[x].Name,
					ExchangeName: g.Name,
					AssetType:    a,
				})
				if err != nil {
					return err
				}
			}
		}
	default:
		return fmt.Errorf("%w asset type: %v", asset.ErrNotSupported, a)
	}
	return nil
}

// FetchOrderbook returns orderbook base on the currency pair
func (g *Gateio) FetchOrderbook(ctx context.Context, p currency.Pair, assetType asset.Item) (*orderbook.Base, error) {
	ob, err := orderbook.Get(g.Name, p, assetType)
	if err != nil {
		return g.UpdateOrderbook(ctx, p, assetType)
	}
	return ob, nil
}

// UpdateOrderbook updates and returns the orderbook for a currency pair
func (g *Gateio) UpdateOrderbook(ctx context.Context, p currency.Pair, a asset.Item) (*orderbook.Base, error) {
	p, err := g.FormatExchangeCurrency(p, a)
	if err != nil {
		return nil, err
	}
	var orderbookNew *Orderbook
	switch a {
	case asset.Spot, asset.Margin, asset.CrossMargin:
		var available bool
		available, err = g.checkInstrumentAvailabilityInSpot(p)
		if err != nil {
			return nil, err
		}
		if a != asset.Spot && !available {
			return nil, fmt.Errorf("%v instrument %v does not have orderbook data", a, p)
		}
		orderbookNew, err = g.GetOrderbook(ctx, p.String(), "", 0, true)
	case asset.Futures:
		var settle string
		settle, err = g.getSettlementFromCurrency(p, true)
		if err != nil {
			return nil, err
		}
		orderbookNew, err = g.GetFuturesOrderbook(ctx, settle, p.String(), "", 0, true)
	case asset.DeliveryFutures:
		var settle string
		settle, err = g.getSettlementFromCurrency(p.Upper(), false)
		if err != nil {
			return nil, err
		}
		orderbookNew, err = g.GetDeliveryOrderbook(ctx, settle, "", p, 0, true)
	case asset.Options:
		orderbookNew, err = g.GetOptionsOrderbook(ctx, p, "", 0, true)
	default:
		return nil, fmt.Errorf("%w %v", asset.ErrNotSupported, a)
	}
	if err != nil {
		return nil, err
	}
	book := &orderbook.Base{
		Exchange:        g.Name,
		Asset:           a,
		VerifyOrderbook: g.CanVerifyOrderbook,
		Pair:            p.Upper(),
		LastUpdateID:    orderbookNew.ID,
		LastUpdated:     orderbookNew.Update.Time(),
	}
	book.Bids = make(orderbook.Items, len(orderbookNew.Bids))
	for x := range orderbookNew.Bids {
		book.Bids[x] = orderbook.Item{
			Amount: orderbookNew.Bids[x].Amount,
			Price:  orderbookNew.Bids[x].Price.Float64(),
		}
	}
	book.Asks = make(orderbook.Items, len(orderbookNew.Asks))
	for x := range orderbookNew.Asks {
		book.Asks[x] = orderbook.Item{
			Amount: orderbookNew.Asks[x].Amount,
			Price:  orderbookNew.Asks[x].Price.Float64(),
		}
	}
	err = book.Process()
	if err != nil {
		return book, err
	}
	return orderbook.Get(g.Name, book.Pair, a)
}

// UpdateAccountInfo retrieves balances for all enabled currencies for the
func (g *Gateio) UpdateAccountInfo(ctx context.Context, a asset.Item) (account.Holdings, error) {
	var info account.Holdings
	info.Exchange = g.Name
	var err error
	switch a {
	case asset.Spot:
		var balances []SpotAccount
		balances, err = g.GetSpotAccounts(ctx, currency.EMPTYCODE)
		currencies := make([]account.Balance, len(balances))
		if err != nil {
			return info, err
		}
		for x := range balances {
			currencies[x] = account.Balance{
				Currency: currency.NewCode(balances[x].Currency),
				Total:    balances[x].Available.Float64() - balances[x].Locked.Float64(),
				Hold:     balances[x].Locked.Float64(),
				Free:     balances[x].Available.Float64(),
			}
		}
		info.Accounts = append(info.Accounts, account.SubAccount{
			AssetType:  a,
			Currencies: currencies,
		})
	case asset.Margin, asset.CrossMargin:
		var balances []MarginAccountItem
		balances, err = g.GetMarginAccountList(ctx, currency.EMPTYPAIR)
		if err != nil {
			return info, err
		}
		var currencies []account.Balance
		for x := range balances {
			currencies = append(currencies, account.Balance{
				Currency: currency.NewCode(balances[x].Base.Currency),
				Total:    balances[x].Base.Available.Float64() + balances[x].Base.LockedAmount.Float64(),
				Hold:     balances[x].Base.LockedAmount.Float64(),
				Free:     balances[x].Base.Available.Float64(),
			}, account.Balance{
				Currency: currency.NewCode(balances[x].Quote.Currency),
				Total:    balances[x].Quote.Available.Float64() + balances[x].Quote.LockedAmount.Float64(),
				Hold:     balances[x].Quote.LockedAmount.Float64(),
				Free:     balances[x].Quote.Available.Float64(),
			})
		}
		info.Accounts = append(info.Accounts, account.SubAccount{
			AssetType:  a,
			Currencies: currencies,
		})
	case asset.Futures, asset.DeliveryFutures:
		currencies := make([]account.Balance, 0, 3)
		settles := []currency.Code{currency.BTC, currency.USDT, currency.USD}
		for x := range settles {
			var balance *FuturesAccount
			if a == asset.Futures {
				if settles[x].Equal(currency.USD) {
					continue
				}
				balance, err = g.QueryFuturesAccount(ctx, settles[x].String())
			} else {
				balance, err = g.GetDeliveryFuturesAccounts(ctx, settles[x].String())
			}
			if err != nil {
				if strings.Contains(err.Error(), unfundedFuturesAccount) {
					log.Warnf(log.ExchangeSys, "%s %v", g.Name, err)
					continue
				}
				return info, err
			}
			currencies = append(currencies, account.Balance{
				Currency: currency.NewCode(balance.Currency),
				Total:    balance.Total.Float64(),
				Hold:     balance.Total.Float64() - balance.Available.Float64(),
				Free:     balance.Available.Float64(),
			})
		}
		info.Accounts = append(info.Accounts, account.SubAccount{
			AssetType:  a,
			Currencies: currencies,
		})
	case asset.Options:
		var balance *OptionAccount
		balance, err = g.GetOptionAccounts(ctx)
		if err != nil {
			return info, err
		}
		info.Accounts = append(info.Accounts, account.SubAccount{
			AssetType: a,
			Currencies: []account.Balance{
				{
					Currency: currency.NewCode(balance.Currency),
					Total:    balance.Total.Float64(),
					Hold:     balance.Total.Float64() - balance.Available.Float64(),
					Free:     balance.Available.Float64(),
				},
			},
		})
	default:
		return info, fmt.Errorf("%w asset type: %v", asset.ErrNotSupported, a)
	}
	creds, err := g.GetCredentials(ctx)
	if err != nil {
		return info, err
	}
	err = account.Process(&info, creds)
	if err != nil {
		return info, err
	}
	return info, nil
}

// FetchAccountInfo retrieves balances for all enabled currencies
func (g *Gateio) FetchAccountInfo(ctx context.Context, assetType asset.Item) (account.Holdings, error) {
	creds, err := g.GetCredentials(ctx)
	if err != nil {
		return account.Holdings{}, err
	}
	acc, err := account.GetHoldings(g.Name, creds, assetType)
	if err != nil {
		return g.UpdateAccountInfo(ctx, assetType)
	}
	return acc, nil
}

// GetAccountFundingHistory returns funding history, deposits and
// withdrawals
func (g *Gateio) GetAccountFundingHistory(_ context.Context) ([]exchange.FundingHistory, error) {
	return nil, common.ErrFunctionNotSupported
}

// GetWithdrawalsHistory returns previous withdrawals data
func (g *Gateio) GetWithdrawalsHistory(ctx context.Context, c currency.Code, _ asset.Item) ([]exchange.WithdrawalHistory, error) {
	records, err := g.GetWithdrawalRecords(ctx, c, time.Time{}, time.Time{}, 0, 0)
	if err != nil {
		return nil, err
	}
	withdrawalHistories := make([]exchange.WithdrawalHistory, len(records))
	for x := range records {
		withdrawalHistories[x] = exchange.WithdrawalHistory{
			Status:          records[x].Status,
			TransferID:      records[x].ID,
			Currency:        records[x].Currency,
			Amount:          records[x].Amount.Float64(),
			CryptoTxID:      records[x].TransactionID,
			CryptoToAddress: records[x].WithdrawalAddress,
			Timestamp:       records[x].Timestamp.Time(),
		}
	}
	return withdrawalHistories, nil
}

// GetRecentTrades returns the most recent trades for a currency and asset
func (g *Gateio) GetRecentTrades(ctx context.Context, p currency.Pair, a asset.Item) ([]trade.Data, error) {
	p, err := g.FormatExchangeCurrency(p, a)
	if err != nil {
		return nil, err
	}
	var resp []trade.Data
	switch a {
	case asset.Spot, asset.Margin, asset.CrossMargin:
		var tradeData []Trade
		if p.IsEmpty() {
			return nil, currency.ErrCurrencyPairEmpty
		}
		tradeData, err = g.GetMarketTrades(ctx, p, 0, "", false, time.Time{}, time.Time{}, 0)
		if err != nil {
			return nil, err
		}
		resp = make([]trade.Data, len(tradeData))
		for i := range tradeData {
			var side order.Side
			side, err = order.StringToOrderSide(tradeData[i].Side)
			if err != nil {
				return nil, err
			}
			resp[i] = trade.Data{
				Exchange:     g.Name,
				TID:          tradeData[i].OrderID,
				CurrencyPair: p,
				AssetType:    a,
				Side:         side,
				Price:        tradeData[i].Price.Float64(),
				Amount:       tradeData[i].Amount.Float64(),
				Timestamp:    tradeData[i].CreateTimeMs.Time(),
			}
		}
	case asset.Futures:
		var settle string
		settle, err = g.getSettlementFromCurrency(p, true)
		if err != nil {
			return nil, err
		}
		var futuresTrades []TradingHistoryItem
		futuresTrades, err = g.GetFuturesTradingHistory(ctx, settle, p, 0, 0, "", time.Time{}, time.Time{})
		if err != nil {
			return nil, err
		}
		resp = make([]trade.Data, len(futuresTrades))
		for i := range futuresTrades {
			resp[i] = trade.Data{
				TID:          strconv.FormatInt(futuresTrades[i].ID, 10),
				Exchange:     g.Name,
				CurrencyPair: p,
				AssetType:    a,
				Price:        futuresTrades[i].Price.Float64(),
				Amount:       futuresTrades[i].Size,
				Timestamp:    futuresTrades[i].CreateTime.Time(),
			}
		}
	case asset.DeliveryFutures:
		var settle string
		settle, err = g.getSettlementFromCurrency(p, false)
		if err != nil {
			return nil, err
		}
		var deliveryTrades []DeliveryTradingHistory
		deliveryTrades, err = g.GetDeliveryTradingHistory(ctx, settle, "", p.Upper(), 0, time.Time{}, time.Time{})
		if err != nil {
			return nil, err
		}
		resp = make([]trade.Data, len(deliveryTrades))
		for i := range deliveryTrades {
			resp[i] = trade.Data{
				TID:          strconv.FormatInt(deliveryTrades[i].ID, 10),
				Exchange:     g.Name,
				CurrencyPair: p,
				AssetType:    a,
				Price:        deliveryTrades[i].Price.Float64(),
				Amount:       deliveryTrades[i].Size,
				Timestamp:    deliveryTrades[i].CreateTime.Time(),
			}
		}
	case asset.Options:
		var trades []TradingHistoryItem
		trades, err = g.GetOptionsTradeHistory(ctx, p.Upper(), "", 0, 0, time.Time{}, time.Time{})
		if err != nil {
			return nil, err
		}
		resp = make([]trade.Data, len(trades))
		for i := range trades {
			resp[i] = trade.Data{
				TID:          strconv.FormatInt(trades[i].ID, 10),
				Exchange:     g.Name,
				CurrencyPair: p,
				AssetType:    a,
				Price:        trades[i].Price.Float64(),
				Amount:       trades[i].Size,
				Timestamp:    trades[i].CreateTime.Time(),
			}
		}
	default:
		return nil, fmt.Errorf("%w asset type: %v", asset.ErrNotSupported, a)
	}
	err = g.AddTradesToBuffer(resp...)
	if err != nil {
		return nil, err
	}
	sort.Sort(trade.ByDate(resp))
	return resp, nil
}

// GetHistoricTrades returns historic trade data within the timeframe provided
func (g *Gateio) GetHistoricTrades(_ context.Context, _ currency.Pair, _ asset.Item, _, _ time.Time) ([]trade.Data, error) {
	return nil, common.ErrFunctionNotSupported
}

// SubmitOrder submits a new order
// TODO: support multiple order types (IOC)
func (g *Gateio) SubmitOrder(ctx context.Context, s *order.Submit) (*order.SubmitResponse, error) {
	err := s.Validate()
	if err != nil {
		return nil, err
	}

	s.Pair, err = g.FormatExchangeCurrency(s.Pair, s.AssetType)
	if err != nil {
		return nil, err
	}
	s.Pair = s.Pair.Upper()
	switch s.AssetType {
	case asset.Spot, asset.Margin, asset.CrossMargin:
		if s.Type != order.Limit {
			return nil, errOnlyLimitOrderType
		}
		switch {
		case s.Side.IsLong():
			s.Side = order.Buy
		case s.Side.IsShort():
			s.Side = order.Sell
		default:
			return nil, errInvalidOrderSide
		}
		sOrder, err := g.PlaceSpotOrder(ctx, &CreateOrderRequestData{
			Side:         s.Side.Lower(),
			Type:         s.Type.Lower(),
			Account:      g.assetTypeToString(s.AssetType),
			Amount:       types.Number(s.Amount),
			Price:        types.Number(s.Price),
			CurrencyPair: s.Pair,
			Text:         s.ClientOrderID,
		})
		if err != nil {
			return nil, err
		}
		response, err := s.DeriveSubmitResponse(sOrder.OrderID)
		if err != nil {
			return nil, err
		}
		side, err := order.StringToOrderSide(sOrder.Side)
		if err != nil {
			return nil, err
		}
		response.Side = side
		status, err := order.StringToOrderStatus(sOrder.Status)
		if err != nil {
			return nil, err
		}
		response.Status = status
		response.Fee = sOrder.FeeDeducted.Float64()
		response.FeeAsset = currency.NewCode(sOrder.FeeCurrency)
		response.Pair = s.Pair
		response.Date = sOrder.CreateTime.Time()
		response.ClientOrderID = sOrder.Text
		response.Date = sOrder.CreateTimeMs.Time()
		response.LastUpdated = sOrder.UpdateTimeMs.Time()
		return response, nil
	case asset.Futures:
		// TODO: See https://www.gate.io/docs/developers/apiv4/en/#create-a-futures-order
		//	* iceberg orders
		//	* auto_size (close_long, close_short)
		// 	* stp_act (self trade prevention)
		settle, err := g.getSettlementFromCurrency(s.Pair, true)
		if err != nil {
			return nil, err
		}
		var amountWithDirection float64
		amountWithDirection, err = getFuturesAmountWithDirection(s)
		if err != nil {
			return nil, err
		}
		var timeInForce string
		timeInForce, err = getTimeInForce(s)
		if err != nil {
			return nil, err
		}
		fOrder, err := g.PlaceFuturesOrder(ctx, &OrderCreateParams{
			Contract:    s.Pair,
<<<<<<< HEAD
			Size:        amountWithDirection,
			Price:       convert.StringToFloat64(s.Price),
=======
			Size:        s.Amount,
			Price:       types.Number(s.Price),
>>>>>>> 0a9fdbcd
			Settle:      settle,
			ReduceOnly:  s.ReduceOnly,
			TimeInForce: timeInForce,
			Text:        s.ClientOrderID})
		if err != nil {
			return nil, err
		}
		response, err := s.DeriveSubmitResponse(strconv.FormatInt(fOrder.ID, 10))
		if err != nil {
			return nil, err
		}
		status, err := order.StringToOrderStatus(fOrder.Status)
		if err != nil {
			return nil, err
		}
		response.Status = status
		response.Pair = s.Pair
		response.Date = fOrder.CreateTime.Time()
		response.ClientOrderID = fOrder.Text
		response.ReduceOnly = fOrder.IsReduceOnly
		response.Amount = math.Abs(fOrder.Size)
		response.Price = fOrder.OrderPrice.Float64()
		return response, nil
	case asset.DeliveryFutures:
		settle, err := g.getSettlementFromCurrency(s.Pair, false)
		if err != nil {
			return nil, err
		}
		var amountWithDirection float64
		amountWithDirection, err = getFuturesAmountWithDirection(s)
		if err != nil {
			return nil, err
		}
		var timeInForce string
		timeInForce, err = getTimeInForce(s)
		if err != nil {
			return nil, err
		}
		newOrder, err := g.PlaceDeliveryOrder(ctx, &OrderCreateParams{
			Contract:    s.Pair,
<<<<<<< HEAD
			Size:        amountWithDirection,
			Price:       convert.StringToFloat64(s.Price),
=======
			Size:        s.Amount,
			Price:       types.Number(s.Price),
>>>>>>> 0a9fdbcd
			Settle:      settle,
			ReduceOnly:  s.ReduceOnly,
			TimeInForce: timeInForce,
			Text:        s.ClientOrderID,
		})
		if err != nil {
			return nil, err
		}
		response, err := s.DeriveSubmitResponse(strconv.FormatInt(newOrder.ID, 10))
		if err != nil {
			return nil, err
		}
		status, err := order.StringToOrderStatus(newOrder.Status)
		if err != nil {
			return nil, err
		}
		response.Status = status
		response.Pair = s.Pair
		response.Date = newOrder.CreateTime.Time()
		response.ClientOrderID = newOrder.Text
		response.Amount = math.Abs(newOrder.Size)
		response.Price = newOrder.OrderPrice.Float64()
		return response, nil
	case asset.Options:
		optionOrder, err := g.PlaceOptionOrder(ctx, OptionOrderParam{
			Contract:   s.Pair.String(),
			OrderSize:  s.Amount,
			Price:      types.Number(s.Price),
			ReduceOnly: s.ReduceOnly,
			Text:       s.ClientOrderID,
		})
		if err != nil {
			return nil, err
		}
		response, err := s.DeriveSubmitResponse(strconv.FormatInt(optionOrder.OptionOrderID, 10))
		if err != nil {
			return nil, err
		}
		status, err := order.StringToOrderStatus(optionOrder.Status)
		if err != nil {
			return nil, err
		}
		response.Status = status
		response.Pair = s.Pair
		response.Date = optionOrder.CreateTime.Time()
		response.ClientOrderID = optionOrder.Text
		return response, nil
	default:
		return nil, fmt.Errorf("%w asset type: %v", asset.ErrNotSupported, s.AssetType)
	}
}

// getFuturesAmountWithDirection sets the amount to a negative value if shorting.
func getFuturesAmountWithDirection(s *order.Submit) (float64, error) {
	switch {
	case s.Side.IsLong():
	case s.Side.IsShort():
		s.Amount = -s.Amount
	default:
		return 0, errInvalidOrderSide
	}
	return s.Amount, nil
}

// getTimeInForce returns the time in force for a given order. If Market order
// IOC
func getTimeInForce(s *order.Submit) (string, error) {
	timeInForce := "gtc"
	if s.ImmediateOrCancel {
		timeInForce = "ioc"
	}
	if s.PostOnly {
		if s.Type != order.Limit {
			return "", errors.New("post only is only supported for limit orders")
		}
		timeInForce = "poc"
	}
	if s.FillOrKill {
		timeInForce = "fok"
	}
	return timeInForce, nil
}

// ModifyOrder will allow of changing orderbook placement and limit to market conversion
func (g *Gateio) ModifyOrder(_ context.Context, _ *order.Modify) (*order.ModifyResponse, error) {
	return nil, common.ErrFunctionNotSupported
}

// CancelOrder cancels an order by its corresponding ID number
func (g *Gateio) CancelOrder(ctx context.Context, o *order.Cancel) error {
	if err := o.Validate(o.StandardCancel()); err != nil {
		return err
	}
	fPair, err := g.FormatExchangeCurrency(o.Pair, o.AssetType)
	if err != nil {
		return err
	}
	switch o.AssetType {
	case asset.Spot, asset.Margin, asset.CrossMargin:
		_, err = g.CancelSingleSpotOrder(ctx, o.OrderID, fPair.String(), o.AssetType == asset.CrossMargin)
	case asset.Futures, asset.DeliveryFutures:
		var settle string
		settle, err = g.getSettlementFromCurrency(fPair, true)
		if err != nil {
			return err
		}
		if o.AssetType == asset.Futures {
			_, err = g.CancelSingleFuturesOrder(ctx, settle, o.OrderID)
		} else {
			_, err = g.CancelSingleDeliveryOrder(ctx, settle, o.OrderID)
		}
		if err != nil {
			return err
		}
	case asset.Options:
		_, err = g.CancelOptionSingleOrder(ctx, o.OrderID)
	default:
		return fmt.Errorf("%w asset type: %v", asset.ErrNotSupported, o.AssetType)
	}
	return err
}

// CancelBatchOrders cancels an orders by their corresponding ID numbers
func (g *Gateio) CancelBatchOrders(ctx context.Context, o []order.Cancel) (*order.CancelBatchResponse, error) {
	var response order.CancelBatchResponse
	response.Status = map[string]string{}
	if len(o) == 0 {
		return nil, errors.New("no cancel order passed")
	}
	var err error
	var cancelSpotOrdersParam []CancelOrderByIDParam
	a := o[0].AssetType
	for x := range o {
		o[x].Pair, err = g.FormatExchangeCurrency(o[x].Pair, a)
		if err != nil {
			return nil, err
		}
		o[x].Pair = o[x].Pair.Upper()
		if a != o[x].AssetType {
			return nil, errors.New("cannot cancel orders of different asset types")
		}
		if a == asset.Spot || a == asset.Margin || a == asset.CrossMargin {
			cancelSpotOrdersParam = append(cancelSpotOrdersParam, CancelOrderByIDParam{
				ID:           o[x].OrderID,
				CurrencyPair: o[x].Pair,
			})
			continue
		}
		err = o[x].Validate(o[x].StandardCancel())
		if err != nil {
			return nil, err
		}
	}
	switch a {
	case asset.Spot, asset.Margin, asset.CrossMargin:
		loop := int(math.Ceil(float64(len(cancelSpotOrdersParam)) / 10))
		for count := 0; count < loop; count++ {
			var input []CancelOrderByIDParam
			if (count + 1) == loop {
				input = cancelSpotOrdersParam[count*10:]
			} else {
				input = cancelSpotOrdersParam[count*10 : (count*10)+10]
			}
			var cancel []CancelOrderByIDResponse
			cancel, err = g.CancelBatchOrdersWithIDList(ctx, input)
			if err != nil {
				return nil, err
			}
			for x := range cancel {
				response.Status[cancel[x].OrderID] = func() string {
					if cancel[x].Succeeded {
						return order.Cancelled.String()
					}
					return ""
				}()
			}
		}
	case asset.Futures:
		for a := range o {
			cancel, err := g.CancelMultipleFuturesOpenOrders(ctx, o[a].Pair, o[a].Side.Lower(), o[a].Pair.Quote.String())
			if err != nil {
				return nil, err
			}
			for x := range cancel {
				response.Status[strconv.FormatInt(cancel[x].ID, 10)] = cancel[x].Status
			}
		}
	case asset.DeliveryFutures:
		for a := range o {
			settle, err := g.getSettlementFromCurrency(o[a].Pair, false)
			if err != nil {
				return nil, err
			}
			cancel, err := g.CancelMultipleDeliveryOrders(ctx, o[a].Pair, o[a].Side.Lower(), settle)
			if err != nil {
				return nil, err
			}
			for x := range cancel {
				response.Status[strconv.FormatInt(cancel[x].ID, 10)] = cancel[x].Status
			}
		}
	case asset.Options:
		for a := range o {
			cancel, err := g.CancelMultipleOptionOpenOrders(ctx, o[a].Pair, o[a].Pair.String(), o[a].Side.Lower())
			if err != nil {
				return nil, err
			}
			for x := range cancel {
				response.Status[strconv.FormatInt(cancel[x].OptionOrderID, 10)] = cancel[x].Status
			}
		}
	default:
		return nil, fmt.Errorf("%w asset type: %v", asset.ErrNotSupported, a)
	}
	return &response, nil
}

// CancelAllOrders cancels all orders associated with a currency pair
func (g *Gateio) CancelAllOrders(ctx context.Context, o *order.Cancel) (order.CancelAllResponse, error) {
	err := o.Validate()
	if err != nil {
		return order.CancelAllResponse{}, err
	}
	var cancelAllOrdersResponse order.CancelAllResponse
	cancelAllOrdersResponse.Status = map[string]string{}
	switch o.AssetType {
	case asset.Spot, asset.Margin, asset.CrossMargin:
		if o.Pair.IsEmpty() {
			return order.CancelAllResponse{}, currency.ErrCurrencyPairEmpty
		}
		var cancel []SpotPriceTriggeredOrder
		cancel, err = g.CancelMultipleSpotOpenOrders(ctx, o.Pair, o.AssetType)
		if err != nil {
			return cancelAllOrdersResponse, err
		}
		for x := range cancel {
			cancelAllOrdersResponse.Status[strconv.FormatInt(cancel[x].AutoOrderID, 10)] = cancel[x].Status
		}
	case asset.Futures:
		if o.Pair.IsEmpty() {
			return cancelAllOrdersResponse, currency.ErrCurrencyPairEmpty
		}
		var settle string
		settle, err = g.getSettlementFromCurrency(o.Pair, true)
		if err != nil {
			return cancelAllOrdersResponse, err
		}
		var cancel []Order
		cancel, err = g.CancelMultipleFuturesOpenOrders(ctx, o.Pair, o.Side.Lower(), settle)
		if err != nil {
			return cancelAllOrdersResponse, err
		}
		for f := range cancel {
			cancelAllOrdersResponse.Status[strconv.FormatInt(cancel[f].ID, 10)] = cancel[f].Status
		}
	case asset.DeliveryFutures:
		if o.Pair.IsEmpty() {
			return cancelAllOrdersResponse, currency.ErrCurrencyPairEmpty
		}
		var settle string
		settle, err = g.getSettlementFromCurrency(o.Pair, false)
		if err != nil {
			return cancelAllOrdersResponse, err
		}
		var cancel []Order
		cancel, err = g.CancelMultipleDeliveryOrders(ctx, o.Pair, o.Side.Lower(), settle)
		if err != nil {
			return cancelAllOrdersResponse, err
		}
		for f := range cancel {
			cancelAllOrdersResponse.Status[strconv.FormatInt(cancel[f].ID, 10)] = cancel[f].Status
		}
	case asset.Options:
		var underlying currency.Pair
		if !o.Pair.IsEmpty() {
			underlying, err = g.GetUnderlyingFromCurrencyPair(o.Pair)
			if err != nil {
				return cancelAllOrdersResponse, err
			}
		}
		cancel, err := g.CancelMultipleOptionOpenOrders(ctx, o.Pair, underlying.String(), o.Side.Lower())
		if err != nil {
			return cancelAllOrdersResponse, err
		}
		for x := range cancel {
			cancelAllOrdersResponse.Status[strconv.FormatInt(cancel[x].OptionOrderID, 10)] = cancel[x].Status
		}
	default:
		return cancelAllOrdersResponse, fmt.Errorf("%w asset type: %v", asset.ErrNotSupported, o.AssetType)
	}

	return cancelAllOrdersResponse, nil
}

// GetOrderInfo returns order information based on order ID
func (g *Gateio) GetOrderInfo(ctx context.Context, orderID string, pair currency.Pair, a asset.Item) (*order.Detail, error) {
	if err := g.CurrencyPairs.IsAssetEnabled(a); err != nil {
		return nil, err
	}

	pair, err := g.FormatExchangeCurrency(pair, a)
	if err != nil {
		return nil, err
	}
	switch a {
	case asset.Spot, asset.Margin, asset.CrossMargin:
		var spotOrder *SpotOrder
		spotOrder, err = g.GetSpotOrder(ctx, orderID, pair, a)
		if err != nil {
			return nil, err
		}
		var side order.Side
		side, err = order.StringToOrderSide(spotOrder.Side)
		if err != nil {
			return nil, err
		}
		var orderType order.Type
		orderType, err = order.StringToOrderType(spotOrder.Type)
		if err != nil {
			return nil, err
		}
		var orderStatus order.Status
		orderStatus, err = order.StringToOrderStatus(spotOrder.Status)
		if err != nil {
			return nil, err
		}
		return &order.Detail{
			Amount:         spotOrder.Amount.Float64(),
			Exchange:       g.Name,
			OrderID:        spotOrder.OrderID,
			Side:           side,
			Type:           orderType,
			Pair:           pair,
			Cost:           spotOrder.FeeDeducted.Float64(),
			AssetType:      a,
			Status:         orderStatus,
			Price:          spotOrder.Price.Float64(),
			ExecutedAmount: spotOrder.Amount.Float64() - spotOrder.Left.Float64(),
			Date:           spotOrder.CreateTimeMs.Time(),
			LastUpdated:    spotOrder.UpdateTimeMs.Time(),
		}, nil
	case asset.Futures, asset.DeliveryFutures:
		var settle string
		if a == asset.Futures {
			settle, err = g.getSettlementFromCurrency(pair, true)
		} else {
			settle, err = g.getSettlementFromCurrency(pair, false)
		}
		if err != nil {
			return nil, err
		}
		var fOrder *Order
		var err error
		if asset.Futures == a {
			fOrder, err = g.GetSingleFuturesOrder(ctx, settle, orderID)
		} else {
			fOrder, err = g.GetSingleDeliveryOrder(ctx, settle, orderID)
		}
		if err != nil {
			return nil, err
		}
		orderStatus, err := order.StringToOrderStatus(fOrder.Status)
		if err != nil {
			return nil, err
		}
		pair, err = currency.NewPairFromString(fOrder.Contract)
		if err != nil {
			return nil, err
		}
		return &order.Detail{
			Amount:         fOrder.Size,
			ExecutedAmount: fOrder.Size - fOrder.RemainingAmount,
			Exchange:       g.Name,
			OrderID:        orderID,
			Status:         orderStatus,
			Price:          fOrder.OrderPrice.Float64(),
			Date:           fOrder.CreateTime.Time(),
			LastUpdated:    fOrder.FinishTime.Time(),
			Pair:           pair,
			AssetType:      a,
		}, nil
	case asset.Options:
		optionOrder, err := g.GetSingleOptionOrder(ctx, orderID)
		if err != nil {
			return nil, err
		}
		orderStatus, err := order.StringToOrderStatus(optionOrder.Status)
		if err != nil {
			return nil, err
		}
		pair, err = currency.NewPairFromString(optionOrder.Contract)
		if err != nil {
			return nil, err
		}
		return &order.Detail{
			Amount:         optionOrder.Size,
			ExecutedAmount: optionOrder.Size - optionOrder.Left,
			Exchange:       g.Name,
			OrderID:        orderID,
			Status:         orderStatus,
			Price:          optionOrder.Price.Float64(),
			Date:           optionOrder.CreateTime.Time(),
			LastUpdated:    optionOrder.FinishTime.Time(),
			Pair:           pair,
			AssetType:      a,
		}, nil
	default:
		return nil, fmt.Errorf("%w asset type: %v", asset.ErrNotSupported, a)
	}
}

// GetDepositAddress returns a deposit address for a specified currency
func (g *Gateio) GetDepositAddress(ctx context.Context, cryptocurrency currency.Code, _, chain string) (*deposit.Address, error) {
	addr, err := g.GenerateCurrencyDepositAddress(ctx, cryptocurrency)
	if err != nil {
		return nil, err
	}
	if chain != "" {
		for x := range addr.MultichainAddresses {
			if addr.MultichainAddresses[x].ObtainFailed == 1 {
				continue
			}
			if addr.MultichainAddresses[x].Chain == chain {
				return &deposit.Address{
					Chain:   addr.MultichainAddresses[x].Chain,
					Address: addr.MultichainAddresses[x].Address,
					Tag:     addr.MultichainAddresses[x].PaymentName,
				}, nil
			}
		}
		return nil, fmt.Errorf("network %s not found", chain)
	}
	return &deposit.Address{
		Address: addr.Address,
		Chain:   chain,
	}, nil
}

// WithdrawCryptocurrencyFunds returns a withdrawal ID when a withdrawal is
// submitted
func (g *Gateio) WithdrawCryptocurrencyFunds(ctx context.Context, withdrawRequest *withdraw.Request) (*withdraw.ExchangeResponse, error) {
	if err := withdrawRequest.Validate(); err != nil {
		return nil, err
	}
	response, err := g.WithdrawCurrency(ctx,
		WithdrawalRequestParam{
			Amount:   types.Number(withdrawRequest.Amount),
			Currency: withdrawRequest.Currency,
			Address:  withdrawRequest.Crypto.Address,
			Chain:    withdrawRequest.Crypto.Chain,
		})
	if err != nil {
		return nil, err
	}
	return &withdraw.ExchangeResponse{
		Name:   response.Chain,
		ID:     response.TransactionID,
		Status: response.Status,
	}, nil
}

// WithdrawFiatFunds returns a withdrawal ID when a withdrawal is submitted
func (g *Gateio) WithdrawFiatFunds(_ context.Context, _ *withdraw.Request) (*withdraw.ExchangeResponse, error) {
	return nil, common.ErrFunctionNotSupported
}

// WithdrawFiatFundsToInternationalBank returns a withdrawal ID when a
// withdrawal is submitted
func (g *Gateio) WithdrawFiatFundsToInternationalBank(_ context.Context, _ *withdraw.Request) (*withdraw.ExchangeResponse, error) {
	return nil, common.ErrFunctionNotSupported
}

// GetFeeByType returns an estimate of fee based on type of transaction
func (g *Gateio) GetFeeByType(ctx context.Context, feeBuilder *exchange.FeeBuilder) (float64, error) {
	if feeBuilder == nil {
		return 0, fmt.Errorf("%T %w", feeBuilder, common.ErrNilPointer)
	}
	if !g.AreCredentialsValid(ctx) && // Todo check connection status
		feeBuilder.FeeType == exchange.CryptocurrencyTradeFee {
		feeBuilder.FeeType = exchange.OfflineTradeFee
	}
	return g.GetFee(ctx, feeBuilder)
}

// GetActiveOrders retrieves any orders that are active/open
func (g *Gateio) GetActiveOrders(ctx context.Context, req *order.MultiOrderRequest) (order.FilteredOrders, error) {
	if err := req.Validate(); err != nil {
		return nil, err
	}
	var orders []order.Detail
	format, err := g.GetPairFormat(req.AssetType, false)
	if err != nil {
		return nil, err
	}
	switch req.AssetType {
	case asset.Spot, asset.Margin, asset.CrossMargin:
		var spotOrders []SpotOrdersDetail
		spotOrders, err = g.GateioSpotOpenOrders(ctx, 0, 0, req.AssetType == asset.CrossMargin)
		if err != nil {
			return nil, err
		}
		for x := range spotOrders {
			var symbol currency.Pair
			symbol, err = currency.NewPairDelimiter(spotOrders[x].CurrencyPair, format.Delimiter)
			if err != nil {
				return nil, err
			}
			for y := range spotOrders[x].Orders {
				if spotOrders[x].Orders[y].Status != "open" {
					continue
				}
				var side order.Side
				side, err = order.StringToOrderSide(spotOrders[x].Orders[x].Side)
				if err != nil {
					log.Errorf(log.ExchangeSys, "%s %v", g.Name, err)
				}
				var oType order.Type
				oType, err = order.StringToOrderType(spotOrders[x].Orders[y].Type)
				if err != nil {
					return nil, err
				}
				var status order.Status
				status, err = order.StringToOrderStatus(spotOrders[x].Orders[y].Status)
				if err != nil {
					log.Errorf(log.ExchangeSys, "%s %v", g.Name, err)
				}
				orders = append(orders, order.Detail{
					Side:                 side,
					Type:                 oType,
					Status:               status,
					Pair:                 symbol,
					OrderID:              spotOrders[x].Orders[y].OrderID,
					Amount:               spotOrders[x].Orders[y].Amount.Float64(),
					ExecutedAmount:       spotOrders[x].Orders[y].Amount.Float64() - spotOrders[x].Orders[y].Left.Float64(),
					RemainingAmount:      spotOrders[x].Orders[y].Left.Float64(),
					Price:                spotOrders[x].Orders[y].Price.Float64(),
					AverageExecutedPrice: spotOrders[x].Orders[y].AverageFillPrice.Float64(),
					Date:                 spotOrders[x].Orders[y].CreateTimeMs.Time(),
					LastUpdated:          spotOrders[x].Orders[y].UpdateTimeMs.Time(),
					Exchange:             g.Name,
					AssetType:            req.AssetType,
					ClientOrderID:        spotOrders[x].Orders[y].Text,
					FeeAsset:             currency.NewCode(spotOrders[x].Orders[y].FeeCurrency),
				})
			}
		}
	case asset.Futures, asset.DeliveryFutures:
		settlement := map[string]bool{}
		if len(req.Pairs) == 0 {
			settlement["btc"] = true
			settlement["usdt"] = true
			settlement["usd"] = true
		} else {
			for x := range req.Pairs {
				var s string
				if req.AssetType == asset.Futures {
					s, err = g.getSettlementFromCurrency(req.Pairs[x], true)
				} else {
					s, err = g.getSettlementFromCurrency(req.Pairs[x], false)
				}
				if err != nil {
					return nil, err
				}
				settlement[s] = true
			}
		}

		for key := range settlement {
			var futuresOrders []Order
			if req.AssetType == asset.Futures {
				futuresOrders, err = g.GetFuturesOrders(ctx, currency.EMPTYPAIR, "open", "", key, 0, 0, 0)
			} else {
				futuresOrders, err = g.GetDeliveryOrders(ctx, currency.EMPTYPAIR, "open", key, "", 0, 0, 0)
			}
			if err != nil {
				if strings.Contains(err.Error(), unfundedFuturesAccount) {
					log.Warnf(log.ExchangeSys, "%s %v", g.Name, err)
					continue
				}
				return nil, err
			}
			for x := range futuresOrders {
				if futuresOrders[x].Status != "open" {
					continue
				}
				var pair currency.Pair
				pair, err = currency.NewPairFromString(futuresOrders[x].Contract)
				if err != nil {
					return nil, err
				}
				var status order.Status
				status, err = order.StringToOrderStatus(futuresOrders[x].Status)
				if err != nil {
					log.Errorf(log.ExchangeSys, "%s %v", g.Name, err)
				}

				side := order.Long
				if futuresOrders[x].Size < 0 {
					side = order.Short
					futuresOrders[x].Size = math.Abs(futuresOrders[x].Size)
					futuresOrders[x].RemainingAmount = math.Abs(futuresOrders[x].RemainingAmount)
				}
				orders = append(orders, order.Detail{
					Status:             status,
					Amount:             futuresOrders[x].Size,
					ContractAmount:     futuresOrders[x].Size,
					Pair:               pair,
					OrderID:            strconv.FormatInt(futuresOrders[x].ID, 10),
					Price:              futuresOrders[x].OrderPrice.Float64(),
					ExecutedAmount:     futuresOrders[x].Size - futuresOrders[x].RemainingAmount,
					RemainingAmount:    futuresOrders[x].RemainingAmount,
					LastUpdated:        futuresOrders[x].FinishTime.Time(),
					Date:               futuresOrders[x].CreateTime.Time(),
					ExecutionNote:      futuresOrders[x].Text,
					Exchange:           g.Name,
					AssetType:          req.AssetType,
					Side:               side,
					Type:               order.Limit,
					SettlementCurrency: currency.NewCode(key),
					ReduceOnly:         futuresOrders[x].IsReduceOnly,
					PostOnly:           futuresOrders[x].TimeInForce == "poc",
				})
			}
		}
	case asset.Options:
		var optionsOrders []OptionOrderResponse
		optionsOrders, err = g.GetOptionFuturesOrders(ctx, currency.EMPTYPAIR, "", "open", 0, 0, req.StartTime, req.EndTime)
		if err != nil {
			return nil, err
		}
		for x := range optionsOrders {
			var currencyPair currency.Pair
			var status order.Status
			currencyPair, err = currency.NewPairFromString(optionsOrders[x].Contract)
			if err != nil {
				return nil, err
			}
			status, err = order.StringToOrderStatus(optionsOrders[x].Status)
			if err != nil {
				return nil, err
			}
			orders = append(orders, order.Detail{
				Status:          status,
				Amount:          optionsOrders[x].Size,
				Pair:            currencyPair,
				OrderID:         strconv.FormatInt(optionsOrders[x].OptionOrderID, 10),
				Price:           optionsOrders[x].Price.Float64(),
				ExecutedAmount:  optionsOrders[x].Size - optionsOrders[x].Left,
				RemainingAmount: optionsOrders[x].Left,
				LastUpdated:     optionsOrders[x].FinishTime.Time(),
				Date:            optionsOrders[x].CreateTime.Time(),
				Exchange:        g.Name,
				AssetType:       req.AssetType,
				ClientOrderID:   optionsOrders[x].Text,
			})
		}
	default:
		return nil, fmt.Errorf("%w asset type: %v", asset.ErrNotSupported, req.AssetType)
	}
	return req.Filter(g.Name, orders), nil
}

// GetOrderHistory retrieves account order information
// Can Limit response to specific order status
func (g *Gateio) GetOrderHistory(ctx context.Context, req *order.MultiOrderRequest) (order.FilteredOrders, error) {
	err := req.Validate()
	if err != nil {
		return nil, err
	}
	var orders []order.Detail
	format, err := g.GetPairFormat(req.AssetType, true)
	if err != nil {
		return nil, err
	}
	switch req.AssetType {
	case asset.Spot, asset.Margin, asset.CrossMargin:
		for x := range req.Pairs {
			fPair := req.Pairs[x].Format(format)
			var spotOrders []SpotPersonalTradeHistory
			spotOrders, err = g.GateIOGetPersonalTradingHistory(ctx, fPair, req.FromOrderID, 0, 0, req.AssetType == asset.CrossMargin, req.StartTime, req.EndTime)
			if err != nil {
				return nil, err
			}
			for o := range spotOrders {
				var side order.Side
				side, err = order.StringToOrderSide(spotOrders[o].Side)
				if err != nil {
					return nil, err
				}
				detail := order.Detail{
					OrderID:        spotOrders[o].OrderID,
					Amount:         spotOrders[o].Amount.Float64(),
					ExecutedAmount: spotOrders[o].Amount.Float64(),
					Price:          spotOrders[o].Price.Float64(),
					Date:           spotOrders[o].CreateTime.Time(),
					Side:           side,
					Exchange:       g.Name,
					Pair:           fPair,
					AssetType:      req.AssetType,
					Fee:            spotOrders[o].Fee.Float64(),
					FeeAsset:       currency.NewCode(spotOrders[o].FeeCurrency),
				}
				detail.InferCostsAndTimes()
				orders = append(orders, detail)
			}
		}
	case asset.Futures, asset.DeliveryFutures:
		for x := range req.Pairs {
			fPair := req.Pairs[x].Format(format)
			var settle string
			if req.AssetType == asset.Futures {
				settle, err = g.getSettlementFromCurrency(fPair, true)
			} else {
				settle, err = g.getSettlementFromCurrency(fPair, false)
			}
			if err != nil {
				return nil, err
			}
			if req.AssetType == asset.Futures && settle == settleUSD {
				settle = settleBTC
			}
			var futuresOrder []TradingHistoryItem
			if req.AssetType == asset.Futures {
				futuresOrder, err = g.GetMyPersonalTradingHistory(ctx, settle, "", req.FromOrderID, fPair, 0, 0, 0)
			} else {
				futuresOrder, err = g.GetDeliveryPersonalTradingHistory(ctx, settle, req.FromOrderID, fPair, 0, 0, 0, "")
			}
			if err != nil {
				return nil, err
			}
			for o := range futuresOrder {
				detail := order.Detail{
					OrderID:   strconv.FormatInt(futuresOrder[o].ID, 10),
					Amount:    futuresOrder[o].Size,
					Price:     futuresOrder[o].Price.Float64(),
					Date:      futuresOrder[o].CreateTime.Time(),
					Exchange:  g.Name,
					Pair:      fPair,
					AssetType: req.AssetType,
				}
				detail.InferCostsAndTimes()
				orders = append(orders, detail)
			}
		}
	case asset.Options:
		for x := range req.Pairs {
			fPair := req.Pairs[x].Format(format)
			var optionOrders []OptionTradingHistory
			optionOrders, err = g.GetOptionsPersonalTradingHistory(ctx, fPair.String(), fPair.Upper(), 0, 0, req.StartTime, req.EndTime)
			if err != nil {
				return nil, err
			}
			for o := range optionOrders {
				detail := order.Detail{
					OrderID:   strconv.FormatInt(optionOrders[o].OrderID, 10),
					Amount:    optionOrders[o].Size,
					Price:     optionOrders[o].Price.Float64(),
					Date:      optionOrders[o].CreateTime.Time(),
					Exchange:  g.Name,
					Pair:      fPair,
					AssetType: req.AssetType,
				}
				detail.InferCostsAndTimes()
				orders = append(orders, detail)
			}
		}
	default:
		return nil, fmt.Errorf("%w asset type: %v", asset.ErrNotSupported, req.AssetType)
	}
	return req.Filter(g.Name, orders), nil
}

// GetHistoricCandles returns candles between a time period for a set time interval
func (g *Gateio) GetHistoricCandles(ctx context.Context, pair currency.Pair, a asset.Item, interval kline.Interval, start, end time.Time) (*kline.Item, error) {
	req, err := g.GetKlineRequest(pair, a, interval, start, end, false)
	if err != nil {
		return nil, err
	}
	var listCandlesticks []kline.Candle
	switch a {
	case asset.Spot, asset.Margin, asset.CrossMargin:
		var candles []Candlestick
		candles, err = g.GetCandlesticks(ctx, req.RequestFormatted, 0, start, end, interval)
		if err != nil {
			return nil, err
		}
		listCandlesticks = make([]kline.Candle, len(candles))
		for x := range candles {
			listCandlesticks[x] = kline.Candle{
				Time:   candles[x].Timestamp,
				Open:   candles[x].OpenPrice,
				High:   candles[x].HighestPrice,
				Low:    candles[x].LowestPrice,
				Close:  candles[x].ClosePrice,
				Volume: candles[x].QuoteCcyVolume,
			}
		}
	case asset.Futures, asset.DeliveryFutures:
		var settlement string
		if req.Asset == asset.Futures {
			settlement, err = g.getSettlementFromCurrency(req.RequestFormatted, true)
		} else {
			settlement, err = g.getSettlementFromCurrency(req.RequestFormatted, false)
		}
		if err != nil {
			return nil, err
		}
		if req.Asset == asset.Futures && settlement == settleUSD {
			settlement = settleBTC
		}
		var candles []FuturesCandlestick
		if a == asset.Futures {
			candles, err = g.GetFuturesCandlesticks(ctx, settlement, req.RequestFormatted.String(), start, end, 0, interval)
		} else {
			candles, err = g.GetDeliveryFuturesCandlesticks(ctx, settlement, req.RequestFormatted.Upper(), start, end, 0, interval)
		}
		if err != nil {
			return nil, err
		}
		listCandlesticks = make([]kline.Candle, len(candles))
		for x := range candles {
			listCandlesticks[x] = kline.Candle{
				Time:   candles[x].Timestamp.Time(),
				Open:   candles[x].OpenPrice.Float64(),
				High:   candles[x].HighestPrice.Float64(),
				Low:    candles[x].LowestPrice.Float64(),
				Close:  candles[x].ClosePrice.Float64(),
				Volume: candles[x].Volume,
			}
		}
	default:
		return nil, fmt.Errorf("%w asset type: %v", asset.ErrNotSupported, a)
	}
	return req.ProcessResponse(listCandlesticks)
}

// GetHistoricCandlesExtended returns candles between a time period for a set time interval
func (g *Gateio) GetHistoricCandlesExtended(ctx context.Context, pair currency.Pair, a asset.Item, interval kline.Interval, start, end time.Time) (*kline.Item, error) {
	req, err := g.GetKlineExtendedRequest(pair, a, interval, start, end)
	if err != nil {
		return nil, err
	}
	candlestickItems := make([]kline.Candle, 0, req.Size())
	for b := range req.RangeHolder.Ranges {
		switch a {
		case asset.Spot, asset.Margin, asset.CrossMargin:
			var candles []Candlestick
			candles, err = g.GetCandlesticks(ctx, req.RequestFormatted, 0, req.RangeHolder.Ranges[b].Start.Time, req.RangeHolder.Ranges[b].End.Time, interval)
			if err != nil {
				return nil, err
			}
			for x := range candles {
				candlestickItems = append(candlestickItems, kline.Candle{
					Time:   candles[x].Timestamp,
					Open:   candles[x].OpenPrice,
					High:   candles[x].HighestPrice,
					Low:    candles[x].LowestPrice,
					Close:  candles[x].ClosePrice,
					Volume: candles[x].QuoteCcyVolume,
				})
			}
		case asset.Futures, asset.DeliveryFutures:
			var settle string
			if req.Asset == asset.Futures {
				settle, err = g.getSettlementFromCurrency(req.RequestFormatted, true)
			} else {
				settle, err = g.getSettlementFromCurrency(req.RequestFormatted, false)
			}
			if err != nil {
				return nil, err
			}
			if req.Asset == asset.Futures && settle == settleUSD {
				settle = settleBTC
			}
			var candles []FuturesCandlestick
			if a == asset.Futures {
				candles, err = g.GetFuturesCandlesticks(ctx, settle, req.RequestFormatted.String(), req.RangeHolder.Ranges[b].Start.Time, req.RangeHolder.Ranges[b].End.Time, 0, interval)
			} else {
				candles, err = g.GetDeliveryFuturesCandlesticks(ctx, settle, req.RequestFormatted.Upper(), req.RangeHolder.Ranges[b].Start.Time, req.RangeHolder.Ranges[b].End.Time, 0, interval)
			}
			if err != nil {
				return nil, err
			}
			for x := range candles {
				candlestickItems = append(candlestickItems, kline.Candle{
					Time:   candles[x].Timestamp.Time(),
					Open:   candles[x].OpenPrice.Float64(),
					High:   candles[x].HighestPrice.Float64(),
					Low:    candles[x].LowestPrice.Float64(),
					Close:  candles[x].ClosePrice.Float64(),
					Volume: candles[x].Volume,
				})
			}
		default:
			return nil, fmt.Errorf("%w asset type: %v", asset.ErrNotSupported, a)
		}
	}
	return req.ProcessResponse(candlestickItems)
}

// GetAvailableTransferChains returns the available transfer blockchains for the specific
// cryptocurrency
func (g *Gateio) GetAvailableTransferChains(ctx context.Context, cryptocurrency currency.Code) ([]string, error) {
	chains, err := g.ListCurrencyChain(ctx, cryptocurrency.Upper())
	if err != nil {
		return nil, err
	}
	availableChains := make([]string, 0, len(chains))
	for x := range chains {
		if chains[x].IsDisabled == 0 {
			availableChains = append(availableChains, chains[x].Chain)
		}
	}
	return availableChains, nil
}

// ValidateAPICredentials validates current credentials used for wrapper
// functionality
func (g *Gateio) ValidateAPICredentials(ctx context.Context, assetType asset.Item) error {
	_, err := g.UpdateAccountInfo(ctx, assetType)
	return g.CheckTransientError(err)
}

// checkInstrumentAvailabilityInSpot checks whether the instrument is available in the spot exchange
// if so we can use the instrument to retrieve orderbook and ticker information using the spot endpoints.
func (g *Gateio) checkInstrumentAvailabilityInSpot(instrument currency.Pair) (bool, error) {
	availables, err := g.CurrencyPairs.GetPairs(asset.Spot, false)
	if err != nil {
		return false, err
	}
	return availables.Contains(instrument, true), nil
}

// GetFuturesContractDetails returns details about futures contracts
func (g *Gateio) GetFuturesContractDetails(ctx context.Context, item asset.Item) ([]futures.Contract, error) {
	if !item.IsFutures() {
		return nil, futures.ErrNotFuturesAsset
	}
	if !g.SupportsAsset(item) {
		return nil, fmt.Errorf("%w %v", asset.ErrNotSupported, item)
	}
	switch item {
	case asset.Futures:
		settlePairs := []string{"btc", "usdt", "usd"}
		var resp []futures.Contract
		for k := range settlePairs {
			contracts, err := g.GetAllFutureContracts(ctx, settlePairs[k])
			if err != nil {
				return nil, err
			}
			contractsToAdd := make([]futures.Contract, len(contracts))
			for j := range contracts {
				var name currency.Pair
				name, err = currency.NewPairFromString(contracts[j].Name)
				if err != nil {
					return nil, err
				}
				settlePair := currency.NewCode(settlePairs[k])
				contractSettlementType := futures.Linear
				switch {
				case name.Base.Equal(currency.BTC) && settlePair.Equal(currency.BTC):
					contractSettlementType = futures.Inverse
				case !name.Base.Equal(settlePair) && !settlePair.Equal(currency.USDT):
					contractSettlementType = futures.Quanto
				}
				c := futures.Contract{
					Exchange:             g.Name,
					Name:                 name,
					Underlying:           name,
					Asset:                item,
					IsActive:             !contracts[j].InDelisting,
					Type:                 futures.Perpetual,
					SettlementType:       contractSettlementType,
					SettlementCurrencies: currency.Currencies{settlePair},
					Multiplier:           contracts[j].QuantoMultiplier.Float64(),
					MaxLeverage:          contracts[j].LeverageMax.Float64(),
				}
				if contracts[j].FundingRate > 0 {
					c.LatestRate = fundingrate.Rate{
						Time: contracts[j].FundingNextApply.Time().Add(-time.Duration(contracts[j].FundingInterval) * time.Second),
						Rate: contracts[j].FundingRate.Decimal(),
					}
				}
				contractsToAdd[j] = c
			}
			resp = append(resp, contractsToAdd...)
		}
		return resp, nil
	case asset.DeliveryFutures:
		settlePairs := []string{"btc", "usdt"}
		var resp []futures.Contract
		for k := range settlePairs {
			contracts, err := g.GetAllDeliveryContracts(ctx, settlePairs[k])
			if err != nil {
				return nil, err
			}
			contractsToAdd := make([]futures.Contract, len(contracts))
			for j := range contracts {
				var name, underlying currency.Pair
				name, err = currency.NewPairFromString(contracts[j].Name)
				if err != nil {
					return nil, err
				}
				underlying, err = currency.NewPairFromString(contracts[j].Underlying)
				if err != nil {
					return nil, err
				}
				var ct futures.ContractType
				// no start information, inferring it based on contract type
				// gateio also reuses contracts for kline data, cannot use a lookup to see the first trade
				var s, e time.Time
				e = contracts[j].ExpireTime.Time()
				switch contracts[j].Cycle {
				case "WEEKLY":
					ct = futures.Weekly
					s = e.Add(-kline.OneWeek.Duration())
				case "BI-WEEKLY":
					ct = futures.Fortnightly
					s = e.Add(-kline.TwoWeek.Duration())
				case "QUARTERLY":
					ct = futures.Quarterly
					s = e.Add(-kline.ThreeMonth.Duration())
				case "BI-QUARTERLY":
					ct = futures.HalfYearly
					s = e.Add(-kline.SixMonth.Duration())
				default:
					ct = futures.LongDated
				}
				contractsToAdd[j] = futures.Contract{
					Exchange:             g.Name,
					Name:                 name,
					Underlying:           underlying,
					Asset:                item,
					StartDate:            s,
					EndDate:              e,
					SettlementType:       futures.Linear,
					IsActive:             !contracts[j].InDelisting,
					Type:                 ct,
					SettlementCurrencies: currency.Currencies{currency.NewCode(settlePairs[k])},
					MarginCurrency:       currency.Code{},
					Multiplier:           contracts[j].QuantoMultiplier.Float64(),
					MaxLeverage:          contracts[j].LeverageMax.Float64(),
				}
			}
			resp = append(resp, contractsToAdd...)
		}
		return resp, nil
	}
	return nil, fmt.Errorf("%w %v", asset.ErrNotSupported, item)
}

// UpdateOrderExecutionLimits sets exchange executions for a required asset type
func (g *Gateio) UpdateOrderExecutionLimits(ctx context.Context, a asset.Item) error {
	if !g.SupportsAsset(a) {
		return fmt.Errorf("%s %w", a, asset.ErrNotSupported)
	}

	var limits []order.MinMaxLevel
	switch a {
	case asset.Spot:
		var pairsData []CurrencyPairDetail
		pairsData, err := g.ListSpotCurrencyPairs(ctx)
		if err != nil {
			return err
		}

		limits = make([]order.MinMaxLevel, 0, len(pairsData))
		for x := range pairsData {
			if pairsData[x].TradeStatus == "untradable" {
				continue
			}
			var pair currency.Pair
			pair, err = g.MatchSymbolWithAvailablePairs(pairsData[x].ID, a, true)
			if err != nil {
				return err
			}

			// Minimum base amounts are not always provided this will default to
			// precision for base deployment. This can't be done for quote.
			minBaseAmount := pairsData[x].MinBaseAmount.Float64()
			if minBaseAmount == 0 {
				minBaseAmount = math.Pow10(-int(pairsData[x].AmountPrecision))
			}

			limits = append(limits, order.MinMaxLevel{
				Asset:                   a,
				Pair:                    pair,
				QuoteStepIncrementSize:  math.Pow10(-int(pairsData[x].Precision)),
				AmountStepIncrementSize: math.Pow10(-int(pairsData[x].AmountPrecision)),
				MinimumBaseAmount:       minBaseAmount,
				MinimumQuoteAmount:      pairsData[x].MinQuoteAmount.Float64(),
			})
		}
	default:
		// TODO: Add in other assets
		return fmt.Errorf("%s %w", a, common.ErrNotYetImplemented)
	}

	return g.LoadLimits(limits)
}

// GetHistoricalFundingRates returns historical funding rates for a futures contract
func (g *Gateio) GetHistoricalFundingRates(ctx context.Context, r *fundingrate.HistoricalRatesRequest) (*fundingrate.HistoricalRates, error) {
	if r == nil {
		return nil, fmt.Errorf("%w LatestRateRequest", common.ErrNilPointer)
	}
	if r.Asset != asset.Futures {
		return nil, fmt.Errorf("%w %v", asset.ErrNotSupported, r.Asset)
	}

	if r.Pair.IsEmpty() {
		return nil, currency.ErrCurrencyPairEmpty
	}

	if !r.StartDate.IsZero() && !r.EndDate.IsZero() {
		err := common.StartEndTimeCheck(r.StartDate, r.EndDate)
		if err != nil {
			return nil, err
		}
	}

	// NOTE: Opted to fail here as a misconfigured request will result in
	// {"label":"CONTRACT_NOT_FOUND"} and rather not mutate request using
	// quote currency as the settlement currency.
	if r.PaymentCurrency.IsEmpty() {
		return nil, fundingrate.ErrPaymentCurrencyCannotBeEmpty
	}

	if r.IncludePayments {
		return nil, fmt.Errorf("include payments %w", common.ErrNotYetImplemented)
	}

	if r.IncludePredictedRate {
		return nil, fmt.Errorf("include predicted rate %w", common.ErrNotYetImplemented)
	}

	fPair, err := g.FormatExchangeCurrency(r.Pair, r.Asset)
	if err != nil {
		return nil, err
	}

	records, err := g.GetFutureFundingRates(ctx, r.PaymentCurrency.String(), fPair, 1000)
	if err != nil {
		return nil, err
	}

	if len(records) == 0 {
		return nil, fundingrate.ErrNoFundingRatesFound
	}

	if !r.StartDate.IsZero() && !r.RespectHistoryLimits && r.StartDate.Before(records[len(records)-1].Timestamp.Time()) {
		return nil, fmt.Errorf("%w start date requested: %v last returned record: %v", fundingrate.ErrFundingRateOutsideLimits, r.StartDate, records[len(records)-1].Timestamp.Time())
	}

	fundingRates := make([]fundingrate.Rate, 0, len(records))
	for i := range records {
		if (!r.EndDate.IsZero() && r.EndDate.Before(records[i].Timestamp.Time())) ||
			(!r.StartDate.IsZero() && r.StartDate.After(records[i].Timestamp.Time())) {
			continue
		}

		fundingRates = append(fundingRates, fundingrate.Rate{
			Rate: decimal.NewFromFloat(records[i].Rate.Float64()),
			Time: records[i].Timestamp.Time(),
		})
	}

	if len(fundingRates) == 0 {
		return nil, fundingrate.ErrNoFundingRatesFound
	}

	return &fundingrate.HistoricalRates{
		Exchange:        g.Name,
		Asset:           r.Asset,
		Pair:            r.Pair,
		FundingRates:    fundingRates,
		StartDate:       fundingRates[len(fundingRates)-1].Time,
		EndDate:         fundingRates[0].Time,
		LatestRate:      fundingRates[0],
		PaymentCurrency: r.PaymentCurrency,
	}, nil
}

// GetLatestFundingRates returns the latest funding rates data
func (g *Gateio) GetLatestFundingRates(ctx context.Context, r *fundingrate.LatestRateRequest) ([]fundingrate.LatestRateResponse, error) {
	if r == nil {
		return nil, fmt.Errorf("%w LatestRateRequest", common.ErrNilPointer)
	}
	if r.Asset != asset.Futures {
		return nil, fmt.Errorf("%w %v", asset.ErrNotSupported, r.Asset)
	}

	if !r.Pair.IsEmpty() {
		resp := make([]fundingrate.LatestRateResponse, 1)
		fPair, err := g.FormatExchangeCurrency(r.Pair, r.Asset)
		if err != nil {
			return nil, err
		}
		var settle string
		settle, err = g.getSettlementFromCurrency(fPair, true)
		if err != nil {
			return nil, err
		}
		contract, err := g.GetSingleContract(ctx, settle, fPair.String())
		if err != nil {
			return nil, err
		}
		resp[0] = contractToFundingRate(g.Name, r.Asset, fPair, contract, r.IncludePredictedRate)
		return resp, nil
	}

	var resp []fundingrate.LatestRateResponse
	settleCurrencies := []string{"btc", "usdt", "usd"}
	pairs, err := g.GetEnabledPairs(asset.Futures)
	if err != nil {
		return nil, err
	}

	for i := range settleCurrencies {
		contracts, err := g.GetAllFutureContracts(ctx, settleCurrencies[i])
		if err != nil {
			return nil, err
		}
		for j := range contracts {
			p := strings.ToUpper(contracts[j].Name)
			if !g.IsValidPairString(p) {
				continue
			}
			cp, err := currency.NewPairFromString(p)
			if err != nil {
				return nil, err
			}
			if !pairs.Contains(cp, false) {
				continue
			}
			var isPerp bool
			isPerp, err = g.IsPerpetualFutureCurrency(r.Asset, cp)
			if err != nil {
				return nil, err
			}
			if !isPerp {
				continue
			}
			resp = append(resp, contractToFundingRate(g.Name, r.Asset, cp, &contracts[j], r.IncludePredictedRate))
		}
	}

	return resp, nil
}

func contractToFundingRate(name string, item asset.Item, fPair currency.Pair, contract *FuturesContract, includeUpcomingRate bool) fundingrate.LatestRateResponse {
	resp := fundingrate.LatestRateResponse{
		Exchange: name,
		Asset:    item,
		Pair:     fPair,
		LatestRate: fundingrate.Rate{
			Time: contract.FundingNextApply.Time().Add(-time.Duration(contract.FundingInterval) * time.Second),
			Rate: contract.FundingRate.Decimal(),
		},
		TimeOfNextRate: contract.FundingNextApply.Time(),
		TimeChecked:    time.Now(),
	}
	if includeUpcomingRate {
		resp.PredictedUpcomingRate = fundingrate.Rate{
			Time: contract.FundingNextApply.Time(),
			Rate: contract.FundingRateIndicative.Decimal(),
		}
	}
	return resp
}

// IsPerpetualFutureCurrency ensures a given asset and currency is a perpetual future
func (g *Gateio) IsPerpetualFutureCurrency(a asset.Item, _ currency.Pair) (bool, error) {
	return a == asset.Futures, nil
}<|MERGE_RESOLUTION|>--- conflicted
+++ resolved
@@ -1108,13 +1108,8 @@
 		}
 		fOrder, err := g.PlaceFuturesOrder(ctx, &OrderCreateParams{
 			Contract:    s.Pair,
-<<<<<<< HEAD
 			Size:        amountWithDirection,
-			Price:       convert.StringToFloat64(s.Price),
-=======
-			Size:        s.Amount,
 			Price:       types.Number(s.Price),
->>>>>>> 0a9fdbcd
 			Settle:      settle,
 			ReduceOnly:  s.ReduceOnly,
 			TimeInForce: timeInForce,
@@ -1155,13 +1150,8 @@
 		}
 		newOrder, err := g.PlaceDeliveryOrder(ctx, &OrderCreateParams{
 			Contract:    s.Pair,
-<<<<<<< HEAD
 			Size:        amountWithDirection,
-			Price:       convert.StringToFloat64(s.Price),
-=======
-			Size:        s.Amount,
 			Price:       types.Number(s.Price),
->>>>>>> 0a9fdbcd
 			Settle:      settle,
 			ReduceOnly:  s.ReduceOnly,
 			TimeInForce: timeInForce,
