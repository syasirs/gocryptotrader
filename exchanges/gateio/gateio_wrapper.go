--- conflicted
+++ resolved
@@ -146,8 +146,6 @@
 	if err != nil {
 		log.Errorln(log.ExchangeSys, err)
 	}
-<<<<<<< HEAD
-=======
 	err = g.DisableAssetWebsocketSupport(asset.Margin)
 	if err != nil {
 		log.Errorln(log.ExchangeSys, err)
@@ -168,7 +166,6 @@
 	if err != nil {
 		log.Errorln(log.ExchangeSys, err)
 	}
->>>>>>> d7ba6b5f
 	g.API.Endpoints = g.NewEndpoints()
 	err = g.API.Endpoints.SetDefaultEndpoints(map[exchange.URL]string{
 		exchange.RestSpot:              gateioTradeURL,
