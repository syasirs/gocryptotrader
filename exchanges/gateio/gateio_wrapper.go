--- conflicted
+++ resolved
@@ -467,22 +467,13 @@
 
 // GetAccountFundingHistory returns funding history, deposits and
 // withdrawals
-<<<<<<< HEAD
 func (g *Gateio) GetAccountFundingHistory(ctx context.Context) ([]exchange.FundingHistory, error) {
-=======
-func (g *Gateio) GetFundingHistory(_ context.Context) ([]exchange.FundHistory, error) {
->>>>>>> 492ea20f
 	return nil, common.ErrFunctionNotSupported
 }
 
 // GetWithdrawalsHistory returns previous withdrawals data
-<<<<<<< HEAD
 func (g *Gateio) GetWithdrawalsHistory(ctx context.Context, c currency.Code, _ asset.Item) ([]exchange.WithdrawalHistory, error) {
 	return nil, common.ErrFunctionNotSupported
-=======
-func (g *Gateio) GetWithdrawalsHistory(_ context.Context, _ currency.Code, _ asset.Item) (resp []exchange.WithdrawalHistory, err error) {
-	return nil, common.ErrNotYetImplemented
->>>>>>> 492ea20f
 }
 
 // GetRecentTrades returns the most recent trades for a currency and asset
@@ -597,13 +588,8 @@
 }
 
 // CancelBatchOrders cancels an orders by their corresponding ID numbers
-<<<<<<< HEAD
 func (g *Gateio) CancelBatchOrders(ctx context.Context, o []order.Cancel) (*order.CancelBatchResponse, error) {
 	return nil, common.ErrFunctionNotSupported
-=======
-func (g *Gateio) CancelBatchOrders(_ context.Context, _ []order.Cancel) (order.CancelBatchResponse, error) {
-	return order.CancelBatchResponse{}, common.ErrNotYetImplemented
->>>>>>> 492ea20f
 }
 
 // CancelAllOrders cancels all orders associated with a currency pair
@@ -632,15 +618,11 @@
 }
 
 // GetOrderInfo returns order information based on order ID
-<<<<<<< HEAD
 func (g *Gateio) GetOrderInfo(ctx context.Context, orderID string, _ currency.Pair, assetType asset.Item) (*order.Detail, error) {
 	if err := g.CurrencyPairs.IsAssetEnabled(assetType); err != nil {
 		return nil, err
 	}
 
-=======
-func (g *Gateio) GetOrderInfo(ctx context.Context, orderID string, _ currency.Pair, assetType asset.Item) (order.Detail, error) {
->>>>>>> 492ea20f
 	var orderDetail order.Detail
 	orders, err := g.GetOpenOrders(ctx, "")
 	if err != nil {
