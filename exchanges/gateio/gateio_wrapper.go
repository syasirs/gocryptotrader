package gateio

import (
	"context"
	"errors"
	"fmt"
	"math"
	"sort"
	"strconv"
	"strings"
	"sync"
	"time"

	"github.com/thrasher-corp/gocryptotrader/common"
	"github.com/thrasher-corp/gocryptotrader/config"
	"github.com/thrasher-corp/gocryptotrader/currency"
	exchange "github.com/thrasher-corp/gocryptotrader/exchanges"
	"github.com/thrasher-corp/gocryptotrader/exchanges/account"
	"github.com/thrasher-corp/gocryptotrader/exchanges/asset"
	"github.com/thrasher-corp/gocryptotrader/exchanges/deposit"
	"github.com/thrasher-corp/gocryptotrader/exchanges/kline"
	"github.com/thrasher-corp/gocryptotrader/exchanges/order"
	"github.com/thrasher-corp/gocryptotrader/exchanges/orderbook"
	"github.com/thrasher-corp/gocryptotrader/exchanges/protocol"
	"github.com/thrasher-corp/gocryptotrader/exchanges/request"
	"github.com/thrasher-corp/gocryptotrader/exchanges/stream"
	"github.com/thrasher-corp/gocryptotrader/exchanges/ticker"
	"github.com/thrasher-corp/gocryptotrader/exchanges/trade"
	"github.com/thrasher-corp/gocryptotrader/log"
	"github.com/thrasher-corp/gocryptotrader/portfolio/withdraw"
)

// GetDefaultConfig returns a default exchange config
func (g *Gateio) GetDefaultConfig(ctx context.Context) (*config.Exchange, error) {
	g.SetDefaults()
	exchCfg := new(config.Exchange)
	exchCfg.Name = g.Name
	exchCfg.HTTPTimeout = exchange.DefaultHTTPTimeout
	exchCfg.BaseCurrencies = g.BaseCurrencies

	err := g.SetupDefaults(exchCfg)
	if err != nil {
		return nil, err
	}

	if g.Features.Supports.RESTCapabilities.AutoPairUpdates {
		err = g.UpdateTradablePairs(ctx, true)
		if err != nil {
			return nil, err
		}
	}
	return exchCfg, nil
}

// SetDefaults sets default values for the exchange
func (g *Gateio) SetDefaults() {
	g.Name = "GateIO"
	g.Enabled = true
	g.Verbose = true
	g.API.CredentialsValidator.RequiresKey = true
	g.API.CredentialsValidator.RequiresSecret = true

	requestFmt := &currency.PairFormat{Delimiter: currency.UnderscoreDelimiter, Uppercase: true}
	configFmt := &currency.PairFormat{Delimiter: currency.UnderscoreDelimiter, Uppercase: true}
	err := g.SetGlobalPairsManager(requestFmt, configFmt, asset.Spot, asset.Futures, asset.Margin, asset.CrossMargin, asset.DeliveryFutures, asset.Options)
	if err != nil {
		log.Errorln(log.ExchangeSys, err)
	}

	g.Features = exchange.Features{
		Supports: exchange.FeaturesSupported{
			REST:      true,
			Websocket: true,
			RESTCapabilities: protocol.Features{
				TickerBatching:        true,
				TickerFetching:        true,
				KlineFetching:         true,
				TradeFetching:         true,
				OrderbookFetching:     true,
				AutoPairUpdates:       true,
				AccountInfo:           true,
				GetOrder:              true,
				GetOrders:             true,
				CancelOrders:          true,
				CancelOrder:           true,
				SubmitOrder:           true,
				UserTradeHistory:      true,
				CryptoDeposit:         true,
				CryptoWithdrawal:      true,
				TradeFee:              true,
				CryptoWithdrawalFee:   true,
				MultiChainDeposits:    true,
				MultiChainWithdrawals: true,
			},
			WebsocketCapabilities: protocol.Features{
				TickerFetching:         true,
				OrderbookFetching:      true,
				TradeFetching:          true,
				KlineFetching:          true,
				FullPayloadSubscribe:   true,
				AuthenticatedEndpoints: true,
				MessageCorrelation:     true,
				GetOrder:               true,
				AccountBalance:         true,
				Subscribe:              true,
			},
			WithdrawPermissions: exchange.AutoWithdrawCrypto |
				exchange.NoFiatWithdrawals,
			Kline: kline.ExchangeCapabilitiesSupported{
				Intervals: true,
			},
		},
		Enabled: exchange.FeaturesEnabled{
			AutoPairUpdates: true,
			Kline: kline.ExchangeCapabilitiesEnabled{
				Intervals: kline.DeployExchangeIntervals(
<<<<<<< HEAD
					kline.HundredMilliseconds,
					kline.ThousandMilliseconds,
					kline.TenSecond,
					kline.ThirtySecond,
					kline.OneMin,
					kline.FiveMin,
					kline.FifteenMin,
					kline.ThirtyMin,
					kline.OneHour,
					kline.TwoHour,
					kline.FourHour,
					kline.EightHour,
					kline.TwelveHour,
					kline.OneDay,
					kline.OneWeek,
					kline.OneMonth,
					kline.ThreeMonth,
					kline.SixMonth,
				),
				ResultLimit: 1000,
=======
					kline.IntervalCapacity{Interval: kline.OneMin},
					kline.IntervalCapacity{Interval: kline.ThreeMin},
					kline.IntervalCapacity{Interval: kline.FiveMin},
					kline.IntervalCapacity{Interval: kline.FifteenMin},
					kline.IntervalCapacity{Interval: kline.ThirtyMin},
					kline.IntervalCapacity{Interval: kline.OneHour},
					kline.IntervalCapacity{Interval: kline.TwoHour},
					kline.IntervalCapacity{Interval: kline.FourHour},
					kline.IntervalCapacity{Interval: kline.SixHour},
					kline.IntervalCapacity{Interval: kline.TwelveHour},
					kline.IntervalCapacity{Interval: kline.OneDay},
				),
				GlobalResultLimit: 1001,
>>>>>>> 492ea20f
			},
		},
	}
	g.Requester, err = request.New(g.Name,
		common.NewHTTPClientWithTimeout(exchange.DefaultHTTPTimeout),
		request.WithLimiter(SetRateLimit()),
	)
	if err != nil {
		log.Errorln(log.ExchangeSys, err)
	}
	err = g.DisableAssetWebsocketSupport(asset.Margin)
	if err != nil {
		log.Errorln(log.ExchangeSys, err)
	}
	err = g.DisableAssetWebsocketSupport(asset.CrossMargin)
	if err != nil {
		log.Errorln(log.ExchangeSys, err)
	}
	err = g.DisableAssetWebsocketSupport(asset.Futures)
	if err != nil {
		log.Errorln(log.ExchangeSys, err)
	}
	err = g.DisableAssetWebsocketSupport(asset.DeliveryFutures)
	if err != nil {
		log.Errorln(log.ExchangeSys, err)
	}
	err = g.DisableAssetWebsocketSupport(asset.Options)
	if err != nil {
		log.Errorln(log.ExchangeSys, err)
	}
	g.API.Endpoints = g.NewEndpoints()
	err = g.API.Endpoints.SetDefaultEndpoints(map[exchange.URL]string{
		exchange.RestSpot:              gateioTradeURL,
		exchange.RestFutures:           gateioFuturesLiveTradingAlternative,
		exchange.RestSpotSupplementary: gateioFuturesTestnetTrading,
		exchange.WebsocketSpot:         gateioWebsocketEndpoint,
	})
	if err != nil {
		log.Errorln(log.ExchangeSys, err)
	}
	g.Websocket = stream.New()
	g.WebsocketResponseMaxLimit = exchange.DefaultWebsocketResponseMaxLimit
	g.WebsocketResponseCheckTimeout = exchange.DefaultWebsocketResponseCheckTimeout
	g.WebsocketOrderbookBufferLimit = exchange.DefaultWebsocketOrderbookBufferLimit
}

// Setup sets user configuration
func (g *Gateio) Setup(exch *config.Exchange) error {
	err := exch.Validate()
	if err != nil {
		return err
	}
	if !exch.Enabled {
		g.SetEnabled(false)
		return nil
	}
	err = g.SetupDefaults(exch)
	if err != nil {
		return err
	}

	wsRunningURL, err := g.API.Endpoints.GetURL(exchange.WebsocketSpot)
	if err != nil {
		return err
	}

	err = g.Websocket.Setup(&stream.WebsocketSetup{
		ExchangeConfig:         exch,
		DefaultURL:             gateioWebsocketEndpoint,
		RunningURL:             wsRunningURL,
		Connector:              g.WsConnect,
		Subscriber:             g.Subscribe,
		Unsubscriber:           g.Unsubscribe,
		GenerateSubscriptions:  g.GenerateDefaultSubscriptions,
		ConnectionMonitorDelay: exch.ConnectionMonitorDelay,
		Features:               &g.Features.Supports.WebsocketCapabilities,
	})
	if err != nil {
		return err
	}
	return g.Websocket.SetupNewConnection(stream.ConnectionSetup{
		URL:                  gateioWebsocketEndpoint,
		RateLimit:            gateioWebsocketRateLimit,
		ResponseCheckTimeout: exch.WebsocketResponseCheckTimeout,
		ResponseMaxLimit:     exch.WebsocketResponseMaxLimit,
	})
}

// Start starts the GateIO go routine
func (g *Gateio) Start(ctx context.Context, wg *sync.WaitGroup) error {
	if wg == nil {
		return fmt.Errorf("%T %w", wg, common.ErrNilPointer)
	}
	wg.Add(1)
	go func() {
		g.Run(ctx)
		wg.Done()
	}()
	return nil
}

// Run implements the GateIO wrapper
func (g *Gateio) Run(ctx context.Context) {
	if g.Verbose {
		g.PrintEnabledPairs()
	}
	if !g.GetEnabledFeatures().AutoPairUpdates {
		return
	}
	err := g.UpdateTradablePairs(ctx, false)
	if err != nil {
		log.Errorf(log.ExchangeSys, "%s failed to update tradable pairs. Err: %s", g.Name, err)
	}
}

// UpdateTicker updates and returns the ticker for a currency pair
func (g *Gateio) UpdateTicker(ctx context.Context, p currency.Pair, a asset.Item) (*ticker.Price, error) {
	if !g.SupportsAsset(a) {
		return nil, fmt.Errorf("%w asset type: %v", asset.ErrNotSupported, a)
	}
	fPair, err := g.FormatExchangeCurrency(p, a)
	if err != nil {
		return nil, err
	}
	if fPair.IsEmpty() || fPair.Quote.IsEmpty() {
		return nil, currency.ErrCurrencyPairEmpty
	}
	fPair = fPair.Upper()
	var tickerData *ticker.Price
	switch a {
	case asset.Margin, asset.Spot, asset.CrossMargin:
		var available bool
		available, err = g.checkInstrumentAvailabilityInSpot(fPair)
		if err != nil {
			return nil, err
		}
		if a != asset.Spot && !available {
			return nil, fmt.Errorf("%v instrument %v does not have ticker data", a, fPair)
		}
		var tickerNew *Ticker
		tickerNew, err = g.GetTicker(ctx, fPair.String(), "")
		if err != nil {
			return nil, err
		}
		tickerData = &ticker.Price{
			Pair:         fPair,
			Low:          tickerNew.Low24H,
			High:         tickerNew.High24H,
			Bid:          tickerNew.HighestBid,
			Ask:          tickerNew.LowestAsk,
			Last:         tickerNew.Last,
			ExchangeName: g.Name,
			AssetType:    a,
		}
	case asset.Futures:
		var settle string
		settle, err = g.getSettlementFromCurrency(fPair, true)
		if err != nil {
			return nil, err
		}
		var tickers []FuturesTicker
		tickers, err = g.GetFuturesTickers(ctx, settle, fPair)
		if err != nil {
			return nil, err
		}
		var tick *FuturesTicker
		for x := range tickers {
			if tickers[x].Contract == fPair.String() {
				tick = &tickers[x]
				break
			}
		}
		if tick == nil {
			return nil, errNoTickerData
		}
		tickerData = &ticker.Price{
			Pair:         fPair,
			Low:          tick.Low24H,
			High:         tick.High24H,
			Last:         tick.Last,
			Volume:       tick.Volume24HBase,
			QuoteVolume:  tick.Volume24HQuote,
			ExchangeName: g.Name,
			AssetType:    a,
		}
	case asset.Options:
		var underlying currency.Pair
		var tickers []OptionsTicker
		underlying, err = g.GetUnderlyingFromCurrencyPair(fPair)
		if err != nil {
			return nil, err
		}
		tickers, err = g.GetOptionsTickers(ctx, underlying.String())
		if err != nil {
			return nil, err
		}
		for x := range tickers {
			if tickers[x].Name != fPair.String() {
				continue
			}
			var cp currency.Pair
			cp, err = currency.NewPairFromString(strings.ReplaceAll(tickers[x].Name, currency.DashDelimiter, currency.UnderscoreDelimiter))
			if err != nil {
				return nil, err
			}
			cp.Quote = currency.NewCode(strings.ReplaceAll(cp.Quote.String(), currency.UnderscoreDelimiter, currency.DashDelimiter))
			if err != nil {
				return nil, err
			}
			tickerData = &ticker.Price{
				Pair:         cp,
				Last:         tickers[x].LastPrice,
				Bid:          tickers[x].Bid1Price,
				Ask:          tickers[x].Ask1Price,
				AskSize:      tickers[x].Ask1Size,
				BidSize:      tickers[x].Bid1Size,
				ExchangeName: g.Name,
				AssetType:    a,
			}
			err = ticker.ProcessTicker(tickerData)
			if err != nil {
				return nil, err
			}
		}
		return ticker.GetTicker(g.Name, fPair, a)
	case asset.DeliveryFutures:
		var settle string
		settle, err = g.getSettlementFromCurrency(fPair, false)
		if err != nil {
			return nil, err
		}
		var tickers []FuturesTicker
		tickers, err = g.GetDeliveryFutureTickers(ctx, settle, fPair)
		if err != nil {
			return nil, err
		}
		for x := range tickers {
			if tickers[x].Contract == fPair.Upper().String() {
				tickerData = &ticker.Price{
					Pair:         fPair,
					Last:         tickers[x].Last,
					High:         tickers[x].High24H,
					Low:          tickers[x].Low24H,
					Volume:       tickers[x].Volume24H,
					QuoteVolume:  tickers[x].Volume24HQuote,
					ExchangeName: g.Name,
					AssetType:    a,
				}
				break
			}
		}
	}
	err = ticker.ProcessTicker(tickerData)
	if err != nil {
		return nil, err
	}
	return ticker.GetTicker(g.Name, fPair, a)
}

// FetchTicker retrieves a list of tickers.
func (g *Gateio) FetchTicker(ctx context.Context, p currency.Pair, assetType asset.Item) (*ticker.Price, error) {
	fPair, err := g.FormatExchangeCurrency(p, assetType)
	if err != nil {
		return nil, err
	}
	tickerNew, err := ticker.GetTicker(g.Name, fPair, assetType)
	if err != nil {
		return g.UpdateTicker(ctx, fPair, assetType)
	}
	return tickerNew, nil
}

// FetchTradablePairs returns a list of the exchanges tradable pairs
func (g *Gateio) FetchTradablePairs(ctx context.Context, a asset.Item) (currency.Pairs, error) {
	if !g.SupportsAsset(a) {
		return nil, fmt.Errorf("%w asset type: %v", asset.ErrNotSupported, a)
	}
	switch a {
	case asset.Spot:
		tradables, err := g.ListSpotCurrencyPairs(ctx)
		if err != nil {
			return nil, err
		}
		pairs := make([]currency.Pair, 0, len(tradables))
		for x := range tradables {
			if tradables[x].TradeStatus == "untradable" {
				continue
			}
			p := strings.ToUpper(tradables[x].ID)
			if !g.IsValidPairString(p) {
				continue
			}
			cp, err := currency.NewPairFromString(p)
			if err != nil {
				return nil, err
			}
			pairs = append(pairs, cp)
		}
		return pairs, nil
	case asset.Margin, asset.CrossMargin:
		tradables, err := g.GetMarginSupportedCurrencyPairs(ctx)
		if err != nil {
			return nil, err
		}
		pairs := make([]currency.Pair, 0, len(tradables))
		for x := range tradables {
			if tradables[x].Status == 0 {
				continue
			}
			p := strings.ToUpper(tradables[x].Base + currency.UnderscoreDelimiter + tradables[x].Quote)
			if !g.IsValidPairString(p) {
				continue
			}
			cp, err := currency.NewPairFromString(p)
			if err != nil {
				return nil, err
			}
			pairs = append(pairs, cp)
		}
		return pairs, nil
	case asset.Futures:
		btcContracts, err := g.GetAllFutureContracts(ctx, settleBTC)
		if err != nil {
			return nil, err
		}
		usdtContracts, err := g.GetAllFutureContracts(ctx, settleUSDT)
		if err != nil {
			return nil, err
		}
		btcContracts = append(btcContracts, usdtContracts...)
		pairs := make([]currency.Pair, 0, len(btcContracts))
		for x := range btcContracts {
			if btcContracts[x].InDelisting {
				continue
			}
			p := strings.ToUpper(btcContracts[x].Name)
			if !g.IsValidPairString(p) {
				continue
			}
			cp, err := currency.NewPairFromString(p)
			if err != nil {
				return nil, err
			}
			pairs = append(pairs, cp)
		}
		return pairs, nil
	case asset.DeliveryFutures:
		btcContracts, err := g.GetAllDeliveryContracts(ctx, settleBTC)
		if err != nil {
			return nil, err
		}
		usdtContracts, err := g.GetAllDeliveryContracts(ctx, settleUSDT)
		if err != nil {
			return nil, err
		}
		btcContracts = append(btcContracts, usdtContracts...)
		pairs := make([]currency.Pair, 0, len(btcContracts))
		for x := range btcContracts {
			if btcContracts[x].InDelisting {
				continue
			}
			p := strings.ToUpper(btcContracts[x].Name)
			if !g.IsValidPairString(p) {
				continue
			}
			cp, err := currency.NewPairFromString(p)
			if err != nil {
				return nil, err
			}
			pairs = append(pairs, cp)
		}
		return pairs, nil
	case asset.Options:
		underlyings, err := g.GetAllOptionsUnderlyings(ctx)
		if err != nil {
			return nil, err
		}
		var pairs []currency.Pair
		for x := range underlyings {
			contracts, err := g.GetAllContractOfUnderlyingWithinExpiryDate(ctx, underlyings[x].Name, time.Time{})
			if err != nil {
				return nil, err
			}
			for c := range contracts {
				if !g.IsValidPairString(contracts[c].Name) {
					continue
				}
				cp, err := currency.NewPairFromString(strings.ReplaceAll(contracts[c].Name, currency.DashDelimiter, currency.UnderscoreDelimiter))
				if err != nil {
					return nil, err
				}
				cp.Quote = currency.NewCode(strings.ReplaceAll(cp.Quote.String(), currency.UnderscoreDelimiter, currency.DashDelimiter))
				if err != nil {
					return nil, err
				}
				pairs = append(pairs, cp)
			}
		}
		return pairs, nil
	default:
		return nil, fmt.Errorf("%w asset type: %v", asset.ErrNotSupported, a)
	}
}

// UpdateTradablePairs updates the exchanges available pairs and stores
// them in the exchanges config
func (g *Gateio) UpdateTradablePairs(ctx context.Context, forceUpdate bool) error {
	assets := g.GetAssetTypes(false)
	for x := range assets {
		pairs, err := g.FetchTradablePairs(ctx, assets[x])
		if err != nil {
			return err
		}
		if len(pairs) == 0 {
			return errors.New("no tradable pairs found")
		}
		err = g.UpdatePairs(pairs, assets[x], false, forceUpdate)
		if err != nil {
			return err
		}
	}
	return nil
}

// UpdateTickers updates the ticker for all currency pairs of a given asset type
func (g *Gateio) UpdateTickers(ctx context.Context, a asset.Item) error {
	if !g.SupportsAsset(a) {
		return fmt.Errorf("%w asset type: %v", asset.ErrNotSupported, a)
	}
	var err error
	switch a {
	case asset.Spot, asset.Margin, asset.CrossMargin:
		var tickers []Ticker
		tickers, err = g.GetTickers(ctx, currency.EMPTYPAIR.String(), "")
		if err != nil {
			return err
		}
		for x := range tickers {
			var currencyPair currency.Pair
			currencyPair, err = currency.NewPairFromString(tickers[x].CurrencyPair)
			if err != nil {
				return err
			}
			err = ticker.ProcessTicker(&ticker.Price{
				Last:         tickers[x].Last,
				High:         tickers[x].High24H,
				Low:          tickers[x].Low24H,
				Bid:          tickers[x].HighestBid,
				Ask:          tickers[x].LowestAsk,
				QuoteVolume:  tickers[x].QuoteVolume,
				Volume:       tickers[x].BaseVolume,
				ExchangeName: g.Name,
				Pair:         currencyPair,
				AssetType:    a,
			})
			if err != nil {
				return err
			}
		}
	case asset.Futures, asset.DeliveryFutures:
		var tickers []FuturesTicker
		var ticks []FuturesTicker
		for _, settle := range []string{settleBTC, settleUSDT, settleUSD} {
			if a == asset.Futures {
				ticks, err = g.GetFuturesTickers(ctx, settle, currency.EMPTYPAIR)
			} else {
				if settle == settleUSD {
					continue
				}
				ticks, err = g.GetDeliveryFutureTickers(ctx, settle, currency.EMPTYPAIR)
			}
			if err != nil {
				return err
			}
			tickers = append(tickers, ticks...)
		}
		for x := range tickers {
			currencyPair, err := currency.NewPairFromString(tickers[x].Contract)
			if err != nil {
				return err
			}
			err = ticker.ProcessTicker(&ticker.Price{
				Last:         tickers[x].Last,
				High:         tickers[x].High24H,
				Low:          tickers[x].Low24H,
				Volume:       tickers[x].Volume24H,
				QuoteVolume:  tickers[x].Volume24HQuote,
				ExchangeName: g.Name,
				Pair:         currencyPair,
				AssetType:    a,
			})
			if err != nil {
				return err
			}
		}
	case asset.Options:
		pairs, err := g.GetEnabledPairs(a)
		if err != nil {
			return err
		}
		for i := range pairs {
			underlying, err := g.GetUnderlyingFromCurrencyPair(pairs[i])
			if err != nil {
				return err
			}
			tickers, err := g.GetOptionsTickers(ctx, underlying.String())
			if err != nil {
				return err
			}
			for x := range tickers {
				currencyPair, err := currency.NewPairFromString(tickers[x].Name)
				if err != nil {
					return err
				}
				err = ticker.ProcessTicker(&ticker.Price{
					Last:         tickers[x].LastPrice,
					Ask:          tickers[x].Ask1Price,
					AskSize:      tickers[x].Ask1Size,
					Bid:          tickers[x].Bid1Price,
					BidSize:      tickers[x].Bid1Size,
					Pair:         currencyPair,
					ExchangeName: g.Name,
					AssetType:    a,
				})
				if err != nil {
					return err
				}
			}
		}
	default:
		return fmt.Errorf("%w asset type: %v", asset.ErrNotSupported, a)
	}
	return nil
}

// FetchOrderbook returns orderbook base on the currency pair
func (g *Gateio) FetchOrderbook(ctx context.Context, p currency.Pair, assetType asset.Item) (*orderbook.Base, error) {
	ob, err := orderbook.Get(g.Name, p, assetType)
	if err != nil {
		return g.UpdateOrderbook(ctx, p, assetType)
	}
	return ob, nil
}

// UpdateOrderbook updates and returns the orderbook for a currency pair
func (g *Gateio) UpdateOrderbook(ctx context.Context, p currency.Pair, a asset.Item) (*orderbook.Base, error) {
	p, err := g.FormatExchangeCurrency(p, a)
	if err != nil {
		return nil, err
	}
	var orderbookNew *Orderbook
	switch a {
	case asset.Spot, asset.Margin, asset.CrossMargin:
		var available bool
		available, err = g.checkInstrumentAvailabilityInSpot(p)
		if err != nil {
			return nil, err
		}
		if a != asset.Spot && !available {
			return nil, fmt.Errorf("%v instrument %v does not have orderbook data", a, p)
		}
		orderbookNew, err = g.GetOrderbook(ctx, p.String(), "", 0, true)
	case asset.Futures:
		var settle string
		settle, err = g.getSettlementFromCurrency(p, true)
		if err != nil {
			return nil, err
		}
		orderbookNew, err = g.GetFuturesOrderbook(ctx, settle, p.String(), "", 0, true)
	case asset.DeliveryFutures:
		var settle string
		settle, err = g.getSettlementFromCurrency(p.Upper(), false)
		if err != nil {
			return nil, err
		}
		orderbookNew, err = g.GetDeliveryOrderbook(ctx, settle, "", p, 0, true)
	case asset.Options:
		orderbookNew, err = g.GetOptionsOrderbook(ctx, p, "", 0, true)
	default:
		return nil, fmt.Errorf("%w %v", asset.ErrNotSupported, a)
	}
	if err != nil {
		return nil, err
	}
	book := &orderbook.Base{
		Exchange:        g.Name,
		Asset:           a,
		VerifyOrderbook: g.CanVerifyOrderbook,
		Pair:            p.Upper(),
		LastUpdateID:    orderbookNew.ID,
		LastUpdated:     orderbookNew.Update,
	}
	book.Bids = make(orderbook.Items, len(orderbookNew.Bids))
	for x := range orderbookNew.Bids {
		book.Bids[x] = orderbook.Item{
			Amount: orderbookNew.Bids[x].Amount,
			Price:  orderbookNew.Bids[x].Price,
		}
	}
	book.Asks = make(orderbook.Items, len(orderbookNew.Asks))
	for x := range orderbookNew.Asks {
		book.Asks[x] = orderbook.Item{
			Amount: orderbookNew.Asks[x].Amount,
			Price:  orderbookNew.Asks[x].Price,
		}
	}
	err = book.Process()
	if err != nil {
		return book, err
	}
	return orderbook.Get(g.Name, book.Pair, a)
}

// UpdateAccountInfo retrieves balances for all enabled currencies for the
func (g *Gateio) UpdateAccountInfo(ctx context.Context, a asset.Item) (account.Holdings, error) {
	var info account.Holdings
	info.Exchange = g.Name
	var err error
	switch a {
	case asset.Spot:
		var balances []SpotAccount
		balances, err = g.GetSpotAccounts(ctx, currency.EMPTYCODE)
		currencies := make([]account.Balance, len(balances))
		if err != nil {
			return info, err
		}
		for x := range balances {
			currencies[x] = account.Balance{
				Currency: currency.NewCode(balances[x].Currency),
				Total:    balances[x].Available - balances[x].Locked,
				Hold:     balances[x].Locked,
				Free:     balances[x].Available,
			}
		}
		info.Accounts = append(info.Accounts, account.SubAccount{
			AssetType:  a,
			Currencies: currencies,
		})
	case asset.Margin, asset.CrossMargin:
		var balances []MarginAccountItem
		balances, err = g.GetMarginAccountList(ctx, currency.EMPTYPAIR)
		if err != nil {
			return info, err
		}
		var currencies []account.Balance
		for x := range balances {
			currencies = append(currencies, account.Balance{
				Currency: currency.NewCode(balances[x].Base.Currency),
				Total:    balances[x].Base.Available + balances[x].Base.LockedAmount,
				Hold:     balances[x].Base.LockedAmount,
				Free:     balances[x].Base.Available,
			}, account.Balance{
				Currency: currency.NewCode(balances[x].Quote.Currency),
				Total:    balances[x].Quote.Available + balances[x].Quote.LockedAmount,
				Hold:     balances[x].Quote.LockedAmount,
				Free:     balances[x].Quote.Available,
			})
		}
		info.Accounts = append(info.Accounts, account.SubAccount{
			AssetType:  a,
			Currencies: currencies,
		})
	case asset.Futures, asset.DeliveryFutures:
		currencies := make([]account.Balance, 3)
		settles := []currency.Code{currency.BTC, currency.USDT, currency.USD}
		for x := range settles {
			var balance *FuturesAccount
			if a == asset.Futures {
				if settles[x].Equal(currency.USD) {
					continue
				}
				balance, err = g.QueryFuturesAccount(ctx, settles[x].String())
			} else {
				balance, err = g.GetDeliveryFuturesAccounts(ctx, settles[x].String())
			}
			if err != nil {
				return info, err
			}
			currencies[x] = account.Balance{
				Currency: currency.NewCode(balance.Currency),
				Total:    balance.Total,
				Hold:     balance.Total - balance.Available,
				Free:     balance.Available,
			}
		}
		info.Accounts = append(info.Accounts, account.SubAccount{
			AssetType:  a,
			Currencies: currencies,
		})
	case asset.Options:
		var balance *OptionAccount
		balance, err = g.GetOptionAccounts(ctx)
		if err != nil {
			return info, err
		}
		info.Accounts = append(info.Accounts, account.SubAccount{
			AssetType: a,
			Currencies: []account.Balance{
				{
					Currency: currency.NewCode(balance.Currency),
					Total:    balance.Total,
					Hold:     balance.Total - balance.Available,
					Free:     balance.Available,
				},
			},
		})
	default:
		return info, fmt.Errorf("%w asset type: %v", asset.ErrNotSupported, a)
	}
	creds, err := g.GetCredentials(ctx)
	if err != nil {
		return info, err
	}
	err = account.Process(&info, creds)
	if err != nil {
		return info, err
	}
	return info, nil
}

// FetchAccountInfo retrieves balances for all enabled currencies
func (g *Gateio) FetchAccountInfo(ctx context.Context, assetType asset.Item) (account.Holdings, error) {
	creds, err := g.GetCredentials(ctx)
	if err != nil {
		return account.Holdings{}, err
	}
	acc, err := account.GetHoldings(g.Name, creds, assetType)
	if err != nil {
		return g.UpdateAccountInfo(ctx, assetType)
	}
	return acc, nil
}

// GetFundingHistory returns funding history, deposits and
// withdrawals
func (g *Gateio) GetFundingHistory(_ context.Context) ([]exchange.FundHistory, error) {
	return nil, common.ErrFunctionNotSupported
}

// GetWithdrawalsHistory returns previous withdrawals data
<<<<<<< HEAD
func (g *Gateio) GetWithdrawalsHistory(ctx context.Context, c currency.Code, _ asset.Item) ([]exchange.WithdrawalHistory, error) {
	records, err := g.GetWithdrawalRecords(ctx, c, time.Time{}, time.Time{}, 0, 0)
=======
func (g *Gateio) GetWithdrawalsHistory(_ context.Context, _ currency.Code, _ asset.Item) (resp []exchange.WithdrawalHistory, err error) {
	return nil, common.ErrNotYetImplemented
}

// GetRecentTrades returns the most recent trades for a currency and asset
func (g *Gateio) GetRecentTrades(ctx context.Context, p currency.Pair, assetType asset.Item) ([]trade.Data, error) {
	var err error
	p, err = g.FormatExchangeCurrency(p, assetType)
>>>>>>> 492ea20f
	if err != nil {
		return nil, err
	}
	withdrawalHistories := make([]exchange.WithdrawalHistory, len(records))
	for x := range records {
		withdrawalHistories[x] = exchange.WithdrawalHistory{
			Status:          records[x].Status,
			TransferID:      records[x].ID,
			Currency:        records[x].Currency,
			Amount:          records[x].Amount,
			CryptoTxID:      records[x].TransactionID,
			CryptoToAddress: records[x].WithdrawalAddress,
			Timestamp:       records[x].Timestamp.Time(),
		}
	}
	return withdrawalHistories, nil
}

// GetRecentTrades returns the most recent trades for a currency and asset
func (g *Gateio) GetRecentTrades(ctx context.Context, p currency.Pair, a asset.Item) ([]trade.Data, error) {
	p, err := g.FormatExchangeCurrency(p, a)
	if err != nil {
		return nil, err
	}
	var resp []trade.Data
	switch a {
	case asset.Spot, asset.Margin, asset.CrossMargin:
		var tradeData []Trade
		if p.IsEmpty() {
			return nil, currency.ErrCurrencyPairEmpty
		}
		tradeData, err = g.GetMarketTrades(ctx, p, 0, "", false, time.Time{}, time.Time{}, 0)
		if err != nil {
			return nil, err
		}
		resp = make([]trade.Data, len(tradeData))
		for i := range tradeData {
			var side order.Side
			side, err = order.StringToOrderSide(tradeData[i].Side)
			if err != nil {
				return nil, err
			}
			resp[i] = trade.Data{
				Exchange:     g.Name,
				TID:          tradeData[i].OrderID,
				CurrencyPair: p,
				AssetType:    a,
				Side:         side,
				Price:        tradeData[i].Price,
				Amount:       tradeData[i].Amount,
				Timestamp:    tradeData[i].CreateTimeMs.Time(),
			}
		}
	case asset.Futures:
		var settle string
		settle, err = g.getSettlementFromCurrency(p, true)
		if err != nil {
			return nil, err
		}
		var futuresTrades []TradingHistoryItem
		futuresTrades, err = g.GetFuturesTradingHistory(ctx, settle, p, 0, 0, "", time.Time{}, time.Time{})
		if err != nil {
			return nil, err
		}
		resp = make([]trade.Data, len(futuresTrades))
		for i := range futuresTrades {
			resp[i] = trade.Data{
				TID:          strconv.FormatInt(futuresTrades[i].ID, 10),
				Exchange:     g.Name,
				CurrencyPair: p,
				AssetType:    a,
				Price:        futuresTrades[i].Price,
				Amount:       futuresTrades[i].Size,
				Timestamp:    futuresTrades[i].CreateTime.Time(),
			}
		}
	case asset.DeliveryFutures:
		var settle string
		settle, err = g.getSettlementFromCurrency(p, false)
		if err != nil {
			return nil, err
		}
		var deliveryTrades []DeliveryTradingHistory
		deliveryTrades, err = g.GetDeliveryTradingHistory(ctx, settle, "", p.Upper(), 0, time.Time{}, time.Time{})
		if err != nil {
			return nil, err
		}
		resp = make([]trade.Data, len(deliveryTrades))
		for i := range deliveryTrades {
			resp[i] = trade.Data{
				TID:          strconv.FormatInt(deliveryTrades[i].ID, 10),
				Exchange:     g.Name,
				CurrencyPair: p,
				AssetType:    a,
				Price:        deliveryTrades[i].Price,
				Amount:       deliveryTrades[i].Size,
				Timestamp:    deliveryTrades[i].CreateTime.Time(),
			}
		}
	case asset.Options:
		var trades []TradingHistoryItem
		trades, err = g.GetOptionsTradeHistory(ctx, p.Upper(), "", 0, 0, time.Time{}, time.Time{})
		if err != nil {
			return nil, err
		}
		resp = make([]trade.Data, len(trades))
		for i := range trades {
			resp[i] = trade.Data{
				TID:          strconv.FormatInt(trades[i].ID, 10),
				Exchange:     g.Name,
				CurrencyPair: p,
				AssetType:    a,
				Price:        trades[i].Price,
				Amount:       trades[i].Size,
				Timestamp:    trades[i].CreateTime.Time(),
			}
		}
	default:
		return nil, fmt.Errorf("%w asset type: %v", asset.ErrNotSupported, a)
	}
	err = g.AddTradesToBuffer(resp...)
	if err != nil {
		return nil, err
	}
	sort.Sort(trade.ByDate(resp))
	return resp, nil
}

// GetHistoricTrades returns historic trade data within the timeframe provided
func (g *Gateio) GetHistoricTrades(_ context.Context, _ currency.Pair, _ asset.Item, _, _ time.Time) ([]trade.Data, error) {
	return nil, common.ErrFunctionNotSupported
}

// SubmitOrder submits a new order
// TODO: support multiple order types (IOC)
func (g *Gateio) SubmitOrder(ctx context.Context, s *order.Submit) (*order.SubmitResponse, error) {
	err := s.Validate()
	if err != nil {
		return nil, err
	}
	var orderTypeFormat string
	switch s.Side {
	case order.Buy:
		orderTypeFormat = order.Buy.Lower()
	case order.Sell:
		orderTypeFormat = order.Sell.Lower()
	case order.Bid:
		orderTypeFormat = order.Bid.Lower()
	case order.Ask:
		orderTypeFormat = order.Ask.Lower()
	default:
		return nil, errInvalidOrderSide
	}
	s.Pair, err = g.FormatExchangeCurrency(s.Pair, s.AssetType)
	if err != nil {
		return nil, err
	}
	s.Pair = s.Pair.Upper()
	switch s.AssetType {
	case asset.Spot, asset.Margin, asset.CrossMargin:
		if s.Type != order.Limit {
			return nil, errOnlyLimitOrderType
		}
		sOrder, err := g.PlaceSpotOrder(ctx, &CreateOrderRequestData{
			Side:         orderTypeFormat,
			Type:         s.Type.Lower(),
			Account:      g.assetTypeToString(s.AssetType),
			Amount:       s.Amount,
			Price:        s.Price,
			CurrencyPair: s.Pair,
			Text:         s.ClientOrderID,
		})
		if err != nil {
			return nil, err
		}
		response, err := s.DeriveSubmitResponse(sOrder.OrderID)
		if err != nil {
			return nil, err
		}
		side, err := order.StringToOrderSide(sOrder.Side)
		if err != nil {
			return nil, err
		}
		response.Side = side
		status, err := order.StringToOrderStatus(sOrder.Status)
		if err != nil {
			return nil, err
		}
		response.Status = status
		response.Fee = sOrder.FeeDeducted
		response.FeeAsset = currency.NewCode(sOrder.FeeCurrency)
		response.Pair = s.Pair
		response.Date = sOrder.CreateTime.Time()
		response.ClientOrderID = sOrder.Text
		response.Date = sOrder.CreateTimeMs.Time()
		response.LastUpdated = sOrder.UpdateTimeMs.Time()
		return response, nil
	case asset.Futures:
		settle, err := g.getSettlementFromCurrency(s.Pair, true)
		if err != nil {
			return nil, err
		}
		if orderTypeFormat == "bid" && s.Price < 0 {
			s.Price = -s.Price
		} else if orderTypeFormat == "ask" && s.Price > 0 {
			s.Price = -s.Price
		}
		fOrder, err := g.PlaceFuturesOrder(ctx, &OrderCreateParams{
			Contract:    s.Pair,
			Size:        s.Amount,
			Price:       s.Price,
			Settle:      settle,
			ReduceOnly:  s.ReduceOnly,
			TimeInForce: "gtc",
			Text:        s.ClientOrderID,
		})
		if err != nil {
			return nil, err
		}
		response, err := s.DeriveSubmitResponse(strconv.FormatInt(fOrder.ID, 10))
		if err != nil {
			return nil, err
		}
		status, err := order.StringToOrderStatus(fOrder.Status)
		if err != nil {
			return nil, err
		}
		response.Status = status
		response.Pair = s.Pair
		response.Date = fOrder.CreateTime.Time()
		response.ClientOrderID = fOrder.Text
		response.ReduceOnly = fOrder.IsReduceOnly
		response.Amount = fOrder.RemainingAmount
		return response, nil
	case asset.DeliveryFutures:
		settle, err := g.getSettlementFromCurrency(s.Pair, false)
		if err != nil {
			return nil, err
		}
		if orderTypeFormat == "bid" && s.Price < 0 {
			s.Price = -s.Price
		} else if orderTypeFormat == "ask" && s.Price > 0 {
			s.Price = -s.Price
		}
		newOrder, err := g.PlaceDeliveryOrder(ctx, &OrderCreateParams{
			Contract:    s.Pair,
			Size:        s.Amount,
			Price:       s.Price,
			Settle:      settle,
			ReduceOnly:  s.ReduceOnly,
			TimeInForce: "gtc",
			Text:        s.ClientOrderID,
		})
		if err != nil {
			return nil, err
		}
		response, err := s.DeriveSubmitResponse(strconv.FormatInt(newOrder.ID, 10))
		if err != nil {
			return nil, err
		}
		status, err := order.StringToOrderStatus(newOrder.Status)
		if err != nil {
			return nil, err
		}
		response.Status = status
		response.Pair = s.Pair
		response.Date = newOrder.CreateTime.Time()
		response.ClientOrderID = newOrder.Text
		response.Amount = newOrder.Size
		response.Price = newOrder.OrderPrice
		return response, nil
	case asset.Options:
		optionOrder, err := g.PlaceOptionOrder(ctx, OptionOrderParam{
			Contract:   s.Pair.String(),
			OrderSize:  s.Amount,
			Price:      s.Price,
			ReduceOnly: s.ReduceOnly,
			Text:       s.ClientOrderID,
		})
		if err != nil {
			return nil, err
		}
		response, err := s.DeriveSubmitResponse(strconv.FormatInt(optionOrder.OptionOrderID, 10))
		if err != nil {
			return nil, err
		}
		status, err := order.StringToOrderStatus(optionOrder.Status)
		if err != nil {
			return nil, err
		}
		response.Status = status
		response.Pair = s.Pair
		response.Date = optionOrder.CreateTime.Time()
		response.ClientOrderID = optionOrder.Text
		return response, nil
	default:
		return nil, fmt.Errorf("%w asset type: %v", asset.ErrNotSupported, s.AssetType)
	}
}

// ModifyOrder will allow of changing orderbook placement and limit to market conversion
func (g *Gateio) ModifyOrder(_ context.Context, _ *order.Modify) (*order.ModifyResponse, error) {
	return nil, common.ErrFunctionNotSupported
}

// CancelOrder cancels an order by its corresponding ID number
func (g *Gateio) CancelOrder(ctx context.Context, o *order.Cancel) error {
	if err := o.Validate(o.StandardCancel()); err != nil {
		return err
	}
	fPair, err := g.FormatExchangeCurrency(o.Pair, o.AssetType)
	if err != nil {
		return err
	}
	switch o.AssetType {
	case asset.Spot, asset.Margin, asset.CrossMargin:
		_, err = g.CancelSingleSpotOrder(ctx, o.OrderID, fPair.String(), o.AssetType == asset.CrossMargin)
	case asset.Futures, asset.DeliveryFutures:
		var settle string
		settle, err = g.getSettlementFromCurrency(fPair, true)
		if err != nil {
			return err
		}
		if o.AssetType == asset.Futures {
			_, err = g.CancelSingleFuturesOrder(ctx, settle, o.OrderID)
		} else {
			_, err = g.CancelSingleDeliveryOrder(ctx, settle, o.OrderID)
		}
		if err != nil {
			return err
		}
	case asset.Options:
		_, err = g.CancelOptionSingleOrder(ctx, o.OrderID)
	default:
		return fmt.Errorf("%w asset type: %v", asset.ErrNotSupported, o.AssetType)
	}
	return err
}

// CancelBatchOrders cancels an orders by their corresponding ID numbers
<<<<<<< HEAD
func (g *Gateio) CancelBatchOrders(ctx context.Context, o []order.Cancel) (order.CancelBatchResponse, error) {
	var response order.CancelBatchResponse
	response.Status = map[string]string{}
	if len(o) == 0 {
		return response, errors.New("no cancel order passed")
=======
func (g *Gateio) CancelBatchOrders(_ context.Context, _ []order.Cancel) (order.CancelBatchResponse, error) {
	return order.CancelBatchResponse{}, common.ErrNotYetImplemented
}

// CancelAllOrders cancels all orders associated with a currency pair
func (g *Gateio) CancelAllOrders(ctx context.Context, _ *order.Cancel) (order.CancelAllResponse, error) {
	cancelAllOrdersResponse := order.CancelAllResponse{
		Status: make(map[string]string),
>>>>>>> 492ea20f
	}
	var err error
	var cancelSpotOrdersParam []CancelOrderByIDParam
	a := o[0].AssetType
	for x := range o {
		o[x].Pair, err = g.FormatExchangeCurrency(o[x].Pair, a)
		if err != nil {
			return response, err
		}
		o[x].Pair = o[x].Pair.Upper()
		if a != o[x].AssetType {
			return response, errors.New("cannot cancel orders of different asset types")
		}
		if a == asset.Spot || a == asset.Margin || a == asset.CrossMargin {
			cancelSpotOrdersParam = append(cancelSpotOrdersParam, CancelOrderByIDParam{
				ID:           o[x].OrderID,
				CurrencyPair: o[x].Pair,
			})
			continue
		}
		err = o[x].Validate(o[x].StandardCancel())
		if err != nil {
			return response, err
		}
	}
	switch a {
	case asset.Spot, asset.Margin, asset.CrossMargin:
		loop := int(math.Ceil(float64(len(cancelSpotOrdersParam)) / 10))
		for count := 0; count < loop; count++ {
			var input []CancelOrderByIDParam
			if (count + 1) == loop {
				input = cancelSpotOrdersParam[count*10:]
			} else {
				input = cancelSpotOrdersParam[count*10 : (count*10)+10]
			}
			var cancel []CancelOrderByIDResponse
			cancel, err = g.CancelBatchOrdersWithIDList(ctx, input)
			if err != nil {
				return response, err
			}
			for x := range cancel {
				response.Status[cancel[x].OrderID] = func() string {
					if cancel[x].Succeeded {
						return order.Cancelled.String()
					}
					return ""
				}()
			}
		}
	case asset.Futures:
		for a := range o {
			cancel, err := g.CancelMultipleFuturesOpenOrders(ctx, o[a].Pair, o[a].Side.Lower(), o[a].Pair.Quote.String())
			if err != nil {
				return response, err
			}
			for x := range cancel {
				response.Status[strconv.FormatInt(cancel[x].ID, 10)] = cancel[x].Status
			}
		}
	case asset.DeliveryFutures:
		for a := range o {
			settle, err := g.getSettlementFromCurrency(o[a].Pair, false)
			if err != nil {
				return response, err
			}
			cancel, err := g.CancelMultipleDeliveryOrders(ctx, o[a].Pair, o[a].Side.Lower(), settle)
			if err != nil {
				return response, err
			}
			for x := range cancel {
				response.Status[strconv.FormatInt(cancel[x].ID, 10)] = cancel[x].Status
			}
		}
	case asset.Options:
		for a := range o {
			cancel, err := g.CancelMultipleOptionOpenOrders(ctx, o[a].Pair, o[a].Pair.String(), o[a].Side.Lower())
			if err != nil {
				return response, err
			}
			for x := range cancel {
				response.Status[strconv.FormatInt(cancel[x].OptionOrderID, 10)] = cancel[x].Status
			}
		}
	default:
		return response, fmt.Errorf("%w asset type: %v", asset.ErrNotSupported, a)
	}
	return response, nil
}

// CancelAllOrders cancels all orders associated with a currency pair
func (g *Gateio) CancelAllOrders(ctx context.Context, o *order.Cancel) (order.CancelAllResponse, error) {
	err := o.Validate()
	if err != nil {
		return order.CancelAllResponse{}, err
	}
	var cancelAllOrdersResponse order.CancelAllResponse
	cancelAllOrdersResponse.Status = map[string]string{}
	switch o.AssetType {
	case asset.Spot, asset.Margin, asset.CrossMargin:
		if o.Pair.IsEmpty() {
			return order.CancelAllResponse{}, currency.ErrCurrencyPairEmpty
		}
		var cancel []SpotPriceTriggeredOrder
		cancel, err = g.CancelMultipleSpotOpenOrders(ctx, o.Pair, o.AssetType)
		if err != nil {
			return cancelAllOrdersResponse, err
		}
		for x := range cancel {
			cancelAllOrdersResponse.Status[strconv.FormatInt(cancel[x].AutoOrderID, 10)] = cancel[x].Status
		}
	case asset.Futures:
		if o.Pair.IsEmpty() {
			return cancelAllOrdersResponse, currency.ErrCurrencyPairEmpty
		}
		var settle string
		settle, err = g.getSettlementFromCurrency(o.Pair, true)
		if err != nil {
			return cancelAllOrdersResponse, err
		}
		var cancel []Order
		cancel, err = g.CancelMultipleFuturesOpenOrders(ctx, o.Pair, o.Side.Lower(), settle)
		if err != nil {
			return cancelAllOrdersResponse, err
		}
		for f := range cancel {
			cancelAllOrdersResponse.Status[strconv.FormatInt(cancel[f].ID, 10)] = cancel[f].Status
		}
	case asset.DeliveryFutures:
		if o.Pair.IsEmpty() {
			return cancelAllOrdersResponse, currency.ErrCurrencyPairEmpty
		}
		var settle string
		settle, err = g.getSettlementFromCurrency(o.Pair, false)
		if err != nil {
			return cancelAllOrdersResponse, err
		}
		var cancel []Order
		cancel, err = g.CancelMultipleDeliveryOrders(ctx, o.Pair, o.Side.Lower(), settle)
		if err != nil {
			return cancelAllOrdersResponse, err
		}
		for f := range cancel {
			cancelAllOrdersResponse.Status[strconv.FormatInt(cancel[f].ID, 10)] = cancel[f].Status
		}
	case asset.Options:
		var underlying currency.Pair
		if !o.Pair.IsEmpty() {
			underlying, err = g.GetUnderlyingFromCurrencyPair(o.Pair)
			if err != nil {
				return cancelAllOrdersResponse, err
			}
		}
		cancel, err := g.CancelMultipleOptionOpenOrders(ctx, o.Pair, underlying.String(), o.Side.Lower())
		if err != nil {
			return cancelAllOrdersResponse, err
		}
		for x := range cancel {
			cancelAllOrdersResponse.Status[strconv.FormatInt(cancel[x].OptionOrderID, 10)] = cancel[x].Status
		}
	default:
		return cancelAllOrdersResponse, fmt.Errorf("%w asset type: %v", asset.ErrNotSupported, o.AssetType)
	}

	return cancelAllOrdersResponse, nil
}

// GetOrderInfo returns order information based on order ID
<<<<<<< HEAD
func (g *Gateio) GetOrderInfo(ctx context.Context, orderID string, pair currency.Pair, a asset.Item) (order.Detail, error) {
=======
func (g *Gateio) GetOrderInfo(ctx context.Context, orderID string, _ currency.Pair, assetType asset.Item) (order.Detail, error) {
>>>>>>> 492ea20f
	var orderDetail order.Detail
	pair, err := g.FormatExchangeCurrency(pair, a)
	if err != nil {
		return orderDetail, err
	}
	switch a {
	case asset.Spot, asset.Margin, asset.CrossMargin:
		var spotOrder *SpotOrder
		spotOrder, err = g.GetSpotOrder(ctx, orderID, pair, a)
		if err != nil {
			return orderDetail, err
		}
		var side order.Side
		side, err = order.StringToOrderSide(spotOrder.Side)
		if err != nil {
			return orderDetail, err
		}
		var orderType order.Type
		orderType, err = order.StringToOrderType(spotOrder.Type)
		if err != nil {
			return orderDetail, err
		}
		var orderStatus order.Status
		orderStatus, err = order.StringToOrderStatus(spotOrder.Status)
		if err != nil {
			return orderDetail, err
		}
		return order.Detail{
			Amount:         spotOrder.Amount,
			Exchange:       g.Name,
			OrderID:        spotOrder.OrderID,
			Side:           side,
			Type:           orderType,
			Pair:           pair,
			Cost:           spotOrder.FeeDeducted,
			AssetType:      a,
			Status:         orderStatus,
			Price:          spotOrder.Price,
			ExecutedAmount: spotOrder.Amount - spotOrder.Left,
			Date:           spotOrder.CreateTimeMs.Time(),
			LastUpdated:    spotOrder.UpdateTimeMs.Time(),
		}, nil
	case asset.Futures, asset.DeliveryFutures:
		var settle string
		if a == asset.Futures {
			settle, err = g.getSettlementFromCurrency(pair, true)
		} else {
			settle, err = g.getSettlementFromCurrency(pair, false)
		}
		if err != nil {
			return orderDetail, err
		}
		var fOrder *Order
		var err error
		if asset.Futures == a {
			fOrder, err = g.GetSingleFuturesOrder(ctx, settle, orderID)
		} else {
			fOrder, err = g.GetSingleDeliveryOrder(ctx, settle, orderID)
		}
		if err != nil {
			return orderDetail, err
		}
		orderStatus, err := order.StringToOrderStatus(fOrder.Status)
		if err != nil {
			return orderDetail, err
		}
		pair, err = currency.NewPairFromString(fOrder.Contract)
		if err != nil {
			return orderDetail, err
		}
		return order.Detail{
			Amount:         fOrder.Size,
			ExecutedAmount: fOrder.Size - fOrder.RemainingAmount,
			Exchange:       g.Name,
			OrderID:        orderID,
			Status:         orderStatus,
			Price:          fOrder.OrderPrice,
			Date:           fOrder.CreateTime.Time(),
			LastUpdated:    fOrder.FinishTime.Time(),
			Pair:           pair,
			AssetType:      a,
		}, nil
	case asset.Options:
		optionOrder, err := g.GetSingleOptionOrder(ctx, orderID)
		if err != nil {
			return orderDetail, err
		}
		orderStatus, err := order.StringToOrderStatus(optionOrder.Status)
		if err != nil {
			return orderDetail, err
		}
		pair, err = currency.NewPairFromString(optionOrder.Contract)
		if err != nil {
			return orderDetail, err
		}
		return order.Detail{
			Amount:         optionOrder.Size,
			ExecutedAmount: optionOrder.Size - optionOrder.Left,
			Exchange:       g.Name,
			OrderID:        orderID,
			Status:         orderStatus,
			Price:          optionOrder.Price,
			Date:           optionOrder.CreateTime.Time(),
			LastUpdated:    optionOrder.FinishTime.Time(),
			Pair:           pair,
			AssetType:      a,
		}, nil
	default:
		return orderDetail, fmt.Errorf("%w asset type: %v", asset.ErrNotSupported, a)
	}
}

// GetDepositAddress returns a deposit address for a specified currency
func (g *Gateio) GetDepositAddress(ctx context.Context, cryptocurrency currency.Code, _, chain string) (*deposit.Address, error) {
	addr, err := g.GenerateCurrencyDepositAddress(ctx, cryptocurrency)
	if err != nil {
		return nil, err
	}
	if chain != "" {
		for x := range addr.MultichainAddresses {
			if addr.MultichainAddresses[x].ObtainFailed == 1 {
				continue
			}
			if addr.MultichainAddresses[x].Chain == chain {
				return &deposit.Address{
					Chain:   addr.MultichainAddresses[x].Chain,
					Address: addr.MultichainAddresses[x].Address,
					Tag:     addr.MultichainAddresses[x].PaymentName,
				}, nil
			}
		}
		return nil, fmt.Errorf("network %s not found", chain)
	}
	return &deposit.Address{
		Address: addr.Address,
		Chain:   chain,
	}, nil
}

// WithdrawCryptocurrencyFunds returns a withdrawal ID when a withdrawal is
// submitted
func (g *Gateio) WithdrawCryptocurrencyFunds(ctx context.Context, withdrawRequest *withdraw.Request) (*withdraw.ExchangeResponse, error) {
	if err := withdrawRequest.Validate(); err != nil {
		return nil, err
	}
	response, err := g.WithdrawCurrency(ctx,
		WithdrawalRequestParam{
			Amount:   withdrawRequest.Amount,
			Currency: withdrawRequest.Currency,
			Address:  withdrawRequest.Crypto.Address,
			Chain:    withdrawRequest.Crypto.Chain,
		})
	if err != nil {
		return nil, err
	}
	return &withdraw.ExchangeResponse{
		Name:   response.Chain,
		ID:     response.TransactionID,
		Status: response.Status,
	}, nil
}

// WithdrawFiatFunds returns a withdrawal ID when a withdrawal is submitted
func (g *Gateio) WithdrawFiatFunds(_ context.Context, _ *withdraw.Request) (*withdraw.ExchangeResponse, error) {
	return nil, common.ErrFunctionNotSupported
}

// WithdrawFiatFundsToInternationalBank returns a withdrawal ID when a
// withdrawal is submitted
func (g *Gateio) WithdrawFiatFundsToInternationalBank(_ context.Context, _ *withdraw.Request) (*withdraw.ExchangeResponse, error) {
	return nil, common.ErrFunctionNotSupported
}

// GetFeeByType returns an estimate of fee based on type of transaction
func (g *Gateio) GetFeeByType(ctx context.Context, feeBuilder *exchange.FeeBuilder) (float64, error) {
	if feeBuilder == nil {
		return 0, fmt.Errorf("%T %w", feeBuilder, common.ErrNilPointer)
	}
	if !g.AreCredentialsValid(ctx) && // Todo check connection status
		feeBuilder.FeeType == exchange.CryptocurrencyTradeFee {
		feeBuilder.FeeType = exchange.OfflineTradeFee
	}
	return g.GetFee(ctx, feeBuilder)
}

// GetActiveOrders retrieves any orders that are active/open
func (g *Gateio) GetActiveOrders(ctx context.Context, req *order.GetOrdersRequest) (order.FilteredOrders, error) {
	if err := req.Validate(); err != nil {
		return nil, err
	}
	var orders []order.Detail
	format, err := g.GetPairFormat(req.AssetType, false)
	if err != nil {
		return nil, err
	}
	switch req.AssetType {
	case asset.Spot, asset.Margin, asset.CrossMargin:
		var spotOrders []SpotOrdersDetail
		spotOrders, err = g.GateioSpotOpenOrders(ctx, 0, 0, req.AssetType == asset.CrossMargin)
		if err != nil {
			return nil, err
		}
		for x := range spotOrders {
			var symbol currency.Pair
			symbol, err = currency.NewPairDelimiter(spotOrders[x].CurrencyPair, format.Delimiter)
			if err != nil {
				return nil, err
			}
			for y := range spotOrders[x].Orders {
				if spotOrders[x].Orders[y].Status != "open" {
					continue
				}
				var side order.Side
				side, err = order.StringToOrderSide(spotOrders[x].Orders[x].Side)
				if err != nil {
					log.Errorf(log.ExchangeSys, "%s %v", g.Name, err)
				}
				var oType order.Type
				oType, err = order.StringToOrderType(spotOrders[x].Orders[y].Type)
				if err != nil {
					return nil, err
				}
				var status order.Status
				status, err = order.StringToOrderStatus(spotOrders[x].Orders[y].Status)
				if err != nil {
					log.Errorf(log.ExchangeSys, "%s %v", g.Name, err)
				}
				orders = append(orders, order.Detail{
					Side:            side,
					Type:            oType,
					Status:          status,
					Pair:            symbol,
					OrderID:         spotOrders[x].Orders[y].OrderID,
					Amount:          spotOrders[x].Orders[y].Amount,
					ExecutedAmount:  spotOrders[x].Orders[y].Amount - spotOrders[x].Orders[y].Left,
					RemainingAmount: spotOrders[x].Orders[y].Left,
					Price:           spotOrders[x].Orders[y].Price,
					Date:            spotOrders[x].Orders[y].CreateTimeMs.Time(),
					LastUpdated:     spotOrders[x].Orders[y].UpdateTimeMs.Time(),
					Exchange:        g.Name,
					AssetType:       req.AssetType,
					ClientOrderID:   spotOrders[x].Orders[y].Text,
					FeeAsset:        currency.NewCode(spotOrders[x].Orders[y].FeeCurrency),
				})
			}
		}
	case asset.Futures, asset.DeliveryFutures:
		if len(req.Pairs) == 0 {
			return nil, currency.ErrCurrencyPairsEmpty
		}
		for z := range req.Pairs {
			var settle string
			if req.AssetType == asset.Futures {
				settle, err = g.getSettlementFromCurrency(req.Pairs[z], true)
			} else {
				settle, err = g.getSettlementFromCurrency(req.Pairs[z], false)
			}
			if err != nil {
				return nil, err
			}
			var futuresOrders []Order
			if req.AssetType == asset.Futures {
				futuresOrders, err = g.GetFuturesOrders(ctx, req.Pairs[z], "open", "", settle, 0, 0, 0)
			} else {
				futuresOrders, err = g.GetDeliveryOrders(ctx, req.Pairs[z], "open", settle, "", 0, 0, 0)
			}
			if err != nil {
				return nil, err
			}
			for x := range futuresOrders {
				if futuresOrders[x].Status != "open" {
					continue
				}
				var status order.Status
				status, err = order.StringToOrderStatus(futuresOrders[x].Status)
				if err != nil {
					log.Errorf(log.ExchangeSys, "%s %v", g.Name, err)
				}
				orders = append(orders, order.Detail{
					Status:          status,
					Amount:          futuresOrders[x].Size,
					Pair:            req.Pairs[x],
					OrderID:         strconv.FormatInt(futuresOrders[x].ID, 10),
					Price:           futuresOrders[x].OrderPrice,
					ExecutedAmount:  futuresOrders[x].Size - futuresOrders[x].RemainingAmount,
					RemainingAmount: futuresOrders[x].RemainingAmount,
					LastUpdated:     futuresOrders[x].FinishTime.Time(),
					Date:            futuresOrders[x].CreateTime.Time(),
					ClientOrderID:   futuresOrders[x].Text,
					Exchange:        g.Name,
					AssetType:       req.AssetType,
				})
			}
		}
	case asset.Options:
		var optionsOrders []OptionOrderResponse
		optionsOrders, err = g.GetOptionFuturesOrders(ctx, currency.EMPTYPAIR, "", "open", 0, 0, req.StartTime, req.EndTime)
		if err != nil {
			return nil, err
		}
		for x := range optionsOrders {
			var currencyPair currency.Pair
			var status order.Status
			currencyPair, err = currency.NewPairFromString(optionsOrders[x].Contract)
			if err != nil {
				return nil, err
			}
			status, err = order.StringToOrderStatus(optionsOrders[x].Status)
			if err != nil {
				return nil, err
			}
			orders = append(orders, order.Detail{
				Status:          status,
				Amount:          optionsOrders[x].Size,
				Pair:            currencyPair,
				OrderID:         strconv.FormatInt(optionsOrders[x].OptionOrderID, 10),
				Price:           optionsOrders[x].Price,
				ExecutedAmount:  optionsOrders[x].Size - optionsOrders[x].Left,
				RemainingAmount: optionsOrders[x].Left,
				LastUpdated:     optionsOrders[x].FinishTime.Time(),
				Date:            optionsOrders[x].CreateTime.Time(),
				Exchange:        g.Name,
				AssetType:       req.AssetType,
				ClientOrderID:   optionsOrders[x].Text,
			})
		}
	default:
		return nil, fmt.Errorf("%w asset type: %v", asset.ErrNotSupported, req.AssetType)
	}
	return req.Filter(g.Name, orders), nil
}

// GetOrderHistory retrieves account order information
// Can Limit response to specific order status
func (g *Gateio) GetOrderHistory(ctx context.Context, req *order.GetOrdersRequest) (order.FilteredOrders, error) {
	err := req.Validate()
	if err != nil {
		return nil, err
	}
	var orders []order.Detail
	format, err := g.GetPairFormat(req.AssetType, true)
	if err != nil {
		return nil, err
	}
	switch req.AssetType {
	case asset.Spot, asset.Margin, asset.CrossMargin:
		for x := range req.Pairs {
			fPair := req.Pairs[x].Format(format)
			var spotOrders []SpotPersonalTradeHistory
			spotOrders, err = g.GateIOGetPersonalTradingHistory(ctx, fPair, req.OrderID, 0, 0, req.AssetType == asset.CrossMargin, req.StartTime, req.EndTime)
			if err != nil {
				return nil, err
			}
			for o := range spotOrders {
				var side order.Side
				side, err = order.StringToOrderSide(spotOrders[o].Side)
				if err != nil {
					return nil, err
				}
				detail := order.Detail{
					OrderID:        spotOrders[o].OrderID,
					Amount:         spotOrders[o].Amount,
					ExecutedAmount: spotOrders[o].Amount,
					Price:          spotOrders[o].Price,
					Date:           spotOrders[o].CreateTime.Time(),
					Side:           side,
					Exchange:       g.Name,
					Pair:           fPair,
					AssetType:      req.AssetType,
					Fee:            spotOrders[o].Fee,
					FeeAsset:       currency.NewCode(spotOrders[o].FeeCurrency),
				}
				detail.InferCostsAndTimes()
				orders = append(orders, detail)
			}
		}
	case asset.Futures, asset.DeliveryFutures:
		for x := range req.Pairs {
			fPair := req.Pairs[x].Format(format)
			var settle string
			if req.AssetType == asset.Futures {
				settle, err = g.getSettlementFromCurrency(fPair, true)
			} else {
				settle, err = g.getSettlementFromCurrency(fPair, false)
			}
			if err != nil {
				return nil, err
			}
			if req.AssetType == asset.Futures && settle == settleUSD {
				settle = settleBTC
			}
			var futuresOrder []TradingHistoryItem
			if req.AssetType == asset.Futures {
				futuresOrder, err = g.GetMyPersonalTradingHistory(ctx, settle, "", req.OrderID, fPair, 0, 0, 0)
			} else {
				futuresOrder, err = g.GetDeliveryPersonalTradingHistory(ctx, settle, req.OrderID, fPair, 0, 0, 0, "")
			}
			if err != nil {
				return nil, err
			}
			for o := range futuresOrder {
				detail := order.Detail{
					OrderID:   strconv.FormatInt(futuresOrder[o].ID, 10),
					Amount:    futuresOrder[o].Size,
					Price:     futuresOrder[o].Price,
					Date:      futuresOrder[o].CreateTime.Time(),
					Exchange:  g.Name,
					Pair:      fPair,
					AssetType: req.AssetType,
				}
				detail.InferCostsAndTimes()
				orders = append(orders, detail)
			}
		}
	case asset.Options:
		for x := range req.Pairs {
			fPair := req.Pairs[x].Format(format)
			var optionOrders []OptionTradingHistory
			optionOrders, err = g.GetOptionsPersonalTradingHistory(ctx, fPair.String(), fPair.Upper(), 0, 0, req.StartTime, req.EndTime)
			if err != nil {
				return nil, err
			}
			for o := range optionOrders {
				detail := order.Detail{
					OrderID:   strconv.FormatInt(optionOrders[o].OrderID, 10),
					Amount:    optionOrders[o].Size,
					Price:     optionOrders[o].Price,
					Date:      optionOrders[o].CreateTime.Time(),
					Exchange:  g.Name,
					Pair:      fPair,
					AssetType: req.AssetType,
				}
				detail.InferCostsAndTimes()
				orders = append(orders, detail)
			}
		}
	default:
		return nil, fmt.Errorf("%w asset type: %v", asset.ErrNotSupported, req.AssetType)
	}
	return req.Filter(g.Name, orders), nil
}

// GetHistoricCandles returns candles between a time period for a set time interval
func (g *Gateio) GetHistoricCandles(ctx context.Context, pair currency.Pair, a asset.Item, interval kline.Interval, start, end time.Time) (*kline.Item, error) {
	req, err := g.GetKlineRequest(pair, a, interval, start, end, true)
	if err != nil {
		return nil, err
	}
	var listCandlesticks []kline.Candle
	switch a {
	case asset.Spot, asset.Margin, asset.CrossMargin:
		var candles []Candlestick
		candles, err = g.GetCandlesticks(ctx, req.RequestFormatted, 0, start, end, interval)
		if err != nil {
			return nil, err
		}
		listCandlesticks = make([]kline.Candle, len(candles))
		for x := range candles {
			listCandlesticks[x] = kline.Candle{
				Time:   candles[x].Timestamp,
				Open:   candles[x].OpenPrice,
				High:   candles[x].HighestPrice,
				Low:    candles[x].LowestPrice,
				Close:  candles[x].ClosePrice,
				Volume: candles[x].QuoteCcyVolume,
			}
		}
	case asset.Futures, asset.DeliveryFutures:
		var settlement string
		if req.Asset == asset.Futures {
			settlement, err = g.getSettlementFromCurrency(req.RequestFormatted, true)
		} else {
			settlement, err = g.getSettlementFromCurrency(req.RequestFormatted, false)
		}
		if err != nil {
			return nil, err
		}
		if req.Asset == asset.Futures && settlement == settleUSD {
			settlement = settleBTC
		}
		var candles []FuturesCandlestick
		if a == asset.Futures {
			candles, err = g.GetFuturesCandlesticks(ctx, settlement, req.RequestFormatted.String(), start, end, 0, interval)
		} else {
			candles, err = g.GetDeliveryFuturesCandlesticks(ctx, settlement, req.RequestFormatted.Upper(), start, end, 0, interval)
		}
		if err != nil {
			return nil, err
		}
		listCandlesticks = make([]kline.Candle, len(candles))
		for x := range candles {
			listCandlesticks[x] = kline.Candle{
				Time:   candles[x].Timestamp.Time(),
				Open:   candles[x].OpenPrice,
				High:   candles[x].HighestPrice,
				Low:    candles[x].LowestPrice,
				Close:  candles[x].ClosePrice,
				Volume: candles[x].Volume,
			}
		}
	case asset.Options:
		// TODO: add support for options when endpoint is returning data
		return nil, common.ErrNotYetImplemented
	default:
		return nil, fmt.Errorf("%w asset type: %v", asset.ErrNotSupported, a)
	}
	return req.ProcessResponse(listCandlesticks)
}

// GetHistoricCandlesExtended returns candles between a time period for a set time interval
func (g *Gateio) GetHistoricCandlesExtended(ctx context.Context, pair currency.Pair, a asset.Item, interval kline.Interval, start, end time.Time) (*kline.Item, error) {
	req, err := g.GetKlineExtendedRequest(pair, a, interval, start, end)
	if err != nil {
		return nil, err
	}
	candlestickItems := make([]kline.Candle, 0, req.Size())
	for b := range req.RangeHolder.Ranges {
		switch a {
		case asset.Spot, asset.Margin, asset.CrossMargin:
			var candles []Candlestick
			candles, err = g.GetCandlesticks(ctx, req.RequestFormatted, 0, req.RangeHolder.Ranges[b].Start.Time, req.RangeHolder.Ranges[b].End.Time, interval)
			if err != nil {
				return nil, err
			}
			for x := range candles {
				candlestickItems = append(candlestickItems, kline.Candle{
					Time:   candles[x].Timestamp,
					Open:   candles[x].OpenPrice,
					High:   candles[x].HighestPrice,
					Low:    candles[x].LowestPrice,
					Close:  candles[x].ClosePrice,
					Volume: candles[x].QuoteCcyVolume,
				})
			}
		case asset.Futures, asset.DeliveryFutures:
			var settle string
			if req.Asset == asset.Futures {
				settle, err = g.getSettlementFromCurrency(req.RequestFormatted, true)
			} else {
				settle, err = g.getSettlementFromCurrency(req.RequestFormatted, false)
			}
			if err != nil {
				return nil, err
			}
			if req.Asset == asset.Futures && settle == settleUSD {
				settle = settleBTC
			}
			var candles []FuturesCandlestick
			if a == asset.Futures {
				candles, err = g.GetFuturesCandlesticks(ctx, settle, req.RequestFormatted.String(), req.RangeHolder.Ranges[b].Start.Time, req.RangeHolder.Ranges[b].End.Time, 0, interval)
			} else {
				candles, err = g.GetDeliveryFuturesCandlesticks(ctx, settle, req.RequestFormatted.Upper(), req.RangeHolder.Ranges[b].Start.Time, req.RangeHolder.Ranges[b].End.Time, 0, interval)
			}
			if err != nil {
				return nil, err
			}
			for x := range candles {
				candlestickItems = append(candlestickItems, kline.Candle{
					Time:   candles[x].Timestamp.Time(),
					Open:   candles[x].OpenPrice,
					High:   candles[x].HighestPrice,
					Low:    candles[x].LowestPrice,
					Close:  candles[x].ClosePrice,
					Volume: candles[x].Volume,
				})
			}
		case asset.Options:
			// TODO: add support for options when endpoint is returning data
			return nil, common.ErrNotYetImplemented
		default:
			return nil, fmt.Errorf("%w asset type: %v", asset.ErrNotSupported, a)
		}
	}
	return req.ProcessResponse(candlestickItems)
}

// GetAvailableTransferChains returns the available transfer blockchains for the specific
// cryptocurrency
func (g *Gateio) GetAvailableTransferChains(ctx context.Context, cryptocurrency currency.Code) ([]string, error) {
	chains, err := g.ListCurrencyChain(ctx, cryptocurrency.Upper())
	if err != nil {
		return nil, err
	}
	availableChains := make([]string, 0, len(chains))
	for x := range chains {
		if chains[x].IsDisabled == 0 {
			availableChains = append(availableChains, chains[x].Chain)
		}
	}
	return availableChains, nil
}

// ValidateCredentials validates current credentials used for wrapper
// functionality
func (g *Gateio) ValidateCredentials(ctx context.Context, assetType asset.Item) error {
	_, err := g.UpdateAccountInfo(ctx, assetType)
	return g.CheckTransientError(err)
}

// checkInstrumentAvailabilityInSpot checks whether the instrument is available in the spot exchange
// if so we can use the instrument to retrieve orderbook and ticker information using the spot endpoints.
func (g *Gateio) checkInstrumentAvailabilityInSpot(instrument currency.Pair) (bool, error) {
	availables, err := g.CurrencyPairs.GetPairs(asset.Spot, false)
	if err != nil {
		return false, err
	}
	return availables.Contains(instrument, true), nil
}<|MERGE_RESOLUTION|>--- conflicted
+++ resolved
@@ -114,42 +114,26 @@
 			AutoPairUpdates: true,
 			Kline: kline.ExchangeCapabilitiesEnabled{
 				Intervals: kline.DeployExchangeIntervals(
-<<<<<<< HEAD
-					kline.HundredMilliseconds,
-					kline.ThousandMilliseconds,
-					kline.TenSecond,
-					kline.ThirtySecond,
-					kline.OneMin,
-					kline.FiveMin,
-					kline.FifteenMin,
-					kline.ThirtyMin,
-					kline.OneHour,
-					kline.TwoHour,
-					kline.FourHour,
-					kline.EightHour,
-					kline.TwelveHour,
-					kline.OneDay,
-					kline.OneWeek,
-					kline.OneMonth,
-					kline.ThreeMonth,
-					kline.SixMonth,
-				),
-				ResultLimit: 1000,
-=======
+					kline.IntervalCapacity{Interval: kline.HundredMilliseconds},
+					kline.IntervalCapacity{Interval: kline.ThousandMilliseconds},
+					kline.IntervalCapacity{Interval: kline.TenSecond},
+					kline.IntervalCapacity{Interval: kline.ThirtySecond},
 					kline.IntervalCapacity{Interval: kline.OneMin},
-					kline.IntervalCapacity{Interval: kline.ThreeMin},
 					kline.IntervalCapacity{Interval: kline.FiveMin},
 					kline.IntervalCapacity{Interval: kline.FifteenMin},
 					kline.IntervalCapacity{Interval: kline.ThirtyMin},
 					kline.IntervalCapacity{Interval: kline.OneHour},
 					kline.IntervalCapacity{Interval: kline.TwoHour},
 					kline.IntervalCapacity{Interval: kline.FourHour},
-					kline.IntervalCapacity{Interval: kline.SixHour},
+					kline.IntervalCapacity{Interval: kline.EightHour},
 					kline.IntervalCapacity{Interval: kline.TwelveHour},
 					kline.IntervalCapacity{Interval: kline.OneDay},
+					kline.IntervalCapacity{Interval: kline.OneWeek},
+					kline.IntervalCapacity{Interval: kline.OneMonth},
+					kline.IntervalCapacity{Interval: kline.ThreeMonth},
+					kline.IntervalCapacity{Interval: kline.SixMonth},
 				),
-				GlobalResultLimit: 1001,
->>>>>>> 492ea20f
+				GlobalResultLimit: 1000,
 			},
 		},
 	}
@@ -890,19 +874,8 @@
 }
 
 // GetWithdrawalsHistory returns previous withdrawals data
-<<<<<<< HEAD
 func (g *Gateio) GetWithdrawalsHistory(ctx context.Context, c currency.Code, _ asset.Item) ([]exchange.WithdrawalHistory, error) {
 	records, err := g.GetWithdrawalRecords(ctx, c, time.Time{}, time.Time{}, 0, 0)
-=======
-func (g *Gateio) GetWithdrawalsHistory(_ context.Context, _ currency.Code, _ asset.Item) (resp []exchange.WithdrawalHistory, err error) {
-	return nil, common.ErrNotYetImplemented
-}
-
-// GetRecentTrades returns the most recent trades for a currency and asset
-func (g *Gateio) GetRecentTrades(ctx context.Context, p currency.Pair, assetType asset.Item) ([]trade.Data, error) {
-	var err error
-	p, err = g.FormatExchangeCurrency(p, assetType)
->>>>>>> 492ea20f
 	if err != nil {
 		return nil, err
 	}
@@ -1243,22 +1216,11 @@
 }
 
 // CancelBatchOrders cancels an orders by their corresponding ID numbers
-<<<<<<< HEAD
 func (g *Gateio) CancelBatchOrders(ctx context.Context, o []order.Cancel) (order.CancelBatchResponse, error) {
 	var response order.CancelBatchResponse
 	response.Status = map[string]string{}
 	if len(o) == 0 {
 		return response, errors.New("no cancel order passed")
-=======
-func (g *Gateio) CancelBatchOrders(_ context.Context, _ []order.Cancel) (order.CancelBatchResponse, error) {
-	return order.CancelBatchResponse{}, common.ErrNotYetImplemented
-}
-
-// CancelAllOrders cancels all orders associated with a currency pair
-func (g *Gateio) CancelAllOrders(ctx context.Context, _ *order.Cancel) (order.CancelAllResponse, error) {
-	cancelAllOrdersResponse := order.CancelAllResponse{
-		Status: make(map[string]string),
->>>>>>> 492ea20f
 	}
 	var err error
 	var cancelSpotOrdersParam []CancelOrderByIDParam
@@ -1426,11 +1388,7 @@
 }
 
 // GetOrderInfo returns order information based on order ID
-<<<<<<< HEAD
 func (g *Gateio) GetOrderInfo(ctx context.Context, orderID string, pair currency.Pair, a asset.Item) (order.Detail, error) {
-=======
-func (g *Gateio) GetOrderInfo(ctx context.Context, orderID string, _ currency.Pair, assetType asset.Item) (order.Detail, error) {
->>>>>>> 492ea20f
 	var orderDetail order.Detail
 	pair, err := g.FormatExchangeCurrency(pair, a)
 	if err != nil {
@@ -1875,7 +1833,7 @@
 
 // GetHistoricCandles returns candles between a time period for a set time interval
 func (g *Gateio) GetHistoricCandles(ctx context.Context, pair currency.Pair, a asset.Item, interval kline.Interval, start, end time.Time) (*kline.Item, error) {
-	req, err := g.GetKlineRequest(pair, a, interval, start, end, true)
+	req, err := g.GetKlineRequest(pair, a, interval, start, end, false)
 	if err != nil {
 		return nil, err
 	}
