package gateio

import (
	"context"
	"errors"
	"fmt"
	"sort"
	"strconv"
	"strings"
	"sync"
	"time"

	"github.com/thrasher-corp/gocryptotrader/common"
	"github.com/thrasher-corp/gocryptotrader/common/convert"
	"github.com/thrasher-corp/gocryptotrader/config"
	"github.com/thrasher-corp/gocryptotrader/currency"
	exchange "github.com/thrasher-corp/gocryptotrader/exchanges"
	"github.com/thrasher-corp/gocryptotrader/exchanges/account"
	"github.com/thrasher-corp/gocryptotrader/exchanges/asset"
	"github.com/thrasher-corp/gocryptotrader/exchanges/kline"
	"github.com/thrasher-corp/gocryptotrader/exchanges/order"
	"github.com/thrasher-corp/gocryptotrader/exchanges/orderbook"
	"github.com/thrasher-corp/gocryptotrader/exchanges/protocol"
	"github.com/thrasher-corp/gocryptotrader/exchanges/request"
	"github.com/thrasher-corp/gocryptotrader/exchanges/stream"
	"github.com/thrasher-corp/gocryptotrader/exchanges/ticker"
	"github.com/thrasher-corp/gocryptotrader/exchanges/trade"
	"github.com/thrasher-corp/gocryptotrader/log"
	"github.com/thrasher-corp/gocryptotrader/portfolio/withdraw"
)

// GetDefaultConfig returns a default exchange config
func (g *Gateio) GetDefaultConfig() (*config.ExchangeConfig, error) {
	g.SetDefaults()
	exchCfg := new(config.ExchangeConfig)
	exchCfg.Name = g.Name
	exchCfg.HTTPTimeout = exchange.DefaultHTTPTimeout
	exchCfg.BaseCurrencies = g.BaseCurrencies

	err := g.SetupDefaults(exchCfg)
	if err != nil {
		return nil, err
	}

	if g.Features.Supports.RESTCapabilities.AutoPairUpdates {
		err = g.UpdateTradablePairs(context.TODO(), true)
		if err != nil {
			return nil, err
		}
	}

	return exchCfg, nil
}

// SetDefaults sets default values for the exchange
func (g *Gateio) SetDefaults() {
	g.Name = "GateIO"
	g.Enabled = true
	g.Verbose = true
	g.API.CredentialsValidator.RequiresKey = true
	g.API.CredentialsValidator.RequiresSecret = true

	requestFmt := &currency.PairFormat{Delimiter: currency.UnderscoreDelimiter}
	configFmt := &currency.PairFormat{Delimiter: currency.UnderscoreDelimiter, Uppercase: true}
	err := g.SetGlobalPairsManager(requestFmt, configFmt, asset.Spot)
	if err != nil {
		log.Errorln(log.ExchangeSys, err)
	}

	g.Features = exchange.Features{
		Supports: exchange.FeaturesSupported{
			REST:      true,
			Websocket: true,
			RESTCapabilities: protocol.Features{
				TickerBatching:      true,
				TickerFetching:      true,
				KlineFetching:       true,
				TradeFetching:       true,
				OrderbookFetching:   true,
				AutoPairUpdates:     true,
				AccountInfo:         true,
				GetOrder:            true,
				GetOrders:           true,
				CancelOrders:        true,
				CancelOrder:         true,
				SubmitOrder:         true,
				UserTradeHistory:    true,
				CryptoDeposit:       true,
				CryptoWithdrawal:    true,
				TradeFee:            true,
				CryptoWithdrawalFee: true,
			},
			WebsocketCapabilities: protocol.Features{
				TickerFetching:         true,
				OrderbookFetching:      true,
				TradeFetching:          true,
				KlineFetching:          true,
				FullPayloadSubscribe:   true,
				AuthenticatedEndpoints: true,
				MessageCorrelation:     true,
				GetOrder:               true,
				AccountBalance:         true,
			},
			WithdrawPermissions: exchange.AutoWithdrawCrypto |
				exchange.NoFiatWithdrawals,
			Kline: kline.ExchangeCapabilitiesSupported{
				Intervals: true,
			},
		},
		Enabled: exchange.FeaturesEnabled{
			AutoPairUpdates: true,
			Kline: kline.ExchangeCapabilitiesEnabled{
				Intervals: map[string]bool{
					kline.OneMin.Word():     true,
					kline.ThreeMin.Word():   true,
					kline.FiveMin.Word():    true,
					kline.FifteenMin.Word(): true,
					kline.ThirtyMin.Word():  true,
					kline.OneHour.Word():    true,
					kline.TwoHour.Word():    true,
					kline.FourHour.Word():   true,
					kline.SixHour.Word():    true,
					kline.TwelveHour.Word(): true,
					kline.OneDay.Word():     true,
				},
			},
		},
	}
	g.Requester = request.New(g.Name,
		common.NewHTTPClientWithTimeout(exchange.DefaultHTTPTimeout))
	g.API.Endpoints = g.NewEndpoints()
	err = g.API.Endpoints.SetDefaultEndpoints(map[exchange.URL]string{
		exchange.RestSpot:              gateioTradeURL,
		exchange.RestSpotSupplementary: gateioMarketURL,
		exchange.WebsocketSpot:         gateioWebsocketEndpoint,
	})
	if err != nil {
		log.Errorln(log.ExchangeSys, err)
	}
	g.Websocket = stream.New()
	g.WebsocketResponseMaxLimit = exchange.DefaultWebsocketResponseMaxLimit
	g.WebsocketResponseCheckTimeout = exchange.DefaultWebsocketResponseCheckTimeout
	g.WebsocketOrderbookBufferLimit = exchange.DefaultWebsocketOrderbookBufferLimit
}

// Setup sets user configuration
func (g *Gateio) Setup(exch *config.ExchangeConfig) error {
	if !exch.Enabled {
		g.SetEnabled(false)
		return nil
	}

	err := g.SetupDefaults(exch)
	if err != nil {
		return err
	}

	wsRunningURL, err := g.API.Endpoints.GetURL(exchange.WebsocketSpot)
	if err != nil {
		return err
	}

	err = g.Websocket.Setup(&stream.WebsocketSetup{
		Enabled:                          exch.Features.Enabled.Websocket,
		Verbose:                          exch.Verbose,
		AuthenticatedWebsocketAPISupport: exch.API.AuthenticatedWebsocketSupport,
		WebsocketTimeout:                 exch.WebsocketTrafficTimeout,
		DefaultURL:                       gateioWebsocketEndpoint,
		ExchangeName:                     exch.Name,
		RunningURL:                       wsRunningURL,
		Connector:                        g.WsConnect,
		Subscriber:                       g.Subscribe,
		GenerateSubscriptions:            g.GenerateDefaultSubscriptions,
		Features:                         &g.Features.Supports.WebsocketCapabilities,
		OrderbookBufferLimit:             exch.OrderbookConfig.WebsocketBufferLimit,
		BufferEnabled:                    exch.OrderbookConfig.WebsocketBufferEnabled,
	})
	if err != nil {
		return err
	}

	return g.Websocket.SetupNewConnection(stream.ConnectionSetup{
		RateLimit:            gateioWebsocketRateLimit,
		ResponseCheckTimeout: exch.WebsocketResponseCheckTimeout,
		ResponseMaxLimit:     exch.WebsocketResponseMaxLimit,
	})
}

// Start starts the GateIO go routine
func (g *Gateio) Start(wg *sync.WaitGroup) {
	wg.Add(1)
	go func() {
		g.Run()
		wg.Done()
	}()
}

// Run implements the GateIO wrapper
func (g *Gateio) Run() {
	if g.Verbose {
		g.PrintEnabledPairs()
	}

	if !g.GetEnabledFeatures().AutoPairUpdates {
		return
	}

	err := g.UpdateTradablePairs(context.TODO(), false)
	if err != nil {
		log.Errorf(log.ExchangeSys, "%s failed to update tradable pairs. Err: %s", g.Name, err)
	}
}

// FetchTradablePairs returns a list of the exchanges tradable pairs
func (g *Gateio) FetchTradablePairs(ctx context.Context, asset asset.Item) ([]string, error) {
	return g.GetSymbols(ctx)
}

// UpdateTradablePairs updates the exchanges available pairs and stores
// them in the exchanges config
func (g *Gateio) UpdateTradablePairs(ctx context.Context, forceUpdate bool) error {
	pairs, err := g.FetchTradablePairs(ctx, asset.Spot)
	if err != nil {
		return err
	}

	p, err := currency.NewPairsFromStrings(pairs)
	if err != nil {
		return err
	}
	return g.UpdatePairs(p, asset.Spot, false, forceUpdate)
}

<<<<<<< HEAD
// UpdateTicker updates and returns the ticker for a currency pair
func (g *Gateio) UpdateTicker(ctx context.Context, p currency.Pair, assetType asset.Item) (*ticker.Price, error) {
	result, err := g.GetTickers(ctx)
=======
// UpdateTickers updates the ticker for all currency pairs of a given asset type
func (g *Gateio) UpdateTickers(a asset.Item) error {
	result, err := g.GetTickers()
>>>>>>> c9ab0b11
	if err != nil {
		return err
	}
	pairs, err := g.GetEnabledPairs(a)
	if err != nil {
		return err
	}
	for p := range pairs {
		for k := range result {
			if !strings.EqualFold(k, pairs[p].String()) {
				continue
			}

			err = ticker.ProcessTicker(&ticker.Price{
				Last:         result[k].Last,
				High:         result[k].High,
				Low:          result[k].Low,
				Volume:       result[k].BaseVolume,
				QuoteVolume:  result[k].QuoteVolume,
				Open:         result[k].Open,
				Close:        result[k].Close,
				Pair:         pairs[p],
				ExchangeName: g.Name,
				AssetType:    a})
			if err != nil {
				return err
			}
		}
	}

	return nil
}

// UpdateTicker updates and returns the ticker for a currency pair
func (g *Gateio) UpdateTicker(p currency.Pair, a asset.Item) (*ticker.Price, error) {
	err := g.UpdateTickers(a)
	if err != nil {
		return nil, err
	}
	return ticker.GetTicker(g.Name, p, a)
}

// FetchTicker returns the ticker for a currency pair
func (g *Gateio) FetchTicker(ctx context.Context, p currency.Pair, assetType asset.Item) (*ticker.Price, error) {
	tickerNew, err := ticker.GetTicker(g.Name, p, assetType)
	if err != nil {
		return g.UpdateTicker(ctx, p, assetType)
	}
	return tickerNew, nil
}

// FetchOrderbook returns orderbook base on the currency pair
func (g *Gateio) FetchOrderbook(ctx context.Context, p currency.Pair, assetType asset.Item) (*orderbook.Base, error) {
	ob, err := orderbook.Get(g.Name, p, assetType)
	if err != nil {
		return g.UpdateOrderbook(ctx, p, assetType)
	}
	return ob, nil
}

// UpdateOrderbook updates and returns the orderbook for a currency pair
func (g *Gateio) UpdateOrderbook(ctx context.Context, p currency.Pair, assetType asset.Item) (*orderbook.Base, error) {
	book := &orderbook.Base{
		Exchange:        g.Name,
		Pair:            p,
		Asset:           assetType,
		VerifyOrderbook: g.CanVerifyOrderbook,
	}
	curr, err := g.FormatExchangeCurrency(p, assetType)
	if err != nil {
		return book, err
	}

	orderbookNew, err := g.GetOrderbook(ctx, curr.String())
	if err != nil {
		return book, err
	}

	for x := range orderbookNew.Bids {
		book.Bids = append(book.Bids, orderbook.Item{
			Amount: orderbookNew.Bids[x].Amount,
			Price:  orderbookNew.Bids[x].Price,
		})
	}

	for x := range orderbookNew.Asks {
		book.Asks = append(book.Asks, orderbook.Item{
			Amount: orderbookNew.Asks[x].Amount,
			Price:  orderbookNew.Asks[x].Price,
		})
	}
	err = book.Process()
	if err != nil {
		return book, err
	}
	return orderbook.Get(g.Name, p, assetType)
}

// UpdateAccountInfo retrieves balances for all enabled currencies for the
// ZB exchange
func (g *Gateio) UpdateAccountInfo(ctx context.Context, assetType asset.Item) (account.Holdings, error) {
	var info account.Holdings
	var balances []account.Balance

	if g.Websocket.CanUseAuthenticatedWebsocketForWrapper() {
		resp, err := g.wsGetBalance([]string{})
		if err != nil {
			return info, err
		}
		var currData []account.Balance
		for k := range resp.Result {
			currData = append(currData, account.Balance{
				CurrencyName: currency.NewCode(k),
				TotalValue:   resp.Result[k].Available + resp.Result[k].Freeze,
				Hold:         resp.Result[k].Freeze,
			})
		}
		info.Accounts = append(info.Accounts, account.SubAccount{
			Currencies: currData,
		})
	} else {
		balance, err := g.GetBalances(ctx)
		if err != nil {
			return info, err
		}

		switch l := balance.Locked.(type) {
		case map[string]interface{}:
			for x := range l {
				lockedF, err := strconv.ParseFloat(l[x].(string), 64)
				if err != nil {
					return info, err
				}

				balances = append(balances, account.Balance{
					CurrencyName: currency.NewCode(x),
					Hold:         lockedF,
				})
			}
		default:
			break
		}

		switch v := balance.Available.(type) {
		case map[string]interface{}:
			for x := range v {
				availAmount, err := strconv.ParseFloat(v[x].(string), 64)
				if err != nil {
					return info, err
				}

				var updated bool
				for i := range balances {
					if balances[i].CurrencyName == currency.NewCode(x) {
						balances[i].TotalValue = balances[i].Hold + availAmount
						updated = true
						break
					}
				}
				if !updated {
					balances = append(balances, account.Balance{
						CurrencyName: currency.NewCode(x),
						TotalValue:   availAmount,
					})
				}
			}
		default:
			break
		}

		info.Accounts = append(info.Accounts, account.SubAccount{
			Currencies: balances,
		})
	}

	info.Exchange = g.Name
	err := account.Process(&info)
	if err != nil {
		return account.Holdings{}, err
	}

	return info, nil
}

// FetchAccountInfo retrieves balances for all enabled currencies
func (g *Gateio) FetchAccountInfo(ctx context.Context, assetType asset.Item) (account.Holdings, error) {
	acc, err := account.GetHoldings(g.Name, assetType)
	if err != nil {
		return g.UpdateAccountInfo(ctx, assetType)
	}

	return acc, nil
}

// GetFundingHistory returns funding history, deposits and
// withdrawals
func (g *Gateio) GetFundingHistory(ctx context.Context) ([]exchange.FundHistory, error) {
	return nil, common.ErrFunctionNotSupported
}

// GetWithdrawalsHistory returns previous withdrawals data
func (g *Gateio) GetWithdrawalsHistory(ctx context.Context, c currency.Code) (resp []exchange.WithdrawalHistory, err error) {
	return nil, common.ErrNotYetImplemented
}

// GetRecentTrades returns the most recent trades for a currency and asset
func (g *Gateio) GetRecentTrades(ctx context.Context, p currency.Pair, assetType asset.Item) ([]trade.Data, error) {
	var err error
	p, err = g.FormatExchangeCurrency(p, assetType)
	if err != nil {
		return nil, err
	}
	var tradeData TradeHistory
	tradeData, err = g.GetTrades(ctx, p.String())
	if err != nil {
		return nil, err
	}
	var resp []trade.Data
	for i := range tradeData.Data {
		var side order.Side
		side, err = order.StringToOrderSide(tradeData.Data[i].Type)
		if err != nil {
			return nil, err
		}
		resp = append(resp, trade.Data{
			Exchange:     g.Name,
			TID:          tradeData.Data[i].TradeID,
			CurrencyPair: p,
			AssetType:    assetType,
			Side:         side,
			Price:        tradeData.Data[i].Rate,
			Amount:       tradeData.Data[i].Amount,
			Timestamp:    time.Unix(tradeData.Data[i].Timestamp, 0),
		})
	}

	err = g.AddTradesToBuffer(resp...)
	if err != nil {
		return nil, err
	}

	sort.Sort(trade.ByDate(resp))
	return resp, nil
}

// GetHistoricTrades returns historic trade data within the timeframe provided
func (g *Gateio) GetHistoricTrades(_ context.Context, _ currency.Pair, _ asset.Item, _, _ time.Time) ([]trade.Data, error) {
	return nil, common.ErrFunctionNotSupported
}

// SubmitOrder submits a new order
// TODO: support multiple order types (IOC)
func (g *Gateio) SubmitOrder(ctx context.Context, s *order.Submit) (order.SubmitResponse, error) {
	var submitOrderResponse order.SubmitResponse
	if err := s.Validate(); err != nil {
		return submitOrderResponse, err
	}

	var orderTypeFormat string
	if s.Side == order.Buy {
		orderTypeFormat = order.Buy.Lower()
	} else {
		orderTypeFormat = order.Sell.Lower()
	}

	fPair, err := g.FormatExchangeCurrency(s.Pair, s.AssetType)
	if err != nil {
		return submitOrderResponse, err
	}

	var spotNewOrderRequestParams = SpotNewOrderRequestParams{
		Amount: s.Amount,
		Price:  s.Price,
		Symbol: fPair.String(),
		Type:   orderTypeFormat,
	}

	response, err := g.SpotNewOrder(ctx, spotNewOrderRequestParams)
	if err != nil {
		return submitOrderResponse, err
	}
	if response.OrderNumber > 0 {
		submitOrderResponse.OrderID = strconv.FormatInt(response.OrderNumber, 10)
	}
	if response.LeftAmount == 0 {
		submitOrderResponse.FullyMatched = true
	}
	submitOrderResponse.IsOrderPlaced = true

	return submitOrderResponse, nil
}

// ModifyOrder will allow of changing orderbook placement and limit to
// market conversion
func (g *Gateio) ModifyOrder(ctx context.Context, action *order.Modify) (order.Modify, error) {
	return order.Modify{}, common.ErrFunctionNotSupported
}

// CancelOrder cancels an order by its corresponding ID number
func (g *Gateio) CancelOrder(ctx context.Context, o *order.Cancel) error {
	if err := o.Validate(o.StandardCancel()); err != nil {
		return err
	}

	orderIDInt, err := strconv.ParseInt(o.ID, 10, 64)
	if err != nil {
		return err
	}

	fpair, err := g.FormatExchangeCurrency(o.Pair, o.AssetType)
	if err != nil {
		return err
	}

	_, err = g.CancelExistingOrder(ctx, orderIDInt, fpair.String())
	return err
}

// CancelBatchOrders cancels an orders by their corresponding ID numbers
func (g *Gateio) CancelBatchOrders(ctx context.Context, o []order.Cancel) (order.CancelBatchResponse, error) {
	return order.CancelBatchResponse{}, common.ErrNotYetImplemented
}

// CancelAllOrders cancels all orders associated with a currency pair
func (g *Gateio) CancelAllOrders(ctx context.Context, _ *order.Cancel) (order.CancelAllResponse, error) {
	cancelAllOrdersResponse := order.CancelAllResponse{
		Status: make(map[string]string),
	}
	openOrders, err := g.GetOpenOrders(ctx, "")
	if err != nil {
		return cancelAllOrdersResponse, err
	}

	uniqueSymbols := make(map[string]int)
	for i := range openOrders.Orders {
		uniqueSymbols[openOrders.Orders[i].CurrencyPair]++
	}

	for unique := range uniqueSymbols {
		err = g.CancelAllExistingOrders(ctx, -1, unique)
		if err != nil {
			cancelAllOrdersResponse.Status[unique] = err.Error()
		}
	}

	return cancelAllOrdersResponse, nil
}

// GetOrderInfo returns order information based on order ID
func (g *Gateio) GetOrderInfo(ctx context.Context, orderID string, pair currency.Pair, assetType asset.Item) (order.Detail, error) {
	var orderDetail order.Detail
	orders, err := g.GetOpenOrders(ctx, "")
	if err != nil {
		return orderDetail, errors.New("failed to get open orders")
	}

	if assetType == "" {
		assetType = asset.Spot
	}

	format, err := g.GetPairFormat(assetType, false)
	if err != nil {
		return orderDetail, err
	}

	for x := range orders.Orders {
		if orders.Orders[x].OrderNumber != orderID {
			continue
		}
		orderDetail.Exchange = g.Name
		orderDetail.ID = orders.Orders[x].OrderNumber
		orderDetail.RemainingAmount = orders.Orders[x].InitialAmount - orders.Orders[x].FilledAmount
		orderDetail.ExecutedAmount = orders.Orders[x].FilledAmount
		orderDetail.Amount = orders.Orders[x].InitialAmount
		orderDetail.Date = time.Unix(orders.Orders[x].Timestamp, 0)
		orderDetail.Status = order.Status(orders.Orders[x].Status)
		orderDetail.Price = orders.Orders[x].Rate
		orderDetail.Pair, err = currency.NewPairDelimiter(orders.Orders[x].CurrencyPair,
			format.Delimiter)
		if err != nil {
			return orderDetail, err
		}
		if strings.EqualFold(orders.Orders[x].Type, order.Ask.String()) {
			orderDetail.Side = order.Ask
		} else if strings.EqualFold(orders.Orders[x].Type, order.Bid.String()) {
			orderDetail.Side = order.Buy
		}
		return orderDetail, nil
	}
	return orderDetail, fmt.Errorf("no order found with id %v", orderID)
}

// GetDepositAddress returns a deposit address for a specified currency
func (g *Gateio) GetDepositAddress(ctx context.Context, cryptocurrency currency.Code, _ string) (string, error) {
	addr, err := g.GetCryptoDepositAddress(ctx, cryptocurrency.String())
	if err != nil {
		return "", err
	}

	if addr == gateioGenerateAddress {
		return "",
			errors.New("new deposit address is being generated, please retry again shortly")
	}
	return addr, nil
}

// WithdrawCryptocurrencyFunds returns a withdrawal ID when a withdrawal is
// submitted
func (g *Gateio) WithdrawCryptocurrencyFunds(ctx context.Context, withdrawRequest *withdraw.Request) (*withdraw.ExchangeResponse, error) {
	if err := withdrawRequest.Validate(); err != nil {
		return nil, err
	}
	return g.WithdrawCrypto(ctx,
		withdrawRequest.Currency.String(),
		withdrawRequest.Crypto.Address,
		withdrawRequest.Amount)
}

// WithdrawFiatFunds returns a withdrawal ID when a
// withdrawal is submitted
func (g *Gateio) WithdrawFiatFunds(_ context.Context, _ *withdraw.Request) (*withdraw.ExchangeResponse, error) {
	return nil, common.ErrFunctionNotSupported
}

// WithdrawFiatFundsToInternationalBank returns a withdrawal ID when a
// withdrawal is submitted
func (g *Gateio) WithdrawFiatFundsToInternationalBank(_ context.Context, _ *withdraw.Request) (*withdraw.ExchangeResponse, error) {
	return nil, common.ErrFunctionNotSupported
}

// GetFeeByType returns an estimate of fee based on type of transaction
func (g *Gateio) GetFeeByType(ctx context.Context, feeBuilder *exchange.FeeBuilder) (float64, error) {
	if !g.AllowAuthenticatedRequest() && // Todo check connection status
		feeBuilder.FeeType == exchange.CryptocurrencyTradeFee {
		feeBuilder.FeeType = exchange.OfflineTradeFee
	}
	return g.GetFee(ctx, feeBuilder)
}

// GetActiveOrders retrieves any orders that are active/open
func (g *Gateio) GetActiveOrders(ctx context.Context, req *order.GetOrdersRequest) ([]order.Detail, error) {
	if err := req.Validate(); err != nil {
		return nil, err
	}

	var orders []order.Detail
	var currPair string
	if len(req.Pairs) == 1 {
		fPair, err := g.FormatExchangeCurrency(req.Pairs[0], asset.Spot)
		if err != nil {
			return nil, err
		}
		currPair = fPair.String()
	}
	if g.Websocket.CanUseAuthenticatedWebsocketForWrapper() {
		for i := 0; ; i += 100 {
			resp, err := g.wsGetOrderInfo(req.Type.String(), i, 100)
			if err != nil {
				return orders, err
			}

			for j := range resp.WebSocketOrderQueryRecords {
				orderSide := order.Buy
				if resp.WebSocketOrderQueryRecords[j].Type == 1 {
					orderSide = order.Sell
				}
				orderType := order.Market
				if resp.WebSocketOrderQueryRecords[j].OrderType == 1 {
					orderType = order.Limit
				}
				p, err := currency.NewPairFromString(resp.WebSocketOrderQueryRecords[j].Market)
				if err != nil {
					return nil, err
				}
				orders = append(orders, order.Detail{
					Exchange:        g.Name,
					AccountID:       strconv.FormatInt(resp.WebSocketOrderQueryRecords[j].User, 10),
					ID:              strconv.FormatInt(resp.WebSocketOrderQueryRecords[j].ID, 10),
					Pair:            p,
					Side:            orderSide,
					Type:            orderType,
					Date:            convert.TimeFromUnixTimestampDecimal(resp.WebSocketOrderQueryRecords[j].Ctime),
					Price:           resp.WebSocketOrderQueryRecords[j].Price,
					Amount:          resp.WebSocketOrderQueryRecords[j].Amount,
					ExecutedAmount:  resp.WebSocketOrderQueryRecords[j].FilledAmount,
					RemainingAmount: resp.WebSocketOrderQueryRecords[j].Left,
					Fee:             resp.WebSocketOrderQueryRecords[j].DealFee,
				})
			}
			if len(resp.WebSocketOrderQueryRecords) < 100 {
				break
			}
		}
	} else {
		resp, err := g.GetOpenOrders(ctx, currPair)
		if err != nil {
			return nil, err
		}

		format, err := g.GetPairFormat(asset.Spot, false)
		if err != nil {
			return nil, err
		}

		for i := range resp.Orders {
			if resp.Orders[i].Status != "open" {
				continue
			}
			var symbol currency.Pair
			symbol, err = currency.NewPairDelimiter(resp.Orders[i].CurrencyPair,
				format.Delimiter)
			if err != nil {
				return nil, err
			}
			side := order.Side(strings.ToUpper(resp.Orders[i].Type))
			orderDate := time.Unix(resp.Orders[i].Timestamp, 0)
			orders = append(orders, order.Detail{
				ID:              resp.Orders[i].OrderNumber,
				Amount:          resp.Orders[i].Amount,
				Price:           resp.Orders[i].Rate,
				RemainingAmount: resp.Orders[i].FilledAmount,
				Date:            orderDate,
				Side:            side,
				Exchange:        g.Name,
				Pair:            symbol,
				Status:          order.Status(resp.Orders[i].Status),
			})
		}
	}
	order.FilterOrdersByTimeRange(&orders, req.StartTime, req.EndTime)
	order.FilterOrdersBySide(&orders, req.Side)
	return orders, nil
}

// GetOrderHistory retrieves account order information
// Can Limit response to specific order status
func (g *Gateio) GetOrderHistory(ctx context.Context, req *order.GetOrdersRequest) ([]order.Detail, error) {
	if err := req.Validate(); err != nil {
		return nil, err
	}

	var trades []TradesResponse
	for i := range req.Pairs {
		resp, err := g.GetTradeHistory(ctx, req.Pairs[i].String())
		if err != nil {
			return nil, err
		}
		trades = append(trades, resp.Trades...)
	}

	format, err := g.GetPairFormat(asset.Spot, false)
	if err != nil {
		return nil, err
	}

	var orders []order.Detail
	for i := range trades {
		var symbol currency.Pair
		symbol, err = currency.NewPairDelimiter(trades[i].Pair, format.Delimiter)
		if err != nil {
			return nil, err
		}
		side := order.Side(strings.ToUpper(trades[i].Type))
		orderDate := time.Unix(trades[i].TimeUnix, 0)
		orders = append(orders, order.Detail{
			ID:       strconv.FormatInt(trades[i].OrderID, 10),
			Amount:   trades[i].Amount,
			Price:    trades[i].Rate,
			Date:     orderDate,
			Side:     side,
			Exchange: g.Name,
			Pair:     symbol,
		})
	}

	order.FilterOrdersByTimeRange(&orders, req.StartTime, req.EndTime)
	order.FilterOrdersBySide(&orders, req.Side)
	return orders, nil
}

// AuthenticateWebsocket sends an authentication message to the websocket
func (g *Gateio) AuthenticateWebsocket(_ context.Context) error {
	return g.wsServerSignIn()
}

// ValidateCredentials validates current credentials used for wrapper
// functionality
func (g *Gateio) ValidateCredentials(ctx context.Context, assetType asset.Item) error {
	_, err := g.UpdateAccountInfo(ctx, assetType)
	return g.CheckTransientError(err)
}

// FormatExchangeKlineInterval returns Interval to exchange formatted string
func (g *Gateio) FormatExchangeKlineInterval(in kline.Interval) string {
	return strconv.FormatFloat(in.Duration().Seconds(), 'f', 0, 64)
}

// GetHistoricCandles returns candles between a time period for a set time interval
func (g *Gateio) GetHistoricCandles(ctx context.Context, pair currency.Pair, a asset.Item, start, end time.Time, interval kline.Interval) (kline.Item, error) {
	if err := g.ValidateKline(pair, a, interval); err != nil {
		return kline.Item{}, err
	}

	hours := time.Since(start).Hours()
	formattedPair, err := g.FormatExchangeCurrency(pair, a)
	if err != nil {
		return kline.Item{}, err
	}

	params := KlinesRequestParams{
		Symbol:   formattedPair.String(),
		GroupSec: g.FormatExchangeKlineInterval(interval),
		HourSize: int(hours),
	}

	klineData, err := g.GetSpotKline(ctx, params)
	if err != nil {
		return kline.Item{}, err
	}
	klineData.Interval = interval
	klineData.Pair = pair
	klineData.Asset = a

	klineData.SortCandlesByTimestamp(false)
	klineData.RemoveOutsideRange(start, end)
	return klineData, nil
}

// GetHistoricCandlesExtended returns candles between a time period for a set time interval
func (g *Gateio) GetHistoricCandlesExtended(ctx context.Context, pair currency.Pair, a asset.Item, start, end time.Time, interval kline.Interval) (kline.Item, error) {
	return g.GetHistoricCandles(ctx, pair, a, start, end, interval)
}<|MERGE_RESOLUTION|>--- conflicted
+++ resolved
@@ -231,15 +231,9 @@
 	return g.UpdatePairs(p, asset.Spot, false, forceUpdate)
 }
 
-<<<<<<< HEAD
-// UpdateTicker updates and returns the ticker for a currency pair
-func (g *Gateio) UpdateTicker(ctx context.Context, p currency.Pair, assetType asset.Item) (*ticker.Price, error) {
+// UpdateTickers updates the ticker for all currency pairs of a given asset type
+func (g *Gateio) UpdateTickers(ctx context.Context, a asset.Item) error {
 	result, err := g.GetTickers(ctx)
-=======
-// UpdateTickers updates the ticker for all currency pairs of a given asset type
-func (g *Gateio) UpdateTickers(a asset.Item) error {
-	result, err := g.GetTickers()
->>>>>>> c9ab0b11
 	if err != nil {
 		return err
 	}
@@ -274,8 +268,8 @@
 }
 
 // UpdateTicker updates and returns the ticker for a currency pair
-func (g *Gateio) UpdateTicker(p currency.Pair, a asset.Item) (*ticker.Price, error) {
-	err := g.UpdateTickers(a)
+func (g *Gateio) UpdateTicker(ctx context.Context, p currency.Pair, a asset.Item) (*ticker.Price, error) {
+	err := g.UpdateTickers(ctx, a)
 	if err != nil {
 		return nil, err
 	}
