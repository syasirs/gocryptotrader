--- conflicted
+++ resolved
@@ -390,15 +390,7 @@
 	if err != nil {
 		return nil, err
 	}
-<<<<<<< HEAD
-	err = g.UpdatePairs(pairs, asset.Spot, false, forceUpdate)
-	if err != nil {
-		return err
-	}
-	return g.EnsureOnePairEnabled()
-=======
 	return ticker.GetTicker(g.Name, fPair, a)
->>>>>>> 3eac6d12
 }
 
 // FetchTicker retrieves a list of tickers.
@@ -563,7 +555,7 @@
 			return err
 		}
 	}
-	return nil
+	return g.EnsureOnePairEnabled()
 }
 
 // UpdateTickers updates the ticker for all currency pairs of a given asset type
@@ -687,25 +679,8 @@
 }
 
 // UpdateOrderbook updates and returns the orderbook for a currency pair
-<<<<<<< HEAD
-func (g *Gateio) UpdateOrderbook(ctx context.Context, p currency.Pair, assetType asset.Item) (*orderbook.Base, error) {
-	if p.IsEmpty() {
-		return nil, currency.ErrCurrencyPairEmpty
-	}
-	if err := g.CurrencyPairs.IsAssetEnabled(assetType); err != nil {
-		return nil, err
-	}
-	book := &orderbook.Base{
-		Exchange:        g.Name,
-		Pair:            p,
-		Asset:           assetType,
-		VerifyOrderbook: g.CanVerifyOrderbook,
-	}
-	curr, err := g.FormatExchangeCurrency(p, assetType)
-=======
 func (g *Gateio) UpdateOrderbook(ctx context.Context, p currency.Pair, a asset.Item) (*orderbook.Base, error) {
 	p, err := g.FormatExchangeCurrency(p, a)
->>>>>>> 3eac6d12
 	if err != nil {
 		return nil, err
 	}
@@ -899,19 +874,8 @@
 }
 
 // GetWithdrawalsHistory returns previous withdrawals data
-<<<<<<< HEAD
-func (g *Gateio) GetWithdrawalsHistory(_ context.Context, _ currency.Code, _ asset.Item) ([]exchange.WithdrawalHistory, error) {
-	return nil, common.ErrFunctionNotSupported
-}
-
-// GetRecentTrades returns the most recent trades for a currency and asset
-func (g *Gateio) GetRecentTrades(ctx context.Context, p currency.Pair, assetType asset.Item) ([]trade.Data, error) {
-	var err error
-	p, err = g.FormatExchangeCurrency(p, assetType)
-=======
 func (g *Gateio) GetWithdrawalsHistory(ctx context.Context, c currency.Code, _ asset.Item) ([]exchange.WithdrawalHistory, error) {
 	records, err := g.GetWithdrawalRecords(ctx, c, time.Time{}, time.Time{}, 0, 0)
->>>>>>> 3eac6d12
 	if err != nil {
 		return nil, err
 	}
@@ -1226,15 +1190,6 @@
 	if err != nil {
 		return err
 	}
-<<<<<<< HEAD
-
-	fPair, err := g.FormatExchangeCurrency(o.Pair, o.AssetType)
-	if err != nil {
-		return err
-	}
-
-	_, err = g.CancelExistingOrder(ctx, orderIDInt, fPair.String())
-=======
 	switch o.AssetType {
 	case asset.Spot, asset.Margin, asset.CrossMargin:
 		_, err = g.CancelSingleSpotOrder(ctx, o.OrderID, fPair.String(), o.AssetType == asset.CrossMargin)
@@ -1257,27 +1212,15 @@
 	default:
 		return fmt.Errorf("%w asset type: %v", asset.ErrNotSupported, o.AssetType)
 	}
->>>>>>> 3eac6d12
 	return err
 }
 
 // CancelBatchOrders cancels an orders by their corresponding ID numbers
-<<<<<<< HEAD
-func (g *Gateio) CancelBatchOrders(_ context.Context, _ []order.Cancel) (*order.CancelBatchResponse, error) {
-	return nil, common.ErrFunctionNotSupported
-}
-
-// CancelAllOrders cancels all orders associated with a currency pair
-func (g *Gateio) CancelAllOrders(ctx context.Context, _ *order.Cancel) (order.CancelAllResponse, error) {
-	cancelAllOrdersResponse := order.CancelAllResponse{
-		Status: make(map[string]string),
-=======
 func (g *Gateio) CancelBatchOrders(ctx context.Context, o []order.Cancel) (order.CancelBatchResponse, error) {
 	var response order.CancelBatchResponse
 	response.Status = map[string]string{}
 	if len(o) == 0 {
 		return response, errors.New("no cancel order passed")
->>>>>>> 3eac6d12
 	}
 	var err error
 	var cancelSpotOrdersParam []CancelOrderByIDParam
@@ -1445,28 +1388,12 @@
 }
 
 // GetOrderInfo returns order information based on order ID
-<<<<<<< HEAD
-func (g *Gateio) GetOrderInfo(ctx context.Context, orderID string, _ currency.Pair, assetType asset.Item) (*order.Detail, error) {
-	if err := g.CurrencyPairs.IsAssetEnabled(assetType); err != nil {
-		return nil, err
-	}
-
-	var orderDetail order.Detail
-	orders, err := g.GetOpenOrders(ctx, "")
-	if err != nil {
-		return nil, err
-	}
-
-	if assetType == asset.Empty {
-		assetType = asset.Spot
-	}
-
-	format, err := g.GetPairFormat(assetType, false)
-=======
-func (g *Gateio) GetOrderInfo(ctx context.Context, orderID string, pair currency.Pair, a asset.Item) (order.Detail, error) {
-	var orderDetail order.Detail
+func (g *Gateio) GetOrderInfo(ctx context.Context, orderID string, pair currency.Pair, a asset.Item) (*order.Detail, error) {
+	if err := g.CurrencyPairs.IsAssetEnabled(a); err != nil {
+		return nil, err
+	}
+
 	pair, err := g.FormatExchangeCurrency(pair, a)
->>>>>>> 3eac6d12
 	if err != nil {
 		return nil, err
 	}
@@ -1475,24 +1402,24 @@
 		var spotOrder *SpotOrder
 		spotOrder, err = g.GetSpotOrder(ctx, orderID, pair, a)
 		if err != nil {
-			return orderDetail, err
+			return nil, err
 		}
 		var side order.Side
 		side, err = order.StringToOrderSide(spotOrder.Side)
 		if err != nil {
-			return orderDetail, err
+			return nil, err
 		}
 		var orderType order.Type
 		orderType, err = order.StringToOrderType(spotOrder.Type)
 		if err != nil {
-			return orderDetail, err
+			return nil, err
 		}
 		var orderStatus order.Status
 		orderStatus, err = order.StringToOrderStatus(spotOrder.Status)
 		if err != nil {
-			return orderDetail, err
-		}
-		return order.Detail{
+			return nil, err
+		}
+		return &order.Detail{
 			Amount:         spotOrder.Amount,
 			Exchange:       g.Name,
 			OrderID:        spotOrder.OrderID,
@@ -1515,7 +1442,7 @@
 			settle, err = g.getSettlementFromCurrency(pair, false)
 		}
 		if err != nil {
-			return orderDetail, err
+			return nil, err
 		}
 		var fOrder *Order
 		var err error
@@ -1529,13 +1456,13 @@
 		}
 		orderStatus, err := order.StringToOrderStatus(fOrder.Status)
 		if err != nil {
-			return orderDetail, err
+			return nil, err
 		}
 		pair, err = currency.NewPairFromString(fOrder.Contract)
 		if err != nil {
-			return orderDetail, err
-		}
-		return order.Detail{
+			return nil, err
+		}
+		return &order.Detail{
 			Amount:         fOrder.Size,
 			ExecutedAmount: fOrder.Size - fOrder.RemainingAmount,
 			Exchange:       g.Name,
@@ -1550,22 +1477,17 @@
 	case asset.Options:
 		optionOrder, err := g.GetSingleOptionOrder(ctx, orderID)
 		if err != nil {
-			return orderDetail, err
+			return nil, err
 		}
 		orderStatus, err := order.StringToOrderStatus(optionOrder.Status)
 		if err != nil {
-			return orderDetail, err
-		}
-<<<<<<< HEAD
-		return &orderDetail, nil
-	}
-	return nil, fmt.Errorf("no order found with id %v", orderID)
-=======
+			return nil, err
+		}
 		pair, err = currency.NewPairFromString(optionOrder.Contract)
 		if err != nil {
-			return orderDetail, err
-		}
-		return order.Detail{
+			return nil, err
+		}
+		return &order.Detail{
 			Amount:         optionOrder.Size,
 			ExecutedAmount: optionOrder.Size - optionOrder.Left,
 			Exchange:       g.Name,
@@ -1578,9 +1500,8 @@
 			AssetType:      a,
 		}, nil
 	default:
-		return orderDetail, fmt.Errorf("%w asset type: %v", asset.ErrNotSupported, a)
-	}
->>>>>>> 3eac6d12
+		return nil, fmt.Errorf("%w asset type: %v", asset.ErrNotSupported, a)
+	}
 }
 
 // GetDepositAddress returns a deposit address for a specified currency
@@ -1657,14 +1578,8 @@
 }
 
 // GetActiveOrders retrieves any orders that are active/open
-<<<<<<< HEAD
 func (g *Gateio) GetActiveOrders(ctx context.Context, req *order.MultiOrderRequest) (order.FilteredOrders, error) {
-	err := req.Validate()
-	if err != nil {
-=======
-func (g *Gateio) GetActiveOrders(ctx context.Context, req *order.GetOrdersRequest) (order.FilteredOrders, error) {
 	if err := req.Validate(); err != nil {
->>>>>>> 3eac6d12
 		return nil, err
 	}
 	var orders []order.Detail
@@ -1827,7 +1742,7 @@
 		for x := range req.Pairs {
 			fPair := req.Pairs[x].Format(format)
 			var spotOrders []SpotPersonalTradeHistory
-			spotOrders, err = g.GateIOGetPersonalTradingHistory(ctx, fPair, req.OrderID, 0, 0, req.AssetType == asset.CrossMargin, req.StartTime, req.EndTime)
+			spotOrders, err = g.GateIOGetPersonalTradingHistory(ctx, fPair, req.FromOrderID, 0, 0, req.AssetType == asset.CrossMargin, req.StartTime, req.EndTime)
 			if err != nil {
 				return nil, err
 			}
@@ -1871,9 +1786,9 @@
 			}
 			var futuresOrder []TradingHistoryItem
 			if req.AssetType == asset.Futures {
-				futuresOrder, err = g.GetMyPersonalTradingHistory(ctx, settle, "", req.OrderID, fPair, 0, 0, 0)
+				futuresOrder, err = g.GetMyPersonalTradingHistory(ctx, settle, "", req.FromOrderID, fPair, 0, 0, 0)
 			} else {
-				futuresOrder, err = g.GetDeliveryPersonalTradingHistory(ctx, settle, req.OrderID, fPair, 0, 0, 0, "")
+				futuresOrder, err = g.GetDeliveryPersonalTradingHistory(ctx, settle, req.FromOrderID, fPair, 0, 0, 0, "")
 			}
 			if err != nil {
 				return nil, err
@@ -1988,10 +1903,6 @@
 }
 
 // GetHistoricCandlesExtended returns candles between a time period for a set time interval
-<<<<<<< HEAD
-func (g *Gateio) GetHistoricCandlesExtended(_ context.Context, _ currency.Pair, _ asset.Item, _ kline.Interval, _, _ time.Time) (*kline.Item, error) {
-	return nil, common.ErrFunctionNotSupported
-=======
 func (g *Gateio) GetHistoricCandlesExtended(ctx context.Context, pair currency.Pair, a asset.Item, interval kline.Interval, start, end time.Time) (*kline.Item, error) {
 	req, err := g.GetKlineExtendedRequest(pair, a, interval, start, end)
 	if err != nil {
@@ -2056,7 +1967,6 @@
 		}
 	}
 	return req.ProcessResponse(candlestickItems)
->>>>>>> 3eac6d12
 }
 
 // GetAvailableTransferChains returns the available transfer blockchains for the specific
@@ -2075,11 +1985,6 @@
 	return availableChains, nil
 }
 
-<<<<<<< HEAD
-// GetServerTime returns the current exchange server time.
-func (g *Gateio) GetServerTime(_ context.Context, _ asset.Item) (time.Time, error) {
-	return time.Time{}, common.ErrFunctionNotSupported
-=======
 // ValidateAPICredentials validates current credentials used for wrapper
 // functionality
 func (g *Gateio) ValidateAPICredentials(ctx context.Context, assetType asset.Item) error {
@@ -2095,5 +2000,4 @@
 		return false, err
 	}
 	return availables.Contains(instrument, true), nil
->>>>>>> 3eac6d12
 }