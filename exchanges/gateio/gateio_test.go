package gateio

import (
	"testing"

	"github.com/thrasher-/gocryptotrader/common"
	"github.com/thrasher-/gocryptotrader/config"
	"github.com/thrasher-/gocryptotrader/currency"
	exchange "github.com/thrasher-/gocryptotrader/exchanges"
)

// Please supply your own APIKEYS here for due diligence testing

const (
	apiKey                  = ""
	apiSecret               = ""
	canManipulateRealOrders = false
)

var g Gateio

func TestSetDefaults(t *testing.T) {
	g.SetDefaults()
}

func TestSetup(t *testing.T) {
	cfg := config.GetConfig()
	cfg.LoadConfig("../../testdata/configtest.json")
	gateioConfig, err := cfg.GetExchangeConfig("GateIO")
	if err != nil {
		t.Error("Test Failed - GateIO Setup() init error")
	}
	gateioConfig.AuthenticatedAPISupport = true
	gateioConfig.APIKey = apiKey
	gateioConfig.APISecret = apiSecret

	g.Setup(gateioConfig)
}

func TestGetSymbols(t *testing.T) {
	t.Parallel()
	_, err := g.GetSymbols()
	if err != nil {
		t.Errorf("Test failed - Gateio TestGetSymbols: %s", err)
	}
}

func TestGetMarketInfo(t *testing.T) {
	t.Parallel()
	_, err := g.GetMarketInfo()
	if err != nil {
		t.Errorf("Test failed - Gateio GetMarketInfo: %s", err)
	}
}

func TestSpotNewOrder(t *testing.T) {
	t.Parallel()

	if apiKey == "" || apiSecret == "" {
		t.Skip()
	}

	_, err := g.SpotNewOrder(SpotNewOrderRequestParams{
		Symbol: "btc_usdt",
		Amount: 1.1,
		Price:  10.1,
		Type:   SpotNewOrderRequestParamsTypeSell,
	})
	if err != nil {
		t.Errorf("Test failed - Gateio SpotNewOrder: %s", err)
	}
}

func TestCancelExistingOrder(t *testing.T) {
	t.Parallel()

	if apiKey == "" || apiSecret == "" {
		t.Skip()
	}

	_, err := g.CancelExistingOrder(917591554, "btc_usdt")
	if err != nil {
		t.Errorf("Test failed - Gateio CancelExistingOrder: %s", err)
	}
}

func TestGetBalances(t *testing.T) {
	t.Parallel()

	if apiKey == "" || apiSecret == "" {
		t.Skip()
	}

	_, err := g.GetBalances()
	if err != nil {
		t.Errorf("Test failed - Gateio GetBalances: %s", err)
	}
}

func TestGetLatestSpotPrice(t *testing.T) {
	t.Parallel()
	_, err := g.GetLatestSpotPrice("btc_usdt")
	if err != nil {
		t.Errorf("Test failed - Gateio GetLatestSpotPrice: %s", err)
	}
}

func TestGetTicker(t *testing.T) {
	t.Parallel()
	_, err := g.GetTicker("btc_usdt")
	if err != nil {
		t.Errorf("Test failed - Gateio GetTicker: %s", err)
	}
}

func TestGetTickers(t *testing.T) {
	t.Parallel()
	_, err := g.GetTickers()
	if err != nil {
		t.Errorf("Test failed - Gateio GetTicker: %s", err)
	}
}

func TestGetOrderbook(t *testing.T) {
	t.Parallel()
	_, err := g.GetOrderbook("btc_usdt")
	if err != nil {
		t.Errorf("Test failed - Gateio GetTicker: %s", err)
	}
}

func TestGetSpotKline(t *testing.T) {
	t.Parallel()

	_, err := g.GetSpotKline(KlinesRequestParams{
		Symbol:   "btc_usdt",
		GroupSec: TimeIntervalFiveMinutes, // 5 minutes or less
		HourSize: 1,                       // 1 hour data
	})

	if err != nil {
		t.Errorf("Test failed - Gateio GetSpotKline: %s", err)
	}
}

<<<<<<< HEAD
func setFeeBuilder() *exchange.FeeBuilder {
	return &exchange.FeeBuilder{
		Amount:              1,
		Delimiter:           "_",
		FeeType:             exchange.CryptocurrencyTradeFee,
		FirstCurrency:       symbol.BTC,
		SecondCurrency:      symbol.USDT,
=======
func setFeeBuilder() exchange.FeeBuilder {
	return exchange.FeeBuilder{
		Amount:  1,
		FeeType: exchange.CryptocurrencyTradeFee,
		Pair: currency.NewPairWithDelimiter(currency.BTC.String(),
			currency.USDT.String(), "_"),
>>>>>>> 2cb24131
		IsMaker:             false,
		PurchasePrice:       1,
		FiatCurrency:        currency.USD,
		BankTransactionType: exchange.WireTransfer,
	}
}

func TestGetFee(t *testing.T) {
	g.SetDefaults()
	TestSetup(t)

	var feeBuilder = setFeeBuilder()
	if areTestAPIKeysSet() {
		// CryptocurrencyTradeFee Basic
		if resp, err := g.GetFee(feeBuilder); resp != float64(0.002) || err != nil {
			t.Error(err)
			t.Errorf("Test Failed - GetFee() error. Expected: %f, Received: %f", float64(0.002), resp)
		}

		// CryptocurrencyTradeFee High quantity
		feeBuilder = setFeeBuilder()
		feeBuilder.Amount = 1000
		feeBuilder.PurchasePrice = 1000
		if resp, err := g.GetFee(feeBuilder); resp != float64(2000) || err != nil {
			t.Errorf("Test Failed - GetFee() error. Expected: %f, Received: %f", float64(2000), resp)
			t.Error(err)
		}

		// CryptocurrencyTradeFee IsMaker
		feeBuilder = setFeeBuilder()
		feeBuilder.IsMaker = true
		if resp, err := g.GetFee(feeBuilder); resp != float64(0.002) || err != nil {
			t.Errorf("Test Failed - GetFee() error. Expected: %f, Received: %f", float64(0.002), resp)
			t.Error(err)
		}

		// CryptocurrencyTradeFee Negative purchase price
		feeBuilder = setFeeBuilder()
		feeBuilder.PurchasePrice = -1000
		if resp, err := g.GetFee(feeBuilder); resp != float64(0) || err != nil {
			t.Errorf("Test Failed - GetFee() error. Expected: %f, Received: %f", float64(0), resp)
			t.Error(err)
		}
	}
	// CryptocurrencyWithdrawalFee Basic
	feeBuilder = setFeeBuilder()
	feeBuilder.FeeType = exchange.CryptocurrencyWithdrawalFee
	if resp, err := g.GetFee(feeBuilder); resp != float64(0.001) || err != nil {
		t.Errorf("Test Failed - GetFee() error. Expected: %f, Received: %f", float64(0.001), resp)
		t.Error(err)
	}

	// CryptocurrencyWithdrawalFee Invalid currency
	feeBuilder = setFeeBuilder()
	feeBuilder.Pair.Base = currency.NewCode("hello")
	feeBuilder.FeeType = exchange.CryptocurrencyWithdrawalFee
	if resp, err := g.GetFee(feeBuilder); resp != float64(0) || err != nil {
		t.Errorf("Test Failed - GetFee() error. Expected: %f, Received: %f", float64(0), resp)
		t.Error(err)
	}

	// CyptocurrencyDepositFee Basic
	feeBuilder = setFeeBuilder()
	feeBuilder.FeeType = exchange.CyptocurrencyDepositFee
	if resp, err := g.GetFee(feeBuilder); resp != float64(0) || err != nil {
		t.Errorf("Test Failed - GetFee() error. Expected: %f, Received: %f", float64(0), resp)
		t.Error(err)
	}

	// InternationalBankDepositFee Basic
	feeBuilder = setFeeBuilder()
	feeBuilder.FeeType = exchange.InternationalBankDepositFee
	if resp, err := g.GetFee(feeBuilder); resp != float64(0) || err != nil {
		t.Errorf("Test Failed - GetFee() error. Expected: %f, Received: %f", float64(0), resp)
		t.Error(err)
	}

	// InternationalBankWithdrawalFee Basic
	feeBuilder = setFeeBuilder()
	feeBuilder.FeeType = exchange.InternationalBankWithdrawalFee
	feeBuilder.FiatCurrency = currency.USD
	if resp, err := g.GetFee(feeBuilder); resp != float64(0) || err != nil {
		t.Errorf("Test Failed - GetFee() error. Expected: %f, Received: %f", float64(0), resp)
		t.Error(err)
	}
}

func TestFormatWithdrawPermissions(t *testing.T) {
	g.SetDefaults()
	expectedResult := exchange.AutoWithdrawCryptoText + " & " + exchange.NoFiatWithdrawalsText

	withdrawPermissions := g.FormatWithdrawPermissions()

	if withdrawPermissions != expectedResult {
		t.Errorf("Expected: %s, Received: %s", expectedResult, withdrawPermissions)
	}
}

func TestGetActiveOrders(t *testing.T) {
	g.SetDefaults()
	TestSetup(t)

	var getOrdersRequest = exchange.GetOrdersRequest{
		OrderType: exchange.AnyOrderType,
	}

	_, err := g.GetActiveOrders(&getOrdersRequest)
	if areTestAPIKeysSet() && err != nil {
		t.Errorf("Could not get open orders: %s", err)
	} else if !areTestAPIKeysSet() && err == nil {
		t.Error("Expecting an error when no keys are set")
	}
}

func TestGetOrderHistory(t *testing.T) {
	g.SetDefaults()
	TestSetup(t)

	var getOrdersRequest = exchange.GetOrdersRequest{
		OrderType: exchange.AnyOrderType,
	}

	currPair := currency.NewPair(currency.LTC, currency.BTC)
	currPair.Delimiter = "_"
	getOrdersRequest.Currencies = []currency.Pair{currPair}

	_, err := g.GetOrderHistory(&getOrdersRequest)
	if areTestAPIKeysSet() && err != nil {
		t.Errorf("Could not get order history: %s", err)
	} else if !areTestAPIKeysSet() && err == nil {
		t.Error("Expecting an error when no keys are set")
	}
}

// Any tests below this line have the ability to impact your orders on the exchange. Enable canManipulateRealOrders to run them
// ----------------------------------------------------------------------------------------------------------------------------
func areTestAPIKeysSet() bool {
	if g.APIKey != "" && g.APIKey != "Key" &&
		g.APISecret != "" && g.APISecret != "Secret" {
		return true
	}
	return false
}

func TestSubmitOrder(t *testing.T) {
	g.SetDefaults()
	TestSetup(t)

	if areTestAPIKeysSet() && !canManipulateRealOrders {
		t.Skip()
	}

	var p = currency.Pair{
		Delimiter: "_",
		Base:      currency.LTC,
		Quote:     currency.BTC,
	}
	response, err := g.SubmitOrder(p, exchange.BuyOrderSide, exchange.MarketOrderType, 1, 10, "1234234")
	if areTestAPIKeysSet() && (err != nil || !response.IsOrderPlaced) {
		t.Errorf("Order failed to be placed: %v", err)
	} else if !areTestAPIKeysSet() && err == nil {
		t.Error("Expecting an error when no keys are set")
	}
}

func TestCancelExchangeOrder(t *testing.T) {
	g.SetDefaults()
	TestSetup(t)

	if areTestAPIKeysSet() && !canManipulateRealOrders {
		t.Skip()
	}

	currencyPair := currency.NewPair(currency.LTC, currency.BTC)

	var orderCancellation = &exchange.OrderCancellation{
		OrderID:       "1",
		WalletAddress: "1F5zVDgNjorJ51oGebSvNCrSAHpwGkUdDB",
		AccountID:     "1",
		CurrencyPair:  currencyPair,
	}

	err := g.CancelOrder(orderCancellation)
	if !areTestAPIKeysSet() && err == nil {
		t.Error("Expecting an error when no keys are set")
	}
	if areTestAPIKeysSet() && err != nil {
		t.Errorf("Could not cancel orders: %v", err)
	}
}

func TestCancelAllExchangeOrders(t *testing.T) {
	g.SetDefaults()
	TestSetup(t)

	if areTestAPIKeysSet() && !canManipulateRealOrders {
		t.Skip()
	}

	currencyPair := currency.NewPair(currency.LTC, currency.BTC)

	var orderCancellation = &exchange.OrderCancellation{
		OrderID:       "1",
		WalletAddress: "1F5zVDgNjorJ51oGebSvNCrSAHpwGkUdDB",
		AccountID:     "1",
		CurrencyPair:  currencyPair,
	}

	resp, err := g.CancelAllOrders(orderCancellation)

	if !areTestAPIKeysSet() && err == nil {
		t.Error("Expecting an error when no keys are set")
	}
	if areTestAPIKeysSet() && err != nil {
		t.Errorf("Could not cancel orders: %v", err)
	}

	if len(resp.OrderStatus) > 0 {
		t.Errorf("%v orders failed to cancel", len(resp.OrderStatus))
	}
}

func TestGetAccountInfo(t *testing.T) {
	if apiSecret == "" || apiKey == "" {
		_, err := g.GetAccountInfo()
		if err == nil {
			t.Error("Test Failed - GetAccountInfo() error")
		}
	} else {
		_, err := g.GetAccountInfo()
		if err != nil {
			t.Error("Test Failed - GetAccountInfo() error", err)
		}
	}
}

func TestModifyOrder(t *testing.T) {
	_, err := g.ModifyOrder(exchange.ModifyOrder{})
	if err == nil {
		t.Error("Test failed - ModifyOrder() error")
	}
}

func TestWithdraw(t *testing.T) {
	g.SetDefaults()
	TestSetup(t)
	var withdrawCryptoRequest = exchange.WithdrawRequest{
		Amount:      100,
		Currency:    currency.LTC,
		Address:     "1F5zVDgNjorJ51oGebSvNCrSAHpwGkUdDB",
		Description: "WITHDRAW IT ALL",
	}

	if areTestAPIKeysSet() && !canManipulateRealOrders {
		t.Skip("API keys set, canManipulateRealOrders false, skipping test")
	}

	_, err := g.WithdrawCryptocurrencyFunds(&withdrawCryptoRequest)
	if !areTestAPIKeysSet() && err == nil {
		t.Error("Expecting an error when no keys are set")
	}
	if areTestAPIKeysSet() && err != nil {
		t.Errorf("Withdraw failed to be placed: %v", err)
	}
}

func TestWithdrawFiat(t *testing.T) {
	g.SetDefaults()
	TestSetup(t)

	if areTestAPIKeysSet() && !canManipulateRealOrders {
		t.Skip("API keys set, canManipulateRealOrders false, skipping test")
	}

	var withdrawFiatRequest = exchange.WithdrawRequest{}

	_, err := g.WithdrawFiatFunds(&withdrawFiatRequest)
	if err != common.ErrFunctionNotSupported {
		t.Errorf("Expected '%v', received: '%v'", common.ErrFunctionNotSupported, err)
	}
}

func TestWithdrawInternationalBank(t *testing.T) {
	g.SetDefaults()
	TestSetup(t)

	if areTestAPIKeysSet() && !canManipulateRealOrders {
		t.Skip("API keys set, canManipulateRealOrders false, skipping test")
	}

	var withdrawFiatRequest = exchange.WithdrawRequest{}

	_, err := g.WithdrawFiatFundsToInternationalBank(&withdrawFiatRequest)
	if err != common.ErrFunctionNotSupported {
		t.Errorf("Expected '%v', received: '%v'", common.ErrFunctionNotSupported, err)
	}
}

func TestGetDepositAddress(t *testing.T) {
	if areTestAPIKeysSet() {
		_, err := g.GetDepositAddress(currency.ETC, "")
		if err != nil {
			t.Error("Test Fail - GetDepositAddress error", err)
		}
	} else {
		_, err := g.GetDepositAddress(currency.ETC, "")
		if err == nil {
			t.Error("Test Fail - GetDepositAddress error cannot be nil")
		}
	}
}<|MERGE_RESOLUTION|>--- conflicted
+++ resolved
@@ -143,22 +143,12 @@
 	}
 }
 
-<<<<<<< HEAD
 func setFeeBuilder() *exchange.FeeBuilder {
 	return &exchange.FeeBuilder{
-		Amount:              1,
-		Delimiter:           "_",
-		FeeType:             exchange.CryptocurrencyTradeFee,
-		FirstCurrency:       symbol.BTC,
-		SecondCurrency:      symbol.USDT,
-=======
-func setFeeBuilder() exchange.FeeBuilder {
-	return exchange.FeeBuilder{
 		Amount:  1,
 		FeeType: exchange.CryptocurrencyTradeFee,
 		Pair: currency.NewPairWithDelimiter(currency.BTC.String(),
 			currency.USDT.String(), "_"),
->>>>>>> 2cb24131
 		IsMaker:             false,
 		PurchasePrice:       1,
 		FiatCurrency:        currency.USD,
