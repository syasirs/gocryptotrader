package gateio

import (
	"context"
	"encoding/json"
	"errors"
	"fmt"
	"net/http"
	"strconv"
	"strings"
	"time"

	"github.com/gorilla/websocket"
	"github.com/thrasher-corp/gocryptotrader/common"
	"github.com/thrasher-corp/gocryptotrader/currency"
	"github.com/thrasher-corp/gocryptotrader/exchanges/account"
	"github.com/thrasher-corp/gocryptotrader/exchanges/asset"
	"github.com/thrasher-corp/gocryptotrader/exchanges/fill"
	"github.com/thrasher-corp/gocryptotrader/exchanges/kline"
	"github.com/thrasher-corp/gocryptotrader/exchanges/order"
	"github.com/thrasher-corp/gocryptotrader/exchanges/orderbook"
	"github.com/thrasher-corp/gocryptotrader/exchanges/stream"
	"github.com/thrasher-corp/gocryptotrader/exchanges/ticker"
	"github.com/thrasher-corp/gocryptotrader/exchanges/trade"
	"github.com/thrasher-corp/gocryptotrader/log"
)

const (
	optionsWebsocketURL        = "wss://op-ws.gateio.live/v4/ws"
	optionsWebsocketTestnetURL = "wss://op-ws-testnet.gateio.live/v4/ws"

	// channels
	optionsPingChannel                   = "options.ping"
	optionsContractTickersChannel        = "options.contract_tickers"
	optionsUnderlyingTickersChannel      = "options.ul_tickers"
	optionsTradesChannel                 = "options.trades"
	optionsUnderlyingTradesChannel       = "options.ul_trades"
	optionsUnderlyingPriceChannel        = "options.ul_price"
	optionsMarkPriceChannel              = "options.mark_price"
	optionsSettlementChannel             = "options.settlements"
	optionsContractsChannel              = "options.contracts"
	optionsContractCandlesticksChannel   = "options.contract_candlesticks"
	optionsUnderlyingCandlesticksChannel = "options.ul_candlesticks"
	optionsOrderbookChannel              = "options.order_book"
	optionsOrderbookTickerChannel        = "options.book_ticker"
	optionsOrderbookUpdateChannel        = "options.order_book_update"
	optionsOrdersChannel                 = "options.orders"
	optionsUserTradesChannel             = "options.usertrades"
	optionsLiquidatesChannel             = "options.liquidates"
	optionsUserSettlementChannel         = "options.user_settlements"
	optionsPositionCloseChannel          = "options.position_closes"
	optionsBalancesChannel               = "options.balances"
	optionsPositionsChannel              = "options.positions"
)

var defaultOptionsSubscriptions = []string{
	optionsContractTickersChannel,
	optionsUnderlyingTickersChannel,
	optionsTradesChannel,
	optionsUnderlyingTradesChannel,
	optionsContractCandlesticksChannel,
	optionsUnderlyingCandlesticksChannel,
	optionsOrderbookChannel,
	optionsOrderbookUpdateChannel,
}

var fetchedOptionsCurrencyPairSnapshotOrderbook = make(map[string]bool)

// WsOptionsConnect initiates a websocket connection to options websocket endpoints.
func (g *Gateio) WsOptionsConnect() error {
	if !g.Websocket.IsEnabled() || !g.IsEnabled() || !g.IsAssetWebsocketSupported(asset.Options) {
		return fmt.Errorf("%s for asset type %s", stream.WebsocketNotEnabled, asset.Options)
	}
	optionsWebsocket, err := g.Websocket.GetAssetWebsocket(asset.Options)
	if err != nil {
		return err
	}
	err = g.CurrencyPairs.IsAssetEnabled(asset.Options)
	if err != nil {
		return err
	}
	var dialer websocket.Dialer
	err = optionsWebsocket.SetWebsocketURL(optionsWebsocketURL, false, true)
	if err != nil {
		return err
	}
	err = optionsWebsocket.Conn.Dial(&dialer, http.Header{})
	if err != nil {
		return err
	}
	pingMessage, err := json.Marshal(WsInput{
		ID:      optionsWebsocket.Conn.GenerateMessageID(false),
		Time:    time.Now().Unix(),
		Channel: optionsPingChannel,
	})
	if err != nil {
		return err
	}
	go g.wsReadOptionsConnData()
	optionsWebsocket.Conn.SetupPingHandler(stream.PingHandler{
		Websocket:   true,
		Delay:       time.Second * 5,
		MessageType: websocket.PingMessage,
		Message:     pingMessage,
	})
	return nil
}

// GenerateOptionsDefaultSubscriptions generates list of channel subscriptions for options asset type.
func (g *Gateio) GenerateOptionsDefaultSubscriptions() ([]stream.ChannelSubscription, error) {
	channelsToSubscribe := defaultOptionsSubscriptions
	var userID int64
	if g.Websocket.CanUseAuthenticatedEndpoints() {
		var err error
		_, err = g.GetCredentials(context.TODO())
		if err != nil {
			g.Websocket.SetCanUseAuthenticatedEndpoints(false)
			goto getEnabledPairs
		}
		response, err := g.GetSubAccountBalances(context.Background(), "")
		if err != nil {
			return nil, err
		}
		if len(response) != 0 {
			channelsToSubscribe = append(channelsToSubscribe,
				optionsUserTradesChannel,
				optionsBalancesChannel,
			)
			userID = response[0].UserID
		} else if g.Verbose {
			log.Errorf(log.ExchangeSys, "no subaccount found for authenticated options channel subscriptions")
		}
	}
getEnabledPairs:
	var subscriptions []stream.ChannelSubscription
	pairs, err := g.GetEnabledPairs(asset.Options)
	if err != nil {
		return nil, err
	}
	for i := range channelsToSubscribe {
		for j := range pairs {
			params := make(map[string]interface{})
			switch channelsToSubscribe[i] {
			case optionsOrderbookChannel:
				params["accuracy"] = "0"
				params["level"] = "20"
			case optionsContractCandlesticksChannel, optionsUnderlyingCandlesticksChannel:
				params["interval"] = kline.FiveMin
			case optionsOrderbookUpdateChannel:
				params["interval"] = kline.ThousandMilliseconds
				params["level"] = "20"
			case optionsOrdersChannel,
				optionsUserTradesChannel,
				optionsLiquidatesChannel,
				optionsUserSettlementChannel,
				optionsPositionCloseChannel,
				optionsBalancesChannel,
				optionsPositionsChannel:
				if userID == 0 {
					continue
				}
				params["user_id"] = userID
			}
			fpair, err := g.FormatExchangeCurrency(pairs[j], asset.Options)
			if err != nil {
				return nil, err
			}
			subscriptions = append(subscriptions, stream.ChannelSubscription{
				Channel:  channelsToSubscribe[i],
				Currency: fpair.Upper(),
				Params:   params,
				Asset:    asset.Options,
			})
		}
	}
	return subscriptions, nil
}

func (g *Gateio) generateOptionsPayload(event string, channelsToSubscribe []stream.ChannelSubscription) ([]WsInput, error) {
	if len(channelsToSubscribe) == 0 {
		return nil, errors.New("cannot generate payload, no channels supplied")
	}
	optionsWebsocket, err := g.Websocket.GetAssetWebsocket(asset.Options)
	if err != nil {
		return []WsInput{}, fmt.Errorf("%w asset type: %v", err, asset.Options)
	}
	var intervalString string
	payloads := make([]WsInput, len(channelsToSubscribe))
	for i := range channelsToSubscribe {
		var auth *WsAuthInput
		timestamp := time.Now()
		var params []string
		switch channelsToSubscribe[i].Channel {
		case optionsUnderlyingTickersChannel,
			optionsUnderlyingTradesChannel,
			optionsUnderlyingPriceChannel,
			optionsUnderlyingCandlesticksChannel:
			var uly currency.Pair
			uly, err = g.GetUnderlyingFromCurrencyPair(channelsToSubscribe[i].Currency)
			if err != nil {
				return nil, err
			}
			params = append(params, uly.String())
		case optionsBalancesChannel:
			// options.balance channel does not require underlying or contract
		default:
			channelsToSubscribe[i].Currency.Delimiter = currency.UnderscoreDelimiter
			params = append(params, channelsToSubscribe[i].Currency.String())
		}
		switch channelsToSubscribe[i].Channel {
		case optionsOrderbookChannel:
			accuracy, ok := channelsToSubscribe[i].Params["accuracy"].(string)
			if !ok {
				return nil, fmt.Errorf("%w, invalid options orderbook accuracy", orderbook.ErrOrderbookInvalid)
			}
			level, ok := channelsToSubscribe[i].Params["level"].(string)
			if !ok {
				return nil, fmt.Errorf("%w, invalid options orderbook level", orderbook.ErrOrderbookInvalid)
			}
			params = append(
				params,
				level,
				accuracy,
			)
		case optionsUserTradesChannel,
			optionsBalancesChannel,
			optionsOrdersChannel,
			optionsLiquidatesChannel,
			optionsUserSettlementChannel,
			optionsPositionCloseChannel,
			optionsPositionsChannel:
			userID, ok := channelsToSubscribe[i].Params["user_id"].(int64)
			if !ok {
				continue
			}
			params = append([]string{strconv.FormatInt(userID, 10)}, params...)
			var creds *account.Credentials
			creds, err = g.GetCredentials(context.Background())
			if err != nil {
				return nil, err
			}
			var sigTemp string
			sigTemp, err = g.generateWsSignature(creds.Secret, event, channelsToSubscribe[i].Channel, timestamp)
			if err != nil {
				return nil, err
			}
			auth = &WsAuthInput{
				Method: "api_key",
				Key:    creds.Key,
				Sign:   sigTemp,
			}
		case optionsOrderbookUpdateChannel:
			interval, ok := channelsToSubscribe[i].Params["interval"].(kline.Interval)
			if !ok {
				return nil, fmt.Errorf("%w, missing options orderbook interval", orderbook.ErrOrderbookInvalid)
			}
			intervalString, err = g.GetIntervalString(interval)
			if err != nil {
				return nil, err
			}
			params = append(params,
				intervalString)
			if value, ok := channelsToSubscribe[i].Params["level"].(int); ok {
				params = append(params, strconv.Itoa(value))
			}
		case optionsContractCandlesticksChannel,
			optionsUnderlyingCandlesticksChannel:
			interval, ok := channelsToSubscribe[i].Params["interval"].(kline.Interval)
			if !ok {
				return nil, errors.New("missing options underlying candlesticks interval")
			}
			intervalString, err = g.GetIntervalString(interval)
			if err != nil {
				return nil, err
			}
			params = append(
				[]string{intervalString},
				params...)
		}
		payloads[i] = WsInput{
			ID:      optionsWebsocket.Conn.GenerateMessageID(false),
			Event:   event,
			Channel: channelsToSubscribe[i].Channel,
			Payload: params,
			Auth:    auth,
			Time:    timestamp.Unix(),
		}
	}
	return payloads, nil
}

// wsReadOptionsConnData receives and passes on websocket messages for processing
func (g *Gateio) wsReadOptionsConnData() {
	optionsWebsocket, err := g.Websocket.GetAssetWebsocket(asset.Options)
	if err != nil {
		log.Errorf(log.ExchangeSys, "%v asset type: %v", err, asset.Options)
		return
	}
	optionsWebsocket.Wg.Add(1)
	defer optionsWebsocket.Wg.Done()
	for {
		select {
		case <-optionsWebsocket.ShutdownC:
			return
		default:
			resp := optionsWebsocket.Conn.ReadMessage()
			if resp.Raw == nil {
				return
			}
			err := g.wsHandleOptionsData(resp.Raw)
			if err != nil {
				g.Websocket.DataHandler <- err
			}
		}
	}
}

// OptionsSubscribe sends a websocket message to stop receiving data for asset type options
func (g *Gateio) OptionsSubscribe(channelsToUnsubscribe []stream.ChannelSubscription) error {
	return g.handleOptionsSubscription("subscribe", channelsToUnsubscribe)
}

// OptionsUnsubscribe sends a websocket message to stop receiving data for asset type options
func (g *Gateio) OptionsUnsubscribe(channelsToUnsubscribe []stream.ChannelSubscription) error {
	return g.handleOptionsSubscription("unsubscribe", channelsToUnsubscribe)
}

// handleOptionsSubscription sends a websocket message to receive data from the channel
func (g *Gateio) handleOptionsSubscription(event string, channelsToSubscribe []stream.ChannelSubscription) error {
	optionsWebsocket, err := g.Websocket.GetAssetWebsocket(asset.Options)
	if err != nil {
		return fmt.Errorf("%w asset type: %v", err, asset.Options)
	}
	payloads, err := g.generateOptionsPayload(event, channelsToSubscribe)
	if err != nil {
		return err
	}
	var errs error
	for k := range payloads {
		var result []byte
		result, err = optionsWebsocket.Conn.SendMessageReturnResponse(payloads[k].ID, payloads[k])
		if err != nil {
			errs = common.AppendError(errs, err)
			continue
		}
		var resp WsEventResponse
		if err = json.Unmarshal(result, &resp); err != nil {
			errs = common.AppendError(errs, err)
		} else {
			if resp.Error != nil && resp.Error.Code != 0 {
				errs = common.AppendError(errs, fmt.Errorf("error while %s to channel %s asset type: options error code: %d message: %s", payloads[k].Event, payloads[k].Channel, resp.Error.Code, resp.Error.Message))
				continue
			}
			if payloads[k].Event == "subscribe" {
				optionsWebsocket.AddSuccessfulSubscriptions(channelsToSubscribe[k])
			} else {
<<<<<<< HEAD
				optionsWebsocket.RemoveSuccessfulUnsubscriptions(channelsToSubscribe[k])
=======
				g.Websocket.RemoveSubscriptions(channelsToSubscribe[k])
>>>>>>> 70690d9a
			}
		}
	}
	if err != nil {
		return fmt.Errorf("%v %w", asset.Options, errs)
	}
	return errs
}

func (g *Gateio) wsHandleOptionsData(respRaw []byte) error {
	var push WsResponse
	err := json.Unmarshal(respRaw, &push)
	if err != nil {
		return err
	}

	if push.Event == "subscribe" || push.Event == "unsubscribe" {
		if !g.Websocket.Match.IncomingWithData(push.ID, respRaw) {
			return fmt.Errorf("couldn't match subscription message with ID: %d", push.ID)
		}
		return nil
	}

	switch push.Channel {
	case optionsContractTickersChannel:
		return g.processOptionsContractTickers(push.Result)
	case optionsUnderlyingTickersChannel:
		return g.processOptionsUnderlyingTicker(push.Result)
	case optionsTradesChannel,
		optionsUnderlyingTradesChannel:
		return g.processOptionsTradesPushData(respRaw)
	case optionsUnderlyingPriceChannel:
		return g.processOptionsUnderlyingPricePushData(push.Result)
	case optionsMarkPriceChannel:
		return g.processOptionsMarkPrice(push.Result)
	case optionsSettlementChannel:
		return g.processOptionsSettlementPushData(push.Result)
	case optionsContractsChannel:
		return g.processOptionsContractPushData(push.Result)
	case optionsContractCandlesticksChannel,
		optionsUnderlyingCandlesticksChannel:
		return g.processOptionsCandlestickPushData(respRaw)
	case optionsOrderbookChannel:
		return g.processOptionsOrderbookSnapshotPushData(push.Event, push.Result, push.Time)
	case optionsOrderbookTickerChannel:
		return g.processOrderbookTickerPushData(respRaw)
	case optionsOrderbookUpdateChannel:
		return g.processFuturesAndOptionsOrderbookUpdate(push.Result, asset.Options)
	case optionsOrdersChannel:
		return g.processOptionsOrderPushData(respRaw)
	case optionsUserTradesChannel:
		return g.processOptionsUserTradesPushData(respRaw)
	case optionsLiquidatesChannel:
		return g.processOptionsLiquidatesPushData(respRaw)
	case optionsUserSettlementChannel:
		return g.processOptionsUsersPersonalSettlementsPushData(respRaw)
	case optionsPositionCloseChannel:
		return g.processPositionCloseData(respRaw)
	case optionsBalancesChannel:
		return g.processBalancePushData(respRaw, asset.Options)
	case optionsPositionsChannel:
		return g.processOptionsPositionPushData(respRaw)
	default:
		g.Websocket.DataHandler <- stream.UnhandledMessageWarning{
			Message: g.Name + stream.UnhandledMessage + string(respRaw),
		}
		return errors.New(stream.UnhandledMessage)
	}
}

func (g *Gateio) processOptionsContractTickers(incoming []byte) error {
	var data OptionsTicker
	err := json.Unmarshal(incoming, &data)
	if err != nil {
		return err
	}
	g.Websocket.DataHandler <- &ticker.Price{
		Pair:         data.Name,
		Last:         data.LastPrice.Float64(),
		Bid:          data.Bid1Price.Float64(),
		Ask:          data.Ask1Price.Float64(),
		AskSize:      data.Ask1Size,
		BidSize:      data.Bid1Size,
		ExchangeName: g.Name,
		AssetType:    asset.Options,
	}
	return nil
}

func (g *Gateio) processOptionsUnderlyingTicker(incoming []byte) error {
	var data WsOptionUnderlyingTicker
	err := json.Unmarshal(incoming, &data)
	if err != nil {
		return err
	}
	g.Websocket.DataHandler <- &data
	return nil
}

func (g *Gateio) processOptionsTradesPushData(data []byte) error {
	saveTradeData := g.IsSaveTradeDataEnabled()
	if !saveTradeData &&
		!g.IsTradeFeedEnabled() {
		return nil
	}
	resp := struct {
		Time    int64             `json:"time"`
		Channel string            `json:"channel"`
		Event   string            `json:"event"`
		Result  []WsOptionsTrades `json:"result"`
	}{}
	err := json.Unmarshal(data, &resp)
	if err != nil {
		return err
	}
	trades := make([]trade.Data, len(resp.Result))
	for x := range resp.Result {
		trades[x] = trade.Data{
			Timestamp:    resp.Result[x].CreateTimeMs.Time(),
			CurrencyPair: resp.Result[x].Contract,
			AssetType:    asset.Options,
			Exchange:     g.Name,
			Price:        resp.Result[x].Price,
			Amount:       resp.Result[x].Size,
			TID:          strconv.FormatInt(resp.Result[x].ID, 10),
		}
	}
	return g.Websocket.Trade.Update(saveTradeData, trades...)
}

func (g *Gateio) processOptionsUnderlyingPricePushData(incoming []byte) error {
	var data WsOptionsUnderlyingPrice
	err := json.Unmarshal(incoming, &data)
	if err != nil {
		return err
	}
	g.Websocket.DataHandler <- &data
	return nil
}

func (g *Gateio) processOptionsMarkPrice(incoming []byte) error {
	var data WsOptionsMarkPrice
	err := json.Unmarshal(incoming, &data)
	if err != nil {
		return err
	}
	g.Websocket.DataHandler <- &data
	return nil
}

func (g *Gateio) processOptionsSettlementPushData(incoming []byte) error {
	var data WsOptionsSettlement
	err := json.Unmarshal(incoming, &data)
	if err != nil {
		return err
	}
	g.Websocket.DataHandler <- &data
	return nil
}

func (g *Gateio) processOptionsContractPushData(incoming []byte) error {
	var data WsOptionsContract
	err := json.Unmarshal(incoming, &data)
	if err != nil {
		return err
	}
	g.Websocket.DataHandler <- &data
	return nil
}

func (g *Gateio) processOptionsCandlestickPushData(data []byte) error {
	resp := struct {
		Time    int64                          `json:"time"`
		Channel string                         `json:"channel"`
		Event   string                         `json:"event"`
		Result  []WsOptionsContractCandlestick `json:"result"`
	}{}
	err := json.Unmarshal(data, &resp)
	if err != nil {
		return err
	}
	klineDatas := make([]stream.KlineData, len(resp.Result))
	for x := range resp.Result {
		icp := strings.Split(resp.Result[x].NameOfSubscription, currency.UnderscoreDelimiter)
		if len(icp) < 3 {
			return errors.New("malformed options candlestick websocket push data")
		}
		currencyPair, err := currency.NewPairFromString(strings.Join(icp[1:], currency.UnderscoreDelimiter))
		if err != nil {
			return err
		}
		klineDatas[x] = stream.KlineData{
			Pair:       currencyPair,
			AssetType:  asset.Options,
			Exchange:   g.Name,
			StartTime:  time.Unix(resp.Result[x].Timestamp, 0),
			Interval:   icp[0],
			OpenPrice:  resp.Result[x].OpenPrice.Float64(),
			ClosePrice: resp.Result[x].ClosePrice.Float64(),
			HighPrice:  resp.Result[x].HighestPrice.Float64(),
			LowPrice:   resp.Result[x].LowestPrice.Float64(),
			Volume:     resp.Result[x].Amount.Float64(),
		}
	}
	g.Websocket.DataHandler <- klineDatas
	return nil
}

func (g *Gateio) processOrderbookTickerPushData(incoming []byte) error {
	var data WsOptionsOrderbookTicker
	err := json.Unmarshal(incoming, &data)
	if err != nil {
		return err
	}
	g.Websocket.DataHandler <- &data
	return nil
}

func (g *Gateio) processOptionsOrderbookSnapshotPushData(event string, incoming []byte, pushTime int64) error {
	if event == "all" {
		var data WsOptionsOrderbookSnapshot
		err := json.Unmarshal(incoming, &data)
		if err != nil {
			return err
		}
		base := orderbook.Base{
			Asset:           asset.Options,
			Exchange:        g.Name,
			Pair:            data.Contract,
			LastUpdated:     data.Timestamp.Time(),
			VerifyOrderbook: g.CanVerifyOrderbook,
		}
		base.Asks = make([]orderbook.Item, len(data.Asks))
		for x := range data.Asks {
			base.Asks[x].Amount = data.Asks[x].Size
			base.Asks[x].Price = data.Asks[x].Price.Float64()
		}
		base.Bids = make([]orderbook.Item, len(data.Bids))
		for x := range data.Bids {
			base.Bids[x].Amount = data.Bids[x].Size
			base.Bids[x].Price = data.Bids[x].Price.Float64()
		}
		return g.Websocket.Orderbook.LoadSnapshot(&base)
	}
	var data []WsFuturesOrderbookUpdateEvent
	err := json.Unmarshal(incoming, &data)
	if err != nil {
		return err
	}
	dataMap := map[string][2][]orderbook.Item{}
	for x := range data {
		ab, ok := dataMap[data[x].CurrencyPair]
		if !ok {
			ab = [2][]orderbook.Item{}
		}
		if data[x].Amount > 0 {
			ab[1] = append(ab[1], orderbook.Item{
				Price: data[x].Price.Float64(), Amount: data[x].Amount,
			})
		} else {
			ab[0] = append(ab[0], orderbook.Item{
				Price: data[x].Price.Float64(), Amount: -data[x].Amount,
			})
		}
		if !ok {
			dataMap[data[x].CurrencyPair] = ab
		}
	}
	if len(dataMap) == 0 {
		return errors.New("missing orderbook ask and bid data")
	}
	for key, ab := range dataMap {
		currencyPair, err := currency.NewPairFromString(key)
		if err != nil {
			return err
		}
		err = g.Websocket.Orderbook.LoadSnapshot(&orderbook.Base{
			Asks:            ab[0],
			Bids:            ab[1],
			Asset:           asset.Options,
			Exchange:        g.Name,
			Pair:            currencyPair,
			LastUpdated:     time.Unix(pushTime, 0),
			VerifyOrderbook: g.CanVerifyOrderbook,
		})
		if err != nil {
			return err
		}
	}
	return nil
}

func (g *Gateio) processOptionsOrderPushData(data []byte) error {
	resp := struct {
		Time    int64            `json:"time"`
		Channel string           `json:"channel"`
		Event   string           `json:"event"`
		Result  []WsOptionsOrder `json:"result"`
	}{}
	err := json.Unmarshal(data, &resp)
	if err != nil {
		return err
	}
	orderDetails := make([]order.Detail, len(resp.Result))
	for x := range resp.Result {
		status, err := order.StringToOrderStatus(func() string {
			if resp.Result[x].Status == "finished" {
				return "cancelled"
			}
			return resp.Result[x].Status
		}())
		if err != nil {
			return err
		}
		orderDetails[x] = order.Detail{
			Amount:         resp.Result[x].Size,
			Exchange:       g.Name,
			OrderID:        strconv.FormatInt(resp.Result[x].ID, 10),
			Status:         status,
			Pair:           resp.Result[x].Contract,
			Date:           resp.Result[x].CreationTimeMs.Time(),
			ExecutedAmount: resp.Result[x].Size - resp.Result[x].Left,
			Price:          resp.Result[x].Price,
			AssetType:      asset.Options,
			AccountID:      resp.Result[x].User,
		}
	}
	g.Websocket.DataHandler <- orderDetails
	return nil
}

func (g *Gateio) processOptionsUserTradesPushData(data []byte) error {
	if !g.IsFillsFeedEnabled() {
		return nil
	}
	resp := struct {
		Time    int64                `json:"time"`
		Channel string               `json:"channel"`
		Event   string               `json:"event"`
		Result  []WsOptionsUserTrade `json:"result"`
	}{}
	err := json.Unmarshal(data, &resp)
	if err != nil {
		return err
	}
	fills := make([]fill.Data, len(resp.Result))
	for x := range resp.Result {
		fills[x] = fill.Data{
			Timestamp:    resp.Result[x].CreateTimeMs.Time(),
			Exchange:     g.Name,
			CurrencyPair: resp.Result[x].Contract,
			OrderID:      resp.Result[x].OrderID,
			TradeID:      resp.Result[x].ID,
			Price:        resp.Result[x].Price.Float64(),
			Amount:       resp.Result[x].Size,
		}
	}
	return g.Websocket.Fills.Update(fills...)
}

func (g *Gateio) processOptionsLiquidatesPushData(data []byte) error {
	resp := struct {
		Time    int64                 `json:"time"`
		Channel string                `json:"channel"`
		Event   string                `json:"event"`
		Result  []WsOptionsLiquidates `json:"result"`
	}{}
	err := json.Unmarshal(data, &resp)
	if err != nil {
		return err
	}
	g.Websocket.DataHandler <- &resp
	return nil
}

func (g *Gateio) processOptionsUsersPersonalSettlementsPushData(data []byte) error {
	resp := struct {
		Time    int64                     `json:"time"`
		Channel string                    `json:"channel"`
		Event   string                    `json:"event"`
		Result  []WsOptionsUserSettlement `json:"result"`
	}{}
	err := json.Unmarshal(data, &resp)
	if err != nil {
		return err
	}
	g.Websocket.DataHandler <- &resp
	return nil
}

func (g *Gateio) processOptionsPositionPushData(data []byte) error {
	resp := struct {
		Time    int64               `json:"time"`
		Channel string              `json:"channel"`
		Event   string              `json:"event"`
		Result  []WsOptionsPosition `json:"result"`
	}{}
	err := json.Unmarshal(data, &resp)
	if err != nil {
		return err
	}
	g.Websocket.DataHandler <- &resp
	return nil
}<|MERGE_RESOLUTION|>--- conflicted
+++ resolved
@@ -354,11 +354,7 @@
 			if payloads[k].Event == "subscribe" {
 				optionsWebsocket.AddSuccessfulSubscriptions(channelsToSubscribe[k])
 			} else {
-<<<<<<< HEAD
-				optionsWebsocket.RemoveSuccessfulUnsubscriptions(channelsToSubscribe[k])
-=======
-				g.Websocket.RemoveSubscriptions(channelsToSubscribe[k])
->>>>>>> 70690d9a
+				optionsWebsocket.RemoveSubscriptions(channelsToSubscribe[k])
 			}
 		}
 	}
