package gateio

import (
	"context"
	"encoding/json"
	"errors"
	"fmt"
	"net/http"
	"strconv"
	"strings"
	"time"

	"github.com/gorilla/websocket"
	"github.com/thrasher-corp/gocryptotrader/common"
	"github.com/thrasher-corp/gocryptotrader/currency"
	"github.com/thrasher-corp/gocryptotrader/exchanges/account"
	"github.com/thrasher-corp/gocryptotrader/exchanges/asset"
	"github.com/thrasher-corp/gocryptotrader/exchanges/fill"
	"github.com/thrasher-corp/gocryptotrader/exchanges/kline"
	"github.com/thrasher-corp/gocryptotrader/exchanges/order"
	"github.com/thrasher-corp/gocryptotrader/exchanges/orderbook"
	"github.com/thrasher-corp/gocryptotrader/exchanges/stream"
	"github.com/thrasher-corp/gocryptotrader/exchanges/subscription"
	"github.com/thrasher-corp/gocryptotrader/exchanges/ticker"
	"github.com/thrasher-corp/gocryptotrader/exchanges/trade"
	"github.com/thrasher-corp/gocryptotrader/log"
)

const (
	futuresWebsocketBtcURL  = "wss://fx-ws.gateio.ws/v4/ws/btc"
	futuresWebsocketUsdtURL = "wss://fx-ws.gateio.ws/v4/ws/usdt"

	futuresPingChannel            = "futures.ping"
	futuresTickersChannel         = "futures.tickers"
	futuresTradesChannel          = "futures.trades"
	futuresOrderbookChannel       = "futures.order_book"
	futuresOrderbookTickerChannel = "futures.book_ticker"
	futuresOrderbookUpdateChannel = "futures.order_book_update"
	futuresCandlesticksChannel    = "futures.candlesticks"
	futuresOrdersChannel          = "futures.orders"

	//  authenticated channels
	futuresUserTradesChannel        = "futures.usertrades"
	futuresLiquidatesChannel        = "futures.liquidates"
	futuresAutoDeleveragesChannel   = "futures.auto_deleverages"
	futuresAutoPositionCloseChannel = "futures.position_closes"
	futuresBalancesChannel          = "futures.balances"
	futuresReduceRiskLimitsChannel  = "futures.reduce_risk_limits"
	futuresPositionsChannel         = "futures.positions"
	futuresAutoOrdersChannel        = "futures.autoorders"
)

var defaultFuturesSubscriptions = []string{
	futuresTickersChannel,
	futuresTradesChannel,
	futuresOrderbookChannel,
	futuresOrderbookUpdateChannel,
	futuresCandlesticksChannel,
}

// responseFuturesStream a channel thought which the data coming from the two websocket connection will go through.
var responseFuturesStream = make(chan stream.Response)

// WsFuturesConnect initiates a websocket connection for futures account
func (g *Gateio) WsFuturesConnect() error {
	if !g.Websocket.IsEnabled() || !g.IsEnabled() {
		return errors.New(stream.WebsocketNotEnabled)
	}
	err := g.CurrencyPairs.IsAssetEnabled(asset.Futures)
	if err != nil {
		return err
	}
	var dialer websocket.Dialer
	err = g.Websocket.SetWebsocketURL(futuresWebsocketUsdtURL, false, true)
	if err != nil {
		return err
	}
	err = g.Websocket.Conn.Dial(&dialer, http.Header{})
	if err != nil {
		return err
	}

	err = g.Websocket.SetupNewConnection(stream.ConnectionSetup{
		URL:                  futuresWebsocketBtcURL,
		RateLimit:            gateioWebsocketRateLimit,
		ResponseCheckTimeout: g.Config.WebsocketResponseCheckTimeout,
		ResponseMaxLimit:     g.Config.WebsocketResponseMaxLimit,
		Authenticated:        true,
	})
	if err != nil {
		return err
	}
	err = g.Websocket.AuthConn.Dial(&dialer, http.Header{})
	if err != nil {
		return err
	}
	g.Websocket.Wg.Add(3)
	go g.wsReadFuturesData()
	go g.wsFunnelFuturesConnectionData(g.Websocket.Conn)
	go g.wsFunnelFuturesConnectionData(g.Websocket.AuthConn)
	if g.Verbose {
		log.Debugf(log.ExchangeSys, "Successful connection to %v\n",
			g.Websocket.GetWebsocketURL())
	}
	pingMessage, err := json.Marshal(WsInput{
		ID: g.Websocket.Conn.GenerateMessageID(false),
		Time: func() int64 {
			return time.Now().Unix()
		}(),
		Channel: futuresPingChannel,
	})
	if err != nil {
		return err
	}
	g.Websocket.Conn.SetupPingHandler(stream.PingHandler{
		Websocket:   true,
		MessageType: websocket.PingMessage,
		Delay:       time.Second * 15,
		Message:     pingMessage,
	})
	return nil
}

// GenerateFuturesDefaultSubscriptions returns default subscriptions information.
func (g *Gateio) GenerateFuturesDefaultSubscriptions() ([]subscription.Subscription, error) {
	channelsToSubscribe := defaultFuturesSubscriptions
	if g.Websocket.CanUseAuthenticatedEndpoints() {
		channelsToSubscribe = append(channelsToSubscribe,
			futuresOrdersChannel,
			futuresUserTradesChannel,
			futuresBalancesChannel,
		)
	}
	pairs, err := g.GetEnabledPairs(asset.Futures)
	if err != nil {
		return nil, err
	}
	subscriptions := make([]subscription.Subscription, len(channelsToSubscribe)*len(pairs))
	count := 0
	for i := range channelsToSubscribe {
		for j := range pairs {
			params := make(map[string]interface{})
			switch channelsToSubscribe[i] {
			case futuresOrderbookChannel:
				params["limit"] = 100
				params["interval"] = "0"
			case futuresCandlesticksChannel:
				params["interval"] = kline.FiveMin
			case futuresOrderbookUpdateChannel:
				params["frequency"] = kline.ThousandMilliseconds
				params["level"] = "100"
			}
			fpair, err := g.FormatExchangeCurrency(pairs[j], asset.Futures)
			if err != nil {
				return nil, err
			}
			subscriptions[count] = subscription.Subscription{
				Channel: channelsToSubscribe[i],
				Pair:    fpair.Upper(),
				Params:  params,
			}
			count++
		}
	}
	return subscriptions, nil
}

// FuturesSubscribe sends a websocket message to stop receiving data from the channel
<<<<<<< HEAD
func (g *Gateio) FuturesSubscribe(ctx context.Context, channelsToSubscribe []stream.ChannelSubscription) error {
	return g.handleFuturesSubscription(ctx, "subscribe", channelsToSubscribe)
}

// FuturesUnsubscribe sends a websocket message to stop receiving data from the channel
func (g *Gateio) FuturesUnsubscribe(ctx context.Context, channelsToUnsubscribe []stream.ChannelSubscription) error {
	return g.handleFuturesSubscription(ctx, "unsubscribe", channelsToUnsubscribe)
=======
func (g *Gateio) FuturesSubscribe(channelsToUnsubscribe []subscription.Subscription) error {
	return g.handleFuturesSubscription("subscribe", channelsToUnsubscribe)
}

// FuturesUnsubscribe sends a websocket message to stop receiving data from the channel
func (g *Gateio) FuturesUnsubscribe(channelsToUnsubscribe []subscription.Subscription) error {
	return g.handleFuturesSubscription("unsubscribe", channelsToUnsubscribe)
>>>>>>> e0c6e118
}

// wsReadFuturesData read coming messages thought the websocket connection and pass the data to wsHandleData for further process.
func (g *Gateio) wsReadFuturesData() {
	defer g.Websocket.Wg.Done()
	for {
		select {
		case <-g.Websocket.ShutdownC:
			select {
			case resp := <-responseFuturesStream:
				err := g.wsHandleFuturesData(resp.Raw, asset.Futures)
				if err != nil {
					select {
					case g.Websocket.DataHandler <- err:
					default:
						log.Errorf(log.WebsocketMgr, "%s websocket handle data error: %v", g.Name, err)
					}
				}
			default:
			}
			return
		case resp := <-responseFuturesStream:
			err := g.wsHandleFuturesData(resp.Raw, asset.Futures)
			if err != nil {
				g.Websocket.DataHandler <- err
			}
		}
	}
}

// wsFunnelFuturesConnectionData receives data from multiple connection and pass the data
// to wsRead through a channel responseStream
func (g *Gateio) wsFunnelFuturesConnectionData(ws stream.Connection) {
	defer g.Websocket.Wg.Done()
	for {
		resp := ws.ReadMessage()
		if resp.Raw == nil {
			return
		}
		responseFuturesStream <- stream.Response{Raw: resp.Raw}
	}
}

func (g *Gateio) wsHandleFuturesData(respRaw []byte, assetType asset.Item) error {
	var push WsResponse
	err := json.Unmarshal(respRaw, &push)
	if err != nil {
		return err
	}

	if push.Event == "subscribe" || push.Event == "unsubscribe" {
		if !g.Websocket.Match.IncomingWithData(push.ID, respRaw) {
			return fmt.Errorf("couldn't match subscription message with ID: %d", push.ID)
		}
		return nil
	}

	switch push.Channel {
	case futuresTickersChannel:
		return g.processFuturesTickers(respRaw, assetType)
	case futuresTradesChannel:
		return g.processFuturesTrades(respRaw, assetType)
	case futuresOrderbookChannel:
		return g.processFuturesOrderbookSnapshot(push.Event, push.Result, assetType, push.Time)
	case futuresOrderbookTickerChannel:
		return g.processFuturesOrderbookTicker(push.Result)
	case futuresOrderbookUpdateChannel:
		return g.processFuturesAndOptionsOrderbookUpdate(push.Result, assetType)
	case futuresCandlesticksChannel:
		return g.processFuturesCandlesticks(respRaw, assetType)
	case futuresOrdersChannel:
		return g.processFuturesOrdersPushData(respRaw, assetType)
	case futuresUserTradesChannel:
		return g.procesFuturesUserTrades(respRaw, assetType)
	case futuresLiquidatesChannel:
		return g.processFuturesLiquidatesNotification(respRaw)
	case futuresAutoDeleveragesChannel:
		return g.processFuturesAutoDeleveragesNotification(respRaw)
	case futuresAutoPositionCloseChannel:
		return g.processPositionCloseData(respRaw)
	case futuresBalancesChannel:
		return g.processBalancePushData(respRaw, assetType)
	case futuresReduceRiskLimitsChannel:
		return g.processFuturesReduceRiskLimitNotification(respRaw)
	case futuresPositionsChannel:
		return g.processFuturesPositionsNotification(respRaw)
	case futuresAutoOrdersChannel:
		return g.processFuturesAutoOrderPushData(respRaw)
	default:
		g.Websocket.DataHandler <- stream.UnhandledMessageWarning{
			Message: g.Name + stream.UnhandledMessage + string(respRaw),
		}
		return errors.New(stream.UnhandledMessage)
	}
}

// handleFuturesSubscription sends a websocket message to receive data from the channel
<<<<<<< HEAD
func (g *Gateio) handleFuturesSubscription(ctx context.Context, event string, channelsToSubscribe []stream.ChannelSubscription) error {
	payloads, err := g.generateFuturesPayload(ctx, event, channelsToSubscribe)
=======
func (g *Gateio) handleFuturesSubscription(event string, channelsToSubscribe []subscription.Subscription) error {
	payloads, err := g.generateFuturesPayload(event, channelsToSubscribe)
>>>>>>> e0c6e118
	if err != nil {
		return err
	}
	var errs error
	var respByte []byte
	// con represents the websocket connection. 0 - for usdt settle and 1 - for btc settle connections.
	for con, val := range payloads {
		for k := range val {
			if con == 0 {
				respByte, err = g.Websocket.Conn.SendMessageReturnResponse(val[k].ID, val[k])
			} else {
				respByte, err = g.Websocket.AuthConn.SendMessageReturnResponse(val[k].ID, val[k])
			}
			if err != nil {
				errs = common.AppendError(errs, err)
				continue
			}
			var resp WsEventResponse
			if err = json.Unmarshal(respByte, &resp); err != nil {
				errs = common.AppendError(errs, err)
			} else {
				if resp.Error != nil && resp.Error.Code != 0 {
					errs = common.AppendError(errs, fmt.Errorf("error while %s to channel %s error code: %d message: %s", val[k].Event, val[k].Channel, resp.Error.Code, resp.Error.Message))
					continue
				}
				g.Websocket.AddSuccessfulSubscriptions(channelsToSubscribe[k])
			}
		}
	}
	if errs != nil {
		return errs
	}
	return nil
}

<<<<<<< HEAD
func (g *Gateio) generateFuturesPayload(ctx context.Context, event string, channelsToSubscribe []stream.ChannelSubscription) ([2][]WsInput, error) {
=======
func (g *Gateio) generateFuturesPayload(event string, channelsToSubscribe []subscription.Subscription) ([2][]WsInput, error) {
>>>>>>> e0c6e118
	if len(channelsToSubscribe) == 0 {
		return [2][]WsInput{}, errors.New("cannot generate payload, no channels supplied")
	}
	var creds *account.Credentials
	var err error
	if g.Websocket.CanUseAuthenticatedEndpoints() {
		creds, err = g.GetCredentials(ctx)
		if err != nil {
			g.Websocket.SetCanUseAuthenticatedEndpoints(false)
		}
	}
	payloads := [2][]WsInput{}
	for i := range channelsToSubscribe {
		var auth *WsAuthInput
		timestamp := time.Now()
		var params []string
		params = []string{channelsToSubscribe[i].Pair.String()}
		if g.Websocket.CanUseAuthenticatedEndpoints() {
			switch channelsToSubscribe[i].Channel {
			case futuresOrdersChannel, futuresUserTradesChannel,
				futuresLiquidatesChannel, futuresAutoDeleveragesChannel,
				futuresAutoPositionCloseChannel, futuresBalancesChannel,
				futuresReduceRiskLimitsChannel, futuresPositionsChannel,
				futuresAutoOrdersChannel:
				value, ok := channelsToSubscribe[i].Params["user"].(string)
				if ok {
					params = append(
						[]string{value},
						params...)
				}
				var sigTemp string
				sigTemp, err = g.generateWsSignature(creds.Secret, event, channelsToSubscribe[i].Channel, timestamp)
				if err != nil {
					return [2][]WsInput{}, err
				}
				auth = &WsAuthInput{
					Method: "api_key",
					Key:    creds.Key,
					Sign:   sigTemp,
				}
			}
		}
		frequency, okay := channelsToSubscribe[i].Params["frequency"].(kline.Interval)
		if okay {
			var frequencyString string
			frequencyString, err = g.GetIntervalString(frequency)
			if err != nil {
				return payloads, err
			}
			params = append(params, frequencyString)
		}
		levelString, okay := channelsToSubscribe[i].Params["level"].(string)
		if okay {
			params = append(params, levelString)
		}
		limit, okay := channelsToSubscribe[i].Params["limit"].(int)
		if okay {
			params = append(params, strconv.Itoa(limit))
		}
		accuracy, okay := channelsToSubscribe[i].Params["accuracy"].(string)
		if okay {
			params = append(params, accuracy)
		}
		switch channelsToSubscribe[i].Channel {
		case futuresCandlesticksChannel:
			interval, okay := channelsToSubscribe[i].Params["interval"].(kline.Interval)
			if okay {
				var intervalString string
				intervalString, err = g.GetIntervalString(interval)
				if err != nil {
					return payloads, err
				}
				params = append([]string{intervalString}, params...)
			}
		case futuresOrderbookChannel:
			intervalString, okay := channelsToSubscribe[i].Params["interval"].(string)
			if okay {
				params = append(params, intervalString)
			}
		}
		if strings.HasPrefix(channelsToSubscribe[i].Pair.Quote.Upper().String(), "USDT") {
			payloads[0] = append(payloads[0], WsInput{
				ID:      g.Websocket.Conn.GenerateMessageID(false),
				Event:   event,
				Channel: channelsToSubscribe[i].Channel,
				Payload: params,
				Auth:    auth,
				Time:    timestamp.Unix(),
			})
		} else {
			payloads[1] = append(payloads[1], WsInput{
				ID:      g.Websocket.Conn.GenerateMessageID(false),
				Event:   event,
				Channel: channelsToSubscribe[i].Channel,
				Payload: params,
				Auth:    auth,
				Time:    timestamp.Unix(),
			})
		}
	}
	return payloads, nil
}

func (g *Gateio) processFuturesTickers(data []byte, assetType asset.Item) error {
	resp := struct {
		Time    int64            `json:"time"`
		Channel string           `json:"channel"`
		Event   string           `json:"event"`
		Result  []WsFutureTicker `json:"result"`
	}{}
	err := json.Unmarshal(data, &resp)
	if err != nil {
		return err
	}
	tickerPriceDatas := make([]ticker.Price, len(resp.Result))
	for x := range resp.Result {
		tickerPriceDatas[x] = ticker.Price{
			ExchangeName: g.Name,
			Volume:       resp.Result[x].Volume24HBase.Float64(),
			QuoteVolume:  resp.Result[x].Volume24HQuote.Float64(),
			High:         resp.Result[x].High24H.Float64(),
			Low:          resp.Result[x].Low24H.Float64(),
			Last:         resp.Result[x].Last.Float64(),
			AssetType:    assetType,
			Pair:         resp.Result[x].Contract,
			LastUpdated:  time.Unix(resp.Time, 0),
		}
	}
	g.Websocket.DataHandler <- tickerPriceDatas
	return nil
}

func (g *Gateio) processFuturesTrades(data []byte, assetType asset.Item) error {
	saveTradeData := g.IsSaveTradeDataEnabled()
	if !saveTradeData && !g.IsTradeFeedEnabled() {
		return nil
	}

	resp := struct {
		Time    int64             `json:"time"`
		Channel string            `json:"channel"`
		Event   string            `json:"event"`
		Result  []WsFuturesTrades `json:"result"`
	}{}
	err := json.Unmarshal(data, &resp)
	if err != nil {
		return err
	}

	trades := make([]trade.Data, len(resp.Result))
	for x := range resp.Result {
		trades[x] = trade.Data{
			Timestamp:    resp.Result[x].CreateTimeMs.Time(),
			CurrencyPair: resp.Result[x].Contract,
			AssetType:    assetType,
			Exchange:     g.Name,
			Price:        resp.Result[x].Price.Float64(),
			Amount:       resp.Result[x].Size,
			TID:          strconv.FormatInt(resp.Result[x].ID, 10),
		}
	}
	return g.Websocket.Trade.Update(saveTradeData, trades...)
}

func (g *Gateio) processFuturesCandlesticks(data []byte, assetType asset.Item) error {
	resp := struct {
		Time    int64                `json:"time"`
		Channel string               `json:"channel"`
		Event   string               `json:"event"`
		Result  []FuturesCandlestick `json:"result"`
	}{}
	err := json.Unmarshal(data, &resp)
	if err != nil {
		return err
	}
	klineDatas := make([]stream.KlineData, len(resp.Result))
	for x := range resp.Result {
		icp := strings.Split(resp.Result[x].Name, currency.UnderscoreDelimiter)
		if len(icp) < 3 {
			return errors.New("malformed futures candlestick websocket push data")
		}
		currencyPair, err := currency.NewPairFromString(strings.Join(icp[1:], currency.UnderscoreDelimiter))
		if err != nil {
			return err
		}
		klineDatas[x] = stream.KlineData{
			Pair:       currencyPair,
			AssetType:  assetType,
			Exchange:   g.Name,
			StartTime:  resp.Result[x].Timestamp.Time(),
			Interval:   icp[0],
			OpenPrice:  resp.Result[x].OpenPrice.Float64(),
			ClosePrice: resp.Result[x].ClosePrice.Float64(),
			HighPrice:  resp.Result[x].HighestPrice.Float64(),
			LowPrice:   resp.Result[x].LowestPrice.Float64(),
			Volume:     resp.Result[x].Volume,
		}
	}
	g.Websocket.DataHandler <- klineDatas
	return nil
}

func (g *Gateio) processFuturesOrderbookTicker(incoming []byte) error {
	var data WsFuturesOrderbookTicker
	err := json.Unmarshal(incoming, &data)
	if err != nil {
		return err
	}
	g.Websocket.DataHandler <- data
	return nil
}

func (g *Gateio) processFuturesAndOptionsOrderbookUpdate(incoming []byte, assetType asset.Item) error {
	var data WsFuturesAndOptionsOrderbookUpdate
	err := json.Unmarshal(incoming, &data)
	if err != nil {
		return err
	}
	if (assetType == asset.Options && !fetchedOptionsCurrencyPairSnapshotOrderbook[data.ContractName.String()]) ||
		(assetType != asset.Options && !fetchedFuturesCurrencyPairSnapshotOrderbook[data.ContractName.String()]) {
		orderbooks, err := g.FetchOrderbook(context.Background(), data.ContractName, assetType)
		if err != nil {
			return err
		}
		if orderbooks.LastUpdateID < data.FirstUpdatedID || orderbooks.LastUpdateID > data.LastUpdatedID {
			return nil
		}
		err = g.Websocket.Orderbook.LoadSnapshot(orderbooks)
		if err != nil {
			return err
		}
		if assetType == asset.Options {
			fetchedOptionsCurrencyPairSnapshotOrderbook[data.ContractName.String()] = true
		} else {
			fetchedFuturesCurrencyPairSnapshotOrderbook[data.ContractName.String()] = true
		}
	}
	updates := orderbook.Update{
		UpdateTime: time.UnixMilli(data.TimestampInMs),
		Pair:       data.ContractName,
		Asset:      assetType,
	}
	updates.Asks = make([]orderbook.Item, len(data.Asks))
	for x := range data.Asks {
		updates.Asks[x].Amount = data.Asks[x].Size
		updates.Asks[x].Price = data.Asks[x].Price.Float64()
	}
	updates.Bids = make([]orderbook.Item, len(data.Bids))
	for x := range data.Bids {
		updates.Bids[x].Amount = data.Bids[x].Size
		updates.Bids[x].Price = data.Bids[x].Price.Float64()
	}
	if len(updates.Asks) == 0 && len(updates.Bids) == 0 {
		return errors.New("malformed orderbook data")
	}
	return g.Websocket.Orderbook.Update(&updates)
}

func (g *Gateio) processFuturesOrderbookSnapshot(event string, incoming []byte, assetType asset.Item, pushTime int64) error {
	if event == "all" {
		var data WsFuturesOrderbookSnapshot
		err := json.Unmarshal(incoming, &data)
		if err != nil {
			return err
		}
		base := orderbook.Base{
			Asset:           assetType,
			Exchange:        g.Name,
			Pair:            data.Contract,
			LastUpdated:     data.TimestampInMs.Time(),
			VerifyOrderbook: g.CanVerifyOrderbook,
		}
		base.Asks = make([]orderbook.Item, len(data.Asks))
		for x := range data.Asks {
			base.Asks[x].Amount = data.Asks[x].Size
			base.Asks[x].Price = data.Asks[x].Price.Float64()
		}
		base.Bids = make([]orderbook.Item, len(data.Bids))
		for x := range data.Bids {
			base.Bids[x].Amount = data.Bids[x].Size
			base.Bids[x].Price = data.Bids[x].Price.Float64()
		}
		return g.Websocket.Orderbook.LoadSnapshot(&base)
	}
	var data []WsFuturesOrderbookUpdateEvent
	err := json.Unmarshal(incoming, &data)
	if err != nil {
		return err
	}
	dataMap := map[string][2][]orderbook.Item{}
	for x := range data {
		ab, ok := dataMap[data[x].CurrencyPair]
		if !ok {
			ab = [2][]orderbook.Item{}
		}
		if data[x].Amount > 0 {
			ab[1] = append(ab[1], orderbook.Item{
				Price:  data[x].Price.Float64(),
				Amount: data[x].Amount,
			})
		} else {
			ab[0] = append(ab[0], orderbook.Item{
				Price:  data[x].Price.Float64(),
				Amount: -data[x].Amount,
			})
		}
		if !ok {
			dataMap[data[x].CurrencyPair] = ab
		}
	}
	if len(dataMap) == 0 {
		return errors.New("missing orderbook ask and bid data")
	}
	for key, ab := range dataMap {
		currencyPair, err := currency.NewPairFromString(key)
		if err != nil {
			return err
		}
		err = g.Websocket.Orderbook.LoadSnapshot(&orderbook.Base{
			Asks:            ab[0],
			Bids:            ab[1],
			Asset:           assetType,
			Exchange:        g.Name,
			Pair:            currencyPair,
			LastUpdated:     time.Unix(pushTime, 0),
			VerifyOrderbook: g.CanVerifyOrderbook,
		})
		if err != nil {
			return err
		}
	}
	return nil
}

func (g *Gateio) processFuturesOrdersPushData(data []byte, assetType asset.Item) error {
	resp := struct {
		Time    int64            `json:"time"`
		Channel string           `json:"channel"`
		Event   string           `json:"event"`
		Result  []WsFuturesOrder `json:"result"`
	}{}
	err := json.Unmarshal(data, &resp)
	if err != nil {
		return err
	}
	orderDetails := make([]order.Detail, len(resp.Result))
	for x := range resp.Result {
		status, err := order.StringToOrderStatus(func() string {
			if resp.Result[x].Status == "finished" {
				return "cancelled"
			}
			return resp.Result[x].Status
		}())
		if err != nil {
			return err
		}
		orderDetails[x] = order.Detail{
			Amount:         resp.Result[x].Size,
			Exchange:       g.Name,
			OrderID:        strconv.FormatInt(resp.Result[x].ID, 10),
			Status:         status,
			Pair:           resp.Result[x].Contract,
			LastUpdated:    resp.Result[x].FinishTimeMs.Time(),
			Date:           resp.Result[x].CreateTimeMs.Time(),
			ExecutedAmount: resp.Result[x].Size - resp.Result[x].Left,
			Price:          resp.Result[x].Price,
			AssetType:      assetType,
			AccountID:      resp.Result[x].User,
			CloseTime:      resp.Result[x].FinishTimeMs.Time(),
		}
	}
	g.Websocket.DataHandler <- orderDetails
	return nil
}

func (g *Gateio) procesFuturesUserTrades(data []byte, assetType asset.Item) error {
	if !g.IsFillsFeedEnabled() {
		return nil
	}

	resp := struct {
		Time    int64                `json:"time"`
		Channel string               `json:"channel"`
		Event   string               `json:"event"`
		Result  []WsFuturesUserTrade `json:"result"`
	}{}
	err := json.Unmarshal(data, &resp)
	if err != nil {
		return err
	}
	fills := make([]fill.Data, len(resp.Result))
	for x := range resp.Result {
		fills[x] = fill.Data{
			Timestamp:    resp.Result[x].CreateTimeMs.Time(),
			Exchange:     g.Name,
			CurrencyPair: resp.Result[x].Contract,
			OrderID:      resp.Result[x].OrderID,
			TradeID:      resp.Result[x].ID,
			Price:        resp.Result[x].Price.Float64(),
			Amount:       resp.Result[x].Size,
			AssetType:    assetType,
		}
	}
	return g.Websocket.Fills.Update(fills...)
}

func (g *Gateio) processFuturesLiquidatesNotification(data []byte) error {
	resp := struct {
		Time    int64                              `json:"time"`
		Channel string                             `json:"channel"`
		Event   string                             `json:"event"`
		Result  []WsFuturesLiquidationNotification `json:"result"`
	}{}
	err := json.Unmarshal(data, &resp)
	if err != nil {
		return err
	}
	g.Websocket.DataHandler <- &resp
	return nil
}

func (g *Gateio) processFuturesAutoDeleveragesNotification(data []byte) error {
	resp := struct {
		Time    int64                                  `json:"time"`
		Channel string                                 `json:"channel"`
		Event   string                                 `json:"event"`
		Result  []WsFuturesAutoDeleveragesNotification `json:"result"`
	}{}
	err := json.Unmarshal(data, &resp)
	if err != nil {
		return err
	}
	g.Websocket.DataHandler <- &resp
	return nil
}

func (g *Gateio) processPositionCloseData(data []byte) error {
	resp := struct {
		Time    int64             `json:"time"`
		Channel string            `json:"channel"`
		Event   string            `json:"event"`
		Result  []WsPositionClose `json:"result"`
	}{}
	err := json.Unmarshal(data, &resp)
	if err != nil {
		return err
	}
	g.Websocket.DataHandler <- &resp
	return nil
}

func (g *Gateio) processBalancePushData(data []byte, assetType asset.Item) error {
	resp := struct {
		Time    int64       `json:"time"`
		Channel string      `json:"channel"`
		Event   string      `json:"event"`
		Result  []WsBalance `json:"result"`
	}{}
	err := json.Unmarshal(data, &resp)
	if err != nil {
		return err
	}
	accountChange := make([]account.Change, len(resp.Result))
	for x := range resp.Result {
		info := strings.Split(resp.Result[x].Text, currency.UnderscoreDelimiter)
		if len(info) != 2 {
			return errors.New("malformed text")
		}
		code := currency.NewCode(info[0])
		accountChange[x] = account.Change{
			Exchange: g.Name,
			Currency: code,
			Asset:    assetType,
			Amount:   resp.Result[x].Balance,
			Account:  resp.Result[x].User,
		}
	}
	g.Websocket.DataHandler <- accountChange
	return nil
}

func (g *Gateio) processFuturesReduceRiskLimitNotification(data []byte) error {
	resp := struct {
		Time    int64                                  `json:"time"`
		Channel string                                 `json:"channel"`
		Event   string                                 `json:"event"`
		Result  []WsFuturesReduceRiskLimitNotification `json:"result"`
	}{}
	err := json.Unmarshal(data, &resp)
	if err != nil {
		return err
	}
	g.Websocket.DataHandler <- &resp
	return nil
}

func (g *Gateio) processFuturesPositionsNotification(data []byte) error {
	resp := struct {
		Time    int64               `json:"time"`
		Channel string              `json:"channel"`
		Event   string              `json:"event"`
		Result  []WsFuturesPosition `json:"result"`
	}{}
	err := json.Unmarshal(data, &resp)
	if err != nil {
		return err
	}
	g.Websocket.DataHandler <- &resp
	return nil
}

func (g *Gateio) processFuturesAutoOrderPushData(data []byte) error {
	resp := struct {
		Time    int64                `json:"time"`
		Channel string               `json:"channel"`
		Event   string               `json:"event"`
		Result  []WsFuturesAutoOrder `json:"result"`
	}{}
	err := json.Unmarshal(data, &resp)
	if err != nil {
		return err
	}
	g.Websocket.DataHandler <- &resp
	return nil
}<|MERGE_RESOLUTION|>--- conflicted
+++ resolved
@@ -166,23 +166,13 @@
 }
 
 // FuturesSubscribe sends a websocket message to stop receiving data from the channel
-<<<<<<< HEAD
-func (g *Gateio) FuturesSubscribe(ctx context.Context, channelsToSubscribe []stream.ChannelSubscription) error {
-	return g.handleFuturesSubscription(ctx, "subscribe", channelsToSubscribe)
+func (g *Gateio) FuturesSubscribe(ctx context.Context, channelsToUnsubscribe []subscription.Subscription) error {
+	return g.handleFuturesSubscription(ctx, "subscribe", channelsToUnsubscribe)
 }
 
 // FuturesUnsubscribe sends a websocket message to stop receiving data from the channel
-func (g *Gateio) FuturesUnsubscribe(ctx context.Context, channelsToUnsubscribe []stream.ChannelSubscription) error {
+func (g *Gateio) FuturesUnsubscribe(ctx context.Context, channelsToUnsubscribe []subscription.Subscription) error {
 	return g.handleFuturesSubscription(ctx, "unsubscribe", channelsToUnsubscribe)
-=======
-func (g *Gateio) FuturesSubscribe(channelsToUnsubscribe []subscription.Subscription) error {
-	return g.handleFuturesSubscription("subscribe", channelsToUnsubscribe)
-}
-
-// FuturesUnsubscribe sends a websocket message to stop receiving data from the channel
-func (g *Gateio) FuturesUnsubscribe(channelsToUnsubscribe []subscription.Subscription) error {
-	return g.handleFuturesSubscription("unsubscribe", channelsToUnsubscribe)
->>>>>>> e0c6e118
 }
 
 // wsReadFuturesData read coming messages thought the websocket connection and pass the data to wsHandleData for further process.
@@ -280,13 +270,8 @@
 }
 
 // handleFuturesSubscription sends a websocket message to receive data from the channel
-<<<<<<< HEAD
-func (g *Gateio) handleFuturesSubscription(ctx context.Context, event string, channelsToSubscribe []stream.ChannelSubscription) error {
+func (g *Gateio) handleFuturesSubscription(ctx context.Context, event string, channelsToSubscribe []subscription.Subscription) error {
 	payloads, err := g.generateFuturesPayload(ctx, event, channelsToSubscribe)
-=======
-func (g *Gateio) handleFuturesSubscription(event string, channelsToSubscribe []subscription.Subscription) error {
-	payloads, err := g.generateFuturesPayload(event, channelsToSubscribe)
->>>>>>> e0c6e118
 	if err != nil {
 		return err
 	}
@@ -322,11 +307,7 @@
 	return nil
 }
 
-<<<<<<< HEAD
-func (g *Gateio) generateFuturesPayload(ctx context.Context, event string, channelsToSubscribe []stream.ChannelSubscription) ([2][]WsInput, error) {
-=======
-func (g *Gateio) generateFuturesPayload(event string, channelsToSubscribe []subscription.Subscription) ([2][]WsInput, error) {
->>>>>>> e0c6e118
+func (g *Gateio) generateFuturesPayload(ctx context.Context, event string, channelsToSubscribe []subscription.Subscription) ([2][]WsInput, error) {
 	if len(channelsToSubscribe) == 0 {
 		return [2][]WsInput{}, errors.New("cannot generate payload, no channels supplied")
 	}
