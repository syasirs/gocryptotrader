--- conflicted
+++ resolved
@@ -1334,18 +1334,14 @@
 
 // GetServerTime returns the current exchange server time.
 func (p *Poloniex) GetServerTime(ctx context.Context, _ asset.Item) (time.Time, error) {
-<<<<<<< HEAD
 	sysServerTime, err := p.GetSystemTimestamp(ctx)
 	if err != nil {
 		return time.Time{}, err
 	}
 	return sysServerTime.ServerTime.Time(), nil
-=======
-	return p.GetTimestamp(ctx)
 }
 
 // GetFuturesContractDetails returns all contracts from the exchange by asset type
 func (p *Poloniex) GetFuturesContractDetails(context.Context, asset.Item) ([]futures.Contract, error) {
 	return nil, common.ErrFunctionNotSupported
->>>>>>> 4c928b49
 }