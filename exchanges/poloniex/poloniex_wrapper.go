package poloniex

import (
	"fmt"
	"strconv"
	"strings"
	"sync"
	"time"

	"github.com/thrasher-corp/gocryptotrader/common"
	"github.com/thrasher-corp/gocryptotrader/config"
	"github.com/thrasher-corp/gocryptotrader/currency"
	exchange "github.com/thrasher-corp/gocryptotrader/exchanges"
	"github.com/thrasher-corp/gocryptotrader/exchanges/account"
	"github.com/thrasher-corp/gocryptotrader/exchanges/asset"
	"github.com/thrasher-corp/gocryptotrader/exchanges/order"
	"github.com/thrasher-corp/gocryptotrader/exchanges/orderbook"
	"github.com/thrasher-corp/gocryptotrader/exchanges/protocol"
	"github.com/thrasher-corp/gocryptotrader/exchanges/request"
	"github.com/thrasher-corp/gocryptotrader/exchanges/ticker"
	"github.com/thrasher-corp/gocryptotrader/exchanges/websocket/wshandler"
	"github.com/thrasher-corp/gocryptotrader/log"
	"github.com/thrasher-corp/gocryptotrader/portfolio/withdraw"
)

// GetDefaultConfig returns a default exchange config
func (p *Poloniex) GetDefaultConfig() (*config.ExchangeConfig, error) {
	p.SetDefaults()
	exchCfg := new(config.ExchangeConfig)
	exchCfg.Name = p.Name
	exchCfg.HTTPTimeout = exchange.DefaultHTTPTimeout
	exchCfg.BaseCurrencies = p.BaseCurrencies

	err := p.SetupDefaults(exchCfg)
	if err != nil {
		return nil, err
	}

	if p.Features.Supports.RESTCapabilities.AutoPairUpdates {
		err = p.UpdateTradablePairs(true)
		if err != nil {
			return nil, err
		}
	}

	return exchCfg, nil
}

// SetDefaults sets default settings for poloniex
func (p *Poloniex) SetDefaults() {
	p.Name = "Poloniex"
	p.Enabled = true
	p.Verbose = true
	p.API.CredentialsValidator.RequiresKey = true
	p.API.CredentialsValidator.RequiresSecret = true

	p.CurrencyPairs = currency.PairsManager{
		UseGlobalFormat: true,
		RequestFormat: &currency.PairFormat{
			Delimiter: delimiterUnderscore,
			Uppercase: true,
		},
		ConfigFormat: &currency.PairFormat{
			Delimiter: delimiterUnderscore,
			Uppercase: true,
		},
		Pairs: map[asset.Item]*currency.PairStore{
			asset.Spot: new(currency.PairStore),
		},
	}

	p.Features = exchange.Features{
		Supports: exchange.FeaturesSupported{
			REST:      true,
			Websocket: true,
			RESTCapabilities: protocol.Features{
				TickerBatching:      true,
				TickerFetching:      true,
				KlineFetching:       true,
				TradeFetching:       true,
				OrderbookFetching:   true,
				AutoPairUpdates:     true,
				AccountInfo:         true,
				GetOrder:            true,
				GetOrders:           true,
				CancelOrder:         true,
				CancelOrders:        true,
				SubmitOrder:         true,
				DepositHistory:      true,
				WithdrawalHistory:   true,
				UserTradeHistory:    true,
				CryptoDeposit:       true,
				CryptoWithdrawal:    true,
				TradeFee:            true,
				CryptoWithdrawalFee: true,
			},
			WebsocketCapabilities: protocol.Features{
				TickerFetching:         true,
				TradeFetching:          true,
				OrderbookFetching:      true,
				Subscribe:              true,
				Unsubscribe:            true,
				AuthenticatedEndpoints: true,
				GetOrders:              true,
				GetOrder:               true,
			},
			WithdrawPermissions: exchange.AutoWithdrawCryptoWithAPIPermission |
				exchange.NoFiatWithdrawals,
		},
		Enabled: exchange.FeaturesEnabled{
			AutoPairUpdates: true,
		},
	}

	p.Requester = request.New(p.Name,
		common.NewHTTPClientWithTimeout(exchange.DefaultHTTPTimeout),
		SetRateLimit())

	p.API.Endpoints.URLDefault = poloniexAPIURL
	p.API.Endpoints.URL = p.API.Endpoints.URLDefault
	p.API.Endpoints.WebsocketURL = poloniexWebsocketAddress
	p.Websocket = wshandler.New()
	p.WebsocketResponseMaxLimit = exchange.DefaultWebsocketResponseMaxLimit
	p.WebsocketResponseCheckTimeout = exchange.DefaultWebsocketResponseCheckTimeout
	p.WebsocketOrderbookBufferLimit = exchange.DefaultWebsocketOrderbookBufferLimit
}

// Setup sets user exchange configuration settings
func (p *Poloniex) Setup(exch *config.ExchangeConfig) error {
	if !exch.Enabled {
		p.SetEnabled(false)
		return nil
	}

	err := p.SetupDefaults(exch)
	if err != nil {
		return err
	}

	err = p.Websocket.Setup(
		&wshandler.WebsocketSetup{
			Enabled:                          exch.Features.Enabled.Websocket,
			Verbose:                          exch.Verbose,
			AuthenticatedWebsocketAPISupport: exch.API.AuthenticatedWebsocketSupport,
			WebsocketTimeout:                 exch.WebsocketTrafficTimeout,
			DefaultURL:                       poloniexWebsocketAddress,
			ExchangeName:                     exch.Name,
			RunningURL:                       exch.API.Endpoints.WebsocketURL,
			Connector:                        p.WsConnect,
			Subscriber:                       p.Subscribe,
			UnSubscriber:                     p.Unsubscribe,
			Features:                         &p.Features.Supports.WebsocketCapabilities,
		})
	if err != nil {
		return err
	}

	p.WebsocketConn = &wshandler.WebsocketConnection{
		ExchangeName:         p.Name,
		URL:                  p.Websocket.GetWebsocketURL(),
		ProxyURL:             p.Websocket.GetProxyAddress(),
		Verbose:              p.Verbose,
		ResponseCheckTimeout: exch.WebsocketResponseCheckTimeout,
		ResponseMaxLimit:     exch.WebsocketResponseMaxLimit,
	}

	p.Websocket.Orderbook.Setup(
		exch.WebsocketOrderbookBufferLimit,
		false,
		true,
		true,
		false,
		exch.Name)
	return nil
}

// Start starts the Poloniex go routine
func (p *Poloniex) Start(wg *sync.WaitGroup) {
	wg.Add(1)
	go func() {
		p.Run()
		wg.Done()
	}()
}

// Run implements the Poloniex wrapper
func (p *Poloniex) Run() {
	if p.Verbose {
		log.Debugf(log.ExchangeSys, "%s Websocket: %s (url: %s).\n", p.Name, common.IsEnabled(p.Websocket.IsEnabled()), poloniexWebsocketAddress)
		p.PrintEnabledPairs()
	}

	forceUpdate := false
	if common.StringDataCompare(p.GetAvailablePairs(asset.Spot).Strings(), "BTC_USDT") {
		log.Warnf(log.ExchangeSys, "%s contains invalid pair, forcing upgrade of available currencies.\n",
			p.Name)
		forceUpdate = true
	}

	if !p.GetEnabledFeatures().AutoPairUpdates && !forceUpdate {
		return
	}

	err := p.UpdateTradablePairs(forceUpdate)
	if err != nil {
		log.Errorf(log.ExchangeSys, "%s failed to update tradable pairs. Err: %s", p.Name, err)
	}
}

// FetchTradablePairs returns a list of the exchanges tradable pairs
func (p *Poloniex) FetchTradablePairs(asset asset.Item) ([]string, error) {
	resp, err := p.GetTicker()
	if err != nil {
		return nil, err
	}

	var currencies []string
	for x := range resp {
		currencies = append(currencies, x)
	}

	return currencies, nil
}

// UpdateTradablePairs updates the exchanges available pairs and stores
// them in the exchanges config
func (p *Poloniex) UpdateTradablePairs(forceUpgrade bool) error {
	pairs, err := p.FetchTradablePairs(asset.Spot)
	if err != nil {
		return err
	}
	ps, err := currency.NewPairsFromStrings(pairs)
	if err != nil {
		return err
	}
	return p.UpdatePairs(ps, asset.Spot, false, forceUpgrade)
}

// UpdateTicker updates and returns the ticker for a currency pair
func (p *Poloniex) UpdateTicker(currencyPair currency.Pair, assetType asset.Item) (*ticker.Price, error) {
	tick, err := p.GetTicker()
	if err != nil {
		return nil, err
	}

	enabledPairs, err := p.GetEnabledPairs(assetType)
	if err != nil {
		return nil, err
	}
	for i := range enabledPairs {
		fpair, err := p.FormatExchangeCurrency(enabledPairs[i], assetType)
		if err != nil {
			return nil, err
		}
		curr := fpair.String()
		if _, ok := tick[curr]; !ok {
			continue
		}

		err = ticker.ProcessTicker(&ticker.Price{
			Pair:         enabledPairs[i],
			Ask:          tick[curr].LowestAsk,
			Bid:          tick[curr].HighestBid,
			High:         tick[curr].High24Hr,
			Last:         tick[curr].Last,
			Low:          tick[curr].Low24Hr,
			Volume:       tick[curr].BaseVolume,
			QuoteVolume:  tick[curr].QuoteVolume,
			ExchangeName: p.Name,
			AssetType:    assetType})
		if err != nil {
			return nil, err
		}
	}
	return ticker.GetTicker(p.Name, currencyPair, assetType)
}

// FetchTicker returns the ticker for a currency pair
func (p *Poloniex) FetchTicker(currencyPair currency.Pair, assetType asset.Item) (*ticker.Price, error) {
	tickerNew, err := ticker.GetTicker(p.Name, currencyPair, assetType)
	if err != nil {
		return p.UpdateTicker(currencyPair, assetType)
	}
	return tickerNew, nil
}

// FetchOrderbook returns orderbook base on the currency pair
func (p *Poloniex) FetchOrderbook(currencyPair currency.Pair, assetType asset.Item) (*orderbook.Base, error) {
	ob, err := orderbook.Get(p.Name, currencyPair, assetType)
	if err != nil {
		return p.UpdateOrderbook(currencyPair, assetType)
	}
	return ob, nil
}

// UpdateOrderbook updates and returns the orderbook for a currency pair
func (p *Poloniex) UpdateOrderbook(currencyPair currency.Pair, assetType asset.Item) (*orderbook.Base, error) {
	orderBook := new(orderbook.Base)
	orderbookNew, err := p.GetOrderbook("", 1000)
	if err != nil {
		return orderBook, err
	}

	enabledPairs, err := p.GetEnabledPairs(assetType)
	if err != nil {
		return nil, err
	}
	for i := range enabledPairs {
		fpair, err := p.FormatExchangeCurrency(enabledPairs[i], assetType)
		if err != nil {
			return nil, err
		}
		data, ok := orderbookNew.Data[fpair.String()]
		if !ok {
			continue
		}

		var obItems []orderbook.Item
		for y := range data.Bids {
			obItems = append(obItems, orderbook.Item{
				Amount: data.Bids[y].Amount, Price: data.Bids[y].Price})
		}
		orderBook.Bids = obItems

		obItems = []orderbook.Item{}
		for y := range data.Asks {
			obItems = append(obItems, orderbook.Item{
				Amount: data.Asks[y].Amount, Price: data.Asks[y].Price})
		}
		orderBook.Asks = obItems
		orderBook.Pair = enabledPairs[i]
		orderBook.ExchangeName = p.Name
		orderBook.AssetType = assetType

		err = orderBook.Process()
		if err != nil {
			return orderBook, err
		}
	}
	return orderbook.Get(p.Name, currencyPair, assetType)
}

// UpdateAccountInfo retrieves balances for all enabled currencies for the
// Poloniex exchange
func (p *Poloniex) UpdateAccountInfo() (account.Holdings, error) {
	var response account.Holdings
	response.Exchange = p.Name
	accountBalance, err := p.GetBalances()
	if err != nil {
		return response, err
	}

	var currencies []account.Balance
	for x, y := range accountBalance.Currency {
		var exchangeCurrency account.Balance
		exchangeCurrency.CurrencyName = currency.NewCode(x)
		exchangeCurrency.TotalValue = y
		currencies = append(currencies, exchangeCurrency)
	}

	response.Accounts = append(response.Accounts, account.SubAccount{
		Currencies: currencies,
	})

	err = account.Process(&response)
	if err != nil {
		return account.Holdings{}, err
	}

	return response, nil
}

// FetchAccountInfo retrieves balances for all enabled currencies
func (p *Poloniex) FetchAccountInfo() (account.Holdings, error) {
	acc, err := account.GetHoldings(p.Name)
	if err != nil {
		return p.UpdateAccountInfo()
	}

	return acc, nil
}

// GetFundingHistory returns funding history, deposits and
// withdrawals
func (p *Poloniex) GetFundingHistory() ([]exchange.FundHistory, error) {
	return nil, common.ErrFunctionNotSupported
}

// GetExchangeHistory returns historic trade data since exchange opening.
func (p *Poloniex) GetExchangeHistory(currencyPair currency.Pair, assetType asset.Item) ([]exchange.TradeHistory, error) {
	return nil, common.ErrNotYetImplemented
}

// SubmitOrder submits a new order
func (p *Poloniex) SubmitOrder(s *order.Submit) (order.SubmitResponse, error) {
	var submitOrderResponse order.SubmitResponse
	if err := s.Validate(); err != nil {
		return submitOrderResponse, err
	}

	fillOrKill := s.Type == order.Market
	isBuyOrder := s.Side == order.Buy
	response, err := p.PlaceOrder(s.Pair.String(),
		s.Price,
		s.Amount,
		false,
		fillOrKill,
		isBuyOrder)
	if err != nil {
		return submitOrderResponse, err
	}
	if response.OrderNumber > 0 {
		submitOrderResponse.OrderID = strconv.FormatInt(response.OrderNumber, 10)
	}

	submitOrderResponse.IsOrderPlaced = true
	if s.Type == order.Market {
		submitOrderResponse.FullyMatched = true
	}
	return submitOrderResponse, nil
}

// ModifyOrder will allow of changing orderbook placement and limit to
// market conversion
func (p *Poloniex) ModifyOrder(action *order.Modify) (string, error) {
	oID, err := strconv.ParseInt(action.ID, 10, 64)
	if err != nil {
		return "", err
	}

	resp, err := p.MoveOrder(oID,
		action.Price,
		action.Amount,
		action.PostOnly,
		action.ImmediateOrCancel)
	if err != nil {
		return "", err
	}

	return strconv.FormatInt(resp.OrderNumber, 10), nil
}

// CancelOrder cancels an order by its corresponding ID number
func (p *Poloniex) CancelOrder(order *order.Cancel) error {
	orderIDInt, err := strconv.ParseInt(order.ID, 10, 64)
	if err != nil {
		return err
	}

	return p.CancelExistingOrder(orderIDInt)
}

// CancelAllOrders cancels all orders associated with a currency pair
func (p *Poloniex) CancelAllOrders(_ *order.Cancel) (order.CancelAllResponse, error) {
	cancelAllOrdersResponse := order.CancelAllResponse{
		Status: make(map[string]string),
	}
	openOrders, err := p.GetOpenOrdersForAllCurrencies()
	if err != nil {
		return cancelAllOrdersResponse, err
	}

	for key := range openOrders.Data {
		for i := range openOrders.Data[key] {
			err = p.CancelExistingOrder(openOrders.Data[key][i].OrderNumber)
			if err != nil {
				id := strconv.FormatInt(openOrders.Data[key][i].OrderNumber, 10)
				cancelAllOrdersResponse.Status[id] = err.Error()
			}
		}
	}

	return cancelAllOrdersResponse, nil
}

// GetOrderInfo returns information on a current open order
func (p *Poloniex) GetOrderInfo(orderID string) (order.Detail, error) {
	var orderDetail order.Detail
	return orderDetail, common.ErrNotYetImplemented
}

// GetDepositAddress returns a deposit address for a specified currency
func (p *Poloniex) GetDepositAddress(cryptocurrency currency.Code, _ string) (string, error) {
	a, err := p.GetDepositAddresses()
	if err != nil {
		return "", err
	}

	address, ok := a.Addresses[cryptocurrency.Upper().String()]
	if !ok {
		return "", fmt.Errorf("cannot find deposit address for %s",
			cryptocurrency)
	}

	return address, nil
}

// WithdrawCryptocurrencyFunds returns a withdrawal ID when a withdrawal is
// submitted
func (p *Poloniex) WithdrawCryptocurrencyFunds(withdrawRequest *withdraw.Request) (*withdraw.ExchangeResponse, error) {
	v, err := p.Withdraw(withdrawRequest.Currency.String(), withdrawRequest.Crypto.Address, withdrawRequest.Amount)
	if err != nil {
		return nil, err
	}
	return &withdraw.ExchangeResponse{
		Status: v.Response,
	}, err
}

// WithdrawFiatFunds returns a withdrawal ID when a
// withdrawal is submitted
func (p *Poloniex) WithdrawFiatFunds(withdrawRequest *withdraw.Request) (*withdraw.ExchangeResponse, error) {
	return nil, common.ErrFunctionNotSupported
}

// WithdrawFiatFundsToInternationalBank returns a withdrawal ID when a
// withdrawal is submitted
func (p *Poloniex) WithdrawFiatFundsToInternationalBank(withdrawRequest *withdraw.Request) (*withdraw.ExchangeResponse, error) {
	return nil, common.ErrFunctionNotSupported
}

// GetWebsocket returns a pointer to the exchange websocket
func (p *Poloniex) GetWebsocket() (*wshandler.Websocket, error) {
	return p.Websocket, nil
}

// GetFeeByType returns an estimate of fee based on type of transaction
func (p *Poloniex) GetFeeByType(feeBuilder *exchange.FeeBuilder) (float64, error) {
	if (!p.AllowAuthenticatedRequest() || p.SkipAuthCheck) && // Todo check connection status
		feeBuilder.FeeType == exchange.CryptocurrencyTradeFee {
		feeBuilder.FeeType = exchange.OfflineTradeFee
	}
	return p.GetFee(feeBuilder)
}

// GetActiveOrders retrieves any orders that are active/open
func (p *Poloniex) GetActiveOrders(req *order.GetOrdersRequest) ([]order.Detail, error) {
	resp, err := p.GetOpenOrdersForAllCurrencies()
	if err != nil {
		return nil, err
	}

	format, err := p.GetPairFormat(asset.Spot, false)
	if err != nil {
		return nil, err
	}

	var orders []order.Detail
	for key := range resp.Data {
		symbol := currency.NewPairDelimiter(key, format.Delimiter)
		for i := range resp.Data[key] {
			orderSide := order.Side(strings.ToUpper(resp.Data[key][i].Type))
			orderDate, err := time.Parse(common.SimpleTimeFormat, resp.Data[key][i].Date)
			if err != nil {
				log.Errorf(log.ExchangeSys,
					"Exchange %v Func %v Order %v Could not parse date to unix with value of %v",
					p.Name,
					"GetActiveOrders",
					resp.Data[key][i].OrderNumber,
					resp.Data[key][i].Date)
			}

			orders = append(orders, order.Detail{
<<<<<<< HEAD
				ID:        strconv.FormatInt(resp.Data[key][i].OrderNumber, 10),
				OrderSide: orderSide,
				Amount:    resp.Data[key][i].Amount,
				OrderDate: orderDate,
				Price:     resp.Data[key][i].Rate,
				Pair:      symbol,
				Exchange:  p.Name,
=======
				ID:       strconv.FormatInt(resp.Data[key][i].OrderNumber, 10),
				Side:     orderSide,
				Amount:   resp.Data[key][i].Amount,
				Date:     orderDate,
				Price:    resp.Data[key][i].Rate,
				Pair:     symbol,
				Exchange: p.Name,
>>>>>>> 1deeca99
			})
		}
	}

	order.FilterOrdersByTickRange(&orders, req.StartTicks, req.EndTicks)
	order.FilterOrdersByCurrencies(&orders, req.Pairs)
	order.FilterOrdersBySide(&orders, req.Side)

	return orders, nil
}

// GetOrderHistory retrieves account order information
// Can Limit response to specific order status
func (p *Poloniex) GetOrderHistory(req *order.GetOrdersRequest) ([]order.Detail, error) {
	resp, err := p.GetAuthenticatedTradeHistory(req.StartTicks.Unix(),
		req.EndTicks.Unix(),
		10000)
	if err != nil {
		return nil, err
	}

	format, err := p.GetPairFormat(asset.Spot, false)
	if err != nil {
		return nil, err
	}

	var orders []order.Detail
	for key := range resp.Data {
		for i := range resp.Data[key] {
			orderSide := order.Side(strings.ToUpper(resp.Data[key][i].Type))
			orderDate, err := time.Parse(common.SimpleTimeFormat,
				resp.Data[key][i].Date)
			if err != nil {
				log.Errorf(log.ExchangeSys,
					"Exchange %v Func %v Order %v Could not parse date to unix with value of %v",
					p.Name,
					"GetActiveOrders",
					resp.Data[key][i].OrderNumber,
					resp.Data[key][i].Date)
			}

			orders = append(orders, order.Detail{
<<<<<<< HEAD
				ID:        strconv.FormatInt(resp.Data[key][i].GlobalTradeID, 10),
				OrderSide: orderSide,
				Amount:    resp.Data[key][i].Amount,
				OrderDate: orderDate,
				Price:     resp.Data[key][i].Rate,
				Pair:      currency.NewPairDelimiter(key, format.Delimiter),
				Exchange:  p.Name,
=======
				ID:       strconv.FormatInt(resp.Data[key][i].GlobalTradeID, 10),
				Side:     orderSide,
				Amount:   resp.Data[key][i].Amount,
				Date:     orderDate,
				Price:    resp.Data[key][i].Rate,
				Pair:     symbol,
				Exchange: p.Name,
>>>>>>> 1deeca99
			})
		}
	}

	order.FilterOrdersByCurrencies(&orders, req.Pairs)
	order.FilterOrdersBySide(&orders, req.Side)

	return orders, nil
}

// SubscribeToWebsocketChannels appends to ChannelsToSubscribe
// which lets websocket.manageSubscriptions handle subscribing
func (p *Poloniex) SubscribeToWebsocketChannels(channels []wshandler.WebsocketChannelSubscription) error {
	p.Websocket.SubscribeToChannels(channels)
	return nil
}

// UnsubscribeToWebsocketChannels removes from ChannelsToSubscribe
// which lets websocket.manageSubscriptions handle unsubscribing
func (p *Poloniex) UnsubscribeToWebsocketChannels(channels []wshandler.WebsocketChannelSubscription) error {
	p.Websocket.RemoveSubscribedChannels(channels)
	return nil
}

// GetSubscriptions returns a copied list of subscriptions
func (p *Poloniex) GetSubscriptions() ([]wshandler.WebsocketChannelSubscription, error) {
	return p.Websocket.GetSubscriptions(), nil
}

// AuthenticateWebsocket sends an authentication message to the websocket
func (p *Poloniex) AuthenticateWebsocket() error {
	return common.ErrFunctionNotSupported
}

// ValidateCredentials validates current credentials used for wrapper
// functionality
func (p *Poloniex) ValidateCredentials() error {
	_, err := p.UpdateAccountInfo()
	return p.CheckTransientError(err)
}<|MERGE_RESOLUTION|>--- conflicted
+++ resolved
@@ -561,15 +561,6 @@
 			}
 
 			orders = append(orders, order.Detail{
-<<<<<<< HEAD
-				ID:        strconv.FormatInt(resp.Data[key][i].OrderNumber, 10),
-				OrderSide: orderSide,
-				Amount:    resp.Data[key][i].Amount,
-				OrderDate: orderDate,
-				Price:     resp.Data[key][i].Rate,
-				Pair:      symbol,
-				Exchange:  p.Name,
-=======
 				ID:       strconv.FormatInt(resp.Data[key][i].OrderNumber, 10),
 				Side:     orderSide,
 				Amount:   resp.Data[key][i].Amount,
@@ -577,7 +568,6 @@
 				Price:    resp.Data[key][i].Rate,
 				Pair:     symbol,
 				Exchange: p.Name,
->>>>>>> 1deeca99
 			})
 		}
 	}
@@ -606,6 +596,11 @@
 
 	var orders []order.Detail
 	for key := range resp.Data {
+		symbol := currency.NewPairDelimiter(key, format.Delimiter)
+		if err != nil {
+			return nil, err
+		}
+
 		for i := range resp.Data[key] {
 			orderSide := order.Side(strings.ToUpper(resp.Data[key][i].Type))
 			orderDate, err := time.Parse(common.SimpleTimeFormat,
@@ -620,15 +615,6 @@
 			}
 
 			orders = append(orders, order.Detail{
-<<<<<<< HEAD
-				ID:        strconv.FormatInt(resp.Data[key][i].GlobalTradeID, 10),
-				OrderSide: orderSide,
-				Amount:    resp.Data[key][i].Amount,
-				OrderDate: orderDate,
-				Price:     resp.Data[key][i].Rate,
-				Pair:      currency.NewPairDelimiter(key, format.Delimiter),
-				Exchange:  p.Name,
-=======
 				ID:       strconv.FormatInt(resp.Data[key][i].GlobalTradeID, 10),
 				Side:     orderSide,
 				Amount:   resp.Data[key][i].Amount,
@@ -636,7 +622,6 @@
 				Price:    resp.Data[key][i].Rate,
 				Pair:     symbol,
 				Exchange: p.Name,
->>>>>>> 1deeca99
 			})
 		}
 	}
