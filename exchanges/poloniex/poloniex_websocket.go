--- conflicted
+++ resolved
@@ -466,12 +466,8 @@
 	if err != nil {
 		return err
 	}
-<<<<<<< HEAD
-	book.ExchangeName = p.Name
-=======
 	book.Exchange = p.Name
 
->>>>>>> d106d091
 	return p.Websocket.Orderbook.LoadSnapshot(&book)
 }
 
