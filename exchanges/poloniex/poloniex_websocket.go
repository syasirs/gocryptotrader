package poloniex

import (
	"errors"
	"fmt"
	"net/http"
	"strconv"
	"strings"
	"time"

	"github.com/gorilla/websocket"
	"github.com/thrasher-corp/gocryptotrader/common"
	"github.com/thrasher-corp/gocryptotrader/common/crypto"
	"github.com/thrasher-corp/gocryptotrader/currency"
	exchange "github.com/thrasher-corp/gocryptotrader/exchanges"
	"github.com/thrasher-corp/gocryptotrader/exchanges/asset"
	"github.com/thrasher-corp/gocryptotrader/exchanges/order"
	"github.com/thrasher-corp/gocryptotrader/exchanges/orderbook"
	"github.com/thrasher-corp/gocryptotrader/exchanges/websocket/wshandler"
	"github.com/thrasher-corp/gocryptotrader/exchanges/websocket/wsorderbook"
	log "github.com/thrasher-corp/gocryptotrader/logger"
)

const (
	poloniexWebsocketAddress = "wss://api2.poloniex.com"
	wsAccountNotificationID  = 1000
	wsTickerDataID           = 1002
	ws24HourExchangeVolumeID = 1003
	wsHeartbeat              = 1010
	delimiterUnderscore      = "_"
)

var (
	// currencyIDMap stores a map of currencies associated with their ID
	currencyIDMap map[int]string
)

// WsConnect initiates a websocket connection
func (p *Poloniex) WsConnect() error {
	if !p.Websocket.IsEnabled() || !p.IsEnabled() {
		return errors.New(wshandler.WebsocketNotEnabled)
	}
	var dialer websocket.Dialer
	err := p.WebsocketConn.Dial(&dialer, http.Header{})
	if err != nil {
		return err
	}

	if currencyIDMap == nil {
		currencyIDMap = make(map[int]string)
		resp, err := p.GetTicker()
		if err != nil {
			return err
		}

		for k, v := range resp {
			currencyIDMap[v.ID] = k
		}
	}

	go p.WsHandleData()
	p.GenerateDefaultSubscriptions()

	return nil
}

func getWSDataType(data interface{}) string {
	subData := data.([]interface{})
	dataType := subData[0].(string)
	return dataType
}

func checkSubscriptionSuccess(data []interface{}) bool {
	return data[1].(float64) == 1
}

// WsHandleData handles data from the websocket connection
func (p *Poloniex) WsHandleData() {
	p.Websocket.Wg.Add(1)

	defer func() {
		p.Websocket.Wg.Done()
	}()

	for {
		select {
		case <-p.Websocket.ShutdownC:
			return

		default:
			resp, err := p.WebsocketConn.ReadMessage()
			if err != nil {
				p.Websocket.ReadMessageErrors <- err
				return
			}
			p.Websocket.TrafficAlert <- struct{}{}
			var result interface{}
			err = common.JSONDecode(resp.Raw, &result)
			if err != nil {
				p.Websocket.DataHandler <- err
				continue
			}
			switch data := result.(type) {
			case map[string]interface{}:
				// subscription error
				p.Websocket.DataHandler <- errors.New(data["error"].(string))
			case []interface{}:
				chanID := int(data[0].(float64))
				if len(data) == 2 && chanID != wsHeartbeat {
					if checkSubscriptionSuccess(data) {
						if p.Verbose {
							log.Debugf(log.ExchangeSys,
								"%s websocket subscribed to channel successfully. %d",
								p.Name,
								chanID)
						}
					} else {
						p.Websocket.DataHandler <- fmt.Errorf("%s websocket subscription to channel failed. %d",
							p.Name,
							chanID)
					}
					continue
				}

				switch chanID {
				case wsAccountNotificationID:
					p.wsHandleAccountData(data[2].([][]interface{}))
				case wsTickerDataID:
					p.wsHandleTickerData(data)
				case ws24HourExchangeVolumeID:
				case wsHeartbeat:
				default:
					if len(data) > 2 {
						subData := data[2].([]interface{})

						for x := range subData {
							dataL2 := subData[x]
							dataL3 := dataL2.([]interface{})

							switch getWSDataType(dataL2) {
							case "i":
								dataL3map := dataL3[1].(map[string]interface{})
								currencyPair, ok := dataL3map["currencyPair"].(string)
								if !ok {
									p.Websocket.DataHandler <- fmt.Errorf("%s websocket could not find currency pair in map",
										p.Name)
									continue
								}

								orderbookData, ok := dataL3map["orderBook"].([]interface{})
								if !ok {
									p.Websocket.DataHandler <- fmt.Errorf("%s websocket could not find orderbook data in map",
										p.Name)
									continue
								}

								err = p.WsProcessOrderbookSnapshot(orderbookData,
									currencyPair)
								if err != nil {
									p.Websocket.DataHandler <- err
									continue
								}

								p.Websocket.DataHandler <- wshandler.WebsocketOrderbookUpdate{
									Exchange: p.GetName(),
									Asset:    asset.Spot,
									Pair:     currency.NewPairFromString(currencyPair),
								}
							case "o":
								currencyPair := currencyIDMap[chanID]
								err = p.WsProcessOrderbookUpdate(int64(data[1].(float64)),
									dataL3,
									currencyPair)
								if err != nil {
									p.Websocket.DataHandler <- err
									continue
								}

								p.Websocket.DataHandler <- wshandler.WebsocketOrderbookUpdate{
									Exchange: p.GetName(),
									Asset:    asset.Spot,
									Pair:     currency.NewPairFromString(currencyPair),
								}
							case "t":
								currencyPair := currencyIDMap[chanID]
								var trade WsTrade
								trade.Symbol = currencyIDMap[chanID]
								trade.TradeID, _ = strconv.ParseInt(dataL3[1].(string), 10, 64)
								// 1 for buy 0 for sell
								side := order.Buy
								if dataL3[2].(float64) != 1 {
									side = order.Sell
								}
<<<<<<< HEAD
								trade.Side = side.Lower()
								trade.Volume, _ = strconv.ParseFloat(dataL3[3].(string), 64)
								trade.Price, _ = strconv.ParseFloat(dataL3[4].(string), 64)
=======
								trade.Side = side
								trade.Volume, err = strconv.ParseFloat(dataL3[3].(string), 64)
								if err != nil {
									p.Websocket.DataHandler <- err
									continue
								}
								trade.Price, err = strconv.ParseFloat(dataL3[4].(string), 64)
								if err != nil {
									p.Websocket.DataHandler <- err
									continue
								}
>>>>>>> 22ff33cd
								trade.Timestamp = int64(dataL3[5].(float64))

								p.Websocket.DataHandler <- wshandler.TradeData{
									Timestamp:    time.Unix(trade.Timestamp, 0),
									CurrencyPair: currency.NewPairFromString(currencyPair),
									Side:         trade.Side,
									Amount:       trade.Volume,
									Price:        trade.Price,
								}
							}
						}
					}
				}
			}
		}
	}
}

func (p *Poloniex) wsHandleTickerData(data []interface{}) {
	tickerData := data[2].([]interface{})
	var t WsTicker
	currencyPair := currency.NewPairDelimiter(currencyIDMap[int(tickerData[0].(float64))], delimiterUnderscore)
	if !p.GetEnabledPairs(asset.Spot).Contains(currencyPair, true) {
		return
	}

	var err error
	t.LastPrice, err = strconv.ParseFloat(tickerData[1].(string), 64)
	if err != nil {
		p.Websocket.DataHandler <- err
		return
	}

	t.LowestAsk, err = strconv.ParseFloat(tickerData[2].(string), 64)
	if err != nil {
		p.Websocket.DataHandler <- err
		return
	}

	t.HighestBid, err = strconv.ParseFloat(tickerData[3].(string), 64)
	if err != nil {
		p.Websocket.DataHandler <- err
		return
	}

	t.PercentageChange, err = strconv.ParseFloat(tickerData[4].(string), 64)
	if err != nil {
		p.Websocket.DataHandler <- err
		return
	}

	t.BaseCurrencyVolume24H, err = strconv.ParseFloat(tickerData[5].(string), 64)
	if err != nil {
		p.Websocket.DataHandler <- err
		return
	}

	t.QuoteCurrencyVolume24H, err = strconv.ParseFloat(tickerData[6].(string), 64)
	if err != nil {
		p.Websocket.DataHandler <- err
		return
	}

	t.IsFrozen = tickerData[7].(float64) == 1
	t.HighestTradeIn24H, err = strconv.ParseFloat(tickerData[8].(string), 64)
	if err != nil {
		p.Websocket.DataHandler <- err
		return
	}

	t.LowestTradePrice24H, err = strconv.ParseFloat(tickerData[9].(string), 64)
	if err != nil {
		p.Websocket.DataHandler <- err
		return
	}

	p.Websocket.DataHandler <- wshandler.TickerData{
		Exchange:    p.Name,
		Volume:      t.BaseCurrencyVolume24H,
		QuoteVolume: t.QuoteCurrencyVolume24H,
		High:        t.HighestBid,
		Low:         t.LowestAsk,
		Bid:         t.HighestBid,
		Ask:         t.LowestAsk,
		Last:        t.LastPrice,
		Timestamp:   time.Now(),
		AssetType:   asset.Spot,
		Pair:        currencyPair,
	}
}

// wsHandleAccountData Parses account data and sends to datahandler
func (p *Poloniex) wsHandleAccountData(accountData [][]interface{}) {
	for i := range accountData {
		switch accountData[i][0].(string) {
		case "b":
			amount, err := strconv.ParseFloat(accountData[i][3].(string), 64)
			if err != nil {
				p.Websocket.DataHandler <- err
				return
			}

			response := WsAccountBalanceUpdateResponse{
				currencyID: accountData[i][1].(float64),
				wallet:     accountData[i][2].(string),
				amount:     amount,
			}
			p.Websocket.DataHandler <- response
		case "n":
			timeParse, err := time.Parse("2006-01-02 15:04:05", accountData[i][6].(string))
			if err != nil {
				p.Websocket.DataHandler <- err
				return
			}

			rate, err := strconv.ParseFloat(accountData[i][4].(string), 64)
			if err != nil {
				p.Websocket.DataHandler <- err
				return
			}

			amount, err := strconv.ParseFloat(accountData[i][5].(string), 64)
			if err != nil {
				p.Websocket.DataHandler <- err
				return
			}

			response := WsNewLimitOrderResponse{
				currencyID:  accountData[i][1].(float64),
				orderNumber: accountData[i][2].(float64),
				orderType:   accountData[i][3].(float64),
				rate:        rate,
				amount:      amount,
				date:        timeParse,
			}
			p.Websocket.DataHandler <- response
		case "o":
			response := WsOrderUpdateResponse{
				OrderNumber: accountData[i][1].(float64),
				NewAmount:   accountData[i][2].(string),
			}
			p.Websocket.DataHandler <- response
		case "t":
			timeParse, err := time.Parse("2006-01-02 15:04:05", accountData[i][8].(string))
			if err != nil {
				p.Websocket.DataHandler <- err
				return
			}

			rate, err := strconv.ParseFloat(accountData[i][2].(string), 64)
			if err != nil {
				p.Websocket.DataHandler <- err
				return
			}

			amount, err := strconv.ParseFloat(accountData[i][3].(string), 64)
			if err != nil {
				p.Websocket.DataHandler <- err
				return
			}

			feeMultiplier, err := strconv.ParseFloat(accountData[i][4].(string), 64)
			if err != nil {
				p.Websocket.DataHandler <- err
				return
			}

			totalFee, err := strconv.ParseFloat(accountData[i][7].(string), 64)
			if err != nil {
				p.Websocket.DataHandler <- err
				return
			}

			response := WsTradeNotificationResponse{
				TradeID:       accountData[i][1].(float64),
				Rate:          rate,
				Amount:        amount,
				FeeMultiplier: feeMultiplier,
				FundingType:   accountData[i][5].(float64),
				OrderNumber:   accountData[i][6].(float64),
				TotalFee:      totalFee,
				Date:          timeParse,
			}
			p.Websocket.DataHandler <- response
		}
	}
}

// WsProcessOrderbookSnapshot processes a new orderbook snapshot into a local
// of orderbooks
func (p *Poloniex) WsProcessOrderbookSnapshot(ob []interface{}, symbol string) error {
	askdata := ob[0].(map[string]interface{})
	var asks []orderbook.Item
	for price, volume := range askdata {
		assetPrice, err := strconv.ParseFloat(price, 64)
		if err != nil {
			return err
		}

		assetVolume, err := strconv.ParseFloat(volume.(string), 64)
		if err != nil {
			return err
		}

		asks = append(asks, orderbook.Item{
			Price:  assetPrice,
			Amount: assetVolume,
		})
	}

	bidData := ob[1].(map[string]interface{})
	var bids []orderbook.Item
	for price, volume := range bidData {
		assetPrice, err := strconv.ParseFloat(price, 64)
		if err != nil {
			return err
		}

		assetVolume, err := strconv.ParseFloat(volume.(string), 64)
		if err != nil {
			return err
		}

		bids = append(bids, orderbook.Item{
			Price:  assetPrice,
			Amount: assetVolume,
		})
	}

	var newOrderBook orderbook.Base
	newOrderBook.Asks = asks
	newOrderBook.Bids = bids
	newOrderBook.AssetType = asset.Spot
	newOrderBook.Pair = currency.NewPairFromString(symbol)
	newOrderBook.ExchangeName = p.GetName()

	return p.Websocket.Orderbook.LoadSnapshot(&newOrderBook)
}

// WsProcessOrderbookUpdate processes new orderbook updates
func (p *Poloniex) WsProcessOrderbookUpdate(sequenceNumber int64, target []interface{}, symbol string) error {
	cP := currency.NewPairFromString(symbol)
	price, err := strconv.ParseFloat(target[2].(string), 64)
	if err != nil {
		return err
	}
	volume, err := strconv.ParseFloat(target[3].(string), 64)
	if err != nil {
		return err
	}
	update := &wsorderbook.WebsocketOrderbookUpdate{
		Pair:     cP,
		Asset:    asset.Spot,
		UpdateID: sequenceNumber,
	}
	if target[1].(float64) == 1 {
		update.Bids = []orderbook.Item{{Price: price, Amount: volume}}
	} else {
		update.Asks = []orderbook.Item{{Price: price, Amount: volume}}
	}
	return p.Websocket.Orderbook.Update(update)
}

// GenerateDefaultSubscriptions Adds default subscriptions to websocket to be handled by ManageSubscriptions()
func (p *Poloniex) GenerateDefaultSubscriptions() {
	var subscriptions []wshandler.WebsocketChannelSubscription
	subscriptions = append(subscriptions, wshandler.WebsocketChannelSubscription{
		Channel: fmt.Sprintf("%v", wsTickerDataID),
	})

	if p.GetAuthenticatedAPISupport(exchange.WebsocketAuthentication) {
		subscriptions = append(subscriptions, wshandler.WebsocketChannelSubscription{
			Channel: fmt.Sprintf("%v", wsAccountNotificationID),
		})
	}

	enabledCurrencies := p.GetEnabledPairs(asset.Spot)
	for j := range enabledCurrencies {
		enabledCurrencies[j].Delimiter = delimiterUnderscore
		subscriptions = append(subscriptions, wshandler.WebsocketChannelSubscription{
			Channel:  "orderbook",
			Currency: enabledCurrencies[j],
		})
	}
	p.Websocket.SubscribeToChannels(subscriptions)
}

// Subscribe sends a websocket message to receive data from the channel
func (p *Poloniex) Subscribe(channelToSubscribe wshandler.WebsocketChannelSubscription) error {
	subscriptionRequest := WsCommand{
		Command: "subscribe",
	}
	switch {
	case strings.EqualFold(fmt.Sprintf("%v", wsAccountNotificationID), channelToSubscribe.Channel):
		return p.wsSendAuthorisedCommand("subscribe")
	case strings.EqualFold(fmt.Sprintf("%v", wsTickerDataID), channelToSubscribe.Channel):
		subscriptionRequest.Channel = wsTickerDataID
	default:
		subscriptionRequest.Channel = channelToSubscribe.Currency.String()
	}
	return p.WebsocketConn.SendMessage(subscriptionRequest)
}

// Unsubscribe sends a websocket message to stop receiving data from the channel
func (p *Poloniex) Unsubscribe(channelToSubscribe wshandler.WebsocketChannelSubscription) error {
	unsubscriptionRequest := WsCommand{
		Command: "unsubscribe",
	}
	switch {
	case strings.EqualFold(fmt.Sprintf("%v", wsAccountNotificationID), channelToSubscribe.Channel):
		return p.wsSendAuthorisedCommand("unsubscribe")
	case strings.EqualFold(fmt.Sprintf("%v", wsTickerDataID), channelToSubscribe.Channel):
		unsubscriptionRequest.Channel = wsTickerDataID
	default:
		unsubscriptionRequest.Channel = channelToSubscribe.Currency.String()
	}
	return p.WebsocketConn.SendMessage(unsubscriptionRequest)
}

func (p *Poloniex) wsSendAuthorisedCommand(command string) error {
	nonce := fmt.Sprintf("nonce=%v", time.Now().UnixNano())
	hmac := crypto.GetHMAC(crypto.HashSHA512, []byte(nonce), []byte(p.API.Credentials.Secret))
	request := WsAuthorisationRequest{
		Command: command,
		Channel: 1000,
		Sign:    crypto.HexEncodeToString(hmac),
		Key:     p.API.Credentials.Key,
		Payload: nonce,
	}
	return p.WebsocketConn.SendMessage(request)
}<|MERGE_RESOLUTION|>--- conflicted
+++ resolved
@@ -191,12 +191,7 @@
 								if dataL3[2].(float64) != 1 {
 									side = order.Sell
 								}
-<<<<<<< HEAD
 								trade.Side = side.Lower()
-								trade.Volume, _ = strconv.ParseFloat(dataL3[3].(string), 64)
-								trade.Price, _ = strconv.ParseFloat(dataL3[4].(string), 64)
-=======
-								trade.Side = side
 								trade.Volume, err = strconv.ParseFloat(dataL3[3].(string), 64)
 								if err != nil {
 									p.Websocket.DataHandler <- err
@@ -207,7 +202,6 @@
 									p.Websocket.DataHandler <- err
 									continue
 								}
->>>>>>> 22ff33cd
 								trade.Timestamp = int64(dataL3[5].(float64))
 
 								p.Websocket.DataHandler <- wshandler.TradeData{
