--- conflicted
+++ resolved
@@ -570,11 +570,7 @@
 }
 
 // Subscribe sends a websocket message to receive data from the channel
-<<<<<<< HEAD
-func (p *Poloniex) Subscribe(ctx context.Context, sub []stream.ChannelSubscription) error {
-=======
-func (p *Poloniex) Subscribe(sub []subscription.Subscription) error {
->>>>>>> e0c6e118
+func (p *Poloniex) Subscribe(ctx context.Context, sub []subscription.Subscription) error {
 	var creds *account.Credentials
 	if p.IsWebsocketAuthenticationSupported() {
 		var err error
@@ -621,11 +617,7 @@
 }
 
 // Unsubscribe sends a websocket message to stop receiving data from the channel
-<<<<<<< HEAD
-func (p *Poloniex) Unsubscribe(ctx context.Context, unsub []stream.ChannelSubscription) error {
-=======
-func (p *Poloniex) Unsubscribe(unsub []subscription.Subscription) error {
->>>>>>> e0c6e118
+func (p *Poloniex) Unsubscribe(ctx context.Context, unsub []subscription.Subscription) error {
 	var creds *account.Credentials
 	if p.IsWebsocketAuthenticationSupported() {
 		var err error
