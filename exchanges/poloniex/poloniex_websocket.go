package poloniex

import (
	"context"
	"encoding/json"
	"errors"
	"fmt"
	"net/http"
	"strconv"
	"strings"
	"time"

	"github.com/gorilla/websocket"
	"github.com/thrasher-corp/gocryptotrader/common"
	"github.com/thrasher-corp/gocryptotrader/common/crypto"
	"github.com/thrasher-corp/gocryptotrader/currency"
	"github.com/thrasher-corp/gocryptotrader/exchanges/account"
	"github.com/thrasher-corp/gocryptotrader/exchanges/asset"
	"github.com/thrasher-corp/gocryptotrader/exchanges/order"
	"github.com/thrasher-corp/gocryptotrader/exchanges/orderbook"
	"github.com/thrasher-corp/gocryptotrader/exchanges/stream"
	"github.com/thrasher-corp/gocryptotrader/exchanges/subscription"
	"github.com/thrasher-corp/gocryptotrader/exchanges/ticker"
	"github.com/thrasher-corp/gocryptotrader/exchanges/trade"
	"github.com/thrasher-corp/gocryptotrader/log"
)

const (
	poloniexWebsocketAddress = "wss://api2.poloniex.com"
	wsAccountNotificationID  = 1000
	wsTickerDataID           = 1002
	ws24HourExchangeVolumeID = 1003
	wsHeartbeat              = 1010

	accountNotificationBalanceUpdate     = "b"
	accountNotificationOrderUpdate       = "o"
	accountNotificationPendingOrder      = "p"
	accountNotificationOrderLimitCreated = "n"
	accountNotificationTrades            = "t"
	accountNotificationKilledOrder       = "k"
	accountNotificationMarginPosition    = "m"

	orderbookInitial = "i"
	orderbookUpdate  = "o"
	tradeUpdate      = "t"
)

var (
	errNotEnoughData        = errors.New("element length not adequate to process")
	errTypeAssertionFailure = errors.New("type assertion failure")
	errIDNotFoundInPairMap  = errors.New("id not associated with currency pair map")
	errIDNotFoundInCodeMap  = errors.New("id not associated with currency code map")
)

// WsConnect initiates a websocket connection
func (p *Poloniex) WsConnect() error {
	if !p.Websocket.IsEnabled() || !p.IsEnabled() {
		return errors.New(stream.WebsocketNotEnabled)
	}
	spotWebsocket, err := p.Websocket.GetAssetWebsocket(asset.Spot)
	if err != nil {
		return fmt.Errorf("%w asset type: %v", err, asset.Spot)
	}
	var dialer websocket.Dialer
	err = spotWebsocket.Conn.Dial(&dialer, http.Header{})
	if err != nil {
		return err
	}

	err = p.loadCurrencyDetails(context.TODO())
	if err != nil {
		return err
	}

	go p.wsReadData()
	return nil
}

// TODO: Create routine to refresh list every day/week(?) for production
func (p *Poloniex) loadCurrencyDetails(ctx context.Context) error {
	if p.details.isInitial() {
		ticks, err := p.GetTicker(ctx)
		if err != nil {
			return err
		}
		err = p.details.loadPairs(ticks)
		if err != nil {
			return err
		}

		currs, err := p.GetCurrencies(ctx)
		if err != nil {
			return err
		}

		err = p.details.loadCodes(currs)
		if err != nil {
			return err
		}
	}
	return nil
}

// wsReadData handles data from the websocket connection
func (p *Poloniex) wsReadData() {
	spotWebsocket, err := p.Websocket.GetAssetWebsocket(asset.Spot)
	if err != nil {
		log.Errorf(log.ExchangeSys, "%v asset type: %v", err, asset.Spot)
		return
	}
	spotWebsocket.Wg.Add(1)
	defer spotWebsocket.Wg.Done()
	for {
		select {
		case <-spotWebsocket.ShutdownC:
			return
		default:
			resp := spotWebsocket.Conn.ReadMessage()
			if resp.Raw == nil {
				return
			}
			err := p.wsHandleData(resp.Raw)
			if err != nil {
				p.Websocket.DataHandler <- fmt.Errorf("%s: %w", p.Name, err)
			}
		}
	}
}

func (p *Poloniex) wsHandleData(respRaw []byte) error {
	var result interface{}
	err := json.Unmarshal(respRaw, &result)
	if err != nil {
		return err
	}

	data, ok := result.([]interface{})
	if !ok {
		return fmt.Errorf("%w data is not []interface{}",
			errTypeAssertionFailure)
	}

	if len(data) == 0 {
		return nil
	}
	if len(data) == 2 {
		// subscription acknowledgement
		// TODO: Add in subscriber ack
		return nil
	}

	channelID, ok := data[0].(float64)
	if !ok {
		return fmt.Errorf("%w channel id is not of type float64",
			errTypeAssertionFailure)
	}
	switch channelID {
	case ws24HourExchangeVolumeID, wsHeartbeat:
		return nil
	case wsAccountNotificationID:
		var notificationsArray []interface{}
		notificationsArray, ok = data[2].([]interface{})
		if !ok {
			return fmt.Errorf("%w account notification is not a []interface{}",
				errTypeAssertionFailure)
		}
		for i := range notificationsArray {
			var notification []interface{}
			notification, ok = (notificationsArray[i]).([]interface{})
			if !ok {
				return fmt.Errorf("%w notification array element is not a []interface{}",
					errTypeAssertionFailure)
			}
			var updateType string
			updateType, ok = notification[0].(string)
			if !ok {
				return fmt.Errorf("%w update type is not a string",
					errTypeAssertionFailure)
			}

			switch updateType {
			case accountNotificationPendingOrder:
				err = p.processAccountPendingOrder(notification)
				if err != nil {
					return fmt.Errorf("account notification pending order: %w", err)
				}
			case accountNotificationOrderUpdate:
				err = p.processAccountOrderUpdate(notification)
				if err != nil {
					return fmt.Errorf("account notification order update: %w", err)
				}
			case accountNotificationOrderLimitCreated:
				err = p.processAccountOrderLimit(notification)
				if err != nil {
					return fmt.Errorf("account notification limit order creation: %w", err)
				}
			case accountNotificationBalanceUpdate:
				err = p.processAccountBalanceUpdate(notification)
				if err != nil {
					return fmt.Errorf("account notification balance update: %w", err)
				}
			case accountNotificationTrades:
				err = p.processAccountTrades(notification)
				if err != nil {
					return fmt.Errorf("account notification trades: %w", err)
				}
			case accountNotificationKilledOrder:
				err = p.processAccountKilledOrder(notification)
				if err != nil {
					return fmt.Errorf("account notification killed order: %w", err)
				}
			case accountNotificationMarginPosition:
				err = p.processAccountMarginPosition(notification)
				if err != nil {
					return fmt.Errorf("account notification margin position: %w", err)
				}
			default:
				return fmt.Errorf("unhandled account update: %s", string(respRaw))
			}
		}
		return nil
	case wsTickerDataID:
		err = p.wsHandleTickerData(data)
		if err != nil {
			return fmt.Errorf("websocket ticker process: %w", err)
		}
		return nil
	}

	priceAggBook, ok := data[2].([]interface{})
	if !ok {
		return fmt.Errorf("%w price aggregated book not []interface{}",
			errTypeAssertionFailure)
	}

	for x := range priceAggBook {
		subData, ok := priceAggBook[x].([]interface{})
		if !ok {
			return fmt.Errorf("%w price aggregated book element not []interface{}",
				errTypeAssertionFailure)
		}

		updateIdent, ok := subData[0].(string)
		if !ok {
			return fmt.Errorf("%w update identifier not a string",
				errTypeAssertionFailure)
		}

		switch updateIdent {
		case orderbookInitial:
			err = p.WsProcessOrderbookSnapshot(subData)
			if err != nil {
				return fmt.Errorf("websocket process orderbook snapshot: %w", err)
			}
		case orderbookUpdate:
			var pair currency.Pair
			pair, err = p.details.GetPair(channelID)
			if err != nil {
				return err
			}
			var seqNo float64
			seqNo, ok = data[1].(float64)
			if !ok {
				return fmt.Errorf("%w sequence number is not a float64",
					errTypeAssertionFailure)
			}
			err = p.WsProcessOrderbookUpdate(seqNo, subData, pair)
			if err != nil {
				return fmt.Errorf("websocket process orderbook update: %w", err)
			}
		case tradeUpdate:
			err = p.processTrades(channelID, subData)
			if err != nil {
				return fmt.Errorf("websocket process trades update: %w", err)
			}
		default:
			p.Websocket.DataHandler <- stream.UnhandledMessageWarning{
				Message: p.Name + stream.UnhandledMessage + string(respRaw),
			}
		}
	}
	return nil
}

func (p *Poloniex) wsHandleTickerData(data []interface{}) error {
	tickerData, ok := data[2].([]interface{})
	if !ok {
		return fmt.Errorf("%w ticker data is not []interface{}",
			errTypeAssertionFailure)
	}

	currencyID, ok := tickerData[0].(float64)
	if !ok {
		return fmt.Errorf("%w currency ID not float64", errTypeAssertionFailure)
	}

	pair, err := p.details.GetPair(currencyID)
	if err != nil {
		return err
	}

	enabled, err := p.GetEnabledPairs(asset.Spot)
	if err != nil {
		return err
	}

	if !enabled.Contains(pair, true) {
		return nil
	}

	tlp, ok := tickerData[1].(string)
	if !ok {
		return fmt.Errorf("%w last price not string", errTypeAssertionFailure)
	}

	lastPrice, err := strconv.ParseFloat(tlp, 64)
	if err != nil {
		return err
	}

	la, ok := tickerData[2].(string)
	if !ok {
		return fmt.Errorf("%w lowest ask price not string",
			errTypeAssertionFailure)
	}

	lowestAsk, err := strconv.ParseFloat(la, 64)
	if err != nil {
		return err
	}

	hb, ok := tickerData[3].(string)
	if !ok {
		return fmt.Errorf("%w highest bid price not string",
			errTypeAssertionFailure)
	}

	highestBid, err := strconv.ParseFloat(hb, 64)
	if err != nil {
		return err
	}

	bcv, ok := tickerData[5].(string)
	if !ok {
		return fmt.Errorf("%w base currency volume not string",
			errTypeAssertionFailure)
	}

	baseCurrencyVolume24H, err := strconv.ParseFloat(bcv, 64)
	if err != nil {
		return err
	}

	qcv, ok := tickerData[6].(string)
	if !ok {
		return fmt.Errorf("%w quote currency volume not string",
			errTypeAssertionFailure)
	}

	quoteCurrencyVolume24H, err := strconv.ParseFloat(qcv, 64)
	if err != nil {
		return err
	}

	// Unused variables below, can add later if needed:
	// percentageChange, ok := tickerData[4].(string)
	// Not integrating isFrozen with currency details as this will slow down
	// the sync RW mutex (can use REST calls for now).
	// isFrozen, ok := tickerData[7].(float64) // == 1 means it is frozen
	// highestTradeIn24Hm, ok := tickerData[8].(string)
	// lowestTradePrice24H, ok := tickerData[9].(string)

	p.Websocket.DataHandler <- &ticker.Price{
		ExchangeName: p.Name,
		Volume:       baseCurrencyVolume24H,
		QuoteVolume:  quoteCurrencyVolume24H,
		High:         highestBid,
		Low:          lowestAsk,
		Bid:          highestBid,
		Ask:          lowestAsk,
		Last:         lastPrice,
		AssetType:    asset.Spot,
		Pair:         pair,
	}
	return nil
}

// WsProcessOrderbookSnapshot processes a new orderbook snapshot into a local
// of orderbooks
func (p *Poloniex) WsProcessOrderbookSnapshot(data []interface{}) error {
	subDataMap, ok := data[1].(map[string]interface{})
	if !ok {
		return fmt.Errorf("%w subData element is not map[string]interface{}",
			errTypeAssertionFailure)
	}

	pMap, ok := subDataMap["currencyPair"]
	if !ok {
		return errors.New("could not find currency pair in map")
	}

	pair, ok := pMap.(string)
	if !ok {
		return fmt.Errorf("%w subData element is not map[string]interface{}",
			errTypeAssertionFailure)
	}

	if len(data) < 3 {
		return fmt.Errorf("%w for pair %v", errNotEnoughData, pair)
	}

	ts, ok := data[2].(string)
	if !ok {
		return common.GetTypeAssertError("string", data[2], "timestamp string")
	}

	tsMilli, err := strconv.ParseInt(ts, 10, 64)
	if err != nil {
		return err
	}

	oMap, ok := subDataMap["orderBook"]
	if !ok {
		return errors.New("could not find orderbook data in map")
	}

	ob, ok := oMap.([]interface{})
	if !ok {
		return fmt.Errorf("%w orderbook data is not []interface{}",
			errTypeAssertionFailure)
	}

	if len(ob) != 2 {
		return errNotEnoughData
	}

	askData, ok := ob[0].(map[string]interface{})
	if !ok {
		return fmt.Errorf("%w ask data is not map[string]interface{}",
			errTypeAssertionFailure)
	}

	bidData, ok := ob[1].(map[string]interface{})
	if !ok {
		return fmt.Errorf("%w bid data is not map[string]interface{}",
			errTypeAssertionFailure)
	}

	var book orderbook.Base
	book.Asks = make(orderbook.Items, 0, len(askData))
	for price, volume := range askData {
		var p float64
		p, err = strconv.ParseFloat(price, 64)
		if err != nil {
			return err
		}
		v, ok := volume.(string)
		if !ok {
			return fmt.Errorf("%w ask volume data not string",
				errTypeAssertionFailure)
		}
		var a float64
		a, err = strconv.ParseFloat(v, 64)
		if err != nil {
			return err
		}
		book.Asks = append(book.Asks, orderbook.Item{Price: p, Amount: a})
	}

	book.Bids = make(orderbook.Items, 0, len(bidData))
	for price, volume := range bidData {
		var p float64
		p, err = strconv.ParseFloat(price, 64)
		if err != nil {
			return err
		}
		v, ok := volume.(string)
		if !ok {
			return fmt.Errorf("%w bid volume data not string",
				errTypeAssertionFailure)
		}
		var a float64
		a, err = strconv.ParseFloat(v, 64)
		if err != nil {
			return err
		}
		book.Bids = append(book.Bids, orderbook.Item{Price: p, Amount: a})
	}

	// Both sides are completely out of order - sort needs to be used
	book.Asks.SortAsks()
	book.Bids.SortBids()
	book.Asset = asset.Spot
	book.VerifyOrderbook = p.CanVerifyOrderbook
	book.LastUpdated = time.UnixMilli(tsMilli)
	book.Pair, err = currency.NewPairFromString(pair)
	if err != nil {
		return err
	}
	book.Exchange = p.Name

	return p.Websocket.Orderbook.LoadSnapshot(&book)
}

// WsProcessOrderbookUpdate processes new orderbook updates
func (p *Poloniex) WsProcessOrderbookUpdate(sequenceNumber float64, data []interface{}, pair currency.Pair) error {
	if len(data) < 5 {
		return errNotEnoughData
	}

	ps, ok := data[2].(string)
	if !ok {
		return fmt.Errorf("%w price not string", errTypeAssertionFailure)
	}
	price, err := strconv.ParseFloat(ps, 64)
	if err != nil {
		return err
	}
	vs, ok := data[3].(string)
	if !ok {
		return fmt.Errorf("%w volume not string", errTypeAssertionFailure)
	}
	volume, err := strconv.ParseFloat(vs, 64)
	if err != nil {
		return err
	}
	bs, ok := data[1].(float64)
	if !ok {
		return fmt.Errorf("%w buysell not float64", errTypeAssertionFailure)
	}

	ts, ok := data[4].(string)
	if !ok {
		return common.GetTypeAssertError("string", data[2], "timestamp string")
	}

	tsMilli, err := strconv.ParseInt(ts, 10, 64)
	if err != nil {
		return err
	}

	update := &orderbook.Update{
		Pair:       pair,
		Asset:      asset.Spot,
		UpdateID:   int64(sequenceNumber),
		UpdateTime: time.UnixMilli(tsMilli),
	}
	if bs == 1 {
		update.Bids = []orderbook.Item{{Price: price, Amount: volume}}
	} else {
		update.Asks = []orderbook.Item{{Price: price, Amount: volume}}
	}
	return p.Websocket.Orderbook.Update(update)
}

// GenerateDefaultSubscriptions Adds default subscriptions to websocket to be handled by ManageSubscriptions()
func (p *Poloniex) GenerateDefaultSubscriptions() ([]subscription.Subscription, error) {
	enabledPairs, err := p.GetEnabledPairs(asset.Spot)
	if err != nil {
		return nil, err
	}

	subscriptions := make([]subscription.Subscription, 0, len(enabledPairs))
	subscriptions = append(subscriptions, subscription.Subscription{
		Channel: strconv.FormatInt(wsTickerDataID, 10),
	})

	if p.IsWebsocketAuthenticationSupported() {
		subscriptions = append(subscriptions, subscription.Subscription{
			Channel: strconv.FormatInt(wsAccountNotificationID, 10),
		})
	}

	for j := range enabledPairs {
		enabledPairs[j].Delimiter = currency.UnderscoreDelimiter
		subscriptions = append(subscriptions, subscription.Subscription{
			Channel: "orderbook",
			Pair:    enabledPairs[j],
			Asset:   asset.Spot,
		})
	}
	return subscriptions, nil
}

// Subscribe sends a websocket message to receive data from the channel
<<<<<<< HEAD
func (p *Poloniex) Subscribe(sub []stream.ChannelSubscription) error {
	spotWebsocket, err := p.Websocket.GetAssetWebsocket(asset.Spot)
	if err != nil {
		return fmt.Errorf("%w asset type: %v", err, asset.Spot)
	}
=======
func (p *Poloniex) Subscribe(sub []subscription.Subscription) error {
>>>>>>> 23c82bea
	var creds *account.Credentials
	if p.IsWebsocketAuthenticationSupported() {
		var err error
		creds, err = p.GetCredentials(context.TODO())
		if err != nil {
			return err
		}
	}
	var errs error
channels:
	for i := range sub {
		subscriptionRequest := WsCommand{
			Command: "subscribe",
		}
		switch {
		case strings.EqualFold(strconv.FormatInt(wsAccountNotificationID, 10),
			sub[i].Channel) && creds != nil:
			err := p.wsSendAuthorisedCommand(creds.Secret, creds.Key, "subscribe")
			if err != nil {
				errs = common.AppendError(errs, err)
				continue channels
			}
			spotWebsocket.AddSuccessfulSubscriptions(sub[i])
			continue channels
		case strings.EqualFold(strconv.FormatInt(wsTickerDataID, 10),
			sub[i].Channel):
			subscriptionRequest.Channel = wsTickerDataID
		default:
			subscriptionRequest.Channel = sub[i].Pair.String()
		}

		err := spotWebsocket.Conn.SendJSONMessage(subscriptionRequest)
		if err != nil {
			errs = common.AppendError(errs, err)
			continue
		}

		spotWebsocket.AddSuccessfulSubscriptions(sub[i])
	}
	if errs != nil {
		return errs
	}
	return nil
}

// Unsubscribe sends a websocket message to stop receiving data from the channel
<<<<<<< HEAD
func (p *Poloniex) Unsubscribe(unsub []stream.ChannelSubscription) error {
	spotWebsocket, err := p.Websocket.GetAssetWebsocket(asset.Spot)
	if err != nil {
		return fmt.Errorf("%w asset type: %v", err, asset.Spot)
	}
=======
func (p *Poloniex) Unsubscribe(unsub []subscription.Subscription) error {
>>>>>>> 23c82bea
	var creds *account.Credentials
	if p.IsWebsocketAuthenticationSupported() {
		var err error
		creds, err = p.GetCredentials(context.TODO())
		if err != nil {
			return err
		}
	}
	var errs error
channels:
	for i := range unsub {
		unsubscriptionRequest := WsCommand{
			Command: "unsubscribe",
		}
		switch {
		case strings.EqualFold(strconv.FormatInt(wsAccountNotificationID, 10),
			unsub[i].Channel) && creds != nil:
			err := p.wsSendAuthorisedCommand(creds.Secret, creds.Key, "unsubscribe")
			if err != nil {
				errs = common.AppendError(errs, err)
				continue channels
			}
			spotWebsocket.RemoveSubscriptions(unsub[i])
			continue channels
		case strings.EqualFold(strconv.FormatInt(wsTickerDataID, 10),
			unsub[i].Channel):
			unsubscriptionRequest.Channel = wsTickerDataID
		default:
			unsubscriptionRequest.Channel = unsub[i].Pair.String()
		}
		err := spotWebsocket.Conn.SendJSONMessage(unsubscriptionRequest)
		if err != nil {
			errs = common.AppendError(errs, err)
			continue
		}
		spotWebsocket.RemoveSubscriptions(unsub[i])
	}
	if errs != nil {
		return errs
	}
	return nil
}

func (p *Poloniex) wsSendAuthorisedCommand(secret, key, command string) error {
	spotWebsocket, err := p.Websocket.GetAssetWebsocket(asset.Spot)
	if err != nil {
		return fmt.Errorf("%w asset type: %v", err, asset.Spot)
	}
	nonce := fmt.Sprintf("nonce=%v", time.Now().UnixNano())
	hmac, err := crypto.GetHMAC(crypto.HashSHA512,
		[]byte(nonce),
		[]byte(secret))
	if err != nil {
		return err
	}
	request := WsAuthorisationRequest{
		Command: command,
		Channel: 1000,
		Sign:    crypto.HexEncodeToString(hmac),
		Key:     key,
		Payload: nonce,
	}
	return spotWebsocket.Conn.SendJSONMessage(request)
}

func (p *Poloniex) processAccountMarginPosition(notification []interface{}) error {
	if len(notification) < 5 {
		return errNotEnoughData
	}

	orderID, ok := notification[1].(float64)
	if !ok {
		return fmt.Errorf("%w order id not float64", errTypeAssertionFailure)
	}

	currencyID, ok := notification[2].(float64)
	if !ok {
		return fmt.Errorf("%w currency id not float64", errTypeAssertionFailure)
	}
	code, err := p.details.GetCode(currencyID)
	if err != nil {
		return err
	}

	a, ok := notification[3].(string)
	if !ok {
		return fmt.Errorf("%w amount not string", errTypeAssertionFailure)
	}

	amount, err := strconv.ParseFloat(a, 64)
	if err != nil {
		return err
	}

	// null returned so ok check is not needed
	clientOrderID, _ := notification[4].(string)

	// Temp struct for margin position changes
	p.Websocket.DataHandler <- struct {
		OrderID       string
		Code          currency.Code
		Amount        float64
		ClientOrderID string
	}{
		OrderID:       strconv.FormatFloat(orderID, 'f', -1, 64),
		Code:          code,
		Amount:        amount,
		ClientOrderID: clientOrderID,
	}

	return nil
}

func (p *Poloniex) processAccountPendingOrder(notification []interface{}) error {
	if len(notification) < 7 {
		return errNotEnoughData
	}

	orderID, ok := notification[1].(float64)
	if !ok {
		return fmt.Errorf("%w order id not float64", errTypeAssertionFailure)
	}

	currencyID, ok := notification[2].(float64)
	if !ok {
		return fmt.Errorf("%w currency id not float64", errTypeAssertionFailure)
	}
	pair, err := p.details.GetPair(currencyID)
	if err != nil {
		if !errors.Is(err, errIDNotFoundInPairMap) {
			return err
		}
		log.Errorf(log.WebsocketMgr,
			"%s - Unknown currency pair ID. Currency will appear as the pair ID: '%v'",
			p.Name,
			currencyID)
	}

	price, ok := notification[3].(string)
	if !ok {
		return fmt.Errorf("%w price not string", errTypeAssertionFailure)
	}
	orderPrice, err := strconv.ParseFloat(price, 64)
	if err != nil {
		return err
	}
	amount, ok := notification[4].(string)
	if !ok {
		return fmt.Errorf("%w amount not string", errTypeAssertionFailure)
	}
	orderAmount, err := strconv.ParseFloat(amount, 64)
	if err != nil {
		return err
	}
	side, ok := notification[5].(string)
	if !ok {
		return fmt.Errorf("%w order type not string", errTypeAssertionFailure)
	}
	orderSide := order.Buy
	if side == "0" {
		orderSide = order.Sell
	}

	// null returned so ok check is not needed
	clientOrderID, _ := notification[6].(string)

	p.Websocket.DataHandler <- &order.Detail{
		Exchange:        p.Name,
		OrderID:         strconv.FormatFloat(orderID, 'f', -1, 64),
		Pair:            pair,
		AssetType:       asset.Spot,
		Side:            orderSide,
		Price:           orderPrice,
		Amount:          orderAmount,
		RemainingAmount: orderAmount,
		ClientOrderID:   clientOrderID,
		Status:          order.Pending,
	}
	return nil
}

func (p *Poloniex) processAccountOrderUpdate(notification []interface{}) error {
	if len(notification) < 5 {
		return errNotEnoughData
	}

	orderID, ok := notification[1].(float64)
	if !ok {
		return fmt.Errorf("%w order id not float64", errTypeAssertionFailure)
	}

	a, ok := notification[2].(string)
	if !ok {
		return fmt.Errorf("%w amount not string", errTypeAssertionFailure)
	}
	amount, err := strconv.ParseFloat(a, 64)
	if err != nil {
		return err
	}

	oType, ok := notification[3].(string)
	if !ok {
		return fmt.Errorf("%w order type not string", errTypeAssertionFailure)
	}

	var oStatus order.Status
	var cancelledAmount float64
	if oType == "c" {
		if len(notification) < 6 {
			return errNotEnoughData
		}
		cancel, ok := notification[5].(string)
		if !ok {
			return fmt.Errorf("%w cancel amount not string", errTypeAssertionFailure)
		}

		cancelledAmount, err = strconv.ParseFloat(cancel, 64)
		if err != nil {
			return err
		}

		if amount > 0 {
			oStatus = order.PartiallyCancelled
		} else {
			oStatus = order.Cancelled
		}
	} else {
		if amount > 0 {
			oStatus = order.PartiallyFilled
		} else {
			oStatus = order.Filled
		}
	}

	// null returned so ok check is not needed
	clientOrderID, _ := notification[4].(string)

	p.Websocket.DataHandler <- &order.Detail{
		Exchange:        p.Name,
		RemainingAmount: cancelledAmount,
		Amount:          amount + cancelledAmount,
		ExecutedAmount:  amount,
		OrderID:         strconv.FormatFloat(orderID, 'f', -1, 64),
		Type:            order.Limit,
		Status:          oStatus,
		AssetType:       asset.Spot,
		ClientOrderID:   clientOrderID,
	}
	return nil
}

func (p *Poloniex) processAccountOrderLimit(notification []interface{}) error {
	if len(notification) != 9 {
		return errNotEnoughData
	}

	currencyID, ok := notification[1].(float64)
	if !ok {
		return fmt.Errorf("%w currency ID not string", errTypeAssertionFailure)
	}
	pair, err := p.details.GetPair(currencyID)
	if err != nil {
		if !errors.Is(err, errIDNotFoundInPairMap) {
			return err
		}
		log.Errorf(log.WebsocketMgr,
			"%s - Unknown currency pair ID. Currency will appear as the pair ID: '%v'",
			p.Name,
			currencyID)
	}

	orderID, ok := notification[2].(float64)
	if !ok {
		return fmt.Errorf("%w order ID not float64", errTypeAssertionFailure)
	}

	side, ok := notification[3].(string)
	if !ok {
		return fmt.Errorf("%w order type not string", errTypeAssertionFailure)
	}
	orderSide := order.Buy
	if side == "0" {
		orderSide = order.Sell
	}

	rate, ok := notification[4].(string)
	if !ok {
		return fmt.Errorf("%w rate not string", errTypeAssertionFailure)
	}
	orderPrice, err := strconv.ParseFloat(rate, 64)
	if err != nil {
		return err
	}
	amount, ok := notification[5].(string)
	if !ok {
		return fmt.Errorf("%w amount not string", errTypeAssertionFailure)
	}
	orderAmount, err := strconv.ParseFloat(amount, 64)
	if err != nil {
		return err
	}

	ts, ok := notification[6].(string)
	if !ok {
		return fmt.Errorf("%w time not string", errTypeAssertionFailure)
	}

	var timeParse time.Time
	timeParse, err = time.Parse(time.DateTime, ts)
	if err != nil {
		return err
	}

	origAmount, ok := notification[7].(string)
	if !ok {
		return fmt.Errorf("%w original amount not string", errTypeAssertionFailure)
	}
	origOrderAmount, err := strconv.ParseFloat(origAmount, 64)
	if err != nil {
		return err
	}

	// null returned so ok check is not needed
	clientOrderID, _ := notification[8].(string)
	p.Websocket.DataHandler <- &order.Detail{
		Exchange:        p.Name,
		Price:           orderPrice,
		RemainingAmount: orderAmount,
		ExecutedAmount:  origOrderAmount - orderAmount,
		Amount:          origOrderAmount,
		OrderID:         strconv.FormatFloat(orderID, 'f', -1, 64),
		Type:            order.Limit,
		Side:            orderSide,
		Status:          order.New,
		AssetType:       asset.Spot,
		Date:            timeParse,
		Pair:            pair,
		ClientOrderID:   clientOrderID,
	}
	return nil
}

func (p *Poloniex) processAccountBalanceUpdate(notification []interface{}) error {
	if len(notification) < 4 {
		return errNotEnoughData
	}

	currencyID, ok := notification[1].(float64)
	if !ok {
		return fmt.Errorf("%w currency ID not float64", errTypeAssertionFailure)
	}
	code, err := p.details.GetCode(currencyID)
	if err != nil {
		return err
	}

	walletType, ok := notification[2].(string)
	if !ok {
		return fmt.Errorf("%w wallet addr not string", errTypeAssertionFailure)
	}

	a, ok := notification[3].(string)
	if !ok {
		return fmt.Errorf("%w amount not string", errTypeAssertionFailure)
	}
	amount, err := strconv.ParseFloat(a, 64)
	if err != nil {
		return err
	}

	// TODO: Integrate with exchange account system
	// NOTES: This will affect free amount, a rest call might be needed to get
	// locked and total amounts periodically.
	p.Websocket.DataHandler <- account.Change{
		Exchange: p.Name,
		Currency: code,
		Asset:    asset.Spot,
		Account:  deriveWalletType(walletType),
		Amount:   amount,
	}
	return nil
}

func deriveWalletType(s string) string {
	switch s {
	case "e":
		return "exchange"
	case "m":
		return "margin"
	case "l":
		return "lending"
	default:
		return "unknown"
	}
}

func (p *Poloniex) processAccountTrades(notification []interface{}) error {
	if len(notification) < 11 {
		return errNotEnoughData
	}

	tradeID, ok := notification[1].(float64)
	if !ok {
		return fmt.Errorf("%w tradeID not float64", errTypeAssertionFailure)
	}

	r, ok := notification[2].(string)
	if !ok {
		return fmt.Errorf("%w rate not string", errTypeAssertionFailure)
	}
	rate, err := strconv.ParseFloat(r, 64)
	if err != nil {
		return err
	}

	a, ok := notification[3].(string)
	if !ok {
		return fmt.Errorf("%w amount not string", errTypeAssertionFailure)
	}
	amount, err := strconv.ParseFloat(a, 64)
	if err != nil {
		return err
	}

	// notification[4].(string) is the fee multiplier
	// notification[5].(string) is the funding type 0 (exchange wallet),
	// 1 (borrowed funds), 2 (margin funds), or 3 (lending funds)

	orderID, ok := notification[6].(float64)
	if !ok {
		return fmt.Errorf("%w orderID not float64", errTypeAssertionFailure)
	}

	fee, ok := notification[7].(string)
	if !ok {
		return fmt.Errorf("%w fee not string", errTypeAssertionFailure)
	}
	totalFee, err := strconv.ParseFloat(fee, 64)
	if err != nil {
		return err
	}

	t, ok := notification[8].(string)
	if !ok {
		return fmt.Errorf("%w time not string", errTypeAssertionFailure)
	}
	timeParse, err := time.Parse(time.DateTime, t)
	if err != nil {
		return err
	}

	// null returned so ok check is not needed
	clientOrderID, _ := notification[9].(string)

	tt, ok := notification[10].(string)
	if !ok {
		return fmt.Errorf("%w time not string", errTypeAssertionFailure)
	}
	tradeTotal, err := strconv.ParseFloat(tt, 64)
	if err != nil {
		return err
	}

	p.Websocket.DataHandler <- &order.Detail{
		Exchange: p.Name,
		OrderID:  strconv.FormatFloat(orderID, 'f', -1, 64),
		Fee:      totalFee,
		Trades: []order.TradeHistory{{
			Price:     rate,
			Amount:    amount,
			Fee:       totalFee,
			Exchange:  p.Name,
			TID:       strconv.FormatFloat(tradeID, 'f', -1, 64),
			Timestamp: timeParse,
			Total:     tradeTotal,
		}},
		AssetType:     asset.Spot,
		ClientOrderID: clientOrderID,
	}
	return nil
}

func (p *Poloniex) processAccountKilledOrder(notification []interface{}) error {
	if len(notification) < 3 {
		return errNotEnoughData
	}

	orderID, ok := notification[1].(float64)
	if !ok {
		return fmt.Errorf("%w order ID not float64", errTypeAssertionFailure)
	}

	// null returned so ok check is not needed
	clientOrderID, _ := notification[2].(string)

	p.Websocket.DataHandler <- &order.Detail{
		Exchange:      p.Name,
		OrderID:       strconv.FormatFloat(orderID, 'f', -1, 64),
		Status:        order.Cancelled,
		AssetType:     asset.Spot,
		ClientOrderID: clientOrderID,
	}
	return nil
}

func (p *Poloniex) processTrades(currencyID float64, subData []interface{}) error {
	if !p.IsSaveTradeDataEnabled() {
		return nil
	}
	pair, err := p.details.GetPair(currencyID)
	if err != nil {
		return err
	}

	if len(subData) != 6 {
		return errNotEnoughData
	}

	var tradeID string
	switch tradeIDData := subData[1].(type) { // tradeID type intermittently changes
	case string:
		tradeID = tradeIDData
	case float64:
		tradeID = strconv.FormatFloat(tradeIDData, 'f', -1, 64)
	default:
		return fmt.Errorf("unhandled type for websocket trade update: %v",
			tradeIDData)
	}

	orderSide, ok := subData[2].(float64)
	if !ok {
		return fmt.Errorf("%w order side not float64",
			errTypeAssertionFailure)
	}

	side := order.Buy
	if orderSide != 1 {
		side = order.Sell
	}

	v, ok := subData[3].(string)
	if !ok {
		return fmt.Errorf("%w volume not string",
			errTypeAssertionFailure)
	}
	volume, err := strconv.ParseFloat(v, 64)
	if err != nil {
		return err
	}
	rate, ok := subData[4].(string)
	if !ok {
		return fmt.Errorf("%w rate not string", errTypeAssertionFailure)
	}
	price, err := strconv.ParseFloat(rate, 64)
	if err != nil {
		return err
	}
	timestamp, ok := subData[5].(float64)
	if !ok {
		return fmt.Errorf("%w time not float64", errTypeAssertionFailure)
	}

	return p.AddTradesToBuffer(trade.Data{
		TID:          tradeID,
		Exchange:     p.Name,
		CurrencyPair: pair,
		AssetType:    asset.Spot,
		Side:         side,
		Price:        price,
		Amount:       volume,
		Timestamp:    time.Unix(int64(timestamp), 0),
	})
}<|MERGE_RESOLUTION|>--- conflicted
+++ resolved
@@ -583,15 +583,11 @@
 }
 
 // Subscribe sends a websocket message to receive data from the channel
-<<<<<<< HEAD
-func (p *Poloniex) Subscribe(sub []stream.ChannelSubscription) error {
+func (p *Poloniex) Subscribe(sub []subscription.Subscription) error {
 	spotWebsocket, err := p.Websocket.GetAssetWebsocket(asset.Spot)
 	if err != nil {
 		return fmt.Errorf("%w asset type: %v", err, asset.Spot)
 	}
-=======
-func (p *Poloniex) Subscribe(sub []subscription.Subscription) error {
->>>>>>> 23c82bea
 	var creds *account.Credentials
 	if p.IsWebsocketAuthenticationSupported() {
 		var err error
@@ -638,15 +634,11 @@
 }
 
 // Unsubscribe sends a websocket message to stop receiving data from the channel
-<<<<<<< HEAD
-func (p *Poloniex) Unsubscribe(unsub []stream.ChannelSubscription) error {
+func (p *Poloniex) Unsubscribe(unsub []subscription.Subscription) error {
 	spotWebsocket, err := p.Websocket.GetAssetWebsocket(asset.Spot)
 	if err != nil {
 		return fmt.Errorf("%w asset type: %v", err, asset.Spot)
 	}
-=======
-func (p *Poloniex) Unsubscribe(unsub []subscription.Subscription) error {
->>>>>>> 23c82bea
 	var creds *account.Credentials
 	if p.IsWebsocketAuthenticationSupported() {
 		var err error
