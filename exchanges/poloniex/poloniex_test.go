package poloniex

import (
	"encoding/json"
	"net/http"
	"testing"
	"time"

	"github.com/gorilla/websocket"
	"github.com/thrasher-corp/gocryptotrader/common"
	"github.com/thrasher-corp/gocryptotrader/core"
	"github.com/thrasher-corp/gocryptotrader/currency"
	exchange "github.com/thrasher-corp/gocryptotrader/exchanges"
	"github.com/thrasher-corp/gocryptotrader/exchanges/order"
	"github.com/thrasher-corp/gocryptotrader/exchanges/sharedtestvalues"
	"github.com/thrasher-corp/gocryptotrader/exchanges/websocket/wshandler"
	"github.com/thrasher-corp/gocryptotrader/management/withdraw"
)

// Please supply your own APIKEYS here for due diligence testing
const (
	apiKey                  = ""
	apiSecret               = ""
	canManipulateRealOrders = false
)

var p Poloniex

func areTestAPIKeysSet() bool {
	return p.ValidateAPICredentials()
}

func TestGetTicker(t *testing.T) {
	t.Parallel()
	_, err := p.GetTicker()
	if err != nil {
		t.Error("Poloniex GetTicker() error", err)
	}
}

func TestGetVolume(t *testing.T) {
	t.Parallel()
	_, err := p.GetVolume()
	if err != nil {
		t.Error("Test faild - Poloniex GetVolume() error")
	}
}

func TestGetOrderbook(t *testing.T) {
	t.Parallel()
	_, err := p.GetOrderbook("BTC_XMR", 50)
	if err != nil {
		t.Error("Test faild - Poloniex GetOrderbook() error", err)
	}
}

func TestGetTradeHistory(t *testing.T) {
	t.Parallel()
	_, err := p.GetTradeHistory("BTC_XMR", "", "")
	if err != nil {
		t.Error("Test faild - Poloniex GetTradeHistory() error", err)
	}
}

func TestGetChartData(t *testing.T) {
	t.Parallel()
	_, err := p.GetChartData("BTC_XMR", "1405699200", "1405699400", "300")
	if err != nil {
		t.Error("Test faild - Poloniex GetChartData() error", err)
	}
}

func TestGetCurrencies(t *testing.T) {
	t.Parallel()
	_, err := p.GetCurrencies()
	if err != nil {
		t.Error("Test faild - Poloniex GetCurrencies() error", err)
	}
}

func TestGetLoanOrders(t *testing.T) {
	t.Parallel()
	_, err := p.GetLoanOrders("BTC")
	if err != nil {
		t.Error("Test faild - Poloniex GetLoanOrders() error", err)
	}
}

func setFeeBuilder() *exchange.FeeBuilder {
	return &exchange.FeeBuilder{
		Amount:  1,
		FeeType: exchange.CryptocurrencyTradeFee,
		Pair: currency.NewPairWithDelimiter(currency.LTC.String(),
			currency.BTC.String(),
			"-"),
		PurchasePrice:       1,
		FiatCurrency:        currency.USD,
		BankTransactionType: exchange.WireTransfer,
	}
}

// TestGetFeeByTypeOfflineTradeFee logic test
func TestGetFeeByTypeOfflineTradeFee(t *testing.T) {
	t.Parallel()

	var feeBuilder = setFeeBuilder()
	p.GetFeeByType(feeBuilder)
	if !areTestAPIKeysSet() {
		if feeBuilder.FeeType != exchange.OfflineTradeFee {
			t.Errorf("Expected %v, received %v",
				exchange.OfflineTradeFee,
				feeBuilder.FeeType)
		}
	} else {
		if feeBuilder.FeeType != exchange.CryptocurrencyTradeFee {
			t.Errorf("Expected %v, received %v",
				exchange.CryptocurrencyTradeFee,
				feeBuilder.FeeType)
		}
	}
}

func TestGetFee(t *testing.T) {
	t.Parallel()
	var feeBuilder = setFeeBuilder()

	if areTestAPIKeysSet() || mockTests {
		// CryptocurrencyTradeFee Basic
		if resp, err := p.GetFee(feeBuilder); resp != float64(0.0025) || err != nil {
			t.Error(err)
			t.Errorf("GetFee() error. Expected: %f, Received: %f",
				float64(0.0025), resp)
		}

		// CryptocurrencyTradeFee High quantity
		feeBuilder = setFeeBuilder()
		feeBuilder.Amount = 1000
		feeBuilder.PurchasePrice = 1000
		if resp, err := p.GetFee(feeBuilder); resp != float64(2500) || err != nil {
			t.Errorf("GetFee() error. Expected: %f, Received: %f",
				float64(2500), resp)
			t.Error(err)
		}

		// CryptocurrencyTradeFee Negative purchase price
		feeBuilder = setFeeBuilder()
		feeBuilder.PurchasePrice = -1000
		if resp, err := p.GetFee(feeBuilder); resp != float64(0) || err != nil {
			t.Errorf("GetFee() error. Expected: %f, Received: %f",
				float64(0), resp)
			t.Error(err)
		}
	}
	// CryptocurrencyWithdrawalFee Basic
	feeBuilder = setFeeBuilder()
	feeBuilder.FeeType = exchange.CryptocurrencyWithdrawalFee
	if resp, err := p.GetFee(feeBuilder); resp != float64(0.001) || err != nil {
		t.Errorf("GetFee() error. Expected: %f, Received: %f",
			float64(0.001), resp)
		t.Error(err)
	}

	// CryptocurrencyWithdrawalFee Invalid currency
	feeBuilder = setFeeBuilder()
	feeBuilder.Pair.Base = currency.NewCode("hello")
	feeBuilder.FeeType = exchange.CryptocurrencyWithdrawalFee
	if resp, err := p.GetFee(feeBuilder); resp != float64(0) || err != nil {
		t.Errorf("GetFee() error. Expected: %f, Received: %f",
			float64(0), resp)
		t.Error(err)
	}

	// CyptocurrencyDepositFee Basic
	feeBuilder = setFeeBuilder()
	feeBuilder.FeeType = exchange.CyptocurrencyDepositFee
	if resp, err := p.GetFee(feeBuilder); resp != float64(0) || err != nil {
		t.Errorf("GetFee() error. Expected: %f, Received: %f",
			float64(0), resp)
		t.Error(err)
	}

	// InternationalBankDepositFee Basic
	feeBuilder = setFeeBuilder()
	feeBuilder.FeeType = exchange.InternationalBankDepositFee
	if resp, err := p.GetFee(feeBuilder); resp != float64(0) || err != nil {
		t.Errorf("GetFee() error. Expected: %f, Received: %f",
			float64(0), resp)
		t.Error(err)
	}

	// InternationalBankWithdrawalFee Basic
	feeBuilder = setFeeBuilder()
	feeBuilder.FeeType = exchange.InternationalBankWithdrawalFee
	feeBuilder.FiatCurrency = currency.USD
	if resp, err := p.GetFee(feeBuilder); resp != float64(0) || err != nil {
		t.Errorf("GetFee() error. Expected: %f, Received: %f",
			float64(0), resp)
		t.Error(err)
	}
}

func TestFormatWithdrawPermissions(t *testing.T) {
	t.Parallel()
	expectedResult := exchange.AutoWithdrawCryptoWithAPIPermissionText +
		" & " +
		exchange.NoFiatWithdrawalsText
	withdrawPermissions := p.FormatWithdrawPermissions()
	if withdrawPermissions != expectedResult {
		t.Errorf("Expected: %s, Received: %s",
			expectedResult,
			withdrawPermissions)
	}
}

func TestGetActiveOrders(t *testing.T) {
	t.Parallel()
	var getOrdersRequest = order.GetOrdersRequest{
		OrderType: order.AnyType,
	}

	_, err := p.GetActiveOrders(&getOrdersRequest)
	switch {
	case areTestAPIKeysSet() && err != nil:
		t.Error("GetActiveOrders() error", err)
	case !areTestAPIKeysSet() && !mockTests && err == nil:
		t.Error("Expecting an error when no keys are set")
	case mockTests && err != nil:
		t.Error("Mock GetActiveOrders() err", err)
	}
}

func TestGetOrderHistory(t *testing.T) {
	t.Parallel()
	var getOrdersRequest = order.GetOrdersRequest{
		OrderType: order.AnyType,
	}

	_, err := p.GetOrderHistory(&getOrdersRequest)
	switch {
	case areTestAPIKeysSet() && err != nil:
		t.Errorf("Could not get order history: %s", err)
	case !areTestAPIKeysSet() && err == nil && !mockTests:
		t.Error("Expecting an error when no keys are set")
	case mockTests && err != nil:
		t.Errorf("Could not mock get order history: %s", err)
	}
}

// Any tests below this line have the ability to impact your orders on the exchange. Enable canManipulateRealOrders to run them
// ----------------------------------------------------------------------------------------------------------------------------

func TestSubmitOrder(t *testing.T) {
	t.Parallel()
	if areTestAPIKeysSet() && !canManipulateRealOrders && !mockTests {
		t.Skip("API keys set, canManipulateRealOrders false, skipping test")
	}

	var orderSubmission = &order.Submit{
		Pair: currency.Pair{
			Delimiter: delimiterUnderscore,
			Base:      currency.BTC,
			Quote:     currency.LTC,
		},
		OrderSide: order.Buy,
		OrderType: order.Market,
		Price:     10,
		Amount:    10000000,
		ClientID:  "hi",
	}

	response, err := p.SubmitOrder(orderSubmission)
	switch {
	case areTestAPIKeysSet() && (err != nil || !response.IsOrderPlaced):
		t.Errorf("Order failed to be placed: %v", err)
	case !areTestAPIKeysSet() && !mockTests && err == nil:
		t.Error("Expecting an error when no keys are set")
	case mockTests && err != nil:
		t.Error("Mock SubmitOrder() err", err)
	}
}

func TestCancelExchangeOrder(t *testing.T) {
	t.Parallel()
	if areTestAPIKeysSet() && !canManipulateRealOrders && !mockTests {
		t.Skip("API keys set, canManipulateRealOrders false, skipping test")
	}
	var orderCancellation = &order.Cancel{
		OrderID:       "1",
		WalletAddress: core.BitcoinDonationAddress,
		AccountID:     "1",
		CurrencyPair:  currency.NewPair(currency.LTC, currency.BTC),
	}

	err := p.CancelOrder(orderCancellation)
	switch {
	case !areTestAPIKeysSet() && !mockTests && err == nil:
		t.Error("Expecting an error when no keys are set")
	case areTestAPIKeysSet() && err != nil:
		t.Errorf("Could not cancel orders: %v", err)
	case mockTests && err != nil:
		t.Error("Mock CancelExchangeOrder() err", err)
	}
}

func TestCancelAllExchangeOrders(t *testing.T) {
	t.Parallel()
	if areTestAPIKeysSet() && !canManipulateRealOrders && !mockTests {
		t.Skip("API keys set, canManipulateRealOrders false, skipping test")
	}

	currencyPair := currency.NewPair(currency.LTC, currency.BTC)
	var orderCancellation = &order.Cancel{
		OrderID:       "1",
		WalletAddress: core.BitcoinDonationAddress,
		AccountID:     "1",
		CurrencyPair:  currencyPair,
	}

	resp, err := p.CancelAllOrders(orderCancellation)
	switch {
	case !areTestAPIKeysSet() && !mockTests && err == nil:
		t.Error("Expecting an error when no keys are set")
	case areTestAPIKeysSet() && err != nil:
		t.Errorf("Could not cancel orders: %v", err)
	case mockTests && err != nil:
		t.Error("Mock CancelAllExchangeOrders() err", err)
	}
	if len(resp.Status) > 0 {
		t.Errorf("%v orders failed to cancel", len(resp.Status))
	}
}

func TestModifyOrder(t *testing.T) {
	t.Parallel()
	if areTestAPIKeysSet() && !canManipulateRealOrders && !mockTests {
		t.Skip("API keys set, canManipulateRealOrders false, skipping test")
	}

	_, err := p.ModifyOrder(&order.Modify{OrderID: "1337", Price: 1337})
	switch {
	case areTestAPIKeysSet() && err != nil && mockTests:
		t.Error("ModifyOrder() error", err)
	case !areTestAPIKeysSet() && !mockTests && err == nil:
		t.Error("ModifyOrder() error cannot be nil")
	case mockTests && err != nil:
		t.Error("Mock ModifyOrder() err", err)
	}
}

func TestWithdraw(t *testing.T) {
	t.Parallel()
	withdrawCryptoRequest := withdraw.Request{
		Crypto: &withdraw.CryptoRequest{
			Address:   "1F5zVDgNjorJ51oGebSvNCrSAHpwGkUdDB",
			FeeAmount: 1,
		},
<<<<<<< HEAD
		Amount:        0,
		Currency:      currency.LTC,
		Description:   "WITHDRAW IT ALL",
		TradePassword: "Password",
=======
		Address: core.BitcoinDonationAddress,
>>>>>>> 946eb604
	}
	if areTestAPIKeysSet() && !canManipulateRealOrders && !mockTests {
		t.Skip("API keys set, canManipulateRealOrders false, skipping test")
	}

	_, err := p.WithdrawCryptocurrencyFunds(&withdrawCryptoRequest)
	switch {
	case areTestAPIKeysSet() && err != nil:
		t.Errorf("Withdraw failed to be placed: %v", err)
	case !areTestAPIKeysSet() && !mockTests && err == nil:
		t.Error("Expecting an error when no keys are set")
	case mockTests && err != nil:
		t.Error("Mock Withdraw() err", err)
	}
}

func TestWithdrawFiat(t *testing.T) {
	t.Parallel()
	if areTestAPIKeysSet() && !canManipulateRealOrders && !mockTests {
		t.Skip("API keys set, canManipulateRealOrders false, skipping test")
	}

	var withdrawFiatRequest withdraw.Request
	_, err := p.WithdrawFiatFunds(&withdrawFiatRequest)
	if err != common.ErrFunctionNotSupported {
		t.Errorf("Expected '%v', received: '%v'",
			common.ErrFunctionNotSupported, err)
	}
}

func TestWithdrawInternationalBank(t *testing.T) {
	t.Parallel()
	if areTestAPIKeysSet() && !canManipulateRealOrders && !mockTests {
		t.Skip("API keys set, canManipulateRealOrders false, skipping test")
	}

	var withdrawFiatRequest withdraw.Request
	_, err := p.WithdrawFiatFundsToInternationalBank(&withdrawFiatRequest)
	if err != common.ErrFunctionNotSupported {
		t.Errorf("Expected '%v', received: '%v'",
			common.ErrFunctionNotSupported, err)
	}
}

func TestGetDepositAddress(t *testing.T) {
	t.Parallel()
	_, err := p.GetDepositAddress(currency.DASH, "")
	switch {
	case areTestAPIKeysSet() && err != nil:
		t.Error("GetDepositAddress()", err)
	case !areTestAPIKeysSet() && !mockTests && err == nil:
		t.Error("GetDepositAddress() cannot be nil")
	case mockTests && err != nil:
		t.Error("Mock GetDepositAddress() err", err)
	}
}

func TestWsHandleAccountData(t *testing.T) {
	t.Parallel()
	p.Websocket.DataHandler = sharedtestvalues.GetWebsocketInterfaceChannelOverride()
	jsons := []string{
		`[["n",225,807230187,0,"1000.00000000","0.10000000","2018-11-07 16:42:42"],["b",267,"e","-0.10000000"]]`,
		`[["o",807230187,"0.00000000"],["b",267,"e","0.10000000"]]`,
		`[["t", 12345, "0.03000000", "0.50000000", "0.00250000", 0, 6083059, "0.00000375", "2018-09-08 05:54:09"]]`,
	}
	for i := range jsons {
		var result [][]interface{}
		err := json.Unmarshal([]byte(jsons[i]), &result)
		if err != nil {
			t.Error(err)
		}
		p.wsHandleAccountData(result)
	}
}

// TestWsAuth dials websocket, sends login request.
// Will receive a message only on failure
func TestWsAuth(t *testing.T) {
	t.Parallel()
	if !p.Websocket.IsEnabled() && !p.API.AuthenticatedWebsocketSupport || !areTestAPIKeysSet() {
		t.Skip(wshandler.WebsocketNotEnabled)
	}
	p.WebsocketConn = &wshandler.WebsocketConnection{
		ExchangeName:         p.Name,
		URL:                  p.Websocket.GetWebsocketURL(),
		Verbose:              p.Verbose,
		ResponseMaxLimit:     exchange.DefaultWebsocketResponseMaxLimit,
		ResponseCheckTimeout: exchange.DefaultWebsocketResponseCheckTimeout,
	}
	var dialer websocket.Dialer
	err := p.WebsocketConn.Dial(&dialer, http.Header{})
	if err != nil {
		t.Fatal(err)
	}
	p.Websocket.DataHandler = sharedtestvalues.GetWebsocketInterfaceChannelOverride()
	p.Websocket.TrafficAlert = sharedtestvalues.GetWebsocketStructChannelOverride()
	go p.WsHandleData()
	err = p.wsSendAuthorisedCommand("subscribe")
	if err != nil {
		t.Fatal(err)
	}
	timer := time.NewTimer(sharedtestvalues.WebsocketResponseDefaultTimeout)
	select {
	case response := <-p.Websocket.DataHandler:
		t.Error(response)
	case <-timer.C:
	}
	timer.Stop()
}<|MERGE_RESOLUTION|>--- conflicted
+++ resolved
@@ -351,17 +351,13 @@
 	t.Parallel()
 	withdrawCryptoRequest := withdraw.Request{
 		Crypto: &withdraw.CryptoRequest{
-			Address:   "1F5zVDgNjorJ51oGebSvNCrSAHpwGkUdDB",
+			Address:   core.BitcoinDonationAddress,
 			FeeAmount: 1,
 		},
-<<<<<<< HEAD
 		Amount:        0,
 		Currency:      currency.LTC,
 		Description:   "WITHDRAW IT ALL",
 		TradePassword: "Password",
-=======
-		Address: core.BitcoinDonationAddress,
->>>>>>> 946eb604
 	}
 	if areTestAPIKeysSet() && !canManipulateRealOrders && !mockTests {
 		t.Skip("API keys set, canManipulateRealOrders false, skipping test")
