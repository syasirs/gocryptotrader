--- conflicted
+++ resolved
@@ -343,23 +343,13 @@
 		return resp, err
 	}
 
-<<<<<<< HEAD
 	r, err := b.CreateOrder(s.Amount,
 		s.Price,
 		s.OrderSide.String(),
 		s.OrderType.String(),
 		b.FormatExchangeCurrency(s.Pair, asset.Spot).String(),
-		"GTC",
+		goodTillCancel,
 		s.ClientID)
-=======
-	r, err := b.CreateOrder(order.Amount,
-		order.Price,
-		order.OrderSide.ToString(),
-		order.OrderType.ToString(),
-		b.FormatExchangeCurrency(order.Pair, asset.Spot).String(),
-		goodTillCancel,
-		order.ClientID)
->>>>>>> 242b02c3
 	if err != nil {
 		return resp, err
 	}
@@ -400,21 +390,14 @@
 // CancelAllOrders cancels all orders associated with a currency pair
 // If product ID is sent, all orders of that specified market will be cancelled
 // If not specified, all orders of all markets will be cancelled
-<<<<<<< HEAD
 func (b *BTSE) CancelAllOrders(orderCancellation *order.Cancellation) (order.CancelAllResponse, error) {
 	var resp order.CancelAllResponse
-	r, err := b.CancelOrders(b.FormatExchangeCurrency(
-		orderCancellation.CurrencyPair, asset.Spot).String())
-=======
-func (b *BTSE) CancelAllOrders(orderCancellation *exchange.OrderCancellation) (exchange.CancelAllOrdersResponse, error) {
-	var resp exchange.CancelAllOrdersResponse
 	markets, err := b.GetMarkets()
->>>>>>> 242b02c3
 	if err != nil {
 		return resp, err
 	}
 
-	resp.OrderStatus = make(map[string]string)
+	resp.Status = make(map[string]string)
 	for x := range markets {
 		strPair := b.FormatExchangeCurrency(orderCancellation.CurrencyPair,
 			orderCancellation.AssetType).String()
@@ -434,7 +417,7 @@
 				if err != nil {
 					success = "Order Cancellation Failed"
 				}
-				resp.OrderStatus[orders[y].Order.ID] = success
+				resp.Status[orders[y].Order.ID] = success
 			}
 		}
 	}
@@ -448,34 +431,7 @@
 		return order.Detail{}, err
 	}
 
-<<<<<<< HEAD
 	var od order.Detail
-	if len(*o) == 0 {
-		return od, errors.New("no orders found")
-	}
-
-	for i := range *o {
-		if (*o)[i].ID != orderID {
-			continue
-		}
-
-		var side = order.Buy
-		if strings.EqualFold((*o)[i].Side, order.Ask.String()) {
-			side = order.Sell
-		}
-
-		od.CurrencyPair = currency.NewPairDelimiter((*o)[i].ProductID,
-			b.GetPairFormat(asset.Spot, false).Delimiter)
-		od.Exchange = b.Name
-		od.Amount = (*o)[i].Amount
-		od.ID = (*o)[i].ID
-		od.OrderDate = parseOrderTime((*o)[i].CreatedAt)
-		od.OrderSide = side
-		od.OrderType = order.Type(strings.ToUpper((*o)[i].Type))
-		od.Price = (*o)[i].Price
-		od.Status = order.Status((*o)[i].Status)
-=======
-	var od exchange.OrderDetail
 	if len(o) == 0 {
 		return od, errors.New("no orders found")
 	}
@@ -485,9 +441,9 @@
 			continue
 		}
 
-		var side = exchange.BuyOrderSide
-		if strings.EqualFold(o[i].Side, exchange.AskOrderSide.ToString()) {
-			side = exchange.SellOrderSide
+		var side = order.Buy
+		if strings.EqualFold(o[i].Side, order.Ask.String()) {
+			side = order.Sell
 		}
 
 		od.CurrencyPair = currency.NewPairDelimiter(o[i].Symbol,
@@ -497,10 +453,9 @@
 		od.ID = o[i].ID
 		od.OrderDate = parseOrderTime(o[i].CreatedAt)
 		od.OrderSide = side
-		od.OrderType = exchange.OrderType(strings.ToUpper(o[i].Type))
+		od.OrderType = order.Type(strings.ToUpper(o[i].Type))
 		od.Price = o[i].Price
-		od.Status = o[i].Status
->>>>>>> 242b02c3
+		od.Status = order.Status(o[i].Status)
 
 		fills, err := b.GetFills(orderID, "", "", "", "", "")
 		if err != nil {
@@ -509,29 +464,16 @@
 					orderID)
 		}
 
-<<<<<<< HEAD
-		for i := range *fills {
-			createdAt, _ := time.Parse(time.RFC3339, (*fills)[i].CreatedAt)
-			od.Trades = append(od.Trades, order.TradeHistory{
-				Timestamp: createdAt,
-				TID:       (*fills)[i].ID,
-				Price:     (*fills)[i].Price,
-				Amount:    (*fills)[i].Amount,
-				Exchange:  b.Name,
-				Side:      order.Side((*fills)[i].Side),
-				Fee:       (*fills)[i].Fee,
-=======
 		for i := range fills {
 			createdAt, _ := time.Parse(time.RFC3339, fills[i].CreatedAt)
-			od.Trades = append(od.Trades, exchange.TradeHistory{
+			od.Trades = append(od.Trades, order.TradeHistory{
 				Timestamp: createdAt,
 				TID:       fills[i].ID,
 				Price:     fills[i].Price,
 				Amount:    fills[i].Amount,
 				Exchange:  b.Name,
-				Type:      fills[i].Side,
+				Side:      order.Side(fills[i].Side),
 				Fee:       fills[i].Fee,
->>>>>>> 242b02c3
 			})
 		}
 	}
@@ -573,54 +515,14 @@
 		return nil, err
 	}
 
-<<<<<<< HEAD
 	var orders []order.Detail
-	for i := range *resp {
+	for i := range resp {
 		var side = order.Buy
-		if strings.EqualFold((*resp)[i].Side, order.Ask.String()) {
+		if strings.EqualFold(resp[i].Side, order.Ask.String()) {
 			side = order.Sell
 		}
 
 		openOrder := order.Detail{
-			CurrencyPair: currency.NewPairDelimiter((*resp)[i].ProductID,
-				b.GetPairFormat(asset.Spot, false).Delimiter),
-			Exchange:  b.Name,
-			Amount:    (*resp)[i].Amount,
-			ID:        (*resp)[i].ID,
-			OrderDate: parseOrderTime((*resp)[i].CreatedAt),
-			OrderSide: side,
-			OrderType: order.Type(strings.ToUpper((*resp)[i].Type)),
-			Price:     (*resp)[i].Price,
-			Status:    order.Status((*resp)[i].Status),
-		}
-
-		fills, err := b.GetFills((*resp)[i].ID, "", "", "", "")
-		if err != nil {
-			log.Errorf(log.ExchangeSys,
-				"unable to get order fills for orderID %s",
-				(*resp)[i].ID)
-			continue
-		}
-
-		for i := range *fills {
-			createdAt, _ := time.Parse(time.RFC3339, (*fills)[i].CreatedAt)
-			openOrder.Trades = append(openOrder.Trades, order.TradeHistory{
-				Timestamp: createdAt,
-				TID:       (*fills)[i].ID,
-				Price:     (*fills)[i].Price,
-				Amount:    (*fills)[i].Amount,
-				Exchange:  b.Name,
-				Side:      order.Side((*fills)[i].Side),
-				Fee:       (*fills)[i].Fee,
-=======
-	var orders []exchange.OrderDetail
-	for i := range resp {
-		var side = exchange.BuyOrderSide
-		if strings.EqualFold(resp[i].Side, exchange.AskOrderSide.ToString()) {
-			side = exchange.SellOrderSide
-		}
-
-		openOrder := exchange.OrderDetail{
 			CurrencyPair: currency.NewPairDelimiter(resp[i].Symbol,
 				b.GetPairFormat(asset.Spot, false).Delimiter),
 			Exchange:  b.Name,
@@ -628,30 +530,30 @@
 			ID:        resp[i].ID,
 			OrderDate: parseOrderTime(resp[i].CreatedAt),
 			OrderSide: side,
-			OrderType: exchange.OrderType(strings.ToUpper(resp[i].Type)),
+			OrderType: order.Type(strings.ToUpper(resp[i].Type)),
 			Price:     resp[i].Price,
-			Status:    resp[i].Status,
+			Status:    order.Status(resp[i].Status),
 		}
 
 		fills, err := b.GetFills(resp[i].ID, "", "", "", "", "")
 		if err != nil {
 			log.Errorf(log.ExchangeSys,
-				"%s: Unable to get order fills for orderID %s", b.Name,
+				"%s: Unable to get order fills for orderID %s",
+				b.Name,
 				resp[i].ID)
 			continue
 		}
 
 		for i := range fills {
 			createdAt, _ := time.Parse(time.RFC3339, fills[i].CreatedAt)
-			openOrder.Trades = append(openOrder.Trades, exchange.TradeHistory{
+			openOrder.Trades = append(openOrder.Trades, order.TradeHistory{
 				Timestamp: createdAt,
 				TID:       fills[i].ID,
 				Price:     fills[i].Price,
 				Amount:    fills[i].Amount,
 				Exchange:  b.Name,
-				Type:      fills[i].Side,
+				Side:      order.Side(fills[i].Side),
 				Fee:       fills[i].Fee,
->>>>>>> 242b02c3
 			})
 		}
 		orders = append(orders, openOrder)
