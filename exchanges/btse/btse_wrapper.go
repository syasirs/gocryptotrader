package btse

import (
	"errors"
	"fmt"
	"math"
	"strconv"
	"strings"
	"sync"
	"time"

	"github.com/thrasher-corp/gocryptotrader/common"
	"github.com/thrasher-corp/gocryptotrader/config"
	"github.com/thrasher-corp/gocryptotrader/currency"
	exchange "github.com/thrasher-corp/gocryptotrader/exchanges"
	"github.com/thrasher-corp/gocryptotrader/exchanges/account"
	"github.com/thrasher-corp/gocryptotrader/exchanges/asset"
	"github.com/thrasher-corp/gocryptotrader/exchanges/kline"
	"github.com/thrasher-corp/gocryptotrader/exchanges/order"
	"github.com/thrasher-corp/gocryptotrader/exchanges/orderbook"
	"github.com/thrasher-corp/gocryptotrader/exchanges/protocol"
	"github.com/thrasher-corp/gocryptotrader/exchanges/request"
	"github.com/thrasher-corp/gocryptotrader/exchanges/stream"
	"github.com/thrasher-corp/gocryptotrader/exchanges/ticker"
	"github.com/thrasher-corp/gocryptotrader/log"
	"github.com/thrasher-corp/gocryptotrader/portfolio/withdraw"
)

// GetDefaultConfig returns a default exchange config
func (b *BTSE) GetDefaultConfig() (*config.ExchangeConfig, error) {
	b.SetDefaults()
	exchCfg := new(config.ExchangeConfig)
	exchCfg.Name = b.Name
	exchCfg.HTTPTimeout = exchange.DefaultHTTPTimeout
	exchCfg.BaseCurrencies = b.BaseCurrencies

	err := b.SetupDefaults(exchCfg)
	if err != nil {
		return nil, err
	}

	if b.Features.Supports.RESTCapabilities.AutoPairUpdates {
		err = b.UpdateTradablePairs(true)
		if err != nil {
			return nil, err
		}
	}

	return exchCfg, nil
}

// SetDefaults sets the basic defaults for BTSE
func (b *BTSE) SetDefaults() {
	b.Name = "BTSE"
	b.Enabled = true
	b.Verbose = true
	b.API.CredentialsValidator.RequiresKey = true
	b.API.CredentialsValidator.RequiresSecret = true

	fmt1 := currency.PairStore{
		RequestFormat: &currency.PairFormat{
			Uppercase: true,
			Delimiter: "-",
		},
		ConfigFormat: &currency.PairFormat{
			Uppercase: true,
			Delimiter: "-",
		},
	}
	err := b.StoreAssetPairFormat(asset.Spot, fmt1)
	if err != nil {
		log.Errorln(log.ExchangeSys, err)
	}

	fmt2 := currency.PairStore{
		RequestFormat: &currency.PairFormat{
			Uppercase: true,
		},
		ConfigFormat: &currency.PairFormat{
			Uppercase: true,
		},
	}
	err = b.StoreAssetPairFormat(asset.Futures, fmt2)
	if err != nil {
		log.Errorln(log.ExchangeSys, err)
	}

	b.Features = exchange.Features{
		Supports: exchange.FeaturesSupported{
			REST:      true,
			Websocket: true,
			RESTCapabilities: protocol.Features{
				TickerFetching:      true,
				TickerBatching:      true,
				KlineFetching:       true,
				TradeFetching:       true,
				OrderbookFetching:   true,
				AutoPairUpdates:     true,
				AccountInfo:         true,
				GetOrder:            true,
				GetOrders:           true,
				CancelOrders:        true,
				CancelOrder:         true,
				SubmitOrder:         true,
				TradeFee:            true,
				FiatDepositFee:      true,
				FiatWithdrawalFee:   true,
				CryptoWithdrawalFee: true,
			},
			WebsocketCapabilities: protocol.Features{
				OrderbookFetching: true,
				TradeFetching:     true,
				Subscribe:         true,
				Unsubscribe:       true,
				GetOrders:         true,
				GetOrder:          true,
			},
			WithdrawPermissions: exchange.NoAPIWithdrawalMethods,
			Kline: kline.ExchangeCapabilitiesSupported{
				DateRanges: true,
				Intervals:  true,
			},
		},
		Enabled: exchange.FeaturesEnabled{
			AutoPairUpdates: true,
			Kline: kline.ExchangeCapabilitiesEnabled{
				Intervals: map[string]bool{
					kline.OneMin.Word():     true,
					kline.ThreeMin.Word():   true,
					kline.FiveMin.Word():    true,
					kline.FifteenMin.Word(): true,
					kline.ThirtyMin.Word():  true,
					kline.OneHour.Word():    true,
					kline.TwoHour.Word():    true,
					kline.FourHour.Word():   true,
					kline.SixHour.Word():    true,
					kline.TwelveHour.Word(): true,
					kline.OneDay.Word():     true,
					kline.ThreeDay.Word():   true,
					kline.OneWeek.Word():    true,
					kline.OneMonth.Word():   true,
				},
				ResultLimit: 300,
			},
		},
	}

	b.Requester = request.New(b.Name,
		common.NewHTTPClientWithTimeout(exchange.DefaultHTTPTimeout),
		request.WithLimiter(SetRateLimit()))

	b.API.Endpoints.URLDefault = btseAPIURL
	b.API.Endpoints.URL = b.API.Endpoints.URLDefault
	b.Websocket = stream.New()
	b.WebsocketResponseMaxLimit = exchange.DefaultWebsocketResponseMaxLimit
	b.WebsocketResponseCheckTimeout = exchange.DefaultWebsocketResponseCheckTimeout
	b.WebsocketOrderbookBufferLimit = exchange.DefaultWebsocketOrderbookBufferLimit
}

// Setup takes in the supplied exchange configuration details and sets params
func (b *BTSE) Setup(exch *config.ExchangeConfig) error {
	if !exch.Enabled {
		b.SetEnabled(false)
		return nil
	}

	err := b.SetupDefaults(exch)
	if err != nil {
		return err
	}

	err = b.Websocket.Setup(&stream.WebsocketSetup{
		Enabled:                          exch.Features.Enabled.Websocket,
		Verbose:                          exch.Verbose,
		AuthenticatedWebsocketAPISupport: exch.API.AuthenticatedWebsocketSupport,
		WebsocketTimeout:                 exch.WebsocketTrafficTimeout,
		DefaultURL:                       btseWebsocket,
		ExchangeName:                     exch.Name,
		RunningURL:                       exch.API.Endpoints.WebsocketURL,
		Connector:                        b.WsConnect,
		Subscriber:                       b.Subscribe,
		UnSubscriber:                     b.Unsubscribe,
		GenerateSubscriptions:            b.GenerateDefaultSubscriptions,
		Features:                         &b.Features.Supports.WebsocketCapabilities,
		OrderbookBufferLimit:             exch.WebsocketOrderbookBufferLimit,
	})
	if err != nil {
		return err
	}

	err = b.seedOrderSizeLimits()
	if err != nil {
		return err
	}

	return b.Websocket.SetupNewConnection(stream.ConnectionSetup{
		ResponseCheckTimeout: exch.WebsocketResponseCheckTimeout,
		ResponseMaxLimit:     exch.WebsocketResponseMaxLimit,
	})
}

// Start starts the BTSE go routine
func (b *BTSE) Start(wg *sync.WaitGroup) {
	wg.Add(1)
	go func() {
		b.Run()
		wg.Done()
	}()
}

// Run implements the BTSE wrapper
func (b *BTSE) Run() {
	if b.Verbose {
		b.PrintEnabledPairs()
	}

	if !b.GetEnabledFeatures().AutoPairUpdates {
		return
	}

	err := b.UpdateTradablePairs(false)
	if err != nil {
		log.Errorf(log.ExchangeSys,
			"%s Failed to update tradable pairs. Error: %s", b.Name, err)
	}
}

// FetchTradablePairs returns a list of the exchanges tradable pairs
func (b *BTSE) FetchTradablePairs(a asset.Item) ([]string, error) {
	var currencies []string
	m, err := b.GetMarketSummary("", a == asset.Spot)
	if err != nil {
		return nil, err
	}

	for x := range m {
		if !m[x].Active {
			continue
		}
		currencies = append(currencies, m[x].Symbol)
	}
	return currencies, nil
}

// UpdateTradablePairs updates the exchanges available pairs and stores
// them in the exchanges config
func (b *BTSE) UpdateTradablePairs(forceUpdate bool) error {
	a := b.GetAssetTypes()
	for i := range a {
		pairs, err := b.FetchTradablePairs(a[i])
		if err != nil {
			return err
		}

		p, err := currency.NewPairsFromStrings(pairs)
		if err != nil {
			return err
		}

		err = b.UpdatePairs(p, a[i], false, forceUpdate)
		if err != nil {
			return err
		}
	}
	return nil
}

// UpdateTicker updates and returns the ticker for a currency pair
func (b *BTSE) UpdateTicker(p currency.Pair, assetType asset.Item) (*ticker.Price, error) {
	tickers, err := b.GetMarketSummary("", assetType == asset.Spot)
	if err != nil {
		return nil, err
	}
	for x := range tickers {
		var pair currency.Pair
		pair, err = currency.NewPairFromString(tickers[x].Symbol)
		if err != nil {
			return nil, err
		}

		err = ticker.ProcessTicker(&ticker.Price{
			Pair:         pair,
			Ask:          tickers[x].LowestAsk,
			Bid:          tickers[x].HighestBid,
			Low:          tickers[x].Low24Hr,
			Last:         tickers[x].Last,
			Volume:       tickers[x].Volume,
			High:         tickers[x].High24Hr,
			ExchangeName: b.Name,
			AssetType:    assetType})
		if err != nil {
			return nil, err
		}
	}

	return ticker.GetTicker(b.Name, p, assetType)
}

// FetchTicker returns the ticker for a currency pair
func (b *BTSE) FetchTicker(p currency.Pair, assetType asset.Item) (*ticker.Price, error) {
	tickerNew, err := ticker.GetTicker(b.Name, p, assetType)
	if err != nil {
		return b.UpdateTicker(p, assetType)
	}
	return tickerNew, nil
}

// FetchOrderbook returns orderbook base on the currency pair
func (b *BTSE) FetchOrderbook(p currency.Pair, assetType asset.Item) (*orderbook.Base, error) {
	ob, err := orderbook.Get(b.Name, p, assetType)
	if err != nil {
		return b.UpdateOrderbook(p, assetType)
	}
	return ob, nil
}

// UpdateOrderbook updates and returns the orderbook for a currency pair
func (b *BTSE) UpdateOrderbook(p currency.Pair, assetType asset.Item) (*orderbook.Base, error) {
	fPair, err := b.FormatExchangeCurrency(p, assetType)
	if err != nil {
		return nil, err
	}
	a, err := b.FetchOrderBook(fPair.String(), 0, 0, 0, assetType == asset.Spot)
	if err != nil {
		return nil, err
	}

	orderBook := new(orderbook.Base)
	for x := range a.BuyQuote {
		orderBook.Bids = append(orderBook.Bids, orderbook.Item{
			Price:  a.BuyQuote[x].Price,
			Amount: a.BuyQuote[x].Size})
	}
	for x := range a.SellQuote {
		orderBook.Asks = append(orderBook.Asks, orderbook.Item{
			Price:  a.SellQuote[x].Price,
			Amount: a.SellQuote[x].Size})
	}
	orderBook.Pair = p
	orderBook.ExchangeName = b.Name
	orderBook.AssetType = assetType
	err = orderBook.Process()
	if err != nil {
		return orderBook, err
	}
	return orderbook.Get(b.Name, p, assetType)
}

// UpdateAccountInfo retrieves balances for all enabled currencies for the
// BTSE exchange
func (b *BTSE) UpdateAccountInfo() (account.Holdings, error) {
	var a account.Holdings
	balance, err := b.GetWalletInformation()
	if err != nil {
		return a, err
	}

	var currencies []account.Balance
	for b := range balance {
		currencies = append(currencies,
			account.Balance{
				CurrencyName: currency.NewCode(balance[b].Currency),
				TotalValue:   balance[b].Total,
				Hold:         balance[b].Available,
			},
		)
	}
	a.Exchange = b.Name
	a.Accounts = []account.SubAccount{
		{
			Currencies: currencies,
		},
	}

	err = account.Process(&a)
	if err != nil {
		return account.Holdings{}, err
	}

	return a, nil
}

// FetchAccountInfo retrieves balances for all enabled currencies
func (b *BTSE) FetchAccountInfo() (account.Holdings, error) {
	acc, err := account.GetHoldings(b.Name)
	if err != nil {
		return b.UpdateAccountInfo()
	}

	return acc, nil
}

// GetFundingHistory returns funding history, deposits and
// withdrawals
func (b *BTSE) GetFundingHistory() ([]exchange.FundHistory, error) {
	return nil, common.ErrFunctionNotSupported
}

// GetExchangeHistory returns historic trade data within the timeframe provided.
func (b *BTSE) GetExchangeHistory(p currency.Pair, assetType asset.Item, timestampStart, timestampEnd time.Time) ([]exchange.TradeHistory, error) {
	if assetType != asset.Spot {
		return nil, common.ErrNotYetImplemented
	}

	fPair, err := b.FormatExchangeCurrency(p, assetType)
	if err != nil {
		return nil, err
	}

	trades, err := b.GetTrades(fPair.String(),
		timestampStart, timestampEnd,
		0, 0, 0,
		false)
	if err != nil {
		return nil, err
	}
	var resp []exchange.TradeHistory
	for x := range trades {
		tempExch := exchange.TradeHistory{
			Timestamp: time.Unix(0, trades[x].Time*int64(time.Millisecond)),
			Price:     trades[x].Price,
			Amount:    trades[x].Amount,
			Exchange:  b.Name,
			Side:      trades[x].Side,
			Type:      trades[x].Type,
			TID:       strconv.Itoa(trades[x].SerialID),
		}

		resp = append(resp, tempExch)
	}
	return resp, nil
}

func (b *BTSE) withinLimits(pair currency.Pair, amount float64) bool {
	val, found := OrderSizeLimits(pair.String())
	if !found {
		return false
	}
	return (math.Mod(amount, val.MinSizeIncrement) == 0) ||
		amount < val.MinOrderSize ||
		amount > val.MaxOrderSize
}

// SubmitOrder submits a new order
func (b *BTSE) SubmitOrder(s *order.Submit) (order.SubmitResponse, error) {
	var resp order.SubmitResponse
	if err := s.Validate(); err != nil {
		return resp, err
	}

	fPair, err := b.FormatExchangeCurrency(s.Pair, s.AssetType)
	if err != nil {
		return resp, err
	}
	inLimits := b.withinLimits(fPair, s.Amount)
	if !inLimits {
		return resp, errors.New("order outside of limits")
	}

	r, err := b.CreateOrder(s.ClientID, 0.0,
		false,
		s.Price, s.Side.String(), s.Amount, 0, 0,
		fPair.String(), goodTillCancel,
		0.0, s.TriggerPrice,
		"", s.Type.String())
	if err != nil {
		return resp, err
	}

	resp.IsOrderPlaced = true
	resp.OrderID = r[0].OrderID

	if s.Type == order.Market {
		resp.FullyMatched = true
	}
	return resp, nil
}

// ModifyOrder will allow of changing orderbook placement and limit to
// market conversion
func (b *BTSE) ModifyOrder(action *order.Modify) (string, error) {
	return "", common.ErrFunctionNotSupported
}

// CancelOrder cancels an order by its corresponding ID number
func (b *BTSE) CancelOrder(o *order.Cancel) error {
	if err := o.Validate(o.StandardCancel()); err != nil {
		return err
	}

	fPair, err := b.FormatExchangeCurrency(o.Pair,
		o.AssetType)
	if err != nil {
		return err
	}

	_, err = b.CancelExistingOrder(o.ID, fPair.String(), o.ClientOrderID)
	if err != nil {
		return err
	}

	return nil
}

// CancelAllOrders cancels all orders associated with a currency pair
// If product ID is sent, all orders of that specified market will be cancelled
// If not specified, all orders of all markets will be cancelled
func (b *BTSE) CancelAllOrders(orderCancellation *order.Cancel) (order.CancelAllResponse, error) {
	if err := orderCancellation.Validate(); err != nil {
		return order.CancelAllResponse{}, err
	}

	var resp order.CancelAllResponse

	fPair, err := b.FormatExchangeCurrency(orderCancellation.Pair,
		orderCancellation.AssetType)
	if err != nil {
		return resp, err
	}

	allOrders, err := b.CancelExistingOrder("", fPair.String(), "")
	if err != nil {
		return resp, nil
	}

	resp.Status = make(map[string]string)
	for x := range allOrders {
		if allOrders[x].Status == orderCancelled {
			resp.Status[allOrders[x].OrderID] = order.Cancelled.String()
		}
	}
	return resp, nil
}

func orderIntToType(i int) order.Type {
	if i == 77 {
		return order.Market
	} else if i == 76 {
		return order.Limit
	}
	return order.UnknownType
}

<<<<<<< HEAD
// GetOrderInfo returns information on a current open order
func (b *BTSE) GetOrderInfo(orderID string, assetType asset.Item) (order.Detail, error) {
=======
// GetOrderInfo returns order information based on order ID
func (b *BTSE) GetOrderInfo(orderID string, pair currency.Pair, assetType asset.Item) (order.Detail, error) {
>>>>>>> 220245c5
	o, err := b.GetOrders("", orderID, "")
	if err != nil {
		return order.Detail{}, err
	}

	var od order.Detail
	if len(o) == 0 {
		return od, errors.New("no orders found")
	}

	format, err := b.GetPairFormat(asset.Spot, false)
	if err != nil {
		return order.Detail{}, err
	}

	for i := range o {
		if o[i].OrderID != orderID {
			continue
		}

		var side = order.Buy
		if strings.EqualFold(o[i].Side, order.Ask.String()) {
			side = order.Sell
		}

		od.Pair, err = currency.NewPairDelimiter(o[i].Symbol,
			format.Delimiter)
		if err != nil {
			log.Errorf(log.ExchangeSys,
				"%s GetOrderInfo unable to parse currency pair: %s\n",
				b.Name,
				err)
		}
		od.Exchange = b.Name
		od.Amount = o[i].Size
		od.ID = o[i].OrderID
		od.Date = time.Unix(o[i].Timestamp, 0)
		od.Side = side

		od.Type = orderIntToType(o[i].OrderType)

		od.Price = o[i].Price
		od.Status = order.Status(o[i].OrderState)

		th, err := b.TradeHistory("",
			time.Time{}, time.Time{},
			0, 0, 0,
			false,
			"", orderID)
		if err != nil {
			return od,
				fmt.Errorf("unable to get order fills for orderID %s", orderID)
		}

		for i := range th {
			createdAt, err := parseOrderTime(th[i].TradeID)
			if err != nil {
				log.Errorf(log.ExchangeSys,
					"%s GetOrderInfo unable to parse time: %s\n", b.Name, err)
			}
			od.Trades = append(od.Trades, order.TradeHistory{
				Timestamp: createdAt,
				TID:       th[i].TradeID,
				Price:     th[i].Price,
				Amount:    th[i].Size,
				Exchange:  b.Name,
				Side:      order.Side(th[i].Side),
				Fee:       th[i].FeeAmount,
			})
		}
	}
	return od, nil
}

// GetDepositAddress returns a deposit address for a specified currency
func (b *BTSE) GetDepositAddress(cryptocurrency currency.Code, accountID string) (string, error) {
	address, err := b.GetWalletAddress(cryptocurrency.String())
	if err != nil {
		return "", err
	}
	if len(address) == 0 {
		addressCreate, err := b.CreateWalletAddress(cryptocurrency.String())
		if err != nil {
			return "", err
		}
		if len(addressCreate) != 0 {
			return addressCreate[0].Address, nil
		}
		return "", errors.New("address not found")
	}
	return address[0].Address, nil
}

// WithdrawCryptocurrencyFunds returns a withdrawal ID when a withdrawal is
// submitted
func (b *BTSE) WithdrawCryptocurrencyFunds(withdrawRequest *withdraw.Request) (*withdraw.ExchangeResponse, error) {
	if err := withdrawRequest.Validate(); err != nil {
		return nil, err
	}

	amountToString := strconv.FormatFloat(withdrawRequest.Amount, 'f', 8, 64)
	resp, err := b.WalletWithdrawal(withdrawRequest.Currency.String(),
		withdrawRequest.Crypto.Address,
		withdrawRequest.Crypto.AddressTag,
		amountToString)
	if err != nil {
		return nil, err
	}
	return &withdraw.ExchangeResponse{
		Name: b.Name,
		ID:   resp.WithdrawID,
	}, nil
}

// WithdrawFiatFunds returns a withdrawal ID when a withdrawal is
// submitted
func (b *BTSE) WithdrawFiatFunds(withdrawRequest *withdraw.Request) (*withdraw.ExchangeResponse, error) {
	return nil, common.ErrFunctionNotSupported
}

// WithdrawFiatFundsToInternationalBank returns a withdrawal ID when a withdrawal is
// submitted
func (b *BTSE) WithdrawFiatFundsToInternationalBank(withdrawRequest *withdraw.Request) (*withdraw.ExchangeResponse, error) {
	return nil, common.ErrFunctionNotSupported
}

// GetActiveOrders retrieves any orders that are active/open
func (b *BTSE) GetActiveOrders(req *order.GetOrdersRequest) ([]order.Detail, error) {
	if err := req.Validate(); err != nil {
		return nil, err
	}

	if len(req.Pairs) == 0 {
		return nil, errors.New("no pair provided")
	}

	var orders []order.Detail
	for x := range req.Pairs {
		formattedPair, err := b.FormatExchangeCurrency(req.Pairs[x], asset.Spot)
		if err != nil {
			return nil, err
		}
		resp, err := b.GetOrders(formattedPair.String(), "", "")
		if err != nil {
			return nil, err
		}

		format, err := b.GetPairFormat(asset.Spot, false)
		if err != nil {
			return nil, err
		}

		for i := range resp {
			var side = order.Buy
			if strings.EqualFold(resp[i].Side, order.Ask.String()) {
				side = order.Sell
			}

			p, err := currency.NewPairDelimiter(resp[i].Symbol,
				format.Delimiter)
			if err != nil {
				log.Errorf(log.ExchangeSys,
					"%s GetActiveOrders unable to parse currency pair: %s\n",
					b.Name,
					err)
			}

			openOrder := order.Detail{
				Pair:     p,
				Exchange: b.Name,
				Amount:   resp[i].Size,
				ID:       resp[i].OrderID,
				Date:     time.Unix(resp[i].Timestamp, 0),
				Side:     side,
				Price:    resp[i].Price,
				Status:   order.Status(resp[i].OrderState),
			}

			if resp[i].OrderType == 77 {
				openOrder.Type = order.Market
			} else if resp[i].OrderType == 76 {
				openOrder.Type = order.Limit
			}

			fills, err := b.TradeHistory(
				"",
				time.Time{}, time.Time{},
				0, 0, 0,
				false,
				"", resp[i].OrderID)
			if err != nil {
				log.Errorf(log.ExchangeSys,
					"%s: Unable to get order fills for orderID %s",
					b.Name,
					resp[i].OrderID)
				continue
			}

			for i := range fills {
				createdAt, err := parseOrderTime(fills[i].Timestamp)
				if err != nil {
					log.Errorf(log.ExchangeSys,
						"%s GetActiveOrders unable to parse time: %s\n",
						b.Name,
						err)
				}
				openOrder.Trades = append(openOrder.Trades, order.TradeHistory{
					Timestamp: createdAt,
					TID:       fills[i].TradeID,
					Price:     fills[i].Price,
					Amount:    fills[i].Size,
					Exchange:  b.Name,
					Side:      order.Side(fills[i].Side),
					Fee:       fills[i].FeeAmount,
				})
			}
			orders = append(orders, openOrder)
		}
	}

	order.FilterOrdersByType(&orders, req.Type)
	order.FilterOrdersByTickRange(&orders, req.StartTicks, req.EndTicks)
	order.FilterOrdersBySide(&orders, req.Side)
	return orders, nil
}

func matchType(input int, required order.Type) bool {
	if (required == order.AnyType) || (input == 76 && required == order.Limit) || input == 77 && required == order.Market {
		return true
	}
	return false
}

// GetOrderHistory retrieves account order information
// Can Limit response to specific order status
func (b *BTSE) GetOrderHistory(getOrdersRequest *order.GetOrdersRequest) ([]order.Detail, error) {
	if err := getOrdersRequest.Validate(); err != nil {
		return nil, err
	}

	var resp []order.Detail
	if len(getOrdersRequest.Pairs) == 0 {
		var err error
		getOrdersRequest.Pairs, err = b.GetEnabledPairs(asset.Spot)
		if err != nil {
			return nil, err
		}
	}
	orderDeref := *getOrdersRequest
	for x := range orderDeref.Pairs {
		fPair, err := b.FormatExchangeCurrency(orderDeref.Pairs[x], asset.Spot)
		if err != nil {
			return nil, err
		}
		currentOrder, err := b.GetOrders(fPair.String(), "", "")
		if err != nil {
			return nil, err
		}
		for y := range currentOrder {
			if !matchType(currentOrder[y].OrderType, orderDeref.Type) {
				continue
			}
			tempOrder := order.Detail{
				Price:  currentOrder[y].Price,
				Amount: currentOrder[y].Size,
				Side:   order.Side(currentOrder[y].Side),
				Pair:   orderDeref.Pairs[x],
			}
			switch currentOrder[x].OrderState {
			case "STATUS_ACTIVE":
				tempOrder.Status = order.Active
			case "ORDER_CANCELLED":
				tempOrder.Status = order.Cancelled
			case "ORDER_FULLY_TRANSACTED":
				tempOrder.Status = order.Filled
			case "ORDER_PARTIALLY_TRANSACTED":
				tempOrder.Status = order.PartiallyFilled
			default:
				tempOrder.Status = order.UnknownStatus
			}
			resp = append(resp, tempOrder)
		}
	}
	return resp, nil
}

// GetFeeByType returns an estimate of fee based on type of transaction
func (b *BTSE) GetFeeByType(feeBuilder *exchange.FeeBuilder) (float64, error) {
	if !b.AllowAuthenticatedRequest() && // Todo check connection status
		feeBuilder.FeeType == exchange.CryptocurrencyTradeFee {
		feeBuilder.FeeType = exchange.OfflineTradeFee
	}
	return b.GetFee(feeBuilder)
}

// ValidateCredentials validates current credentials used for wrapper
// functionality
func (b *BTSE) ValidateCredentials() error {
	_, err := b.UpdateAccountInfo()
	return b.CheckTransientError(err)
}

// FormatExchangeKlineInterval formats kline interval to exchange requested type
func (b *BTSE) FormatExchangeKlineInterval(in kline.Interval) string {
	return strconv.FormatFloat(in.Duration().Minutes(), 'f', 0, 64)
}

// GetHistoricCandles returns candles between a time period for a set time interval
func (b *BTSE) GetHistoricCandles(pair currency.Pair, a asset.Item, start, end time.Time, interval kline.Interval) (kline.Item, error) {
	if err := b.ValidateKline(pair, a, interval); err != nil {
		return kline.Item{}, err
	}

	fPair, err := b.FormatExchangeCurrency(pair, a)
	if err != nil {
		return kline.Item{}, err
	}
	intervalInt, err := strconv.Atoi(b.FormatExchangeKlineInterval(interval))
	if err != nil {
		return kline.Item{}, err
	}

	klineRet := kline.Item{
		Exchange: b.Name,
		Pair:     fPair,
		Asset:    a,
		Interval: interval,
	}

	switch a {
	case asset.Spot:
		req, err := b.OHLCV(fPair.String(),
			start,
			end,
			intervalInt)
		if err != nil {
			return kline.Item{}, err
		}
		for x := range req {
			klineRet.Candles = append(klineRet.Candles, kline.Candle{
				Time:   time.Unix(int64(req[x][0]), 0),
				Open:   req[x][1],
				High:   req[x][2],
				Low:    req[x][3],
				Close:  req[x][4],
				Volume: req[x][5],
			})
		}
	case asset.Futures:
		return kline.Item{}, common.ErrNotYetImplemented
	default:
		return kline.Item{}, fmt.Errorf("asset %v not supported", a.String())
	}

	klineRet.SortCandlesByTimestamp(false)
	return klineRet, nil
}

// GetHistoricCandlesExtended returns candles between a time period for a set time interval
func (b *BTSE) GetHistoricCandlesExtended(pair currency.Pair, a asset.Item, start, end time.Time, interval kline.Interval) (kline.Item, error) {
	if err := b.ValidateKline(pair, a, interval); err != nil {
		return kline.Item{}, err
	}

	if kline.TotalCandlesPerInterval(start, end, interval) > b.Features.Enabled.Kline.ResultLimit {
		return kline.Item{}, errors.New(kline.ErrRequestExceedsExchangeLimits)
	}

	fPair, err := b.FormatExchangeCurrency(pair, a)
	if err != nil {
		return kline.Item{}, err
	}
	intervalInt, err := strconv.Atoi(b.FormatExchangeKlineInterval(interval))
	if err != nil {
		return kline.Item{}, err
	}

	klineRet := kline.Item{
		Exchange: b.Name,
		Pair:     fPair,
		Asset:    a,
		Interval: interval,
	}

	switch a {
	case asset.Spot:
		req, err := b.OHLCV(fPair.String(),
			start,
			end,
			intervalInt)
		if err != nil {
			return kline.Item{}, err
		}
		for x := range req {
			klineRet.Candles = append(klineRet.Candles, kline.Candle{
				Time:   time.Unix(int64(req[x][0]), 0),
				Open:   req[x][1],
				High:   req[x][2],
				Low:    req[x][3],
				Close:  req[x][4],
				Volume: req[x][5],
			})
		}
	case asset.Futures:
		return kline.Item{}, common.ErrNotYetImplemented
	default:
		return kline.Item{}, fmt.Errorf("asset %v not supported", a.String())
	}

	klineRet.SortCandlesByTimestamp(false)
	return klineRet, nil
}

func (b *BTSE) seedOrderSizeLimits() error {
	pairs, err := b.GetMarketSummary("", true)
	if err != nil {
		return err
	}
	for x := range pairs {
		tempValues := OrderSizeLimit{
			MinOrderSize:     pairs[x].MinOrderSize,
			MaxOrderSize:     pairs[x].MaxOrderSize,
			MinSizeIncrement: pairs[x].MinSizeIncrement,
		}
		orderSizeLimitMap.Store(pairs[x].Symbol, tempValues)
	}

	pairs, err = b.GetMarketSummary("", false)
	if err != nil {
		return err
	}
	for x := range pairs {
		tempValues := OrderSizeLimit{
			MinOrderSize:     pairs[x].MinOrderSize,
			MaxOrderSize:     pairs[x].MaxOrderSize,
			MinSizeIncrement: pairs[x].MinSizeIncrement,
		}
		orderSizeLimitMap.Store(pairs[x].Symbol, tempValues)
	}
	return nil
}

// OrderSizeLimits looks up currency pair in orderSizeLimitMap and returns OrderSizeLimit
func OrderSizeLimits(pair string) (limits OrderSizeLimit, found bool) {
	resp, ok := orderSizeLimitMap.Load(pair)
	if !ok {
		return
	}
	val, ok := resp.(OrderSizeLimit)
	return val, ok
}<|MERGE_RESOLUTION|>--- conflicted
+++ resolved
@@ -541,13 +541,8 @@
 	return order.UnknownType
 }
 
-<<<<<<< HEAD
-// GetOrderInfo returns information on a current open order
-func (b *BTSE) GetOrderInfo(orderID string, assetType asset.Item) (order.Detail, error) {
-=======
 // GetOrderInfo returns order information based on order ID
 func (b *BTSE) GetOrderInfo(orderID string, pair currency.Pair, assetType asset.Item) (order.Detail, error) {
->>>>>>> 220245c5
 	o, err := b.GetOrders("", orderID, "")
 	if err != nil {
 		return order.Detail{}, err
