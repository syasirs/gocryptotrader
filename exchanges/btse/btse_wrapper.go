--- conflicted
+++ resolved
@@ -306,15 +306,9 @@
 // If product ID is sent, all orders of that specified market will be cancelled
 // If not specified, all orders of all markets will be cancelled
 func (b *BTSE) CancelAllOrders(orderCancellation *exchange.OrderCancellation) (exchange.CancelAllOrdersResponse, error) {
-<<<<<<< HEAD
+	var resp exchange.CancelAllOrdersResponse
 	r, err := b.CancelOrders(b.FormatExchangeCurrency(
-		orderCancellation.CurrencyPair, assets.AssetTypeSpot).String(),
-	)
-=======
-	var resp exchange.CancelAllOrdersResponse
-	r, err := b.CancelOrders(exchange.FormatExchangeCurrency(b.Name,
-		orderCancellation.CurrencyPair).String())
->>>>>>> d639f6e4
+		orderCancellation.CurrencyPair, assets.AssetTypeSpot).String())
 	if err != nil {
 		return resp, err
 	}
