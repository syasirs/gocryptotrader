--- conflicted
+++ resolved
@@ -44,13 +44,8 @@
 	b.Websocket.Wg.Add(1)
 	go b.wsReadData()
 
-<<<<<<< HEAD
 	if b.IsAuthenticatedWebsocketSupported() {
-		err = b.WsAuthenticate()
-=======
-	if b.GetAuthenticatedAPISupport(exchange.WebsocketAuthentication) {
 		err = b.WsAuthenticate(context.TODO())
->>>>>>> 1669f1c6
 		if err != nil {
 			b.Websocket.DataHandler <- err
 			b.Websocket.SetCanUseAuthenticatedEndpoints(false)
