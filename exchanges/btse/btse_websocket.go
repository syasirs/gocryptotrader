package btse

import (
	"context"
	"encoding/json"
	"errors"
	"fmt"
	"net/http"
	"strconv"
	"strings"
	"time"

	"github.com/gorilla/websocket"
	"github.com/thrasher-corp/gocryptotrader/common/crypto"
	"github.com/thrasher-corp/gocryptotrader/currency"
	"github.com/thrasher-corp/gocryptotrader/exchanges/asset"
	"github.com/thrasher-corp/gocryptotrader/exchanges/order"
	"github.com/thrasher-corp/gocryptotrader/exchanges/orderbook"
	"github.com/thrasher-corp/gocryptotrader/exchanges/stream"
	"github.com/thrasher-corp/gocryptotrader/exchanges/subscription"
	"github.com/thrasher-corp/gocryptotrader/exchanges/trade"
	"github.com/thrasher-corp/gocryptotrader/log"
)

const (
	btseWebsocket      = "wss://ws.btse.com/ws/spot"
	btseWebsocketTimer = time.Second * 57
)

// WsConnect connects the websocket client
func (b *BTSE) WsConnect() error {
	if !b.Websocket.IsEnabled() || !b.IsEnabled() {
		return errors.New(stream.WebsocketNotEnabled)
	}
	spotWebsocket, err := b.Websocket.GetAssetWebsocket(asset.Spot)
	if err != nil {
		return fmt.Errorf("%w asset type: %v", err, asset.Spot)
	}
	var dialer websocket.Dialer
	err = spotWebsocket.Conn.Dial(&dialer, http.Header{})
	if err != nil {
		return err
	}
	spotWebsocket.Conn.SetupPingHandler(stream.PingHandler{
		MessageType: websocket.PingMessage,
		Delay:       btseWebsocketTimer,
	})

	go b.wsReadData()

	if b.IsWebsocketAuthenticationSupported() {
		err = b.WsAuthenticate(context.TODO())
		if err != nil {
			b.Websocket.DataHandler <- err
			b.Websocket.SetCanUseAuthenticatedEndpoints(false)
		}
	}

	return nil
}

// WsAuthenticate Send an authentication message to receive auth data
func (b *BTSE) WsAuthenticate(ctx context.Context) error {
	spotWebsocket, err := b.Websocket.GetAssetWebsocket(asset.Spot)
	if err != nil {
		return fmt.Errorf("%w asset type: %v", err, asset.Spot)
	}
	creds, err := b.GetCredentials(ctx)
	if err != nil {
		return err
	}
	nonce := strconv.FormatInt(time.Now().UnixMilli(), 10)
	path := "/spotWS" + nonce

	hmac, err := crypto.GetHMAC(crypto.HashSHA512_384,
		[]byte((path)),
		[]byte(creds.Secret),
	)
	if err != nil {
		return err
	}

	sign := crypto.HexEncodeToString(hmac)
	req := wsSub{
		Operation: "authKeyExpires",
		Arguments: []string{creds.Key, nonce, sign},
	}
	return spotWebsocket.Conn.SendJSONMessage(req)
}

func stringToOrderStatus(status string) (order.Status, error) {
	switch status {
	case "ORDER_INSERTED", "TRIGGER_INSERTED":
		return order.New, nil
	case "ORDER_CANCELLED":
		return order.Cancelled, nil
	case "ORDER_FULL_TRANSACTED":
		return order.Filled, nil
	case "ORDER_PARTIALLY_TRANSACTED":
		return order.PartiallyFilled, nil
	case "TRIGGER_ACTIVATED":
		return order.Active, nil
	case "INSUFFICIENT_BALANCE":
		return order.InsufficientBalance, nil
	case "MARKET_UNAVAILABLE":
		return order.MarketUnavailable, nil
	default:
		return order.UnknownStatus, errors.New(status + " not recognised as order status")
	}
}

// wsReadData receives and passes on websocket messages for processing
func (b *BTSE) wsReadData() {
	spotWebsocket, err := b.Websocket.GetAssetWebsocket(asset.Spot)
	if err != nil {
		log.Errorf(log.ExchangeSys, "%v asset type: %v", err, asset.Spot)
		return
	}
	spotWebsocket.Wg.Add(1)
	defer spotWebsocket.Wg.Done()
	for {
		select {
		case <-spotWebsocket.ShutdownC:
			return
		default:
			resp := spotWebsocket.Conn.ReadMessage()
			if resp.Raw == nil {
				return
			}
			err := b.wsHandleData(resp.Raw)
			if err != nil {
				b.Websocket.DataHandler <- err
			}
		}
	}
}

func (b *BTSE) wsHandleData(respRaw []byte) error {
	type Result map[string]interface{}
	var result Result
	err := json.Unmarshal(respRaw, &result)
	if err != nil {
		if strings.Contains(string(respRaw), "connect success") {
			return nil
		}
		return err
	}
	if result == nil {
		return nil
	}

	if result["event"] != nil {
		event, ok := result["event"].(string)
		if !ok {
			return errors.New(b.Name + stream.UnhandledMessage + string(respRaw))
		}
		switch event {
		case "subscribe":
			var subscribe WsSubscriptionAcknowledgement
			err = json.Unmarshal(respRaw, &subscribe)
			if err != nil {
				return err
			}
			if b.Verbose {
				log.Infof(log.WebsocketMgr, "%v subscribed to %v", b.Name, strings.Join(subscribe.Channel, ", "))
			}
		case "login":
			var login WsLoginAcknowledgement
			err = json.Unmarshal(respRaw, &login)
			if err != nil {
				return err
			}
			b.Websocket.SetCanUseAuthenticatedEndpoints(login.Success)
			if b.Verbose {
				log.Infof(log.WebsocketMgr, "%v websocket authenticated: %v", b.Name, login.Success)
			}
		default:
			return errors.New(b.Name + stream.UnhandledMessage + string(respRaw))
		}
		return nil
	}

	topic, ok := result["topic"].(string)
	if !ok {
		return errors.New(b.Name + stream.UnhandledMessage + string(respRaw))
	}
	switch {
	case topic == "notificationApi":
		var notification wsNotification
		err = json.Unmarshal(respRaw, &notification)
		if err != nil {
			return err
		}
		for i := range notification.Data {
			var oType order.Type
			var oSide order.Side
			var oStatus order.Status
			oType, err = order.StringToOrderType(notification.Data[i].Type)
			if err != nil {
				b.Websocket.DataHandler <- order.ClassificationError{
					Exchange: b.Name,
					OrderID:  notification.Data[i].OrderID,
					Err:      err,
				}
			}
			oSide, err = order.StringToOrderSide(notification.Data[i].OrderMode)
			if err != nil {
				b.Websocket.DataHandler <- order.ClassificationError{
					Exchange: b.Name,
					OrderID:  notification.Data[i].OrderID,
					Err:      err,
				}
			}
			oStatus, err = stringToOrderStatus(notification.Data[i].Status)
			if err != nil {
				b.Websocket.DataHandler <- order.ClassificationError{
					Exchange: b.Name,
					OrderID:  notification.Data[i].OrderID,
					Err:      err,
				}
			}

			var p currency.Pair
			p, err = currency.NewPairFromString(notification.Data[i].Symbol)
			if err != nil {
				return err
			}

			var a asset.Item
			a, err = b.GetPairAssetType(p)
			if err != nil {
				return err
			}

			b.Websocket.DataHandler <- &order.Detail{
				Price:        notification.Data[i].Price,
				Amount:       notification.Data[i].Size,
				TriggerPrice: notification.Data[i].TriggerPrice,
				Exchange:     b.Name,
				OrderID:      notification.Data[i].OrderID,
				Type:         oType,
				Side:         oSide,
				Status:       oStatus,
				AssetType:    a,
				Date:         time.UnixMilli(notification.Data[i].Timestamp),
				Pair:         p,
			}
		}
	case strings.Contains(topic, "tradeHistory"):
		if !b.IsSaveTradeDataEnabled() {
			return nil
		}
		var tradeHistory wsTradeHistory
		err = json.Unmarshal(respRaw, &tradeHistory)
		if err != nil {
			return err
		}
		var trades []trade.Data
		for x := range tradeHistory.Data {
			side := order.Buy
			if tradeHistory.Data[x].Gain == -1 {
				side = order.Sell
			}

			var p currency.Pair
			p, err = currency.NewPairFromString(strings.Replace(tradeHistory.Topic,
				"tradeHistory:",
				"",
				1))
			if err != nil {
				return err
			}
			var a asset.Item
			a, err = b.GetPairAssetType(p)
			if err != nil {
				return err
			}
			trades = append(trades, trade.Data{
				Timestamp:    time.UnixMilli(tradeHistory.Data[x].TransactionTime),
				CurrencyPair: p,
				AssetType:    a,
				Exchange:     b.Name,
				Price:        tradeHistory.Data[x].Price,
				Amount:       tradeHistory.Data[x].Amount,
				Side:         side,
				TID:          strconv.FormatInt(tradeHistory.Data[x].ID, 10),
			})
		}
		return trade.AddTradesToBuffer(b.Name, trades...)
	case strings.Contains(topic, "orderBookL2Api"): // TODO: Fix orderbook updates.
		var t wsOrderBook
		err = json.Unmarshal(respRaw, &t)
		if err != nil {
			return err
		}
		newOB := orderbook.Base{
			Bids: make(orderbook.Items, 0, len(t.Data.BuyQuote)),
			Asks: make(orderbook.Items, 0, len(t.Data.SellQuote)),
		}
		var price, amount float64
		for i := range t.Data.SellQuote {
			p := strings.Replace(t.Data.SellQuote[i].Price, ",", "", -1)
			price, err = strconv.ParseFloat(p, 64)
			if err != nil {
				return err
			}
			a := strings.Replace(t.Data.SellQuote[i].Size, ",", "", -1)
			amount, err = strconv.ParseFloat(a, 64)
			if err != nil {
				return err
			}
			if b.orderbookFilter(price, amount) {
				continue
			}
			newOB.Asks = append(newOB.Asks, orderbook.Item{
				Price:  price,
				Amount: amount,
			})
		}
		for j := range t.Data.BuyQuote {
			p := strings.Replace(t.Data.BuyQuote[j].Price, ",", "", -1)
			price, err = strconv.ParseFloat(p, 64)
			if err != nil {
				return err
			}
			a := strings.Replace(t.Data.BuyQuote[j].Size, ",", "", -1)
			amount, err = strconv.ParseFloat(a, 64)
			if err != nil {
				return err
			}
			if b.orderbookFilter(price, amount) {
				continue
			}
			newOB.Bids = append(newOB.Bids, orderbook.Item{
				Price:  price,
				Amount: amount,
			})
		}
		p, err := currency.NewPairFromString(t.Topic[strings.Index(t.Topic, ":")+1 : strings.Index(t.Topic, currency.UnderscoreDelimiter)])
		if err != nil {
			return err
		}
		var a asset.Item
		a, err = b.GetPairAssetType(p)
		if err != nil {
			return err
		}
		newOB.Pair = p
		newOB.Asset = a
		newOB.Exchange = b.Name
		newOB.Asks.Reverse() // Reverse asks for correct alignment
		newOB.VerifyOrderbook = b.CanVerifyOrderbook
		newOB.LastUpdated = time.Now() // NOTE: Temp to fix test.
		err = b.Websocket.Orderbook.LoadSnapshot(&newOB)
		if err != nil {
			return err
		}
	default:
		return errors.New(b.Name + stream.UnhandledMessage + string(respRaw))
	}

	return nil
}

// orderbookFilter is needed on book levels from this exchange as their data
// is incorrect
func (b *BTSE) orderbookFilter(price, amount float64) bool {
	// Amount filtering occurs when the amount exceeds the decimal returned.
	// e.g. {"price":"1.37","size":"0.00"} currency: SFI-ETH
	// Opted to not round up to 0.01 as this might skew calculations
	// more than removing from the books completely.

	// Price filtering occurs when we are deep in the bid book and there are
	// prices that are less than 4 decimal places
	// e.g. {"price":"0.0000","size":"14219"} currency: TRX-PAX
	// We cannot load a zero price and this will ruin calculations
	return price == 0 || amount == 0
}

// GenerateDefaultSubscriptions Adds default subscriptions to websocket to be handled by ManageSubscriptions()
func (b *BTSE) GenerateDefaultSubscriptions() ([]subscription.Subscription, error) {
	var channels = []string{"orderBookL2Api:%s_0", "tradeHistory:%s"}
	pairs, err := b.GetEnabledPairs(asset.Spot)
	if err != nil {
		return nil, err
	}
	var subscriptions []subscription.Subscription
	if b.Websocket.CanUseAuthenticatedEndpoints() {
		subscriptions = append(subscriptions, subscription.Subscription{
			Channel: "notificationApi",
		})
	}
	for i := range channels {
		for j := range pairs {
			subscriptions = append(subscriptions, subscription.Subscription{
				Channel: fmt.Sprintf(channels[i], pairs[j]),
				Pair:    pairs[j],
				Asset:   asset.Spot,
			})
		}
	}
	return subscriptions, nil
}

// Subscribe sends a websocket message to receive data from the channel
<<<<<<< HEAD
func (b *BTSE) Subscribe(channelsToSubscribe []stream.ChannelSubscription) error {
	spotWebsocket, err := b.Websocket.GetAssetWebsocket(asset.Spot)
	if err != nil {
		return fmt.Errorf("%w asset type: %v", err, asset.Spot)
	}
=======
func (b *BTSE) Subscribe(channelsToSubscribe []subscription.Subscription) error {
>>>>>>> 23c82bea
	var sub wsSub
	sub.Operation = "subscribe"
	for i := range channelsToSubscribe {
		sub.Arguments = append(sub.Arguments, channelsToSubscribe[i].Channel)
	}
	err = spotWebsocket.Conn.SendJSONMessage(sub)
	if err != nil {
		return err
	}
	spotWebsocket.AddSuccessfulSubscriptions(channelsToSubscribe...)
	return nil
}

// Unsubscribe sends a websocket message to stop receiving data from the channel
<<<<<<< HEAD
func (b *BTSE) Unsubscribe(channelsToUnsubscribe []stream.ChannelSubscription) error {
	spotWebsocket, err := b.Websocket.GetAssetWebsocket(asset.Spot)
	if err != nil {
		return fmt.Errorf("%w asset type: %v", err, asset.Spot)
	}
=======
func (b *BTSE) Unsubscribe(channelsToUnsubscribe []subscription.Subscription) error {
>>>>>>> 23c82bea
	var unSub wsSub
	unSub.Operation = "unsubscribe"
	for i := range channelsToUnsubscribe {
		unSub.Arguments = append(unSub.Arguments,
			channelsToUnsubscribe[i].Channel)
	}
	err = spotWebsocket.Conn.SendJSONMessage(unSub)
	if err != nil {
		return err
	}
	spotWebsocket.RemoveSubscriptions(channelsToUnsubscribe...)
	return nil
}<|MERGE_RESOLUTION|>--- conflicted
+++ resolved
@@ -403,15 +403,11 @@
 }
 
 // Subscribe sends a websocket message to receive data from the channel
-<<<<<<< HEAD
-func (b *BTSE) Subscribe(channelsToSubscribe []stream.ChannelSubscription) error {
+func (b *BTSE) Subscribe(channelsToSubscribe []subscription.Subscription) error {
 	spotWebsocket, err := b.Websocket.GetAssetWebsocket(asset.Spot)
 	if err != nil {
 		return fmt.Errorf("%w asset type: %v", err, asset.Spot)
 	}
-=======
-func (b *BTSE) Subscribe(channelsToSubscribe []subscription.Subscription) error {
->>>>>>> 23c82bea
 	var sub wsSub
 	sub.Operation = "subscribe"
 	for i := range channelsToSubscribe {
@@ -426,15 +422,11 @@
 }
 
 // Unsubscribe sends a websocket message to stop receiving data from the channel
-<<<<<<< HEAD
-func (b *BTSE) Unsubscribe(channelsToUnsubscribe []stream.ChannelSubscription) error {
+func (b *BTSE) Unsubscribe(channelsToUnsubscribe []subscription.Subscription) error {
 	spotWebsocket, err := b.Websocket.GetAssetWebsocket(asset.Spot)
 	if err != nil {
 		return fmt.Errorf("%w asset type: %v", err, asset.Spot)
 	}
-=======
-func (b *BTSE) Unsubscribe(channelsToUnsubscribe []subscription.Subscription) error {
->>>>>>> 23c82bea
 	var unSub wsSub
 	unSub.Operation = "unsubscribe"
 	for i := range channelsToUnsubscribe {
