--- conflicted
+++ resolved
@@ -133,37 +133,26 @@
 	if err != nil {
 		t.Error(err)
 	}
-<<<<<<< HEAD
+}
+
+func TestGetOrders(t *testing.T) {
+	t.Parallel()
+	if !areTestAPIKeysSet() {
+		t.Skip("API keys not set, skipping test")
+	}
+	_, err := b.GetOrders("")
+	if err != nil {
+		t.Error(err)
+	}
 }
 
 func TestGetActiveOrders(t *testing.T) {
-	b.SetDefaults()
-	TestSetup(t)
-
+	t.Parallel()
+	if !areTestAPIKeysSet() {
+		t.Skip("API keys not set, skipping test")
+	}
 	var getOrdersRequest = order.GetOrdersRequest{
 		OrderType: order.AnyType,
-=======
-}
-
-func TestGetOrders(t *testing.T) {
-	t.Parallel()
-	if !areTestAPIKeysSet() {
-		t.Skip("API keys not set, skipping test")
-	}
-	_, err := b.GetOrders("")
-	if err != nil {
-		t.Error(err)
-	}
-}
-
-func TestGetActiveOrders(t *testing.T) {
-	t.Parallel()
-	if !areTestAPIKeysSet() {
-		t.Skip("API keys not set, skipping test")
-	}
-	var getOrdersRequest = exchange.GetOrdersRequest{
-		OrderType: exchange.AnyOrderType,
->>>>>>> 242b02c3
 	}
 
 	_, err := b.GetActiveOrders(&getOrdersRequest)
@@ -173,19 +162,12 @@
 }
 
 func TestGetOrderHistory(t *testing.T) {
-<<<<<<< HEAD
-	b.SetDefaults()
-	TestSetup(t)
+	t.Parallel()
+	if !areTestAPIKeysSet() {
+		t.Skip("API keys not set, skipping test")
+	}
 	var getOrdersRequest = order.GetOrdersRequest{
 		OrderType: order.AnyType,
-=======
-	t.Parallel()
-	if !areTestAPIKeysSet() {
-		t.Skip("API keys not set, skipping test")
-	}
-	var getOrdersRequest = exchange.GetOrdersRequest{
-		OrderType: exchange.AnyOrderType,
->>>>>>> 242b02c3
 	}
 	_, err := b.GetOrderHistory(&getOrdersRequest)
 	if err != nil {
@@ -298,27 +280,15 @@
 	if !areTestAPIKeysSet() || !canManipulateRealOrders {
 		t.Skip("skipping test, either api keys or manipulaterealorders isnt set correctly")
 	}
-<<<<<<< HEAD
-
 	var orderSubmission = &order.Submit{
-=======
-	var orderSubmission = &exchange.OrderSubmission{
->>>>>>> 242b02c3
 		Pair: currency.Pair{
 			Base:  currency.BTC,
 			Quote: currency.USD,
 		},
-<<<<<<< HEAD
 		OrderSide: order.Buy,
 		OrderType: order.Limit,
-		Price:     1,
-		Amount:    1,
-=======
-		OrderSide: exchange.SellOrderSide,
-		OrderType: exchange.LimitOrderType,
 		Price:     100000,
 		Amount:    0.1,
->>>>>>> 242b02c3
 		ClientID:  "meowOrder",
 	}
 	response, err := b.SubmitOrder(orderSubmission)
@@ -338,13 +308,8 @@
 		currency.USD.String(),
 		"-")
 
-<<<<<<< HEAD
 	var orderCancellation = &order.Cancellation{
-		OrderID:       "0b66ccaf-dfd4-4b9f-a30b-2380b9c7b66d",
-=======
-	var orderCancellation = &exchange.OrderCancellation{
 		OrderID:       "b334ecef-2b42-4998-b8a4-b6b14f6d2671",
->>>>>>> 242b02c3
 		WalletAddress: "1F5zVDgNjorJ51oGebSvNCrSAHpwGkUdDB",
 		AccountID:     "1",
 		CurrencyPair:  currencyPair,
@@ -375,15 +340,9 @@
 	if err != nil {
 		t.Errorf("Could not cancel orders: %v", err)
 	}
-<<<<<<< HEAD
-
-	if len(resp.Status) > 0 {
-		t.Errorf("%v orders failed to cancel", len(resp.Status))
-=======
-	for k, v := range resp.OrderStatus {
+	for k, v := range resp.Status {
 		if strings.Contains(v, "Failed") {
 			t.Errorf("order id: %s failed to cancel: %v", k, v)
 		}
->>>>>>> 242b02c3
 	}
 }