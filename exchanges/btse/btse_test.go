--- conflicted
+++ resolved
@@ -73,12 +73,7 @@
 	}
 }
 
-<<<<<<< HEAD
-func TestGetSpotMarkets(t *testing.T) {
-	b.Verbose = true
-=======
 func TestFetchOrderBook(t *testing.T) {
->>>>>>> f11c9047
 	t.Parallel()
 	_, err := b.FetchOrderBook(testPair, 0, 1, 1, true)
 	if err != nil {
