--- conflicted
+++ resolved
@@ -499,11 +499,7 @@
 			Side:            side,
 			Price:           resp[i].Price,
 			Pair:            symbol,
-<<<<<<< HEAD
-			OrderDate:       orderDate,
-=======
 			Date:            orderDate,
->>>>>>> 1deeca99
 		})
 	}
 
@@ -522,20 +518,13 @@
 	}
 
 	var trades []TradeHistory
-<<<<<<< HEAD
-	for j := range req.Currencies {
-		fpair, err := g.FormatExchangeCurrency(req.Currencies[j], asset.Spot)
+	for j := range req.Pairs {
+		fpair, err := g.FormatExchangeCurrency(req.Pairs[j], asset.Spot)
 		if err != nil {
 			return nil, err
 		}
 
 		resp, err := g.GetTradeHistory(fpair.String(), req.StartTicks.Unix())
-=======
-	for j := range req.Pairs {
-		resp, err := g.GetTradeHistory(g.FormatExchangeCurrency(req.Pairs[j],
-			asset.Spot).String(),
-			req.StartTicks.Unix())
->>>>>>> 1deeca99
 		if err != nil {
 			return nil, err
 		}
@@ -558,15 +547,6 @@
 		orderDate := time.Unix(trades[i].Timestamp, 0)
 
 		orders = append(orders, order.Detail{
-<<<<<<< HEAD
-			Amount:    trades[i].Amount,
-			ID:        strconv.FormatInt(trades[i].OrderID, 10),
-			Exchange:  g.Name,
-			OrderDate: orderDate,
-			OrderSide: side,
-			Fee:       trades[i].FeeAmount,
-			Price:     trades[i].Price,
-=======
 			Amount:   trades[i].Amount,
 			ID:       strconv.FormatInt(trades[i].OrderID, 10),
 			Exchange: g.Name,
@@ -574,7 +554,6 @@
 			Side:     side,
 			Fee:      trades[i].FeeAmount,
 			Price:    trades[i].Price,
->>>>>>> 1deeca99
 			Pair: currency.NewPairWithDelimiter(trades[i].BaseCurrency,
 				trades[i].QuoteCurrency,
 				format.Delimiter),
