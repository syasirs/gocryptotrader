// Package gemini exchange documentation can be found at
// https://docs.sandbox.gemini.com
package gemini

import (
	"context"
	"encoding/json"
	"errors"
	"fmt"
	"net/http"
	"strconv"
	"strings"
	"time"

	"github.com/gorilla/websocket"
	"github.com/thrasher-corp/gocryptotrader/common"
	"github.com/thrasher-corp/gocryptotrader/common/crypto"
	"github.com/thrasher-corp/gocryptotrader/currency"
	exchange "github.com/thrasher-corp/gocryptotrader/exchanges"
	"github.com/thrasher-corp/gocryptotrader/exchanges/asset"
	"github.com/thrasher-corp/gocryptotrader/exchanges/order"
	"github.com/thrasher-corp/gocryptotrader/exchanges/orderbook"
	"github.com/thrasher-corp/gocryptotrader/exchanges/stream"
	"github.com/thrasher-corp/gocryptotrader/exchanges/subscription"
	"github.com/thrasher-corp/gocryptotrader/exchanges/trade"
	"github.com/thrasher-corp/gocryptotrader/log"
)

const (
	geminiWebsocketEndpoint        = "wss://api.gemini.com"
	geminiWebsocketSandboxEndpoint = "wss://api.sandbox.gemini.com/v1/"
	geminiWsMarketData             = "marketdata"
	geminiWsOrderEvents            = "order/events"
)

// Instantiates a communications channel between websocket connections
var comms = make(chan stream.Response)

// WsConnect initiates a websocket connection
func (g *Gemini) WsConnect(ctx context.Context) error {
	if !g.Websocket.IsEnabled() || !g.IsEnabled() {
		return errors.New(stream.WebsocketNotEnabled)
	}

	var dialer websocket.Dialer
	err := g.Websocket.Conn.Dial(&dialer, http.Header{})
	if err != nil {
		return err
	}

	g.Websocket.Wg.Add(2)
	go g.wsReadData()
	go g.wsFunnelConnectionData(g.Websocket.Conn)

	if g.Websocket.CanUseAuthenticatedEndpoints() {
		err := g.WsAuth(ctx, &dialer)
		if err != nil {
			log.Errorf(log.ExchangeSys, "%v - websocket authentication failed: %v\n", g.Name, err)
			g.Websocket.SetCanUseAuthenticatedEndpoints(false)
		}
	}
	return nil
}

// GenerateDefaultSubscriptions Adds default subscriptions to websocket to be handled by ManageSubscriptions()
func (g *Gemini) GenerateDefaultSubscriptions() ([]subscription.Subscription, error) {
	// See gemini_types.go for more subscription/candle vars
	var channels = []string{
		marketDataLevel2,
		candles1d,
	}

	pairs, err := g.GetEnabledPairs(asset.Spot)
	if err != nil {
		return nil, err
	}

	var subscriptions []subscription.Subscription
	for x := range channels {
		for y := range pairs {
			subscriptions = append(subscriptions, subscription.Subscription{
				Channel: channels[x],
				Pair:    pairs[y],
				Asset:   asset.Spot,
			})
		}
	}
	return subscriptions, nil
}

// Subscribe sends a websocket message to receive data from the channel
<<<<<<< HEAD
func (g *Gemini) Subscribe(_ context.Context, channelsToSubscribe []stream.ChannelSubscription) error {
=======
func (g *Gemini) Subscribe(channelsToSubscribe []subscription.Subscription) error {
>>>>>>> e0c6e118
	channels := make([]string, 0, len(channelsToSubscribe))
	for x := range channelsToSubscribe {
		if common.StringDataCompareInsensitive(channels, channelsToSubscribe[x].Channel) {
			continue
		}
		channels = append(channels, channelsToSubscribe[x].Channel)
	}

	var pairs currency.Pairs
	for x := range channelsToSubscribe {
		if pairs.Contains(channelsToSubscribe[x].Pair, true) {
			continue
		}
		pairs = append(pairs, channelsToSubscribe[x].Pair)
	}

	fmtPairs, err := g.FormatExchangeCurrencies(pairs, asset.Spot)
	if err != nil {
		return err
	}

	subs := make([]wsSubscriptions, len(channels))
	for x := range channels {
		subs[x] = wsSubscriptions{
			Name:    channels[x],
			Symbols: strings.Split(fmtPairs, ","),
		}
	}

	wsSub := wsSubscribeRequest{
		Type:          "subscribe",
		Subscriptions: subs,
	}
	err = g.Websocket.Conn.SendJSONMessage(wsSub)
	if err != nil {
		return err
	}

	g.Websocket.AddSuccessfulSubscriptions(channelsToSubscribe...)
	return nil
}

// Unsubscribe sends a websocket message to stop receiving data from the channel
<<<<<<< HEAD
func (g *Gemini) Unsubscribe(_ context.Context, channelsToUnsubscribe []stream.ChannelSubscription) error {
=======
func (g *Gemini) Unsubscribe(channelsToUnsubscribe []subscription.Subscription) error {
>>>>>>> e0c6e118
	channels := make([]string, 0, len(channelsToUnsubscribe))
	for x := range channelsToUnsubscribe {
		if common.StringDataCompareInsensitive(channels, channelsToUnsubscribe[x].Channel) {
			continue
		}
		channels = append(channels, channelsToUnsubscribe[x].Channel)
	}

	var pairs currency.Pairs
	for x := range channelsToUnsubscribe {
		if pairs.Contains(channelsToUnsubscribe[x].Pair, true) {
			continue
		}
		pairs = append(pairs, channelsToUnsubscribe[x].Pair)
	}

	fmtPairs, err := g.FormatExchangeCurrencies(pairs, asset.Spot)
	if err != nil {
		return err
	}

	subs := make([]wsSubscriptions, len(channels))
	for x := range channels {
		subs[x] = wsSubscriptions{
			Name:    channels[x],
			Symbols: strings.Split(fmtPairs, ","),
		}
	}

	wsSub := wsSubscribeRequest{
		Type:          "unsubscribe",
		Subscriptions: subs,
	}
	err = g.Websocket.Conn.SendJSONMessage(wsSub)
	if err != nil {
		return err
	}

	g.Websocket.RemoveSubscriptions(channelsToUnsubscribe...)
	return nil
}

// WsAuth will connect to Gemini's secure endpoint
func (g *Gemini) WsAuth(ctx context.Context, dialer *websocket.Dialer) error {
	if !g.IsWebsocketAuthenticationSupported() {
		return fmt.Errorf("%v AuthenticatedWebsocketAPISupport not enabled", g.Name)
	}
	creds, err := g.GetCredentials(ctx)
	if err != nil {
		return err
	}
	payload := WsRequestPayload{
		Request: "/v1/" + geminiWsOrderEvents,
		Nonce:   time.Now().UnixNano(),
	}
	PayloadJSON, err := json.Marshal(payload)
	if err != nil {
		return fmt.Errorf("%v sendAuthenticatedHTTPRequest: Unable to JSON request", g.Name)
	}
	wsEndpoint, err := g.API.Endpoints.GetURL(exchange.WebsocketSpot)
	if err != nil {
		return err
	}
	endpoint := wsEndpoint + geminiWsOrderEvents
	PayloadBase64 := crypto.Base64Encode(PayloadJSON)
	hmac, err := crypto.GetHMAC(crypto.HashSHA512_384,
		[]byte(PayloadBase64),
		[]byte(creds.Secret))
	if err != nil {
		return err
	}

	headers := http.Header{}
	headers.Add("Content-Length", "0")
	headers.Add("Content-Type", "text/plain")
	headers.Add("X-GEMINI-PAYLOAD", PayloadBase64)
	headers.Add("X-GEMINI-APIKEY", creds.Key)
	headers.Add("X-GEMINI-SIGNATURE", crypto.HexEncodeToString(hmac))
	headers.Add("Cache-Control", "no-cache")

	err = g.Websocket.AuthConn.Dial(dialer, headers)
	if err != nil {
		return fmt.Errorf("%v Websocket connection %v error. Error %v", g.Name, endpoint, err)
	}
	go g.wsFunnelConnectionData(g.Websocket.AuthConn)
	return nil
}

// wsFunnelConnectionData receives data from multiple connections and passes it to wsReadData
func (g *Gemini) wsFunnelConnectionData(ws stream.Connection) {
	defer g.Websocket.Wg.Done()
	for {
		resp := ws.ReadMessage()
		if resp.Raw == nil {
			return
		}
		comms <- stream.Response{Raw: resp.Raw}
	}
}

// wsReadData receives and passes on websocket messages for processing
func (g *Gemini) wsReadData() {
	defer g.Websocket.Wg.Done()
	for {
		select {
		case <-g.Websocket.ShutdownC:
			select {
			case resp := <-comms:
				err := g.wsHandleData(resp.Raw)
				if err != nil {
					select {
					case g.Websocket.DataHandler <- err:
					default:
						log.Errorf(log.WebsocketMgr,
							"%s websocket handle data error: %v",
							g.Name,
							err)
					}
				}
			default:
			}
			return
		case resp := <-comms:
			err := g.wsHandleData(resp.Raw)
			if err != nil {
				g.Websocket.DataHandler <- err
			}
		}
	}
}

func (g *Gemini) wsHandleData(respRaw []byte) error {
	// only order details are sent in arrays
	if strings.HasPrefix(string(respRaw), "[") {
		var result []WsOrderResponse
		err := json.Unmarshal(respRaw, &result)
		if err != nil {
			return err
		}

		for i := range result {
			oSide, err := order.StringToOrderSide(result[i].Side)
			if err != nil {
				g.Websocket.DataHandler <- order.ClassificationError{
					Exchange: g.Name,
					OrderID:  result[i].OrderID,
					Err:      err,
				}
			}
			var oType order.Type
			oType, err = stringToOrderType(result[i].OrderType)
			if err != nil {
				g.Websocket.DataHandler <- order.ClassificationError{
					Exchange: g.Name,
					OrderID:  result[i].OrderID,
					Err:      err,
				}
			}
			var oStatus order.Status
			oStatus, err = stringToOrderStatus(result[i].Type)
			if err != nil {
				g.Websocket.DataHandler <- order.ClassificationError{
					Exchange: g.Name,
					OrderID:  result[i].OrderID,
					Err:      err,
				}
			}

			enabledPairs, err := g.GetAvailablePairs(asset.Spot)
			if err != nil {
				return err
			}

			format, err := g.GetPairFormat(asset.Spot, true)
			if err != nil {
				return err
			}

			pair, err := currency.NewPairFromFormattedPairs(result[i].Symbol, enabledPairs, format)
			if err != nil {
				return err
			}

			g.Websocket.DataHandler <- &order.Detail{
				HiddenOrder:     result[i].IsHidden,
				Price:           result[i].Price,
				Amount:          result[i].OriginalAmount,
				ExecutedAmount:  result[i].ExecutedAmount,
				RemainingAmount: result[i].RemainingAmount,
				Exchange:        g.Name,
				OrderID:         result[i].OrderID,
				Type:            oType,
				Side:            oSide,
				Status:          oStatus,
				AssetType:       asset.Spot,
				Date:            time.UnixMilli(result[i].Timestampms),
				Pair:            pair,
			}
		}
		return nil
	}
	var result map[string]interface{}
	err := json.Unmarshal(respRaw, &result)
	if err != nil {
		return fmt.Errorf("%v Error: %v, Raw: %v", g.Name, err, string(respRaw))
	}
	if _, ok := result["type"]; ok {
		switch result["type"] {
		case "l2_updates":
			var l2MarketData *wsL2MarketData
			err := json.Unmarshal(respRaw, &l2MarketData)
			if err != nil {
				return err
			}
			return g.wsProcessUpdate(l2MarketData)
		case "trade":
			if !g.IsSaveTradeDataEnabled() {
				return nil
			}

			var result wsTrade
			err := json.Unmarshal(respRaw, &result)
			if err != nil {
				return err
			}

			tSide, err := order.StringToOrderSide(result.Side)
			if err != nil {
				g.Websocket.DataHandler <- order.ClassificationError{
					Exchange: g.Name,
					Err:      err,
				}
			}

			enabledPairs, err := g.GetEnabledPairs(asset.Spot)
			if err != nil {
				return err
			}

			format, err := g.GetPairFormat(asset.Spot, true)
			if err != nil {
				return err
			}

			pair, err := currency.NewPairFromFormattedPairs(result.Symbol, enabledPairs, format)
			if err != nil {
				return err
			}

			tradeEvent := trade.Data{
				Timestamp:    time.UnixMilli(result.Timestamp),
				CurrencyPair: pair,
				AssetType:    asset.Spot,
				Exchange:     g.Name,
				Price:        result.Price,
				Amount:       result.Quantity,
				Side:         tSide,
				TID:          strconv.FormatInt(result.EventID, 10),
			}

			return trade.AddTradesToBuffer(g.Name, tradeEvent)
		case "subscription_ack":
			var result WsSubscriptionAcknowledgementResponse
			err := json.Unmarshal(respRaw, &result)
			if err != nil {
				return err
			}
			g.Websocket.DataHandler <- result
		case "initial":
			var result WsSubscriptionAcknowledgementResponse
			err := json.Unmarshal(respRaw, &result)
			if err != nil {
				return err
			}
			g.Websocket.DataHandler <- result
		case "heartbeat":
			return nil
		case "candles_1m_updates",
			"candles_5m_updates",
			"candles_15m_updates",
			"candles_30m_updates",
			"candles_1h_updates",
			"candles_6h_updates",
			"candles_1d_updates":
			var candle wsCandleResponse
			err := json.Unmarshal(respRaw, &candle)
			if err != nil {
				return err
			}
			enabledPairs, err := g.GetEnabledPairs(asset.Spot)
			if err != nil {
				return err
			}

			format, err := g.GetPairFormat(asset.Spot, true)
			if err != nil {
				return err
			}

			pair, err := currency.NewPairFromFormattedPairs(candle.Symbol, enabledPairs, format)
			if err != nil {
				return err
			}

			for i := range candle.Changes {
				if len(candle.Changes[i]) != 6 {
					continue
				}
				interval, ok := result["type"].(string)
				if !ok {
					return errors.New("unable to type assert interval")
				}
				g.Websocket.DataHandler <- stream.KlineData{
					Timestamp:  time.UnixMilli(int64(candle.Changes[i][0])),
					Pair:       pair,
					AssetType:  asset.Spot,
					Exchange:   g.Name,
					Interval:   interval,
					OpenPrice:  candle.Changes[i][1],
					HighPrice:  candle.Changes[i][2],
					LowPrice:   candle.Changes[i][3],
					ClosePrice: candle.Changes[i][4],
					Volume:     candle.Changes[i][5],
				}
			}
		default:
			g.Websocket.DataHandler <- stream.UnhandledMessageWarning{Message: g.Name + stream.UnhandledMessage + string(respRaw)}
			return nil
		}
	} else if r, ok := result["result"].(string); ok {
		switch r {
		case "error":
			if reason, ok := result["reason"].(string); ok {
				if msg, ok := result["message"].(string); ok {
					reason += " - " + msg
				}
				return errors.New(reason)
			}
			return fmt.Errorf("%v Unhandled websocket error %s", g.Name, respRaw)
		default:
			g.Websocket.DataHandler <- stream.UnhandledMessageWarning{Message: g.Name + stream.UnhandledMessage + string(respRaw)}
			return nil
		}
	}
	return nil
}

func stringToOrderStatus(status string) (order.Status, error) {
	switch status {
	case "accepted":
		return order.New, nil
	case "booked":
		return order.Active, nil
	case "fill":
		return order.Filled, nil
	case "cancelled":
		return order.Cancelled, nil
	case "cancel_rejected":
		return order.Rejected, nil
	case "closed":
		return order.Filled, nil
	default:
		return order.UnknownStatus, errors.New(status + " not recognised as order status")
	}
}

func stringToOrderType(oType string) (order.Type, error) {
	switch oType {
	case "exchange limit", "auction-only limit", "indication-of-interest limit":
		return order.Limit, nil
	case "market buy", "market sell", "block_trade":
		// block trades are conducted off order-book, so their type is market,
		// but would be considered a hidden trade
		return order.Market, nil
	default:
		return order.UnknownType, errors.New(oType + " not recognised as order type")
	}
}

func (g *Gemini) wsProcessUpdate(result *wsL2MarketData) error {
	isInitial := len(result.Changes) > 0 && len(result.Trades) > 0
	enabledPairs, err := g.GetEnabledPairs(asset.Spot)
	if err != nil {
		return err
	}

	format, err := g.GetPairFormat(asset.Spot, true)
	if err != nil {
		return err
	}

	pair, err := currency.NewPairFromFormattedPairs(result.Symbol, enabledPairs, format)
	if err != nil {
		return err
	}

	bids := make([]orderbook.Item, 0, len(result.Changes))
	asks := make([]orderbook.Item, 0, len(result.Changes))

	for x := range result.Changes {
		price, err := strconv.ParseFloat(result.Changes[x][1], 64)
		if err != nil {
			return err
		}
		amount, err := strconv.ParseFloat(result.Changes[x][2], 64)
		if err != nil {
			return err
		}
		obItem := orderbook.Item{
			Amount: amount,
			Price:  price,
		}
		if result.Changes[x][0] == "buy" {
			bids = append(bids, obItem)
			continue
		}
		asks = append(asks, obItem)
	}

	if isInitial {
		var newOrderBook orderbook.Base
		newOrderBook.Asks = asks
		newOrderBook.Bids = bids
		newOrderBook.Asset = asset.Spot
		newOrderBook.Pair = pair
		newOrderBook.Exchange = g.Name
		newOrderBook.VerifyOrderbook = g.CanVerifyOrderbook
		newOrderBook.LastUpdated = time.Now() // No time is sent
		err := g.Websocket.Orderbook.LoadSnapshot(&newOrderBook)
		if err != nil {
			return err
		}
	} else {
		if len(asks) == 0 && len(bids) == 0 {
			return nil
		}
		err := g.Websocket.Orderbook.Update(&orderbook.Update{
			Asks:       asks,
			Bids:       bids,
			Pair:       pair,
			Asset:      asset.Spot,
			UpdateTime: time.Now(), // No time is sent
		})
		if err != nil {
			return err
		}
	}

	if len(result.AuctionEvents) > 0 {
		g.Websocket.DataHandler <- result.AuctionEvents
	}

	if !g.IsSaveTradeDataEnabled() {
		return nil
	}

	trades := make([]trade.Data, len(result.Trades))
	for x := range result.Trades {
		tSide, err := order.StringToOrderSide(result.Trades[x].Side)
		if err != nil {
			g.Websocket.DataHandler <- order.ClassificationError{
				Exchange: g.Name,
				Err:      err,
			}
		}
		trades[x] = trade.Data{
			Timestamp:    time.UnixMilli(result.Trades[x].Timestamp),
			CurrencyPair: pair,
			AssetType:    asset.Spot,
			Exchange:     g.Name,
			Price:        result.Trades[x].Price,
			Amount:       result.Trades[x].Quantity,
			Side:         tSide,
			TID:          strconv.FormatInt(result.Trades[x].EventID, 10),
		}
	}

	return trade.AddTradesToBuffer(g.Name, trades...)
}<|MERGE_RESOLUTION|>--- conflicted
+++ resolved
@@ -89,11 +89,7 @@
 }
 
 // Subscribe sends a websocket message to receive data from the channel
-<<<<<<< HEAD
-func (g *Gemini) Subscribe(_ context.Context, channelsToSubscribe []stream.ChannelSubscription) error {
-=======
-func (g *Gemini) Subscribe(channelsToSubscribe []subscription.Subscription) error {
->>>>>>> e0c6e118
+func (g *Gemini) Subscribe(_ context.Context, channelsToSubscribe []subscription.Subscription) error {
 	channels := make([]string, 0, len(channelsToSubscribe))
 	for x := range channelsToSubscribe {
 		if common.StringDataCompareInsensitive(channels, channelsToSubscribe[x].Channel) {
@@ -137,11 +133,7 @@
 }
 
 // Unsubscribe sends a websocket message to stop receiving data from the channel
-<<<<<<< HEAD
-func (g *Gemini) Unsubscribe(_ context.Context, channelsToUnsubscribe []stream.ChannelSubscription) error {
-=======
-func (g *Gemini) Unsubscribe(channelsToUnsubscribe []subscription.Subscription) error {
->>>>>>> e0c6e118
+func (g *Gemini) Unsubscribe(_ context.Context, channelsToUnsubscribe []subscription.Subscription) error {
 	channels := make([]string, 0, len(channelsToUnsubscribe))
 	for x := range channelsToUnsubscribe {
 		if common.StringDataCompareInsensitive(channels, channelsToUnsubscribe[x].Channel) {
