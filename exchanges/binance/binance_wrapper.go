--- conflicted
+++ resolved
@@ -1,788 +1,774 @@
-package binance
-
-import (
-	"errors"
-	"strconv"
-	"strings"
-	"sync"
-	"time"
-
-	"github.com/thrasher-corp/gocryptotrader/common"
-	"github.com/thrasher-corp/gocryptotrader/common/convert"
-	"github.com/thrasher-corp/gocryptotrader/config"
-	"github.com/thrasher-corp/gocryptotrader/currency"
-	exchange "github.com/thrasher-corp/gocryptotrader/exchanges"
-	"github.com/thrasher-corp/gocryptotrader/exchanges/account"
-	"github.com/thrasher-corp/gocryptotrader/exchanges/asset"
-	"github.com/thrasher-corp/gocryptotrader/exchanges/kline"
-	"github.com/thrasher-corp/gocryptotrader/exchanges/order"
-	"github.com/thrasher-corp/gocryptotrader/exchanges/orderbook"
-	"github.com/thrasher-corp/gocryptotrader/exchanges/protocol"
-	"github.com/thrasher-corp/gocryptotrader/exchanges/request"
-	"github.com/thrasher-corp/gocryptotrader/exchanges/ticker"
-	"github.com/thrasher-corp/gocryptotrader/exchanges/trade"
-	"github.com/thrasher-corp/gocryptotrader/exchanges/websocket/wshandler"
-	"github.com/thrasher-corp/gocryptotrader/log"
-	"github.com/thrasher-corp/gocryptotrader/portfolio/withdraw"
-)
-
-// GetDefaultConfig returns a default exchange config
-func (b *Binance) GetDefaultConfig() (*config.ExchangeConfig, error) {
-	b.SetDefaults()
-	exchCfg := new(config.ExchangeConfig)
-	exchCfg.Name = b.Name
-	exchCfg.HTTPTimeout = exchange.DefaultHTTPTimeout
-	exchCfg.BaseCurrencies = b.BaseCurrencies
-
-	err := b.SetupDefaults(exchCfg)
-	if err != nil {
-		return nil, err
-	}
-
-	if b.Features.Supports.RESTCapabilities.AutoPairUpdates {
-		err = b.UpdateTradablePairs(true)
-		if err != nil {
-			return nil, err
-		}
-	}
-
-	return exchCfg, nil
-}
-
-// SetDefaults sets the basic defaults for Binance
-func (b *Binance) SetDefaults() {
-	b.Name = "Binance"
-	b.Enabled = true
-	b.Verbose = true
-	b.API.CredentialsValidator.RequiresKey = true
-	b.API.CredentialsValidator.RequiresSecret = true
-	b.SetValues()
-
-	b.CurrencyPairs = currency.PairsManager{
-		AssetTypes: asset.Items{
-			asset.Spot,
-		},
-
-		UseGlobalFormat: true,
-		RequestFormat: &currency.PairFormat{
-			Uppercase: true,
-		},
-		ConfigFormat: &currency.PairFormat{
-			Delimiter: "-",
-			Uppercase: true,
-		},
-	}
-
-	b.Features = exchange.Features{
-		Supports: exchange.FeaturesSupported{
-			REST:      true,
-			Websocket: true,
-			RESTCapabilities: protocol.Features{
-				TickerBatching:      true,
-				TickerFetching:      true,
-				KlineFetching:       true,
-				OrderbookFetching:   true,
-				AutoPairUpdates:     true,
-				AccountInfo:         true,
-				CryptoDeposit:       true,
-				CryptoWithdrawal:    true,
-				GetOrder:            true,
-				GetOrders:           true,
-				CancelOrders:        true,
-				CancelOrder:         true,
-				SubmitOrder:         true,
-				DepositHistory:      true,
-				WithdrawalHistory:   true,
-				TradeFetching:       true,
-				UserTradeHistory:    true,
-				TradeFee:            true,
-				CryptoWithdrawalFee: true,
-			},
-			WebsocketCapabilities: protocol.Features{
-				TradeFetching:          true,
-				TickerFetching:         true,
-				KlineFetching:          true,
-				OrderbookFetching:      true,
-				AuthenticatedEndpoints: true,
-				AccountInfo:            true,
-				GetOrder:               true,
-				GetOrders:              true,
-				Subscribe:              true,
-				Unsubscribe:            true,
-			},
-			WithdrawPermissions: exchange.AutoWithdrawCrypto |
-				exchange.NoFiatWithdrawals,
-			KlineCapabilities: kline.ExchangeCapabilities{
-				SupportsDateRange: true,
-				SupportsIntervals: true,
-			},
-		},
-		Enabled: exchange.FeaturesEnabled{
-			AutoPairUpdates: true,
-			KlineCapabilities: kline.ExchangeCapabilities{
-				Intervals: map[string]bool{
-					"onemin":     true,
-					"threemin":   true,
-					"fivemin":    true,
-					"fifteenmin": true,
-					"thirtymin":  true,
-					"onehour":    true,
-					"twohour":    true,
-					"fourhour":   true,
-					"sixhour":    true,
-					"twelvehour": true,
-					"oneday":     true,
-					"threeday":   true,
-					"oneweek":    true,
-				},
-			},
-		},
-	}
-
-	b.Requester = request.New(b.Name,
-		common.NewHTTPClientWithTimeout(exchange.DefaultHTTPTimeout),
-		SetRateLimit())
-
-	b.API.Endpoints.URLDefault = apiURL
-	b.API.Endpoints.URL = b.API.Endpoints.URLDefault
-	b.Websocket = wshandler.New()
-	b.API.Endpoints.WebsocketURL = binanceDefaultWebsocketURL
-	b.WebsocketResponseMaxLimit = exchange.DefaultWebsocketResponseMaxLimit
-	b.WebsocketResponseCheckTimeout = exchange.DefaultWebsocketResponseCheckTimeout
-	b.WebsocketOrderbookBufferLimit = exchange.DefaultWebsocketOrderbookBufferLimit
-}
-
-// Setup takes in the supplied exchange configuration details and sets params
-func (b *Binance) Setup(exch *config.ExchangeConfig) error {
-	if !exch.Enabled {
-		b.SetEnabled(false)
-		return nil
-	}
-
-	err := b.SetupDefaults(exch)
-	if err != nil {
-		return err
-	}
-
-	err = b.Websocket.Setup(
-		&wshandler.WebsocketSetup{
-			Enabled:                          exch.Features.Enabled.Websocket,
-			Verbose:                          exch.Verbose,
-			AuthenticatedWebsocketAPISupport: exch.API.AuthenticatedWebsocketSupport,
-			WebsocketTimeout:                 exch.WebsocketTrafficTimeout,
-			DefaultURL:                       binanceDefaultWebsocketURL,
-			ExchangeName:                     exch.Name,
-			RunningURL:                       exch.API.Endpoints.WebsocketURL,
-			Connector:                        b.WsConnect,
-			Features:                         &b.Features.Supports.WebsocketCapabilities,
-		})
-
-	if err != nil {
-		return err
-	}
-
-	b.WebsocketConn = &wshandler.WebsocketConnection{
-		ExchangeName:         b.Name,
-		URL:                  b.Websocket.GetWebsocketURL(),
-		ProxyURL:             b.Websocket.GetProxyAddress(),
-		Verbose:              b.Verbose,
-		ResponseCheckTimeout: exch.WebsocketResponseCheckTimeout,
-		ResponseMaxLimit:     exch.WebsocketResponseMaxLimit,
-	}
-
-	b.Websocket.Orderbook.Setup(
-		exch.WebsocketOrderbookBufferLimit,
-		false,
-		true,
-		true,
-		false,
-		exch.Name)
-	return nil
-}
-
-// Start starts the Binance go routine
-func (b *Binance) Start(wg *sync.WaitGroup) {
-	wg.Add(1)
-	go func() {
-		b.Run()
-		wg.Done()
-	}()
-}
-
-// Run implements the Binance wrapper
-func (b *Binance) Run() {
-	if b.Verbose {
-		log.Debugf(log.ExchangeSys,
-			"%s Websocket: %s. (url: %s).\n",
-			b.Name,
-			common.IsEnabled(b.Websocket.IsEnabled()),
-			b.Websocket.GetWebsocketURL())
-		b.PrintEnabledPairs()
-	}
-
-	forceUpdate := false
-	delim := b.GetPairFormat(asset.Spot, false).Delimiter
-	if !common.StringDataContains(b.GetEnabledPairs(asset.Spot).Strings(), delim) ||
-		!common.StringDataContains(b.GetAvailablePairs(asset.Spot).Strings(), delim) {
-		enabledPairs := currency.NewPairsFromStrings(
-			[]string{currency.BTC.String() + delim + currency.USDT.String()},
-		)
-		log.Warn(log.ExchangeSys,
-			"Available pairs for Binance reset due to config upgrade, please enable the ones you would like to use again")
-		forceUpdate = true
-
-		err := b.UpdatePairs(enabledPairs, asset.Spot, true, true)
-		if err != nil {
-			log.Errorf(log.ExchangeSys,
-				"%s failed to update currencies. Err: %s\n",
-				b.Name,
-				err)
-		}
-	}
-
-	if !b.GetEnabledFeatures().AutoPairUpdates && !forceUpdate {
-		return
-	}
-
-	err := b.UpdateTradablePairs(forceUpdate)
-	if err != nil {
-		log.Errorf(log.ExchangeSys,
-			"%s failed to update tradable pairs. Err: %s",
-			b.Name,
-			err)
-	}
-}
-
-// FetchTradablePairs returns a list of the exchanges tradable pairs
-func (b *Binance) FetchTradablePairs(asset asset.Item) ([]string, error) {
-	var validCurrencyPairs []string
-
-	info, err := b.GetExchangeInfo()
-	if err != nil {
-		return nil, err
-	}
-
-	for x := range info.Symbols {
-		if info.Symbols[x].Status == "TRADING" {
-			validCurrencyPairs = append(validCurrencyPairs, info.Symbols[x].BaseAsset+
-				b.GetPairFormat(asset, false).Delimiter+
-				info.Symbols[x].QuoteAsset)
-		}
-	}
-	return validCurrencyPairs, nil
-}
-
-// UpdateTradablePairs updates the exchanges available pairs and stores
-// them in the exchanges config
-func (b *Binance) UpdateTradablePairs(forceUpdate bool) error {
-	pairs, err := b.FetchTradablePairs(asset.Spot)
-	if err != nil {
-		return err
-	}
-
-	return b.UpdatePairs(currency.NewPairsFromStrings(pairs),
-		asset.Spot,
-		false,
-		forceUpdate)
-}
-
-// UpdateTicker updates and returns the ticker for a currency pair
-func (b *Binance) UpdateTicker(p currency.Pair, assetType asset.Item) (*ticker.Price, error) {
-	tick, err := b.GetTickers()
-	if err != nil {
-		return nil, err
-	}
-	pairs := b.GetEnabledPairs(assetType)
-	for i := range pairs {
-		for y := range tick {
-			pairFmt := b.FormatExchangeCurrency(pairs[i], assetType).String()
-			if tick[y].Symbol != pairFmt {
-				continue
-			}
-			tickerPrice := &ticker.Price{
-				Last:        tick[y].LastPrice,
-				High:        tick[y].HighPrice,
-				Low:         tick[y].LowPrice,
-				Bid:         tick[y].BidPrice,
-				Ask:         tick[y].AskPrice,
-				Volume:      tick[y].Volume,
-				QuoteVolume: tick[y].QuoteVolume,
-				Open:        tick[y].OpenPrice,
-				Close:       tick[y].PrevClosePrice,
-				Pair:        pairs[i],
-			}
-			err = ticker.ProcessTicker(b.Name, tickerPrice, assetType)
-			if err != nil {
-				log.Error(log.Ticker, err)
-			}
-		}
-	}
-	return ticker.GetTicker(b.Name, p, assetType)
-}
-
-// FetchTicker returns the ticker for a currency pair
-func (b *Binance) FetchTicker(p currency.Pair, assetType asset.Item) (*ticker.Price, error) {
-	tickerNew, err := ticker.GetTicker(b.Name, p, assetType)
-	if err != nil {
-		return b.UpdateTicker(p, assetType)
-	}
-	return tickerNew, nil
-}
-
-// FetchOrderbook returns orderbook base on the currency pair
-func (b *Binance) FetchOrderbook(p currency.Pair, assetType asset.Item) (*orderbook.Base, error) {
-	ob, err := orderbook.Get(b.Name, p, assetType)
-	if err != nil {
-		return b.UpdateOrderbook(p, assetType)
-	}
-	return ob, nil
-}
-
-// UpdateOrderbook updates and returns the orderbook for a currency pair
-func (b *Binance) UpdateOrderbook(p currency.Pair, assetType asset.Item) (*orderbook.Base, error) {
-	orderBook := new(orderbook.Base)
-	orderbookNew, err := b.GetOrderBook(OrderBookDataRequestParams{Symbol: b.FormatExchangeCurrency(p,
-		assetType).String(), Limit: 1000})
-	if err != nil {
-		return orderBook, err
-	}
-
-	for x := range orderbookNew.Bids {
-		orderBook.Bids = append(orderBook.Bids,
-			orderbook.Item{
-				Amount: orderbookNew.Bids[x].Quantity,
-				Price:  orderbookNew.Bids[x].Price,
-			})
-	}
-
-	for x := range orderbookNew.Asks {
-		orderBook.Asks = append(orderBook.Asks,
-			orderbook.Item{
-				Amount: orderbookNew.Asks[x].Quantity,
-				Price:  orderbookNew.Asks[x].Price,
-			})
-	}
-
-	orderBook.Pair = p
-	orderBook.ExchangeName = b.Name
-	orderBook.AssetType = assetType
-
-	err = orderBook.Process()
-	if err != nil {
-		return orderBook, err
-	}
-
-	return orderbook.Get(b.Name, p, assetType)
-}
-
-// UpdateAccountInfo retrieves balances for all enabled currencies for the
-// Bithumb exchange
-func (b *Binance) UpdateAccountInfo() (account.Holdings, error) {
-	var info account.Holdings
-	raw, err := b.GetAccount()
-	if err != nil {
-		return info, err
-	}
-
-	var currencyBalance []account.Balance
-	for i := range raw.Balances {
-		freeCurrency, parseErr := strconv.ParseFloat(raw.Balances[i].Free, 64)
-		if parseErr != nil {
-			return info, parseErr
-		}
-
-		lockedCurrency, parseErr := strconv.ParseFloat(raw.Balances[i].Locked, 64)
-		if parseErr != nil {
-			return info, parseErr
-		}
-
-		currencyBalance = append(currencyBalance, account.Balance{
-			CurrencyName: currency.NewCode(raw.Balances[i].Asset),
-			TotalValue:   freeCurrency + lockedCurrency,
-			Hold:         freeCurrency,
-		})
-	}
-
-	info.Exchange = b.Name
-	info.Accounts = append(info.Accounts, account.SubAccount{
-		Currencies: currencyBalance,
-	})
-
-	err = account.Process(&info)
-	if err != nil {
-		return account.Holdings{}, err
-	}
-
-	return info, nil
-}
-
-// FetchAccountInfo retrieves balances for all enabled currencies
-func (b *Binance) FetchAccountInfo() (account.Holdings, error) {
-	acc, err := account.GetHoldings(b.Name)
-	if err != nil {
-		return b.UpdateAccountInfo()
-	}
-
-	return acc, nil
-}
-
-// GetFundingHistory returns funding history, deposits and
-// withdrawals
-func (b *Binance) GetFundingHistory() ([]exchange.FundHistory, error) {
-	return nil, common.ErrFunctionNotSupported
-}
-
-// GetExchangeHistory returns historic trade data since exchange opening.
-func (b *Binance) GetExchangeHistory(req *trade.HistoryRequest) ([]trade.History, error) {
-	var resp []trade.History
-
-	// If no timestamp, this will default to 3 months prior.
-	if req.TimestampStart.Unix() == 0 {
-		req.TimestampStart = time.Now().AddDate(0, -3, 0)
-	}
-	timestampEnd := req.TimestampStart.Add(1 * time.Hour / 2)
-	formattedPair := b.FormatExchangeCurrency(req.Pair, req.Asset)
-	// Aggregated trades has compression when trades are executed at the same
-	// time thus reducing request data.
-	trades, err := b.GetAggregatedTrades(formattedPair.String(),
-		1000,
-		req.TimestampStart,
-		timestampEnd)
-	if err != nil {
-		return resp, err
-	}
-
-	for i := range trades {
-		resp = append(resp, trade.History{
-			Timestamp:    time.Unix(0, convert.UnixMillisToNano(trades[i].TimeStamp)),
-			TID:          strconv.FormatInt(trades[i].ATradeID, 10),
-			FirstTradeID: strconv.FormatInt(trades[i].FirstTradeID, 10),
-			LastTradeID:  strconv.FormatInt(trades[i].LastTradeID, 10),
-			Price:        trades[i].Price,
-			Amount:       trades[i].Quantity,
-			Maker:        trades[i].Maker,
-			Exchange:     b.Name,
-			Asset:        req.Asset,
-		})
-	}
-	return resp, nil
-}
-
-// SubmitOrder submits a new order
-func (b *Binance) SubmitOrder(s *order.Submit) (order.SubmitResponse, error) {
-	var submitOrderResponse order.SubmitResponse
-	if err := s.Validate(); err != nil {
-		return submitOrderResponse, err
-	}
-
-	var sideType string
-	if s.Side == order.Buy {
-		sideType = order.Buy.String()
-	} else {
-		sideType = order.Sell.String()
-	}
-
-	var requestParamsOrderType RequestParamsOrderType
-	switch s.Type {
-	case order.Market:
-		requestParamsOrderType = BinanceRequestParamsOrderMarket
-	case order.Limit:
-		requestParamsOrderType = BinanceRequestParamsOrderLimit
-	default:
-		submitOrderResponse.IsOrderPlaced = false
-		return submitOrderResponse, errors.New("unsupported order type")
-	}
-
-	var orderRequest = NewOrderRequest{
-		Symbol:      s.Pair.Base.String() + s.Pair.Quote.String(),
-		Side:        sideType,
-		Price:       s.Price,
-		Quantity:    s.Amount,
-		TradeType:   requestParamsOrderType,
-		TimeInForce: BinanceRequestParamsTimeGTC,
-	}
-
-	response, err := b.NewOrder(&orderRequest)
-	if err != nil {
-		return submitOrderResponse, err
-	}
-	if response.OrderID > 0 {
-		submitOrderResponse.OrderID = strconv.FormatInt(response.OrderID, 10)
-	}
-	if response.ExecutedQty == response.OrigQty {
-		submitOrderResponse.FullyMatched = true
-	}
-	submitOrderResponse.IsOrderPlaced = true
-
-	return submitOrderResponse, nil
-}
-
-// ModifyOrder will allow of changing orderbook placement and limit to
-// market conversion
-func (b *Binance) ModifyOrder(action *order.Modify) (string, error) {
-	return "", common.ErrFunctionNotSupported
-}
-
-// CancelOrder cancels an order by its corresponding ID number
-func (b *Binance) CancelOrder(order *order.Cancel) error {
-	orderIDInt, err := strconv.ParseInt(order.ID, 10, 64)
-	if err != nil {
-		return err
-	}
-
-	_, err = b.CancelExistingOrder(b.FormatExchangeCurrency(order.Pair,
-		order.AssetType).String(),
-		orderIDInt,
-		order.AccountID)
-	return err
-}
-
-// CancelAllOrders cancels all orders associated with a currency pair
-func (b *Binance) CancelAllOrders(_ *order.Cancel) (order.CancelAllResponse, error) {
-	cancelAllOrdersResponse := order.CancelAllResponse{
-		Status: make(map[string]string),
-	}
-	openOrders, err := b.OpenOrders("")
-	if err != nil {
-		return cancelAllOrdersResponse, err
-	}
-
-	for i := range openOrders {
-		_, err = b.CancelExistingOrder(openOrders[i].Symbol,
-			openOrders[i].OrderID,
-			"")
-		if err != nil {
-			cancelAllOrdersResponse.Status[strconv.FormatInt(openOrders[i].OrderID, 10)] = err.Error()
-		}
-	}
-
-	return cancelAllOrdersResponse, nil
-}
-
-// GetOrderInfo returns information on a current open order
-func (b *Binance) GetOrderInfo(orderID string) (order.Detail, error) {
-	var orderDetail order.Detail
-	return orderDetail, common.ErrNotYetImplemented
-}
-
-// GetDepositAddress returns a deposit address for a specified currency
-func (b *Binance) GetDepositAddress(cryptocurrency currency.Code, _ string) (string, error) {
-	return b.GetDepositAddressForCurrency(cryptocurrency.String())
-}
-
-// WithdrawCryptocurrencyFunds returns a withdrawal ID when a withdrawal is
-// submitted
-func (b *Binance) WithdrawCryptocurrencyFunds(withdrawRequest *withdraw.Request) (*withdraw.ExchangeResponse, error) {
-	amountStr := strconv.FormatFloat(withdrawRequest.Amount, 'f', -1, 64)
-	v, err := b.WithdrawCrypto(withdrawRequest.Currency.String(),
-		withdrawRequest.Crypto.Address,
-		withdrawRequest.Crypto.AddressTag,
-		withdrawRequest.Description, amountStr)
-	if err != nil {
-		return nil, err
-	}
-	return &withdraw.ExchangeResponse{
-		ID: v,
-	}, nil
-}
-
-// WithdrawFiatFunds returns a withdrawal ID when a
-// withdrawal is submitted
-func (b *Binance) WithdrawFiatFunds(withdrawRequest *withdraw.Request) (*withdraw.ExchangeResponse, error) {
-	return nil, common.ErrFunctionNotSupported
-}
-
-// WithdrawFiatFundsToInternationalBank returns a withdrawal ID when a
-// withdrawal is submitted
-func (b *Binance) WithdrawFiatFundsToInternationalBank(withdrawRequest *withdraw.Request) (*withdraw.ExchangeResponse, error) {
-	return nil, common.ErrFunctionNotSupported
-}
-
-// GetWebsocket returns a pointer to the exchange websocket
-func (b *Binance) GetWebsocket() (*wshandler.Websocket, error) {
-	return b.Websocket, nil
-}
-
-// GetFeeByType returns an estimate of fee based on type of transaction
-func (b *Binance) GetFeeByType(feeBuilder *exchange.FeeBuilder) (float64, error) {
-	if (!b.AllowAuthenticatedRequest() || b.SkipAuthCheck) && // Todo check connection status
-		feeBuilder.FeeType == exchange.CryptocurrencyTradeFee {
-		feeBuilder.FeeType = exchange.OfflineTradeFee
-	}
-	return b.GetFee(feeBuilder)
-}
-
-// GetActiveOrders retrieves any orders that are active/open
-func (b *Binance) GetActiveOrders(req *order.GetOrdersRequest) ([]order.Detail, error) {
-	if len(req.Pairs) == 0 {
-		return nil, errors.New("at least one currency is required to fetch order history")
-	}
-
-	var orders []order.Detail
-	for x := range req.Pairs {
-		resp, err := b.OpenOrders(b.FormatExchangeCurrency(req.Pairs[x],
-			asset.Spot).String())
-		if err != nil {
-			return nil, err
-		}
-
-		for i := range resp {
-			orderSide := order.Side(strings.ToUpper(resp[i].Side))
-			orderType := order.Type(strings.ToUpper(resp[i].Type))
-			orderDate := time.Unix(0, int64(resp[i].Time)*int64(time.Millisecond))
-
-			orders = append(orders, order.Detail{
-				Amount:   resp[i].OrigQty,
-				Date:     orderDate,
-				Exchange: b.Name,
-				ID:       strconv.FormatInt(resp[i].OrderID, 10),
-				Side:     orderSide,
-				Type:     orderType,
-				Price:    resp[i].Price,
-				Status:   order.Status(resp[i].Status),
-				Pair:     currency.NewPairFromString(resp[i].Symbol),
-			})
-		}
-	}
-
-	order.FilterOrdersByType(&orders, req.Type)
-	order.FilterOrdersBySide(&orders, req.Side)
-	order.FilterOrdersByTickRange(&orders, req.StartTicks, req.EndTicks)
-	return orders, nil
-}
-
-// GetOrderHistory retrieves account order information
-// Can Limit response to specific order status
-func (b *Binance) GetOrderHistory(req *order.GetOrdersRequest) ([]order.Detail, error) {
-	if len(req.Pairs) == 0 {
-		return nil, errors.New("at least one currency is required to fetch order history")
-	}
-
-	var orders []order.Detail
-	for x := range req.Pairs {
-		resp, err := b.AllOrders(b.FormatExchangeCurrency(req.Pairs[x],
-			asset.Spot).String(),
-			"",
-			"1000")
-		if err != nil {
-			return nil, err
-		}
-
-		for i := range resp {
-			orderSide := order.Side(strings.ToUpper(resp[i].Side))
-			orderType := order.Type(strings.ToUpper(resp[i].Type))
-			orderDate := time.Unix(0, int64(resp[i].Time)*int64(time.Millisecond))
-			// New orders are covered in GetOpenOrders
-			if resp[i].Status == "NEW" {
-				continue
-			}
-
-			orders = append(orders, order.Detail{
-				Amount:   resp[i].OrigQty,
-				Date:     orderDate,
-				Exchange: b.Name,
-				ID:       strconv.FormatInt(resp[i].OrderID, 10),
-				Side:     orderSide,
-				Type:     orderType,
-				Price:    resp[i].Price,
-				Pair:     currency.NewPairFromString(resp[i].Symbol),
-				Status:   order.Status(resp[i].Status),
-			})
-		}
-	}
-
-	order.FilterOrdersByType(&orders, req.Type)
-	order.FilterOrdersBySide(&orders, req.Side)
-	order.FilterOrdersByTickRange(&orders, req.StartTicks, req.EndTicks)
-	return orders, nil
-}
-
-// SubscribeToWebsocketChannels appends to ChannelsToSubscribe
-// which lets websocket.manageSubscriptions handle subscribing
-func (b *Binance) SubscribeToWebsocketChannels(channels []wshandler.WebsocketChannelSubscription) error {
-	return common.ErrFunctionNotSupported
-}
-
-// UnsubscribeToWebsocketChannels removes from ChannelsToSubscribe
-// which lets websocket.manageSubscriptions handle unsubscribing
-func (b *Binance) UnsubscribeToWebsocketChannels(channels []wshandler.WebsocketChannelSubscription) error {
-	return common.ErrFunctionNotSupported
-}
-
-// GetSubscriptions returns a copied list of subscriptions
-func (b *Binance) GetSubscriptions() ([]wshandler.WebsocketChannelSubscription, error) {
-	return b.Websocket.GetSubscriptions(), nil
-}
-
-// AuthenticateWebsocket sends an authentication message to the websocket
-func (b *Binance) AuthenticateWebsocket() error {
-	return common.ErrFunctionNotSupported
-}
-
-// ValidateCredentials validates current credentials used for wrapper
-// functionality
-func (b *Binance) ValidateCredentials() error {
-	_, err := b.UpdateAccountInfo()
-	return b.CheckTransientError(err)
-}
-
-func (b *Binance) KlineConvertToExchangeStandardString(in kline.Interval) string {
-	if in == kline.OneDay {
-		return "1d"
-	}
-	return in.Short()
-}
-
-// GetHistoricCandles returns candles between a time period for a set time interval
-<<<<<<< HEAD
-func (b *Binance) GetHistoricCandles(pair currency.Pair, a asset.Item, start, end time.Time, interval kline.Interval) (kline.Item, error) {
-	if !b.KlineIntervalEnabled(interval) {
-		return kline.Item{}, kline.ErrorKline{
-			Interval: interval,
-		}
-	}
-
-	klineParams := KlinesRequestParams{
-		Interval:  b.KlineConvertToExchangeStandardString(interval),
-=======
-func (b *Binance) GetHistoricCandles(pair currency.Pair, a asset.Item, start, end time.Time, interval time.Duration) (kline.Item, error) {
-	intervalToString, err := parseInterval(interval)
-	if err != nil {
-		return kline.Item{}, err
-	}
-	klineParams := KlinesRequestParams{
-		Interval:  intervalToString,
->>>>>>> 70615279
-		Symbol:    b.FormatExchangeCurrency(pair, a).String(),
-		StartTime: start.Unix() * 1000,
-		EndTime:   end.Unix() * 1000,
-	}
-
-	candles, err := b.GetSpotKline(klineParams)
-	if err != nil {
-		return kline.Item{}, err
-	}
-
-	ret := kline.Item{
-<<<<<<< HEAD
-		Exchange: b.GetName(),
-=======
-		Exchange: b.Name,
->>>>>>> 70615279
-		Pair:     pair,
-		Asset:    a,
-		Interval: interval,
-	}
-
-	for x := range candles {
-		ret.Candles = append(ret.Candles, kline.Candle{
-			Time:   candles[x].OpenTime,
-			Open:   candles[x].Open,
-			High:   candles[x].Close,
-			Low:    candles[x].Low,
-			Close:  candles[x].Close,
-			Volume: candles[x].Volume,
-		})
-	}
-	return ret, nil
-}+package binance
+
+import (
+	"errors"
+	"strconv"
+	"strings"
+	"sync"
+	"time"
+
+	"github.com/thrasher-corp/gocryptotrader/common"
+	"github.com/thrasher-corp/gocryptotrader/common/convert"
+	"github.com/thrasher-corp/gocryptotrader/config"
+	"github.com/thrasher-corp/gocryptotrader/currency"
+	exchange "github.com/thrasher-corp/gocryptotrader/exchanges"
+	"github.com/thrasher-corp/gocryptotrader/exchanges/account"
+	"github.com/thrasher-corp/gocryptotrader/exchanges/asset"
+	"github.com/thrasher-corp/gocryptotrader/exchanges/kline"
+	"github.com/thrasher-corp/gocryptotrader/exchanges/order"
+	"github.com/thrasher-corp/gocryptotrader/exchanges/orderbook"
+	"github.com/thrasher-corp/gocryptotrader/exchanges/protocol"
+	"github.com/thrasher-corp/gocryptotrader/exchanges/request"
+	"github.com/thrasher-corp/gocryptotrader/exchanges/ticker"
+	"github.com/thrasher-corp/gocryptotrader/exchanges/trade"
+	"github.com/thrasher-corp/gocryptotrader/exchanges/websocket/wshandler"
+	"github.com/thrasher-corp/gocryptotrader/log"
+	"github.com/thrasher-corp/gocryptotrader/portfolio/withdraw"
+)
+
+// GetDefaultConfig returns a default exchange config
+func (b *Binance) GetDefaultConfig() (*config.ExchangeConfig, error) {
+	b.SetDefaults()
+	exchCfg := new(config.ExchangeConfig)
+	exchCfg.Name = b.Name
+	exchCfg.HTTPTimeout = exchange.DefaultHTTPTimeout
+	exchCfg.BaseCurrencies = b.BaseCurrencies
+
+	err := b.SetupDefaults(exchCfg)
+	if err != nil {
+		return nil, err
+	}
+
+	if b.Features.Supports.RESTCapabilities.AutoPairUpdates {
+		err = b.UpdateTradablePairs(true)
+		if err != nil {
+			return nil, err
+		}
+	}
+
+	return exchCfg, nil
+}
+
+// SetDefaults sets the basic defaults for Binance
+func (b *Binance) SetDefaults() {
+	b.Name = "Binance"
+	b.Enabled = true
+	b.Verbose = true
+	b.API.CredentialsValidator.RequiresKey = true
+	b.API.CredentialsValidator.RequiresSecret = true
+	b.SetValues()
+
+	b.CurrencyPairs = currency.PairsManager{
+		AssetTypes: asset.Items{
+			asset.Spot,
+		},
+
+		UseGlobalFormat: true,
+		RequestFormat: &currency.PairFormat{
+			Uppercase: true,
+		},
+		ConfigFormat: &currency.PairFormat{
+			Delimiter: "-",
+			Uppercase: true,
+		},
+	}
+
+	b.Features = exchange.Features{
+		Supports: exchange.FeaturesSupported{
+			REST:      true,
+			Websocket: true,
+			RESTCapabilities: protocol.Features{
+				TickerBatching:      true,
+				TickerFetching:      true,
+				KlineFetching:       true,
+				OrderbookFetching:   true,
+				AutoPairUpdates:     true,
+				AccountInfo:         true,
+				CryptoDeposit:       true,
+				CryptoWithdrawal:    true,
+				GetOrder:            true,
+				GetOrders:           true,
+				CancelOrders:        true,
+				CancelOrder:         true,
+				SubmitOrder:         true,
+				DepositHistory:      true,
+				WithdrawalHistory:   true,
+				TradeFetching:       true,
+				UserTradeHistory:    true,
+				TradeFee:            true,
+				CryptoWithdrawalFee: true,
+			},
+			WebsocketCapabilities: protocol.Features{
+				TradeFetching:          true,
+				TickerFetching:         true,
+				KlineFetching:          true,
+				OrderbookFetching:      true,
+				AuthenticatedEndpoints: true,
+				AccountInfo:            true,
+				GetOrder:               true,
+				GetOrders:              true,
+				Subscribe:              true,
+				Unsubscribe:            true,
+			},
+			WithdrawPermissions: exchange.AutoWithdrawCrypto |
+				exchange.NoFiatWithdrawals,
+			KlineCapabilities: kline.ExchangeCapabilities{
+				SupportsDateRange: true,
+				SupportsIntervals: true,
+			},
+		},
+		Enabled: exchange.FeaturesEnabled{
+			AutoPairUpdates: true,
+			KlineCapabilities: kline.ExchangeCapabilities{
+				Intervals: map[string]bool{
+					"onemin":     true,
+					"threemin":   true,
+					"fivemin":    true,
+					"fifteenmin": true,
+					"thirtymin":  true,
+					"onehour":    true,
+					"twohour":    true,
+					"fourhour":   true,
+					"sixhour":    true,
+					"twelvehour": true,
+					"oneday":     true,
+					"threeday":   true,
+					"oneweek":    true,
+				},
+			},
+		},
+	}
+
+	b.Requester = request.New(b.Name,
+		common.NewHTTPClientWithTimeout(exchange.DefaultHTTPTimeout),
+		SetRateLimit())
+
+	b.API.Endpoints.URLDefault = apiURL
+	b.API.Endpoints.URL = b.API.Endpoints.URLDefault
+	b.Websocket = wshandler.New()
+	b.API.Endpoints.WebsocketURL = binanceDefaultWebsocketURL
+	b.WebsocketResponseMaxLimit = exchange.DefaultWebsocketResponseMaxLimit
+	b.WebsocketResponseCheckTimeout = exchange.DefaultWebsocketResponseCheckTimeout
+	b.WebsocketOrderbookBufferLimit = exchange.DefaultWebsocketOrderbookBufferLimit
+}
+
+// Setup takes in the supplied exchange configuration details and sets params
+func (b *Binance) Setup(exch *config.ExchangeConfig) error {
+	if !exch.Enabled {
+		b.SetEnabled(false)
+		return nil
+	}
+
+	err := b.SetupDefaults(exch)
+	if err != nil {
+		return err
+	}
+
+	err = b.Websocket.Setup(
+		&wshandler.WebsocketSetup{
+			Enabled:                          exch.Features.Enabled.Websocket,
+			Verbose:                          exch.Verbose,
+			AuthenticatedWebsocketAPISupport: exch.API.AuthenticatedWebsocketSupport,
+			WebsocketTimeout:                 exch.WebsocketTrafficTimeout,
+			DefaultURL:                       binanceDefaultWebsocketURL,
+			ExchangeName:                     exch.Name,
+			RunningURL:                       exch.API.Endpoints.WebsocketURL,
+			Connector:                        b.WsConnect,
+			Features:                         &b.Features.Supports.WebsocketCapabilities,
+		})
+
+	if err != nil {
+		return err
+	}
+
+	b.WebsocketConn = &wshandler.WebsocketConnection{
+		ExchangeName:         b.Name,
+		URL:                  b.Websocket.GetWebsocketURL(),
+		ProxyURL:             b.Websocket.GetProxyAddress(),
+		Verbose:              b.Verbose,
+		ResponseCheckTimeout: exch.WebsocketResponseCheckTimeout,
+		ResponseMaxLimit:     exch.WebsocketResponseMaxLimit,
+	}
+
+	b.Websocket.Orderbook.Setup(
+		exch.WebsocketOrderbookBufferLimit,
+		false,
+		true,
+		true,
+		false,
+		exch.Name)
+	return nil
+}
+
+// Start starts the Binance go routine
+func (b *Binance) Start(wg *sync.WaitGroup) {
+	wg.Add(1)
+	go func() {
+		b.Run()
+		wg.Done()
+	}()
+}
+
+// Run implements the Binance wrapper
+func (b *Binance) Run() {
+	if b.Verbose {
+		log.Debugf(log.ExchangeSys,
+			"%s Websocket: %s. (url: %s).\n",
+			b.Name,
+			common.IsEnabled(b.Websocket.IsEnabled()),
+			b.Websocket.GetWebsocketURL())
+		b.PrintEnabledPairs()
+	}
+
+	forceUpdate := false
+	delim := b.GetPairFormat(asset.Spot, false).Delimiter
+	if !common.StringDataContains(b.GetEnabledPairs(asset.Spot).Strings(), delim) ||
+		!common.StringDataContains(b.GetAvailablePairs(asset.Spot).Strings(), delim) {
+		enabledPairs := currency.NewPairsFromStrings(
+			[]string{currency.BTC.String() + delim + currency.USDT.String()},
+		)
+		log.Warn(log.ExchangeSys,
+			"Available pairs for Binance reset due to config upgrade, please enable the ones you would like to use again")
+		forceUpdate = true
+
+		err := b.UpdatePairs(enabledPairs, asset.Spot, true, true)
+		if err != nil {
+			log.Errorf(log.ExchangeSys,
+				"%s failed to update currencies. Err: %s\n",
+				b.Name,
+				err)
+		}
+	}
+
+	if !b.GetEnabledFeatures().AutoPairUpdates && !forceUpdate {
+		return
+	}
+
+	err := b.UpdateTradablePairs(forceUpdate)
+	if err != nil {
+		log.Errorf(log.ExchangeSys,
+			"%s failed to update tradable pairs. Err: %s",
+			b.Name,
+			err)
+	}
+}
+
+// FetchTradablePairs returns a list of the exchanges tradable pairs
+func (b *Binance) FetchTradablePairs(asset asset.Item) ([]string, error) {
+	var validCurrencyPairs []string
+
+	info, err := b.GetExchangeInfo()
+	if err != nil {
+		return nil, err
+	}
+
+	for x := range info.Symbols {
+		if info.Symbols[x].Status == "TRADING" {
+			validCurrencyPairs = append(validCurrencyPairs, info.Symbols[x].BaseAsset+
+				b.GetPairFormat(asset, false).Delimiter+
+				info.Symbols[x].QuoteAsset)
+		}
+	}
+	return validCurrencyPairs, nil
+}
+
+// UpdateTradablePairs updates the exchanges available pairs and stores
+// them in the exchanges config
+func (b *Binance) UpdateTradablePairs(forceUpdate bool) error {
+	pairs, err := b.FetchTradablePairs(asset.Spot)
+	if err != nil {
+		return err
+	}
+
+	return b.UpdatePairs(currency.NewPairsFromStrings(pairs),
+		asset.Spot,
+		false,
+		forceUpdate)
+}
+
+// UpdateTicker updates and returns the ticker for a currency pair
+func (b *Binance) UpdateTicker(p currency.Pair, assetType asset.Item) (*ticker.Price, error) {
+	tick, err := b.GetTickers()
+	if err != nil {
+		return nil, err
+	}
+	pairs := b.GetEnabledPairs(assetType)
+	for i := range pairs {
+		for y := range tick {
+			pairFmt := b.FormatExchangeCurrency(pairs[i], assetType).String()
+			if tick[y].Symbol != pairFmt {
+				continue
+			}
+			tickerPrice := &ticker.Price{
+				Last:        tick[y].LastPrice,
+				High:        tick[y].HighPrice,
+				Low:         tick[y].LowPrice,
+				Bid:         tick[y].BidPrice,
+				Ask:         tick[y].AskPrice,
+				Volume:      tick[y].Volume,
+				QuoteVolume: tick[y].QuoteVolume,
+				Open:        tick[y].OpenPrice,
+				Close:       tick[y].PrevClosePrice,
+				Pair:        pairs[i],
+			}
+			err = ticker.ProcessTicker(b.Name, tickerPrice, assetType)
+			if err != nil {
+				log.Error(log.Ticker, err)
+			}
+		}
+	}
+	return ticker.GetTicker(b.Name, p, assetType)
+}
+
+// FetchTicker returns the ticker for a currency pair
+func (b *Binance) FetchTicker(p currency.Pair, assetType asset.Item) (*ticker.Price, error) {
+	tickerNew, err := ticker.GetTicker(b.Name, p, assetType)
+	if err != nil {
+		return b.UpdateTicker(p, assetType)
+	}
+	return tickerNew, nil
+}
+
+// FetchOrderbook returns orderbook base on the currency pair
+func (b *Binance) FetchOrderbook(p currency.Pair, assetType asset.Item) (*orderbook.Base, error) {
+	ob, err := orderbook.Get(b.Name, p, assetType)
+	if err != nil {
+		return b.UpdateOrderbook(p, assetType)
+	}
+	return ob, nil
+}
+
+// UpdateOrderbook updates and returns the orderbook for a currency pair
+func (b *Binance) UpdateOrderbook(p currency.Pair, assetType asset.Item) (*orderbook.Base, error) {
+	orderBook := new(orderbook.Base)
+	orderbookNew, err := b.GetOrderBook(OrderBookDataRequestParams{Symbol: b.FormatExchangeCurrency(p,
+		assetType).String(), Limit: 1000})
+	if err != nil {
+		return orderBook, err
+	}
+
+	for x := range orderbookNew.Bids {
+		orderBook.Bids = append(orderBook.Bids,
+			orderbook.Item{
+				Amount: orderbookNew.Bids[x].Quantity,
+				Price:  orderbookNew.Bids[x].Price,
+			})
+	}
+
+	for x := range orderbookNew.Asks {
+		orderBook.Asks = append(orderBook.Asks,
+			orderbook.Item{
+				Amount: orderbookNew.Asks[x].Quantity,
+				Price:  orderbookNew.Asks[x].Price,
+			})
+	}
+
+	orderBook.Pair = p
+	orderBook.ExchangeName = b.Name
+	orderBook.AssetType = assetType
+
+	err = orderBook.Process()
+	if err != nil {
+		return orderBook, err
+	}
+
+	return orderbook.Get(b.Name, p, assetType)
+}
+
+// UpdateAccountInfo retrieves balances for all enabled currencies for the
+// Bithumb exchange
+func (b *Binance) UpdateAccountInfo() (account.Holdings, error) {
+	var info account.Holdings
+	raw, err := b.GetAccount()
+	if err != nil {
+		return info, err
+	}
+
+	var currencyBalance []account.Balance
+	for i := range raw.Balances {
+		freeCurrency, parseErr := strconv.ParseFloat(raw.Balances[i].Free, 64)
+		if parseErr != nil {
+			return info, parseErr
+		}
+
+		lockedCurrency, parseErr := strconv.ParseFloat(raw.Balances[i].Locked, 64)
+		if parseErr != nil {
+			return info, parseErr
+		}
+
+		currencyBalance = append(currencyBalance, account.Balance{
+			CurrencyName: currency.NewCode(raw.Balances[i].Asset),
+			TotalValue:   freeCurrency + lockedCurrency,
+			Hold:         freeCurrency,
+		})
+	}
+
+	info.Exchange = b.Name
+	info.Accounts = append(info.Accounts, account.SubAccount{
+		Currencies: currencyBalance,
+	})
+
+	err = account.Process(&info)
+	if err != nil {
+		return account.Holdings{}, err
+	}
+
+	return info, nil
+}
+
+// FetchAccountInfo retrieves balances for all enabled currencies
+func (b *Binance) FetchAccountInfo() (account.Holdings, error) {
+	acc, err := account.GetHoldings(b.Name)
+	if err != nil {
+		return b.UpdateAccountInfo()
+	}
+
+	return acc, nil
+}
+
+// GetFundingHistory returns funding history, deposits and
+// withdrawals
+func (b *Binance) GetFundingHistory() ([]exchange.FundHistory, error) {
+	return nil, common.ErrFunctionNotSupported
+}
+
+// GetExchangeHistory returns historic trade data since exchange opening.
+func (b *Binance) GetExchangeHistory(req *trade.HistoryRequest) ([]trade.History, error) {
+	var resp []trade.History
+
+	// If no timestamp, this will default to 3 months prior.
+	if req.TimestampStart.Unix() == 0 {
+		req.TimestampStart = time.Now().AddDate(0, -3, 0)
+	}
+	timestampEnd := req.TimestampStart.Add(1 * time.Hour / 2)
+	formattedPair := b.FormatExchangeCurrency(req.Pair, req.Asset)
+	// Aggregated trades has compression when trades are executed at the same
+	// time thus reducing request data.
+	trades, err := b.GetAggregatedTrades(formattedPair.String(),
+		1000,
+		req.TimestampStart,
+		timestampEnd)
+	if err != nil {
+		return resp, err
+	}
+
+	for i := range trades {
+		resp = append(resp, trade.History{
+			Timestamp:    time.Unix(0, convert.UnixMillisToNano(trades[i].TimeStamp)),
+			TID:          strconv.FormatInt(trades[i].ATradeID, 10),
+			FirstTradeID: strconv.FormatInt(trades[i].FirstTradeID, 10),
+			LastTradeID:  strconv.FormatInt(trades[i].LastTradeID, 10),
+			Price:        trades[i].Price,
+			Amount:       trades[i].Quantity,
+			Maker:        trades[i].Maker,
+			Exchange:     b.Name,
+			Asset:        req.Asset,
+		})
+	}
+	return resp, nil
+}
+
+// SubmitOrder submits a new order
+func (b *Binance) SubmitOrder(s *order.Submit) (order.SubmitResponse, error) {
+	var submitOrderResponse order.SubmitResponse
+	if err := s.Validate(); err != nil {
+		return submitOrderResponse, err
+	}
+
+	var sideType string
+	if s.Side == order.Buy {
+		sideType = order.Buy.String()
+	} else {
+		sideType = order.Sell.String()
+	}
+
+	var requestParamsOrderType RequestParamsOrderType
+	switch s.Type {
+	case order.Market:
+		requestParamsOrderType = BinanceRequestParamsOrderMarket
+	case order.Limit:
+		requestParamsOrderType = BinanceRequestParamsOrderLimit
+	default:
+		submitOrderResponse.IsOrderPlaced = false
+		return submitOrderResponse, errors.New("unsupported order type")
+	}
+
+	var orderRequest = NewOrderRequest{
+		Symbol:      s.Pair.Base.String() + s.Pair.Quote.String(),
+		Side:        sideType,
+		Price:       s.Price,
+		Quantity:    s.Amount,
+		TradeType:   requestParamsOrderType,
+		TimeInForce: BinanceRequestParamsTimeGTC,
+	}
+
+	response, err := b.NewOrder(&orderRequest)
+	if err != nil {
+		return submitOrderResponse, err
+	}
+	if response.OrderID > 0 {
+		submitOrderResponse.OrderID = strconv.FormatInt(response.OrderID, 10)
+	}
+	if response.ExecutedQty == response.OrigQty {
+		submitOrderResponse.FullyMatched = true
+	}
+	submitOrderResponse.IsOrderPlaced = true
+
+	return submitOrderResponse, nil
+}
+
+// ModifyOrder will allow of changing orderbook placement and limit to
+// market conversion
+func (b *Binance) ModifyOrder(action *order.Modify) (string, error) {
+	return "", common.ErrFunctionNotSupported
+}
+
+// CancelOrder cancels an order by its corresponding ID number
+func (b *Binance) CancelOrder(order *order.Cancel) error {
+	orderIDInt, err := strconv.ParseInt(order.ID, 10, 64)
+	if err != nil {
+		return err
+	}
+
+	_, err = b.CancelExistingOrder(b.FormatExchangeCurrency(order.Pair,
+		order.AssetType).String(),
+		orderIDInt,
+		order.AccountID)
+	return err
+}
+
+// CancelAllOrders cancels all orders associated with a currency pair
+func (b *Binance) CancelAllOrders(_ *order.Cancel) (order.CancelAllResponse, error) {
+	cancelAllOrdersResponse := order.CancelAllResponse{
+		Status: make(map[string]string),
+	}
+	openOrders, err := b.OpenOrders("")
+	if err != nil {
+		return cancelAllOrdersResponse, err
+	}
+
+	for i := range openOrders {
+		_, err = b.CancelExistingOrder(openOrders[i].Symbol,
+			openOrders[i].OrderID,
+			"")
+		if err != nil {
+			cancelAllOrdersResponse.Status[strconv.FormatInt(openOrders[i].OrderID, 10)] = err.Error()
+		}
+	}
+
+	return cancelAllOrdersResponse, nil
+}
+
+// GetOrderInfo returns information on a current open order
+func (b *Binance) GetOrderInfo(orderID string) (order.Detail, error) {
+	var orderDetail order.Detail
+	return orderDetail, common.ErrNotYetImplemented
+}
+
+// GetDepositAddress returns a deposit address for a specified currency
+func (b *Binance) GetDepositAddress(cryptocurrency currency.Code, _ string) (string, error) {
+	return b.GetDepositAddressForCurrency(cryptocurrency.String())
+}
+
+// WithdrawCryptocurrencyFunds returns a withdrawal ID when a withdrawal is
+// submitted
+func (b *Binance) WithdrawCryptocurrencyFunds(withdrawRequest *withdraw.Request) (*withdraw.ExchangeResponse, error) {
+	amountStr := strconv.FormatFloat(withdrawRequest.Amount, 'f', -1, 64)
+	v, err := b.WithdrawCrypto(withdrawRequest.Currency.String(),
+		withdrawRequest.Crypto.Address,
+		withdrawRequest.Crypto.AddressTag,
+		withdrawRequest.Description, amountStr)
+	if err != nil {
+		return nil, err
+	}
+	return &withdraw.ExchangeResponse{
+		ID: v,
+	}, nil
+}
+
+// WithdrawFiatFunds returns a withdrawal ID when a
+// withdrawal is submitted
+func (b *Binance) WithdrawFiatFunds(withdrawRequest *withdraw.Request) (*withdraw.ExchangeResponse, error) {
+	return nil, common.ErrFunctionNotSupported
+}
+
+// WithdrawFiatFundsToInternationalBank returns a withdrawal ID when a
+// withdrawal is submitted
+func (b *Binance) WithdrawFiatFundsToInternationalBank(withdrawRequest *withdraw.Request) (*withdraw.ExchangeResponse, error) {
+	return nil, common.ErrFunctionNotSupported
+}
+
+// GetWebsocket returns a pointer to the exchange websocket
+func (b *Binance) GetWebsocket() (*wshandler.Websocket, error) {
+	return b.Websocket, nil
+}
+
+// GetFeeByType returns an estimate of fee based on type of transaction
+func (b *Binance) GetFeeByType(feeBuilder *exchange.FeeBuilder) (float64, error) {
+	if (!b.AllowAuthenticatedRequest() || b.SkipAuthCheck) && // Todo check connection status
+		feeBuilder.FeeType == exchange.CryptocurrencyTradeFee {
+		feeBuilder.FeeType = exchange.OfflineTradeFee
+	}
+	return b.GetFee(feeBuilder)
+}
+
+// GetActiveOrders retrieves any orders that are active/open
+func (b *Binance) GetActiveOrders(req *order.GetOrdersRequest) ([]order.Detail, error) {
+	if len(req.Pairs) == 0 {
+		return nil, errors.New("at least one currency is required to fetch order history")
+	}
+
+	var orders []order.Detail
+	for x := range req.Pairs {
+		resp, err := b.OpenOrders(b.FormatExchangeCurrency(req.Pairs[x],
+			asset.Spot).String())
+		if err != nil {
+			return nil, err
+		}
+
+		for i := range resp {
+			orderSide := order.Side(strings.ToUpper(resp[i].Side))
+			orderType := order.Type(strings.ToUpper(resp[i].Type))
+			orderDate := time.Unix(0, int64(resp[i].Time)*int64(time.Millisecond))
+
+			orders = append(orders, order.Detail{
+				Amount:   resp[i].OrigQty,
+				Date:     orderDate,
+				Exchange: b.Name,
+				ID:       strconv.FormatInt(resp[i].OrderID, 10),
+				Side:     orderSide,
+				Type:     orderType,
+				Price:    resp[i].Price,
+				Status:   order.Status(resp[i].Status),
+				Pair:     currency.NewPairFromString(resp[i].Symbol),
+			})
+		}
+	}
+
+	order.FilterOrdersByType(&orders, req.Type)
+	order.FilterOrdersBySide(&orders, req.Side)
+	order.FilterOrdersByTickRange(&orders, req.StartTicks, req.EndTicks)
+	return orders, nil
+}
+
+// GetOrderHistory retrieves account order information
+// Can Limit response to specific order status
+func (b *Binance) GetOrderHistory(req *order.GetOrdersRequest) ([]order.Detail, error) {
+	if len(req.Pairs) == 0 {
+		return nil, errors.New("at least one currency is required to fetch order history")
+	}
+
+	var orders []order.Detail
+	for x := range req.Pairs {
+		resp, err := b.AllOrders(b.FormatExchangeCurrency(req.Pairs[x],
+			asset.Spot).String(),
+			"",
+			"1000")
+		if err != nil {
+			return nil, err
+		}
+
+		for i := range resp {
+			orderSide := order.Side(strings.ToUpper(resp[i].Side))
+			orderType := order.Type(strings.ToUpper(resp[i].Type))
+			orderDate := time.Unix(0, int64(resp[i].Time)*int64(time.Millisecond))
+			// New orders are covered in GetOpenOrders
+			if resp[i].Status == "NEW" {
+				continue
+			}
+
+			orders = append(orders, order.Detail{
+				Amount:   resp[i].OrigQty,
+				Date:     orderDate,
+				Exchange: b.Name,
+				ID:       strconv.FormatInt(resp[i].OrderID, 10),
+				Side:     orderSide,
+				Type:     orderType,
+				Price:    resp[i].Price,
+				Pair:     currency.NewPairFromString(resp[i].Symbol),
+				Status:   order.Status(resp[i].Status),
+			})
+		}
+	}
+
+	order.FilterOrdersByType(&orders, req.Type)
+	order.FilterOrdersBySide(&orders, req.Side)
+	order.FilterOrdersByTickRange(&orders, req.StartTicks, req.EndTicks)
+	return orders, nil
+}
+
+// SubscribeToWebsocketChannels appends to ChannelsToSubscribe
+// which lets websocket.manageSubscriptions handle subscribing
+func (b *Binance) SubscribeToWebsocketChannels(channels []wshandler.WebsocketChannelSubscription) error {
+	return common.ErrFunctionNotSupported
+}
+
+// UnsubscribeToWebsocketChannels removes from ChannelsToSubscribe
+// which lets websocket.manageSubscriptions handle unsubscribing
+func (b *Binance) UnsubscribeToWebsocketChannels(channels []wshandler.WebsocketChannelSubscription) error {
+	return common.ErrFunctionNotSupported
+}
+
+// GetSubscriptions returns a copied list of subscriptions
+func (b *Binance) GetSubscriptions() ([]wshandler.WebsocketChannelSubscription, error) {
+	return b.Websocket.GetSubscriptions(), nil
+}
+
+// AuthenticateWebsocket sends an authentication message to the websocket
+func (b *Binance) AuthenticateWebsocket() error {
+	return common.ErrFunctionNotSupported
+}
+
+// ValidateCredentials validates current credentials used for wrapper
+// functionality
+func (b *Binance) ValidateCredentials() error {
+	_, err := b.UpdateAccountInfo()
+	return b.CheckTransientError(err)
+}
+
+func (b *Binance) KlineConvertToExchangeStandardString(in kline.Interval) string {
+	if in == kline.OneDay {
+		return "1d"
+	}
+	return in.Short()
+}
+
+// GetHistoricCandles returns candles between a time period for a set time interval
+func (b *Binance) GetHistoricCandles(pair currency.Pair, a asset.Item, start, end time.Time, interval kline.Interval) (kline.Item, error) {
+	if !b.KlineIntervalEnabled(interval) {
+		return kline.Item{}, kline.ErrorKline{
+			Interval: interval,
+		}
+	}
+
+	klineParams := KlinesRequestParams{
+		Interval:  b.KlineConvertToExchangeStandardString(interval),
+		Symbol:    b.FormatExchangeCurrency(pair, a).String(),
+		StartTime: start.Unix() * 1000,
+		EndTime:   end.Unix() * 1000,
+	}
+
+	candles, err := b.GetSpotKline(klineParams)
+	if err != nil {
+		return kline.Item{}, err
+	}
+
+	ret := kline.Item{
+		Exchange: b.GetName(),
+		Pair:     pair,
+		Asset:    a,
+		Interval: interval,
+	}
+
+	for x := range candles {
+		ret.Candles = append(ret.Candles, kline.Candle{
+			Time:   candles[x].OpenTime,
+			Open:   candles[x].Open,
+			High:   candles[x].Close,
+			Low:    candles[x].Low,
+			Close:  candles[x].Close,
+			Volume: candles[x].Volume,
+		})
+	}
+	return ret, nil
+}