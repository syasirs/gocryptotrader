package binance

import (
	"errors"
	"fmt"
	"sort"
	"strconv"
	"strings"
	"sync"
	"time"

	"github.com/thrasher-corp/gocryptotrader/common"
	"github.com/thrasher-corp/gocryptotrader/common/convert"
	"github.com/thrasher-corp/gocryptotrader/config"
	"github.com/thrasher-corp/gocryptotrader/currency"
	exchange "github.com/thrasher-corp/gocryptotrader/exchanges"
	"github.com/thrasher-corp/gocryptotrader/exchanges/account"
	"github.com/thrasher-corp/gocryptotrader/exchanges/asset"
	"github.com/thrasher-corp/gocryptotrader/exchanges/kline"
	"github.com/thrasher-corp/gocryptotrader/exchanges/order"
	"github.com/thrasher-corp/gocryptotrader/exchanges/orderbook"
	"github.com/thrasher-corp/gocryptotrader/exchanges/protocol"
	"github.com/thrasher-corp/gocryptotrader/exchanges/request"
	"github.com/thrasher-corp/gocryptotrader/exchanges/stream"
	"github.com/thrasher-corp/gocryptotrader/exchanges/ticker"
	"github.com/thrasher-corp/gocryptotrader/exchanges/trade"
	"github.com/thrasher-corp/gocryptotrader/log"
	"github.com/thrasher-corp/gocryptotrader/portfolio/withdraw"
)

// GetDefaultConfig returns a default exchange config
func (b *Binance) GetDefaultConfig() (*config.ExchangeConfig, error) {
	b.SetDefaults()
	exchCfg := new(config.ExchangeConfig)
	exchCfg.Name = b.Name
	exchCfg.HTTPTimeout = exchange.DefaultHTTPTimeout
	exchCfg.BaseCurrencies = b.BaseCurrencies

	err := b.SetupDefaults(exchCfg)
	if err != nil {
		return nil, err
	}

	if b.Features.Supports.RESTCapabilities.AutoPairUpdates {
		err = b.UpdateTradablePairs(true)
		if err != nil {
			return nil, err
		}
	}

	return exchCfg, nil
}

// SetDefaults sets the basic defaults for Binance
func (b *Binance) SetDefaults() {
	b.Name = "Binance"
	b.Enabled = true
	b.Verbose = true
	b.API.CredentialsValidator.RequiresKey = true
	b.API.CredentialsValidator.RequiresSecret = true
	b.SetValues()

	fmt1 := currency.PairStore{
		RequestFormat: &currency.PairFormat{Uppercase: true},
		ConfigFormat: &currency.PairFormat{
			Delimiter: currency.DashDelimiter,
			Uppercase: true,
		},
	}
	coinFutures := currency.PairStore{
		RequestFormat: &currency.PairFormat{
			Uppercase: true,
			Delimiter: currency.UnderscoreDelimiter,
		},
		ConfigFormat: &currency.PairFormat{
			Uppercase: true,
			Delimiter: currency.UnderscoreDelimiter,
		},
	}
	usdtFutures := currency.PairStore{
		RequestFormat: &currency.PairFormat{
			Uppercase: true,
		},
		ConfigFormat: &currency.PairFormat{
			Uppercase: true,
		},
	}
	err := b.StoreAssetPairFormat(asset.Spot, fmt1)
	if err != nil {
		log.Errorln(log.ExchangeSys, err)
	}
	err = b.StoreAssetPairFormat(asset.Margin, fmt1)
	if err != nil {
		log.Errorln(log.ExchangeSys, err)
	}
	err = b.StoreAssetPairFormat(asset.CoinMarginedFutures, coinFutures)
	if err != nil {
		log.Errorln(log.ExchangeSys, err)
	}
	err = b.StoreAssetPairFormat(asset.USDTMarginedFutures, usdtFutures)
	if err != nil {
		log.Errorln(log.ExchangeSys, err)
	}
	b.Features = exchange.Features{
		Supports: exchange.FeaturesSupported{
			REST:      true,
			Websocket: true,
			RESTCapabilities: protocol.Features{
				TickerBatching:      true,
				TickerFetching:      true,
				KlineFetching:       true,
				OrderbookFetching:   true,
				AutoPairUpdates:     true,
				AccountInfo:         true,
				CryptoDeposit:       true,
				CryptoWithdrawal:    true,
				GetOrder:            true,
				GetOrders:           true,
				CancelOrders:        true,
				CancelOrder:         true,
				SubmitOrder:         true,
				DepositHistory:      true,
				WithdrawalHistory:   true,
				TradeFetching:       true,
				UserTradeHistory:    true,
				TradeFee:            true,
				CryptoWithdrawalFee: true,
			},
			WebsocketCapabilities: protocol.Features{
				TradeFetching:          true,
				TickerFetching:         true,
				KlineFetching:          true,
				OrderbookFetching:      true,
				AuthenticatedEndpoints: true,
				AccountInfo:            true,
				GetOrder:               true,
				GetOrders:              true,
				Subscribe:              true,
				Unsubscribe:            true,
			},
			WithdrawPermissions: exchange.AutoWithdrawCrypto |
				exchange.NoFiatWithdrawals,
			Kline: kline.ExchangeCapabilitiesSupported{
				DateRanges: true,
				Intervals:  true,
			},
		},
		Enabled: exchange.FeaturesEnabled{
			AutoPairUpdates: true,
			Kline: kline.ExchangeCapabilitiesEnabled{
				Intervals: map[string]bool{
					kline.OneMin.Word():     true,
					kline.ThreeMin.Word():   true,
					kline.FiveMin.Word():    true,
					kline.FifteenMin.Word(): true,
					kline.ThirtyMin.Word():  true,
					kline.OneHour.Word():    true,
					kline.TwoHour.Word():    true,
					kline.FourHour.Word():   true,
					kline.SixHour.Word():    true,
					kline.EightHour.Word():  true,
					kline.TwelveHour.Word(): true,
					kline.OneDay.Word():     true,
					kline.ThreeDay.Word():   true,
					kline.OneWeek.Word():    true,
					kline.OneMonth.Word():   true,
				},
				ResultLimit: 1000,
			},
		},
	}

	b.Requester = request.New(b.Name,
		common.NewHTTPClientWithTimeout(exchange.DefaultHTTPTimeout),
		request.WithLimiter(SetRateLimit()))
	b.API.Endpoints = b.NewEndpoints()
	err = b.API.Endpoints.SetDefaultEndpoints(map[exchange.URL]string{
		exchange.RestSpot:              spotAPIURL,
		exchange.RestSpotSupplementary: apiURL,
		exchange.RestUSDTMargined:      ufuturesAPIURL,
		exchange.RestCoinMargined:      cfuturesAPIURL,
		exchange.EdgeCase1:             "https://www.binance.com",
		exchange.WebsocketSpot:         binanceDefaultWebsocketURL,
	})
	if err != nil {
		log.Errorln(log.ExchangeSys, err)
	}

	b.Websocket = stream.New()
	b.WebsocketResponseMaxLimit = exchange.DefaultWebsocketResponseMaxLimit
	b.WebsocketResponseCheckTimeout = exchange.DefaultWebsocketResponseCheckTimeout
	b.WebsocketOrderbookBufferLimit = exchange.DefaultWebsocketOrderbookBufferLimit
}

// Setup takes in the supplied exchange configuration details and sets params
func (b *Binance) Setup(exch *config.ExchangeConfig) error {
	if !exch.Enabled {
		return nil
	}

	err := b.SetupDefaults(exch)
	if err != nil {
		return err
	}
	ePoint, err := b.API.Endpoints.GetURL(exchange.WebsocketSpot)
	if err != nil {
		return err
	}
	err = b.Websocket.Setup(&stream.WebsocketSetup{
		Enabled:                          exch.Features.Enabled.Websocket,
		Verbose:                          exch.Verbose,
		AuthenticatedWebsocketAPISupport: exch.API.AuthenticatedWebsocketSupport,
		WebsocketTimeout:                 exch.WebsocketTrafficTimeout,
		DefaultURL:                       binanceDefaultWebsocketURL,
		ExchangeName:                     exch.Name,
		RunningURL:                       ePoint,
		Connector:                        b.WsConnect,
		Subscriber:                       b.Subscribe,
		UnSubscriber:                     b.Unsubscribe,
		GenerateSubscriptions:            b.GenerateSubscriptions,
		Features:                         &b.Features.Supports.WebsocketCapabilities,
		OrderbookBufferLimit:             exch.OrderbookConfig.WebsocketBufferLimit,
		BufferEnabled:                    exch.OrderbookConfig.WebsocketBufferEnabled,
		SortBuffer:                       true,
		SortBufferByUpdateIDs:            true,
	})
	if err != nil {
		return err
	}

	return b.Websocket.SetupNewConnection(stream.ConnectionSetup{
		ResponseCheckTimeout: exch.WebsocketResponseCheckTimeout,
		ResponseMaxLimit:     exch.WebsocketResponseMaxLimit,
	})
}

// Start starts the Binance go routine
func (b *Binance) Start(wg *sync.WaitGroup) {
	wg.Add(1)
	go func() {
		b.Run()
		wg.Done()
	}()
}

// Run implements the Binance wrapper
func (b *Binance) Run() {
	if b.Verbose {
		log.Debugf(log.ExchangeSys,
			"%s Websocket: %s. (url: %s).\n",
			b.Name,
			common.IsEnabled(b.Websocket.IsEnabled()),
			b.Websocket.GetWebsocketURL())
		b.PrintEnabledPairs()
	}

	forceUpdate := false
	format, err := b.GetPairFormat(asset.Spot, false)
	if err != nil {
		log.Errorf(log.ExchangeSys, "%s failed to get enabled currencies. Err %s\n",
			b.Name,
			err)
		return
	}
	pairs, err := b.GetEnabledPairs(asset.Spot)
	if err != nil {
		log.Errorf(log.ExchangeSys, "%s failed to get enabled currencies. Err %s\n",
			b.Name,
			err)
		return
	}

	avail, err := b.GetAvailablePairs(asset.Spot)
	if err != nil {
		log.Errorf(log.ExchangeSys, "%s failed to get available currencies. Err %s\n",
			b.Name,
			err)
		return
	}

	if !common.StringDataContains(pairs.Strings(), format.Delimiter) ||
		!common.StringDataContains(avail.Strings(), format.Delimiter) {
		var enabledPairs currency.Pairs
		enabledPairs, err = currency.NewPairsFromStrings([]string{
			currency.BTC.String() +
				format.Delimiter +
				currency.USDT.String()})
		if err != nil {
			log.Errorf(log.ExchangeSys, "%s failed to update currencies. Err %s\n",
				b.Name,
				err)
		} else {
			log.Warn(log.ExchangeSys,
				"Available pairs for Binance reset due to config upgrade, please enable the ones you would like to use again")
			forceUpdate = true

			err = b.UpdatePairs(enabledPairs, asset.Spot, true, true)
			if err != nil {
				log.Errorf(log.ExchangeSys,
					"%s failed to update currencies. Err: %s\n",
					b.Name,
					err)
			}
		}
	}

	if !b.GetEnabledFeatures().AutoPairUpdates && !forceUpdate {
		return
	}
	err = b.UpdateTradablePairs(forceUpdate)
	if err != nil {
		log.Errorf(log.ExchangeSys,
			"%s failed to update tradable pairs. Err: %s",
			b.Name,
			err)
	}
}

// FetchTradablePairs returns a list of the exchanges tradable pairs
func (b *Binance) FetchTradablePairs(a asset.Item) ([]string, error) {
	if !b.SupportsAsset(a) {
		return nil, fmt.Errorf("asset type of %s is not supported by %s", a, b.Name)
	}
	var pairs []string
	switch a {
	case asset.Spot, asset.Margin:
		info, err := b.GetExchangeInfo()
		if err != nil {
			return nil, err
		}
		format, err := b.GetPairFormat(a, false)
		if err != nil {
			return nil, err
		}
		for x := range info.Symbols {
			if info.Symbols[x].Status == "TRADING" {
				pair := info.Symbols[x].BaseAsset +
					format.Delimiter +
					info.Symbols[x].QuoteAsset
				if a == asset.Spot && info.Symbols[x].IsSpotTradingAllowed {
					pairs = append(pairs, pair)
				}
				if a == asset.Margin && info.Symbols[x].IsMarginTradingAllowed {
					pairs = append(pairs, pair)
				}
			}
		}
	case asset.CoinMarginedFutures:
		cInfo, err := b.FuturesExchangeInfo()
		if err != nil {
			return pairs, nil
		}
		for z := range cInfo.Symbols {
			if cInfo.Symbols[z].ContractStatus == "TRADING" {
				pairs = append(pairs, cInfo.Symbols[z].Symbol)
			}
		}
	case asset.USDTMarginedFutures:
		uInfo, err := b.UExchangeInfo()
		if err != nil {
			return pairs, nil
		}
		for u := range uInfo.Symbols {
			if uInfo.Symbols[u].Status == "TRADING" {
				pairs = append(pairs, uInfo.Symbols[u].Symbol)
			}
		}
	}
	return pairs, nil
}

// UpdateTradablePairs updates the exchanges available pairs and stores
// them in the exchanges config
func (b *Binance) UpdateTradablePairs(forceUpdate bool) error {
	assetTypes := b.GetAssetTypes()
	for i := range assetTypes {
		p, err := b.FetchTradablePairs(assetTypes[i])
		if err != nil {
			return err
		}

		pairs, err := currency.NewPairsFromStrings(p)
		if err != nil {
			return err
		}

		err = b.UpdatePairs(pairs, assetTypes[i], false, forceUpdate)
		if err != nil {
			return err
		}
	}
	return nil
}

// UpdateTicker updates and returns the ticker for a currency pair
func (b *Binance) UpdateTicker(p currency.Pair, assetType asset.Item) (*ticker.Price, error) {
	switch assetType {
	case asset.Spot, asset.Margin:
		tick, err := b.GetTickers()
		if err != nil {
			return nil, err
		}
		for y := range tick {
			cp, err := currency.NewPairFromString(tick[y].Symbol)
			if err != nil {
				return nil, err
			}
			err = ticker.ProcessTicker(&ticker.Price{
				Last:         tick[y].LastPrice,
				High:         tick[y].HighPrice,
				Low:          tick[y].LowPrice,
				Bid:          tick[y].BidPrice,
				Ask:          tick[y].AskPrice,
				Volume:       tick[y].Volume,
				QuoteVolume:  tick[y].QuoteVolume,
				Open:         tick[y].OpenPrice,
				Close:        tick[y].PrevClosePrice,
				Pair:         cp,
				ExchangeName: b.Name,
				AssetType:    assetType,
			})
			if err != nil {
				return nil, err
			}
		}
	case asset.USDTMarginedFutures:
		tick, err := b.U24HTickerPriceChangeStats(currency.Pair{})
		if err != nil {
			return nil, err
		}

		for y := range tick {
			cp, err := currency.NewPairFromString(tick[y].Symbol)
			if err != nil {
				return nil, err
			}
			err = ticker.ProcessTicker(&ticker.Price{
				Last:         tick[y].LastPrice,
				High:         tick[y].HighPrice,
				Low:          tick[y].LowPrice,
				Volume:       tick[y].Volume,
				QuoteVolume:  tick[y].QuoteVolume,
				Open:         tick[y].OpenPrice,
				Close:        tick[y].PrevClosePrice,
				Pair:         cp,
				ExchangeName: b.Name,
				AssetType:    assetType,
			})
			if err != nil {
				return nil, err
			}
		}
	case asset.CoinMarginedFutures:
		tick, err := b.GetFuturesSwapTickerChangeStats(currency.Pair{}, "")
		if err != nil {
			return nil, err
		}

		for y := range tick {
			cp, err := currency.NewPairFromString(tick[y].Symbol)
			if err != nil {
				return nil, err
			}
			err = ticker.ProcessTicker(&ticker.Price{
				Last:         tick[y].LastPrice,
				High:         tick[y].HighPrice,
				Low:          tick[y].LowPrice,
				Volume:       tick[y].Volume,
				QuoteVolume:  tick[y].QuoteVolume,
				Open:         tick[y].OpenPrice,
				Close:        tick[y].PrevClosePrice,
				Pair:         cp,
				ExchangeName: b.Name,
				AssetType:    assetType,
			})
			if err != nil {
				return nil, err
			}
		}
	default:
		return nil, fmt.Errorf("assetType not supported: %v", assetType)
	}
	return ticker.GetTicker(b.Name, p, assetType)
}

// FetchTicker returns the ticker for a currency pair
func (b *Binance) FetchTicker(p currency.Pair, assetType asset.Item) (*ticker.Price, error) {
	fPair, err := b.FormatExchangeCurrency(p, assetType)
	if err != nil {
		return nil, err
	}

	tickerNew, err := ticker.GetTicker(b.Name, fPair, assetType)
	if err != nil {
		return b.UpdateTicker(p, assetType)
	}
	return tickerNew, nil
}

// FetchOrderbook returns orderbook base on the currency pair
func (b *Binance) FetchOrderbook(p currency.Pair, assetType asset.Item) (*orderbook.Base, error) {
	ob, err := orderbook.Get(b.Name, p, assetType)
	if err != nil {
		return b.UpdateOrderbook(p, assetType)
	}
	return ob, nil
}

// UpdateOrderbook updates and returns the orderbook for a currency pair
func (b *Binance) UpdateOrderbook(p currency.Pair, assetType asset.Item) (*orderbook.Base, error) {
	book := &orderbook.Base{
		ExchangeName:       b.Name,
		Pair:               p,
		AssetType:          assetType,
		VerificationBypass: b.OrderbookVerificationBypass,
	}
	var orderbookNew OrderBook
	var err error
	switch assetType {
	case asset.Spot, asset.Margin:
		orderbookNew, err = b.GetOrderBook(OrderBookDataRequestParams{
			Symbol: p,
			Limit:  1000})
	case asset.USDTMarginedFutures:
		orderbookNew, err = b.UFuturesOrderbook(p, 1000)
	case asset.CoinMarginedFutures:
		orderbookNew, err = b.GetFuturesOrderbook(p, 1000)
	}
	if err != nil {
		return book, err
	}
	for x := range orderbookNew.Bids {
		book.Bids = append(book.Bids, orderbook.Item{
			Amount: orderbookNew.Bids[x].Quantity,
			Price:  orderbookNew.Bids[x].Price,
		})
	}
	for x := range orderbookNew.Asks {
		book.Asks = append(book.Asks, orderbook.Item{
			Amount: orderbookNew.Asks[x].Quantity,
			Price:  orderbookNew.Asks[x].Price,
		})
	}

	err = book.Process()
	if err != nil {
		return book, err
	}
	return orderbook.Get(b.Name, p, assetType)
}

// UpdateAccountInfo retrieves balances for all enabled currencies for the
// Binance exchange
func (b *Binance) UpdateAccountInfo(assetType asset.Item) (account.Holdings, error) {
	var info account.Holdings
	var acc account.SubAccount
	info.Exchange = b.Name
	switch assetType {
	case asset.Spot:
		raw, err := b.GetAccount()
		if err != nil {
			return info, err
		}

		var currencyBalance []account.Balance
		for i := range raw.Balances {
			freeCurrency, parseErr := strconv.ParseFloat(raw.Balances[i].Free, 64)
			if parseErr != nil {
				return info, parseErr
			}

			lockedCurrency, parseErr := strconv.ParseFloat(raw.Balances[i].Locked, 64)
			if parseErr != nil {
				return info, parseErr
			}

			currencyBalance = append(currencyBalance, account.Balance{
				CurrencyName: currency.NewCode(raw.Balances[i].Asset),
				TotalValue:   freeCurrency + lockedCurrency,
				Hold:         freeCurrency,
			})
		}

		acc.Currencies = currencyBalance

	case asset.CoinMarginedFutures:
		accData, err := b.GetFuturesAccountInfo()
		if err != nil {
			return info, err
		}
		var currencyDetails []account.Balance
		for i := range accData.Assets {
			currencyDetails = append(currencyDetails, account.Balance{
				CurrencyName: currency.NewCode(accData.Assets[i].Asset),
				TotalValue:   accData.Assets[i].WalletBalance,
				Hold:         accData.Assets[i].WalletBalance - accData.Assets[i].MarginBalance,
			})
		}

		acc.Currencies = currencyDetails

	case asset.USDTMarginedFutures:
		accData, err := b.UAccountBalanceV2()
		if err != nil {
			return info, err
		}
		var currencyDetails []account.Balance
		for i := range accData {
			currencyDetails = append(currencyDetails, account.Balance{
				CurrencyName: currency.NewCode(accData[i].Asset),
				TotalValue:   accData[i].Balance,
				Hold:         accData[i].Balance - accData[i].AvailableBalance,
			})
		}

		acc.Currencies = currencyDetails

	default:
		return info, fmt.Errorf("%v assetType not supported", assetType)
	}
	acc.AssetType = assetType
	info.Accounts = append(info.Accounts, acc)
	err := account.Process(&info)
	if err != nil {
		return account.Holdings{}, err
	}
	return info, nil
}

// FetchAccountInfo retrieves balances for all enabled currencies
func (b *Binance) FetchAccountInfo(assetType asset.Item) (account.Holdings, error) {
	acc, err := account.GetHoldings(b.Name, assetType)
	if err != nil {
		return b.UpdateAccountInfo(assetType)
	}

	return acc, nil
}

// GetFundingHistory returns funding history, deposits and
// withdrawals
func (b *Binance) GetFundingHistory() ([]exchange.FundHistory, error) {
	return nil, common.ErrFunctionNotSupported
}

// GetWithdrawalsHistory returns previous withdrawals data
func (b *Binance) GetWithdrawalsHistory(c currency.Code) (resp []exchange.WithdrawalHistory, err error) {
	w, err := b.WithdrawStatus(c, "", 0, 0)
	if err != nil {
		return nil, err
	}

	for i := range w {
		resp = append(resp, exchange.WithdrawalHistory{
			Status:          strconv.FormatInt(w[i].Status, 10),
			TransferID:      w[i].ID,
			Currency:        w[i].Asset,
			Amount:          w[i].Amount,
			Fee:             w[i].TransactionFee,
			CryptoToAddress: w[i].Address,
			CryptoTxID:      w[i].TxID,
			Timestamp:       time.Unix(w[i].ApplyTime/1000, 0),
		})
	}

	return resp, nil
}

// GetRecentTrades returns the most recent trades for a currency and asset
func (b *Binance) GetRecentTrades(p currency.Pair, assetType asset.Item) ([]trade.Data, error) {
	var resp []trade.Data
	limit := 1000
	tradeData, err := b.GetMostRecentTrades(RecentTradeRequestParams{p, limit})
	if err != nil {
		return nil, err
	}
	for i := range tradeData {
		resp = append(resp, trade.Data{
			TID:          strconv.FormatInt(tradeData[i].ID, 10),
			Exchange:     b.Name,
			CurrencyPair: p,
			AssetType:    assetType,
			Price:        tradeData[i].Price,
			Amount:       tradeData[i].Quantity,
			Timestamp:    tradeData[i].Time,
		})
	}
	if b.IsSaveTradeDataEnabled() {
		err := trade.AddTradesToBuffer(b.Name, resp...)
		if err != nil {
			return nil, err
		}
	}

	sort.Sort(trade.ByDate(resp))
	return resp, nil
}

// GetHistoricTrades returns historic trade data within the timeframe provided
func (b *Binance) GetHistoricTrades(p currency.Pair, a asset.Item, from, to time.Time) ([]trade.Data, error) {
	req := AggregatedTradeRequestParams{
		Symbol:    p,
		StartTime: from,
		EndTime:   to,
	}
	trades, err := b.GetAggregatedTrades(&req)
	if err != nil {
		return nil, err
	}
	var result []trade.Data
	exName := b.GetName()
	for i := range trades {
		t := trades[i].toTradeData(p, exName, a)
		result = append(result, *t)
	}
	return result, nil
}

func (a *AggregatedTrade) toTradeData(p currency.Pair, exchange string, aType asset.Item) *trade.Data {
	return &trade.Data{
		CurrencyPair: p,
		TID:          strconv.FormatInt(a.ATradeID, 10),
		Amount:       a.Quantity,
		Exchange:     exchange,
		Price:        a.Price,
		Timestamp:    a.TimeStamp,
		AssetType:    aType,
		Side:         order.AnySide,
	}
}

// SubmitOrder submits a new order
func (b *Binance) SubmitOrder(s *order.Submit) (order.SubmitResponse, error) {
	var submitOrderResponse order.SubmitResponse
	if err := s.Validate(); err != nil {
		return submitOrderResponse, err
	}
	switch s.AssetType {
	case asset.Spot, asset.Margin:
		var sideType string
		if s.Side == order.Buy {
			sideType = order.Buy.String()
		} else {
			sideType = order.Sell.String()
		}

		timeInForce := BinanceRequestParamsTimeGTC
		var requestParamsOrderType RequestParamsOrderType
		switch s.Type {
		case order.Market:
			timeInForce = ""
			requestParamsOrderType = BinanceRequestParamsOrderMarket
		case order.Limit:
			requestParamsOrderType = BinanceRequestParamsOrderLimit
		default:
			submitOrderResponse.IsOrderPlaced = false
			return submitOrderResponse, errors.New("unsupported order type")
		}

		var orderRequest = NewOrderRequest{
			Symbol:      s.Pair,
			Side:        sideType,
			Price:       s.Price,
			Quantity:    s.Amount,
			TradeType:   requestParamsOrderType,
			TimeInForce: timeInForce,
		}
		response, err := b.NewOrder(&orderRequest)
		if err != nil {
			return submitOrderResponse, err
		}

		if response.OrderID > 0 {
			submitOrderResponse.OrderID = strconv.FormatInt(response.OrderID, 10)
		}
		if response.ExecutedQty == response.OrigQty {
			submitOrderResponse.FullyMatched = true
		}
		submitOrderResponse.IsOrderPlaced = true

		for i := range response.Fills {
			submitOrderResponse.Trades = append(submitOrderResponse.Trades, order.TradeHistory{
				Price:    response.Fills[i].Price,
				Amount:   response.Fills[i].Qty,
				Fee:      response.Fills[i].Commission,
				FeeAsset: response.Fills[i].CommissionAsset,
			})
		}

	case asset.CoinMarginedFutures:
		var reqSide string
		switch s.Side {
		case order.Buy:
			reqSide = "BUY"
		case order.Sell:
			reqSide = "SELL"
		default:
			return submitOrderResponse, fmt.Errorf("invalid side")
		}

		var oType string
		switch s.Type {
		case order.Limit:
			oType = "LIMIT"
		case order.Market:
			oType = "MARKET"
		case order.Stop:
			oType = "STOP"
		case order.TakeProfit:
			oType = "TAKE_PROFIT"
		case order.StopMarket:
			oType = "STOP_MARKET"
		case order.TakeProfitMarket:
			oType = "TAKE_PROFIT_MARKET"
		case order.TrailingStop:
			oType = "TRAILING_STOP_MARKET"
		default:
			return submitOrderResponse, errors.New("invalid type, check api docs for updates")
		}
		order, err := b.FuturesNewOrder(s.Pair, reqSide,
			"", oType, "GTC", "",
			s.ClientOrderID, "", "",
			s.Amount, s.Price, 0, 0, 0, s.ReduceOnly)
		if err != nil {
			return submitOrderResponse, err
		}
		submitOrderResponse.OrderID = strconv.FormatInt(order.OrderID, 10)
		submitOrderResponse.IsOrderPlaced = true
	case asset.USDTMarginedFutures:
		var reqSide string
		switch s.Side {
		case order.Buy:
			reqSide = "BUY"
		case order.Sell:
			reqSide = "SELL"
		default:
			return submitOrderResponse, fmt.Errorf("invalid side")
		}
		var oType string
		switch s.Type {
		case order.Limit:
			oType = "LIMIT"
		case order.Market:
			oType = "MARKET"
		case order.Stop:
			oType = "STOP"
		case order.TakeProfit:
			oType = "TAKE_PROFIT"
		case order.StopMarket:
			oType = "STOP_MARKET"
		case order.TakeProfitMarket:
			oType = "TAKE_PROFIT_MARKET"
		case order.TrailingStop:
			oType = "TRAILING_STOP_MARKET"
		default:
			return submitOrderResponse, errors.New("invalid type, check api docs for updates")
		}
		order, err := b.UFuturesNewOrder(s.Pair, reqSide,
			"", oType, "GTC", "",
			s.ClientOrderID, "", "",
			s.Amount, s.Price, 0, 0, 0, s.ReduceOnly)
		if err != nil {
			return submitOrderResponse, err
		}
		submitOrderResponse.OrderID = strconv.FormatInt(order.OrderID, 10)
		submitOrderResponse.IsOrderPlaced = true
	default:
		return submitOrderResponse, fmt.Errorf("assetType not supported")
	}

	return submitOrderResponse, nil
}

// ModifyOrder will allow of changing orderbook placement and limit to
// market conversion
func (b *Binance) ModifyOrder(action *order.Modify) (string, error) {
	return "", common.ErrFunctionNotSupported
}

// CancelOrder cancels an order by its corresponding ID number
func (b *Binance) CancelOrder(o *order.Cancel) error {
	if err := o.Validate(o.StandardCancel()); err != nil {
		return err
	}
	switch o.AssetType {
	case asset.Spot, asset.Margin:
		orderIDInt, err := strconv.ParseInt(o.ID, 10, 64)
		if err != nil {
			return err
		}
		_, err = b.CancelExistingOrder(o.Pair,
			orderIDInt,
			o.AccountID)
		if err != nil {
			return err
		}
	case asset.CoinMarginedFutures:
		_, err := b.FuturesCancelOrder(o.Pair, o.ID, "")
		if err != nil {
			return err
		}
	case asset.USDTMarginedFutures:
		_, err := b.UCancelOrder(o.Pair, o.ID, "")
		if err != nil {
			return err
		}
	}
	return nil
}

// CancelBatchOrders cancels an orders by their corresponding ID numbers
func (b *Binance) CancelBatchOrders(o []order.Cancel) (order.CancelBatchResponse, error) {
	return order.CancelBatchResponse{}, common.ErrNotYetImplemented
}

// CancelAllOrders cancels all orders associated with a currency pair
func (b *Binance) CancelAllOrders(req *order.Cancel) (order.CancelAllResponse, error) {
	var cancelAllOrdersResponse order.CancelAllResponse
	cancelAllOrdersResponse.Status = make(map[string]string)
	switch req.AssetType {
	case asset.Spot, asset.Margin:
		openOrders, err := b.OpenOrders(&req.Pair)
		if err != nil {
			return cancelAllOrdersResponse, err
		}
		for i := range openOrders {
			_, err = b.CancelExistingOrder(req.Pair,
				openOrders[i].OrderID,
				"")
			if err != nil {
				cancelAllOrdersResponse.Status[strconv.FormatInt(openOrders[i].OrderID, 10)] = err.Error()
			}
		}
	case asset.CoinMarginedFutures:
		if req.Pair.IsEmpty() {
			enabledPairs, err := b.GetEnabledPairs(asset.CoinMarginedFutures)
			if err != nil {
				return cancelAllOrdersResponse, err
			}
			for i := range enabledPairs {
				_, err = b.FuturesCancelAllOpenOrders(enabledPairs[i])
				if err != nil {
					return cancelAllOrdersResponse, err
				}
			}
		} else {
			_, err := b.FuturesCancelAllOpenOrders(req.Pair)
			if err != nil {
				return cancelAllOrdersResponse, err
			}
		}
	case asset.USDTMarginedFutures:
		if req.Pair.IsEmpty() {
			enabledPairs, err := b.GetEnabledPairs(asset.USDTMarginedFutures)
			if err != nil {
				return cancelAllOrdersResponse, err
			}
			for i := range enabledPairs {
				_, err = b.UCancelAllOpenOrders(enabledPairs[i])
				if err != nil {
					return cancelAllOrdersResponse, err
				}
			}
		} else {
			_, err := b.UCancelAllOpenOrders(req.Pair)
			if err != nil {
				return cancelAllOrdersResponse, err
			}
		}
	default:
		return cancelAllOrdersResponse, fmt.Errorf("assetType not supported: %v", req.AssetType)
	}
	return cancelAllOrdersResponse, nil
}

// GetOrderInfo returns information on a current open order
func (b *Binance) GetOrderInfo(orderID string, pair currency.Pair, assetType asset.Item) (order.Detail, error) {
	var respData order.Detail
	orderIDInt, err := strconv.ParseInt(orderID, 10, 64)
	if err != nil {
		return respData, err
	}
	switch assetType {
	case asset.Spot:
		orderIDInt64, err := convert.Int64FromString(orderID)
		if err != nil {
			return respData, err
		}

		resp, err := b.QueryOrder(pair, "", orderIDInt64)
		if err != nil {
			return respData, err
		}

		orderSide := order.Side(resp.Side)

		status, err := order.StringToOrderStatus(resp.Status)
		if err != nil {
			return respData, err
		}

		orderType := order.Limit
		if resp.Type == "MARKET" {
			orderType = order.Market
		}

		return order.Detail{
			Amount:         resp.OrigQty,
			Exchange:       b.Name,
			ID:             strconv.FormatInt(resp.OrderID, 10),
			Side:           orderSide,
			Type:           orderType,
			Pair:           pair,
			Cost:           resp.CummulativeQuoteQty,
			AssetType:      assetType,
			CloseTime:      resp.UpdateTime,
			Status:         status,
			Price:          resp.Price,
			ExecutedAmount: resp.ExecutedQty,
		}, nil
	case asset.CoinMarginedFutures:
		orderData, err := b.GetAllFuturesOrders(pair, "", time.Time{}, time.Time{}, orderIDInt, 0)
		if err != nil {
			return respData, err
		}
		if len(orderData) != 1 {
			return respData, fmt.Errorf("no orders received")
		}
		p, err := currency.NewPairFromString(orderData[0].Pair)
		if err != nil {
			return respData, err
		}
		var feeBuilder exchange.FeeBuilder
		feeBuilder.Amount = orderData[0].ExecutedQty
		feeBuilder.PurchasePrice = orderData[0].AvgPrice
		feeBuilder.Pair = p
		fee, err := b.GetFee(&feeBuilder)
		if err != nil {
			return respData, err
		}
		orderVars := compatibleOrderVars(orderData[0].Side, orderData[0].Status, orderData[0].OrderType)
		respData.Amount = orderData[0].OrigQty
		respData.AssetType = assetType
		respData.ClientOrderID = orderData[0].ClientOrderID
		respData.Exchange = b.Name
		respData.ExecutedAmount = orderData[0].ExecutedQty
		respData.Fee = fee
		respData.ID = orderID
		respData.Pair = p
		respData.Price = orderData[0].Price
		respData.RemainingAmount = orderData[0].OrigQty - orderData[0].ExecutedQty
		respData.Side = orderVars.Side
		respData.Status = orderVars.Status
		respData.Type = orderVars.OrderType
	case asset.USDTMarginedFutures:
		orderData, err := b.UAllAccountOrders(currency.Pair{}, 0, 0, time.Time{}, time.Time{})
		if err != nil {
			return respData, err
		}
		if len(orderData) != 1 {
			return respData, fmt.Errorf("invalid data received")
		}
		p, err := currency.NewPairFromString(orderData[0].Symbol)
		if err != nil {
			return respData, err
		}
		var feeBuilder exchange.FeeBuilder
		feeBuilder.Amount = orderData[0].ExecutedQty
		feeBuilder.PurchasePrice = orderData[0].AvgPrice
		feeBuilder.Pair = p
		fee, err := b.GetFee(&feeBuilder)
		if err != nil {
			return respData, err
		}
		orderVars := compatibleOrderVars(orderData[0].Side, orderData[0].Status, orderData[0].OrderType)
		respData.Amount = orderData[0].OrigQty
		respData.AssetType = assetType
		respData.ClientOrderID = orderData[0].ClientOrderID
		respData.Exchange = b.Name
		respData.ExecutedAmount = orderData[0].ExecutedQty
		respData.Fee = fee
		respData.ID = orderID
		respData.Pair = p
		respData.Price = orderData[0].Price
		respData.RemainingAmount = orderData[0].OrigQty - orderData[0].ExecutedQty
		respData.Side = orderVars.Side
		respData.Status = orderVars.Status
		respData.Type = orderVars.OrderType
	default:
		return respData, fmt.Errorf("assetType %s not supported", assetType)
	}
	return respData, nil
}

// GetDepositAddress returns a deposit address for a specified currency
func (b *Binance) GetDepositAddress(cryptocurrency currency.Code, _ string) (string, error) {
	return b.GetDepositAddressForCurrency(cryptocurrency.String())
}

// WithdrawCryptocurrencyFunds returns a withdrawal ID when a withdrawal is
// submitted
func (b *Binance) WithdrawCryptocurrencyFunds(withdrawRequest *withdraw.Request) (*withdraw.ExchangeResponse, error) {
	if err := withdrawRequest.Validate(); err != nil {
		return nil, err
	}

	amountStr := strconv.FormatFloat(withdrawRequest.Amount, 'f', -1, 64)
	v, err := b.WithdrawCrypto(withdrawRequest.Currency.String(),
		withdrawRequest.Crypto.Address,
		withdrawRequest.Crypto.AddressTag,
		withdrawRequest.Description, amountStr)
	if err != nil {
		return nil, err
	}
	return &withdraw.ExchangeResponse{
		ID: v,
	}, nil
}

// WithdrawFiatFunds returns a withdrawal ID when a
// withdrawal is submitted
func (b *Binance) WithdrawFiatFunds(withdrawRequest *withdraw.Request) (*withdraw.ExchangeResponse, error) {
	return nil, common.ErrFunctionNotSupported
}

// WithdrawFiatFundsToInternationalBank returns a withdrawal ID when a
// withdrawal is submitted
func (b *Binance) WithdrawFiatFundsToInternationalBank(withdrawRequest *withdraw.Request) (*withdraw.ExchangeResponse, error) {
	return nil, common.ErrFunctionNotSupported
}

// GetFeeByType returns an estimate of fee based on type of transaction
func (b *Binance) GetFeeByType(feeBuilder *exchange.FeeBuilder) (float64, error) {
	if (!b.AllowAuthenticatedRequest() || b.SkipAuthCheck) && // Todo check connection status
		feeBuilder.FeeType == exchange.CryptocurrencyTradeFee {
		feeBuilder.FeeType = exchange.OfflineTradeFee
	}
	return b.GetFee(feeBuilder)
}

// GetActiveOrders retrieves any orders that are active/open
func (b *Binance) GetActiveOrders(req *order.GetOrdersRequest) ([]order.Detail, error) {
	if err := req.Validate(); err != nil {
		return nil, err
	}
	addAll := len(req.Pairs) == 0
	var orders []order.Detail
	switch req.AssetType {
	case asset.Spot, asset.Margin:
		resp, err := b.OpenOrders(&currency.Pair{})
		if err != nil {
			return nil, err
		}
		for i := range resp {
			pair, err := currency.NewPairFromString(resp[i].Symbol)
			if err != nil {
				return nil, err
			}
			if !addAll && !req.Pairs.Contains(pair, false) {
				continue
			}
			orderSide := order.Side(strings.ToUpper(resp[i].Side))
			orderType := order.Type(strings.ToUpper(resp[i].Type))
			orders = append(orders, order.Detail{
				Amount:    resp[i].OrigQty,
				Date:      resp[i].Time,
				Exchange:  b.Name,
				ID:        strconv.FormatInt(resp[i].OrderID, 10),
				Side:      orderSide,
				Type:      orderType,
				Price:     resp[i].Price,
				Status:    order.Status(resp[i].Status),
				Pair:      pair,
				AssetType: asset.Spot,
			})
		}
	case asset.CoinMarginedFutures:
		openOrders, err := b.GetFuturesAllOpenOrders(currency.Pair{}, "")
		if err != nil {
			return nil, err
		}
		for y := range openOrders {
			pair, err := currency.NewPairFromString(openOrders[y].Symbol)
			if err != nil {
				return nil, err
			}
			if !addAll && !req.Pairs.Contains(pair, false) {
				continue
			}
			var feeBuilder exchange.FeeBuilder
			feeBuilder.Amount = openOrders[y].ExecutedQty
			feeBuilder.PurchasePrice = openOrders[y].AvgPrice
			feeBuilder.Pair = pair
			fee, err := b.GetFee(&feeBuilder)
			if err != nil {
				return orders, err
			}
			orderVars := compatibleOrderVars(openOrders[y].Side, openOrders[y].Status, openOrders[y].OrderType)
			orders = append(orders, order.Detail{
				Price:           openOrders[y].Price,
				Amount:          openOrders[y].OrigQty,
				ExecutedAmount:  openOrders[y].ExecutedQty,
				RemainingAmount: openOrders[y].OrigQty - openOrders[y].ExecutedQty,
				Fee:             fee,
				Exchange:        b.Name,
				ID:              strconv.FormatInt(openOrders[y].OrderID, 10),
				ClientOrderID:   openOrders[y].ClientOrderID,
				Type:            orderVars.OrderType,
				Side:            orderVars.Side,
				Status:          orderVars.Status,
				Pair:            pair,
				AssetType:       asset.CoinMarginedFutures,
			})
		}
	case asset.USDTMarginedFutures:
		openOrders, err := b.UAllAccountOpenOrders(currency.Pair{})
		if err != nil {
			return nil, err
		}
		for y := range openOrders {
			pair, err := currency.NewPairFromString(openOrders[y].Symbol)
			if err != nil {
				return nil, err
			}
			if !addAll && !req.Pairs.Contains(pair, false) {
				continue
			}
			var feeBuilder exchange.FeeBuilder
			feeBuilder.Amount = openOrders[y].ExecutedQty
			feeBuilder.PurchasePrice = openOrders[y].AvgPrice
			feeBuilder.Pair = pair
			fee, err := b.GetFee(&feeBuilder)
			if err != nil {
				return orders, err
			}
			orderVars := compatibleOrderVars(openOrders[y].Side, openOrders[y].Status, openOrders[y].OrderType)
			orders = append(orders, order.Detail{
				Price:           openOrders[y].Price,
				Amount:          openOrders[y].OrigQty,
				ExecutedAmount:  openOrders[y].ExecutedQty,
				RemainingAmount: openOrders[y].OrigQty - openOrders[y].ExecutedQty,
				Fee:             fee,
				Exchange:        b.Name,
				ID:              strconv.FormatInt(openOrders[y].OrderID, 10),
				ClientOrderID:   openOrders[y].ClientOrderID,
				Type:            orderVars.OrderType,
				Side:            orderVars.Side,
				Status:          orderVars.Status,
				Pair:            pair,
				AssetType:       asset.USDTMarginedFutures,
			})
		}
	default:
		return orders, fmt.Errorf("assetType not supported")
	}
	order.FilterOrdersByType(&orders, req.Type)
	order.FilterOrdersBySide(&orders, req.Side)
	order.FilterOrdersByTickRange(&orders, req.StartTicks, req.EndTicks)
	return orders, nil
}

// GetOrderHistory retrieves account order information
// Can Limit response to specific order status
func (b *Binance) GetOrderHistory(req *order.GetOrdersRequest) ([]order.Detail, error) {
	if err := req.Validate(); err != nil {
		return nil, err
	}
	if len(req.Pairs) == 0 {
		return nil, errors.New("at least one currency is required to fetch order history")
	}
	var orders []order.Detail
	switch req.AssetType {
	case asset.Spot, asset.Margin:
		for x := range req.Pairs {
			resp, err := b.AllOrders(req.Pairs[x],
				"",
				"1000")
			if err != nil {
				return nil, err
			}

			for i := range resp {
				orderSide := order.Side(strings.ToUpper(resp[i].Side))
				orderType := order.Type(strings.ToUpper(resp[i].Type))
				// New orders are covered in GetOpenOrders
				if resp[i].Status == "NEW" {
					continue
				}

				pair, err := currency.NewPairFromString(resp[i].Symbol)
				if err != nil {
					return nil, err
				}

				orders = append(orders, order.Detail{
					Amount:   resp[i].OrigQty,
					Date:     resp[i].Time,
					Exchange: b.Name,
					ID:       strconv.FormatInt(resp[i].OrderID, 10),
					Side:     orderSide,
					Type:     orderType,
					Price:    resp[i].Price,
					Pair:     pair,
					Status:   order.Status(resp[i].Status),
				})
			}
		}
	case asset.CoinMarginedFutures:
		for i := range req.Pairs {
			var orderHistory []FuturesOrderData
			var err error
			switch {
			case !req.StartTicks.IsZero() && !req.EndTicks.IsZero() && req.OrderID == "":
				if req.EndTicks.Before(req.StartTicks) {
					return nil, errors.New("endTime cannot be before startTime")
				}
				if time.Since(req.StartTicks) > time.Hour*24*30 {
					return nil, fmt.Errorf("can only fetch orders 30 days out")
				}
				orderHistory, err = b.GetAllFuturesOrders(req.Pairs[i], "", req.StartTicks, req.EndTicks, 0, 0)
				if err != nil {
					return nil, err
				}
			case req.OrderID != "" && req.StartTicks.IsZero() && req.EndTicks.IsZero():
				fromID, err := strconv.ParseInt(req.OrderID, 10, 64)
				if err != nil {
					return nil, err
				}
				orderHistory, err = b.GetAllFuturesOrders(req.Pairs[i], "", time.Time{}, time.Time{}, fromID, 0)
				if err != nil {
					return nil, err
				}
			default:
				return nil, fmt.Errorf("invalid combination of input params")
			}
			for y := range orderHistory {
				var feeBuilder exchange.FeeBuilder
				feeBuilder.Amount = orderHistory[y].ExecutedQty
				feeBuilder.PurchasePrice = orderHistory[y].AvgPrice
				feeBuilder.Pair = req.Pairs[i]
				fee, err := b.GetFee(&feeBuilder)
				if err != nil {
					return orders, err
				}
				orderVars := compatibleOrderVars(orderHistory[y].Side, orderHistory[y].Status, orderHistory[y].OrderType)
				orders = append(orders, order.Detail{
					Price:           orderHistory[y].Price,
					Amount:          orderHistory[y].OrigQty,
					ExecutedAmount:  orderHistory[y].ExecutedQty,
					RemainingAmount: orderHistory[y].OrigQty - orderHistory[y].ExecutedQty,
					Fee:             fee,
					Exchange:        b.Name,
					ID:              strconv.FormatInt(orderHistory[y].OrderID, 10),
					ClientOrderID:   orderHistory[y].ClientOrderID,
					Type:            orderVars.OrderType,
					Side:            orderVars.Side,
					Status:          orderVars.Status,
					Pair:            req.Pairs[i],
					AssetType:       asset.CoinMarginedFutures,
				})
			}
		}
	case asset.USDTMarginedFutures:
		for i := range req.Pairs {
			var orderHistory []UFuturesOrderData
			var err error
			switch {
			case !req.StartTicks.IsZero() && !req.EndTicks.IsZero() && req.OrderID == "":
				if req.EndTicks.Before(req.StartTicks) {
					return nil, errors.New("endTime cannot be before startTime")
				}
				if time.Since(req.StartTicks) > time.Hour*24*7 {
					return nil, fmt.Errorf("can only fetch orders 7 days out")
				}
				orderHistory, err = b.UAllAccountOrders(req.Pairs[i], 0, 0, req.StartTicks, req.EndTicks)
				if err != nil {
					return nil, err
				}
			case req.OrderID != "" && req.StartTicks.IsZero() && req.EndTicks.IsZero():
				fromID, err := strconv.ParseInt(req.OrderID, 10, 64)
				if err != nil {
					return nil, err
				}
				orderHistory, err = b.UAllAccountOrders(req.Pairs[i], fromID, 0, time.Time{}, time.Time{})
				if err != nil {
					return nil, err
				}
			default:
				return nil, fmt.Errorf("invalid combination of input params")
			}
			for y := range orderHistory {
				var feeBuilder exchange.FeeBuilder
				feeBuilder.Amount = orderHistory[y].ExecutedQty
				feeBuilder.PurchasePrice = orderHistory[y].AvgPrice
				feeBuilder.Pair = req.Pairs[i]
				fee, err := b.GetFee(&feeBuilder)
				if err != nil {
					return orders, err
				}
				orderVars := compatibleOrderVars(orderHistory[y].Side, orderHistory[y].Status, orderHistory[y].OrderType)
				orders = append(orders, order.Detail{
					Price:           orderHistory[y].Price,
					Amount:          orderHistory[y].OrigQty,
					ExecutedAmount:  orderHistory[y].ExecutedQty,
					RemainingAmount: orderHistory[y].OrigQty - orderHistory[y].ExecutedQty,
					Fee:             fee,
					Exchange:        b.Name,
					ID:              strconv.FormatInt(orderHistory[y].OrderID, 10),
					ClientOrderID:   orderHistory[y].ClientOrderID,
					Type:            orderVars.OrderType,
					Side:            orderVars.Side,
					Status:          orderVars.Status,
					Pair:            req.Pairs[i],
					AssetType:       asset.USDTMarginedFutures,
				})
			}
		}
	default:
		return orders, fmt.Errorf("assetType not supported")
	}
	order.FilterOrdersByType(&orders, req.Type)
	order.FilterOrdersBySide(&orders, req.Side)
	order.FilterOrdersByTickRange(&orders, req.StartTicks, req.EndTicks)
	return orders, nil
}

// ValidateCredentials validates current credentials used for wrapper
// functionality
func (b *Binance) ValidateCredentials(assetType asset.Item) error {
	_, err := b.UpdateAccountInfo(assetType)
	return b.CheckTransientError(err)
}

// FormatExchangeKlineInterval returns Interval to exchange formatted string
func (b *Binance) FormatExchangeKlineInterval(interval kline.Interval) string {
	switch interval {
	case kline.OneDay:
		return "1d"
	case kline.ThreeDay:
		return "3d"
	case kline.OneWeek:
		return "1w"
	case kline.OneMonth:
		return "1M"
	default:
		return interval.Short()
	}
}

// GetHistoricCandles returns candles between a time period for a set time interval
func (b *Binance) GetHistoricCandles(pair currency.Pair, a asset.Item, start, end time.Time, interval kline.Interval) (kline.Item, error) {
	if err := b.ValidateKline(pair, a, interval); err != nil {
		return kline.Item{}, err
	}
<<<<<<< HEAD

	if kline.TotalCandlesPerInterval(start, end, interval) > float64(b.Features.Enabled.Kline.ResultLimit) {
=======
	if kline.TotalCandlesPerInterval(start, end, interval) > b.Features.Enabled.Kline.ResultLimit {
>>>>>>> 504c2fad
		return kline.Item{}, errors.New(kline.ErrRequestExceedsExchangeLimits)
	}
	req := KlinesRequestParams{
		Interval:  b.FormatExchangeKlineInterval(interval),
		Symbol:    pair,
		StartTime: start,
		EndTime:   end,
		Limit:     int(b.Features.Enabled.Kline.ResultLimit),
	}
	ret := kline.Item{
		Exchange: b.Name,
		Pair:     pair,
		Asset:    a,
		Interval: interval,
	}

	candles, err := b.GetSpotKline(&req)
	if err != nil {
		return kline.Item{}, err
	}
	for x := range candles {
		ret.Candles = append(ret.Candles, kline.Candle{
			Time:   candles[x].OpenTime,
			Open:   candles[x].Open,
			High:   candles[x].High,
			Low:    candles[x].Low,
			Close:  candles[x].Close,
			Volume: candles[x].Volume,
		})
	}
	ret.SortCandlesByTimestamp(false)
	return ret, nil
}

// GetHistoricCandlesExtended returns candles between a time period for a set time interval
func (b *Binance) GetHistoricCandlesExtended(pair currency.Pair, a asset.Item, start, end time.Time, interval kline.Interval) (kline.Item, error) {
	if err := b.ValidateKline(pair, a, interval); err != nil {
		return kline.Item{}, err
	}

	ret := kline.Item{
		Exchange: b.Name,
		Pair:     pair,
		Asset:    a,
		Interval: interval,
	}
	// binance is not inclusive in its ranges, so the end date is not part of the response, the way this breaks up dates ensures that it is not included
	dates := kline.CalculateCandleDateRanges(start.Add(-interval.Duration()*3), end.Add(interval.Duration()*3), interval, b.Features.Enabled.Kline.ResultLimit)
	for x := range dates.Ranges {
		req := KlinesRequestParams{
			Interval:  b.FormatExchangeKlineInterval(interval),
			Symbol:    pair,
			StartTime: dates.Ranges[x].Start,
			EndTime:   dates.Ranges[x].End,
			Limit:     int(b.Features.Enabled.Kline.ResultLimit),
		}

		candles, err := b.GetSpotKline(&req)
		if err != nil {
			return kline.Item{}, err
		}

		for i := range candles {
			for j := range ret.Candles {
				if ret.Candles[j].Time.Equal(candles[i].OpenTime) {
					continue
				}
			}
			ret.Candles = append(ret.Candles, kline.Candle{
				Time:   candles[i].OpenTime,
				Open:   candles[i].Open,
				High:   candles[i].High,
				Low:    candles[i].Low,
				Close:  candles[i].Close,
				Volume: candles[i].Volume,
			})
		}
	}

	err := dates.VerifyResultsHaveData(ret.Candles)
	if err != nil {
		log.Warnf(log.ExchangeSys, "%s - %s", b.Name, err)
	}

	ret.RemoveDuplicates()
	ret.RemoveOutsideRange(start, end)
	ret.SortCandlesByTimestamp(false)
	return ret, nil
}

func compatibleOrderVars(side, status, orderType string) OrderVars {
	var resp OrderVars
	switch side {
	case order.Buy.String():
		resp.Side = order.Buy
	case order.Sell.String():
		resp.Side = order.Sell
	default:
		resp.Side = order.UnknownSide
	}
	switch status {
	case "NEW":
		resp.Status = order.New
	case "PARTIALLY_FILLED":
		resp.Status = order.PartiallyFilled
	case "FILLED":
		resp.Status = order.Filled
	case "CANCELED":
		resp.Status = order.Cancelled
	case "EXPIRED":
		resp.Status = order.Expired
	case "NEW_ADL":
		resp.Status = order.AutoDeleverage
	default:
		resp.Status = order.UnknownStatus
	}
	switch orderType {
	case "MARKET":
		resp.OrderType = order.Market
	case "LIMIT":
		resp.OrderType = order.Limit
	case "STOP":
		resp.OrderType = order.Stop
	case "TAKE_PROFIT":
		resp.OrderType = order.TakeProfit
	case "LIQUIDATION":
		resp.OrderType = order.Liquidation
	default:
		resp.OrderType = order.UnknownType
	}
	return resp
}<|MERGE_RESOLUTION|>--- conflicted
+++ resolved
@@ -1452,12 +1452,7 @@
 	if err := b.ValidateKline(pair, a, interval); err != nil {
 		return kline.Item{}, err
 	}
-<<<<<<< HEAD
-
 	if kline.TotalCandlesPerInterval(start, end, interval) > float64(b.Features.Enabled.Kline.ResultLimit) {
-=======
-	if kline.TotalCandlesPerInterval(start, end, interval) > b.Features.Enabled.Kline.ResultLimit {
->>>>>>> 504c2fad
 		return kline.Item{}, errors.New(kline.ErrRequestExceedsExchangeLimits)
 	}
 	req := KlinesRequestParams{
