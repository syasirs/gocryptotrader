package binance

import (
	"errors"
	"fmt"
	"strconv"
	"strings"
	"sync"
	"time"

	"github.com/thrasher-corp/gocryptotrader/common"
	"github.com/thrasher-corp/gocryptotrader/common/convert"
	"github.com/thrasher-corp/gocryptotrader/config"
	"github.com/thrasher-corp/gocryptotrader/currency"
	exchange "github.com/thrasher-corp/gocryptotrader/exchanges"
	"github.com/thrasher-corp/gocryptotrader/exchanges/account"
	"github.com/thrasher-corp/gocryptotrader/exchanges/asset"
	"github.com/thrasher-corp/gocryptotrader/exchanges/kline"
	"github.com/thrasher-corp/gocryptotrader/exchanges/order"
	"github.com/thrasher-corp/gocryptotrader/exchanges/orderbook"
	"github.com/thrasher-corp/gocryptotrader/exchanges/protocol"
	"github.com/thrasher-corp/gocryptotrader/exchanges/request"
	"github.com/thrasher-corp/gocryptotrader/exchanges/stream"
	"github.com/thrasher-corp/gocryptotrader/exchanges/ticker"
	"github.com/thrasher-corp/gocryptotrader/log"
	"github.com/thrasher-corp/gocryptotrader/portfolio/withdraw"
)

// GetDefaultConfig returns a default exchange config
func (b *Binance) GetDefaultConfig() (*config.ExchangeConfig, error) {
	b.SetDefaults()
	exchCfg := new(config.ExchangeConfig)
	exchCfg.Name = b.Name
	exchCfg.HTTPTimeout = exchange.DefaultHTTPTimeout
	exchCfg.BaseCurrencies = b.BaseCurrencies

	err := b.SetupDefaults(exchCfg)
	if err != nil {
		return nil, err
	}

	if b.Features.Supports.RESTCapabilities.AutoPairUpdates {
		err = b.UpdateTradablePairs(true)
		if err != nil {
			return nil, err
		}
	}

	return exchCfg, nil
}

// SetDefaults sets the basic defaults for Binance
func (b *Binance) SetDefaults() {
	b.Name = "Binance"
	b.Enabled = true
	b.Verbose = true
	b.API.CredentialsValidator.RequiresKey = true
	b.API.CredentialsValidator.RequiresSecret = true
	b.SetValues()

	fmt1 := currency.PairStore{
		RequestFormat: &currency.PairFormat{Uppercase: true},
		ConfigFormat: &currency.PairFormat{
			Delimiter: currency.DashDelimiter,
			Uppercase: true,
		},
	}
	coinFutures := currency.PairStore{
		RequestFormat: &currency.PairFormat{
			Uppercase: true,
		},
		ConfigFormat: &currency.PairFormat{
			Uppercase: true,
			Delimiter: "_",
		},
	}
	usdtFutures := currency.PairStore{
		RequestFormat: &currency.PairFormat{
			Uppercase: true,
		},
		ConfigFormat: &currency.PairFormat{
			Uppercase: true,
		},
	}
	err := b.StoreAssetPairFormat(asset.Spot, fmt1)
	if err != nil {
		log.Errorln(log.ExchangeSys, err)
	}
	err = b.StoreAssetPairFormat(asset.Margin, fmt1)
	if err != nil {
		log.Errorln(log.ExchangeSys, err)
	}
	err = b.StoreAssetPairFormat(asset.CoinMarginedFutures, coinFutures)
	if err != nil {
		log.Errorln(log.ExchangeSys, err)
	}
	err = b.StoreAssetPairFormat(asset.USDTMarginedFutures, usdtFutures)
	if err != nil {
		log.Errorln(log.ExchangeSys, err)
	}
	b.Features = exchange.Features{
		Supports: exchange.FeaturesSupported{
			REST:      true,
			Websocket: true,
			RESTCapabilities: protocol.Features{
				TickerBatching:      true,
				TickerFetching:      true,
				KlineFetching:       true,
				OrderbookFetching:   true,
				AutoPairUpdates:     true,
				AccountInfo:         true,
				CryptoDeposit:       true,
				CryptoWithdrawal:    true,
				GetOrder:            true,
				GetOrders:           true,
				CancelOrders:        true,
				CancelOrder:         true,
				SubmitOrder:         true,
				DepositHistory:      true,
				WithdrawalHistory:   true,
				TradeFetching:       true,
				UserTradeHistory:    true,
				TradeFee:            true,
				CryptoWithdrawalFee: true,
			},
			WebsocketCapabilities: protocol.Features{
				TradeFetching:          true,
				TickerFetching:         true,
				KlineFetching:          true,
				OrderbookFetching:      true,
				AuthenticatedEndpoints: true,
				AccountInfo:            true,
				GetOrder:               true,
				GetOrders:              true,
				Subscribe:              true,
				Unsubscribe:            true,
			},
			WithdrawPermissions: exchange.AutoWithdrawCrypto |
				exchange.NoFiatWithdrawals,
			Kline: kline.ExchangeCapabilitiesSupported{
				DateRanges: true,
				Intervals:  true,
			},
		},
		Enabled: exchange.FeaturesEnabled{
			AutoPairUpdates: true,
			Kline: kline.ExchangeCapabilitiesEnabled{
				Intervals: map[string]bool{
					kline.OneMin.Word():     true,
					kline.ThreeMin.Word():   true,
					kline.FiveMin.Word():    true,
					kline.FifteenMin.Word(): true,
					kline.ThirtyMin.Word():  true,
					kline.OneHour.Word():    true,
					kline.TwoHour.Word():    true,
					kline.FourHour.Word():   true,
					kline.SixHour.Word():    true,
					kline.EightHour.Word():  true,
					kline.TwelveHour.Word(): true,
					kline.OneDay.Word():     true,
					kline.ThreeDay.Word():   true,
					kline.OneWeek.Word():    true,
					kline.OneMonth.Word():   true,
				},
				ResultLimit: 1000,
			},
		},
	}

	b.Requester = request.New(b.Name,
		common.NewHTTPClientWithTimeout(exchange.DefaultHTTPTimeout),
		request.WithLimiter(SetRateLimit()))

	b.API.Endpoints.URLDefault = apiURL
	b.API.Endpoints.URL = b.API.Endpoints.URLDefault
	b.API.Endpoints.URLSecondary = "https://www.binance.com"
	b.Websocket = stream.New()
	b.API.Endpoints.WebsocketURL = binanceDefaultWebsocketURL
	b.WebsocketResponseMaxLimit = exchange.DefaultWebsocketResponseMaxLimit
	b.WebsocketResponseCheckTimeout = exchange.DefaultWebsocketResponseCheckTimeout
	b.WebsocketOrderbookBufferLimit = exchange.DefaultWebsocketOrderbookBufferLimit
}

// Setup takes in the supplied exchange configuration details and sets params
func (b *Binance) Setup(exch *config.ExchangeConfig) error {
	if !exch.Enabled {
		b.SetEnabled(false)
		return nil
	}

	err := b.SetupDefaults(exch)
	if err != nil {
		return err
	}

	err = b.Websocket.Setup(&stream.WebsocketSetup{
		Enabled:                          exch.Features.Enabled.Websocket,
		Verbose:                          exch.Verbose,
		AuthenticatedWebsocketAPISupport: exch.API.AuthenticatedWebsocketSupport,
		WebsocketTimeout:                 exch.WebsocketTrafficTimeout,
		DefaultURL:                       binanceDefaultWebsocketURL,
		ExchangeName:                     exch.Name,
		RunningURL:                       exch.API.Endpoints.WebsocketURL,
		Connector:                        b.WsConnect,
		Subscriber:                       b.Subscribe,
		UnSubscriber:                     b.Unsubscribe,
		GenerateSubscriptions:            b.GenerateSubscriptions,
		Features:                         &b.Features.Supports.WebsocketCapabilities,
		OrderbookBufferLimit:             exch.WebsocketOrderbookBufferLimit,
		SortBuffer:                       true,
		SortBufferByUpdateIDs:            true,
	})
	if err != nil {
		return err
	}

	return b.Websocket.SetupNewConnection(stream.ConnectionSetup{
		ResponseCheckTimeout: exch.WebsocketResponseCheckTimeout,
		ResponseMaxLimit:     exch.WebsocketResponseMaxLimit,
	})
}

// Start starts the Binance go routine
func (b *Binance) Start(wg *sync.WaitGroup) {
	wg.Add(1)
	go func() {
		b.Run()
		wg.Done()
	}()
}

// Run implements the Binance wrapper
func (b *Binance) Run() {
	if b.Verbose {
		log.Debugf(log.ExchangeSys,
			"%s Websocket: %s. (url: %s).\n",
			b.Name,
			common.IsEnabled(b.Websocket.IsEnabled()),
			b.Websocket.GetWebsocketURL())
		b.PrintEnabledPairs()
	}

	forceUpdate := false
	format, err := b.GetPairFormat(asset.Spot, false)
	if err != nil {
		log.Errorf(log.ExchangeSys, "%s failed to get enabled currencies. Err %s\n",
			b.Name,
			err)
		return
	}
	pairs, err := b.GetEnabledPairs(asset.Spot)
	if err != nil {
		log.Errorf(log.ExchangeSys, "%s failed to get enabled currencies. Err %s\n",
			b.Name,
			err)
		return
	}

	avail, err := b.GetAvailablePairs(asset.Spot)
	if err != nil {
		log.Errorf(log.ExchangeSys, "%s failed to get available currencies. Err %s\n",
			b.Name,
			err)
		return
	}

	if !common.StringDataContains(pairs.Strings(), format.Delimiter) ||
		!common.StringDataContains(avail.Strings(), format.Delimiter) {
		var enabledPairs currency.Pairs
		enabledPairs, err = currency.NewPairsFromStrings([]string{
			currency.BTC.String() +
				format.Delimiter +
				currency.USDT.String()})
		if err != nil {
			log.Errorf(log.ExchangeSys, "%s failed to update currencies. Err %s\n",
				b.Name,
				err)
		} else {
			log.Warn(log.ExchangeSys,
				"Available pairs for Binance reset due to config upgrade, please enable the ones you would like to use again")
			forceUpdate = true

			err = b.UpdatePairs(enabledPairs, asset.Spot, true, true)
			if err != nil {
				log.Errorf(log.ExchangeSys,
					"%s failed to update currencies. Err: %s\n",
					b.Name,
					err)
			}
		}
	}

	if !b.GetEnabledFeatures().AutoPairUpdates && !forceUpdate {
		return
	}
	err = b.UpdateTradablePairs(forceUpdate)
	if err != nil {
		log.Errorf(log.ExchangeSys,
			"%s failed to update tradable pairs. Err: %s",
			b.Name,
			err)
	}
}

// FetchTradablePairs returns a list of the exchanges tradable pairs
func (b *Binance) FetchTradablePairs(a asset.Item) ([]string, error) {
	if !b.SupportsAsset(a) {
		return nil, fmt.Errorf("asset type of %s is not supported by %s", a, b.Name)
	}
	var pairs []string
	switch a {
	case asset.Spot, asset.Margin:
		info, err := b.GetExchangeInfo()
		if err != nil {
			return nil, err
		}
		format, err := b.GetPairFormat(a, false)
		if err != nil {
			return nil, err
		}
		for x := range info.Symbols {
			if info.Symbols[x].Status == "TRADING" {
				pair := info.Symbols[x].BaseAsset +
					format.Delimiter +
					info.Symbols[x].QuoteAsset
				if a == asset.Spot && info.Symbols[x].IsSpotTradingAllowed {
					pairs = append(pairs, pair)
				}
				if a == asset.Margin && info.Symbols[x].IsMarginTradingAllowed {
					pairs = append(pairs, pair)
				}
			}
		}
	case asset.CoinMarginedFutures:
		cInfo, err := b.FuturesExchangeInfo()
		if err != nil {
			return pairs, nil
		}
		for z := range cInfo.Symbols {
			if cInfo.Symbols[z].ContractStatus == "TRADING" {
				pairs = append(pairs, cInfo.Symbols[z].Symbol)
			}
		}
	case asset.USDTMarginedFutures:
		uInfo, err := b.UExchangeInfo()
		if err != nil {
			return pairs, nil
		}
		for u := range uInfo.Symbols {
			if uInfo.Symbols[u].Status == "TRADING" {
				pairs = append(pairs, uInfo.Symbols[u].Symbol)
			}
		}
	}
	return pairs, nil
}

// UpdateTradablePairs updates the exchanges available pairs and stores
// them in the exchanges config
func (b *Binance) UpdateTradablePairs(forceUpdate bool) error {
	assetTypes := b.GetAssetTypes()
	for i := range assetTypes {
		p, err := b.FetchTradablePairs(assetTypes[i])
		if err != nil {
			return err
		}

		pairs, err := currency.NewPairsFromStrings(p)
		if err != nil {
			return err
		}

		err = b.UpdatePairs(pairs, assetTypes[i], false, forceUpdate)
		if err != nil {
			return err
		}
	}
	return nil
}

// UpdateTicker updates and returns the ticker for a currency pair
func (b *Binance) UpdateTicker(p currency.Pair, assetType asset.Item) (*ticker.Price, error) {
	if !b.SupportsAsset(assetType) {
		return nil, fmt.Errorf("asset type of %s is not supported by %s", assetType, b.Name)
	}
	switch assetType {
	case asset.Spot, asset.Margin:
		tick, err := b.GetTickers()
		if err != nil {
			return nil, err
		}

		pairs, err := b.GetEnabledPairs(assetType)
		if err != nil {
			return nil, err
		}

		for i := range pairs {

			pairFmt, err := b.FormatExchangeCurrency(pairs[i], assetType)
			if err != nil {
				return nil, err
			}

			for y := range tick {

				if tick[y].Symbol != pairFmt.String() {
					continue
				}

				err = ticker.ProcessTicker(&ticker.Price{
					Last:         tick[y].LastPrice,
					High:         tick[y].HighPrice,
					Low:          tick[y].LowPrice,
					Bid:          tick[y].BidPrice,
					Ask:          tick[y].AskPrice,
					Volume:       tick[y].Volume,
					QuoteVolume:  tick[y].QuoteVolume,
					Open:         tick[y].OpenPrice,
					Close:        tick[y].PrevClosePrice,
					Pair:         pairs[i],
					ExchangeName: b.Name,
					AssetType:    assetType,
				})
				if err != nil {
					return nil, err
				}
			}
		}
	case asset.USDTMarginedFutures:
		tick, err := b.U24HTickerPriceChangeStats("")
		if err != nil {
			return nil, err
		}

		pairs, err := b.GetEnabledPairs(assetType)
		if err != nil {
			return nil, err
		}
		for i := range pairs {

			pairFmt, err := b.FormatExchangeCurrency(pairs[i], assetType)
			if err != nil {
				return nil, err
			}

			for y := range tick {

				if tick[y].Symbol != pairFmt.String() {
					continue
				}

				tickData, err := b.USymbolOrderbookTicker(tick[y].Symbol)
				if err != nil {
					return nil, err
				}

				if len(tickData) != 1 {
					return nil, fmt.Errorf("invalid tickData response: only requested tick data for the given symbol")
				}

				err = ticker.ProcessTicker(&ticker.Price{
					Last:         tick[y].LastPrice,
					High:         tick[y].HighPrice,
					Low:          tick[y].LowPrice,
					Bid:          tickData[0].BidPrice,
					Ask:          tickData[0].AskPrice,
					Volume:       tick[y].Volume,
					QuoteVolume:  tick[y].QuoteVolume,
					Open:         tick[y].OpenPrice,
					Close:        tick[y].PrevClosePrice,
					Pair:         pairs[i],
					ExchangeName: b.Name,
					AssetType:    assetType,
				})
				if err != nil {
					return nil, err
				}
			}
		}
	case asset.CoinMarginedFutures:
		tick, err := b.GetFuturesSwapTickerChangeStats("", "")
		if err != nil {
			return nil, err
		}

		pairs, err := b.GetEnabledPairs(assetType)
		if err != nil {
			return nil, err
		}

		for i := range pairs {

			pairFmt, err := b.FormatExchangeCurrency(pairs[i], assetType)
			if err != nil {
				return nil, err
			}

			for y := range tick {

				if tick[y].Symbol != pairFmt.String() {
					continue
				}

				tickData, err := b.GetFuturesOrderbookTicker(tick[y].Symbol, "")
				if err != nil {
					return nil, err
				}

				if len(tickData) != 1 {
					return nil, fmt.Errorf("invalid tickData response: only requested tick data for the given symbol")
				}

				err = ticker.ProcessTicker(&ticker.Price{
					Last:         tick[y].LastPrice,
					High:         tick[y].HighPrice,
					Low:          tick[y].LowPrice,
					Bid:          tickData[0].BidPrice,
					Ask:          tickData[0].AskPrice,
					Volume:       tick[y].Volume,
					QuoteVolume:  tick[y].QuoteVolume,
					Open:         tick[y].OpenPrice,
					Close:        tick[y].PrevClosePrice,
					Pair:         pairs[i],
					ExchangeName: b.Name,
					AssetType:    assetType,
				})
				if err != nil {
					return nil, err
				}
			}
		}
	}
	return ticker.GetTicker(b.Name, p, assetType)
}

// FetchTicker returns the ticker for a currency pair
func (b *Binance) FetchTicker(p currency.Pair, assetType asset.Item) (*ticker.Price, error) {
	fPair, err := b.FormatExchangeCurrency(p, assetType)
	if err != nil {
		return nil, err
	}

	tickerNew, err := ticker.GetTicker(b.Name, fPair, assetType)
	if err != nil {
		return b.UpdateTicker(p, assetType)
	}
	return tickerNew, nil
}

// FetchOrderbook returns orderbook base on the currency pair
func (b *Binance) FetchOrderbook(p currency.Pair, assetType asset.Item) (*orderbook.Base, error) {
	ob, err := orderbook.Get(b.Name, p, assetType)
	if err != nil {
		return b.UpdateOrderbook(p, assetType)
	}
	return ob, nil
}

// UpdateOrderbook updates and returns the orderbook for a currency pair
func (b *Binance) UpdateOrderbook(p currency.Pair, assetType asset.Item) (*orderbook.Base, error) {
	fpair, err := b.FormatExchangeCurrency(p, assetType)
	if err != nil {
		return nil, err
	}
	orderBook := new(orderbook.Base)
	orderBook.Pair = p
	orderBook.ExchangeName = b.Name
	orderBook.AssetType = assetType
	var orderbookNew OrderBook
	switch assetType {
	case asset.Spot, asset.Margin:
		orderbookNew, err = b.GetOrderBook(OrderBookDataRequestParams{
			Symbol: fpair.String(),
			Limit:  1000})

	case asset.USDTMarginedFutures:
		orderbookNew, err = b.UFuturesOrderbook(fpair.String(), 1000)

	case asset.CoinMarginedFutures:
		orderbookNew, err = b.GetFuturesOrderbook(fpair.String(), 1000)

	}

	if err != nil {
		return nil, err
	}

	for x := range orderbookNew.Bids {
		orderBook.Bids = append(orderBook.Bids,
			orderbook.Item{
				Amount: orderbookNew.Bids[x].Quantity,
				Price:  orderbookNew.Bids[x].Price,
			})
	}

	for x := range orderbookNew.Asks {
		orderBook.Asks = append(orderBook.Asks,
			orderbook.Item{
				Amount: orderbookNew.Asks[x].Quantity,
				Price:  orderbookNew.Asks[x].Price,
			})
	}

	err = orderBook.Process()
	if err != nil {
		return orderBook, err
	}

	return orderbook.Get(b.Name, p, assetType)
}

// UpdateAccountInfo retrieves balances for all enabled currencies for the
// Binance exchange
func (b *Binance) UpdateAccountInfo() (account.Holdings, error) {
	var info account.Holdings
	var acc account.SubAccount
	info.Exchange = b.Name
	assetTypes := b.GetAssetTypes()
	for x := range assetTypes {
		switch assetTypes[x] {
		case asset.Spot:
			raw, err := b.GetAccount()
			if err != nil {
				return info, err
			}

			var currencyBalance []account.Balance
			for i := range raw.Balances {
				freeCurrency, parseErr := strconv.ParseFloat(raw.Balances[i].Free, 64)
				if parseErr != nil {
					return info, parseErr
				}

				lockedCurrency, parseErr := strconv.ParseFloat(raw.Balances[i].Locked, 64)
				if parseErr != nil {
					return info, parseErr
				}

				currencyBalance = append(currencyBalance, account.Balance{
					CurrencyName: currency.NewCode(raw.Balances[i].Asset),
					TotalValue:   freeCurrency + lockedCurrency,
					Hold:         freeCurrency,
				})
			}

			acc.AssetType = asset.Spot
			acc.Currencies = currencyBalance
			info.Accounts = append(info.Accounts, acc)

		case asset.CoinMarginedFutures:
			accData, err := b.GetFuturesAccountInfo()
			if err != nil {
				return info, err
			}
			var currencyDetails []account.Balance
			for i := range accData.Assets {
				currencyDetails = append(currencyDetails, account.Balance{
					CurrencyName: currency.NewCode(accData.Assets[i].Asset),
					TotalValue:   accData.Assets[i].WalletBalance,
					Hold:         accData.Assets[i].WalletBalance - accData.Assets[i].MarginBalance,
				})
			}

			acc.AssetType = asset.CoinMarginedFutures
			acc.Currencies = currencyDetails
			info.Accounts = append(info.Accounts, acc)

		case asset.USDTMarginedFutures:
			accData, err := b.UAccountBalanceV2()
			if err != nil {
				return info, err
			}
			var currencyDetails []account.Balance
			for i := range accData {
				currencyDetails = append(currencyDetails, account.Balance{
					CurrencyName: currency.NewCode(accData[i].Asset),
					TotalValue:   accData[i].Balance,
					Hold:         accData[i].Balance - accData[i].AvailableBalance,
				})
			}

			acc.AssetType = asset.USDTMarginedFutures
			acc.Currencies = currencyDetails
			info.Accounts = append(info.Accounts, acc)

		default:
		}
	}
	err := account.Process(&info)
	if err != nil {
		return account.Holdings{}, err
	}
	return info, nil
}

// FetchAccountInfo retrieves balances for all enabled currencies
func (b *Binance) FetchAccountInfo() (account.Holdings, error) {
	acc, err := account.GetHoldings(b.Name)
	if err != nil {
		return b.UpdateAccountInfo()
	}

	return acc, nil
}

// GetFundingHistory returns funding history, deposits and
// withdrawals
func (b *Binance) GetFundingHistory() ([]exchange.FundHistory, error) {
	return nil, common.ErrFunctionNotSupported
}

// GetExchangeHistory returns historic trade data within the timeframe provided.
func (b *Binance) GetExchangeHistory(p currency.Pair, assetType asset.Item, timestampStart, timestampEnd time.Time) ([]exchange.TradeHistory, error) {
	return nil, common.ErrNotYetImplemented
}

// SubmitOrder submits a new order
func (b *Binance) SubmitOrder(s *order.Submit) (order.SubmitResponse, error) {
	var submitOrderResponse order.SubmitResponse

	if err := s.Validate(); err != nil {
		return submitOrderResponse, err
	}

	switch s.AssetType {

<<<<<<< HEAD
	case asset.Spot:
		var sideType string
		if s.Side == order.Buy {
			sideType = order.Buy.String()
		} else {
			sideType = order.Sell.String()
		}

		var requestParamsOrderType RequestParamsOrderType
		switch s.Type {
		case order.Market:
			requestParamsOrderType = BinanceRequestParamsOrderMarket
		case order.Limit:
			requestParamsOrderType = BinanceRequestParamsOrderLimit
		default:
			submitOrderResponse.IsOrderPlaced = false
			return submitOrderResponse, errors.New("unsupported order type")
		}

		var orderRequest = NewOrderRequest{
			Symbol:      s.Pair.Base.String() + s.Pair.Quote.String(),
			Side:        sideType,
			Price:       s.Price,
			Quantity:    s.Amount,
			TradeType:   requestParamsOrderType,
			TimeInForce: BinanceRequestParamsTimeGTC,
		}

		response, err := b.NewOrder(&orderRequest)
		if err != nil {
			return submitOrderResponse, err
		}
		if response.OrderID > 0 {
			submitOrderResponse.OrderID = strconv.FormatInt(response.OrderID, 10)
		}
		if response.ExecutedQty == response.OrigQty {
			submitOrderResponse.FullyMatched = true
		}
		submitOrderResponse.IsOrderPlaced = true

	case asset.CoinMarginedFutures:
		fPair, err := b.FormatExchangeCurrency(s.Pair, asset.CoinMarginedFutures)
		if err != nil {
			return submitOrderResponse, err
		}

		var reqSide string
		switch s.Side {
		case order.Buy:
			reqSide = "BUY"
		case order.Sell:
			reqSide = "SELL"
		default:
			return submitOrderResponse, fmt.Errorf("invalid side")
		}

		var oType string
		switch s.Type {
		case order.Limit:
			oType = "LIMIT"
		case order.Market:
			oType = "MARKET"
		case order.Stop:
			oType = "STOP"
		case order.TakeProfit:
			oType = "TAKE_PROFIT"
		case order.StopMarket:
			oType = "STOP_MARKET"
		case order.TakeProfitMarket:
			oType = "TAKE_PROFIT_MARKET"
		case order.TrailingStop:
			oType = "TRAILING_STOP_MARKET"
		default:
			return submitOrderResponse, errors.New("invalid type, check api docs for updates")
		}

		order, err := b.FuturesNewOrder(fPair.String(), reqSide,
			"", oType, "GTC", "",
			s.ClientOrderID, "", "", "",
			s.Amount, s.Price, 0, 0, 0)
		if err != nil {
			return submitOrderResponse, err
		}

		submitOrderResponse.OrderID = strconv.FormatInt(order.OrderID, 10)
		submitOrderResponse.IsOrderPlaced = true

	case asset.USDTMarginedFutures:
		fPair, err := b.FormatExchangeCurrency(s.Pair, asset.USDTMarginedFutures)
		if err != nil {
			return submitOrderResponse, err
		}

		var reqSide string
		switch s.Side {
		case order.Buy:
			reqSide = "BUY"
		case order.Sell:
			reqSide = "SELL"
		default:
			return submitOrderResponse, fmt.Errorf("invalid side")
		}

		var oType string
		switch s.Type {
		case order.Limit:
			oType = "LIMIT"
		case order.Market:
			oType = "MARKET"
		case order.Stop:
			oType = "STOP"
		case order.TakeProfit:
			oType = "TAKE_PROFIT"
		case order.StopMarket:
			oType = "STOP_MARKET"
		case order.TakeProfitMarket:
			oType = "TAKE_PROFIT_MARKET"
		case order.TrailingStop:
			oType = "TRAILING_STOP_MARKET"
		default:
			return submitOrderResponse, errors.New("invalid type, check api docs for updates")
		}

		order, err := b.UFuturesNewOrder(fPair.String(), reqSide,
			"", oType, "GTC", "",
			s.ClientOrderID, "", "", "",
			s.Amount, s.Price, 0, 0, 0)
		if err != nil {
			return submitOrderResponse, err
		}

		submitOrderResponse.OrderID = strconv.FormatInt(order.OrderID, 10)
		submitOrderResponse.IsOrderPlaced = true

=======
	timeInForce := BinanceRequestParamsTimeGTC
	var requestParamsOrderType RequestParamsOrderType
	switch s.Type {
	case order.Market:
		timeInForce = ""
		requestParamsOrderType = BinanceRequestParamsOrderMarket
	case order.Limit:
		requestParamsOrderType = BinanceRequestParamsOrderLimit
	default:
		submitOrderResponse.IsOrderPlaced = false
		return submitOrderResponse, errors.New("unsupported order type")
	}

	fPair, err := b.FormatExchangeCurrency(s.Pair, s.AssetType)
	if err != nil {
		return submitOrderResponse, err
	}

	var orderRequest = NewOrderRequest{
		Symbol:      fPair.String(),
		Side:        sideType,
		Price:       s.Price,
		Quantity:    s.Amount,
		TradeType:   requestParamsOrderType,
		TimeInForce: timeInForce,
	}

	response, err := b.NewOrder(&orderRequest)
	if err != nil {
		return submitOrderResponse, err
	}

	if response.OrderID > 0 {
		submitOrderResponse.OrderID = strconv.FormatInt(response.OrderID, 10)
	}
	if response.ExecutedQty == response.OrigQty {
		submitOrderResponse.FullyMatched = true
>>>>>>> 220245c5
	}

	for i := range response.Fills {
		submitOrderResponse.Trades = append(submitOrderResponse.Trades, order.TradeHistory{
			Price:    response.Fills[i].Price,
			Amount:   response.Fills[i].Qty,
			Fee:      response.Fills[i].Commission,
			FeeAsset: response.Fills[i].CommissionAsset,
		})
	}

	return submitOrderResponse, nil
}

// ModifyOrder will allow of changing orderbook placement and limit to
// market conversion
func (b *Binance) ModifyOrder(action *order.Modify) (string, error) {
	return "", common.ErrFunctionNotSupported
}

// CancelOrder cancels an order by its corresponding ID number
func (b *Binance) CancelOrder(o *order.Cancel) error {
	if err := o.Validate(o.StandardCancel()); err != nil {
		return err
	}

	fpair, err := b.FormatExchangeCurrency(o.Pair, o.AssetType)
	if err != nil {
		return err
	}

	switch o.AssetType {
	case asset.Spot:
		orderIDInt, err := strconv.ParseInt(o.ID, 10, 64)
		if err != nil {
			return err
		}

		_, err = b.CancelExistingOrder(fpair.String(),
			orderIDInt,
			o.AccountID)
		if err != nil {
			return err
		}

	case asset.CoinMarginedFutures:
		_, err := b.FuturesCancelOrder(fpair.String(), o.ID, "")
		if err != nil {
			return err
		}

	case asset.USDTMarginedFutures:
		_, err := b.UCancelOrder(fpair.String(), o.ID, "")
		if err != nil {
			return err
		}

	}
	return nil
}

// CancelAllOrders cancels all orders associated with a currency pair
func (b *Binance) CancelAllOrders(req *order.Cancel) (order.CancelAllResponse, error) {

	var cancelAllOrdersResponse order.CancelAllResponse

	switch req.AssetType {

	case asset.Spot:
		openOrders, err := b.OpenOrders("")
		if err != nil {
			return cancelAllOrdersResponse, err
		}

		for i := range openOrders {
			_, err = b.CancelExistingOrder(openOrders[i].Symbol,
				openOrders[i].OrderID,
				"")
			if err != nil {
				cancelAllOrdersResponse.Status[strconv.FormatInt(openOrders[i].OrderID, 10)] = err.Error()
			}
		}

	case asset.CoinMarginedFutures:
		if req.Pair.IsEmpty() {

			enabledPairs, err := b.GetEnabledPairs(asset.CoinMarginedFutures)
			if err != nil {
				return cancelAllOrdersResponse, err
			}

			for i := range enabledPairs {

				fPair, err := b.FormatExchangeCurrency(enabledPairs[i], asset.CoinMarginedFutures)
				if err != nil {
					return cancelAllOrdersResponse, err
				}

				_, err = b.CancelAllOpenOrders(fPair.String())
				if err != nil {
					return cancelAllOrdersResponse, err
				}

			}

		} else {

			fPair, err := b.FormatExchangeCurrency(req.Pair, asset.CoinMarginedFutures)
			if err != nil {
				return cancelAllOrdersResponse, err
			}

			_, err = b.CancelAllOpenOrders(fPair.String())
			if err != nil {
				return cancelAllOrdersResponse, err
			}
		}

	case asset.USDTMarginedFutures:
		if req.Pair.IsEmpty() {

			enabledPairs, err := b.GetEnabledPairs(asset.USDTMarginedFutures)
			if err != nil {
				return cancelAllOrdersResponse, err
			}

			for i := range enabledPairs {

				fPair, err := b.FormatExchangeCurrency(enabledPairs[i], asset.CoinMarginedFutures)
				if err != nil {
					return cancelAllOrdersResponse, err
				}

				_, err = b.UCancelAllOpenOrders(fPair.String())
				if err != nil {
					return cancelAllOrdersResponse, err
				}

			}

		} else {

			fPair, err := b.FormatExchangeCurrency(req.Pair, asset.USDTMarginedFutures)
			if err != nil {
				return cancelAllOrdersResponse, err
			}

			_, err = b.UCancelAllOpenOrders(fPair.String())
			if err != nil {
				return cancelAllOrdersResponse, err
			}
		}

	}
	return cancelAllOrdersResponse, nil
}

<<<<<<< HEAD
// GetOrderInfo returns information on a current open order
func (b *Binance) GetOrderInfo(orderID string, assetType asset.Item) (order.Detail, error) {
	var resp order.Detail

	orderIDInt, err := strconv.ParseInt(orderID, 10, 64)
	if err != nil {
		return resp, err
	}

	switch assetType {

	case asset.Spot:

	case asset.CoinMarginedFutures:
		orderData, err := b.GetAllFuturesOrders("", "", time.Time{}, time.Time{}, orderIDInt, 0)
		if err != nil {
			return resp, err
		}

		if len(orderData) != 1 {
			return resp, fmt.Errorf("invalid data recieved")
		}

		p, err := currency.NewPairFromString(orderData[0].Pair)
		if err != nil {
			return resp, err
		}

		var feeBuilder exchange.FeeBuilder
		feeBuilder.Amount = orderData[0].ExecutedQty
		feeBuilder.PurchasePrice = orderData[0].AvgPrice
		feeBuilder.Pair = p

		fee, err := b.GetFee(&feeBuilder)
		if err != nil {
			return resp, err
		}

		orderVars, err := compatibleOrderVars(orderData[0].Side, orderData[0].Status, orderData[0].OrderType)
		if err != nil {
			return resp, err
		}

		resp.Amount = orderData[0].OrigQty
		resp.AssetType = assetType
		resp.ClientOrderID = orderData[0].ClientOrderID
		resp.Exchange = b.Name
		resp.ExecutedAmount = orderData[0].ExecutedQty
		resp.Fee = fee
		resp.ID = orderID
		resp.Pair = p
		resp.Price = orderData[0].Price
		resp.RemainingAmount = orderData[0].OrigQty - orderData[0].ExecutedQty
		resp.Side = orderVars.Side
		resp.Status = orderVars.Status
		resp.Type = orderVars.OrderType

	case asset.USDTMarginedFutures:
		orderData, err := b.UAllAccountOrders("", 0, 0, time.Time{}, time.Time{})
		if err != nil {
			return resp, err
		}

		if len(orderData) != 1 {
			return resp, fmt.Errorf("invalid data recieved")
		}

		p, err := currency.NewPairFromString(orderData[0].Symbol)
		if err != nil {
			return resp, err
		}

		var feeBuilder exchange.FeeBuilder
		feeBuilder.Amount = orderData[0].ExecutedQty
		feeBuilder.PurchasePrice = orderData[0].AvgPrice
		feeBuilder.Pair = p

		fee, err := b.GetFee(&feeBuilder)
		if err != nil {
			return resp, err
		}

		orderVars, err := compatibleOrderVars(orderData[0].Side, orderData[0].Status, orderData[0].OrderType)
		if err != nil {
			return resp, err
		}

		resp.Amount = orderData[0].OrigQty
		resp.AssetType = assetType
		resp.ClientOrderID = orderData[0].ClientOrderID
		resp.Exchange = b.Name
		resp.ExecutedAmount = orderData[0].ExecutedQty
		resp.Fee = fee
		resp.ID = orderID
		resp.Pair = p
		resp.Price = orderData[0].Price
		resp.RemainingAmount = orderData[0].OrigQty - orderData[0].ExecutedQty
		resp.Side = orderVars.Side
		resp.Status = orderVars.Status
		resp.Type = orderVars.OrderType

	}

	return resp, nil
=======
// GetOrderInfo returns order information based on order ID
func (b *Binance) GetOrderInfo(orderID string, pair currency.Pair, assetType asset.Item) (o order.Detail, err error) {
	if assetType == "" {
		assetType = asset.Spot
	}

	formattedPair, err := b.FormatExchangeCurrency(pair, assetType)
	if err != nil {
		return
	}

	orderIDInt64, err := convert.Int64FromString(orderID)
	if err != nil {
		return
	}

	resp, err := b.QueryOrder(formattedPair.String(), "", orderIDInt64)
	if err != nil {
		return
	}

	orderSide := order.Side(resp.Side)
	orderDate, err := convert.TimeFromUnixTimestampFloat(resp.Time)
	if err != nil {
		return
	}

	orderCloseDate, err := convert.TimeFromUnixTimestampFloat(float64(resp.UpdateTime))
	if err != nil {
		return
	}

	status, err := order.StringToOrderStatus(resp.Status)
	if err != nil {
		return
	}

	orderType := order.Limit
	if resp.Type == "MARKET" {
		orderType = order.Market
	}

	return order.Detail{
		Amount:         resp.OrigQty,
		Date:           orderDate,
		Exchange:       b.Name,
		ID:             strconv.FormatInt(resp.OrderID, 10),
		Side:           orderSide,
		Type:           orderType,
		Pair:           formattedPair,
		Cost:           resp.CummulativeQuoteQty,
		AssetType:      assetType,
		CloseTime:      orderCloseDate,
		Status:         status,
		Price:          resp.Price,
		ExecutedAmount: resp.ExecutedQty,
	}, nil
>>>>>>> 220245c5
}

// GetDepositAddress returns a deposit address for a specified currency
func (b *Binance) GetDepositAddress(cryptocurrency currency.Code, _ string) (string, error) {
	return b.GetDepositAddressForCurrency(cryptocurrency.String())
}

// WithdrawCryptocurrencyFunds returns a withdrawal ID when a withdrawal is
// submitted
func (b *Binance) WithdrawCryptocurrencyFunds(withdrawRequest *withdraw.Request) (*withdraw.ExchangeResponse, error) {
	if err := withdrawRequest.Validate(); err != nil {
		return nil, err
	}

	amountStr := strconv.FormatFloat(withdrawRequest.Amount, 'f', -1, 64)
	v, err := b.WithdrawCrypto(withdrawRequest.Currency.String(),
		withdrawRequest.Crypto.Address,
		withdrawRequest.Crypto.AddressTag,
		withdrawRequest.Description, amountStr)
	if err != nil {
		return nil, err
	}
	return &withdraw.ExchangeResponse{
		ID: v,
	}, nil
}

// WithdrawFiatFunds returns a withdrawal ID when a
// withdrawal is submitted
func (b *Binance) WithdrawFiatFunds(withdrawRequest *withdraw.Request) (*withdraw.ExchangeResponse, error) {
	return nil, common.ErrFunctionNotSupported
}

// WithdrawFiatFundsToInternationalBank returns a withdrawal ID when a
// withdrawal is submitted
func (b *Binance) WithdrawFiatFundsToInternationalBank(withdrawRequest *withdraw.Request) (*withdraw.ExchangeResponse, error) {
	return nil, common.ErrFunctionNotSupported
}

// GetFeeByType returns an estimate of fee based on type of transaction
func (b *Binance) GetFeeByType(feeBuilder *exchange.FeeBuilder) (float64, error) {
	if (!b.AllowAuthenticatedRequest() || b.SkipAuthCheck) && // Todo check connection status
		feeBuilder.FeeType == exchange.CryptocurrencyTradeFee {
		feeBuilder.FeeType = exchange.OfflineTradeFee
	}
	return b.GetFee(feeBuilder)
}

// GetActiveOrders retrieves any orders that are active/open
func (b *Binance) GetActiveOrders(req *order.GetOrdersRequest) ([]order.Detail, error) {
	if err := req.Validate(); err != nil {
		return nil, err
	}

	if len(req.Pairs) == 0 {
		return nil, errors.New("at least one currency is required to fetch order history")
	}

	var orders []order.Detail

	switch req.AssetType {

	case asset.Spot:
		for x := range req.Pairs {
			fpair, err := b.FormatExchangeCurrency(req.Pairs[x],
				asset.Spot)

			if err != nil {
				return nil, err
			}

			resp, err := b.OpenOrders(fpair.String())
			if err != nil {
				return nil, err
			}

			for i := range resp {
				orderSide := order.Side(strings.ToUpper(resp[i].Side))
				orderType := order.Type(strings.ToUpper(resp[i].Type))
				orderDate := time.Unix(0, int64(resp[i].Time)*int64(time.Millisecond))

				pair, err := currency.NewPairFromString(resp[i].Symbol)
				if err != nil {
					return nil, err
				}

				orders = append(orders, order.Detail{
					Amount:   resp[i].OrigQty,
					Date:     orderDate,
					Exchange: b.Name,
					ID:       strconv.FormatInt(resp[i].OrderID, 10),
					Side:     orderSide,
					Type:     orderType,
					Price:    resp[i].Price,
					Status:   order.Status(resp[i].Status),
					Pair:     pair,
				})
			}
		}

	case asset.CoinMarginedFutures:
		var openOrders []FuturesOrderData
		var err error

		var pairs currency.Pairs

		if len(req.Pairs) > 0 {
			pairs = req.Pairs
		} else {
			pairs, err = b.GetEnabledPairs(asset.CoinMarginedFutures)
			if err != nil {
				return orders, err
			}
		}

<<<<<<< HEAD
		for i := range pairs {
=======
		for i := range resp {
			orderSide := order.Side(strings.ToUpper(resp[i].Side))
			orderType := order.Type(strings.ToUpper(resp[i].Type))
			orderDate, err := convert.TimeFromUnixTimestampFloat(resp[i].Time)
			if err != nil {
				return nil, err
			}
>>>>>>> 220245c5

			fPair, err := b.FormatExchangeCurrency(pairs[i], req.AssetType)
			if err != nil {
				return orders, err
			}

			openOrders, err = b.GetFuturesAllOpenOrders(fPair.String(), "")
			if err != nil {
				return orders, err
			}

			for y := range openOrders {

				var feeBuilder exchange.FeeBuilder
				feeBuilder.Amount = openOrders[y].ExecutedQty
				feeBuilder.PurchasePrice = openOrders[y].AvgPrice
				feeBuilder.Pair = fPair

				fee, err := b.GetFee(&feeBuilder)
				if err != nil {
					return orders, err
				}

				var orderVars OrderVars
				orderVars, err = compatibleOrderVars(openOrders[y].Side, openOrders[y].Status, openOrders[y].OrderType)
				if err != nil {
					return orders, err
				}

				orders = append(orders, order.Detail{
					Price:           openOrders[y].Price,
					Amount:          openOrders[y].OrigQty,
					ExecutedAmount:  openOrders[y].ExecutedQty,
					RemainingAmount: openOrders[y].OrigQty - openOrders[y].ExecutedQty,
					Fee:             fee,
					Exchange:        b.Name,
					ID:              strconv.FormatInt(openOrders[y].OrderID, 10),
					ClientOrderID:   openOrders[y].ClientOrderID,
					Type:            orderVars.OrderType,
					Side:            orderVars.Side,
					Status:          orderVars.Status,
					Pair:            fPair,
					AssetType:       asset.CoinMarginedFutures,
				})
			}
		}

	case asset.USDTMarginedFutures:
		var openOrders []UOrderData
		var err error
		var pairs currency.Pairs

		if len(req.Pairs) > 0 {
			pairs = req.Pairs
		} else {
			pairs, err = b.GetEnabledPairs(asset.CoinMarginedFutures)
			if err != nil {
				return orders, err
			}
		}

		for i := range pairs {

			fPair, err := b.FormatExchangeCurrency(pairs[i], req.AssetType)
			if err != nil {
				return orders, err
			}

			var complete bool

			for !complete {
				openOrders, err = b.UAllAccountOpenOrders(fPair.String())
				if err != nil {
					return orders, err
				}

				for y := range openOrders {

					var feeBuilder exchange.FeeBuilder
					feeBuilder.Amount = openOrders[y].ExecutedQty
					feeBuilder.PurchasePrice = openOrders[y].AvgPrice
					feeBuilder.Pair = fPair

					fee, err := b.GetFee(&feeBuilder)
					if err != nil {
						return orders, err
					}

					var orderVars OrderVars
					orderVars, err = compatibleOrderVars(openOrders[y].Side, openOrders[y].Status, openOrders[y].OrderType)
					if err != nil {
						return orders, err
					}

					orders = append(orders, order.Detail{
						Price:           openOrders[y].Price,
						Amount:          openOrders[y].OrigQty,
						ExecutedAmount:  openOrders[y].ExecutedQty,
						RemainingAmount: openOrders[y].OrigQty - openOrders[y].ExecutedQty,
						Fee:             fee,
						Exchange:        b.Name,
						ID:              strconv.FormatInt(openOrders[y].OrderID, 10),
						ClientOrderID:   openOrders[y].ClientOrderID,
						Type:            orderVars.OrderType,
						Side:            orderVars.Side,
						Status:          orderVars.Status,
						Pair:            fPair,
						AssetType:       asset.CoinMarginedFutures,
					})
				}
				if len(openOrders) < 100 {
					complete = true
				}
			}
		}
	default:
		return orders, fmt.Errorf("assetType not supported")
	}
	order.FilterOrdersByType(&orders, req.Type)
	order.FilterOrdersBySide(&orders, req.Side)
	order.FilterOrdersByTickRange(&orders, req.StartTicks, req.EndTicks)
	return orders, nil
}

// GetOrderHistory retrieves account order information
// Can Limit response to specific order status
func (b *Binance) GetOrderHistory(req *order.GetOrdersRequest) ([]order.Detail, error) {
	if err := req.Validate(); err != nil {
		return nil, err
	}

	if len(req.Pairs) == 0 {
		return nil, errors.New("at least one currency is required to fetch order history")
	}

	var orders []order.Detail

	switch req.AssetType {

	case asset.Spot:
		for x := range req.Pairs {
			fpair, err := b.FormatExchangeCurrency(req.Pairs[x], asset.Spot)
			if err != nil {
				return nil, err
			}
			resp, err := b.AllOrders(fpair.String(),
				"",
				"1000")
			if err != nil {
				return nil, err
			}

			for i := range resp {
				orderSide := order.Side(strings.ToUpper(resp[i].Side))
				orderType := order.Type(strings.ToUpper(resp[i].Type))
				orderDate := time.Unix(0, int64(resp[i].Time)*int64(time.Millisecond))
				// New orders are covered in GetOpenOrders
				if resp[i].Status == "NEW" {
					continue
				}

				pair, err := currency.NewPairFromString(resp[i].Symbol)
				if err != nil {
					return nil, err
				}

				orders = append(orders, order.Detail{
					Amount:   resp[i].OrigQty,
					Date:     orderDate,
					Exchange: b.Name,
					ID:       strconv.FormatInt(resp[i].OrderID, 10),
					Side:     orderSide,
					Type:     orderType,
					Price:    resp[i].Price,
					Pair:     pair,
					Status:   order.Status(resp[i].Status),
				})
			}
		}

	case asset.CoinMarginedFutures:
		var orderHistory []FuturesOrderData
		var err error

		var pairs currency.Pairs

		if len(req.Pairs) > 0 {
			pairs = req.Pairs
		} else {
			pairs, err = b.GetEnabledPairs(asset.CoinMarginedFutures)
			if err != nil {
				return orders, err
			}
		}

		for i := range pairs {

			fPair, err := b.FormatExchangeCurrency(pairs[i], req.AssetType)
			if err != nil {
				return orders, err
			}

			var complete bool

			for !complete {
				orderHistory, err = b.GetAllFuturesOrders(fPair.String(), "", req.StartTicks, req.EndTicks, 0, 100)
				if err != nil {
					return orders, err
				}

				for y := range orderHistory {

					var feeBuilder exchange.FeeBuilder
					feeBuilder.Amount = orderHistory[y].ExecutedQty
					feeBuilder.PurchasePrice = orderHistory[y].AvgPrice
					feeBuilder.Pair = fPair

					fee, err := b.GetFee(&feeBuilder)
					if err != nil {
						return orders, err
					}

					var orderVars OrderVars
					orderVars, err = compatibleOrderVars(orderHistory[y].Side, orderHistory[y].Status, orderHistory[y].OrderType)
					if err != nil {
						return orders, err
					}

					orders = append(orders, order.Detail{
						Price:           orderHistory[y].Price,
						Amount:          orderHistory[y].OrigQty,
						ExecutedAmount:  orderHistory[y].ExecutedQty,
						RemainingAmount: orderHistory[y].OrigQty - orderHistory[y].ExecutedQty,
						Fee:             fee,
						Exchange:        b.Name,
						ID:              strconv.FormatInt(orderHistory[y].OrderID, 10),
						ClientOrderID:   orderHistory[y].ClientOrderID,
						Type:            orderVars.OrderType,
						Side:            orderVars.Side,
						Status:          orderVars.Status,
						Pair:            fPair,
						AssetType:       asset.CoinMarginedFutures,
					})
				}
				if len(orderHistory) < 100 {
					complete = true
				}
			}
		}

<<<<<<< HEAD
	case asset.USDTMarginedFutures:
		var orderHistory []UFuturesOrderData
		var err error

		var pairs currency.Pairs

		if len(req.Pairs) > 0 {
			pairs = req.Pairs
		} else {
			pairs, err = b.GetEnabledPairs(asset.CoinMarginedFutures)
			if err != nil {
				return orders, err
=======
		for i := range resp {
			orderSide := order.Side(strings.ToUpper(resp[i].Side))
			orderType := order.Type(strings.ToUpper(resp[i].Type))
			orderDate, err := convert.TimeFromUnixTimestampFloat(resp[i].Time)
			if err != nil {
				return nil, err
			}
			// New orders are covered in GetOpenOrders
			if resp[i].Status == "NEW" {
				continue
>>>>>>> 220245c5
			}
		}

		for i := range pairs {

			fPair, err := b.FormatExchangeCurrency(pairs[i], req.AssetType)
			if err != nil {
				return orders, err
			}

			var complete bool

			for !complete {
				orderHistory, err = b.UAllAccountOrders(fPair.String(), 0, 100, req.StartTicks, req.EndTicks)
				if err != nil {
					return orders, err
				}

				for y := range openOrders {

					var feeBuilder exchange.FeeBuilder
					feeBuilder.Amount = orderHistory[y].ExecutedQty
					feeBuilder.PurchasePrice = orderHistory[y].AvgPrice
					feeBuilder.Pair = fPair

					fee, err := b.GetFee(&feeBuilder)
					if err != nil {
						return orders, err
					}

					var orderVars OrderVars
					orderVars, err = compatibleOrderVars(orderHistory[y].Side, orderHistory[y].Status, orderHistory[y].OrderType)
					if err != nil {
						return orders, err
					}

					orders = append(orders, order.Detail{
						Price:           orderHistory[y].Price,
						Amount:          orderHistory[y].OrigQty,
						ExecutedAmount:  orderHistory[y].ExecutedQty,
						RemainingAmount: orderHistory[y].OrigQty - orderHistory[y].ExecutedQty,
						Fee:             fee,
						Exchange:        b.Name,
						ID:              strconv.FormatInt(orderHistory[y].OrderID, 10),
						ClientOrderID:   orderHistory[y].ClientOrderID,
						Type:            orderVars.OrderType,
						Side:            orderVars.Side,
						Status:          orderVars.Status,
						Pair:            fPair,
						AssetType:       asset.CoinMarginedFutures,
					})
				}
				if len(orderHistory) < 100 {
					complete = true
				}
			}
		}
	default:
		return orders, fmt.Errorf("assetType not supported")
	}
	order.FilterOrdersByType(&orders, req.Type)
	order.FilterOrdersBySide(&orders, req.Side)
	order.FilterOrdersByTickRange(&orders, req.StartTicks, req.EndTicks)
	return orders, nil
}

// ValidateCredentials validates current credentials used for wrapper
// functionality
func (b *Binance) ValidateCredentials() error {
	_, err := b.UpdateAccountInfo()
	return b.CheckTransientError(err)
}

// FormatExchangeKlineInterval returns Interval to exchange formatted string
func (b *Binance) FormatExchangeKlineInterval(in kline.Interval) string {
	if in == kline.OneDay {
		return "1d"
	}
	if in == kline.OneMonth {
		return "1M"
	}
	return in.Short()
}

// GetHistoricCandles returns candles between a time period for a set time interval
func (b *Binance) GetHistoricCandles(pair currency.Pair, a asset.Item, start, end time.Time, interval kline.Interval) (kline.Item, error) {
	if err := b.ValidateKline(pair, a, interval); err != nil {
		return kline.Item{}, err
	}

	if kline.TotalCandlesPerInterval(start, end, interval) > b.Features.Enabled.Kline.ResultLimit {
		return kline.Item{}, errors.New(kline.ErrRequestExceedsExchangeLimits)
	}

	fpair, err := b.FormatExchangeCurrency(pair, a)
	if err != nil {
		return kline.Item{}, err
	}
	req := KlinesRequestParams{
		Interval:  b.FormatExchangeKlineInterval(interval),
		Symbol:    fpair.String(),
		StartTime: start.Unix() * 1000,
		EndTime:   end.Unix() * 1000,
		Limit:     int(b.Features.Enabled.Kline.ResultLimit),
	}

	ret := kline.Item{
		Exchange: b.Name,
		Pair:     pair,
		Asset:    a,
		Interval: interval,
	}

	candles, err := b.GetSpotKline(req)
	if err != nil {
		return kline.Item{}, err
	}

	for x := range candles {
		ret.Candles = append(ret.Candles, kline.Candle{
			Time:   candles[x].OpenTime,
			Open:   candles[x].Open,
			High:   candles[x].High,
			Low:    candles[x].Low,
			Close:  candles[x].Close,
			Volume: candles[x].Volume,
		})
	}

	ret.SortCandlesByTimestamp(false)
	return ret, nil
}

// GetHistoricCandlesExtended returns candles between a time period for a set time interval
func (b *Binance) GetHistoricCandlesExtended(pair currency.Pair, a asset.Item, start, end time.Time, interval kline.Interval) (kline.Item, error) {
	if err := b.ValidateKline(pair, a, interval); err != nil {
		return kline.Item{}, err
	}

	ret := kline.Item{
		Exchange: b.Name,
		Pair:     pair,
		Asset:    a,
		Interval: interval,
	}

	formattedPair, err := b.FormatExchangeCurrency(pair, a)
	if err != nil {
		return kline.Item{}, err
	}

	dates := kline.CalcDateRanges(start, end, interval, b.Features.Enabled.Kline.ResultLimit)
	for x := range dates {
		req := KlinesRequestParams{
			Interval:  b.FormatExchangeKlineInterval(interval),
			Symbol:    formattedPair.String(),
			StartTime: dates[x].Start.UTC().Unix() * 1000,
			EndTime:   dates[x].End.UTC().Unix() * 1000,
			Limit:     int(b.Features.Enabled.Kline.ResultLimit),
		}

		candles, err := b.GetSpotKline(req)
		if err != nil {
			return kline.Item{}, err
		}

		for i := range candles {
			ret.Candles = append(ret.Candles, kline.Candle{
				Time:   candles[i].OpenTime,
				Open:   candles[i].Open,
				High:   candles[i].High,
				Low:    candles[i].Low,
				Close:  candles[i].Close,
				Volume: candles[i].Volume,
			})
		}
	}

	ret.SortCandlesByTimestamp(false)
	return ret, nil
}

func compatibleOrderVars(side, status, orderType string) (OrderVars, error) {
	var resp OrderVars

	switch side {
	case "BUY":
		resp.Side = order.Buy
	case "SELL":
		resp.Side = order.Sell
	default:
		resp.Side = order.UnknownSide
	}

	switch status {
	case "NEW":
		resp.Status = order.New
	case "PARTIALLY_FILLED":
		resp.Status = order.PartiallyFilled
	case "FILLED":
		resp.Status = order.Filled
	case "CANCELED":
		resp.Status = order.Cancelled
	case "EXPIRED":
		resp.Status = order.Expired
	case "NEW_ADL":
		resp.Status = order.AutoDeleverage
	default:
		resp.Status = order.UnknownStatus
	}

	switch orderType {
	case "MARKET":
		resp.OrderType = order.Market
	case "LIMIT":
		resp.OrderType = order.Limit
	case "STOP":
		resp.OrderType = order.Stop
	case "TAKE_PROFIT":
		resp.OrderType = order.TakeProfit
	case "LIQUIDATION":
		resp.OrderType = order.Liquidation
	default:
		resp.OrderType = order.UnknownType
	}

	return resp, nil
}<|MERGE_RESOLUTION|>--- conflicted
+++ resolved
@@ -725,7 +725,6 @@
 
 	switch s.AssetType {
 
-<<<<<<< HEAD
 	case asset.Spot:
 		var sideType string
 		if s.Side == order.Buy {
@@ -734,9 +733,11 @@
 			sideType = order.Sell.String()
 		}
 
+		timeInForce := BinanceRequestParamsTimeGTC
 		var requestParamsOrderType RequestParamsOrderType
 		switch s.Type {
 		case order.Market:
+			timeInForce = ""
 			requestParamsOrderType = BinanceRequestParamsOrderMarket
 		case order.Limit:
 			requestParamsOrderType = BinanceRequestParamsOrderLimit
@@ -745,19 +746,25 @@
 			return submitOrderResponse, errors.New("unsupported order type")
 		}
 
+		fPair, err := b.FormatExchangeCurrency(s.Pair, s.AssetType)
+		if err != nil {
+			return submitOrderResponse, err
+		}
+
 		var orderRequest = NewOrderRequest{
-			Symbol:      s.Pair.Base.String() + s.Pair.Quote.String(),
+			Symbol:      fPair.String(),
 			Side:        sideType,
 			Price:       s.Price,
 			Quantity:    s.Amount,
 			TradeType:   requestParamsOrderType,
-			TimeInForce: BinanceRequestParamsTimeGTC,
+			TimeInForce: timeInForce,
 		}
 
 		response, err := b.NewOrder(&orderRequest)
 		if err != nil {
 			return submitOrderResponse, err
 		}
+
 		if response.OrderID > 0 {
 			submitOrderResponse.OrderID = strconv.FormatInt(response.OrderID, 10)
 		}
@@ -765,6 +772,15 @@
 			submitOrderResponse.FullyMatched = true
 		}
 		submitOrderResponse.IsOrderPlaced = true
+
+		for i := range response.Fills {
+			submitOrderResponse.Trades = append(submitOrderResponse.Trades, order.TradeHistory{
+				Price:    response.Fills[i].Price,
+				Amount:   response.Fills[i].Qty,
+				Fee:      response.Fills[i].Commission,
+				FeeAsset: response.Fills[i].CommissionAsset,
+			})
+		}
 
 	case asset.CoinMarginedFutures:
 		fPair, err := b.FormatExchangeCurrency(s.Pair, asset.CoinMarginedFutures)
@@ -860,54 +876,6 @@
 		submitOrderResponse.OrderID = strconv.FormatInt(order.OrderID, 10)
 		submitOrderResponse.IsOrderPlaced = true
 
-=======
-	timeInForce := BinanceRequestParamsTimeGTC
-	var requestParamsOrderType RequestParamsOrderType
-	switch s.Type {
-	case order.Market:
-		timeInForce = ""
-		requestParamsOrderType = BinanceRequestParamsOrderMarket
-	case order.Limit:
-		requestParamsOrderType = BinanceRequestParamsOrderLimit
-	default:
-		submitOrderResponse.IsOrderPlaced = false
-		return submitOrderResponse, errors.New("unsupported order type")
-	}
-
-	fPair, err := b.FormatExchangeCurrency(s.Pair, s.AssetType)
-	if err != nil {
-		return submitOrderResponse, err
-	}
-
-	var orderRequest = NewOrderRequest{
-		Symbol:      fPair.String(),
-		Side:        sideType,
-		Price:       s.Price,
-		Quantity:    s.Amount,
-		TradeType:   requestParamsOrderType,
-		TimeInForce: timeInForce,
-	}
-
-	response, err := b.NewOrder(&orderRequest)
-	if err != nil {
-		return submitOrderResponse, err
-	}
-
-	if response.OrderID > 0 {
-		submitOrderResponse.OrderID = strconv.FormatInt(response.OrderID, 10)
-	}
-	if response.ExecutedQty == response.OrigQty {
-		submitOrderResponse.FullyMatched = true
->>>>>>> 220245c5
-	}
-
-	for i := range response.Fills {
-		submitOrderResponse.Trades = append(submitOrderResponse.Trades, order.TradeHistory{
-			Price:    response.Fills[i].Price,
-			Amount:   response.Fills[i].Qty,
-			Fee:      response.Fills[i].Commission,
-			FeeAsset: response.Fills[i].CommissionAsset,
-		})
 	}
 
 	return submitOrderResponse, nil
@@ -1056,9 +1024,8 @@
 	return cancelAllOrdersResponse, nil
 }
 
-<<<<<<< HEAD
 // GetOrderInfo returns information on a current open order
-func (b *Binance) GetOrderInfo(orderID string, assetType asset.Item) (order.Detail, error) {
+func (b *Binance) GetOrderInfo(orderID string, pair currency.Pair, assetType asset.Item) (order.Detail, error) {
 	var resp order.Detail
 
 	orderIDInt, err := strconv.ParseInt(orderID, 10, 64)
@@ -1069,6 +1036,53 @@
 	switch assetType {
 
 	case asset.Spot:
+
+		formattedPair, err := b.FormatExchangeCurrency(pair, assetType)
+		if err != nil {
+			return resp, err
+		}
+
+		data, err := b.QueryOrder(formattedPair.String(), "", orderIDInt)
+		if err != nil {
+			return resp, err
+		}
+
+		orderSide := order.Side(resp.Side)
+		orderDate, err := convert.TimeFromUnixTimestampFloat(data.Time)
+		if err != nil {
+			return resp, err
+		}
+
+		orderCloseDate, err := convert.TimeFromUnixTimestampFloat(float64(data.UpdateTime))
+		if err != nil {
+			return resp, err
+		}
+
+		status, err := order.StringToOrderStatus(data.Status)
+		if err != nil {
+			return resp, err
+		}
+
+		orderType := order.Limit
+		if resp.Type == "MARKET" {
+			orderType = order.Market
+		}
+
+		return order.Detail{
+			Amount:         data.OrigQty,
+			Date:           orderDate,
+			Exchange:       b.Name,
+			ID:             strconv.FormatInt(data.OrderID, 10),
+			Side:           orderSide,
+			Type:           orderType,
+			Pair:           formattedPair,
+			Cost:           data.CummulativeQuoteQty,
+			AssetType:      assetType,
+			CloseTime:      orderCloseDate,
+			Status:         status,
+			Price:          data.Price,
+			ExecutedAmount: data.ExecutedQty,
+		}, nil
 
 	case asset.CoinMarginedFutures:
 		orderData, err := b.GetAllFuturesOrders("", "", time.Time{}, time.Time{}, orderIDInt, 0)
@@ -1161,65 +1175,6 @@
 	}
 
 	return resp, nil
-=======
-// GetOrderInfo returns order information based on order ID
-func (b *Binance) GetOrderInfo(orderID string, pair currency.Pair, assetType asset.Item) (o order.Detail, err error) {
-	if assetType == "" {
-		assetType = asset.Spot
-	}
-
-	formattedPair, err := b.FormatExchangeCurrency(pair, assetType)
-	if err != nil {
-		return
-	}
-
-	orderIDInt64, err := convert.Int64FromString(orderID)
-	if err != nil {
-		return
-	}
-
-	resp, err := b.QueryOrder(formattedPair.String(), "", orderIDInt64)
-	if err != nil {
-		return
-	}
-
-	orderSide := order.Side(resp.Side)
-	orderDate, err := convert.TimeFromUnixTimestampFloat(resp.Time)
-	if err != nil {
-		return
-	}
-
-	orderCloseDate, err := convert.TimeFromUnixTimestampFloat(float64(resp.UpdateTime))
-	if err != nil {
-		return
-	}
-
-	status, err := order.StringToOrderStatus(resp.Status)
-	if err != nil {
-		return
-	}
-
-	orderType := order.Limit
-	if resp.Type == "MARKET" {
-		orderType = order.Market
-	}
-
-	return order.Detail{
-		Amount:         resp.OrigQty,
-		Date:           orderDate,
-		Exchange:       b.Name,
-		ID:             strconv.FormatInt(resp.OrderID, 10),
-		Side:           orderSide,
-		Type:           orderType,
-		Pair:           formattedPair,
-		Cost:           resp.CummulativeQuoteQty,
-		AssetType:      assetType,
-		CloseTime:      orderCloseDate,
-		Status:         status,
-		Price:          resp.Price,
-		ExecutedAmount: resp.ExecutedQty,
-	}, nil
->>>>>>> 220245c5
 }
 
 // GetDepositAddress returns a deposit address for a specified currency
@@ -1286,7 +1241,6 @@
 		for x := range req.Pairs {
 			fpair, err := b.FormatExchangeCurrency(req.Pairs[x],
 				asset.Spot)
-
 			if err != nil {
 				return nil, err
 			}
@@ -1299,7 +1253,10 @@
 			for i := range resp {
 				orderSide := order.Side(strings.ToUpper(resp[i].Side))
 				orderType := order.Type(strings.ToUpper(resp[i].Type))
-				orderDate := time.Unix(0, int64(resp[i].Time)*int64(time.Millisecond))
+				orderDate, err := convert.TimeFromUnixTimestampFloat(resp[i].Time)
+				if err != nil {
+					return nil, err
+				}
 
 				pair, err := currency.NewPairFromString(resp[i].Symbol)
 				if err != nil {
@@ -1335,17 +1292,7 @@
 			}
 		}
 
-<<<<<<< HEAD
 		for i := range pairs {
-=======
-		for i := range resp {
-			orderSide := order.Side(strings.ToUpper(resp[i].Side))
-			orderType := order.Type(strings.ToUpper(resp[i].Type))
-			orderDate, err := convert.TimeFromUnixTimestampFloat(resp[i].Time)
-			if err != nil {
-				return nil, err
-			}
->>>>>>> 220245c5
 
 			fPair, err := b.FormatExchangeCurrency(pairs[i], req.AssetType)
 			if err != nil {
@@ -1501,7 +1448,10 @@
 			for i := range resp {
 				orderSide := order.Side(strings.ToUpper(resp[i].Side))
 				orderType := order.Type(strings.ToUpper(resp[i].Type))
-				orderDate := time.Unix(0, int64(resp[i].Time)*int64(time.Millisecond))
+				orderDate, err := convert.TimeFromUnixTimestampFloat(resp[i].Time)
+				if err != nil {
+					return nil, err
+				}
 				// New orders are covered in GetOpenOrders
 				if resp[i].Status == "NEW" {
 					continue
@@ -1596,7 +1546,6 @@
 			}
 		}
 
-<<<<<<< HEAD
 	case asset.USDTMarginedFutures:
 		var orderHistory []UFuturesOrderData
 		var err error
@@ -1609,18 +1558,6 @@
 			pairs, err = b.GetEnabledPairs(asset.CoinMarginedFutures)
 			if err != nil {
 				return orders, err
-=======
-		for i := range resp {
-			orderSide := order.Side(strings.ToUpper(resp[i].Side))
-			orderType := order.Type(strings.ToUpper(resp[i].Type))
-			orderDate, err := convert.TimeFromUnixTimestampFloat(resp[i].Time)
-			if err != nil {
-				return nil, err
-			}
-			// New orders are covered in GetOpenOrders
-			if resp[i].Status == "NEW" {
-				continue
->>>>>>> 220245c5
 			}
 		}
 
