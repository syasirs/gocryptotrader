package binance

import (
	"errors"
	"fmt"
	"sort"
	"strconv"
	"strings"
	"sync"
	"time"

	"github.com/thrasher-corp/gocryptotrader/common"
	"github.com/thrasher-corp/gocryptotrader/common/convert"
	"github.com/thrasher-corp/gocryptotrader/config"
	"github.com/thrasher-corp/gocryptotrader/currency"
	exchange "github.com/thrasher-corp/gocryptotrader/exchanges"
	"github.com/thrasher-corp/gocryptotrader/exchanges/account"
	"github.com/thrasher-corp/gocryptotrader/exchanges/asset"
	"github.com/thrasher-corp/gocryptotrader/exchanges/kline"
	"github.com/thrasher-corp/gocryptotrader/exchanges/order"
	"github.com/thrasher-corp/gocryptotrader/exchanges/orderbook"
	"github.com/thrasher-corp/gocryptotrader/exchanges/protocol"
	"github.com/thrasher-corp/gocryptotrader/exchanges/request"
	"github.com/thrasher-corp/gocryptotrader/exchanges/stream"
	"github.com/thrasher-corp/gocryptotrader/exchanges/ticker"
	"github.com/thrasher-corp/gocryptotrader/exchanges/trade"
	"github.com/thrasher-corp/gocryptotrader/log"
	"github.com/thrasher-corp/gocryptotrader/portfolio/withdraw"
)

// GetDefaultConfig returns a default exchange config
func (b *Binance) GetDefaultConfig() (*config.ExchangeConfig, error) {
	b.SetDefaults()
	exchCfg := new(config.ExchangeConfig)
	exchCfg.Name = b.Name
	exchCfg.HTTPTimeout = exchange.DefaultHTTPTimeout
	exchCfg.BaseCurrencies = b.BaseCurrencies

	err := b.SetupDefaults(exchCfg)
	if err != nil {
		return nil, err
	}

	if b.Features.Supports.RESTCapabilities.AutoPairUpdates {
		err = b.UpdateTradablePairs(true)
		if err != nil {
			return nil, err
		}
	}

	return exchCfg, nil
}

// SetDefaults sets the basic defaults for Binance
func (b *Binance) SetDefaults() {
	b.Name = "Binance"
	b.Enabled = true
	b.Verbose = true
	b.API.CredentialsValidator.RequiresKey = true
	b.API.CredentialsValidator.RequiresSecret = true
	b.SetValues()

	fmt1 := currency.PairStore{
		RequestFormat: &currency.PairFormat{Uppercase: true},
		ConfigFormat: &currency.PairFormat{
			Delimiter: currency.DashDelimiter,
			Uppercase: true,
		},
	}
	coinFutures := currency.PairStore{
		RequestFormat: &currency.PairFormat{
			Uppercase: true,
			Delimiter: currency.UnderscoreDelimiter,
		},
		ConfigFormat: &currency.PairFormat{
			Uppercase: true,
			Delimiter: currency.UnderscoreDelimiter,
		},
	}
	usdtFutures := currency.PairStore{
		RequestFormat: &currency.PairFormat{
			Uppercase: true,
		},
		ConfigFormat: &currency.PairFormat{
			Uppercase: true,
		},
	}
	err := b.StoreAssetPairFormat(asset.Spot, fmt1)
	if err != nil {
		log.Errorln(log.ExchangeSys, err)
	}
	err = b.StoreAssetPairFormat(asset.Margin, fmt1)
	if err != nil {
		log.Errorln(log.ExchangeSys, err)
	}
	err = b.StoreAssetPairFormat(asset.CoinMarginedFutures, coinFutures)
	if err != nil {
		log.Errorln(log.ExchangeSys, err)
	}
	err = b.StoreAssetPairFormat(asset.USDTMarginedFutures, usdtFutures)
	if err != nil {
		log.Errorln(log.ExchangeSys, err)
	}
	b.Features = exchange.Features{
		Supports: exchange.FeaturesSupported{
			REST:      true,
			Websocket: true,
			RESTCapabilities: protocol.Features{
				TickerBatching:      true,
				TickerFetching:      true,
				KlineFetching:       true,
				OrderbookFetching:   true,
				AutoPairUpdates:     true,
				AccountInfo:         true,
				CryptoDeposit:       true,
				CryptoWithdrawal:    true,
				GetOrder:            true,
				GetOrders:           true,
				CancelOrders:        true,
				CancelOrder:         true,
				SubmitOrder:         true,
				DepositHistory:      true,
				WithdrawalHistory:   true,
				TradeFetching:       true,
				UserTradeHistory:    true,
				TradeFee:            true,
				CryptoWithdrawalFee: true,
			},
			WebsocketCapabilities: protocol.Features{
				TradeFetching:          true,
				TickerFetching:         true,
				KlineFetching:          true,
				OrderbookFetching:      true,
				AuthenticatedEndpoints: true,
				AccountInfo:            true,
				GetOrder:               true,
				GetOrders:              true,
				Subscribe:              true,
				Unsubscribe:            true,
			},
			WithdrawPermissions: exchange.AutoWithdrawCrypto |
				exchange.NoFiatWithdrawals,
			Kline: kline.ExchangeCapabilitiesSupported{
				DateRanges: true,
				Intervals:  true,
			},
		},
		Enabled: exchange.FeaturesEnabled{
			AutoPairUpdates: true,
			Kline: kline.ExchangeCapabilitiesEnabled{
				Intervals: map[string]bool{
					kline.OneMin.Word():     true,
					kline.ThreeMin.Word():   true,
					kline.FiveMin.Word():    true,
					kline.FifteenMin.Word(): true,
					kline.ThirtyMin.Word():  true,
					kline.OneHour.Word():    true,
					kline.TwoHour.Word():    true,
					kline.FourHour.Word():   true,
					kline.SixHour.Word():    true,
					kline.EightHour.Word():  true,
					kline.TwelveHour.Word(): true,
					kline.OneDay.Word():     true,
					kline.ThreeDay.Word():   true,
					kline.OneWeek.Word():    true,
					kline.OneMonth.Word():   true,
				},
				ResultLimit: 1000,
			},
		},
	}

	b.Requester = request.New(b.Name,
		common.NewHTTPClientWithTimeout(exchange.DefaultHTTPTimeout),
		request.WithLimiter(SetRateLimit()))
	b.API.Endpoints = b.NewEndpoints()
	b.API.Endpoints.CreateMap(map[exchange.URL]string{
		exchange.RestSpot:              spotAPIURL,
		exchange.RestSpotSupplementary: apiURL,
		exchange.RestUSDTMargined:      ufuturesAPIURL,
		exchange.RestCoinMargined:      cfuturesAPIURL,
		exchange.EdgeCase1:             "https://www.binance.com",
		exchange.WebsocketSpot:         binanceDefaultWebsocketURL,
	})

	b.Websocket = stream.New()
	b.WebsocketResponseMaxLimit = exchange.DefaultWebsocketResponseMaxLimit
	b.WebsocketResponseCheckTimeout = exchange.DefaultWebsocketResponseCheckTimeout
	b.WebsocketOrderbookBufferLimit = exchange.DefaultWebsocketOrderbookBufferLimit
}

// Setup takes in the supplied exchange configuration details and sets params
func (b *Binance) Setup(exch *config.ExchangeConfig) error {
	if !exch.Enabled {
		return nil
	}

	err := b.SetupDefaults(exch)
	if err != nil {
		return err
	}
	defaultEpoint, err := b.API.Endpoints.GetDefault(exchange.WebsocketSpot)
	if err != nil {
		return err
	}
	epoint, err := b.API.Endpoints.GetRunning(exchange.WebsocketSpot)
	if err != nil {
		return err
	}
	err = b.Websocket.Setup(&stream.WebsocketSetup{
		Enabled:                          exch.Features.Enabled.Websocket,
		Verbose:                          exch.Verbose,
		AuthenticatedWebsocketAPISupport: exch.API.AuthenticatedWebsocketSupport,
		WebsocketTimeout:                 exch.WebsocketTrafficTimeout,
		DefaultURL:                       defaultEpoint,
		ExchangeName:                     exch.Name,
		RunningURL:                       epoint,
		Connector:                        b.WsConnect,
		Subscriber:                       b.Subscribe,
		UnSubscriber:                     b.Unsubscribe,
		GenerateSubscriptions:            b.GenerateSubscriptions,
		Features:                         &b.Features.Supports.WebsocketCapabilities,
		OrderbookBufferLimit:             exch.WebsocketOrderbookBufferLimit,
		SortBuffer:                       true,
		SortBufferByUpdateIDs:            true,
	})
	if err != nil {
		return err
	}

	return b.Websocket.SetupNewConnection(stream.ConnectionSetup{
		ResponseCheckTimeout: exch.WebsocketResponseCheckTimeout,
		ResponseMaxLimit:     exch.WebsocketResponseMaxLimit,
	})
}

// Start starts the Binance go routine
func (b *Binance) Start(wg *sync.WaitGroup) {
	wg.Add(1)
	go func() {
		b.Run()
		wg.Done()
	}()
}

// Run implements the Binance wrapper
func (b *Binance) Run() {
	if b.Verbose {
		log.Debugf(log.ExchangeSys,
			"%s Websocket: %s. (url: %s).\n",
			b.Name,
			common.IsEnabled(b.Websocket.IsEnabled()),
			b.Websocket.GetWebsocketURL())
		b.PrintEnabledPairs()
	}

	forceUpdate := false
	format, err := b.GetPairFormat(asset.Spot, false)
	if err != nil {
		log.Errorf(log.ExchangeSys, "%s failed to get enabled currencies. Err %s\n",
			b.Name,
			err)
		return
	}
	pairs, err := b.GetEnabledPairs(asset.Spot)
	if err != nil {
		log.Errorf(log.ExchangeSys, "%s failed to get enabled currencies. Err %s\n",
			b.Name,
			err)
		return
	}

	avail, err := b.GetAvailablePairs(asset.Spot)
	if err != nil {
		log.Errorf(log.ExchangeSys, "%s failed to get available currencies. Err %s\n",
			b.Name,
			err)
		return
	}

	if !common.StringDataContains(pairs.Strings(), format.Delimiter) ||
		!common.StringDataContains(avail.Strings(), format.Delimiter) {
		var enabledPairs currency.Pairs
		enabledPairs, err = currency.NewPairsFromStrings([]string{
			currency.BTC.String() +
				format.Delimiter +
				currency.USDT.String()})
		if err != nil {
			log.Errorf(log.ExchangeSys, "%s failed to update currencies. Err %s\n",
				b.Name,
				err)
		} else {
			log.Warn(log.ExchangeSys,
				"Available pairs for Binance reset due to config upgrade, please enable the ones you would like to use again")
			forceUpdate = true

			err = b.UpdatePairs(enabledPairs, asset.Spot, true, true)
			if err != nil {
				log.Errorf(log.ExchangeSys,
					"%s failed to update currencies. Err: %s\n",
					b.Name,
					err)
			}
		}
	}

	if !b.GetEnabledFeatures().AutoPairUpdates && !forceUpdate {
		return
	}
	err = b.UpdateTradablePairs(forceUpdate)
	if err != nil {
		log.Errorf(log.ExchangeSys,
			"%s failed to update tradable pairs. Err: %s",
			b.Name,
			err)
	}
}

// FetchTradablePairs returns a list of the exchanges tradable pairs
func (b *Binance) FetchTradablePairs(a asset.Item) ([]string, error) {
	if !b.SupportsAsset(a) {
		return nil, fmt.Errorf("asset type of %s is not supported by %s", a, b.Name)
	}
	var pairs []string
	switch a {
	case asset.Spot, asset.Margin:
		info, err := b.GetExchangeInfo()
		if err != nil {
			return nil, err
		}
		format, err := b.GetPairFormat(a, false)
		if err != nil {
			return nil, err
		}
		for x := range info.Symbols {
			if info.Symbols[x].Status == "TRADING" {
				pair := info.Symbols[x].BaseAsset +
					format.Delimiter +
					info.Symbols[x].QuoteAsset
				if a == asset.Spot && info.Symbols[x].IsSpotTradingAllowed {
					pairs = append(pairs, pair)
				}
				if a == asset.Margin && info.Symbols[x].IsMarginTradingAllowed {
					pairs = append(pairs, pair)
				}
			}
		}
	case asset.CoinMarginedFutures:
		cInfo, err := b.FuturesExchangeInfo()
		if err != nil {
			return pairs, nil
		}
		for z := range cInfo.Symbols {
			if cInfo.Symbols[z].ContractStatus == "TRADING" {
				pairs = append(pairs, cInfo.Symbols[z].Symbol)
			}
		}
	case asset.USDTMarginedFutures:
		uInfo, err := b.UExchangeInfo()
		if err != nil {
			return pairs, nil
		}
		for u := range uInfo.Symbols {
			if uInfo.Symbols[u].Status == "TRADING" {
				pairs = append(pairs, uInfo.Symbols[u].Symbol)
			}
		}
	}
	return pairs, nil
}

// UpdateTradablePairs updates the exchanges available pairs and stores
// them in the exchanges config
func (b *Binance) UpdateTradablePairs(forceUpdate bool) error {
	assetTypes := b.GetAssetTypes()
	for i := range assetTypes {
		p, err := b.FetchTradablePairs(assetTypes[i])
		if err != nil {
			return err
		}

		pairs, err := currency.NewPairsFromStrings(p)
		if err != nil {
			return err
		}

		err = b.UpdatePairs(pairs, assetTypes[i], false, forceUpdate)
		if err != nil {
			return err
		}
	}
	return nil
}

// UpdateTicker updates and returns the ticker for a currency pair
func (b *Binance) UpdateTicker(p currency.Pair, assetType asset.Item) (*ticker.Price, error) {
	if !b.SupportsAsset(assetType) {
		return nil, fmt.Errorf("asset type of %s is not supported by %s", assetType, b.Name)
	}
	switch assetType {
	case asset.Spot, asset.Margin:
		tick, err := b.GetTickers()
		if err != nil {
			return nil, err
		}

		pairs, err := b.GetEnabledPairs(assetType)
		if err != nil {
			return nil, err
		}
		for i := range pairs {
			pairFmt, err := b.FormatExchangeCurrency(pairs[i], assetType)
			if err != nil {
				return nil, err
			}
			for y := range tick {
				if tick[y].Symbol != pairFmt.String() {
					continue
				}
				err = ticker.ProcessTicker(&ticker.Price{
					Last:         tick[y].LastPrice,
					High:         tick[y].HighPrice,
					Low:          tick[y].LowPrice,
					Bid:          tick[y].BidPrice,
					Ask:          tick[y].AskPrice,
					Volume:       tick[y].Volume,
					QuoteVolume:  tick[y].QuoteVolume,
					Open:         tick[y].OpenPrice,
					Close:        tick[y].PrevClosePrice,
					Pair:         pairs[i],
					ExchangeName: b.Name,
					AssetType:    assetType,
				})
				if err != nil {
					return nil, err
				}
			}
		}
	case asset.USDTMarginedFutures:
		tick, err := b.U24HTickerPriceChangeStats("")
		if err != nil {
			return nil, err
		}

		pairs, err := b.GetEnabledPairs(assetType)
		if err != nil {
			return nil, err
		}
		for i := range pairs {
			pairFmt, err := b.FormatExchangeCurrency(pairs[i], assetType)
			if err != nil {
				return nil, err
			}

			for y := range tick {
				if tick[y].Symbol != pairFmt.String() {
					continue
				}

				tickData, err := b.USymbolOrderbookTicker(tick[y].Symbol)
				if err != nil {
					return nil, err
				}

				if len(tickData) != 1 {
					return nil, fmt.Errorf("invalid tickData response: only requested tick data for the given symbol")
				}

				err = ticker.ProcessTicker(&ticker.Price{
					Last:         tick[y].LastPrice,
					High:         tick[y].HighPrice,
					Low:          tick[y].LowPrice,
					Bid:          tickData[0].BidPrice,
					Ask:          tickData[0].AskPrice,
					Volume:       tick[y].Volume,
					QuoteVolume:  tick[y].QuoteVolume,
					Open:         tick[y].OpenPrice,
					Close:        tick[y].PrevClosePrice,
					Pair:         pairs[i],
					ExchangeName: b.Name,
					AssetType:    assetType,
				})
				if err != nil {
					return nil, err
				}
			}
		}
	case asset.CoinMarginedFutures:
		tick, err := b.GetFuturesSwapTickerChangeStats("", "")
		if err != nil {
			return nil, err
		}

		pairs, err := b.GetEnabledPairs(assetType)
		if err != nil {
			return nil, err
		}

		for i := range pairs {
			pairFmt, err := b.FormatExchangeCurrency(pairs[i], assetType)
			if err != nil {
				return nil, err
			}

			for y := range tick {
				if tick[y].Symbol != pairFmt.String() {
					continue
				}

				tickData, err := b.GetFuturesOrderbookTicker(tick[y].Symbol, "")
				if err != nil {
					return nil, err
				}

				if len(tickData) != 1 {
					return nil, fmt.Errorf("invalid tickData response: only requested tick data for the given symbol")
				}

				err = ticker.ProcessTicker(&ticker.Price{
					Last:         tick[y].LastPrice,
					High:         tick[y].HighPrice,
					Low:          tick[y].LowPrice,
					Bid:          tickData[0].BidPrice,
					Ask:          tickData[0].AskPrice,
					Volume:       tick[y].Volume,
					QuoteVolume:  tick[y].QuoteVolume,
					Open:         tick[y].OpenPrice,
					Close:        tick[y].PrevClosePrice,
					Pair:         pairs[i],
					ExchangeName: b.Name,
					AssetType:    assetType,
				})
				if err != nil {
					return nil, err
				}
			}
		}
	}
	return ticker.GetTicker(b.Name, p, assetType)
}

// FetchTicker returns the ticker for a currency pair
func (b *Binance) FetchTicker(p currency.Pair, assetType asset.Item) (*ticker.Price, error) {
	fPair, err := b.FormatExchangeCurrency(p, assetType)
	if err != nil {
		return nil, err
	}

	tickerNew, err := ticker.GetTicker(b.Name, fPair, assetType)
	if err != nil {
		return b.UpdateTicker(p, assetType)
	}
	return tickerNew, nil
}

// FetchOrderbook returns orderbook base on the currency pair
func (b *Binance) FetchOrderbook(p currency.Pair, assetType asset.Item) (*orderbook.Base, error) {
	ob, err := orderbook.Get(b.Name, p, assetType)
	if err != nil {
		return b.UpdateOrderbook(p, assetType)
	}
	return ob, nil
}

// UpdateOrderbook updates and returns the orderbook for a currency pair
func (b *Binance) UpdateOrderbook(p currency.Pair, assetType asset.Item) (*orderbook.Base, error) {
	fpair, err := b.FormatExchangeCurrency(p, assetType)
	if err != nil {
		return nil, err
	}
	orderBook := new(orderbook.Base)
	orderBook.Pair = p
	orderBook.ExchangeName = b.Name
	orderBook.AssetType = assetType
	var orderbookNew OrderBook
	switch assetType {
	case asset.Spot, asset.Margin:
		orderbookNew, err = b.GetOrderBook(OrderBookDataRequestParams{
			Symbol: fpair.String(),
			Limit:  1000})
	case asset.USDTMarginedFutures:
		orderbookNew, err = b.UFuturesOrderbook(fpair.String(), 1000)
	case asset.CoinMarginedFutures:
		orderbookNew, err = b.GetFuturesOrderbook(fpair.String(), 1000)
	}
	if err != nil {
		return nil, err
	}
	for x := range orderbookNew.Bids {
		orderBook.Bids = append(orderBook.Bids,
			orderbook.Item{
				Amount: orderbookNew.Bids[x].Quantity,
				Price:  orderbookNew.Bids[x].Price,
			})
	}
	for x := range orderbookNew.Asks {
		orderBook.Asks = append(orderBook.Asks,
			orderbook.Item{
				Amount: orderbookNew.Asks[x].Quantity,
				Price:  orderbookNew.Asks[x].Price,
			})
	}
	err = orderBook.Process()
	if err != nil {
		return orderBook, err
	}
	return orderbook.Get(b.Name, p, assetType)
}

// UpdateAccountInfo retrieves balances for all enabled currencies for the
// Binance exchange
func (b *Binance) UpdateAccountInfo() (account.Holdings, error) {
	var info account.Holdings
	var acc account.SubAccount
	info.Exchange = b.Name
	assetTypes := b.GetAssetTypes()
	for x := range assetTypes {
		switch assetTypes[x] {
		case asset.Spot:
			raw, err := b.GetAccount()
			if err != nil {
				return info, err
			}

			var currencyBalance []account.Balance
			for i := range raw.Balances {
				freeCurrency, parseErr := strconv.ParseFloat(raw.Balances[i].Free, 64)
				if parseErr != nil {
					return info, parseErr
				}

				lockedCurrency, parseErr := strconv.ParseFloat(raw.Balances[i].Locked, 64)
				if parseErr != nil {
					return info, parseErr
				}

				currencyBalance = append(currencyBalance, account.Balance{
					CurrencyName: currency.NewCode(raw.Balances[i].Asset),
					TotalValue:   freeCurrency + lockedCurrency,
					Hold:         freeCurrency,
				})
			}

			acc.AssetType = asset.Spot
			acc.Currencies = currencyBalance
			info.Accounts = append(info.Accounts, acc)

		case asset.CoinMarginedFutures:
			accData, err := b.GetFuturesAccountInfo()
			if err != nil {
				return info, err
			}
			var currencyDetails []account.Balance
			for i := range accData.Assets {
				currencyDetails = append(currencyDetails, account.Balance{
					CurrencyName: currency.NewCode(accData.Assets[i].Asset),
					TotalValue:   accData.Assets[i].WalletBalance,
					Hold:         accData.Assets[i].WalletBalance - accData.Assets[i].MarginBalance,
				})
			}

			acc.AssetType = asset.CoinMarginedFutures
			acc.Currencies = currencyDetails
			info.Accounts = append(info.Accounts, acc)

		case asset.USDTMarginedFutures:
			accData, err := b.UAccountBalanceV2()
			if err != nil {
				return info, err
			}
			var currencyDetails []account.Balance
			for i := range accData {
				currencyDetails = append(currencyDetails, account.Balance{
					CurrencyName: currency.NewCode(accData[i].Asset),
					TotalValue:   accData[i].Balance,
					Hold:         accData[i].Balance - accData[i].AvailableBalance,
				})
			}

			acc.AssetType = asset.USDTMarginedFutures
			acc.Currencies = currencyDetails
			info.Accounts = append(info.Accounts, acc)

		default:
		}
	}
	err := account.Process(&info)
	if err != nil {
		return account.Holdings{}, err
	}
	return info, nil
}

// FetchAccountInfo retrieves balances for all enabled currencies
func (b *Binance) FetchAccountInfo() (account.Holdings, error) {
	acc, err := account.GetHoldings(b.Name)
	if err != nil {
		return b.UpdateAccountInfo()
	}

	return acc, nil
}

// GetFundingHistory returns funding history, deposits and
// withdrawals
func (b *Binance) GetFundingHistory() ([]exchange.FundHistory, error) {
	return nil, common.ErrFunctionNotSupported
}

// GetRecentTrades returns the most recent trades for a currency and asset
func (b *Binance) GetRecentTrades(p currency.Pair, assetType asset.Item) ([]trade.Data, error) {
	var err error
	p, err = b.FormatExchangeCurrency(p, assetType)
	if err != nil {
		return nil, err
	}
	var resp []trade.Data
	limit := 1000
	tradeData, err := b.GetMostRecentTrades(RecentTradeRequestParams{p.String(), limit})
	if err != nil {
		return nil, err
	}
	for i := range tradeData {
		resp = append(resp, trade.Data{
			TID:          strconv.FormatInt(tradeData[i].ID, 10),
			Exchange:     b.Name,
			CurrencyPair: p,
			AssetType:    assetType,
			Price:        tradeData[i].Price,
			Amount:       tradeData[i].Quantity,
			Timestamp:    tradeData[i].Time,
		})
	}
	if b.IsSaveTradeDataEnabled() {
		err := trade.AddTradesToBuffer(b.Name, resp...)
		if err != nil {
			return nil, err
		}
	}

	sort.Sort(trade.ByDate(resp))
	return resp, nil
}

// GetHistoricTrades returns historic trade data within the timeframe provided
func (b *Binance) GetHistoricTrades(p currency.Pair, a asset.Item, from, to time.Time) ([]trade.Data, error) {
	p, err := b.FormatExchangeCurrency(p, a)
	if err != nil {
		return nil, err
	}
	req := AggregatedTradeRequestParams{
		Symbol:    p.String(),
		StartTime: from,
		EndTime:   to,
	}
	trades, err := b.GetAggregatedTrades(&req)
	if err != nil {
		return nil, err
	}
	var result []trade.Data
	exName := b.GetName()
	for i := range trades {
		t := trades[i].toTradeData(p, exName, a)
		result = append(result, *t)
	}
	return result, nil
}

func (a *AggregatedTrade) toTradeData(p currency.Pair, exchange string, aType asset.Item) *trade.Data {
	return &trade.Data{
		CurrencyPair: p,
		TID:          strconv.FormatInt(a.ATradeID, 10),
		Amount:       a.Quantity,
		Exchange:     exchange,
		Price:        a.Price,
		Timestamp:    a.TimeStamp,
		AssetType:    aType,
		Side:         order.AnySide,
	}
}

// SubmitOrder submits a new order
func (b *Binance) SubmitOrder(s *order.Submit) (order.SubmitResponse, error) {
	var submitOrderResponse order.SubmitResponse
	if err := s.Validate(); err != nil {
		return submitOrderResponse, err
	}
	switch s.AssetType {
	case asset.Spot:
		var sideType string
		if s.Side == order.Buy {
			sideType = order.Buy.String()
		} else {
			sideType = order.Sell.String()
		}

		timeInForce := BinanceRequestParamsTimeGTC
		var requestParamsOrderType RequestParamsOrderType
		switch s.Type {
		case order.Market:
			timeInForce = ""
			requestParamsOrderType = BinanceRequestParamsOrderMarket
		case order.Limit:
			requestParamsOrderType = BinanceRequestParamsOrderLimit
		default:
			submitOrderResponse.IsOrderPlaced = false
			return submitOrderResponse, errors.New("unsupported order type")
		}

		fPair, err := b.FormatExchangeCurrency(s.Pair, s.AssetType)
		if err != nil {
			return submitOrderResponse, err
		}

		var orderRequest = NewOrderRequest{
			Symbol:      fPair.String(),
			Side:        sideType,
			Price:       s.Price,
			Quantity:    s.Amount,
			TradeType:   requestParamsOrderType,
			TimeInForce: timeInForce,
		}

		response, err := b.NewOrder(&orderRequest)
		if err != nil {
			return submitOrderResponse, err
		}

		if response.OrderID > 0 {
			submitOrderResponse.OrderID = strconv.FormatInt(response.OrderID, 10)
		}
		if response.ExecutedQty == response.OrigQty {
			submitOrderResponse.FullyMatched = true
		}
		submitOrderResponse.IsOrderPlaced = true

		for i := range response.Fills {
			submitOrderResponse.Trades = append(submitOrderResponse.Trades, order.TradeHistory{
				Price:    response.Fills[i].Price,
				Amount:   response.Fills[i].Qty,
				Fee:      response.Fills[i].Commission,
				FeeAsset: response.Fills[i].CommissionAsset,
			})
		}

	case asset.CoinMarginedFutures:
		fPair, err := b.FormatExchangeCurrency(s.Pair, asset.CoinMarginedFutures)
		if err != nil {
			return submitOrderResponse, err
		}

		var reqSide string
		switch s.Side {
		case order.Buy:
			reqSide = "BUY"
		case order.Sell:
			reqSide = "SELL"
		default:
			return submitOrderResponse, fmt.Errorf("invalid side")
		}

		var oType string
		switch s.Type {
		case order.Limit:
			oType = "LIMIT"
		case order.Market:
			oType = "MARKET"
		case order.Stop:
			oType = "STOP"
		case order.TakeProfit:
			oType = "TAKE_PROFIT"
		case order.StopMarket:
			oType = "STOP_MARKET"
		case order.TakeProfitMarket:
			oType = "TAKE_PROFIT_MARKET"
		case order.TrailingStop:
			oType = "TRAILING_STOP_MARKET"
		default:
			return submitOrderResponse, errors.New("invalid type, check api docs for updates")
		}
		order, err := b.FuturesNewOrder(fPair.String(), reqSide,
			"", oType, "GTC", "",
			s.ClientOrderID, "", "",
			s.Amount, s.Price, 0, 0, 0, s.ReduceOnly)
		if err != nil {
			return submitOrderResponse, err
		}
		submitOrderResponse.OrderID = strconv.FormatInt(order.OrderID, 10)
		submitOrderResponse.IsOrderPlaced = true
	case asset.USDTMarginedFutures:
		fPair, err := b.FormatExchangeCurrency(s.Pair, asset.USDTMarginedFutures)
		if err != nil {
			return submitOrderResponse, err
		}
		var reqSide string
		switch s.Side {
		case order.Buy:
			reqSide = "BUY"
		case order.Sell:
			reqSide = "SELL"
		default:
			return submitOrderResponse, fmt.Errorf("invalid side")
		}
		var oType string
		switch s.Type {
		case order.Limit:
			oType = "LIMIT"
		case order.Market:
			oType = "MARKET"
		case order.Stop:
			oType = "STOP"
		case order.TakeProfit:
			oType = "TAKE_PROFIT"
		case order.StopMarket:
			oType = "STOP_MARKET"
		case order.TakeProfitMarket:
			oType = "TAKE_PROFIT_MARKET"
		case order.TrailingStop:
			oType = "TRAILING_STOP_MARKET"
		default:
			return submitOrderResponse, errors.New("invalid type, check api docs for updates")
		}
		order, err := b.UFuturesNewOrder(fPair.String(), reqSide,
			"", oType, "GTC", "",
			s.ClientOrderID, "", "",
			s.Amount, s.Price, 0, 0, 0, s.ReduceOnly)
		if err != nil {
			return submitOrderResponse, err
		}
		submitOrderResponse.OrderID = strconv.FormatInt(order.OrderID, 10)
		submitOrderResponse.IsOrderPlaced = true
	}

	return submitOrderResponse, nil
}

// ModifyOrder will allow of changing orderbook placement and limit to
// market conversion
func (b *Binance) ModifyOrder(action *order.Modify) (string, error) {
	return "", common.ErrFunctionNotSupported
}

// CancelOrder cancels an order by its corresponding ID number
func (b *Binance) CancelOrder(o *order.Cancel) error {
	if err := o.Validate(o.StandardCancel()); err != nil {
		return err
	}
	fpair, err := b.FormatExchangeCurrency(o.Pair, o.AssetType)
	if err != nil {
		return err
	}
	switch o.AssetType {
	case asset.Spot:
		orderIDInt, err := strconv.ParseInt(o.ID, 10, 64)
		if err != nil {
			return err
		}
		_, err = b.CancelExistingOrder(fpair.String(),
			orderIDInt,
			o.AccountID)
		if err != nil {
			return err
		}
	case asset.CoinMarginedFutures:
		_, err := b.FuturesCancelOrder(fpair.String(), o.ID, "")
		if err != nil {
			return err
		}
	case asset.USDTMarginedFutures:
		_, err := b.UCancelOrder(fpair.String(), o.ID, "")
		if err != nil {
			return err
		}
	}
	return nil
}

// CancelBatchOrders cancels an orders by their corresponding ID numbers
func (b *Binance) CancelBatchOrders(o []order.Cancel) (order.CancelBatchResponse, error) {
	return order.CancelBatchResponse{}, common.ErrNotYetImplemented
}

// CancelAllOrders cancels all orders associated with a currency pair
func (b *Binance) CancelAllOrders(req *order.Cancel) (order.CancelAllResponse, error) {
	var cancelAllOrdersResponse order.CancelAllResponse
	switch req.AssetType {
	case asset.Spot:
		openOrders, err := b.OpenOrders("")
		if err != nil {
			return cancelAllOrdersResponse, err
		}
		for i := range openOrders {
			_, err = b.CancelExistingOrder(openOrders[i].Symbol,
				openOrders[i].OrderID,
				"")
			if err != nil {
				cancelAllOrdersResponse.Status[strconv.FormatInt(openOrders[i].OrderID, 10)] = err.Error()
			}
		}
	case asset.CoinMarginedFutures:
		if req.Pair.IsEmpty() {
			enabledPairs, err := b.GetEnabledPairs(asset.CoinMarginedFutures)
			if err != nil {
				return cancelAllOrdersResponse, err
			}
			for i := range enabledPairs {
				fPair, err := b.FormatExchangeCurrency(enabledPairs[i], asset.CoinMarginedFutures)
				if err != nil {
					return cancelAllOrdersResponse, err
				}
				_, err = b.FuturesCancelAllOpenOrders(fPair.String())
				if err != nil {
					return cancelAllOrdersResponse, err
				}
			}
		} else {
			fPair, err := b.FormatExchangeCurrency(req.Pair, asset.CoinMarginedFutures)
			if err != nil {
				return cancelAllOrdersResponse, err
			}
			_, err = b.FuturesCancelAllOpenOrders(fPair.String())
			if err != nil {
				return cancelAllOrdersResponse, err
			}
		}
	case asset.USDTMarginedFutures:
		if req.Pair.IsEmpty() {
			enabledPairs, err := b.GetEnabledPairs(asset.USDTMarginedFutures)
			if err != nil {
				return cancelAllOrdersResponse, err
			}
			for i := range enabledPairs {
				fPair, err := b.FormatExchangeCurrency(enabledPairs[i], asset.CoinMarginedFutures)
				if err != nil {
					return cancelAllOrdersResponse, err
				}
				_, err = b.UCancelAllOpenOrders(fPair.String())
				if err != nil {
					return cancelAllOrdersResponse, err
				}
			}
		} else {
			fPair, err := b.FormatExchangeCurrency(req.Pair, asset.USDTMarginedFutures)
			if err != nil {
				return cancelAllOrdersResponse, err
			}
			_, err = b.UCancelAllOpenOrders(fPair.String())
			if err != nil {
				return cancelAllOrdersResponse, err
			}
		}
	}
	return cancelAllOrdersResponse, nil
}

// GetOrderInfo returns information on a current open order
func (b *Binance) GetOrderInfo(orderID string, pair currency.Pair, assetType asset.Item) (order.Detail, error) {
	var resp order.Detail
	orderIDInt, err := strconv.ParseInt(orderID, 10, 64)
	if err != nil {
		return resp, err
	}
<<<<<<< HEAD
	switch assetType {
	case asset.Spot:
		formattedPair, err := b.FormatExchangeCurrency(pair, assetType)
		if err != nil {
			return resp, err
		}
		data, err := b.QueryOrder(formattedPair.String(), "", orderIDInt)
		if err != nil {
			return resp, err
		}
		orderDate, err := convert.TimeFromUnixTimestampFloat(data.Time)
		if err != nil {
			return resp, err
		}
		orderCloseDate, err := convert.TimeFromUnixTimestampFloat(float64(data.UpdateTime))
		if err != nil {
			return resp, err
		}
		status, err := order.StringToOrderStatus(data.Status)
		if err != nil {
			return resp, err
		}
		orderType := order.Limit
		if resp.Type == "MARKET" {
			orderType = order.Market
		}
		return order.Detail{
			Amount:         data.OrigQty,
			Date:           orderDate,
			Exchange:       b.Name,
			ID:             strconv.FormatInt(data.OrderID, 10),
			Side:           resp.Side,
			Type:           orderType,
			Pair:           formattedPair,
			Cost:           data.CummulativeQuoteQty,
			AssetType:      assetType,
			CloseTime:      orderCloseDate,
			Status:         status,
			Price:          data.Price,
			ExecutedAmount: data.ExecutedQty,
		}, nil
	case asset.CoinMarginedFutures:
		orderData, err := b.GetAllFuturesOrders("", "", time.Time{}, time.Time{}, orderIDInt, 0)
		if err != nil {
			return resp, err
		}
		if len(orderData) != 1 {
			return resp, fmt.Errorf("invalid data received")
		}
		p, err := currency.NewPairFromString(orderData[0].Pair)
		if err != nil {
			return resp, err
		}
		var feeBuilder exchange.FeeBuilder
		feeBuilder.Amount = orderData[0].ExecutedQty
		feeBuilder.PurchasePrice = orderData[0].AvgPrice
		feeBuilder.Pair = p
		fee, err := b.GetFee(&feeBuilder)
		if err != nil {
			return resp, err
		}
		orderVars := compatibleOrderVars(orderData[0].Side, orderData[0].Status, orderData[0].OrderType)
		resp.Amount = orderData[0].OrigQty
		resp.AssetType = assetType
		resp.ClientOrderID = orderData[0].ClientOrderID
		resp.Exchange = b.Name
		resp.ExecutedAmount = orderData[0].ExecutedQty
		resp.Fee = fee
		resp.ID = orderID
		resp.Pair = p
		resp.Price = orderData[0].Price
		resp.RemainingAmount = orderData[0].OrigQty - orderData[0].ExecutedQty
		resp.Side = orderVars.Side
		resp.Status = orderVars.Status
		resp.Type = orderVars.OrderType
	case asset.USDTMarginedFutures:
		orderData, err := b.UAllAccountOrders("", 0, 0, time.Time{}, time.Time{})
		if err != nil {
			return resp, err
		}
		if len(orderData) != 1 {
			return resp, fmt.Errorf("invalid data received")
		}
		p, err := currency.NewPairFromString(orderData[0].Symbol)
		if err != nil {
			return resp, err
		}
		var feeBuilder exchange.FeeBuilder
		feeBuilder.Amount = orderData[0].ExecutedQty
		feeBuilder.PurchasePrice = orderData[0].AvgPrice
		feeBuilder.Pair = p
		fee, err := b.GetFee(&feeBuilder)
		if err != nil {
			return resp, err
		}
		orderVars := compatibleOrderVars(orderData[0].Side, orderData[0].Status, orderData[0].OrderType)
		resp.Amount = orderData[0].OrigQty
		resp.AssetType = assetType
		resp.ClientOrderID = orderData[0].ClientOrderID
		resp.Exchange = b.Name
		resp.ExecutedAmount = orderData[0].ExecutedQty
		resp.Fee = fee
		resp.ID = orderID
		resp.Pair = p
		resp.Price = orderData[0].Price
		resp.RemainingAmount = orderData[0].OrigQty - orderData[0].ExecutedQty
		resp.Side = orderVars.Side
		resp.Status = orderVars.Status
		resp.Type = orderVars.OrderType
	}
	return resp, nil
=======

	resp, err := b.QueryOrder(formattedPair.String(), "", orderIDInt64)
	if err != nil {
		return
	}

	orderSide := order.Side(resp.Side)
	orderDate, err := convert.TimeFromUnixTimestampFloat(resp.Time)
	if err != nil {
		return
	}

	status, err := order.StringToOrderStatus(resp.Status)
	if err != nil {
		return
	}

	orderType := order.Limit
	if resp.Type == "MARKET" {
		orderType = order.Market
	}

	return order.Detail{
		Amount:         resp.OrigQty,
		Date:           orderDate,
		Exchange:       b.Name,
		ID:             strconv.FormatInt(resp.OrderID, 10),
		Side:           orderSide,
		Type:           orderType,
		Pair:           formattedPair,
		Cost:           resp.CummulativeQuoteQty,
		AssetType:      assetType,
		CloseTime:      resp.UpdateTime,
		Status:         status,
		Price:          resp.Price,
		ExecutedAmount: resp.ExecutedQty,
	}, nil
>>>>>>> ba4ac4f3
}

// GetDepositAddress returns a deposit address for a specified currency
func (b *Binance) GetDepositAddress(cryptocurrency currency.Code, _ string) (string, error) {
	return b.GetDepositAddressForCurrency(cryptocurrency.String())
}

// WithdrawCryptocurrencyFunds returns a withdrawal ID when a withdrawal is
// submitted
func (b *Binance) WithdrawCryptocurrencyFunds(withdrawRequest *withdraw.Request) (*withdraw.ExchangeResponse, error) {
	if err := withdrawRequest.Validate(); err != nil {
		return nil, err
	}

	amountStr := strconv.FormatFloat(withdrawRequest.Amount, 'f', -1, 64)
	v, err := b.WithdrawCrypto(withdrawRequest.Currency.String(),
		withdrawRequest.Crypto.Address,
		withdrawRequest.Crypto.AddressTag,
		withdrawRequest.Description, amountStr)
	if err != nil {
		return nil, err
	}
	return &withdraw.ExchangeResponse{
		ID: v,
	}, nil
}

// WithdrawFiatFunds returns a withdrawal ID when a
// withdrawal is submitted
func (b *Binance) WithdrawFiatFunds(withdrawRequest *withdraw.Request) (*withdraw.ExchangeResponse, error) {
	return nil, common.ErrFunctionNotSupported
}

// WithdrawFiatFundsToInternationalBank returns a withdrawal ID when a
// withdrawal is submitted
func (b *Binance) WithdrawFiatFundsToInternationalBank(withdrawRequest *withdraw.Request) (*withdraw.ExchangeResponse, error) {
	return nil, common.ErrFunctionNotSupported
}

// GetFeeByType returns an estimate of fee based on type of transaction
func (b *Binance) GetFeeByType(feeBuilder *exchange.FeeBuilder) (float64, error) {
	if (!b.AllowAuthenticatedRequest() || b.SkipAuthCheck) && // Todo check connection status
		feeBuilder.FeeType == exchange.CryptocurrencyTradeFee {
		feeBuilder.FeeType = exchange.OfflineTradeFee
	}
	return b.GetFee(feeBuilder)
}

// GetActiveOrders retrieves any orders that are active/open
func (b *Binance) GetActiveOrders(req *order.GetOrdersRequest) ([]order.Detail, error) {
	if err := req.Validate(); err != nil {
		return nil, err
	}
	var orders []order.Detail
	switch req.AssetType {
	case asset.Spot:
		resp, err := b.OpenOrders("")
		if err != nil {
			return nil, err
		}
		var addAll bool
		if len(req.Pairs) == 0 {
			addAll = true
		}
		for i := range resp {
			pair, err := currency.NewPairFromString(resp[i].Symbol)
			if err != nil {
				return nil, err
			}
			if !addAll {
				if !req.Pairs.Contains(pair, false) {
					continue
				}
			}
			orderSide := order.Side(strings.ToUpper(resp[i].Side))
			orderType := order.Type(strings.ToUpper(resp[i].Type))
<<<<<<< HEAD
			orderDate, err := convert.TimeFromUnixTimestampFloat(resp[i].Time)
			if err != nil {
				return nil, err
			}
			orders = append(orders, order.Detail{
				Amount:    resp[i].OrigQty,
				Date:      orderDate,
				Exchange:  b.Name,
				ID:        strconv.FormatInt(resp[i].OrderID, 10),
				Side:      orderSide,
				Type:      orderType,
				Price:     resp[i].Price,
				Status:    order.Status(resp[i].Status),
				Pair:      pair,
				AssetType: asset.Spot,
			})
		}
	case asset.CoinMarginedFutures:
		openOrders, err := b.GetFuturesAllOpenOrders("", "")
		if err != nil {
			return nil, err
		}
		var addAll bool
		if len(req.Pairs) == 0 {
			addAll = true
		}
		for y := range openOrders {
			pair, err := currency.NewPairFromString(openOrders[y].Symbol)
=======

			pair, err := currency.NewPairFromString(resp[i].Symbol)
>>>>>>> ba4ac4f3
			if err != nil {
				return nil, err
			}
			if !addAll {
				if !req.Pairs.Contains(pair, false) {
					continue
				}
			}
			var feeBuilder exchange.FeeBuilder
			feeBuilder.Amount = openOrders[y].ExecutedQty
			feeBuilder.PurchasePrice = openOrders[y].AvgPrice
			feeBuilder.Pair = pair
			fee, err := b.GetFee(&feeBuilder)
			if err != nil {
				return orders, err
			}
			orderVars := compatibleOrderVars(openOrders[y].Side, openOrders[y].Status, openOrders[y].OrderType)
			orders = append(orders, order.Detail{
<<<<<<< HEAD
				Price:           openOrders[y].Price,
				Amount:          openOrders[y].OrigQty,
				ExecutedAmount:  openOrders[y].ExecutedQty,
				RemainingAmount: openOrders[y].OrigQty - openOrders[y].ExecutedQty,
				Fee:             fee,
				Exchange:        b.Name,
				ID:              strconv.FormatInt(openOrders[y].OrderID, 10),
				ClientOrderID:   openOrders[y].ClientOrderID,
				Type:            orderVars.OrderType,
				Side:            orderVars.Side,
				Status:          orderVars.Status,
				Pair:            pair,
				AssetType:       asset.CoinMarginedFutures,
=======
				Amount:   resp[i].OrigQty,
				Date:     resp[i].Time,
				Exchange: b.Name,
				ID:       strconv.FormatInt(resp[i].OrderID, 10),
				Side:     orderSide,
				Type:     orderType,
				Price:    resp[i].Price,
				Status:   order.Status(resp[i].Status),
				Pair:     pair,
>>>>>>> ba4ac4f3
			})
		}
	case asset.USDTMarginedFutures:
		openOrders, err := b.UAllAccountOpenOrders("")
		if err != nil {
			return nil, err
		}
		var addAll bool
		if len(req.Pairs) == 0 {
			addAll = true
		}
		for y := range openOrders {
			pair, err := currency.NewPairFromString(openOrders[y].Symbol)
			if err != nil {
				return nil, err
			}
			if !addAll {
				if !req.Pairs.Contains(pair, false) {
					continue
				}
			}
			var feeBuilder exchange.FeeBuilder
			feeBuilder.Amount = openOrders[y].ExecutedQty
			feeBuilder.PurchasePrice = openOrders[y].AvgPrice
			feeBuilder.Pair = pair
			fee, err := b.GetFee(&feeBuilder)
			if err != nil {
				return orders, err
			}
			orderVars := compatibleOrderVars(openOrders[y].Side, openOrders[y].Status, openOrders[y].OrderType)
			orders = append(orders, order.Detail{
				Price:           openOrders[y].Price,
				Amount:          openOrders[y].OrigQty,
				ExecutedAmount:  openOrders[y].ExecutedQty,
				RemainingAmount: openOrders[y].OrigQty - openOrders[y].ExecutedQty,
				Fee:             fee,
				Exchange:        b.Name,
				ID:              strconv.FormatInt(openOrders[y].OrderID, 10),
				ClientOrderID:   openOrders[y].ClientOrderID,
				Type:            orderVars.OrderType,
				Side:            orderVars.Side,
				Status:          orderVars.Status,
				Pair:            pair,
				AssetType:       asset.USDTMarginedFutures,
			})
		}
	default:
		return orders, fmt.Errorf("assetType not supported")
	}
	order.FilterOrdersByType(&orders, req.Type)
	order.FilterOrdersBySide(&orders, req.Side)
	order.FilterOrdersByTickRange(&orders, req.StartTicks, req.EndTicks)
	return orders, nil
}

// GetOrderHistory retrieves account order information
// Can Limit response to specific order status
func (b *Binance) GetOrderHistory(req *order.GetOrdersRequest) ([]order.Detail, error) {
	if err := req.Validate(); err != nil {
		return nil, err
	}
	if len(req.Pairs) == 0 {
		return nil, errors.New("at least one currency is required to fetch order history")
	}
	var orders []order.Detail
<<<<<<< HEAD
	switch req.AssetType {
	case asset.Spot:
		for x := range req.Pairs {
			fpair, err := b.FormatExchangeCurrency(req.Pairs[x], asset.Spot)
			if err != nil {
				return nil, err
			}
			resp, err := b.AllOrders(fpair.String(),
				"",
				"1000")
			if err != nil {
				return nil, err
			}
			for i := range resp {
				orderSide := order.Side(strings.ToUpper(resp[i].Side))
				orderType := order.Type(strings.ToUpper(resp[i].Type))
				orderDate, err := convert.TimeFromUnixTimestampFloat(resp[i].Time)
				if err != nil {
					return nil, err
				}
				// New orders are covered in GetOpenOrders
				if resp[i].Status == "NEW" {
					continue
				}
				pair, err := currency.NewPairFromString(resp[i].Symbol)
				if err != nil {
					return nil, err
				}
				orders = append(orders, order.Detail{
					Amount:    resp[i].OrigQty,
					Date:      orderDate,
					Exchange:  b.Name,
					ID:        strconv.FormatInt(resp[i].OrderID, 10),
					Side:      orderSide,
					Type:      orderType,
					Price:     resp[i].Price,
					Pair:      pair,
					Status:    order.Status(resp[i].Status),
					AssetType: asset.Spot,
				})
			}
		}
	case asset.CoinMarginedFutures:
		for i := range req.Pairs {
			fPair, err := b.FormatExchangeCurrency(req.Pairs[i], req.AssetType)
			if err != nil {
				return orders, err
			}
			switch {
			case !req.StartTicks.IsZero() && !req.EndTicks.IsZero() && req.OrderID == "":
				if req.StartTicks.After(req.EndTicks) {
					if time.Now().Sub(req.StartTicks.Add(time.Hour*24*30)) < 0 {
						return nil, fmt.Errorf("can only fetch orders 7 days out")
					}
					orderHistory, err := b.GetAllFuturesOrders(fPair.String(), "", req.StartTicks, req.EndTicks, 0, 0)
					if err != nil {
						return nil, err
					}
					for y := range orderHistory {
						var feeBuilder exchange.FeeBuilder
						feeBuilder.Amount = orderHistory[y].ExecutedQty
						feeBuilder.PurchasePrice = orderHistory[y].AvgPrice
						feeBuilder.Pair = fPair
						fee, err := b.GetFee(&feeBuilder)
						if err != nil {
							return orders, err
						}
						orderVars := compatibleOrderVars(orderHistory[y].Side, orderHistory[y].Status, orderHistory[y].OrderType)
						orders = append(orders, order.Detail{
							Price:           orderHistory[y].Price,
							Amount:          orderHistory[y].OrigQty,
							ExecutedAmount:  orderHistory[y].ExecutedQty,
							RemainingAmount: orderHistory[y].OrigQty - orderHistory[y].ExecutedQty,
							Fee:             fee,
							Exchange:        b.Name,
							ID:              strconv.FormatInt(orderHistory[y].OrderID, 10),
							ClientOrderID:   orderHistory[y].ClientOrderID,
							Type:            orderVars.OrderType,
							Side:            orderVars.Side,
							Status:          orderVars.Status,
							Pair:            fPair,
							AssetType:       asset.CoinMarginedFutures,
						})
					}
				}
			case req.OrderID != "" && req.StartTicks.IsZero() && req.EndTicks.IsZero():
				fromID, err := strconv.ParseInt(req.OrderID, 10, 64)
				if err != nil {
					return nil, err
				}
				orderHistory, err := b.GetAllFuturesOrders(fPair.String(), "", time.Time{}, time.Time{}, fromID, 0)
				if err != nil {
					return nil, err
				}
				for y := range orderHistory {
					var feeBuilder exchange.FeeBuilder
					feeBuilder.Amount = orderHistory[y].ExecutedQty
					feeBuilder.PurchasePrice = orderHistory[y].AvgPrice
					feeBuilder.Pair = fPair
					fee, err := b.GetFee(&feeBuilder)
					if err != nil {
						return orders, err
					}
					orderVars := compatibleOrderVars(orderHistory[y].Side, orderHistory[y].Status, orderHistory[y].OrderType)
					orders = append(orders, order.Detail{
						Price:           orderHistory[y].Price,
						Amount:          orderHistory[y].OrigQty,
						ExecutedAmount:  orderHistory[y].ExecutedQty,
						RemainingAmount: orderHistory[y].OrigQty - orderHistory[y].ExecutedQty,
						Fee:             fee,
						Exchange:        b.Name,
						ID:              strconv.FormatInt(orderHistory[y].OrderID, 10),
						ClientOrderID:   orderHistory[y].ClientOrderID,
						Type:            orderVars.OrderType,
						Side:            orderVars.Side,
						Status:          orderVars.Status,
						Pair:            fPair,
						AssetType:       asset.CoinMarginedFutures,
					})
				}
			default:
				return nil, fmt.Errorf("invalid combination of input params")
			}
=======
	for x := range req.Pairs {
		fpair, err := b.FormatExchangeCurrency(req.Pairs[x], asset.Spot)
		if err != nil {
			return nil, err
		}
		resp, err := b.AllOrders(fpair.String(),
			"",
			"1000")
		if err != nil {
			return nil, err
		}

		for i := range resp {
			orderSide := order.Side(strings.ToUpper(resp[i].Side))
			orderType := order.Type(strings.ToUpper(resp[i].Type))
			// New orders are covered in GetOpenOrders
			if resp[i].Status == "NEW" {
				continue
			}

			pair, err := currency.NewPairFromString(resp[i].Symbol)
			if err != nil {
				return nil, err
			}

			orders = append(orders, order.Detail{
				Amount:   resp[i].OrigQty,
				Date:     resp[i].Time,
				Exchange: b.Name,
				ID:       strconv.FormatInt(resp[i].OrderID, 10),
				Side:     orderSide,
				Type:     orderType,
				Price:    resp[i].Price,
				Pair:     pair,
				Status:   order.Status(resp[i].Status),
			})
>>>>>>> ba4ac4f3
		}
	case asset.USDTMarginedFutures:
		for i := range req.Pairs {
			fPair, err := b.FormatExchangeCurrency(req.Pairs[i], req.AssetType)
			if err != nil {
				return orders, err
			}
			switch {
			case !req.StartTicks.IsZero() && !req.EndTicks.IsZero() && req.OrderID == "":
				if req.StartTicks.After(req.EndTicks) {
					if time.Now().Sub(req.StartTicks.Add(time.Hour*168)) < 0 {
						return nil, fmt.Errorf("can only fetch orders 7 days out")
					}
					orderHistory, err := b.UAllAccountOrders(fPair.String(), 0, 0, req.StartTicks, req.EndTicks)
					if err != nil {
						return nil, err
					}
					for y := range orderHistory {
						var feeBuilder exchange.FeeBuilder
						feeBuilder.Amount = orderHistory[y].ExecutedQty
						feeBuilder.PurchasePrice = orderHistory[y].AvgPrice
						feeBuilder.Pair = fPair
						fee, err := b.GetFee(&feeBuilder)
						if err != nil {
							return orders, err
						}
						orderVars := compatibleOrderVars(orderHistory[y].Side, orderHistory[y].Status, orderHistory[y].OrderType)
						orders = append(orders, order.Detail{
							Price:           orderHistory[y].Price,
							Amount:          orderHistory[y].OrigQty,
							ExecutedAmount:  orderHistory[y].ExecutedQty,
							RemainingAmount: orderHistory[y].OrigQty - orderHistory[y].ExecutedQty,
							Fee:             fee,
							Exchange:        b.Name,
							ID:              strconv.FormatInt(orderHistory[y].OrderID, 10),
							ClientOrderID:   orderHistory[y].ClientOrderID,
							Type:            orderVars.OrderType,
							Side:            orderVars.Side,
							Status:          orderVars.Status,
							Pair:            fPair,
							AssetType:       asset.USDTMarginedFutures,
						})
					}
				}
			case req.OrderID != "" && req.StartTicks.IsZero() && req.EndTicks.IsZero():
				fromID, err := strconv.ParseInt(req.OrderID, 10, 64)
				if err != nil {
					return nil, err
				}
				orderHistory, err := b.UAllAccountOrders(fPair.String(), fromID, 0, time.Time{}, time.Time{})
				if err != nil {
					return nil, err
				}
				for y := range orderHistory {
					var feeBuilder exchange.FeeBuilder
					feeBuilder.Amount = orderHistory[y].ExecutedQty
					feeBuilder.PurchasePrice = orderHistory[y].AvgPrice
					feeBuilder.Pair = fPair
					fee, err := b.GetFee(&feeBuilder)
					if err != nil {
						return orders, err
					}
					orderVars := compatibleOrderVars(orderHistory[y].Side, orderHistory[y].Status, orderHistory[y].OrderType)
					orders = append(orders, order.Detail{
						Price:           orderHistory[y].Price,
						Amount:          orderHistory[y].OrigQty,
						ExecutedAmount:  orderHistory[y].ExecutedQty,
						RemainingAmount: orderHistory[y].OrigQty - orderHistory[y].ExecutedQty,
						Fee:             fee,
						Exchange:        b.Name,
						ID:              strconv.FormatInt(orderHistory[y].OrderID, 10),
						ClientOrderID:   orderHistory[y].ClientOrderID,
						Type:            orderVars.OrderType,
						Side:            orderVars.Side,
						Status:          orderVars.Status,
						Pair:            fPair,
						AssetType:       asset.USDTMarginedFutures,
					})
				}
			default:
				return nil, fmt.Errorf("invalid combination of input params")
			}
		}
	default:
		return orders, fmt.Errorf("assetType not supported")
	}
	order.FilterOrdersByType(&orders, req.Type)
	order.FilterOrdersBySide(&orders, req.Side)
	order.FilterOrdersByTickRange(&orders, req.StartTicks, req.EndTicks)
	return orders, nil
}

// ValidateCredentials validates current credentials used for wrapper
// functionality
func (b *Binance) ValidateCredentials() error {
	_, err := b.UpdateAccountInfo()
	return b.CheckTransientError(err)
}

// FormatExchangeKlineInterval returns Interval to exchange formatted string
func (b *Binance) FormatExchangeKlineInterval(in kline.Interval) string {
	if in == kline.OneDay {
		return "1d"
	}
	if in == kline.OneMonth {
		return "1M"
	}
	return in.Short()
}

// GetHistoricCandles returns candles between a time period for a set time interval
func (b *Binance) GetHistoricCandles(pair currency.Pair, a asset.Item, start, end time.Time, interval kline.Interval) (kline.Item, error) {
	if err := b.ValidateKline(pair, a, interval); err != nil {
		return kline.Item{}, err
	}
	if kline.TotalCandlesPerInterval(start, end, interval) > b.Features.Enabled.Kline.ResultLimit {
		return kline.Item{}, errors.New(kline.ErrRequestExceedsExchangeLimits)
	}
	fpair, err := b.FormatExchangeCurrency(pair, a)
	if err != nil {
		return kline.Item{}, err
	}
	req := KlinesRequestParams{
		Interval:  b.FormatExchangeKlineInterval(interval),
		Symbol:    fpair.String(),
		StartTime: start,
		EndTime:   end,
		Limit:     int(b.Features.Enabled.Kline.ResultLimit),
	}
	ret := kline.Item{
		Exchange: b.Name,
		Pair:     pair,
		Asset:    a,
		Interval: interval,
	}
<<<<<<< HEAD
	candles, err := b.GetSpotKline(req)
=======

	candles, err := b.GetSpotKline(&req)
>>>>>>> ba4ac4f3
	if err != nil {
		return kline.Item{}, err
	}
	for x := range candles {
		ret.Candles = append(ret.Candles, kline.Candle{
			Time:   candles[x].OpenTime,
			Open:   candles[x].Open,
			High:   candles[x].High,
			Low:    candles[x].Low,
			Close:  candles[x].Close,
			Volume: candles[x].Volume,
		})
	}
	ret.SortCandlesByTimestamp(false)
	return ret, nil
}

// GetHistoricCandlesExtended returns candles between a time period for a set time interval
func (b *Binance) GetHistoricCandlesExtended(pair currency.Pair, a asset.Item, start, end time.Time, interval kline.Interval) (kline.Item, error) {
	if err := b.ValidateKline(pair, a, interval); err != nil {
		return kline.Item{}, err
	}

	ret := kline.Item{
		Exchange: b.Name,
		Pair:     pair,
		Asset:    a,
		Interval: interval,
	}

	formattedPair, err := b.FormatExchangeCurrency(pair, a)
	if err != nil {
		return kline.Item{}, err
	}

	dates := kline.CalcDateRanges(start, end, interval, b.Features.Enabled.Kline.ResultLimit)
	for x := range dates {
		req := KlinesRequestParams{
			Interval:  b.FormatExchangeKlineInterval(interval),
			Symbol:    formattedPair.String(),
			StartTime: dates[x].Start,
			EndTime:   dates[x].End,
			Limit:     int(b.Features.Enabled.Kline.ResultLimit),
		}

		candles, err := b.GetSpotKline(&req)
		if err != nil {
			return kline.Item{}, err
		}

		for i := range candles {
			ret.Candles = append(ret.Candles, kline.Candle{
				Time:   candles[i].OpenTime,
				Open:   candles[i].Open,
				High:   candles[i].High,
				Low:    candles[i].Low,
				Close:  candles[i].Close,
				Volume: candles[i].Volume,
			})
		}
	}

	ret.SortCandlesByTimestamp(false)
	return ret, nil
}

func compatibleOrderVars(side, status, orderType string) OrderVars {
	var resp OrderVars
	switch side {
	case order.Buy.String():
		resp.Side = order.Buy
	case order.Sell.String():
		resp.Side = order.Sell
	default:
		resp.Side = order.UnknownSide
	}
	switch status {
	case "NEW":
		resp.Status = order.New
	case "PARTIALLY_FILLED":
		resp.Status = order.PartiallyFilled
	case "FILLED":
		resp.Status = order.Filled
	case "CANCELED":
		resp.Status = order.Cancelled
	case "EXPIRED":
		resp.Status = order.Expired
	case "NEW_ADL":
		resp.Status = order.AutoDeleverage
	default:
		resp.Status = order.UnknownStatus
	}
	switch orderType {
	case "MARKET":
		resp.OrderType = order.Market
	case "LIMIT":
		resp.OrderType = order.Limit
	case "STOP":
		resp.OrderType = order.Stop
	case "TAKE_PROFIT":
		resp.OrderType = order.TakeProfit
	case "LIQUIDATION":
		resp.OrderType = order.Liquidation
	default:
		resp.OrderType = order.UnknownType
	}
	return resp
}<|MERGE_RESOLUTION|>--- conflicted
+++ resolved
@@ -1055,64 +1055,70 @@
 
 // GetOrderInfo returns information on a current open order
 func (b *Binance) GetOrderInfo(orderID string, pair currency.Pair, assetType asset.Item) (order.Detail, error) {
-	var resp order.Detail
+	var respData order.Detail
 	orderIDInt, err := strconv.ParseInt(orderID, 10, 64)
 	if err != nil {
-		return resp, err
-	}
-<<<<<<< HEAD
+		return respData, err
+	}
 	switch assetType {
 	case asset.Spot:
 		formattedPair, err := b.FormatExchangeCurrency(pair, assetType)
 		if err != nil {
-			return resp, err
-		}
-		data, err := b.QueryOrder(formattedPair.String(), "", orderIDInt)
-		if err != nil {
-			return resp, err
-		}
-		orderDate, err := convert.TimeFromUnixTimestampFloat(data.Time)
-		if err != nil {
-			return resp, err
-		}
-		orderCloseDate, err := convert.TimeFromUnixTimestampFloat(float64(data.UpdateTime))
-		if err != nil {
-			return resp, err
-		}
-		status, err := order.StringToOrderStatus(data.Status)
-		if err != nil {
-			return resp, err
-		}
+			return respData, err
+		}
+
+		orderIDInt64, err := convert.Int64FromString(orderID)
+		if err != nil {
+			return respData, err
+		}
+
+		resp, err := b.QueryOrder(formattedPair.String(), "", orderIDInt64)
+		if err != nil {
+			return respData, err
+		}
+
+		orderSide := order.Side(resp.Side)
+		orderDate, err := convert.TimeFromUnixTimestampFloat(resp.Time)
+		if err != nil {
+			return respData, err
+		}
+
+		status, err := order.StringToOrderStatus(resp.Status)
+		if err != nil {
+			return respData, err
+		}
+
 		orderType := order.Limit
 		if resp.Type == "MARKET" {
 			orderType = order.Market
 		}
+
 		return order.Detail{
-			Amount:         data.OrigQty,
+			Amount:         resp.OrigQty,
 			Date:           orderDate,
 			Exchange:       b.Name,
-			ID:             strconv.FormatInt(data.OrderID, 10),
-			Side:           resp.Side,
+			ID:             strconv.FormatInt(resp.OrderID, 10),
+			Side:           orderSide,
 			Type:           orderType,
 			Pair:           formattedPair,
-			Cost:           data.CummulativeQuoteQty,
+			Cost:           resp.CummulativeQuoteQty,
 			AssetType:      assetType,
-			CloseTime:      orderCloseDate,
+			CloseTime:      resp.UpdateTime,
 			Status:         status,
-			Price:          data.Price,
-			ExecutedAmount: data.ExecutedQty,
+			Price:          resp.Price,
+			ExecutedAmount: resp.ExecutedQty,
 		}, nil
 	case asset.CoinMarginedFutures:
 		orderData, err := b.GetAllFuturesOrders("", "", time.Time{}, time.Time{}, orderIDInt, 0)
 		if err != nil {
-			return resp, err
+			return respData, err
 		}
 		if len(orderData) != 1 {
-			return resp, fmt.Errorf("invalid data received")
+			return respData, fmt.Errorf("invalid data received")
 		}
 		p, err := currency.NewPairFromString(orderData[0].Pair)
 		if err != nil {
-			return resp, err
+			return respData, err
 		}
 		var feeBuilder exchange.FeeBuilder
 		feeBuilder.Amount = orderData[0].ExecutedQty
@@ -1120,33 +1126,33 @@
 		feeBuilder.Pair = p
 		fee, err := b.GetFee(&feeBuilder)
 		if err != nil {
-			return resp, err
+			return respData, err
 		}
 		orderVars := compatibleOrderVars(orderData[0].Side, orderData[0].Status, orderData[0].OrderType)
-		resp.Amount = orderData[0].OrigQty
-		resp.AssetType = assetType
-		resp.ClientOrderID = orderData[0].ClientOrderID
-		resp.Exchange = b.Name
-		resp.ExecutedAmount = orderData[0].ExecutedQty
-		resp.Fee = fee
-		resp.ID = orderID
-		resp.Pair = p
-		resp.Price = orderData[0].Price
-		resp.RemainingAmount = orderData[0].OrigQty - orderData[0].ExecutedQty
-		resp.Side = orderVars.Side
-		resp.Status = orderVars.Status
-		resp.Type = orderVars.OrderType
+		respData.Amount = orderData[0].OrigQty
+		respData.AssetType = assetType
+		respData.ClientOrderID = orderData[0].ClientOrderID
+		respData.Exchange = b.Name
+		respData.ExecutedAmount = orderData[0].ExecutedQty
+		respData.Fee = fee
+		respData.ID = orderID
+		respData.Pair = p
+		respData.Price = orderData[0].Price
+		respData.RemainingAmount = orderData[0].OrigQty - orderData[0].ExecutedQty
+		respData.Side = orderVars.Side
+		respData.Status = orderVars.Status
+		respData.Type = orderVars.OrderType
 	case asset.USDTMarginedFutures:
 		orderData, err := b.UAllAccountOrders("", 0, 0, time.Time{}, time.Time{})
 		if err != nil {
-			return resp, err
+			return respData, err
 		}
 		if len(orderData) != 1 {
-			return resp, fmt.Errorf("invalid data received")
+			return respData, fmt.Errorf("invalid data received")
 		}
 		p, err := currency.NewPairFromString(orderData[0].Symbol)
 		if err != nil {
-			return resp, err
+			return respData, err
 		}
 		var feeBuilder exchange.FeeBuilder
 		feeBuilder.Amount = orderData[0].ExecutedQty
@@ -1154,63 +1160,24 @@
 		feeBuilder.Pair = p
 		fee, err := b.GetFee(&feeBuilder)
 		if err != nil {
-			return resp, err
+			return respData, err
 		}
 		orderVars := compatibleOrderVars(orderData[0].Side, orderData[0].Status, orderData[0].OrderType)
-		resp.Amount = orderData[0].OrigQty
-		resp.AssetType = assetType
-		resp.ClientOrderID = orderData[0].ClientOrderID
-		resp.Exchange = b.Name
-		resp.ExecutedAmount = orderData[0].ExecutedQty
-		resp.Fee = fee
-		resp.ID = orderID
-		resp.Pair = p
-		resp.Price = orderData[0].Price
-		resp.RemainingAmount = orderData[0].OrigQty - orderData[0].ExecutedQty
-		resp.Side = orderVars.Side
-		resp.Status = orderVars.Status
-		resp.Type = orderVars.OrderType
-	}
-	return resp, nil
-=======
-
-	resp, err := b.QueryOrder(formattedPair.String(), "", orderIDInt64)
-	if err != nil {
-		return
-	}
-
-	orderSide := order.Side(resp.Side)
-	orderDate, err := convert.TimeFromUnixTimestampFloat(resp.Time)
-	if err != nil {
-		return
-	}
-
-	status, err := order.StringToOrderStatus(resp.Status)
-	if err != nil {
-		return
-	}
-
-	orderType := order.Limit
-	if resp.Type == "MARKET" {
-		orderType = order.Market
-	}
-
-	return order.Detail{
-		Amount:         resp.OrigQty,
-		Date:           orderDate,
-		Exchange:       b.Name,
-		ID:             strconv.FormatInt(resp.OrderID, 10),
-		Side:           orderSide,
-		Type:           orderType,
-		Pair:           formattedPair,
-		Cost:           resp.CummulativeQuoteQty,
-		AssetType:      assetType,
-		CloseTime:      resp.UpdateTime,
-		Status:         status,
-		Price:          resp.Price,
-		ExecutedAmount: resp.ExecutedQty,
-	}, nil
->>>>>>> ba4ac4f3
+		respData.Amount = orderData[0].OrigQty
+		respData.AssetType = assetType
+		respData.ClientOrderID = orderData[0].ClientOrderID
+		respData.Exchange = b.Name
+		respData.ExecutedAmount = orderData[0].ExecutedQty
+		respData.Fee = fee
+		respData.ID = orderID
+		respData.Pair = p
+		respData.Price = orderData[0].Price
+		respData.RemainingAmount = orderData[0].OrigQty - orderData[0].ExecutedQty
+		respData.Side = orderVars.Side
+		respData.Status = orderVars.Status
+		respData.Type = orderVars.OrderType
+	}
+	return respData, nil
 }
 
 // GetDepositAddress returns a deposit address for a specified currency
@@ -1287,14 +1254,12 @@
 			}
 			orderSide := order.Side(strings.ToUpper(resp[i].Side))
 			orderType := order.Type(strings.ToUpper(resp[i].Type))
-<<<<<<< HEAD
-			orderDate, err := convert.TimeFromUnixTimestampFloat(resp[i].Time)
 			if err != nil {
 				return nil, err
 			}
 			orders = append(orders, order.Detail{
 				Amount:    resp[i].OrigQty,
-				Date:      orderDate,
+				Date:      resp[i].Time,
 				Exchange:  b.Name,
 				ID:        strconv.FormatInt(resp[i].OrderID, 10),
 				Side:      orderSide,
@@ -1316,10 +1281,6 @@
 		}
 		for y := range openOrders {
 			pair, err := currency.NewPairFromString(openOrders[y].Symbol)
-=======
-
-			pair, err := currency.NewPairFromString(resp[i].Symbol)
->>>>>>> ba4ac4f3
 			if err != nil {
 				return nil, err
 			}
@@ -1338,7 +1299,6 @@
 			}
 			orderVars := compatibleOrderVars(openOrders[y].Side, openOrders[y].Status, openOrders[y].OrderType)
 			orders = append(orders, order.Detail{
-<<<<<<< HEAD
 				Price:           openOrders[y].Price,
 				Amount:          openOrders[y].OrigQty,
 				ExecutedAmount:  openOrders[y].ExecutedQty,
@@ -1352,17 +1312,6 @@
 				Status:          orderVars.Status,
 				Pair:            pair,
 				AssetType:       asset.CoinMarginedFutures,
-=======
-				Amount:   resp[i].OrigQty,
-				Date:     resp[i].Time,
-				Exchange: b.Name,
-				ID:       strconv.FormatInt(resp[i].OrderID, 10),
-				Side:     orderSide,
-				Type:     orderType,
-				Price:    resp[i].Price,
-				Status:   order.Status(resp[i].Status),
-				Pair:     pair,
->>>>>>> ba4ac4f3
 			})
 		}
 	case asset.USDTMarginedFutures:
@@ -1428,7 +1377,6 @@
 		return nil, errors.New("at least one currency is required to fetch order history")
 	}
 	var orders []order.Detail
-<<<<<<< HEAD
 	switch req.AssetType {
 	case asset.Spot:
 		for x := range req.Pairs {
@@ -1442,32 +1390,30 @@
 			if err != nil {
 				return nil, err
 			}
+
 			for i := range resp {
 				orderSide := order.Side(strings.ToUpper(resp[i].Side))
 				orderType := order.Type(strings.ToUpper(resp[i].Type))
-				orderDate, err := convert.TimeFromUnixTimestampFloat(resp[i].Time)
-				if err != nil {
-					return nil, err
-				}
 				// New orders are covered in GetOpenOrders
 				if resp[i].Status == "NEW" {
 					continue
 				}
+
 				pair, err := currency.NewPairFromString(resp[i].Symbol)
 				if err != nil {
 					return nil, err
 				}
+
 				orders = append(orders, order.Detail{
-					Amount:    resp[i].OrigQty,
-					Date:      orderDate,
-					Exchange:  b.Name,
-					ID:        strconv.FormatInt(resp[i].OrderID, 10),
-					Side:      orderSide,
-					Type:      orderType,
-					Price:     resp[i].Price,
-					Pair:      pair,
-					Status:    order.Status(resp[i].Status),
-					AssetType: asset.Spot,
+					Amount:   resp[i].OrigQty,
+					Date:     resp[i].Time,
+					Exchange: b.Name,
+					ID:       strconv.FormatInt(resp[i].OrderID, 10),
+					Side:     orderSide,
+					Type:     orderType,
+					Price:    resp[i].Price,
+					Pair:     pair,
+					Status:   order.Status(resp[i].Status),
 				})
 			}
 		}
@@ -1552,44 +1498,6 @@
 			default:
 				return nil, fmt.Errorf("invalid combination of input params")
 			}
-=======
-	for x := range req.Pairs {
-		fpair, err := b.FormatExchangeCurrency(req.Pairs[x], asset.Spot)
-		if err != nil {
-			return nil, err
-		}
-		resp, err := b.AllOrders(fpair.String(),
-			"",
-			"1000")
-		if err != nil {
-			return nil, err
-		}
-
-		for i := range resp {
-			orderSide := order.Side(strings.ToUpper(resp[i].Side))
-			orderType := order.Type(strings.ToUpper(resp[i].Type))
-			// New orders are covered in GetOpenOrders
-			if resp[i].Status == "NEW" {
-				continue
-			}
-
-			pair, err := currency.NewPairFromString(resp[i].Symbol)
-			if err != nil {
-				return nil, err
-			}
-
-			orders = append(orders, order.Detail{
-				Amount:   resp[i].OrigQty,
-				Date:     resp[i].Time,
-				Exchange: b.Name,
-				ID:       strconv.FormatInt(resp[i].OrderID, 10),
-				Side:     orderSide,
-				Type:     orderType,
-				Price:    resp[i].Price,
-				Pair:     pair,
-				Status:   order.Status(resp[i].Status),
-			})
->>>>>>> ba4ac4f3
 		}
 	case asset.USDTMarginedFutures:
 		for i := range req.Pairs {
@@ -1725,12 +1633,8 @@
 		Asset:    a,
 		Interval: interval,
 	}
-<<<<<<< HEAD
-	candles, err := b.GetSpotKline(req)
-=======
 
 	candles, err := b.GetSpotKline(&req)
->>>>>>> ba4ac4f3
 	if err != nil {
 		return kline.Item{}, err
 	}
