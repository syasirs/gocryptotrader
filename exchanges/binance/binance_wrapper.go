--- conflicted
+++ resolved
@@ -1049,42 +1049,32 @@
 			return respData, err
 		}
 
-<<<<<<< HEAD
-		orderSide := order.Side(resp.Side)
-		orderDate, err := convert.TimeFromUnixTimestampFloat(resp.Time)
+	orderSide := order.Side(resp.Side)
+
+		status, err := order.StringToOrderStatus(resp.Status)
 		if err != nil {
 			return respData, err
 		}
-=======
-	orderSide := order.Side(resp.Side)
->>>>>>> dcef8f27
-
-		status, err := order.StringToOrderStatus(resp.Status)
-		if err != nil {
-			return respData, err
-		}
-
-<<<<<<< HEAD
-		orderType := order.Limit
-		if resp.Type == "MARKET" {
-			orderType = order.Market
-		}
-
-		return order.Detail{
-			Amount:         resp.OrigQty,
-			Date:           orderDate,
-			Exchange:       b.Name,
-			ID:             strconv.FormatInt(resp.OrderID, 10),
-			Side:           orderSide,
-			Type:           orderType,
-			Pair:           pair,
-			Cost:           resp.CummulativeQuoteQty,
-			AssetType:      assetType,
-			CloseTime:      resp.UpdateTime,
-			Status:         status,
-			Price:          resp.Price,
-			ExecutedAmount: resp.ExecutedQty,
-		}, nil
+
+orderType := order.Limit
+if resp.Type == "MARKET" {
+	orderType = order.Market
+}
+
+return order.Detail{
+	Amount:         resp.OrigQty,
+	Exchange:       b.Name,
+	ID:             strconv.FormatInt(resp.OrderID, 10),
+	Side:           orderSide,
+	Type:           orderType,
+	Pair:           pair,
+	Cost:           resp.CummulativeQuoteQty,
+	AssetType:      assetType,
+	CloseTime:      resp.UpdateTime,
+	Status:         status,
+	Price:          resp.Price,
+	ExecutedAmount: resp.ExecutedQty,
+}, nil
 	case asset.CoinMarginedFutures:
 		orderData, err := b.GetAllFuturesOrders(currency.Pair{}, "", time.Time{}, time.Time{}, orderIDInt, 0)
 		if err != nil {
@@ -1157,7 +1147,6 @@
 		return respData, fmt.Errorf("assetType %s not supported", assetType)
 	}
 	return respData, nil
-=======
 	orderType := order.Limit
 	if resp.Type == "MARKET" {
 		orderType = order.Market
@@ -1165,28 +1154,6 @@
 
 	return order.Detail{
 		Amount:         resp.OrigQty,
-		Date:           resp.Time,
-		Exchange:       b.Name,
-		ID:             strconv.FormatInt(resp.OrderID, 10),
-		Side:           orderSide,
-		Type:           orderType,
-		Pair:           pair,
-		Cost:           resp.CummulativeQuoteQty,
-		AssetType:      assetType,
-		CloseTime:      resp.UpdateTime,
-		Status:         status,
-		Price:          resp.Price,
-		ExecutedAmount: resp.ExecutedQty,
-	}, nil
->>>>>>> dcef8f27
-}
-
-// GetDepositAddress returns a deposit address for a specified currency
-func (b *Binance) GetDepositAddress(cryptocurrency currency.Code, _ string) (string, error) {
-	return b.GetDepositAddressForCurrency(cryptocurrency.String())
-}
-
-// WithdrawCryptocurrencyFunds returns a withdrawal ID when a withdrawal is
 // submitted
 func (b *Binance) WithdrawCryptocurrencyFunds(withdrawRequest *withdraw.Request) (*withdraw.ExchangeResponse, error) {
 	if err := withdrawRequest.Validate(); err != nil {
