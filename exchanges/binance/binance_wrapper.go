--- conflicted
+++ resolved
@@ -2271,84 +2271,6 @@
 	return false, nil
 }
 
-<<<<<<< HEAD
-// GetFuturesContractDetails returns details about futures contracts
-func (b *Binance) GetFuturesContractDetails(ctx context.Context, item asset.Item) ([]futures.Contract, error) {
-	if !item.IsFutures() {
-		return nil, futures.ErrNotFuturesAsset
-	}
-	switch item {
-	case asset.USDTMarginedFutures:
-		ei, err := b.UExchangeInfo(ctx)
-		if err != nil {
-			return nil, err
-		}
-		resp := make([]futures.Contract, 0, len(ei.Symbols))
-		for i := range ei.Symbols {
-			var cp currency.Pair
-			cp, err = currency.NewPairFromStrings(ei.Symbols[i].BaseAsset, ei.Symbols[i].Symbol[len(ei.Symbols[i].BaseAsset):])
-			if err != nil {
-				return nil, err
-			}
-
-			var ct futures.ContractType
-			var ed time.Time
-			if cp.Quote.Equal(currency.USDT) || cp.Quote.Equal(currency.BUSD) {
-				ct = futures.Perpetual
-			} else {
-				ct = futures.Quarterly
-				ed = ei.Symbols[i].DeliveryDate.Time()
-			}
-			resp = append(resp, futures.Contract{
-				Exchange:       b.Name,
-				Name:           cp,
-				Underlying:     currency.NewPair(currency.NewCode(ei.Symbols[i].BaseAsset), currency.NewCode(ei.Symbols[i].QuoteAsset)),
-				Asset:          item,
-				StartDate:      ei.Symbols[i].OnboardDate.Time(),
-				EndDate:        ed,
-				IsActive:       ei.Symbols[i].Status == "TRADING",
-				MarginCurrency: currency.NewCode(ei.Symbols[i].MarginAsset),
-				Type:           ct,
-			})
-		}
-		return resp, nil
-	case asset.CoinMarginedFutures:
-		ei, err := b.FuturesExchangeInfo(ctx)
-		if err != nil {
-			return nil, err
-		}
-		resp := make([]futures.Contract, 0, len(ei.Symbols))
-		for i := range ei.Symbols {
-			var cp currency.Pair
-			cp, err = currency.NewPairFromString(ei.Symbols[i].Symbol)
-			if err != nil {
-				return nil, err
-			}
-
-			var ct futures.ContractType
-			var ed time.Time
-			if cp.Quote.Equal(currency.PERP) {
-				ct = futures.Perpetual
-			} else {
-				ct = futures.Quarterly
-				ed = ei.Symbols[i].DeliveryDate.Time()
-			}
-			resp = append(resp, futures.Contract{
-				Exchange:       b.Name,
-				Name:           cp,
-				Underlying:     currency.NewPair(currency.NewCode(ei.Symbols[i].BaseAsset), currency.NewCode(ei.Symbols[i].QuoteAsset)),
-				Asset:          item,
-				StartDate:      ei.Symbols[i].OnboardDate.Time(),
-				EndDate:        ed,
-				IsActive:       ei.Symbols[i].ContractStatus == "TRADING",
-				MarginCurrency: currency.NewCode(ei.Symbols[i].MarginAsset),
-				Type:           ct,
-			})
-		}
-		return resp, nil
-	}
-	return nil, fmt.Errorf("%w %v", asset.ErrNotSupported, item)
-=======
 // SetCollateralMode sets the account's collateral mode for the asset type
 func (b *Binance) SetCollateralMode(ctx context.Context, a asset.Item, collateralMode collateral.Mode) error {
 	if a != asset.USDTMarginedFutures {
@@ -2912,5 +2834,82 @@
 	default:
 		return -1, fmt.Errorf("%w %v", asset.ErrNotSupported, item)
 	}
->>>>>>> 5f2f6f88
+}
+
+// GetFuturesContractDetails returns details about futures contracts
+func (b *Binance) GetFuturesContractDetails(ctx context.Context, item asset.Item) ([]futures.Contract, error) {
+	if !item.IsFutures() {
+		return nil, futures.ErrNotFuturesAsset
+	}
+	switch item {
+	case asset.USDTMarginedFutures:
+		ei, err := b.UExchangeInfo(ctx)
+		if err != nil {
+			return nil, err
+		}
+		resp := make([]futures.Contract, 0, len(ei.Symbols))
+		for i := range ei.Symbols {
+			var cp currency.Pair
+			cp, err = currency.NewPairFromStrings(ei.Symbols[i].BaseAsset, ei.Symbols[i].Symbol[len(ei.Symbols[i].BaseAsset):])
+			if err != nil {
+				return nil, err
+			}
+
+			var ct futures.ContractType
+			var ed time.Time
+			if cp.Quote.Equal(currency.USDT) || cp.Quote.Equal(currency.BUSD) {
+				ct = futures.Perpetual
+			} else {
+				ct = futures.Quarterly
+				ed = ei.Symbols[i].DeliveryDate.Time()
+			}
+			resp = append(resp, futures.Contract{
+				Exchange:       b.Name,
+				Name:           cp,
+				Underlying:     currency.NewPair(currency.NewCode(ei.Symbols[i].BaseAsset), currency.NewCode(ei.Symbols[i].QuoteAsset)),
+				Asset:          item,
+				StartDate:      ei.Symbols[i].OnboardDate.Time(),
+				EndDate:        ed,
+				IsActive:       ei.Symbols[i].Status == "TRADING",
+				MarginCurrency: currency.NewCode(ei.Symbols[i].MarginAsset),
+				Type:           ct,
+			})
+		}
+		return resp, nil
+	case asset.CoinMarginedFutures:
+		ei, err := b.FuturesExchangeInfo(ctx)
+		if err != nil {
+			return nil, err
+		}
+		resp := make([]futures.Contract, 0, len(ei.Symbols))
+		for i := range ei.Symbols {
+			var cp currency.Pair
+			cp, err = currency.NewPairFromString(ei.Symbols[i].Symbol)
+			if err != nil {
+				return nil, err
+			}
+
+			var ct futures.ContractType
+			var ed time.Time
+			if cp.Quote.Equal(currency.PERP) {
+				ct = futures.Perpetual
+			} else {
+				ct = futures.Quarterly
+				ed = ei.Symbols[i].DeliveryDate.Time()
+			}
+			resp = append(resp, futures.Contract{
+				Exchange:       b.Name,
+				Name:           cp,
+				Underlying:     currency.NewPair(currency.NewCode(ei.Symbols[i].BaseAsset), currency.NewCode(ei.Symbols[i].QuoteAsset)),
+				Asset:          item,
+				StartDate:      ei.Symbols[i].OnboardDate.Time(),
+				EndDate:        ed,
+				IsActive:       ei.Symbols[i].ContractStatus == "TRADING",
+				MarginCurrency: currency.NewCode(ei.Symbols[i].MarginAsset),
+				Type:           ct,
+			})
+		}
+		return resp, nil
+	}
+	return nil, fmt.Errorf("%w %v", asset.ErrNotSupported, item)
 }