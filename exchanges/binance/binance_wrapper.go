--- conflicted
+++ resolved
@@ -8,25 +8,16 @@
 	"sync"
 	"time"
 
-<<<<<<< HEAD
-	"github.com/thrasher-/gocryptotrader/common"
-	"github.com/thrasher-/gocryptotrader/config"
-	"github.com/thrasher-/gocryptotrader/currency"
-	exchange "github.com/thrasher-/gocryptotrader/exchanges"
-	"github.com/thrasher-/gocryptotrader/exchanges/asset"
-	"github.com/thrasher-/gocryptotrader/exchanges/orderbook"
-	"github.com/thrasher-/gocryptotrader/exchanges/request"
-	"github.com/thrasher-/gocryptotrader/exchanges/ticker"
-	log "github.com/thrasher-/gocryptotrader/logger"
-=======
 	"github.com/thrasher-corp/gocryptotrader/common"
+	"github.com/thrasher-corp/gocryptotrader/config"
 	"github.com/thrasher-corp/gocryptotrader/currency"
 	exchange "github.com/thrasher-corp/gocryptotrader/exchanges"
+	"github.com/thrasher-corp/gocryptotrader/exchanges/asset"
 	"github.com/thrasher-corp/gocryptotrader/exchanges/orderbook"
+	"github.com/thrasher-corp/gocryptotrader/exchanges/request"
 	"github.com/thrasher-corp/gocryptotrader/exchanges/ticker"
 	"github.com/thrasher-corp/gocryptotrader/exchanges/wshandler"
 	log "github.com/thrasher-corp/gocryptotrader/logger"
->>>>>>> 2078ba90
 )
 
 // GetDefaultConfig returns a default exchange config
@@ -99,12 +90,14 @@
 
 	b.API.Endpoints.URLDefault = apiURL
 	b.API.Endpoints.URL = b.API.Endpoints.URLDefault
-	b.WebsocketInit()
+	b.Websocket = wshandler.New()
 	b.API.Endpoints.WebsocketURL = binanceDefaultWebsocketURL
-	b.Websocket.Functionality = exchange.WebsocketTradeDataSupported |
-		exchange.WebsocketTickerSupported |
-		exchange.WebsocketKlineSupported |
-		exchange.WebsocketOrderbookSupported
+	b.Websocket.Functionality = wshandler.WebsocketTradeDataSupported |
+		wshandler.WebsocketTickerSupported |
+		wshandler.WebsocketKlineSupported |
+		wshandler.WebsocketOrderbookSupported
+	b.WebsocketResponseMaxLimit = exchange.DefaultWebsocketResponseMaxLimit
+	b.WebsocketResponseCheckTimeout = exchange.DefaultWebsocketResponseCheckTimeout
 }
 
 // Setup takes in the supplied exchange configuration details and sets params
@@ -119,14 +112,28 @@
 		return err
 	}
 
-	return b.WebsocketSetup(b.WSConnect,
+	err = b.Websocket.Setup(b.WSConnect,
 		nil,
 		nil,
 		exch.Name,
 		exch.Features.Enabled.Websocket,
 		exch.Verbose,
 		binanceDefaultWebsocketURL,
-		exch.API.Endpoints.WebsocketURL)
+		exch.API.Endpoints.WebsocketURL,
+		exch.API.AuthenticatedWebsocketSupport)
+	if err != nil {
+		return err
+	}
+
+	b.WebsocketConn = &wshandler.WebsocketConnection{
+		ExchangeName:         b.Name,
+		URL:                  b.Websocket.GetWebsocketURL(),
+		ProxyURL:             b.Websocket.GetProxyAddress(),
+		Verbose:              b.Verbose,
+		ResponseCheckTimeout: exch.WebsocketResponseCheckTimeout,
+		ResponseMaxLimit:     exch.WebsocketResponseMaxLimit,
+	}
+	return nil
 }
 
 // Start starts the Binance go routine
