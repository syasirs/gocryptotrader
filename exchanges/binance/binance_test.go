--- conflicted
+++ resolved
@@ -2762,13 +2762,6 @@
 	}
 }
 
-<<<<<<< HEAD
-func TestUpdateTradablePairs(t *testing.T) {
-	t.Parallel()
-	err := b.UpdateTradablePairs(context.Background(), false)
-	if !errors.Is(err, nil) {
-		t.Errorf("received '%v', expected '%v'", err, nil)
-=======
 func TestUpdateOrderExecutionLimits(t *testing.T) {
 	t.Parallel()
 
@@ -2847,6 +2840,13 @@
 				t.Errorf("Binance UpdateOrderExecutionLimits empty MaxAlgoOrders; Asset: %s, Pair: %s, Got: %v", a, p, limits.MaxAlgoOrders)
 			}
 		}
->>>>>>> 9bb7361f
+	}
+}
+
+func TestUpdateTradablePairs(t *testing.T) {
+	t.Parallel()
+	err := b.UpdateTradablePairs(context.Background(), false)
+	if !errors.Is(err, nil) {
+		t.Errorf("received '%v', expected '%v'", err, nil)
 	}
 }