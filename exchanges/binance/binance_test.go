--- conflicted
+++ resolved
@@ -359,13 +359,8 @@
 			Base:      currency.LTC,
 			Quote:     currency.BTC,
 		},
-<<<<<<< HEAD
-		OrderSide: exchange.BuyOrderSide,
-		OrderType: exchange.LimitOrderType,
-=======
 		OrderSide: order.Buy,
 		OrderType: order.Market,
->>>>>>> 63a9e9fc
 		Price:     1,
 		Amount:    1000000000,
 		ClientID:  "meowOrder",
