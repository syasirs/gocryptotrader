--- conflicted
+++ resolved
@@ -1957,7 +1957,6 @@
 	}
 }
 
-<<<<<<< HEAD
 func BenchmarkWsHandleData(bb *testing.B) {
 	bb.ReportAllocs()
 	ap, err := b.CurrencyPairs.GetPairs(asset.Spot, false)
@@ -1982,10 +1981,7 @@
 	}
 }
 
-func TestWSSubscriptionHandling(t *testing.T) {
-=======
 func TestSubscribe(t *testing.T) {
->>>>>>> e0c6e118
 	t.Parallel()
 	b := b
 	channels := []subscription.Subscription{
