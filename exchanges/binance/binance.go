package binance

import (
	"bytes"
	"encoding/json"
	"errors"
	"fmt"
	"net/http"
	"net/url"
	"strconv"
	"strings"
	"time"

	"github.com/thrasher-corp/gocryptotrader/common"
	"github.com/thrasher-corp/gocryptotrader/common/convert"
	"github.com/thrasher-corp/gocryptotrader/common/crypto"
	"github.com/thrasher-corp/gocryptotrader/currency"
	exchange "github.com/thrasher-corp/gocryptotrader/exchanges"
	"github.com/thrasher-corp/gocryptotrader/exchanges/asset"
	"github.com/thrasher-corp/gocryptotrader/exchanges/kline"
	"github.com/thrasher-corp/gocryptotrader/exchanges/request"
	"github.com/thrasher-corp/gocryptotrader/exchanges/websocket/wshandler"
	"github.com/thrasher-corp/gocryptotrader/log"
)

const (
	apiURL = "https://api.binance.com"

	// Public endpoints
	exchangeInfo      = "/api/v3/exchangeInfo"
	orderBookDepth    = "/api/v3/depth"
	recentTrades      = "/api/v3/trades"
	historicalTrades  = "/api/v3/historicalTrades"
	aggregatedTrades  = "/api/v3/aggTrades"
	candleStick       = "/api/v3/klines"
	averagePrice      = "/api/v3/avgPrice"
	priceChange       = "/api/v3/ticker/24hr"
	symbolPrice       = "/api/v3/ticker/price"
	bestPrice         = "/api/v3/ticker/bookTicker"
	accountInfo       = "/api/v3/account"
	userAccountStream = "/api/v3/userDataStream"

	// Authenticated endpoints
	newOrderTest = "/api/v3/order/test"
	newOrder     = "/api/v3/order"
	cancelOrder  = "/api/v3/order"
	queryOrder   = "/api/v3/order"
	openOrders   = "/api/v3/openOrders"
	allOrders    = "/api/v3/allOrders"

	// Withdraw API endpoints
	withdrawEndpoint  = "/wapi/v3/withdraw.html"
	depositHistory    = "/wapi/v3/depositHistory.html"
	withdrawalHistory = "/wapi/v3/withdrawHistory.html"
	depositAddress    = "/wapi/v3/depositAddress.html"
	accountStatus     = "/wapi/v3/accountStatus.html"
	systemStatus      = "/wapi/v3/systemStatus.html"
	dustLog           = "/wapi/v3/userAssetDribbletLog.html"
	tradeFee          = "/wapi/v3/tradeFee.html"
	assetDetail       = "/wapi/v3/assetDetail.html"
)

// Binance is the overarching type across the Bithumb package
type Binance struct {
	exchange.Base
	WebsocketConn *wshandler.WebsocketConnection

	// Valid string list that is required by the exchange
	validLimits []int
}

// GetExchangeInfo returns exchange information. Check binance_types for more
// information
func (b *Binance) GetExchangeInfo() (ExchangeInfo, error) {
	var resp ExchangeInfo
	path := b.API.Endpoints.URL + exchangeInfo

	return resp, b.SendHTTPRequest(path, limitDefault, &resp)
}

// GetOrderBook returns full orderbook information
//
// OrderBookDataRequestParams contains the following members
// symbol: string of currency pair
// limit: returned limit amount
func (b *Binance) GetOrderBook(obd OrderBookDataRequestParams) (OrderBook, error) {
	var orderbook OrderBook
	if err := b.CheckLimit(obd.Limit); err != nil {
		return orderbook, err
	}

	params := url.Values{}
	params.Set("symbol", strings.ToUpper(obd.Symbol))
	params.Set("limit", fmt.Sprintf("%d", obd.Limit))

	var resp OrderBookData
	path := common.EncodeURLValues(b.API.Endpoints.URL+orderBookDepth, params)
	if err := b.SendHTTPRequest(path, orderbookLimit(obd.Limit), &resp); err != nil {
		return orderbook, err
	}

	for x := range resp.Bids {
		price, err := strconv.ParseFloat(resp.Bids[x][0], 64)
		if err != nil {
			return orderbook, err
		}

		amount, err := strconv.ParseFloat(resp.Bids[x][1], 64)
		if err != nil {
			return orderbook, err
		}

		orderbook.Bids = append(orderbook.Bids, OrderbookItem{
			Price:    price,
			Quantity: amount,
		})
	}

	for x := range resp.Asks {
		price, err := strconv.ParseFloat(resp.Asks[x][0], 64)
		if err != nil {
			return orderbook, err
		}

		amount, err := strconv.ParseFloat(resp.Asks[x][1], 64)
		if err != nil {
			return orderbook, err
		}

		orderbook.Asks = append(orderbook.Asks, OrderbookItem{
			Price:    price,
			Quantity: amount,
		})
	}

	orderbook.LastUpdateID = resp.LastUpdateID
	return orderbook, nil
}

// GetRecentTrades returns recent trade activity
// limit: Up to 500 results returned
func (b *Binance) GetRecentTrades(rtr RecentTradeRequestParams) ([]RecentTrade, error) {
	var resp []RecentTrade

	params := url.Values{}
	params.Set("symbol", strings.ToUpper(rtr.Symbol))
	params.Set("limit", fmt.Sprintf("%d", rtr.Limit))

	path := fmt.Sprintf("%s%s?%s", b.API.Endpoints.URL, recentTrades, params.Encode())

	return resp, b.SendHTTPRequest(path, limitDefault, &resp)
}

// GetHistoricalTrades returns historical trade activity
//
// symbol: string of currency pair
// limit: Optional. Default 500; max 1000.
// fromID:
func (b *Binance) GetHistoricalTrades(symbol string, limit int, fromID int64) ([]HistoricalTrade, error) {
	// Dropping support due to response for market data is always
	// {"code":-2014,"msg":"API-key format invalid."}
	// TODO: replace with newer API vs REST endpoint
	return nil, common.ErrFunctionNotSupported
}

// GetAggregatedTrades returns aggregated trade activity
//
// symbol: string of currency pair
// limit: Optional. Default 500; max 1000.
func (b *Binance) GetAggregatedTrades(symbol string, limit int, start, end time.Time) ([]AggregatedTrade, error) {
	var resp []AggregatedTrade

	if err := b.CheckLimit(limit); err != nil {
		return resp, err
	}

	params := url.Values{}
	params.Set("symbol", strings.ToUpper(symbol))
	if limit > 0 {
		params.Set("limit", strconv.Itoa(limit))
	}

	if end.Sub(start) > time.Hour {
		return resp, errors.New("start and end cannot be greater than 1 hour")
	}

	path := b.API.Endpoints.URL + aggregatedTrades + "?" + params.Encode()
	return resp, b.SendHTTPRequest(path, limitDefault, &resp)
}

// GetSpotKline returns kline data
//
// KlinesRequestParams supports 5 parameters
// symbol: the symbol to get the kline data for
// limit: optinal
// interval: the interval time for the data
// startTime: startTime filter for kline data
// endTime: endTime filter for the kline data
func (b *Binance) GetSpotKline(arg KlinesRequestParams) ([]CandleStick, error) {
	var resp interface{}
	var klineData []CandleStick

	params := url.Values{}
	params.Set("symbol", arg.Symbol)
	params.Set("interval", arg.Interval)
	if arg.Limit != 0 {
		params.Set("limit", strconv.Itoa(arg.Limit))
	}
	if arg.StartTime != 0 {
		params.Set("startTime", strconv.FormatInt(arg.StartTime, 10))
	}
	if arg.EndTime != 0 {
		params.Set("endTime", strconv.FormatInt(arg.EndTime, 10))
	}

	path := fmt.Sprintf("%s%s?%s", b.API.Endpoints.URL, candleStick, params.Encode())

	if err := b.SendHTTPRequest(path, limitDefault, &resp); err != nil {
		return klineData, err
	}

	for _, responseData := range resp.([]interface{}) {
		var candle CandleStick
		for i, individualData := range responseData.([]interface{}) {
			switch i {
			case 0:
				tempTime := individualData.(float64)
				var err error
				candle.OpenTime, err = convert.TimeFromUnixTimestampFloat(tempTime)
				if err != nil {
					return klineData, err
				}
			case 1:
				candle.Open, _ = strconv.ParseFloat(individualData.(string), 64)
			case 2:
				candle.High, _ = strconv.ParseFloat(individualData.(string), 64)
			case 3:
				candle.Low, _ = strconv.ParseFloat(individualData.(string), 64)
			case 4:
				candle.Close, _ = strconv.ParseFloat(individualData.(string), 64)
			case 5:
				candle.Volume, _ = strconv.ParseFloat(individualData.(string), 64)
			case 6:
				tempTime := individualData.(float64)
				var err error
				candle.CloseTime, err = convert.TimeFromUnixTimestampFloat(tempTime)
				if err != nil {
					return klineData, err
				}
			case 7:
				candle.QuoteAssetVolume, _ = strconv.ParseFloat(individualData.(string), 64)
			case 8:
				candle.TradeCount = individualData.(float64)
			case 9:
				candle.TakerBuyAssetVolume, _ = strconv.ParseFloat(individualData.(string), 64)
			case 10:
				candle.TakerBuyQuoteAssetVolume, _ = strconv.ParseFloat(individualData.(string), 64)
			}
		}
		klineData = append(klineData, candle)
	}
	return klineData, nil
}

// GetAveragePrice returns current average price for a symbol.
//
// symbol: string of currency pair
func (b *Binance) GetAveragePrice(symbol string) (AveragePrice, error) {
	resp := AveragePrice{}
	params := url.Values{}
	params.Set("symbol", strings.ToUpper(symbol))

	path := fmt.Sprintf("%s%s?%s", b.API.Endpoints.URL, averagePrice, params.Encode())

	return resp, b.SendHTTPRequest(path, limitDefault, &resp)
}

// GetPriceChangeStats returns price change statistics for the last 24 hours
//
// symbol: string of currency pair
func (b *Binance) GetPriceChangeStats(symbol string) (PriceChangeStats, error) {
	resp := PriceChangeStats{}
	params := url.Values{}
	params.Set("symbol", strings.ToUpper(symbol))

	path := fmt.Sprintf("%s%s?%s", b.API.Endpoints.URL, priceChange, params.Encode())

	return resp, b.SendHTTPRequest(path, limitDefault, &resp)
}

// GetTickers returns the ticker data for the last 24 hrs
func (b *Binance) GetTickers() ([]PriceChangeStats, error) {
	var resp []PriceChangeStats
	path := b.API.Endpoints.URL + priceChange
	return resp, b.SendHTTPRequest(path, limitPriceChangeAll, &resp)
}

// GetLatestSpotPrice returns latest spot price of symbol
//
// symbol: string of currency pair
func (b *Binance) GetLatestSpotPrice(symbol string) (SymbolPrice, error) {
	resp := SymbolPrice{}
	params := url.Values{}
	params.Set("symbol", strings.ToUpper(symbol))

	path := fmt.Sprintf("%s%s?%s", b.API.Endpoints.URL, symbolPrice, params.Encode())

	return resp, b.SendHTTPRequest(path, symbolPriceLimit(symbol), &resp)
}

// GetBestPrice returns the latest best price for symbol
//
// symbol: string of currency pair
func (b *Binance) GetBestPrice(symbol string) (BestPrice, error) {
	resp := BestPrice{}
	params := url.Values{}
	params.Set("symbol", strings.ToUpper(symbol))

	path := fmt.Sprintf("%s%s?%s", b.API.Endpoints.URL, bestPrice, params.Encode())

	return resp, b.SendHTTPRequest(path, bestPriceLimit(symbol), &resp)
}

// NewOrder sends a new order to Binance
func (b *Binance) NewOrder(o *NewOrderRequest) (NewOrderResponse, error) {
	var resp NewOrderResponse

	path := b.API.Endpoints.URL + newOrder

	params := url.Values{}
	params.Set("symbol", o.Symbol)
	params.Set("side", o.Side)
	params.Set("type", string(o.TradeType))
	params.Set("quantity", strconv.FormatFloat(o.Quantity, 'f', -1, 64))
	if o.TradeType == BinanceRequestParamsOrderLimit {
		params.Set("price", strconv.FormatFloat(o.Price, 'f', -1, 64))
	}
	if o.TimeInForce != "" {
		params.Set("timeInForce", string(o.TimeInForce))
	}

	if o.NewClientOrderID != "" {
		params.Set("newClientOrderID", o.NewClientOrderID)
	}

	if o.StopPrice != 0 {
		params.Set("stopPrice", strconv.FormatFloat(o.StopPrice, 'f', -1, 64))
	}

	if o.IcebergQty != 0 {
		params.Set("icebergQty", strconv.FormatFloat(o.IcebergQty, 'f', -1, 64))
	}

	if o.NewOrderRespType != "" {
		params.Set("newOrderRespType", o.NewOrderRespType)
	}

	if err := b.SendAuthHTTPRequest(http.MethodPost, path, params, limitOrder, &resp); err != nil {
		return resp, err
	}

	if resp.Code != 0 {
		return resp, errors.New(resp.Msg)
	}
	return resp, nil
}

// CancelExistingOrder sends a cancel order to Binance
func (b *Binance) CancelExistingOrder(symbol string, orderID int64, origClientOrderID string) (CancelOrderResponse, error) {
	var resp CancelOrderResponse

	path := b.API.Endpoints.URL + cancelOrder

	params := url.Values{}
	params.Set("symbol", symbol)

	if orderID != 0 {
		params.Set("orderId", strconv.FormatInt(orderID, 10))
	}

	if origClientOrderID != "" {
		params.Set("origClientOrderId", origClientOrderID)
	}

	return resp, b.SendAuthHTTPRequest(http.MethodDelete, path, params, limitOrder, &resp)
}

// OpenOrders Current open orders. Get all open orders on a symbol.
// Careful when accessing this with no symbol: The number of requests counted against the rate limiter
// is significantly higher
func (b *Binance) OpenOrders(symbol string) ([]QueryOrderData, error) {
	var resp []QueryOrderData

	path := b.API.Endpoints.URL + openOrders

	params := url.Values{}

	if symbol != "" {
		params.Set("symbol", strings.ToUpper(symbol))
	}

	if err := b.SendAuthHTTPRequest(http.MethodGet, path, params, openOrdersLimit(symbol), &resp); err != nil {
		return resp, err
	}

	return resp, nil
}

// AllOrders Get all account orders; active, canceled, or filled.
// orderId optional param
// limit optional param, default 500; max 500
func (b *Binance) AllOrders(symbol, orderID, limit string) ([]QueryOrderData, error) {
	var resp []QueryOrderData

	path := b.API.Endpoints.URL + allOrders

	params := url.Values{}
	params.Set("symbol", strings.ToUpper(symbol))
	if orderID != "" {
		params.Set("orderId", orderID)
	}
	if limit != "" {
		params.Set("limit", limit)
	}
	if err := b.SendAuthHTTPRequest(http.MethodGet, path, params, limitOrdersAll, &resp); err != nil {
		return resp, err
	}

	return resp, nil
}

// QueryOrder returns information on a past order
func (b *Binance) QueryOrder(symbol, origClientOrderID string, orderID int64) (QueryOrderData, error) {
	var resp QueryOrderData

	path := b.API.Endpoints.URL + queryOrder

	params := url.Values{}
	params.Set("symbol", strings.ToUpper(symbol))
	if origClientOrderID != "" {
		params.Set("origClientOrderId", origClientOrderID)
	}
	if orderID != 0 {
		params.Set("orderId", strconv.FormatInt(orderID, 10))
	}

	if err := b.SendAuthHTTPRequest(http.MethodGet, path, params, limitOrder, &resp); err != nil {
		return resp, err
	}

	if resp.Code != 0 {
		return resp, errors.New(resp.Msg)
	}
	return resp, nil
}

// GetAccount returns binance user accounts
func (b *Binance) GetAccount() (*Account, error) {
	type response struct {
		Response
		Account
	}

	var resp response

	path := b.API.Endpoints.URL + accountInfo
	params := url.Values{}

	if err := b.SendAuthHTTPRequest(http.MethodGet, path, params, request.Unset, &resp); err != nil {
		return &resp.Account, err
	}

	if resp.Code != 0 {
		return &resp.Account, errors.New(resp.Msg)
	}

	return &resp.Account, nil
}

// SendHTTPRequest sends an unauthenticated request
func (b *Binance) SendHTTPRequest(path string, f request.EndpointLimit, result interface{}) error {
	return b.SendPayload(&request.Item{
		Method:        http.MethodGet,
		Path:          path,
		Result:        result,
		Verbose:       b.Verbose,
		HTTPDebugging: b.HTTPDebugging,
		HTTPRecording: b.HTTPRecording,
		Endpoint:      f})
}

// SendAuthHTTPRequest sends an authenticated HTTP request
func (b *Binance) SendAuthHTTPRequest(method, path string, params url.Values, f request.EndpointLimit, result interface{}) error {
	if !b.AllowAuthenticatedRequest() {
		return fmt.Errorf(exchange.WarningAuthenticatedRequestWithoutCredentialsSet, b.Name)
	}

	if params == nil {
		params = url.Values{}
	}
	params.Set("recvWindow", strconv.FormatInt(convert.RecvWindow(5*time.Second), 10))
	params.Set("timestamp", strconv.FormatInt(time.Now().Unix()*1000, 10))

	signature := params.Encode()
	hmacSigned := crypto.GetHMAC(crypto.HashSHA256, []byte(signature), []byte(b.API.Credentials.Secret))
	hmacSignedStr := crypto.HexEncodeToString(hmacSigned)

	headers := make(map[string]string)
	headers["X-MBX-APIKEY"] = b.API.Credentials.Key

	if b.Verbose {
		log.Debugf(log.ExchangeSys, "sent path: %s", path)
	}

	path = common.EncodeURLValues(path, params)
	path += "&signature=" + hmacSignedStr

	interim := json.RawMessage{}

	errCap := struct {
		Success bool   `json:"success"`
		Message string `json:"msg"`
	}{}

	err := b.SendPayload(&request.Item{
		Method:        method,
		Path:          path,
		Headers:       headers,
		Body:          bytes.NewBuffer(nil),
		Result:        &interim,
		AuthRequest:   true,
		Verbose:       b.Verbose,
		HTTPDebugging: b.HTTPDebugging,
		HTTPRecording: b.HTTPRecording,
		Endpoint:      f})
	if err != nil {
		return err
	}

	if err := json.Unmarshal(interim, &errCap); err == nil {
		if !errCap.Success && errCap.Message != "" {
			return errors.New(errCap.Message)
		}
	}

	return json.Unmarshal(interim, result)
}

// CheckLimit checks value against a variable list
func (b *Binance) CheckLimit(limit int) error {
	for x := range b.validLimits {
		if b.validLimits[x] == limit {
			return nil
		}
	}
	return errors.New("incorrect limit values - valid values are 5, 10, 20, 50, 100, 500, 1000")
}

// CheckSymbol checks value against a variable list
func (b *Binance) CheckSymbol(symbol string, assetType asset.Item) error {
	enPairs := b.GetAvailablePairs(assetType)
	for x := range enPairs {
		if b.FormatExchangeCurrency(enPairs[x], assetType).String() == symbol {
			return nil
		}
	}
	return errors.New("incorrect symbol values - please check available pairs in configuration")
}

// SetValues sets the default valid values
func (b *Binance) SetValues() {
	b.validLimits = []int{5, 10, 20, 50, 100, 500, 1000, 5000}
}

// GetFee returns an estimate of fee based on type of transaction
func (b *Binance) GetFee(feeBuilder *exchange.FeeBuilder) (float64, error) {
	var fee float64

	switch feeBuilder.FeeType {
	case exchange.CryptocurrencyTradeFee:
		multiplier, err := b.getMultiplier(feeBuilder.IsMaker)
		if err != nil {
			return 0, err
		}
		fee = calculateTradingFee(feeBuilder.PurchasePrice, feeBuilder.Amount, multiplier)
	case exchange.CryptocurrencyWithdrawalFee:
		fee = getCryptocurrencyWithdrawalFee(feeBuilder.Pair.Base)
	case exchange.OfflineTradeFee:
		fee = getOfflineTradeFee(feeBuilder.PurchasePrice, feeBuilder.Amount)
	}
	if fee < 0 {
		fee = 0
	}
	return fee, nil
}

// getOfflineTradeFee calculates the worst case-scenario trading fee
func getOfflineTradeFee(price, amount float64) float64 {
	return 0.002 * price * amount
}

// getMultiplier retrieves account based taker/maker fees
func (b *Binance) getMultiplier(isMaker bool) (float64, error) {
	var multiplier float64
	account, err := b.GetAccount()
	if err != nil {
		return 0, err
	}
	if isMaker {
		multiplier = float64(account.MakerCommission)
	} else {
		multiplier = float64(account.TakerCommission)
	}
	return multiplier, nil
}

// calculateTradingFee returns the fee for trading any currency on Bittrex
func calculateTradingFee(purchasePrice, amount, multiplier float64) float64 {
	return (multiplier / 100) * purchasePrice * amount
}

// getCryptocurrencyWithdrawalFee returns the fee for withdrawing from the exchange
func getCryptocurrencyWithdrawalFee(c currency.Code) float64 {
	return WithdrawalFees[c]
}

// WithdrawCrypto sends cryptocurrency to the address of your choosing
func (b *Binance) WithdrawCrypto(asset, address, addressTag, name, amount string) (string, error) {
	var resp WithdrawResponse
	path := b.API.Endpoints.URL + withdrawEndpoint

	params := url.Values{}
	params.Set("asset", asset)
	params.Set("address", address)
	params.Set("amount", amount)
	if len(name) > 0 {
		params.Set("name", name)
	}
	if len(addressTag) > 0 {
		params.Set("addressTag", addressTag)
	}

	if err := b.SendAuthHTTPRequest(http.MethodPost, path, params, request.Unset, &resp); err != nil {
		return "", err
	}

	if !resp.Success {
		return resp.ID, errors.New(resp.Msg)
	}

	return resp.ID, nil
}

// GetDepositAddressForCurrency retrieves the wallet address for a given currency
func (b *Binance) GetDepositAddressForCurrency(currency string) (string, error) {
	path := b.API.Endpoints.URL + depositAddress

	resp := struct {
		Address    string `json:"address"`
		Success    bool   `json:"success"`
		AddressTag string `json:"addressTag"`
	}{}

	params := url.Values{}
	params.Set("asset", currency)
	params.Set("status", "true")

	return resp.Address,
		b.SendAuthHTTPRequest(http.MethodGet, path, params, request.Unset, &resp)
}

// GetWsAuthStreamKey will retrieve a key to use for authorised WS streaming
func (b *Binance) GetWsAuthStreamKey() (string, error) {
	var resp UserAccountStream
	path := b.API.Endpoints.URL + userAccountStream
	headers := make(map[string]string)
	headers["X-MBX-APIKEY"] = b.API.Credentials.Key
	err := b.SendPayload(&request.Item{
		Method:        http.MethodPost,
		Path:          path,
		Headers:       headers,
		Body:          bytes.NewBuffer(nil),
		Result:        &resp,
		AuthRequest:   true,
		Verbose:       b.Verbose,
		HTTPDebugging: b.HTTPDebugging,
		HTTPRecording: b.HTTPRecording,
	})
	if err != nil {
		return "", err
	}
	return resp.ListenKey, nil
}

// MaintainWsAuthStreamKey will keep the key alive
func (b *Binance) MaintainWsAuthStreamKey() error {
	var err error
	if listenKey == "" {
		listenKey, err = b.GetWsAuthStreamKey()
		return err
	}
	path := b.API.Endpoints.URL + userAccountStream
	params := url.Values{}
	params.Set("listenKey", listenKey)
	path = common.EncodeURLValues(path, params)
	headers := make(map[string]string)
	headers["X-MBX-APIKEY"] = b.API.Credentials.Key
	return b.SendPayload(&request.Item{
		Method:        http.MethodPut,
		Path:          path,
		Headers:       headers,
		Body:          bytes.NewBuffer(nil),
		AuthRequest:   true,
		Verbose:       b.Verbose,
		HTTPDebugging: b.HTTPDebugging,
		HTTPRecording: b.HTTPRecording,
	})
}

<<<<<<< HEAD
// func parseInterval(in time.Duration) (string, error) {
// 	switch in {
// 	case kline.OneMin:
// 		return convert.ParseIntervalDuration(in), nil
// 	case kline.ThreeMin:
// 		return TimeIntervalThreeMinutes, nil
// 	case kline.FiveMin:
// 		return TimeIntervalFiveMinutes, nil
// 	case kline.FifteenMin:
// 		return TimeIntervalFifteenMinutes, nil
// 	case kline.ThirtyMin:
// 		return TimeIntervalThirtyMinutes, nil
// 	case kline.OneHour:
// 		return TimeIntervalHour, nil
// 	case kline.TwoHour:
// 		return TimeIntervalTwoHours, nil
// 	case kline.FourHour:
// 		return TimeIntervalFourHours, nil
// 	case kline.SixHour:
// 		return TimeIntervalSixHours, nil
// 	case kline.OneHour * 8:
// 		return TimeIntervalEightHours, nil
// 	case kline.TwelveHour:
// 		return TimeIntervalTwelveHours, nil
// 	case kline.OneDay:
// 		return TimeIntervalDay, nil
// 	case kline.ThreeDay:
// 		return TimeIntervalThreeDays, nil
// 	case kline.OneWeek:
// 		return TimeIntervalWeek, nil
// 	default:
// 		return TimeIntervalMinute, errInvalidInterval
// 	}
// }
=======
func parseInterval(in time.Duration) (TimeInterval, error) {
	switch in {
	case kline.OneMin:
		return TimeIntervalMinute, nil
	case kline.ThreeMin:
		return TimeIntervalThreeMinutes, nil
	case kline.FiveMin:
		return TimeIntervalFiveMinutes, nil
	case kline.FifteenMin:
		return TimeIntervalFifteenMinutes, nil
	case kline.ThirtyMin:
		return TimeIntervalThirtyMinutes, nil
	case kline.OneHour:
		return TimeIntervalHour, nil
	case kline.TwoHour:
		return TimeIntervalTwoHours, nil
	case kline.FourHour:
		return TimeIntervalFourHours, nil
	case kline.SixHour:
		return TimeIntervalSixHours, nil
	case kline.OneHour * 8:
		return TimeIntervalEightHours, nil
	case kline.TwelveHour:
		return TimeIntervalTwelveHours, nil
	case kline.OneDay:
		return TimeIntervalDay, nil
	case kline.ThreeDay:
		return TimeIntervalThreeDays, nil
	case kline.OneWeek:
		return TimeIntervalWeek, nil
	default:
		return TimeIntervalMinute, errInvalidInterval
	}
}
>>>>>>> 70615279
<|MERGE_RESOLUTION|>--- conflicted
+++ resolved
@@ -1,790 +1,753 @@
-package binance
-
-import (
-	"bytes"
-	"encoding/json"
-	"errors"
-	"fmt"
-	"net/http"
-	"net/url"
-	"strconv"
-	"strings"
-	"time"
-
-	"github.com/thrasher-corp/gocryptotrader/common"
-	"github.com/thrasher-corp/gocryptotrader/common/convert"
-	"github.com/thrasher-corp/gocryptotrader/common/crypto"
-	"github.com/thrasher-corp/gocryptotrader/currency"
-	exchange "github.com/thrasher-corp/gocryptotrader/exchanges"
-	"github.com/thrasher-corp/gocryptotrader/exchanges/asset"
-	"github.com/thrasher-corp/gocryptotrader/exchanges/kline"
-	"github.com/thrasher-corp/gocryptotrader/exchanges/request"
-	"github.com/thrasher-corp/gocryptotrader/exchanges/websocket/wshandler"
-	"github.com/thrasher-corp/gocryptotrader/log"
-)
-
-const (
-	apiURL = "https://api.binance.com"
-
-	// Public endpoints
-	exchangeInfo      = "/api/v3/exchangeInfo"
-	orderBookDepth    = "/api/v3/depth"
-	recentTrades      = "/api/v3/trades"
-	historicalTrades  = "/api/v3/historicalTrades"
-	aggregatedTrades  = "/api/v3/aggTrades"
-	candleStick       = "/api/v3/klines"
-	averagePrice      = "/api/v3/avgPrice"
-	priceChange       = "/api/v3/ticker/24hr"
-	symbolPrice       = "/api/v3/ticker/price"
-	bestPrice         = "/api/v3/ticker/bookTicker"
-	accountInfo       = "/api/v3/account"
-	userAccountStream = "/api/v3/userDataStream"
-
-	// Authenticated endpoints
-	newOrderTest = "/api/v3/order/test"
-	newOrder     = "/api/v3/order"
-	cancelOrder  = "/api/v3/order"
-	queryOrder   = "/api/v3/order"
-	openOrders   = "/api/v3/openOrders"
-	allOrders    = "/api/v3/allOrders"
-
-	// Withdraw API endpoints
-	withdrawEndpoint  = "/wapi/v3/withdraw.html"
-	depositHistory    = "/wapi/v3/depositHistory.html"
-	withdrawalHistory = "/wapi/v3/withdrawHistory.html"
-	depositAddress    = "/wapi/v3/depositAddress.html"
-	accountStatus     = "/wapi/v3/accountStatus.html"
-	systemStatus      = "/wapi/v3/systemStatus.html"
-	dustLog           = "/wapi/v3/userAssetDribbletLog.html"
-	tradeFee          = "/wapi/v3/tradeFee.html"
-	assetDetail       = "/wapi/v3/assetDetail.html"
-)
-
-// Binance is the overarching type across the Bithumb package
-type Binance struct {
-	exchange.Base
-	WebsocketConn *wshandler.WebsocketConnection
-
-	// Valid string list that is required by the exchange
-	validLimits []int
-}
-
-// GetExchangeInfo returns exchange information. Check binance_types for more
-// information
-func (b *Binance) GetExchangeInfo() (ExchangeInfo, error) {
-	var resp ExchangeInfo
-	path := b.API.Endpoints.URL + exchangeInfo
-
-	return resp, b.SendHTTPRequest(path, limitDefault, &resp)
-}
-
-// GetOrderBook returns full orderbook information
-//
-// OrderBookDataRequestParams contains the following members
-// symbol: string of currency pair
-// limit: returned limit amount
-func (b *Binance) GetOrderBook(obd OrderBookDataRequestParams) (OrderBook, error) {
-	var orderbook OrderBook
-	if err := b.CheckLimit(obd.Limit); err != nil {
-		return orderbook, err
-	}
-
-	params := url.Values{}
-	params.Set("symbol", strings.ToUpper(obd.Symbol))
-	params.Set("limit", fmt.Sprintf("%d", obd.Limit))
-
-	var resp OrderBookData
-	path := common.EncodeURLValues(b.API.Endpoints.URL+orderBookDepth, params)
-	if err := b.SendHTTPRequest(path, orderbookLimit(obd.Limit), &resp); err != nil {
-		return orderbook, err
-	}
-
-	for x := range resp.Bids {
-		price, err := strconv.ParseFloat(resp.Bids[x][0], 64)
-		if err != nil {
-			return orderbook, err
-		}
-
-		amount, err := strconv.ParseFloat(resp.Bids[x][1], 64)
-		if err != nil {
-			return orderbook, err
-		}
-
-		orderbook.Bids = append(orderbook.Bids, OrderbookItem{
-			Price:    price,
-			Quantity: amount,
-		})
-	}
-
-	for x := range resp.Asks {
-		price, err := strconv.ParseFloat(resp.Asks[x][0], 64)
-		if err != nil {
-			return orderbook, err
-		}
-
-		amount, err := strconv.ParseFloat(resp.Asks[x][1], 64)
-		if err != nil {
-			return orderbook, err
-		}
-
-		orderbook.Asks = append(orderbook.Asks, OrderbookItem{
-			Price:    price,
-			Quantity: amount,
-		})
-	}
-
-	orderbook.LastUpdateID = resp.LastUpdateID
-	return orderbook, nil
-}
-
-// GetRecentTrades returns recent trade activity
-// limit: Up to 500 results returned
-func (b *Binance) GetRecentTrades(rtr RecentTradeRequestParams) ([]RecentTrade, error) {
-	var resp []RecentTrade
-
-	params := url.Values{}
-	params.Set("symbol", strings.ToUpper(rtr.Symbol))
-	params.Set("limit", fmt.Sprintf("%d", rtr.Limit))
-
-	path := fmt.Sprintf("%s%s?%s", b.API.Endpoints.URL, recentTrades, params.Encode())
-
-	return resp, b.SendHTTPRequest(path, limitDefault, &resp)
-}
-
-// GetHistoricalTrades returns historical trade activity
-//
-// symbol: string of currency pair
-// limit: Optional. Default 500; max 1000.
-// fromID:
-func (b *Binance) GetHistoricalTrades(symbol string, limit int, fromID int64) ([]HistoricalTrade, error) {
-	// Dropping support due to response for market data is always
-	// {"code":-2014,"msg":"API-key format invalid."}
-	// TODO: replace with newer API vs REST endpoint
-	return nil, common.ErrFunctionNotSupported
-}
-
-// GetAggregatedTrades returns aggregated trade activity
-//
-// symbol: string of currency pair
-// limit: Optional. Default 500; max 1000.
-func (b *Binance) GetAggregatedTrades(symbol string, limit int, start, end time.Time) ([]AggregatedTrade, error) {
-	var resp []AggregatedTrade
-
-	if err := b.CheckLimit(limit); err != nil {
-		return resp, err
-	}
-
-	params := url.Values{}
-	params.Set("symbol", strings.ToUpper(symbol))
-	if limit > 0 {
-		params.Set("limit", strconv.Itoa(limit))
-	}
-
-	if end.Sub(start) > time.Hour {
-		return resp, errors.New("start and end cannot be greater than 1 hour")
-	}
-
-	path := b.API.Endpoints.URL + aggregatedTrades + "?" + params.Encode()
-	return resp, b.SendHTTPRequest(path, limitDefault, &resp)
-}
-
-// GetSpotKline returns kline data
-//
-// KlinesRequestParams supports 5 parameters
-// symbol: the symbol to get the kline data for
-// limit: optinal
-// interval: the interval time for the data
-// startTime: startTime filter for kline data
-// endTime: endTime filter for the kline data
-func (b *Binance) GetSpotKline(arg KlinesRequestParams) ([]CandleStick, error) {
-	var resp interface{}
-	var klineData []CandleStick
-
-	params := url.Values{}
-	params.Set("symbol", arg.Symbol)
-	params.Set("interval", arg.Interval)
-	if arg.Limit != 0 {
-		params.Set("limit", strconv.Itoa(arg.Limit))
-	}
-	if arg.StartTime != 0 {
-		params.Set("startTime", strconv.FormatInt(arg.StartTime, 10))
-	}
-	if arg.EndTime != 0 {
-		params.Set("endTime", strconv.FormatInt(arg.EndTime, 10))
-	}
-
-	path := fmt.Sprintf("%s%s?%s", b.API.Endpoints.URL, candleStick, params.Encode())
-
-	if err := b.SendHTTPRequest(path, limitDefault, &resp); err != nil {
-		return klineData, err
-	}
-
-	for _, responseData := range resp.([]interface{}) {
-		var candle CandleStick
-		for i, individualData := range responseData.([]interface{}) {
-			switch i {
-			case 0:
-				tempTime := individualData.(float64)
-				var err error
-				candle.OpenTime, err = convert.TimeFromUnixTimestampFloat(tempTime)
-				if err != nil {
-					return klineData, err
-				}
-			case 1:
-				candle.Open, _ = strconv.ParseFloat(individualData.(string), 64)
-			case 2:
-				candle.High, _ = strconv.ParseFloat(individualData.(string), 64)
-			case 3:
-				candle.Low, _ = strconv.ParseFloat(individualData.(string), 64)
-			case 4:
-				candle.Close, _ = strconv.ParseFloat(individualData.(string), 64)
-			case 5:
-				candle.Volume, _ = strconv.ParseFloat(individualData.(string), 64)
-			case 6:
-				tempTime := individualData.(float64)
-				var err error
-				candle.CloseTime, err = convert.TimeFromUnixTimestampFloat(tempTime)
-				if err != nil {
-					return klineData, err
-				}
-			case 7:
-				candle.QuoteAssetVolume, _ = strconv.ParseFloat(individualData.(string), 64)
-			case 8:
-				candle.TradeCount = individualData.(float64)
-			case 9:
-				candle.TakerBuyAssetVolume, _ = strconv.ParseFloat(individualData.(string), 64)
-			case 10:
-				candle.TakerBuyQuoteAssetVolume, _ = strconv.ParseFloat(individualData.(string), 64)
-			}
-		}
-		klineData = append(klineData, candle)
-	}
-	return klineData, nil
-}
-
-// GetAveragePrice returns current average price for a symbol.
-//
-// symbol: string of currency pair
-func (b *Binance) GetAveragePrice(symbol string) (AveragePrice, error) {
-	resp := AveragePrice{}
-	params := url.Values{}
-	params.Set("symbol", strings.ToUpper(symbol))
-
-	path := fmt.Sprintf("%s%s?%s", b.API.Endpoints.URL, averagePrice, params.Encode())
-
-	return resp, b.SendHTTPRequest(path, limitDefault, &resp)
-}
-
-// GetPriceChangeStats returns price change statistics for the last 24 hours
-//
-// symbol: string of currency pair
-func (b *Binance) GetPriceChangeStats(symbol string) (PriceChangeStats, error) {
-	resp := PriceChangeStats{}
-	params := url.Values{}
-	params.Set("symbol", strings.ToUpper(symbol))
-
-	path := fmt.Sprintf("%s%s?%s", b.API.Endpoints.URL, priceChange, params.Encode())
-
-	return resp, b.SendHTTPRequest(path, limitDefault, &resp)
-}
-
-// GetTickers returns the ticker data for the last 24 hrs
-func (b *Binance) GetTickers() ([]PriceChangeStats, error) {
-	var resp []PriceChangeStats
-	path := b.API.Endpoints.URL + priceChange
-	return resp, b.SendHTTPRequest(path, limitPriceChangeAll, &resp)
-}
-
-// GetLatestSpotPrice returns latest spot price of symbol
-//
-// symbol: string of currency pair
-func (b *Binance) GetLatestSpotPrice(symbol string) (SymbolPrice, error) {
-	resp := SymbolPrice{}
-	params := url.Values{}
-	params.Set("symbol", strings.ToUpper(symbol))
-
-	path := fmt.Sprintf("%s%s?%s", b.API.Endpoints.URL, symbolPrice, params.Encode())
-
-	return resp, b.SendHTTPRequest(path, symbolPriceLimit(symbol), &resp)
-}
-
-// GetBestPrice returns the latest best price for symbol
-//
-// symbol: string of currency pair
-func (b *Binance) GetBestPrice(symbol string) (BestPrice, error) {
-	resp := BestPrice{}
-	params := url.Values{}
-	params.Set("symbol", strings.ToUpper(symbol))
-
-	path := fmt.Sprintf("%s%s?%s", b.API.Endpoints.URL, bestPrice, params.Encode())
-
-	return resp, b.SendHTTPRequest(path, bestPriceLimit(symbol), &resp)
-}
-
-// NewOrder sends a new order to Binance
-func (b *Binance) NewOrder(o *NewOrderRequest) (NewOrderResponse, error) {
-	var resp NewOrderResponse
-
-	path := b.API.Endpoints.URL + newOrder
-
-	params := url.Values{}
-	params.Set("symbol", o.Symbol)
-	params.Set("side", o.Side)
-	params.Set("type", string(o.TradeType))
-	params.Set("quantity", strconv.FormatFloat(o.Quantity, 'f', -1, 64))
-	if o.TradeType == BinanceRequestParamsOrderLimit {
-		params.Set("price", strconv.FormatFloat(o.Price, 'f', -1, 64))
-	}
-	if o.TimeInForce != "" {
-		params.Set("timeInForce", string(o.TimeInForce))
-	}
-
-	if o.NewClientOrderID != "" {
-		params.Set("newClientOrderID", o.NewClientOrderID)
-	}
-
-	if o.StopPrice != 0 {
-		params.Set("stopPrice", strconv.FormatFloat(o.StopPrice, 'f', -1, 64))
-	}
-
-	if o.IcebergQty != 0 {
-		params.Set("icebergQty", strconv.FormatFloat(o.IcebergQty, 'f', -1, 64))
-	}
-
-	if o.NewOrderRespType != "" {
-		params.Set("newOrderRespType", o.NewOrderRespType)
-	}
-
-	if err := b.SendAuthHTTPRequest(http.MethodPost, path, params, limitOrder, &resp); err != nil {
-		return resp, err
-	}
-
-	if resp.Code != 0 {
-		return resp, errors.New(resp.Msg)
-	}
-	return resp, nil
-}
-
-// CancelExistingOrder sends a cancel order to Binance
-func (b *Binance) CancelExistingOrder(symbol string, orderID int64, origClientOrderID string) (CancelOrderResponse, error) {
-	var resp CancelOrderResponse
-
-	path := b.API.Endpoints.URL + cancelOrder
-
-	params := url.Values{}
-	params.Set("symbol", symbol)
-
-	if orderID != 0 {
-		params.Set("orderId", strconv.FormatInt(orderID, 10))
-	}
-
-	if origClientOrderID != "" {
-		params.Set("origClientOrderId", origClientOrderID)
-	}
-
-	return resp, b.SendAuthHTTPRequest(http.MethodDelete, path, params, limitOrder, &resp)
-}
-
-// OpenOrders Current open orders. Get all open orders on a symbol.
-// Careful when accessing this with no symbol: The number of requests counted against the rate limiter
-// is significantly higher
-func (b *Binance) OpenOrders(symbol string) ([]QueryOrderData, error) {
-	var resp []QueryOrderData
-
-	path := b.API.Endpoints.URL + openOrders
-
-	params := url.Values{}
-
-	if symbol != "" {
-		params.Set("symbol", strings.ToUpper(symbol))
-	}
-
-	if err := b.SendAuthHTTPRequest(http.MethodGet, path, params, openOrdersLimit(symbol), &resp); err != nil {
-		return resp, err
-	}
-
-	return resp, nil
-}
-
-// AllOrders Get all account orders; active, canceled, or filled.
-// orderId optional param
-// limit optional param, default 500; max 500
-func (b *Binance) AllOrders(symbol, orderID, limit string) ([]QueryOrderData, error) {
-	var resp []QueryOrderData
-
-	path := b.API.Endpoints.URL + allOrders
-
-	params := url.Values{}
-	params.Set("symbol", strings.ToUpper(symbol))
-	if orderID != "" {
-		params.Set("orderId", orderID)
-	}
-	if limit != "" {
-		params.Set("limit", limit)
-	}
-	if err := b.SendAuthHTTPRequest(http.MethodGet, path, params, limitOrdersAll, &resp); err != nil {
-		return resp, err
-	}
-
-	return resp, nil
-}
-
-// QueryOrder returns information on a past order
-func (b *Binance) QueryOrder(symbol, origClientOrderID string, orderID int64) (QueryOrderData, error) {
-	var resp QueryOrderData
-
-	path := b.API.Endpoints.URL + queryOrder
-
-	params := url.Values{}
-	params.Set("symbol", strings.ToUpper(symbol))
-	if origClientOrderID != "" {
-		params.Set("origClientOrderId", origClientOrderID)
-	}
-	if orderID != 0 {
-		params.Set("orderId", strconv.FormatInt(orderID, 10))
-	}
-
-	if err := b.SendAuthHTTPRequest(http.MethodGet, path, params, limitOrder, &resp); err != nil {
-		return resp, err
-	}
-
-	if resp.Code != 0 {
-		return resp, errors.New(resp.Msg)
-	}
-	return resp, nil
-}
-
-// GetAccount returns binance user accounts
-func (b *Binance) GetAccount() (*Account, error) {
-	type response struct {
-		Response
-		Account
-	}
-
-	var resp response
-
-	path := b.API.Endpoints.URL + accountInfo
-	params := url.Values{}
-
-	if err := b.SendAuthHTTPRequest(http.MethodGet, path, params, request.Unset, &resp); err != nil {
-		return &resp.Account, err
-	}
-
-	if resp.Code != 0 {
-		return &resp.Account, errors.New(resp.Msg)
-	}
-
-	return &resp.Account, nil
-}
-
-// SendHTTPRequest sends an unauthenticated request
-func (b *Binance) SendHTTPRequest(path string, f request.EndpointLimit, result interface{}) error {
-	return b.SendPayload(&request.Item{
-		Method:        http.MethodGet,
-		Path:          path,
-		Result:        result,
-		Verbose:       b.Verbose,
-		HTTPDebugging: b.HTTPDebugging,
-		HTTPRecording: b.HTTPRecording,
-		Endpoint:      f})
-}
-
-// SendAuthHTTPRequest sends an authenticated HTTP request
-func (b *Binance) SendAuthHTTPRequest(method, path string, params url.Values, f request.EndpointLimit, result interface{}) error {
-	if !b.AllowAuthenticatedRequest() {
-		return fmt.Errorf(exchange.WarningAuthenticatedRequestWithoutCredentialsSet, b.Name)
-	}
-
-	if params == nil {
-		params = url.Values{}
-	}
-	params.Set("recvWindow", strconv.FormatInt(convert.RecvWindow(5*time.Second), 10))
-	params.Set("timestamp", strconv.FormatInt(time.Now().Unix()*1000, 10))
-
-	signature := params.Encode()
-	hmacSigned := crypto.GetHMAC(crypto.HashSHA256, []byte(signature), []byte(b.API.Credentials.Secret))
-	hmacSignedStr := crypto.HexEncodeToString(hmacSigned)
-
-	headers := make(map[string]string)
-	headers["X-MBX-APIKEY"] = b.API.Credentials.Key
-
-	if b.Verbose {
-		log.Debugf(log.ExchangeSys, "sent path: %s", path)
-	}
-
-	path = common.EncodeURLValues(path, params)
-	path += "&signature=" + hmacSignedStr
-
-	interim := json.RawMessage{}
-
-	errCap := struct {
-		Success bool   `json:"success"`
-		Message string `json:"msg"`
-	}{}
-
-	err := b.SendPayload(&request.Item{
-		Method:        method,
-		Path:          path,
-		Headers:       headers,
-		Body:          bytes.NewBuffer(nil),
-		Result:        &interim,
-		AuthRequest:   true,
-		Verbose:       b.Verbose,
-		HTTPDebugging: b.HTTPDebugging,
-		HTTPRecording: b.HTTPRecording,
-		Endpoint:      f})
-	if err != nil {
-		return err
-	}
-
-	if err := json.Unmarshal(interim, &errCap); err == nil {
-		if !errCap.Success && errCap.Message != "" {
-			return errors.New(errCap.Message)
-		}
-	}
-
-	return json.Unmarshal(interim, result)
-}
-
-// CheckLimit checks value against a variable list
-func (b *Binance) CheckLimit(limit int) error {
-	for x := range b.validLimits {
-		if b.validLimits[x] == limit {
-			return nil
-		}
-	}
-	return errors.New("incorrect limit values - valid values are 5, 10, 20, 50, 100, 500, 1000")
-}
-
-// CheckSymbol checks value against a variable list
-func (b *Binance) CheckSymbol(symbol string, assetType asset.Item) error {
-	enPairs := b.GetAvailablePairs(assetType)
-	for x := range enPairs {
-		if b.FormatExchangeCurrency(enPairs[x], assetType).String() == symbol {
-			return nil
-		}
-	}
-	return errors.New("incorrect symbol values - please check available pairs in configuration")
-}
-
-// SetValues sets the default valid values
-func (b *Binance) SetValues() {
-	b.validLimits = []int{5, 10, 20, 50, 100, 500, 1000, 5000}
-}
-
-// GetFee returns an estimate of fee based on type of transaction
-func (b *Binance) GetFee(feeBuilder *exchange.FeeBuilder) (float64, error) {
-	var fee float64
-
-	switch feeBuilder.FeeType {
-	case exchange.CryptocurrencyTradeFee:
-		multiplier, err := b.getMultiplier(feeBuilder.IsMaker)
-		if err != nil {
-			return 0, err
-		}
-		fee = calculateTradingFee(feeBuilder.PurchasePrice, feeBuilder.Amount, multiplier)
-	case exchange.CryptocurrencyWithdrawalFee:
-		fee = getCryptocurrencyWithdrawalFee(feeBuilder.Pair.Base)
-	case exchange.OfflineTradeFee:
-		fee = getOfflineTradeFee(feeBuilder.PurchasePrice, feeBuilder.Amount)
-	}
-	if fee < 0 {
-		fee = 0
-	}
-	return fee, nil
-}
-
-// getOfflineTradeFee calculates the worst case-scenario trading fee
-func getOfflineTradeFee(price, amount float64) float64 {
-	return 0.002 * price * amount
-}
-
-// getMultiplier retrieves account based taker/maker fees
-func (b *Binance) getMultiplier(isMaker bool) (float64, error) {
-	var multiplier float64
-	account, err := b.GetAccount()
-	if err != nil {
-		return 0, err
-	}
-	if isMaker {
-		multiplier = float64(account.MakerCommission)
-	} else {
-		multiplier = float64(account.TakerCommission)
-	}
-	return multiplier, nil
-}
-
-// calculateTradingFee returns the fee for trading any currency on Bittrex
-func calculateTradingFee(purchasePrice, amount, multiplier float64) float64 {
-	return (multiplier / 100) * purchasePrice * amount
-}
-
-// getCryptocurrencyWithdrawalFee returns the fee for withdrawing from the exchange
-func getCryptocurrencyWithdrawalFee(c currency.Code) float64 {
-	return WithdrawalFees[c]
-}
-
-// WithdrawCrypto sends cryptocurrency to the address of your choosing
-func (b *Binance) WithdrawCrypto(asset, address, addressTag, name, amount string) (string, error) {
-	var resp WithdrawResponse
-	path := b.API.Endpoints.URL + withdrawEndpoint
-
-	params := url.Values{}
-	params.Set("asset", asset)
-	params.Set("address", address)
-	params.Set("amount", amount)
-	if len(name) > 0 {
-		params.Set("name", name)
-	}
-	if len(addressTag) > 0 {
-		params.Set("addressTag", addressTag)
-	}
-
-	if err := b.SendAuthHTTPRequest(http.MethodPost, path, params, request.Unset, &resp); err != nil {
-		return "", err
-	}
-
-	if !resp.Success {
-		return resp.ID, errors.New(resp.Msg)
-	}
-
-	return resp.ID, nil
-}
-
-// GetDepositAddressForCurrency retrieves the wallet address for a given currency
-func (b *Binance) GetDepositAddressForCurrency(currency string) (string, error) {
-	path := b.API.Endpoints.URL + depositAddress
-
-	resp := struct {
-		Address    string `json:"address"`
-		Success    bool   `json:"success"`
-		AddressTag string `json:"addressTag"`
-	}{}
-
-	params := url.Values{}
-	params.Set("asset", currency)
-	params.Set("status", "true")
-
-	return resp.Address,
-		b.SendAuthHTTPRequest(http.MethodGet, path, params, request.Unset, &resp)
-}
-
-// GetWsAuthStreamKey will retrieve a key to use for authorised WS streaming
-func (b *Binance) GetWsAuthStreamKey() (string, error) {
-	var resp UserAccountStream
-	path := b.API.Endpoints.URL + userAccountStream
-	headers := make(map[string]string)
-	headers["X-MBX-APIKEY"] = b.API.Credentials.Key
-	err := b.SendPayload(&request.Item{
-		Method:        http.MethodPost,
-		Path:          path,
-		Headers:       headers,
-		Body:          bytes.NewBuffer(nil),
-		Result:        &resp,
-		AuthRequest:   true,
-		Verbose:       b.Verbose,
-		HTTPDebugging: b.HTTPDebugging,
-		HTTPRecording: b.HTTPRecording,
-	})
-	if err != nil {
-		return "", err
-	}
-	return resp.ListenKey, nil
-}
-
-// MaintainWsAuthStreamKey will keep the key alive
-func (b *Binance) MaintainWsAuthStreamKey() error {
-	var err error
-	if listenKey == "" {
-		listenKey, err = b.GetWsAuthStreamKey()
-		return err
-	}
-	path := b.API.Endpoints.URL + userAccountStream
-	params := url.Values{}
-	params.Set("listenKey", listenKey)
-	path = common.EncodeURLValues(path, params)
-	headers := make(map[string]string)
-	headers["X-MBX-APIKEY"] = b.API.Credentials.Key
-	return b.SendPayload(&request.Item{
-		Method:        http.MethodPut,
-		Path:          path,
-		Headers:       headers,
-		Body:          bytes.NewBuffer(nil),
-		AuthRequest:   true,
-		Verbose:       b.Verbose,
-		HTTPDebugging: b.HTTPDebugging,
-		HTTPRecording: b.HTTPRecording,
-	})
-}
-
-<<<<<<< HEAD
-// func parseInterval(in time.Duration) (string, error) {
-// 	switch in {
-// 	case kline.OneMin:
-// 		return convert.ParseIntervalDuration(in), nil
-// 	case kline.ThreeMin:
-// 		return TimeIntervalThreeMinutes, nil
-// 	case kline.FiveMin:
-// 		return TimeIntervalFiveMinutes, nil
-// 	case kline.FifteenMin:
-// 		return TimeIntervalFifteenMinutes, nil
-// 	case kline.ThirtyMin:
-// 		return TimeIntervalThirtyMinutes, nil
-// 	case kline.OneHour:
-// 		return TimeIntervalHour, nil
-// 	case kline.TwoHour:
-// 		return TimeIntervalTwoHours, nil
-// 	case kline.FourHour:
-// 		return TimeIntervalFourHours, nil
-// 	case kline.SixHour:
-// 		return TimeIntervalSixHours, nil
-// 	case kline.OneHour * 8:
-// 		return TimeIntervalEightHours, nil
-// 	case kline.TwelveHour:
-// 		return TimeIntervalTwelveHours, nil
-// 	case kline.OneDay:
-// 		return TimeIntervalDay, nil
-// 	case kline.ThreeDay:
-// 		return TimeIntervalThreeDays, nil
-// 	case kline.OneWeek:
-// 		return TimeIntervalWeek, nil
-// 	default:
-// 		return TimeIntervalMinute, errInvalidInterval
-// 	}
-// }
-=======
-func parseInterval(in time.Duration) (TimeInterval, error) {
-	switch in {
-	case kline.OneMin:
-		return TimeIntervalMinute, nil
-	case kline.ThreeMin:
-		return TimeIntervalThreeMinutes, nil
-	case kline.FiveMin:
-		return TimeIntervalFiveMinutes, nil
-	case kline.FifteenMin:
-		return TimeIntervalFifteenMinutes, nil
-	case kline.ThirtyMin:
-		return TimeIntervalThirtyMinutes, nil
-	case kline.OneHour:
-		return TimeIntervalHour, nil
-	case kline.TwoHour:
-		return TimeIntervalTwoHours, nil
-	case kline.FourHour:
-		return TimeIntervalFourHours, nil
-	case kline.SixHour:
-		return TimeIntervalSixHours, nil
-	case kline.OneHour * 8:
-		return TimeIntervalEightHours, nil
-	case kline.TwelveHour:
-		return TimeIntervalTwelveHours, nil
-	case kline.OneDay:
-		return TimeIntervalDay, nil
-	case kline.ThreeDay:
-		return TimeIntervalThreeDays, nil
-	case kline.OneWeek:
-		return TimeIntervalWeek, nil
-	default:
-		return TimeIntervalMinute, errInvalidInterval
-	}
-}
->>>>>>> 70615279
+package binance
+
+import (
+	"bytes"
+	"encoding/json"
+	"errors"
+	"fmt"
+	"net/http"
+	"net/url"
+	"strconv"
+	"strings"
+	"time"
+
+	"github.com/thrasher-corp/gocryptotrader/common"
+	"github.com/thrasher-corp/gocryptotrader/common/convert"
+	"github.com/thrasher-corp/gocryptotrader/common/crypto"
+	"github.com/thrasher-corp/gocryptotrader/currency"
+	exchange "github.com/thrasher-corp/gocryptotrader/exchanges"
+	"github.com/thrasher-corp/gocryptotrader/exchanges/asset"
+	"github.com/thrasher-corp/gocryptotrader/exchanges/kline"
+	"github.com/thrasher-corp/gocryptotrader/exchanges/request"
+	"github.com/thrasher-corp/gocryptotrader/exchanges/websocket/wshandler"
+	"github.com/thrasher-corp/gocryptotrader/log"
+)
+
+const (
+	apiURL = "https://api.binance.com"
+
+	// Public endpoints
+	exchangeInfo      = "/api/v3/exchangeInfo"
+	orderBookDepth    = "/api/v3/depth"
+	recentTrades      = "/api/v3/trades"
+	historicalTrades  = "/api/v3/historicalTrades"
+	aggregatedTrades  = "/api/v3/aggTrades"
+	candleStick       = "/api/v3/klines"
+	averagePrice      = "/api/v3/avgPrice"
+	priceChange       = "/api/v3/ticker/24hr"
+	symbolPrice       = "/api/v3/ticker/price"
+	bestPrice         = "/api/v3/ticker/bookTicker"
+	accountInfo       = "/api/v3/account"
+	userAccountStream = "/api/v3/userDataStream"
+
+	// Authenticated endpoints
+	newOrderTest = "/api/v3/order/test"
+	newOrder     = "/api/v3/order"
+	cancelOrder  = "/api/v3/order"
+	queryOrder   = "/api/v3/order"
+	openOrders   = "/api/v3/openOrders"
+	allOrders    = "/api/v3/allOrders"
+
+	// Withdraw API endpoints
+	withdrawEndpoint  = "/wapi/v3/withdraw.html"
+	depositHistory    = "/wapi/v3/depositHistory.html"
+	withdrawalHistory = "/wapi/v3/withdrawHistory.html"
+	depositAddress    = "/wapi/v3/depositAddress.html"
+	accountStatus     = "/wapi/v3/accountStatus.html"
+	systemStatus      = "/wapi/v3/systemStatus.html"
+	dustLog           = "/wapi/v3/userAssetDribbletLog.html"
+	tradeFee          = "/wapi/v3/tradeFee.html"
+	assetDetail       = "/wapi/v3/assetDetail.html"
+)
+
+// Binance is the overarching type across the Bithumb package
+type Binance struct {
+	exchange.Base
+	WebsocketConn *wshandler.WebsocketConnection
+
+	// Valid string list that is required by the exchange
+	validLimits []int
+}
+
+// GetExchangeInfo returns exchange information. Check binance_types for more
+// information
+func (b *Binance) GetExchangeInfo() (ExchangeInfo, error) {
+	var resp ExchangeInfo
+	path := b.API.Endpoints.URL + exchangeInfo
+
+	return resp, b.SendHTTPRequest(path, limitDefault, &resp)
+}
+
+// GetOrderBook returns full orderbook information
+//
+// OrderBookDataRequestParams contains the following members
+// symbol: string of currency pair
+// limit: returned limit amount
+func (b *Binance) GetOrderBook(obd OrderBookDataRequestParams) (OrderBook, error) {
+	var orderbook OrderBook
+	if err := b.CheckLimit(obd.Limit); err != nil {
+		return orderbook, err
+	}
+
+	params := url.Values{}
+	params.Set("symbol", strings.ToUpper(obd.Symbol))
+	params.Set("limit", fmt.Sprintf("%d", obd.Limit))
+
+	var resp OrderBookData
+	path := common.EncodeURLValues(b.API.Endpoints.URL+orderBookDepth, params)
+	if err := b.SendHTTPRequest(path, orderbookLimit(obd.Limit), &resp); err != nil {
+		return orderbook, err
+	}
+
+	for x := range resp.Bids {
+		price, err := strconv.ParseFloat(resp.Bids[x][0], 64)
+		if err != nil {
+			return orderbook, err
+		}
+
+		amount, err := strconv.ParseFloat(resp.Bids[x][1], 64)
+		if err != nil {
+			return orderbook, err
+		}
+
+		orderbook.Bids = append(orderbook.Bids, OrderbookItem{
+			Price:    price,
+			Quantity: amount,
+		})
+	}
+
+	for x := range resp.Asks {
+		price, err := strconv.ParseFloat(resp.Asks[x][0], 64)
+		if err != nil {
+			return orderbook, err
+		}
+
+		amount, err := strconv.ParseFloat(resp.Asks[x][1], 64)
+		if err != nil {
+			return orderbook, err
+		}
+
+		orderbook.Asks = append(orderbook.Asks, OrderbookItem{
+			Price:    price,
+			Quantity: amount,
+		})
+	}
+
+	orderbook.LastUpdateID = resp.LastUpdateID
+	return orderbook, nil
+}
+
+// GetRecentTrades returns recent trade activity
+// limit: Up to 500 results returned
+func (b *Binance) GetRecentTrades(rtr RecentTradeRequestParams) ([]RecentTrade, error) {
+	var resp []RecentTrade
+
+	params := url.Values{}
+	params.Set("symbol", strings.ToUpper(rtr.Symbol))
+	params.Set("limit", fmt.Sprintf("%d", rtr.Limit))
+
+	path := fmt.Sprintf("%s%s?%s", b.API.Endpoints.URL, recentTrades, params.Encode())
+
+	return resp, b.SendHTTPRequest(path, limitDefault, &resp)
+}
+
+// GetHistoricalTrades returns historical trade activity
+//
+// symbol: string of currency pair
+// limit: Optional. Default 500; max 1000.
+// fromID:
+func (b *Binance) GetHistoricalTrades(symbol string, limit int, fromID int64) ([]HistoricalTrade, error) {
+	// Dropping support due to response for market data is always
+	// {"code":-2014,"msg":"API-key format invalid."}
+	// TODO: replace with newer API vs REST endpoint
+	return nil, common.ErrFunctionNotSupported
+}
+
+// GetAggregatedTrades returns aggregated trade activity
+//
+// symbol: string of currency pair
+// limit: Optional. Default 500; max 1000.
+func (b *Binance) GetAggregatedTrades(symbol string, limit int, start, end time.Time) ([]AggregatedTrade, error) {
+	var resp []AggregatedTrade
+
+	if err := b.CheckLimit(limit); err != nil {
+		return resp, err
+	}
+
+	params := url.Values{}
+	params.Set("symbol", strings.ToUpper(symbol))
+	if limit > 0 {
+		params.Set("limit", strconv.Itoa(limit))
+	}
+
+	if end.Sub(start) > time.Hour {
+		return resp, errors.New("start and end cannot be greater than 1 hour")
+	}
+
+	path := b.API.Endpoints.URL + aggregatedTrades + "?" + params.Encode()
+	return resp, b.SendHTTPRequest(path, limitDefault, &resp)
+}
+
+// GetSpotKline returns kline data
+//
+// KlinesRequestParams supports 5 parameters
+// symbol: the symbol to get the kline data for
+// limit: optinal
+// interval: the interval time for the data
+// startTime: startTime filter for kline data
+// endTime: endTime filter for the kline data
+func (b *Binance) GetSpotKline(arg KlinesRequestParams) ([]CandleStick, error) {
+	var resp interface{}
+	var klineData []CandleStick
+
+	params := url.Values{}
+	params.Set("symbol", arg.Symbol)
+	params.Set("interval", arg.Interval)
+	if arg.Limit != 0 {
+		params.Set("limit", strconv.Itoa(arg.Limit))
+	}
+	if arg.StartTime != 0 {
+		params.Set("startTime", strconv.FormatInt(arg.StartTime, 10))
+	}
+	if arg.EndTime != 0 {
+		params.Set("endTime", strconv.FormatInt(arg.EndTime, 10))
+	}
+
+	path := fmt.Sprintf("%s%s?%s", b.API.Endpoints.URL, candleStick, params.Encode())
+
+	if err := b.SendHTTPRequest(path, limitDefault, &resp); err != nil {
+		return klineData, err
+	}
+
+	for _, responseData := range resp.([]interface{}) {
+		var candle CandleStick
+		for i, individualData := range responseData.([]interface{}) {
+			switch i {
+			case 0:
+				tempTime := individualData.(float64)
+				var err error
+				candle.OpenTime, err = convert.TimeFromUnixTimestampFloat(tempTime)
+				if err != nil {
+					return klineData, err
+				}
+			case 1:
+				candle.Open, _ = strconv.ParseFloat(individualData.(string), 64)
+			case 2:
+				candle.High, _ = strconv.ParseFloat(individualData.(string), 64)
+			case 3:
+				candle.Low, _ = strconv.ParseFloat(individualData.(string), 64)
+			case 4:
+				candle.Close, _ = strconv.ParseFloat(individualData.(string), 64)
+			case 5:
+				candle.Volume, _ = strconv.ParseFloat(individualData.(string), 64)
+			case 6:
+				tempTime := individualData.(float64)
+				var err error
+				candle.CloseTime, err = convert.TimeFromUnixTimestampFloat(tempTime)
+				if err != nil {
+					return klineData, err
+				}
+			case 7:
+				candle.QuoteAssetVolume, _ = strconv.ParseFloat(individualData.(string), 64)
+			case 8:
+				candle.TradeCount = individualData.(float64)
+			case 9:
+				candle.TakerBuyAssetVolume, _ = strconv.ParseFloat(individualData.(string), 64)
+			case 10:
+				candle.TakerBuyQuoteAssetVolume, _ = strconv.ParseFloat(individualData.(string), 64)
+			}
+		}
+		klineData = append(klineData, candle)
+	}
+	return klineData, nil
+}
+
+// GetAveragePrice returns current average price for a symbol.
+//
+// symbol: string of currency pair
+func (b *Binance) GetAveragePrice(symbol string) (AveragePrice, error) {
+	resp := AveragePrice{}
+	params := url.Values{}
+	params.Set("symbol", strings.ToUpper(symbol))
+
+	path := fmt.Sprintf("%s%s?%s", b.API.Endpoints.URL, averagePrice, params.Encode())
+
+	return resp, b.SendHTTPRequest(path, limitDefault, &resp)
+}
+
+// GetPriceChangeStats returns price change statistics for the last 24 hours
+//
+// symbol: string of currency pair
+func (b *Binance) GetPriceChangeStats(symbol string) (PriceChangeStats, error) {
+	resp := PriceChangeStats{}
+	params := url.Values{}
+	params.Set("symbol", strings.ToUpper(symbol))
+
+	path := fmt.Sprintf("%s%s?%s", b.API.Endpoints.URL, priceChange, params.Encode())
+
+	return resp, b.SendHTTPRequest(path, limitDefault, &resp)
+}
+
+// GetTickers returns the ticker data for the last 24 hrs
+func (b *Binance) GetTickers() ([]PriceChangeStats, error) {
+	var resp []PriceChangeStats
+	path := b.API.Endpoints.URL + priceChange
+	return resp, b.SendHTTPRequest(path, limitPriceChangeAll, &resp)
+}
+
+// GetLatestSpotPrice returns latest spot price of symbol
+//
+// symbol: string of currency pair
+func (b *Binance) GetLatestSpotPrice(symbol string) (SymbolPrice, error) {
+	resp := SymbolPrice{}
+	params := url.Values{}
+	params.Set("symbol", strings.ToUpper(symbol))
+
+	path := fmt.Sprintf("%s%s?%s", b.API.Endpoints.URL, symbolPrice, params.Encode())
+
+	return resp, b.SendHTTPRequest(path, symbolPriceLimit(symbol), &resp)
+}
+
+// GetBestPrice returns the latest best price for symbol
+//
+// symbol: string of currency pair
+func (b *Binance) GetBestPrice(symbol string) (BestPrice, error) {
+	resp := BestPrice{}
+	params := url.Values{}
+	params.Set("symbol", strings.ToUpper(symbol))
+
+	path := fmt.Sprintf("%s%s?%s", b.API.Endpoints.URL, bestPrice, params.Encode())
+
+	return resp, b.SendHTTPRequest(path, bestPriceLimit(symbol), &resp)
+}
+
+// NewOrder sends a new order to Binance
+func (b *Binance) NewOrder(o *NewOrderRequest) (NewOrderResponse, error) {
+	var resp NewOrderResponse
+
+	path := b.API.Endpoints.URL + newOrder
+
+	params := url.Values{}
+	params.Set("symbol", o.Symbol)
+	params.Set("side", o.Side)
+	params.Set("type", string(o.TradeType))
+	params.Set("quantity", strconv.FormatFloat(o.Quantity, 'f', -1, 64))
+	if o.TradeType == BinanceRequestParamsOrderLimit {
+		params.Set("price", strconv.FormatFloat(o.Price, 'f', -1, 64))
+	}
+	if o.TimeInForce != "" {
+		params.Set("timeInForce", string(o.TimeInForce))
+	}
+
+	if o.NewClientOrderID != "" {
+		params.Set("newClientOrderID", o.NewClientOrderID)
+	}
+
+	if o.StopPrice != 0 {
+		params.Set("stopPrice", strconv.FormatFloat(o.StopPrice, 'f', -1, 64))
+	}
+
+	if o.IcebergQty != 0 {
+		params.Set("icebergQty", strconv.FormatFloat(o.IcebergQty, 'f', -1, 64))
+	}
+
+	if o.NewOrderRespType != "" {
+		params.Set("newOrderRespType", o.NewOrderRespType)
+	}
+
+	if err := b.SendAuthHTTPRequest(http.MethodPost, path, params, limitOrder, &resp); err != nil {
+		return resp, err
+	}
+
+	if resp.Code != 0 {
+		return resp, errors.New(resp.Msg)
+	}
+	return resp, nil
+}
+
+// CancelExistingOrder sends a cancel order to Binance
+func (b *Binance) CancelExistingOrder(symbol string, orderID int64, origClientOrderID string) (CancelOrderResponse, error) {
+	var resp CancelOrderResponse
+
+	path := b.API.Endpoints.URL + cancelOrder
+
+	params := url.Values{}
+	params.Set("symbol", symbol)
+
+	if orderID != 0 {
+		params.Set("orderId", strconv.FormatInt(orderID, 10))
+	}
+
+	if origClientOrderID != "" {
+		params.Set("origClientOrderId", origClientOrderID)
+	}
+
+	return resp, b.SendAuthHTTPRequest(http.MethodDelete, path, params, limitOrder, &resp)
+}
+
+// OpenOrders Current open orders. Get all open orders on a symbol.
+// Careful when accessing this with no symbol: The number of requests counted against the rate limiter
+// is significantly higher
+func (b *Binance) OpenOrders(symbol string) ([]QueryOrderData, error) {
+	var resp []QueryOrderData
+
+	path := b.API.Endpoints.URL + openOrders
+
+	params := url.Values{}
+
+	if symbol != "" {
+		params.Set("symbol", strings.ToUpper(symbol))
+	}
+
+	if err := b.SendAuthHTTPRequest(http.MethodGet, path, params, openOrdersLimit(symbol), &resp); err != nil {
+		return resp, err
+	}
+
+	return resp, nil
+}
+
+// AllOrders Get all account orders; active, canceled, or filled.
+// orderId optional param
+// limit optional param, default 500; max 500
+func (b *Binance) AllOrders(symbol, orderID, limit string) ([]QueryOrderData, error) {
+	var resp []QueryOrderData
+
+	path := b.API.Endpoints.URL + allOrders
+
+	params := url.Values{}
+	params.Set("symbol", strings.ToUpper(symbol))
+	if orderID != "" {
+		params.Set("orderId", orderID)
+	}
+	if limit != "" {
+		params.Set("limit", limit)
+	}
+	if err := b.SendAuthHTTPRequest(http.MethodGet, path, params, limitOrdersAll, &resp); err != nil {
+		return resp, err
+	}
+
+	return resp, nil
+}
+
+// QueryOrder returns information on a past order
+func (b *Binance) QueryOrder(symbol, origClientOrderID string, orderID int64) (QueryOrderData, error) {
+	var resp QueryOrderData
+
+	path := b.API.Endpoints.URL + queryOrder
+
+	params := url.Values{}
+	params.Set("symbol", strings.ToUpper(symbol))
+	if origClientOrderID != "" {
+		params.Set("origClientOrderId", origClientOrderID)
+	}
+	if orderID != 0 {
+		params.Set("orderId", strconv.FormatInt(orderID, 10))
+	}
+
+	if err := b.SendAuthHTTPRequest(http.MethodGet, path, params, limitOrder, &resp); err != nil {
+		return resp, err
+	}
+
+	if resp.Code != 0 {
+		return resp, errors.New(resp.Msg)
+	}
+	return resp, nil
+}
+
+// GetAccount returns binance user accounts
+func (b *Binance) GetAccount() (*Account, error) {
+	type response struct {
+		Response
+		Account
+	}
+
+	var resp response
+
+	path := b.API.Endpoints.URL + accountInfo
+	params := url.Values{}
+
+	if err := b.SendAuthHTTPRequest(http.MethodGet, path, params, request.Unset, &resp); err != nil {
+		return &resp.Account, err
+	}
+
+	if resp.Code != 0 {
+		return &resp.Account, errors.New(resp.Msg)
+	}
+
+	return &resp.Account, nil
+}
+
+// SendHTTPRequest sends an unauthenticated request
+func (b *Binance) SendHTTPRequest(path string, f request.EndpointLimit, result interface{}) error {
+	return b.SendPayload(&request.Item{
+		Method:        http.MethodGet,
+		Path:          path,
+		Result:        result,
+		Verbose:       b.Verbose,
+		HTTPDebugging: b.HTTPDebugging,
+		HTTPRecording: b.HTTPRecording,
+		Endpoint:      f})
+}
+
+// SendAuthHTTPRequest sends an authenticated HTTP request
+func (b *Binance) SendAuthHTTPRequest(method, path string, params url.Values, f request.EndpointLimit, result interface{}) error {
+	if !b.AllowAuthenticatedRequest() {
+		return fmt.Errorf(exchange.WarningAuthenticatedRequestWithoutCredentialsSet, b.Name)
+	}
+
+	if params == nil {
+		params = url.Values{}
+	}
+	params.Set("recvWindow", strconv.FormatInt(convert.RecvWindow(5*time.Second), 10))
+	params.Set("timestamp", strconv.FormatInt(time.Now().Unix()*1000, 10))
+
+	signature := params.Encode()
+	hmacSigned := crypto.GetHMAC(crypto.HashSHA256, []byte(signature), []byte(b.API.Credentials.Secret))
+	hmacSignedStr := crypto.HexEncodeToString(hmacSigned)
+
+	headers := make(map[string]string)
+	headers["X-MBX-APIKEY"] = b.API.Credentials.Key
+
+	if b.Verbose {
+		log.Debugf(log.ExchangeSys, "sent path: %s", path)
+	}
+
+	path = common.EncodeURLValues(path, params)
+	path += "&signature=" + hmacSignedStr
+
+	interim := json.RawMessage{}
+
+	errCap := struct {
+		Success bool   `json:"success"`
+		Message string `json:"msg"`
+	}{}
+
+	err := b.SendPayload(&request.Item{
+		Method:        method,
+		Path:          path,
+		Headers:       headers,
+		Body:          bytes.NewBuffer(nil),
+		Result:        &interim,
+		AuthRequest:   true,
+		Verbose:       b.Verbose,
+		HTTPDebugging: b.HTTPDebugging,
+		HTTPRecording: b.HTTPRecording,
+		Endpoint:      f})
+	if err != nil {
+		return err
+	}
+
+	if err := json.Unmarshal(interim, &errCap); err == nil {
+		if !errCap.Success && errCap.Message != "" {
+			return errors.New(errCap.Message)
+		}
+	}
+
+	return json.Unmarshal(interim, result)
+}
+
+// CheckLimit checks value against a variable list
+func (b *Binance) CheckLimit(limit int) error {
+	for x := range b.validLimits {
+		if b.validLimits[x] == limit {
+			return nil
+		}
+	}
+	return errors.New("incorrect limit values - valid values are 5, 10, 20, 50, 100, 500, 1000")
+}
+
+// CheckSymbol checks value against a variable list
+func (b *Binance) CheckSymbol(symbol string, assetType asset.Item) error {
+	enPairs := b.GetAvailablePairs(assetType)
+	for x := range enPairs {
+		if b.FormatExchangeCurrency(enPairs[x], assetType).String() == symbol {
+			return nil
+		}
+	}
+	return errors.New("incorrect symbol values - please check available pairs in configuration")
+}
+
+// SetValues sets the default valid values
+func (b *Binance) SetValues() {
+	b.validLimits = []int{5, 10, 20, 50, 100, 500, 1000, 5000}
+}
+
+// GetFee returns an estimate of fee based on type of transaction
+func (b *Binance) GetFee(feeBuilder *exchange.FeeBuilder) (float64, error) {
+	var fee float64
+
+	switch feeBuilder.FeeType {
+	case exchange.CryptocurrencyTradeFee:
+		multiplier, err := b.getMultiplier(feeBuilder.IsMaker)
+		if err != nil {
+			return 0, err
+		}
+		fee = calculateTradingFee(feeBuilder.PurchasePrice, feeBuilder.Amount, multiplier)
+	case exchange.CryptocurrencyWithdrawalFee:
+		fee = getCryptocurrencyWithdrawalFee(feeBuilder.Pair.Base)
+	case exchange.OfflineTradeFee:
+		fee = getOfflineTradeFee(feeBuilder.PurchasePrice, feeBuilder.Amount)
+	}
+	if fee < 0 {
+		fee = 0
+	}
+	return fee, nil
+}
+
+// getOfflineTradeFee calculates the worst case-scenario trading fee
+func getOfflineTradeFee(price, amount float64) float64 {
+	return 0.002 * price * amount
+}
+
+// getMultiplier retrieves account based taker/maker fees
+func (b *Binance) getMultiplier(isMaker bool) (float64, error) {
+	var multiplier float64
+	account, err := b.GetAccount()
+	if err != nil {
+		return 0, err
+	}
+	if isMaker {
+		multiplier = float64(account.MakerCommission)
+	} else {
+		multiplier = float64(account.TakerCommission)
+	}
+	return multiplier, nil
+}
+
+// calculateTradingFee returns the fee for trading any currency on Bittrex
+func calculateTradingFee(purchasePrice, amount, multiplier float64) float64 {
+	return (multiplier / 100) * purchasePrice * amount
+}
+
+// getCryptocurrencyWithdrawalFee returns the fee for withdrawing from the exchange
+func getCryptocurrencyWithdrawalFee(c currency.Code) float64 {
+	return WithdrawalFees[c]
+}
+
+// WithdrawCrypto sends cryptocurrency to the address of your choosing
+func (b *Binance) WithdrawCrypto(asset, address, addressTag, name, amount string) (string, error) {
+	var resp WithdrawResponse
+	path := b.API.Endpoints.URL + withdrawEndpoint
+
+	params := url.Values{}
+	params.Set("asset", asset)
+	params.Set("address", address)
+	params.Set("amount", amount)
+	if len(name) > 0 {
+		params.Set("name", name)
+	}
+	if len(addressTag) > 0 {
+		params.Set("addressTag", addressTag)
+	}
+
+	if err := b.SendAuthHTTPRequest(http.MethodPost, path, params, request.Unset, &resp); err != nil {
+		return "", err
+	}
+
+	if !resp.Success {
+		return resp.ID, errors.New(resp.Msg)
+	}
+
+	return resp.ID, nil
+}
+
+// GetDepositAddressForCurrency retrieves the wallet address for a given currency
+func (b *Binance) GetDepositAddressForCurrency(currency string) (string, error) {
+	path := b.API.Endpoints.URL + depositAddress
+
+	resp := struct {
+		Address    string `json:"address"`
+		Success    bool   `json:"success"`
+		AddressTag string `json:"addressTag"`
+	}{}
+
+	params := url.Values{}
+	params.Set("asset", currency)
+	params.Set("status", "true")
+
+	return resp.Address,
+		b.SendAuthHTTPRequest(http.MethodGet, path, params, request.Unset, &resp)
+}
+
+// GetWsAuthStreamKey will retrieve a key to use for authorised WS streaming
+func (b *Binance) GetWsAuthStreamKey() (string, error) {
+	var resp UserAccountStream
+	path := b.API.Endpoints.URL + userAccountStream
+	headers := make(map[string]string)
+	headers["X-MBX-APIKEY"] = b.API.Credentials.Key
+	err := b.SendPayload(&request.Item{
+		Method:        http.MethodPost,
+		Path:          path,
+		Headers:       headers,
+		Body:          bytes.NewBuffer(nil),
+		Result:        &resp,
+		AuthRequest:   true,
+		Verbose:       b.Verbose,
+		HTTPDebugging: b.HTTPDebugging,
+		HTTPRecording: b.HTTPRecording,
+	})
+	if err != nil {
+		return "", err
+	}
+	return resp.ListenKey, nil
+}
+
+// MaintainWsAuthStreamKey will keep the key alive
+func (b *Binance) MaintainWsAuthStreamKey() error {
+	var err error
+	if listenKey == "" {
+		listenKey, err = b.GetWsAuthStreamKey()
+		return err
+	}
+	path := b.API.Endpoints.URL + userAccountStream
+	params := url.Values{}
+	params.Set("listenKey", listenKey)
+	path = common.EncodeURLValues(path, params)
+	headers := make(map[string]string)
+	headers["X-MBX-APIKEY"] = b.API.Credentials.Key
+	return b.SendPayload(&request.Item{
+		Method:        http.MethodPut,
+		Path:          path,
+		Headers:       headers,
+		Body:          bytes.NewBuffer(nil),
+		AuthRequest:   true,
+		Verbose:       b.Verbose,
+		HTTPDebugging: b.HTTPDebugging,
+		HTTPRecording: b.HTTPRecording,
+	})
+}
+
+// func parseInterval(in time.Duration) (string, error) {
+// 	switch in {
+// 	case kline.OneMin:
+// 		return convert.ParseIntervalDuration(in), nil
+// 	case kline.ThreeMin:
+// 		return TimeIntervalThreeMinutes, nil
+// 	case kline.FiveMin:
+// 		return TimeIntervalFiveMinutes, nil
+// 	case kline.FifteenMin:
+// 		return TimeIntervalFifteenMinutes, nil
+// 	case kline.ThirtyMin:
+// 		return TimeIntervalThirtyMinutes, nil
+// 	case kline.OneHour:
+// 		return TimeIntervalHour, nil
+// 	case kline.TwoHour:
+// 		return TimeIntervalTwoHours, nil
+// 	case kline.FourHour:
+// 		return TimeIntervalFourHours, nil
+// 	case kline.SixHour:
+// 		return TimeIntervalSixHours, nil
+// 	case kline.OneHour * 8:
+// 		return TimeIntervalEightHours, nil
+// 	case kline.TwelveHour:
+// 		return TimeIntervalTwelveHours, nil
+// 	case kline.OneDay:
+// 		return TimeIntervalDay, nil
+// 	case kline.ThreeDay:
+// 		return TimeIntervalThreeDays, nil
+// 	case kline.OneWeek:
+// 		return TimeIntervalWeek, nil
+// 	default:
+// 		return TimeIntervalMinute, errInvalidInterval
+// 	}
+// }