package binance

import (
	"bytes"
	"context"
	"encoding/json"
	"errors"
	"fmt"
	"net/http"
	"net/url"
	"sort"
	"strconv"
	"time"

	"github.com/thrasher-corp/gocryptotrader/common"
	"github.com/thrasher-corp/gocryptotrader/common/convert"
	"github.com/thrasher-corp/gocryptotrader/common/crypto"
	"github.com/thrasher-corp/gocryptotrader/currency"
	exchange "github.com/thrasher-corp/gocryptotrader/exchanges"
	"github.com/thrasher-corp/gocryptotrader/exchanges/request"
	"github.com/thrasher-corp/gocryptotrader/exchanges/stream"
	"github.com/thrasher-corp/gocryptotrader/log"
)

// Binance is the overarching type across the Binance package
type Binance struct {
	exchange.Base
	USDTWS              stream.WebsocketConnection
	CoinMarginFuturesWS stream.WebsocketConnection
	// Valid string list that is required by the exchange
	validLimits []int
}

const (
	apiURL         = "https://api.binance.com"
	spotAPIURL     = "https://sapi.binance.com"
	cfuturesAPIURL = "https://dapi.binance.com"
	ufuturesAPIURL = "https://fapi.binance.com"

	// Public endpoints

	// Futures
	cfuturesExchangeInfo       = "/dapi/v1/exchangeInfo?"
	cfuturesOrderbook          = "/dapi/v1/depth?"
	cfuturesRecentTrades       = "/dapi/v1/trades?"
	cfuturesHistoricalTrades   = "/dapi/v1/historicalTrades?"
	cfuturesCompressedTrades   = "/dapi/v1/aggTrades?"
	cfuturesKlineData          = "/dapi/v1/klines?"
	cfuturesContinuousKline    = "/dapi/v1/continuousKlines?"
	cfuturesIndexKline         = "/dapi/v1/indexPriceKlines?"
	cfuturesMarkPriceKline     = "/dapi/v1/markPriceKlines?"
	cfuturesMarkPrice          = "/dapi/v1/premiumIndex?"
	cfuturesFundingRateHistory = "/dapi/v1/fundingRate?"
	cfuturesTickerPriceStats   = "/dapi/v1/ticker/24hr?"
	cfuturesSymbolPriceTicker  = "/dapi/v1/ticker/price?"
	cfuturesSymbolOrderbook    = "/dapi/v1/ticker/bookTicker?"
	cfuturesLiquidationOrders  = "/dapi/v1/allForceOrders?"
	cfuturesOpenInterest       = "/dapi/v1/openInterest?"
	cfuturesOpenInterestStats  = "/futures/data/openInterestHist?"
	cfuturesTopAccountsRatio   = "/futures/data/topLongShortAccountRatio?"
	cfuturesTopPositionsRatio  = "/futures/data/topLongShortPositionRatio?"
	cfuturesLongShortRatio     = "/futures/data/globalLongShortAccountRatio?"
	cfuturesBuySellVolume      = "/futures/data/takerBuySellVol?"
	cfuturesBasis              = "/futures/data/basis?"

	ufuturesExchangeInfo       = "/fapi/v1/exchangeInfo?"
	ufuturesOrderbook          = "/fapi/v1/depth?"
	ufuturesRecentTrades       = "/fapi/v1/trades?"
	ufuturesHistoricalTrades   = "/fapi/v1/historicalTrades?"
	ufuturesCompressedTrades   = "/fapi/v1/aggTrades?"
	ufuturesKlineData          = "/fapi/v1/klines?"
	ufuturesMarkPrice          = "/fapi/v1/premiumIndex?"
	ufuturesFundingRateHistory = "/fapi/v1/fundingRate?"
	ufuturesTickerPriceStats   = "/fapi/v1/ticker/24hr?"
	ufuturesSymbolPriceTicker  = "/fapi/v1/ticker/price?"
	ufuturesSymbolOrderbook    = "/fapi/v1/ticker/bookTicker?"
	ufuturesLiquidationOrders  = "/fapi/v1/allForceOrders?"
	ufuturesOpenInterest       = "/fapi/v1/openInterest?"
	ufuturesOpenInterestStats  = "/futures/data/openInterestHist?"
	ufuturesTopAccountsRatio   = "/futures/data/topLongShortAccountRatio?"
	ufuturesTopPositionsRatio  = "/futures/data/topLongShortPositionRatio?"
	ufuturesLongShortRatio     = "/futures/data/globalLongShortAccountRatio?"
	ufuturesBuySellVolume      = "/futures/data/takerlongshortRatio?"

	// Spot
	exchangeInfo      = "/api/v3/exchangeInfo"
	orderBookDepth    = "/api/v3/depth"
	recentTrades      = "/api/v3/trades"
	aggregatedTrades  = "/api/v3/aggTrades"
	candleStick       = "/api/v3/klines"
	averagePrice      = "/api/v3/avgPrice"
	priceChange       = "/api/v3/ticker/24hr"
	symbolPrice       = "/api/v3/ticker/price"
	bestPrice         = "/api/v3/ticker/bookTicker"
	accountInfo       = "/api/v3/account"
	userAccountStream = "/api/v3/userDataStream"
	fundingRate       = "/fapi/v1/fundingRate?"
	perpExchangeInfo  = "/fapi/v1/exchangeInfo"

	// Authenticated endpoints

	// coin margined futures
	cfuturesOrder                 = "/dapi/v1/order"
	cfuturesBatchOrder            = "/dapi/v1/batchOrders"
	cfuturesCancelAllOrders       = "/dapi/v1/allOpenOrders"
	cfuturesCountdownCancel       = "/dapi/v1/countdownCancelAll"
	cfuturesOpenOrder             = "/dapi/v1/openOrder"
	cfuturesAllOpenOrders         = "/dapi/v1/openOrders"
	cfuturesAllOrders             = "/dapi/v1/allOrders"
	cfuturesAccountBalance        = "/dapi/v1/balance"
	cfuturesAccountInfo           = "/dapi/v1/account"
	cfuturesChangeInitialLeverage = "/dapi/v1/leverage"
	cfuturesChangeMarginType      = "/dapi/v1/marginType"
	cfuturesModifyMargin          = "/dapi/v1/positionMargin"
	cfuturesMarginChangeHistory   = "/dapi/v1/positionMargin/history"
	cfuturesPositionInfo          = "/dapi/v1/positionRisk"
	cfuturesAccountTradeList      = "/dapi/v1/userTrades"
	cfuturesIncomeHistory         = "/dapi/v1/income"
	cfuturesNotionalBracket       = "/dapi/v1/leverageBracket"
	cfuturesUsersForceOrders      = "/dapi/v1/forceOrders"
	cfuturesADLQuantile           = "/dapi/v1/adlQuantile"

	// usdt margined futures
	ufuturesOrder                 = "/fapi/v1/order"
	ufuturesBatchOrder            = "/fapi/v1/batchOrders"
	ufuturesCancelAllOrders       = "/fapi/v1/allOpenOrders"
	ufuturesCountdownCancel       = "/fapi/v1/countdownCancelAll"
	ufuturesOpenOrder             = "/fapi/v1/openOrder"
	ufuturesAllOpenOrders         = "/fapi/v1/openOrders"
	ufuturesAllOrders             = "/fapi/v1/allOrders"
	ufuturesAccountBalance        = "/fapi/v2/balance"
	ufuturesAccountInfo           = "/fapi/v2/account"
	ufuturesChangeInitialLeverage = "/fapi/v1/leverage"
	ufuturesChangeMarginType      = "/fapi/v1/marginType"
	ufuturesModifyMargin          = "/fapi/v1/positionMargin"
	ufuturesMarginChangeHistory   = "/fapi/v1/positionMargin/history"
	ufuturesPositionInfo          = "/fapi/v2/positionRisk"
	ufuturesAccountTradeList      = "/fapi/v1/userTrades"
	ufuturesIncomeHistory         = "/fapi/v1/income"
	ufuturesNotionalBracket       = "/fapi/v1/leverageBracket"
	ufuturesUsersForceOrders      = "/fapi/v1/forceOrders"
	ufuturesADLQuantile           = "/fapi/v1/adlQuantile"

	// spot
	newOrderTest  = "/api/v3/order/test"
	orderEndpoint = "/api/v3/order"
	openOrders    = "/api/v3/openOrders"
	allOrders     = "/api/v3/allOrders"

	// Withdraw API endpoints
	withdrawEndpoint            = "/wapi/v3/withdraw.html"
	depositHistory              = "/wapi/v3/depositHistory.html"
	withdrawalHistory           = "/wapi/v3/withdrawHistory.html"
	depositAddress              = "/wapi/v3/depositAddress.html"
	accountStatus               = "/wapi/v3/accountStatus.html"
	systemStatus                = "/wapi/v3/systemStatus.html"
	dustLog                     = "/wapi/v3/userAssetDribbletLog.html"
	tradeFee                    = "/wapi/v3/tradeFee.html"
	assetDetail                 = "/wapi/v3/assetDetail.html"
	undocumentedInterestHistory = "/gateway-api/v1/public/isolated-margin/pair/vip-level"
)

// UExchangeInfo stores usdt margined futures data
func (b *Binance) UExchangeInfo() (UFuturesExchangeInfo, error) {
	var resp UFuturesExchangeInfo
	return resp, b.SendHTTPRequest(exchange.RestUSDTMargined, ufuturesExchangeInfo, limitDefault, &resp)
}

// UFuturesOrderbook gets orderbook data for usdt margined futures
func (b *Binance) UFuturesOrderbook(symbol string, limit int64) (OrderBook, error) {
	var resp OrderBook
	var data OrderbookData
	params := url.Values{}
	params.Set("symbol", symbol)
	strLimit := strconv.FormatInt(limit, 10)
	if strLimit != "" {
		if !common.StringDataCompare(uValidOBLimits, strLimit) {
			return resp, fmt.Errorf("invalid limit: %v", limit)
		}
		params.Set("limit", strLimit)
	}
	err := b.SendHTTPRequest(exchange.RestUSDTMargined, ufuturesOrderbook+params.Encode(), limitDefault, &data)
	if err != nil {
		return resp, err
	}
	resp.Symbol = symbol
	resp.LastUpdateID = data.LastUpdateID
	var price, quantity float64
	for x := range data.Asks {
		price, err = strconv.ParseFloat(data.Asks[x][0], 64)
		if err != nil {
			return resp, err
		}
		quantity, err = strconv.ParseFloat(data.Asks[x][1], 64)
		if err != nil {
			return resp, err
		}
		resp.Asks = append(resp.Asks, OrderbookItem{
			Price:    price,
			Quantity: quantity,
		})
	}
	for y := range data.Bids {
		price, err = strconv.ParseFloat(data.Bids[y][0], 64)
		if err != nil {
			return resp, err
		}
		quantity, err = strconv.ParseFloat(data.Bids[y][1], 64)
		if err != nil {
			return resp, err
		}
		resp.Bids = append(resp.Bids, OrderbookItem{
			Price:    price,
			Quantity: quantity,
		})
	}
	return resp, nil
}

// URecentTrades gets recent trades for usdt margined futures
func (b *Binance) URecentTrades(symbol, fromID string, limit int64) ([]UPublicTradesData, error) {
	var resp []UPublicTradesData
	params := url.Values{}
	params.Set("symbol", symbol)
	if fromID != "" {
		params.Set("fromID", fromID)
	}
	if limit > 0 && limit < 1000 {
		params.Set("limit", strconv.FormatInt(limit, 10))
	}
	return resp, b.SendHTTPRequest(exchange.RestUSDTMargined, ufuturesRecentTrades+params.Encode(), limitDefault, &resp)
}

// UCompressedTrades gets compressed public trades for usdt margined futures
func (b *Binance) UCompressedTrades(symbol, fromID string, limit int64, startTime, endTime time.Time) ([]UCompressedTradeData, error) {
	var resp []UCompressedTradeData
	params := url.Values{}
	params.Set("symbol", symbol)
	if fromID != "" {
		params.Set("fromID", fromID)
	}
	if limit > 0 && limit < 1000 {
		params.Set("limit", strconv.FormatInt(limit, 10))
	}
	if !startTime.IsZero() && !endTime.IsZero() {
		if startTime.After(endTime) {
			return resp, errors.New("startTime cannot be after endTime")
		}
		params.Set("start_time", strconv.FormatInt(startTime.Unix(), 10))
		params.Set("end_time", strconv.FormatInt(endTime.Unix(), 10))
	}
	return resp, b.SendHTTPRequest(exchange.RestUSDTMargined, ufuturesCompressedTrades+params.Encode(), limitDefault, &resp)
}

// UKlineData gets kline data for usdt margined futures
func (b *Binance) UKlineData(symbol, interval string, limit int64, startTime, endTime time.Time) ([]FuturesCandleStick, error) {
	var data [][10]interface{}
	var resp []FuturesCandleStick
	params := url.Values{}
	params.Set("symbol", symbol)
	if !common.StringDataCompare(uValidPeriods, interval) {
		return resp, errors.New("invalid interval")
	}
	params.Set("interval", interval)
	if limit > 0 && limit < 1000 {
		params.Set("limit", strconv.FormatInt(limit, 10))
	}
	if !startTime.IsZero() && !endTime.IsZero() {
		if startTime.After(endTime) {
			return resp, errors.New("startTime cannot be after endTime")
		}
		params.Set("start_time", strconv.FormatInt(startTime.Unix(), 10))
		params.Set("end_time", strconv.FormatInt(endTime.Unix(), 10))
	}
	err := b.SendHTTPRequest(exchange.RestUSDTMargined, ufuturesKlineData+params.Encode(), limitDefault, &data)
	if err != nil {
		return resp, err
	}
	var tempData FuturesCandleStick
	var floatData float64
	var strData string
	var ok bool
	for x := range data {
		floatData, ok = data[x][0].(float64)
		if !ok {
			return resp, errors.New("type assertion failed for opentime")
		}
		tempData.OpenTime = time.Unix(int64(floatData), 0)
		strData, ok = data[x][1].(string)
		if !ok {
			return resp, errors.New("type assertion failed for open")
		}
		floatData, err = strconv.ParseFloat(strData, 64)
		if err != nil {
			return resp, err
		}
		tempData.Open = floatData
		strData, ok = data[x][2].(string)
		if !ok {
			return resp, errors.New("type assertion failed for high")
		}
		floatData, err = strconv.ParseFloat(strData, 64)
		if err != nil {
			return resp, err
		}
		tempData.High = floatData
		strData, ok = data[x][3].(string)
		if !ok {
			return resp, errors.New("type assertion failed for low")
		}
		floatData, err = strconv.ParseFloat(strData, 64)
		if err != nil {
			return resp, err
		}
		tempData.Low = floatData
		strData, ok = data[x][4].(string)
		if !ok {
			return resp, errors.New("type assertion failed for close")
		}
		floatData, err = strconv.ParseFloat(strData, 64)
		if err != nil {
			return resp, err
		}
		tempData.Close = floatData
		strData, ok = data[x][5].(string)
		if !ok {
			return resp, errors.New("type assertion failed for volume")
		}
		floatData, err = strconv.ParseFloat(strData, 64)
		if err != nil {
			return resp, err
		}
		tempData.Volume = floatData
		floatData, ok = data[x][6].(float64)
		if !ok {
			return resp, errors.New("type assertion failed for ")
		}
		tempData.CloseTime = time.Unix(int64(floatData), 0)
		strData, ok = data[x][7].(string)
		if !ok {
			return resp, errors.New("type assertion failed base asset volume")
		}
		floatData, err = strconv.ParseFloat(strData, 64)
		if err != nil {
			return resp, err
		}
		tempData.BaseAssetVolume = floatData
		floatData, ok = data[x][8].(float64)
		if !ok {
			return resp, errors.New("type assertion failed for taker buy volume")
		}
		tempData.TakerBuyVolume = floatData
		strData, ok = data[x][9].(string)
		if !ok {
			return resp, errors.New("type assertion failed for taker buy base asset volume")
		}
		floatData, err = strconv.ParseFloat(strData, 64)
		if err != nil {
			return resp, err
		}
		tempData.TakerBuyBaseAssetVolume = floatData
		resp = append(resp, tempData)
	}
	return resp, nil
}

// UGetMarkPrice gets mark price data for USDTMarginedFutures
func (b *Binance) UGetMarkPrice(symbol string) ([]UMarkPrice, error) {
	params := url.Values{}
	if symbol != "" {
		params.Set("symbol", symbol)
		var tempResp UMarkPrice
		err := b.SendHTTPRequest(exchange.RestUSDTMargined, ufuturesMarkPrice+params.Encode(), limitDefault, &tempResp)
		if err != nil {
			return nil, err
		}
		return []UMarkPrice{tempResp}, nil
	}
	var resp []UMarkPrice
	err := b.SendHTTPRequest(exchange.RestUSDTMargined, ufuturesMarkPrice+params.Encode(), limitDefault, &resp)
	if err != nil {
		return nil, err
	}
	return resp, nil
}

// UGetFundingHistory gets funding history for USDTMarginedFutures
func (b *Binance) UGetFundingHistory(symbol string, limit int64, startTime, endTime time.Time) ([]FundingRateHistory, error) {
	var resp []FundingRateHistory
	params := url.Values{}
	if symbol != "" {
		params.Set("symbol", symbol)
	}
	if limit > 0 && limit < 1000 {
		params.Set("limit", strconv.FormatInt(limit, 10))
	}
	if !startTime.IsZero() && !endTime.IsZero() {
		if startTime.After(endTime) {
			return resp, errors.New("startTime cannot be after endTime")
		}
		params.Set("start_time", strconv.FormatInt(startTime.Unix(), 10))
		params.Set("end_time", strconv.FormatInt(endTime.Unix(), 10))
	}
	return resp, b.SendHTTPRequest(exchange.RestUSDTMargined, ufuturesFundingRateHistory+params.Encode(), limitDefault, &resp)
}

// U24HTickerPriceChangeStats gets 24hr ticker price change stats for USDTMarginedFutures
func (b *Binance) U24HTickerPriceChangeStats(symbol string) ([]U24HrPriceChangeStats, error) {
	params := url.Values{}
	if symbol != "" {
		params.Set("symbol", symbol)
		var tempResp U24HrPriceChangeStats
		err := b.SendHTTPRequest(exchange.RestUSDTMargined, ufuturesTickerPriceStats+params.Encode(), limitDefault, &tempResp)
		if err != nil {
			return nil, err
		}
		return []U24HrPriceChangeStats{tempResp}, err
	}
	var resp []U24HrPriceChangeStats
	err := b.SendHTTPRequest(exchange.RestUSDTMargined, ufuturesTickerPriceStats+params.Encode(), limitDefault, &resp)
	return resp, err
}

// USymbolPriceTicker gets symbol price ticker for USDTMarginedFutures
func (b *Binance) USymbolPriceTicker(symbol string) ([]USymbolPriceTicker, error) {
	params := url.Values{}
	if symbol != "" {
		params.Set("symbol", symbol)
		var tempResp USymbolPriceTicker
		err := b.SendHTTPRequest(exchange.RestUSDTMargined, ufuturesSymbolPriceTicker+params.Encode(), limitDefault, &tempResp)
		if err != nil {
			return nil, err
		}
		return []USymbolPriceTicker{tempResp}, err
	}
	var resp []USymbolPriceTicker
	err := b.SendHTTPRequest(exchange.RestUSDTMargined, ufuturesSymbolPriceTicker+params.Encode(), limitDefault, &resp)
	return resp, err
}

// USymbolOrderbookTicker gets symbol orderbook ticker
func (b *Binance) USymbolOrderbookTicker(symbol string) ([]USymbolOrderbookTicker, error) {
	params := url.Values{}
	if symbol != "" {
		params.Set("symbol", symbol)
		var tempResp USymbolOrderbookTicker
		err := b.SendHTTPRequest(exchange.RestUSDTMargined, ufuturesSymbolOrderbook+params.Encode(), limitDefault, &tempResp)
		if err != nil {
			return nil, err
		}
		return []USymbolOrderbookTicker{tempResp}, err
	}
	var resp []USymbolOrderbookTicker
	err := b.SendHTTPRequest(exchange.RestUSDTMargined, ufuturesTickerPriceStats+params.Encode(), limitDefault, &resp)
	return resp, err
}

// ULiquidationOrders gets public liquidation orders
func (b *Binance) ULiquidationOrders(symbol string, limit int64, startTime, endTime time.Time) ([]ULiquidationOrdersData, error) {
	var resp []ULiquidationOrdersData
	params := url.Values{}
	if symbol != "" {
		params.Set("symbol", symbol)
	}
	if limit > 0 && limit < 1000 {
		params.Set("limit", strconv.FormatInt(limit, 10))
	}
	if !startTime.IsZero() && !endTime.IsZero() {
		if startTime.After(endTime) {
			return resp, errors.New("startTime cannot be after endTime")
		}
		params.Set("start_time", strconv.FormatInt(startTime.Unix(), 10))
		params.Set("end_time", strconv.FormatInt(endTime.Unix(), 10))
	}
	return resp, b.SendHTTPRequest(exchange.RestUSDTMargined, ufuturesLiquidationOrders+params.Encode(), limitDefault, &resp)
}

// UOpenInterest gets open interest data for USDTMarginedFutures
func (b *Binance) UOpenInterest(symbol string) (UOpenInterestData, error) {
	var resp UOpenInterestData
	params := url.Values{}
	params.Set("symbol", symbol)
	return resp, b.SendHTTPRequest(exchange.RestUSDTMargined, ufuturesOpenInterest+params.Encode(), limitDefault, &resp)
}

// UOpenInterestStats gets open interest stats for USDTMarginedFutures
func (b *Binance) UOpenInterestStats(symbol, period string, limit int64, startTime, endTime time.Time) ([]UOpenInterestStats, error) {
	var resp []UOpenInterestStats
	params := url.Values{}
	params.Set("symbol", symbol)
	if !common.StringDataCompare(uValidPeriods, period) {
		return resp, errors.New("invalid period")
	}
	params.Set("period", period)
	if limit > 0 && limit < 1000 {
		params.Set("limit", strconv.FormatInt(limit, 10))
	}
	if !startTime.IsZero() && !endTime.IsZero() {
		if startTime.After(endTime) {
			return resp, errors.New("startTime cannot be after endTime")
		}
		params.Set("start_time", strconv.FormatInt(startTime.Unix(), 10))
		params.Set("end_time", strconv.FormatInt(endTime.Unix(), 10))
	}
	return resp, b.SendHTTPRequest(exchange.RestUSDTMargined, ufuturesOpenInterestStats+params.Encode(), limitDefault, &resp)
}

// UTopAcccountsLongShortRatio gets long/short ratio data for top trader accounts in ufutures
func (b *Binance) UTopAcccountsLongShortRatio(symbol, period string, limit int64, startTime, endTime time.Time) ([]ULongShortRatio, error) {
	var resp []ULongShortRatio
	params := url.Values{}
	params.Set("symbol", symbol)
	if !common.StringDataCompare(uValidPeriods, period) {
		return resp, errors.New("invalid period")
	}
	params.Set("period", period)
	if limit > 0 && limit < 500 {
		params.Set("limit", strconv.FormatInt(limit, 10))
	}
	if !startTime.IsZero() && !endTime.IsZero() {
		if startTime.After(endTime) {
			return resp, errors.New("startTime cannot be after endTime")
		}
		params.Set("start_time", strconv.FormatInt(startTime.Unix(), 10))
		params.Set("end_time", strconv.FormatInt(endTime.Unix(), 10))
	}
	return resp, b.SendHTTPRequest(exchange.RestUSDTMargined, ufuturesTopAccountsRatio+params.Encode(), limitDefault, &resp)
}

// UTopPostionsLongShortRatio gets long/short ratio data for top positions' in ufutures
func (b *Binance) UTopPostionsLongShortRatio(symbol, period string, limit int64, startTime, endTime time.Time) ([]ULongShortRatio, error) {
	var resp []ULongShortRatio
	params := url.Values{}
	params.Set("symbol", symbol)
	if !common.StringDataCompare(uValidPeriods, period) {
		return resp, errors.New("invalid period")
	}
	params.Set("period", period)
	if limit > 0 && limit < 500 {
		params.Set("limit", strconv.FormatInt(limit, 10))
	}
	if !startTime.IsZero() && !endTime.IsZero() {
		if startTime.After(endTime) {
			return resp, errors.New("startTime cannot be after endTime")
		}
		params.Set("start_time", strconv.FormatInt(startTime.Unix(), 10))
		params.Set("end_time", strconv.FormatInt(endTime.Unix(), 10))
	}
	return resp, b.SendHTTPRequest(exchange.RestUSDTMargined, ufuturesTopPositionsRatio+params.Encode(), limitDefault, &resp)
}

// UGlobalLongShortRatio gets the global long/short ratio data for USDTMarginedFutures
func (b *Binance) UGlobalLongShortRatio(symbol, period string, limit int64, startTime, endTime time.Time) ([]ULongShortRatio, error) {
	var resp []ULongShortRatio
	params := url.Values{}
	params.Set("symbol", symbol)
	if !common.StringDataCompare(uValidPeriods, period) {
		return resp, errors.New("invalid period")
	}
	params.Set("period", period)
	if limit > 0 && limit < 500 {
		params.Set("limit", strconv.FormatInt(limit, 10))
	}
	if !startTime.IsZero() && !endTime.IsZero() {
		if startTime.After(endTime) {
			return resp, errors.New("startTime cannot be after endTime")
		}
		params.Set("start_time", strconv.FormatInt(startTime.Unix(), 10))
		params.Set("end_time", strconv.FormatInt(endTime.Unix(), 10))
	}
	return resp, b.SendHTTPRequest(exchange.RestUSDTMargined, ufuturesLongShortRatio+params.Encode(), limitDefault, &resp)
}

// UTakerBuySellVol gets takers' buy/sell ratio for USDTMarginedFutures
func (b *Binance) UTakerBuySellVol(symbol, period string, limit int64, startTime, endTime time.Time) ([]UTakerVolumeData, error) {
	var resp []UTakerVolumeData
	params := url.Values{}
	params.Set("symbol", symbol)
	if !common.StringDataCompare(uValidPeriods, period) {
		return resp, errors.New("invalid period")
	}
	params.Set("period", period)
	if limit > 0 && limit < 500 {
		params.Set("limit", strconv.FormatInt(limit, 10))
	}
	if !startTime.IsZero() && !endTime.IsZero() {
		if startTime.After(endTime) {
			return resp, errors.New("startTime cannot be after endTime")
		}
		params.Set("start_time", strconv.FormatInt(startTime.Unix(), 10))
		params.Set("end_time", strconv.FormatInt(endTime.Unix(), 10))
	}
	return resp, b.SendHTTPRequest(exchange.RestUSDTMargined, ufuturesBuySellVolume+params.Encode(), limitDefault, &resp)
}

// UFuturesNewOrder sends a new order for USDTMarginedFutures
func (b *Binance) UFuturesNewOrder(symbol, side, positionSide, orderType, timeInForce,
	newClientOrderID, closePosition, workingType, newOrderRespType string,
	quantity, price, stopPrice, activationPrice, callbackRate float64, reduceOnly bool) (UOrderData, error) {
	var resp UOrderData
	params := url.Values{}
	params.Set("symbol", symbol)
	params.Set("side", side)
	if positionSide != "" {
		if !common.StringDataCompare(validPositionSide, positionSide) {
			return resp, errors.New("invalid positionSide")
		}
		params.Set("positionSide", positionSide)
	}
	params.Set("type", orderType)
	params.Set("timeInForce", timeInForce)
	if reduceOnly {
		params.Set("reduceOnly", "true")
	}
	if newClientOrderID != "" {
		params.Set("newClientOrderID", newClientOrderID)
	}
	if closePosition != "" {
		params.Set("closePosition", closePosition)
	}
	if workingType != "" {
		if !common.StringDataCompare(validWorkingType, workingType) {
			return resp, errors.New("invalid workingType")
		}
		params.Set("workingType", workingType)
	}
	if newOrderRespType != "" {
		if !common.StringDataCompare(validNewOrderRespType, newOrderRespType) {
			return resp, errors.New("invalid newOrderRespType")
		}
		params.Set("newOrderRespType", newOrderRespType)
	}
	if quantity != 0 {
		params.Set("quantity", strconv.FormatFloat(quantity, 'f', -1, 64))
	}
	if price != 0 {
		params.Set("price", strconv.FormatFloat(price, 'f', -1, 64))
	}
	if stopPrice != 0 {
		params.Set("stopPrice", strconv.FormatFloat(stopPrice, 'f', -1, 64))
	}
	if activationPrice != 0 {
		params.Set("activationPrice", strconv.FormatFloat(activationPrice, 'f', -1, 64))
	}
	if callbackRate != 0 {
		params.Set("callbackRate", strconv.FormatFloat(callbackRate, 'f', -1, 64))
	}
	return resp, b.SendAuthHTTPRequest(exchange.RestUSDTMargined, http.MethodPost, ufuturesOrder, params, limitDefault, &resp)
}

// UPlaceBatchOrders places batch orders
func (b *Binance) UPlaceBatchOrders(data []PlaceBatchOrderData) ([]UOrderData, error) {
	var resp []UOrderData
	params := url.Values{}
	for x := range data {
		if data[x].PositionSide != "" {
			if !common.StringDataCompare(validPositionSide, data[x].PositionSide) {
				return resp, errors.New("invalid positionSide")
			}
		}
		if data[x].WorkingType != "" {
			if !common.StringDataCompare(validWorkingType, data[x].WorkingType) {
				return resp, errors.New("invalid workingType")
			}
		}
		if data[x].NewOrderRespType != "" {
			if !common.StringDataCompare(validNewOrderRespType, data[x].NewOrderRespType) {
				return resp, errors.New("invalid newOrderRespType")
			}
		}
	}
	jsonData, err := json.Marshal(data)
	if err != nil {
		return resp, err
	}
	params.Set("batchOrders", string(jsonData))
	return resp, b.SendAuthHTTPRequest(exchange.RestUSDTMargined, http.MethodPost, ufuturesBatchOrder, params, limitDefault, &resp)
}

// UGetOrderData gets order data for USDTMarginedFutures
func (b *Binance) UGetOrderData(symbol, orderID, cliOrderID string) (UOrderData, error) {
	var resp UOrderData
	params := url.Values{}
	params.Set("symbol", symbol)
	if orderID != "" {
		params.Set("orderId", orderID)
	}
	if cliOrderID != "" {
		params.Set("origClientOrderId", cliOrderID)
	}
	return resp, b.SendAuthHTTPRequest(exchange.RestUSDTMargined, http.MethodGet, ufuturesOrder, params, limitDefault, &resp)
}

// UCancelOrder cancel an order for USDTMarginedFutures
func (b *Binance) UCancelOrder(symbol, orderID, cliOrderID string) (UOrderData, error) {
	var resp UOrderData
	params := url.Values{}
	params.Set("symbol", symbol)
	if orderID != "" {
		params.Set("orderId", orderID)
	}
	if cliOrderID != "" {
		params.Set("origClientOrderId", cliOrderID)
	}
	return resp, b.SendAuthHTTPRequest(exchange.RestUSDTMargined, http.MethodDelete, ufuturesOrder, params, limitDefault, &resp)
}

// UCancelAllOpenOrders cancels all open orders for a symbol ufutures
func (b *Binance) UCancelAllOpenOrders(symbol string) (GenericAuthResponse, error) {
	var resp GenericAuthResponse
	params := url.Values{}
	params.Set("symbol", symbol)
	return resp, b.SendAuthHTTPRequest(exchange.RestUSDTMargined, http.MethodDelete, ufuturesCancelAllOrders, params, limitDefault, &resp)
}

// UCancelBatchOrders cancel batch order for USDTMarginedFutures
func (b *Binance) UCancelBatchOrders(symbol string, orderIDList, origCliOrdIDList []string) ([]UOrderData, error) {
	var resp []UOrderData
	params := url.Values{}
	params.Set("symbol", symbol)
	if len(orderIDList) != 0 {
		jsonOrders, err := json.Marshal(orderIDList)
		if err != nil {
			return resp, err
		}
		params.Set("orderIdList", string(jsonOrders))
	}
	if len(origCliOrdIDList) != 0 {
		jsonCliOrders, err := json.Marshal(origCliOrdIDList)
		if err != nil {
			return resp, err
		}
		params.Set("origClientOrderIdList", string(jsonCliOrders))
	}
	return resp, b.SendAuthHTTPRequest(exchange.RestUSDTMargined, http.MethodDelete, ufuturesBatchOrder, params, limitDefault, &resp)
}

// UAutoCancelAllOpenOrders auto cancels all ufutures open orders for a symbol after the set countdown time
func (b *Binance) UAutoCancelAllOpenOrders(symbol string, countdownTime int64) (AutoCancelAllOrdersData, error) {
	var resp AutoCancelAllOrdersData
	params := url.Values{}
	params.Set("symbol", symbol)
	params.Set("countdownTime", strconv.FormatInt(countdownTime, 10))
	return resp, b.SendAuthHTTPRequest(exchange.RestUSDTMargined, http.MethodPost, ufuturesCountdownCancel, params, limitDefault, &resp)
}

// UFetchOpenOrder sends a request to fetch open order data for USDTMarginedFutures
func (b *Binance) UFetchOpenOrder(symbol, orderID, origClientOrderID string) (UOrderData, error) {
	var resp UOrderData
	params := url.Values{}
	if symbol != "" {
		params.Set("symbol", symbol)
	}
	if orderID != "" {
		params.Set("orderId", orderID)
	}
	if origClientOrderID != "" {
		params.Set("origClientOrderId", origClientOrderID)
	}
	return resp, b.SendAuthHTTPRequest(exchange.RestUSDTMargined, http.MethodGet, ufuturesOpenOrder, params, limitDefault, &resp)
}

// UAllAccountOpenOrders gets all account's orders for USDTMarginedFutures
func (b *Binance) UAllAccountOpenOrders(symbol string) ([]UOrderData, error) {
	var resp []UOrderData
	params := url.Values{}
	if symbol != "" {
		params.Set("symbol", symbol)
	}
	return resp, b.SendAuthHTTPRequest(exchange.RestUSDTMargined, http.MethodGet, ufuturesAllOpenOrders, params, limitDefault, &resp)
}

// UAllAccountOrders gets all account's orders for USDTMarginedFutures
func (b *Binance) UAllAccountOrders(symbol string, orderID, limit int64, startTime, endTime time.Time) ([]UFuturesOrderData, error) {
	var resp []UFuturesOrderData
	params := url.Values{}
	if symbol != "" {
		params.Set("symbol", symbol)
	}
	if orderID != 0 {
		params.Set("orderId", strconv.FormatInt(orderID, 10))
	}
	if limit > 0 && limit < 1000 {
		params.Set("limit", strconv.FormatInt(limit, 10))
	}
	if !startTime.IsZero() && !endTime.IsZero() {
		if startTime.After(endTime) {
			return resp, errors.New("startTime cannot be after endTime")
		}
		params.Set("start_time", strconv.FormatInt(startTime.Unix(), 10))
		params.Set("end_time", strconv.FormatInt(endTime.Unix(), 10))
	}
	return resp, b.SendAuthHTTPRequest(exchange.RestUSDTMargined, http.MethodGet, ufuturesAllOrders, params, limitDefault, &resp)
}

// UAccountBalanceV2 gets V2 account balance data
func (b *Binance) UAccountBalanceV2() ([]UAccountBalanceV2Data, error) {
	var resp []UAccountBalanceV2Data
	return resp, b.SendAuthHTTPRequest(exchange.RestUSDTMargined, http.MethodGet, ufuturesAccountBalance, nil, limitDefault, &resp)
}

// UAccountInformationV2 gets V2 account balance data
func (b *Binance) UAccountInformationV2() (UAccountInformationV2Data, error) {
	var resp UAccountInformationV2Data
	return resp, b.SendAuthHTTPRequest(exchange.RestUSDTMargined, http.MethodGet, ufuturesAccountInfo, nil, limitDefault, &resp)
}

// UChangeInitialLeverageRequest sends a request to change account's initial leverage
func (b *Binance) UChangeInitialLeverageRequest(symbol string, leverage int64) (UChangeInitialLeverage, error) {
	var resp UChangeInitialLeverage
	params := url.Values{}
	params.Set("symbol", symbol)
	if !(leverage > 0 && leverage < 25) {
		return resp, errors.New("invalid leverage")
	}
	params.Set("leverage", strconv.FormatInt(leverage, 10))
	return resp, b.SendAuthHTTPRequest(exchange.RestUSDTMargined, http.MethodPost, ufuturesChangeInitialLeverage, params, limitDefault, &resp)
}

// UChangeInitialMarginType sends a request to change account's initial margin type
func (b *Binance) UChangeInitialMarginType(symbol, marginType string) error {
	var resp UAccountInformationV2Data
	params := url.Values{}
	params.Set("symbol", symbol)
	if !common.StringDataCompare(validMarginType, marginType) {
		return errors.New("invalid marginType")
	}
	params.Set("marginType", marginType)
	return b.SendAuthHTTPRequest(exchange.RestUSDTMargined, http.MethodPost, ufuturesChangeMarginType, params, limitDefault, &resp)
}

// UModifyIsolatedPositionMarginReq sends a request to modify isolated margin for USDTMarginedFutures
func (b *Binance) UModifyIsolatedPositionMarginReq(symbol, positionSide, changeType string, amount float64) (UModifyIsolatedPosMargin, error) {
	var resp UModifyIsolatedPosMargin
	params := url.Values{}
	params.Set("symbol", symbol)
	if positionSide != "" {
		if !common.StringDataCompare(validPositionSide, positionSide) {
			return resp, errors.New("invalid margin changeType")
		}
	}
	cType, ok := validMarginChange[changeType]
	if !ok {
		return resp, errors.New("invalid margin changeType")
	}
	params.Set("type", strconv.FormatInt(cType, 10))
	params.Set("amount", strconv.FormatFloat(amount, 'f', -1, 64))
	return resp, b.SendAuthHTTPRequest(exchange.RestUSDTMargined, http.MethodPost, ufuturesModifyMargin, params, limitDefault, &resp)
}

// UPositionMarginChangeHistory gets margin change history for USDTMarginedFutures
func (b *Binance) UPositionMarginChangeHistory(symbol, changeType string, limit int64, startTime, endTime time.Time) ([]UPositionMarginChangeHistoryData, error) {
	var resp []UPositionMarginChangeHistoryData
	params := url.Values{}
	params.Set("symbol", symbol)
	cType, ok := validMarginChange[changeType]
	if !ok {
		return resp, errors.New("invalid margin changeType")
	}
	params.Set("type", strconv.FormatInt(cType, 10))
	if limit > 0 && limit < 500 {
		params.Set("limit", strconv.FormatInt(limit, 10))
	}
	if !startTime.IsZero() && !endTime.IsZero() {
		if startTime.After(endTime) {
			return resp, errors.New("startTime cannot be after endTime")
		}
		params.Set("start_time", strconv.FormatInt(startTime.Unix(), 10))
		params.Set("end_time", strconv.FormatInt(endTime.Unix(), 10))
	}
	return resp, b.SendAuthHTTPRequest(exchange.RestUSDTMargined, http.MethodGet, ufuturesMarginChangeHistory, params, limitDefault, &resp)
}

// UPositionsInfoV2 gets positions' info for USDTMarginedFutures
func (b *Binance) UPositionsInfoV2(symbol string) ([]UChangeInitialLeverage, error) {
	var resp []UChangeInitialLeverage
	params := url.Values{}
	if symbol != "" {
		params.Set("symbol", symbol)
	}
	return resp, b.SendAuthHTTPRequest(exchange.RestUSDTMargined, http.MethodGet, ufuturesPositionInfo, params, limitDefault, &resp)
}

// UAccountTradesHistory gets account's trade history data for USDTMarginedFutures
func (b *Binance) UAccountTradesHistory(symbol, fromID string, limit int64, startTime, endTime time.Time) ([]UAccountTradeHistory, error) {
	var resp []UAccountTradeHistory
	params := url.Values{}
	params.Set("symbol", symbol)
	if fromID != "" {
		params.Set("fromID", fromID)
	}
	if limit > 0 && limit < 1000 {
		params.Set("limit", strconv.FormatInt(limit, 10))
	}
	if !startTime.IsZero() && !endTime.IsZero() {
		if startTime.After(endTime) {
			return resp, errors.New("startTime cannot be after endTime")
		}
		params.Set("start_time", strconv.FormatInt(startTime.Unix(), 10))
		params.Set("end_time", strconv.FormatInt(endTime.Unix(), 10))
	}
	return resp, b.SendAuthHTTPRequest(exchange.RestUSDTMargined, http.MethodGet, ufuturesAccountTradeList, params, limitDefault, &resp)
}

// UAccountIncomeHistory gets account's income history data for USDTMarginedFutures
func (b *Binance) UAccountIncomeHistory(symbol, incomeType string, limit int64, startTime, endTime time.Time) ([]UAccountIncomeHistory, error) {
	var resp []UAccountIncomeHistory
	params := url.Values{}
	params.Set("symbol", symbol)
	if incomeType != "" {
		if !common.StringDataCompare(validIncomeType, incomeType) {
			return resp, errors.New("invalid incomeType")
		}
		params.Set("incomeType", incomeType)
	}
	if limit > 0 && limit < 1000 {
		params.Set("limit", strconv.FormatInt(limit, 10))
	}
	if !startTime.IsZero() && !endTime.IsZero() {
		if startTime.After(endTime) {
			return resp, errors.New("startTime cannot be after endTime")
		}
		params.Set("start_time", strconv.FormatInt(startTime.Unix(), 10))
		params.Set("end_time", strconv.FormatInt(endTime.Unix(), 10))
	}
	return resp, b.SendAuthHTTPRequest(exchange.RestUSDTMargined, http.MethodGet, ufuturesIncomeHistory, params, limitDefault, &resp)
}

// UGetNotionalAndLeverageBrackets gets account's notional and leverage brackets for USDTMarginedFutures
func (b *Binance) UGetNotionalAndLeverageBrackets(symbol string) ([]UNotionalLeverageAndBrakcetsData, error) {
	var resp []UNotionalLeverageAndBrakcetsData
	params := url.Values{}
	if symbol != "" {
		params.Set("symbol", symbol)
	}
	return resp, b.SendAuthHTTPRequest(exchange.RestUSDTMargined, http.MethodGet, ufuturesNotionalBracket, params, limitDefault, &resp)
}

// UPositionsADLEstimate gets estimated ADL data for USDTMarginedFutures positions
func (b *Binance) UPositionsADLEstimate(symbol string) (UPositionADLEstimationData, error) {
	var resp UPositionADLEstimationData
	params := url.Values{}
	if symbol != "" {
		params.Set("symbol", symbol)
	}
	return resp, b.SendAuthHTTPRequest(exchange.RestUSDTMargined, http.MethodGet, ufuturesADLQuantile, params, limitDefault, &resp)
}

// UAccountForcedOrders gets account's forced (liquidation) orders for USDTMarginedFutures
func (b *Binance) UAccountForcedOrders(symbol, autoCloseType string, limit int64, startTime, endTime time.Time) ([]UForceOrdersData, error) {
	var resp []UForceOrdersData
	params := url.Values{}
	if symbol != "" {
		params.Set("symbol", symbol)
	}
	if autoCloseType != "" {
		if !common.StringDataCompare(validAutoCloseTypes, autoCloseType) {
			return resp, errors.New("invalid incomeType")
		}
		params.Set("autoCloseType", autoCloseType)
	}
	if limit > 0 && limit < 1000 {
		params.Set("limit", strconv.FormatInt(limit, 10))
	}
	if !startTime.IsZero() && !endTime.IsZero() {
		if startTime.After(endTime) {
			return resp, errors.New("startTime cannot be after endTime")
		}
		params.Set("start_time", strconv.FormatInt(startTime.Unix(), 10))
		params.Set("end_time", strconv.FormatInt(endTime.Unix(), 10))
	}
	return resp, b.SendAuthHTTPRequest(exchange.RestUSDTMargined, http.MethodGet, ufuturesUsersForceOrders, params, limitDefault, &resp)
}

// Coin Margined Futures

// FuturesExchangeInfo stores CoinMarginedFutures, data
func (b *Binance) FuturesExchangeInfo() (CExchangeInfo, error) {
	var resp CExchangeInfo
	return resp, b.SendHTTPRequest(exchange.RestCoinMargined, cfuturesExchangeInfo, limitDefault, &resp)
}

// GetFuturesOrderbook gets orderbook data for CoinMarginedFutures,
func (b *Binance) GetFuturesOrderbook(symbol string, limit int64) (OrderBook, error) {
	var resp OrderBook
	var data OrderbookData
	params := url.Values{}
	params.Set("symbol", symbol)
	if limit > 0 && limit <= 1000 {
		params.Set("limit", strconv.FormatInt(limit, 10))
	}
	err := b.SendHTTPRequest(exchange.RestCoinMargined, cfuturesOrderbook+params.Encode(), limitDefault, &data)
	if err != nil {
		return resp, err
	}
	var price, quantity float64
	for x := range data.Asks {
		price, err = strconv.ParseFloat(data.Asks[x][0], 64)
		if err != nil {
			return resp, err
		}
		quantity, err = strconv.ParseFloat(data.Asks[x][1], 64)
		if err != nil {
			return resp, err
		}
		resp.Asks = append(resp.Asks, OrderbookItem{
			Price:    price,
			Quantity: quantity,
		})
	}
	for y := range data.Bids {
		price, err = strconv.ParseFloat(data.Bids[y][0], 64)
		if err != nil {
			return resp, err
		}
		quantity, err = strconv.ParseFloat(data.Bids[y][1], 64)
		if err != nil {
			return resp, err
		}
		resp.Bids = append(resp.Bids, OrderbookItem{
			Price:    price,
			Quantity: quantity,
		})
	}
	return resp, nil
}

// GetFuturesPublicTrades gets recent public trades for CoinMarginedFutures,
func (b *Binance) GetFuturesPublicTrades(symbol string, limit int64) ([]FuturesPublicTradesData, error) {
	var resp []FuturesPublicTradesData
	params := url.Values{}
	params.Set("symbol", symbol)
	if limit > 0 && limit <= 1000 {
		params.Set("limit", strconv.FormatInt(limit, 10))
	}
	return resp, b.SendHTTPRequest(exchange.RestCoinMargined, cfuturesRecentTrades+params.Encode(), limitDefault, &resp)
}

// GetFuturesHistoricalTrades gets historical public trades for CoinMarginedFutures,
func (b *Binance) GetFuturesHistoricalTrades(symbol, fromID string, limit int64) ([]UPublicTradesData, error) {
	var resp []UPublicTradesData
	params := url.Values{}
	params.Set("symbol", symbol)
	if fromID != "" {
		params.Set("fromID", fromID)
	}
	if limit > 0 && limit < 1000 {
		params.Set("limit", strconv.FormatInt(limit, 10))
	}
	return resp, b.SendHTTPRequest(exchange.RestCoinMargined, cfuturesHistoricalTrades+params.Encode(), limitDefault, &resp)
}

// GetPastPublicTrades gets past public trades for CoinMarginedFutures,
func (b *Binance) GetPastPublicTrades(symbol string, limit, fromID int64) ([]FuturesPublicTradesData, error) {
	var resp []FuturesPublicTradesData
	params := url.Values{}
	params.Set("symbol", symbol)
	if limit > 0 && limit <= 1000 {
		params.Set("limit", strconv.FormatInt(limit, 10))
	}
	if fromID != 0 {
		params.Set("fromID", strconv.FormatInt(fromID, 10))
	}
	return resp, b.SendHTTPRequest(exchange.RestCoinMargined, cfuturesRecentTrades+params.Encode(), limitDefault, &resp)
}

// GetFuturesAggregatedTradesList gets aggregated trades list for CoinMarginedFutures,
func (b *Binance) GetFuturesAggregatedTradesList(symbol string, fromID, limit int64, startTime, endTime time.Time) ([]AggregatedTrade, error) {
	var resp []AggregatedTrade
	params := url.Values{}
	params.Set("symbol", symbol)
	if limit > 0 && limit <= 1000 {
		params.Set("limit", strconv.FormatInt(limit, 10))
	}
	if fromID != 0 {
		params.Set("fromID", strconv.FormatInt(fromID, 10))
	}
	if !startTime.IsZero() && !endTime.IsZero() {
		if startTime.After(endTime) {
			return resp, errors.New("startTime cannot be after endTime")
		}
		params.Set("start_time", strconv.FormatInt(startTime.Unix(), 10))
		params.Set("end_time", strconv.FormatInt(endTime.Unix(), 10))
	}
	return resp, b.SendHTTPRequest(exchange.RestCoinMargined, cfuturesCompressedTrades+params.Encode(), limitDefault, &resp)
}

// GetIndexAndMarkPrice gets index and mark prices  for CoinMarginedFutures,
func (b *Binance) GetIndexAndMarkPrice(symbol, pair string) ([]IndexMarkPrice, error) {
	var resp []IndexMarkPrice
	params := url.Values{}
	if symbol != "" {
		params.Set("symbol", symbol)
	}
	if pair != "" {
		params.Set("pair", pair)
	}
	return resp, b.SendHTTPRequest(exchange.RestCoinMargined, cfuturesMarkPrice+params.Encode(), limitDefault, &resp)
}

// GetFuturesKlineData gets futures kline data for CoinMarginedFutures,
func (b *Binance) GetFuturesKlineData(symbol, interval string, limit int64, startTime, endTime time.Time) ([]FuturesCandleStick, error) {
	var data [][10]interface{}
	var resp []FuturesCandleStick
	params := url.Values{}
	if symbol != "" {
		params.Set("symbol", symbol)
	}
	if limit > 0 && limit <= 1000 {
		params.Set("limit", strconv.FormatInt(limit, 10))
	}
	if !common.StringDataCompare(validFuturesIntervals, interval) {
		return resp, errors.New("invalid interval parsed")
	}
	params.Set("interval", interval)
	if !startTime.IsZero() && !endTime.IsZero() {
		if startTime.After(endTime) {
			return resp, errors.New("startTime cannot be after endTime")
		}
		params.Set("start_time", strconv.FormatInt(startTime.Unix(), 10))
		params.Set("end_time", strconv.FormatInt(endTime.Unix(), 10))
	}
	err := b.SendHTTPRequest(exchange.RestCoinMargined, cfuturesKlineData+params.Encode(), limitDefault, &data)
	if err != nil {
		return resp, err
	}
	var floatData float64
	var strData string
	var ok bool
	var tempData FuturesCandleStick
	for x := range data {
		floatData, ok = data[x][0].(float64)
		if !ok {
			return resp, errors.New("type assertion failed")
		}
		tempData.OpenTime = time.Unix(int64(floatData), 0)
		strData, ok = data[x][1].(string)
		if !ok {
			return resp, errors.New("type assertion failed")
		}
		floatData, err = strconv.ParseFloat(strData, 64)
		if err != nil {
			return resp, err
		}
		tempData.Open = floatData
		strData, ok = data[x][2].(string)
		if !ok {
			return resp, errors.New("type assertion failed")
		}
		floatData, err = strconv.ParseFloat(strData, 64)
		if err != nil {
			return resp, err
		}
		tempData.High = floatData
		strData, ok = data[x][3].(string)
		if !ok {
			return resp, errors.New("type assertion failed")
		}
		floatData, err = strconv.ParseFloat(strData, 64)
		if err != nil {
			return resp, err
		}
		tempData.Low = floatData
		strData, ok = data[x][4].(string)
		if !ok {
			return resp, errors.New("type assertion failed")
		}
		floatData, err = strconv.ParseFloat(strData, 64)
		if err != nil {
			return resp, err
		}
		tempData.Close = floatData
		strData, ok = data[x][5].(string)
		if !ok {
			return resp, errors.New("type assertion failed")
		}
		floatData, err = strconv.ParseFloat(strData, 64)
		if err != nil {
			return resp, err
		}
		tempData.Volume = floatData
		floatData, ok = data[x][6].(float64)
		if !ok {
			return resp, errors.New("type assertion failed")
		}
		tempData.CloseTime = time.Unix(int64(floatData), 0)
		strData, ok = data[x][7].(string)
		if !ok {
			return resp, errors.New("type assertion failed")
		}
		floatData, err = strconv.ParseFloat(strData, 64)
		if err != nil {
			return resp, err
		}
		tempData.BaseAssetVolume = floatData
		floatData, ok = data[x][8].(float64)
		if !ok {
			return resp, errors.New("type assertion failed")
		}
		tempData.TakerBuyVolume = floatData
		strData, ok = data[x][9].(string)
		if !ok {
			return resp, errors.New("type assertion failed")
		}
		floatData, err = strconv.ParseFloat(strData, 64)
		if err != nil {
			return resp, err
		}
		tempData.TakerBuyBaseAssetVolume = floatData
		resp = append(resp, tempData)
	}
	return resp, nil
}

// GetContinuousKlineData gets continuous kline data
func (b *Binance) GetContinuousKlineData(pair, contractType, interval string, limit int64, startTime, endTime time.Time) ([]FuturesCandleStick, error) {
	var data [][10]interface{}
	var resp []FuturesCandleStick
	params := url.Values{}
	params.Set("pair", pair)
	if !common.StringDataCompare(validContractType, contractType) {
		return resp, errors.New("invalid contractType")
	}
	params.Set("contractType", contractType)
	if limit > 0 && limit <= 1000 {
		params.Set("limit", strconv.FormatInt(limit, 10))
	}
	if !common.StringDataCompare(validFuturesIntervals, interval) {
		return resp, errors.New("invalid interval parsed")
	}
	params.Set("interval", interval)
	if !startTime.IsZero() && !endTime.IsZero() {
		if startTime.After(endTime) {
			return resp, errors.New("startTime cannot be after endTime")
		}
		params.Set("start_time", strconv.FormatInt(startTime.Unix(), 10))
		params.Set("end_time", strconv.FormatInt(endTime.Unix(), 10))
	}
	err := b.SendHTTPRequest(exchange.RestCoinMargined, cfuturesContinuousKline+params.Encode(), limitDefault, &data)
	if err != nil {
		return resp, err
	}
	var floatData float64
	var strData string
	var ok bool
	var tempData FuturesCandleStick
	for x := range data {
		floatData, ok = data[x][0].(float64)
		if !ok {
			return resp, errors.New("type assertion failed")
		}
		tempData.OpenTime = time.Unix(int64(floatData), 0)
		strData, ok = data[x][1].(string)
		if !ok {
			return resp, errors.New("type assertion failed")
		}
		floatData, err = strconv.ParseFloat(strData, 64)
		if err != nil {
			return resp, err
		}
		tempData.Open = floatData
		strData, ok = data[x][2].(string)
		if !ok {
			return resp, errors.New("type assertion failed")
		}
		floatData, err = strconv.ParseFloat(strData, 64)
		if err != nil {
			return resp, err
		}
		tempData.High = floatData
		strData, ok = data[x][3].(string)
		if !ok {
			return resp, errors.New("type assertion failed")
		}
		floatData, err = strconv.ParseFloat(strData, 64)
		if err != nil {
			return resp, err
		}
		tempData.Low = floatData
		strData, ok = data[x][4].(string)
		if !ok {
			return resp, errors.New("type assertion failed")
		}
		floatData, err = strconv.ParseFloat(strData, 64)
		if err != nil {
			return resp, err
		}
		tempData.Close = floatData
		strData, ok = data[x][5].(string)
		if !ok {
			return resp, errors.New("type assertion failed")
		}
		floatData, err = strconv.ParseFloat(strData, 64)
		if err != nil {
			return resp, err
		}
		tempData.Volume = floatData
		floatData, ok = data[x][6].(float64)
		if !ok {
			return resp, errors.New("type assertion failed")
		}
		tempData.CloseTime = time.Unix(int64(floatData), 0)
		strData, ok = data[x][7].(string)
		if !ok {
			return resp, errors.New("type assertion failed")
		}
		floatData, err = strconv.ParseFloat(strData, 64)
		if err != nil {
			return resp, err
		}
		tempData.BaseAssetVolume = floatData
		floatData, ok = data[x][8].(float64)
		if !ok {
			return resp, errors.New("type assertion failed")
		}
		tempData.TakerBuyVolume = floatData
		strData, ok = data[x][9].(string)
		if !ok {
			return resp, errors.New("type assertion failed")
		}
		floatData, err = strconv.ParseFloat(strData, 64)
		if err != nil {
			return resp, err
		}
		tempData.TakerBuyBaseAssetVolume = floatData
		resp = append(resp, tempData)
	}
	return resp, nil
}

// GetIndexPriceKlines gets continuous kline data
func (b *Binance) GetIndexPriceKlines(pair, interval string, limit int64, startTime, endTime time.Time) ([]FuturesCandleStick, error) {
	var data [][10]interface{}
	var resp []FuturesCandleStick
	params := url.Values{}
	params.Set("pair", pair)
	if limit > 0 && limit <= 1000 {
		params.Set("limit", strconv.FormatInt(limit, 10))
	}
	if !common.StringDataCompare(validFuturesIntervals, interval) {
		return resp, errors.New("invalid interval parsed")
	}
	params.Set("interval", interval)
	if !startTime.IsZero() && !endTime.IsZero() {
		if startTime.After(endTime) {
			return resp, errors.New("startTime cannot be after endTime")
		}
		params.Set("start_time", strconv.FormatInt(startTime.Unix(), 10))
		params.Set("end_time", strconv.FormatInt(endTime.Unix(), 10))
	}
	err := b.SendHTTPRequest(exchange.RestCoinMargined, cfuturesIndexKline+params.Encode(), limitDefault, &data)
	if err != nil {
		return resp, err
	}
	var floatData float64
	var strData string
	var ok bool
	var tempData FuturesCandleStick
	for x := range data {
		floatData, ok = data[x][0].(float64)
		if !ok {
			return resp, errors.New("type assertion failed")
		}
		tempData.OpenTime = time.Unix(int64(floatData), 0)
		strData, ok = data[x][1].(string)
		if !ok {
			return resp, errors.New("type assertion failed")
		}
		floatData, err = strconv.ParseFloat(strData, 64)
		if err != nil {
			return resp, err
		}
		tempData.Open = floatData
		strData, ok = data[x][2].(string)
		if !ok {
			return resp, errors.New("type assertion failed")
		}
		floatData, err = strconv.ParseFloat(strData, 64)
		if err != nil {
			return resp, err
		}
		tempData.High = floatData
		strData, ok = data[x][3].(string)
		if !ok {
			return resp, errors.New("type assertion failed")
		}
		floatData, err = strconv.ParseFloat(strData, 64)
		if err != nil {
			return resp, err
		}
		tempData.Low = floatData
		strData, ok = data[x][4].(string)
		if !ok {
			return resp, errors.New("type assertion failed")
		}
		floatData, err = strconv.ParseFloat(strData, 64)
		if err != nil {
			return resp, err
		}
		tempData.Close = floatData
		strData, ok = data[x][5].(string)
		if !ok {
			return resp, errors.New("type assertion failed")
		}
		floatData, err = strconv.ParseFloat(strData, 64)
		if err != nil {
			return resp, err
		}
		tempData.Volume = floatData
		floatData, ok = data[x][6].(float64)
		if !ok {
			return resp, errors.New("type assertion failed")
		}
		tempData.CloseTime = time.Unix(int64(floatData), 0)
		strData, ok = data[x][7].(string)
		if !ok {
			return resp, errors.New("type assertion failed")
		}
		floatData, err = strconv.ParseFloat(strData, 64)
		if err != nil {
			return resp, err
		}
		tempData.BaseAssetVolume = floatData
		floatData, ok = data[x][8].(float64)
		if !ok {
			return resp, errors.New("type assertion failed")
		}
		tempData.TakerBuyVolume = floatData
		strData, ok = data[x][9].(string)
		if !ok {
			return resp, errors.New("type assertion failed")
		}
		floatData, err = strconv.ParseFloat(strData, 64)
		if err != nil {
			return resp, err
		}
		tempData.TakerBuyBaseAssetVolume = floatData
		resp = append(resp, tempData)
	}
	return resp, nil
}

// GetMarkPriceKline gets mark price kline data
func (b *Binance) GetMarkPriceKline(symbol, interval string, limit int64, startTime, endTime time.Time) ([]FuturesCandleStick, error) {
	var data [][10]interface{}
	var resp []FuturesCandleStick
	params := url.Values{}
	params.Set("symbol", symbol)
	if limit > 0 && limit <= 1000 {
		params.Set("limit", strconv.FormatInt(limit, 10))
	}
	if !common.StringDataCompare(validFuturesIntervals, interval) {
		return resp, errors.New("invalid interval parsed")
	}
	params.Set("interval", interval)
	if !startTime.IsZero() && !endTime.IsZero() {
		if startTime.After(endTime) {
			return resp, errors.New("startTime cannot be after endTime")
		}
		params.Set("start_time", strconv.FormatInt(startTime.Unix(), 10))
		params.Set("end_time", strconv.FormatInt(endTime.Unix(), 10))
	}
	err := b.SendHTTPRequest(exchange.RestCoinMargined, cfuturesMarkPriceKline+params.Encode(), limitDefault, &data)
	if err != nil {
		return resp, err
	}
	var floatData float64
	var strData string
	var ok bool
	var tempData FuturesCandleStick
	for x := range data {
		floatData, ok = data[x][0].(float64)
		if !ok {
			return resp, errors.New("type assertion failed")
		}
		tempData.OpenTime = time.Unix(int64(floatData), 0)
		strData, ok = data[x][1].(string)
		if !ok {
			return resp, errors.New("type assertion failed")
		}
		floatData, err = strconv.ParseFloat(strData, 64)
		if err != nil {
			return resp, err
		}
		tempData.Open = floatData
		strData, ok = data[x][2].(string)
		if !ok {
			return resp, errors.New("type assertion failed")
		}
		floatData, err = strconv.ParseFloat(strData, 64)
		if err != nil {
			return resp, err
		}
		tempData.High = floatData
		strData, ok = data[x][3].(string)
		if !ok {
			return resp, errors.New("type assertion failed")
		}
		floatData, err = strconv.ParseFloat(strData, 64)
		if err != nil {
			return resp, err
		}
		tempData.Low = floatData
		strData, ok = data[x][4].(string)
		if !ok {
			return resp, errors.New("type assertion failed")
		}
		floatData, err = strconv.ParseFloat(strData, 64)
		if err != nil {
			return resp, err
		}
		tempData.Close = floatData
		strData, ok = data[x][5].(string)
		if !ok {
			return resp, errors.New("type assertion failed")
		}
		floatData, err = strconv.ParseFloat(strData, 64)
		if err != nil {
			return resp, err
		}
		tempData.Volume = floatData
		floatData, ok = data[x][6].(float64)
		if !ok {
			return resp, errors.New("type assertion failed")
		}
		tempData.CloseTime = time.Unix(int64(floatData), 0)
		strData, ok = data[x][7].(string)
		if !ok {
			return resp, errors.New("type assertion failed")
		}
		floatData, err = strconv.ParseFloat(strData, 64)
		if err != nil {
			return resp, err
		}
		tempData.BaseAssetVolume = floatData
		floatData, ok = data[x][8].(float64)
		if !ok {
			return resp, errors.New("type assertion failed")
		}
		tempData.TakerBuyVolume = floatData
		strData, ok = data[x][9].(string)
		if !ok {
			return resp, errors.New("type assertion failed")
		}
		floatData, err = strconv.ParseFloat(strData, 64)
		if err != nil {
			return resp, err
		}
		tempData.TakerBuyBaseAssetVolume = floatData
		resp = append(resp, tempData)
	}
	return resp, nil
}

// GetFuturesSwapTickerChangeStats gets 24hr ticker change stats for CoinMarginedFutures,
func (b *Binance) GetFuturesSwapTickerChangeStats(symbol, pair string) ([]PriceChangeStats, error) {
	var resp []PriceChangeStats
	params := url.Values{}
	if symbol != "" {
		params.Set("symbol", symbol)
	}
	if pair != "" {
		params.Set("pair", pair)
	}
	return resp, b.SendHTTPRequest(exchange.RestCoinMargined, cfuturesTickerPriceStats+params.Encode(), limitDefault, &resp)
}

// FuturesGetFundingHistory gets funding history for CoinMarginedFutures,
func (b *Binance) FuturesGetFundingHistory(symbol string, limit int64, startTime, endTime time.Time) ([]FundingRateHistory, error) {
	var resp []FundingRateHistory
	params := url.Values{}
	if symbol != "" {
		params.Set("symbol", symbol)
	}
	if limit > 0 && limit < 1000 {
		params.Set("limit", strconv.FormatInt(limit, 10))
	}
	if !startTime.IsZero() && !endTime.IsZero() {
		if startTime.After(endTime) {
			return resp, errors.New("startTime cannot be after endTime")
		}
		params.Set("start_time", strconv.FormatInt(startTime.Unix(), 10))
		params.Set("end_time", strconv.FormatInt(endTime.Unix(), 10))
	}
	return resp, b.SendHTTPRequest(exchange.RestCoinMargined, cfuturesFundingRateHistory+params.Encode(), limitDefault, &resp)
}

// GetFuturesSymbolPriceTicker gets price ticker for symbol
func (b *Binance) GetFuturesSymbolPriceTicker(symbol, pair string) ([]SymbolPriceTicker, error) {
	var resp []SymbolPriceTicker
	params := url.Values{}
	if symbol != "" {
		params.Set("symbol", symbol)
	}
	if pair != "" {
		params.Set("pair", pair)
	}
	return resp, b.SendHTTPRequest(exchange.RestCoinMargined, cfuturesSymbolPriceTicker+params.Encode(), limitDefault, &resp)
}

// GetFuturesOrderbookTicker gets orderbook ticker for symbol
func (b *Binance) GetFuturesOrderbookTicker(symbol, pair string) ([]SymbolOrderBookTicker, error) {
	var resp []SymbolOrderBookTicker
	params := url.Values{}
	if symbol != "" {
		params.Set("symbol", symbol)
	}
	if pair != "" {
		params.Set("pair", pair)
	}
	return resp, b.SendHTTPRequest(exchange.RestCoinMargined, cfuturesSymbolOrderbook+params.Encode(), limitDefault, &resp)
}

// GetFuturesLiquidationOrders gets orderbook ticker for symbol
func (b *Binance) GetFuturesLiquidationOrders(symbol, pair string, limit int64, startTime, endTime time.Time) ([]AllLiquidationOrders, error) {
	var resp []AllLiquidationOrders
	params := url.Values{}
	if symbol != "" {
		params.Set("symbol", symbol)
	}
	if pair != "" {
		params.Set("pair", pair)
	}
	if limit > 0 && limit <= 1000 {
		params.Set("limit", strconv.FormatInt(limit, 10))
	}
	if !startTime.IsZero() && !endTime.IsZero() {
		if startTime.After(endTime) {
			return resp, errors.New("startTime cannot be after endTime")
		}
		params.Set("start_time", strconv.FormatInt(startTime.Unix(), 10))
		params.Set("end_time", strconv.FormatInt(endTime.Unix(), 10))
	}
	return resp, b.SendHTTPRequest(exchange.RestCoinMargined, cfuturesLiquidationOrders+params.Encode(), limitDefault, &resp)
}

// GetOpenInterest gets open interest data for a symbol
func (b *Binance) GetOpenInterest(symbol string) (OpenInterestData, error) {
	var resp OpenInterestData
	params := url.Values{}
	params.Set("symbol", symbol)
	return resp, b.SendHTTPRequest(exchange.RestCoinMargined, cfuturesOpenInterest+params.Encode(), limitDefault, &resp)
}

// GetOpenInterestStats gets open interest stats for a symbol
func (b *Binance) GetOpenInterestStats(pair, contractType, period string, limit int64, startTime, endTime time.Time) ([]OpenInterestStats, error) {
	var resp []OpenInterestStats
	params := url.Values{}
	if pair != "" {
		params.Set("pair", pair)
	}
	if !common.StringDataCompare(validContractType, contractType) {
		return resp, errors.New("invalid contractType")
	}
	params.Set("contractType", contractType)
	if !common.StringDataCompare(validFuturesIntervals, period) {
		return resp, errors.New("invalid period")
	}
	params.Set("period", period)
	if limit > 0 && limit <= 1000 {
		params.Set("limit", strconv.FormatInt(limit, 10))
	}
	if !startTime.IsZero() && !endTime.IsZero() {
		if startTime.After(endTime) {
			return resp, errors.New("startTime cannot be after endTime")
		}
		params.Set("start_time", strconv.FormatInt(startTime.Unix(), 10))
		params.Set("end_time", strconv.FormatInt(endTime.Unix(), 10))
	}
	return resp, b.SendHTTPRequest(exchange.RestCoinMargined, cfuturesOpenInterestStats+params.Encode(), limitDefault, &resp)
}

// GetTraderFuturesAccountRatio gets a traders futures account long/short ratio
func (b *Binance) GetTraderFuturesAccountRatio(pair, period string, limit int64, startTime, endTime time.Time) ([]TopTraderAccountRatio, error) {
	var resp []TopTraderAccountRatio
	params := url.Values{}
	params.Set("pair", pair)
	if !common.StringDataCompare(validFuturesIntervals, period) {
		return resp, errors.New("invalid period")
	}
	params.Set("period", period)
	if limit > 0 && limit <= 1000 {
		params.Set("limit", strconv.FormatInt(limit, 10))
	}
	if !startTime.IsZero() && !endTime.IsZero() {
		if startTime.After(endTime) {
			return resp, errors.New("startTime cannot be after endTime")
		}
		params.Set("start_time", strconv.FormatInt(startTime.Unix(), 10))
		params.Set("end_time", strconv.FormatInt(endTime.Unix(), 10))
	}
	return resp, b.SendHTTPRequest(exchange.RestCoinMargined, cfuturesTopAccountsRatio+params.Encode(), limitDefault, &resp)
}

// GetTraderFuturesPositionsRatio gets a traders futures positions' long/short ratio
func (b *Binance) GetTraderFuturesPositionsRatio(pair, period string, limit int64, startTime, endTime time.Time) ([]TopTraderPositionRatio, error) {
	var resp []TopTraderPositionRatio
	params := url.Values{}
	params.Set("pair", pair)
	if !common.StringDataCompare(validFuturesIntervals, period) {
		return resp, errors.New("invalid period")
	}
	params.Set("period", period)
	if limit > 0 && limit <= 1000 {
		params.Set("limit", strconv.FormatInt(limit, 10))
	}
	if !startTime.IsZero() && !endTime.IsZero() {
		if startTime.After(endTime) {
			return resp, errors.New("startTime cannot be after endTime")
		}
		params.Set("start_time", strconv.FormatInt(startTime.Unix(), 10))
		params.Set("end_time", strconv.FormatInt(endTime.Unix(), 10))
	}
	return resp, b.SendHTTPRequest(exchange.RestCoinMargined, cfuturesTopPositionsRatio+params.Encode(), limitDefault, &resp)
}

// GetMarketRatio gets global long/short ratio
func (b *Binance) GetMarketRatio(pair, period string, limit int64, startTime, endTime time.Time) ([]TopTraderPositionRatio, error) {
	var resp []TopTraderPositionRatio
	params := url.Values{}
	params.Set("pair", pair)
	if !common.StringDataCompare(validFuturesIntervals, period) {
		return resp, errors.New("invalid period")
	}
	params.Set("period", period)
	if limit > 0 && limit <= 1000 {
		params.Set("limit", strconv.FormatInt(limit, 10))
	}
	if !startTime.IsZero() && !endTime.IsZero() {
		if startTime.After(endTime) {
			return resp, errors.New("startTime cannot be after endTime")
		}
		params.Set("start_time", strconv.FormatInt(startTime.Unix(), 10))
		params.Set("end_time", strconv.FormatInt(endTime.Unix(), 10))
	}
	return resp, b.SendHTTPRequest(exchange.RestCoinMargined, cfuturesLongShortRatio+params.Encode(), limitDefault, &resp)
}

// GetFuturesTakerVolume gets futures taker buy/sell volumes
func (b *Binance) GetFuturesTakerVolume(pair, contractType, period string, limit int64, startTime, endTime time.Time) ([]TakerBuySellVolume, error) {
	var resp []TakerBuySellVolume
	params := url.Values{}
	params.Set("pair", pair)
	if !common.StringDataCompare(validContractType, contractType) {
		return resp, errors.New("invalid contractType")
	}
	params.Set("contractType", contractType)
	if limit > 0 && limit <= 1000 {
		params.Set("limit", strconv.FormatInt(limit, 10))
	}
	if !common.StringDataCompare(validFuturesIntervals, period) {
		return resp, errors.New("invalid period parsed")
	}
	params.Set("period", period)
	if !startTime.IsZero() && !endTime.IsZero() {
		if startTime.After(endTime) {
			return resp, errors.New("startTime cannot be after endTime")
		}
		params.Set("start_time", strconv.FormatInt(startTime.Unix(), 10))
		params.Set("end_time", strconv.FormatInt(endTime.Unix(), 10))
	}
	return resp, b.SendHTTPRequest(exchange.RestCoinMargined, cfuturesBuySellVolume+params.Encode(), limitDefault, &resp)
}

// GetFuturesBasisData gets futures basis data
func (b *Binance) GetFuturesBasisData(pair, contractType, period string, limit int64, startTime, endTime time.Time) ([]FuturesBasisData, error) {
	var resp []FuturesBasisData
	params := url.Values{}
	params.Set("pair", pair)
	if !common.StringDataCompare(validContractType, contractType) {
		return resp, errors.New("invalid contractType")
	}
	params.Set("contractType", contractType)
	if limit > 0 && limit <= 1000 {
		params.Set("limit", strconv.FormatInt(limit, 10))
	}
	if !common.StringDataCompare(validFuturesIntervals, period) {
		return resp, errors.New("invalid period parsed")
	}
	params.Set("period", period)
	if !startTime.IsZero() && !endTime.IsZero() {
		if startTime.After(endTime) {
			return resp, errors.New("startTime cannot be after endTime")
		}
		params.Set("start_time", strconv.FormatInt(startTime.Unix(), 10))
		params.Set("end_time", strconv.FormatInt(endTime.Unix(), 10))
	}
	return resp, b.SendHTTPRequest(exchange.RestCoinMargined, cfuturesBasis+params.Encode(), limitDefault, &resp)
}

// FuturesNewOrder sends a new futures order to the exchange
func (b *Binance) FuturesNewOrder(symbol, side, positionSide, orderType, timeInForce,
	newClientOrderID, closePosition, workingType, newOrderRespType string,
	quantity, price, stopPrice, activationPrice, callbackRate float64, reduceOnly bool) (FuturesOrderPlaceData, error) {
	var resp FuturesOrderPlaceData
	params := url.Values{}
	params.Set("symbol", symbol)
	params.Set("side", side)
	if positionSide != "" {
		if !common.StringDataCompare(validPositionSide, positionSide) {
			return resp, errors.New("invalid positionSide")
		}
		params.Set("positionSide", positionSide)
	}
	params.Set("type", orderType)
	params.Set("timeInForce", timeInForce)
	if reduceOnly {
		params.Set("reduceOnly", "true")
	}
	if newClientOrderID != "" {
		params.Set("newClientOrderID", newClientOrderID)
	}
	if closePosition != "" {
		params.Set("closePosition", closePosition)
	}
	if workingType != "" {
		if !common.StringDataCompare(validWorkingType, workingType) {
			return resp, errors.New("invalid workingType")
		}
		params.Set("workingType", workingType)
	}
	if newOrderRespType != "" {
		if !common.StringDataCompare(validNewOrderRespType, newOrderRespType) {
			return resp, errors.New("invalid newOrderRespType")
		}
		params.Set("newOrderRespType", newOrderRespType)
	}
	if quantity != 0 {
		params.Set("quantity", strconv.FormatFloat(quantity, 'f', -1, 64))
	}
	if price != 0 {
		params.Set("price", strconv.FormatFloat(price, 'f', -1, 64))
	}
	if stopPrice != 0 {
		params.Set("stopPrice", strconv.FormatFloat(stopPrice, 'f', -1, 64))
	}
	if activationPrice != 0 {
		params.Set("activationPrice", strconv.FormatFloat(activationPrice, 'f', -1, 64))
	}
	if callbackRate != 0 {
		params.Set("callbackRate", strconv.FormatFloat(callbackRate, 'f', -1, 64))
	}
	return resp, b.SendAuthHTTPRequest(exchange.RestCoinMargined, http.MethodPost, cfuturesOrder, params, limitDefault, &resp)
}

// FuturesBatchOrder sends a batch order request
func (b *Binance) FuturesBatchOrder(data []PlaceBatchOrderData) ([]FuturesOrderPlaceData, error) {
	var resp []FuturesOrderPlaceData
	params := url.Values{}
	for x := range data {
		if data[x].PositionSide != "" {
			if !common.StringDataCompare(validPositionSide, data[x].PositionSide) {
				return resp, errors.New("invalid positionSide")
			}
		}
		if data[x].WorkingType != "" {
			if !common.StringDataCompare(validWorkingType, data[x].WorkingType) {
				return resp, errors.New("invalid workingType")
			}
		}
		if data[x].NewOrderRespType != "" {
			if !common.StringDataCompare(validNewOrderRespType, data[x].NewOrderRespType) {
				return resp, errors.New("invalid newOrderRespType")
			}
		}
	}
	jsonData, err := json.Marshal(data)
	if err != nil {
		return resp, err
	}
	params.Set("batchOrders", string(jsonData))
	return resp, b.SendAuthHTTPRequest(exchange.RestCoinMargined, http.MethodPost, cfuturesBatchOrder, params, limitDefault, &resp)
}

// FuturesBatchCancelOrders sends a batch request to cancel orders
func (b *Binance) FuturesBatchCancelOrders(symbol string, orderList, origClientOrderIDList []string) ([]BatchCancelOrderData, error) {
	var resp []BatchCancelOrderData
	params := url.Values{}
	params.Set("symbol", symbol)
	if len(orderList) != 0 {
		jsonOrderList, err := json.Marshal(orderList)
		if err != nil {
			return resp, err
		}
		params.Set("orderIdList", string(jsonOrderList))
	}
	if len(origClientOrderIDList) != 0 {
		jsonCliOrdIDList, err := json.Marshal(origClientOrderIDList)
		if err != nil {
			return resp, err
		}
		params.Set("origClientOrderIdList", string(jsonCliOrdIDList))
	}
	return resp, b.SendAuthHTTPRequest(exchange.RestCoinMargined, http.MethodDelete, cfuturesBatchOrder, params, limitDefault, &resp)
}

// FuturesGetOrderData gets futures order data
func (b *Binance) FuturesGetOrderData(symbol, orderID, origClientOrderID string) (FuturesOrderGetData, error) {
	var resp FuturesOrderGetData
	params := url.Values{}
	params.Set("symbol", symbol)
	if orderID != "" {
		params.Set("orderId", orderID)
	}
	if origClientOrderID != "" {
		params.Set("origClientOrderId", origClientOrderID)
	}
	return resp, b.SendAuthHTTPRequest(exchange.RestCoinMargined, http.MethodGet, cfuturesOrder, params, limitDefault, &resp)
}

// FuturesCancelOrder cancels a futures order
func (b *Binance) FuturesCancelOrder(symbol, orderID, origClientOrderID string) (FuturesOrderGetData, error) {
	var resp FuturesOrderGetData
	params := url.Values{}
	params.Set("symbol", symbol)
	if orderID != "" {
		params.Set("orderId", orderID)
	}
	if origClientOrderID != "" {
		params.Set("origClientOrderId", origClientOrderID)
	}
	return resp, b.SendAuthHTTPRequest(exchange.RestCoinMargined, http.MethodDelete, cfuturesOrder, params, limitDefault, &resp)
}

// FuturesCancelAllOpenOrders cancels a futures order
func (b *Binance) FuturesCancelAllOpenOrders(symbol string) (GenericAuthResponse, error) {
	var resp GenericAuthResponse
	params := url.Values{}
	params.Set("symbol", symbol)
	return resp, b.SendAuthHTTPRequest(exchange.RestCoinMargined, http.MethodDelete, cfuturesCancelAllOrders, params, limitDefault, &resp)
}

// AutoCancelAllOpenOrders cancels all open futures orders
// countdownTime 1000 = 1s, example - to cancel all orders after 30s (countdownTime: 30000)
func (b *Binance) AutoCancelAllOpenOrders(symbol string, countdownTime int64) (AutoCancelAllOrdersData, error) {
	var resp AutoCancelAllOrdersData
	params := url.Values{}
	params.Set("symbol", symbol)
	params.Set("countdownTime", strconv.FormatInt(countdownTime, 10))
	return resp, b.SendAuthHTTPRequest(exchange.RestCoinMargined, http.MethodPost, cfuturesCountdownCancel, params, limitDefault, &resp)
}

// FuturesOpenOrderData gets open order data for CoinMarginedFutures,
func (b *Binance) FuturesOpenOrderData(symbol, orderID, origClientOrderID string) (FuturesOrderGetData, error) {
	var resp FuturesOrderGetData
	params := url.Values{}
	params.Set("symbol", symbol)
	if orderID != "" {
		params.Set("orderId", orderID)
	}
	if origClientOrderID != "" {
		params.Set("origClientOrderId", origClientOrderID)
	}
	return resp, b.SendAuthHTTPRequest(exchange.RestCoinMargined, http.MethodGet, cfuturesOpenOrder, params, limitDefault, &resp)
}

// GetFuturesAllOpenOrders gets all open orders data for CoinMarginedFutures,
func (b *Binance) GetFuturesAllOpenOrders(symbol, pair string) ([]FuturesOrderData, error) {
	var resp []FuturesOrderData
	params := url.Values{}
	if symbol != "" {
		params.Set("symbol", symbol)
	}
	if pair != "" {
		params.Set("pair", pair)
	}
	return resp, b.SendAuthHTTPRequest(exchange.RestCoinMargined, http.MethodGet, cfuturesAllOpenOrders, params, limitDefault, &resp)
}

// GetAllFuturesOrders gets all orders active cancelled or filled
func (b *Binance) GetAllFuturesOrders(symbol, pair string, startTime, endTime time.Time, orderID, limit int64) ([]FuturesOrderData, error) {
	var resp []FuturesOrderData
	params := url.Values{}
	if symbol != "" {
		params.Set("symbol", symbol)
	}
	if pair != "" {
		params.Set("pair", pair)
	}
	if orderID != 0 {
		params.Set("orderID", strconv.FormatInt(orderID, 10))
	}
	if limit > 0 && limit <= 100 {
		params.Set("limit", strconv.FormatInt(limit, 10))
	}
	if !startTime.IsZero() && !endTime.IsZero() {
		if startTime.After(endTime) {
			return resp, errors.New("startTime cannot be after endTime")
		}
		params.Set("start_time", strconv.FormatInt(startTime.Unix(), 10))
		params.Set("end_time", strconv.FormatInt(endTime.Unix(), 10))
	}
	return resp, b.SendAuthHTTPRequest(exchange.RestCoinMargined, http.MethodGet, cfuturesAllOrders, params, limitDefault, &resp)
}

// GetFuturesAccountBalance gets account balance data for CoinMarginedFutures, account
func (b *Binance) GetFuturesAccountBalance() ([]FuturesAccountBalanceData, error) {
	var resp []FuturesAccountBalanceData
	return resp, b.SendAuthHTTPRequest(exchange.RestCoinMargined, http.MethodGet, cfuturesAPIURL+cfuturesAccountBalance, nil, limitDefault, &resp)
}

// GetFuturesAccountInfo gets account info data for CoinMarginedFutures, account
func (b *Binance) GetFuturesAccountInfo() (FuturesAccountInformation, error) {
	var resp FuturesAccountInformation
	return resp, b.SendAuthHTTPRequest(exchange.RestCoinMargined, http.MethodGet, cfuturesAccountInfo, nil, limitDefault, &resp)
}

// FuturesChangeInitialLeverage changes initial leverage for the account
func (b *Binance) FuturesChangeInitialLeverage(symbol string, leverage int64) (FuturesLeverageData, error) {
	var resp FuturesLeverageData
	params := url.Values{}
	params.Set("symbol", symbol)
	if !(leverage >= 1 && leverage <= 125) {
		return resp, errors.New("invalid leverage")
	}
	params.Set("leverage", strconv.FormatInt(leverage, 10))
	return resp, b.SendAuthHTTPRequest(exchange.RestCoinMargined, http.MethodPost, cfuturesChangeInitialLeverage, params, limitDefault, &resp)
}

// FuturesChangeMarginType changes margin type
func (b *Binance) FuturesChangeMarginType(symbol, marginType string) (GenericAuthResponse, error) {
	var resp GenericAuthResponse
	params := url.Values{}
	params.Set("symbol", symbol)
	if !common.StringDataCompare(validMarginType, marginType) {
		return resp, errors.New("invalid marginType")
	}
	params.Set("marginType", marginType)
	return resp, b.SendAuthHTTPRequest(exchange.RestCoinMargined, http.MethodPost, cfuturesChangeMarginType, params, limitDefault, &resp)
}

// ModifyIsolatedPositionMargin changes margin for an isolated position
func (b *Binance) ModifyIsolatedPositionMargin(symbol, positionSide, changeType string, amount float64) (GenericAuthResponse, error) {
	var resp GenericAuthResponse
	params := url.Values{}
	params.Set("symbol", symbol)
	if !common.StringDataCompare(validPositionSide, positionSide) {
		return resp, errors.New("invalid positionSide")
	}
	params.Set("positionSide", positionSide)
	cType, ok := validMarginChange[changeType]
	if !ok {
		return resp, errors.New("invalid changeType")
	}
	params.Set("type", strconv.FormatInt(cType, 10))
	params.Set("amount", strconv.FormatFloat(amount, 'f', -1, 64))
	return resp, b.SendAuthHTTPRequest(exchange.RestCoinMargined, http.MethodPost, cfuturesModifyMargin, params, limitDefault, &resp)
}

// FuturesMarginChangeHistory gets past margin changes for positions
func (b *Binance) FuturesMarginChangeHistory(symbol, changeType string, startTime, endTime time.Time, limit int64) ([]GetPositionMarginChangeHistoryData, error) {
	var resp []GetPositionMarginChangeHistoryData
	params := url.Values{}
	params.Set("symbol", symbol)
	cType, ok := validMarginChange[changeType]
	if !ok {
		return resp, errors.New("invalid changeType")
	}
	params.Set("type", strconv.FormatInt(cType, 10))
	if !startTime.IsZero() && !endTime.IsZero() {
		if startTime.After(endTime) {
			return resp, errors.New("startTime cannot be after endTime")
		}
		params.Set("start_time", strconv.FormatInt(startTime.Unix(), 10))
		params.Set("end_time", strconv.FormatInt(endTime.Unix(), 10))
	}
	if limit != 0 {
		params.Set("limit", strconv.FormatInt(limit, 10))
	}
	return resp, b.SendAuthHTTPRequest(exchange.RestCoinMargined, http.MethodGet, cfuturesMarginChangeHistory, params, limitDefault, &resp)
}

// FuturesPositionsInfo gets futures positions info
func (b *Binance) FuturesPositionsInfo(marginAsset, pair string) ([]FuturesPositionInformation, error) {
	var resp []FuturesPositionInformation
	params := url.Values{}
	if marginAsset != "" {
		params.Set("marginAsset", marginAsset)
	}
	if pair != "" {
		params.Set("pair", pair)
	}
	return resp, b.SendAuthHTTPRequest(exchange.RestCoinMargined, http.MethodGet, cfuturesPositionInfo, params, limitDefault, &resp)
}

// FuturesTradeHistory gets trade history for CoinMarginedFutures, account
func (b *Binance) FuturesTradeHistory(symbol, pair string, startTime, endTime time.Time, limit, fromID int64) ([]FuturesAccountTradeList, error) {
	var resp []FuturesAccountTradeList
	params := url.Values{}
	if symbol != "" {
		params.Set("symbol", symbol)
	}
	if pair != "" {
		params.Set("pair", pair)
	}
	if !startTime.IsZero() && !endTime.IsZero() {
		if startTime.After(endTime) {
			return resp, errors.New("startTime cannot be after endTime")
		}
		params.Set("start_time", strconv.FormatInt(startTime.Unix(), 10))
		params.Set("end_time", strconv.FormatInt(endTime.Unix(), 10))
	}
	if limit != 0 {
		params.Set("limit", strconv.FormatInt(limit, 10))
	}
	if fromID != 0 {
		params.Set("fromId", strconv.FormatInt(fromID, 10))
	}
	return resp, b.SendAuthHTTPRequest(exchange.RestCoinMargined, http.MethodGet, cfuturesAccountTradeList, params, limitDefault, &resp)
}

// FuturesIncomeHistory gets income history for CoinMarginedFutures,
func (b *Binance) FuturesIncomeHistory(symbol, incomeType string, startTime, endTime time.Time, limit int64) ([]FuturesIncomeHistoryData, error) {
	var resp []FuturesIncomeHistoryData
	params := url.Values{}
	if symbol != "" {
		params.Set("symbol", symbol)
	}
	if incomeType != "" {
		if !common.StringDataCompare(validIncomeType, incomeType) {
			return resp, fmt.Errorf("invalid incomeType: %v", incomeType)
		}
		params.Set("incomeType", incomeType)
	}
	if !startTime.IsZero() && !endTime.IsZero() {
		if startTime.After(endTime) {
			return resp, errors.New("startTime cannot be after endTime")
		}
		params.Set("start_time", strconv.FormatInt(startTime.Unix(), 10))
		params.Set("end_time", strconv.FormatInt(endTime.Unix(), 10))
	}
	if limit != 0 {
		params.Set("limit", strconv.FormatInt(limit, 10))
	}
	return resp, b.SendAuthHTTPRequest(exchange.RestCoinMargined, http.MethodGet, cfuturesIncomeHistory, params, limitDefault, &resp)
}

// FuturesNotionalBracket gets futures notional bracket
func (b *Binance) FuturesNotionalBracket(pair string) ([]NotionalBracketData, error) {
	var resp []NotionalBracketData
	params := url.Values{}
	if pair != "" {
		params.Set("pair", pair)
	}
	return resp, b.SendAuthHTTPRequest(exchange.RestCoinMargined, http.MethodPost, cfuturesNotionalBracket, params, limitDefault, &resp)
}

// FuturesForceOrders gets futures forced orders
func (b *Binance) FuturesForceOrders(symbol, autoCloseType string, startTime, endTime time.Time) ([]ForcedOrdersData, error) {
	var resp []ForcedOrdersData
	params := url.Values{}
	if symbol != "" {
		params.Set("symbol", symbol)
	}
	if autoCloseType != "" {
		if !common.StringDataCompare(validAutoCloseTypes, autoCloseType) {
			return resp, errors.New("invalid autoCloseType")
		}
		params.Set("autoCloseType", autoCloseType)
	}
	if !startTime.IsZero() && !endTime.IsZero() {
		if startTime.After(endTime) {
			return resp, errors.New("startTime cannot be after endTime")
		}
		params.Set("start_time", strconv.FormatInt(startTime.Unix(), 10))
		params.Set("end_time", strconv.FormatInt(endTime.Unix(), 10))
	}
	return resp, b.SendAuthHTTPRequest(exchange.RestCoinMargined, http.MethodGet, cfuturesUsersForceOrders, params, limitDefault, &resp)
}

// FuturesPositionsADLEstimate estimates ADL on positions
func (b *Binance) FuturesPositionsADLEstimate(symbol string) ([]ADLEstimateData, error) {
	var resp []ADLEstimateData
	params := url.Values{}
	if symbol != "" {
		params.Set("symbol", symbol)
	}
	return resp, b.SendAuthHTTPRequest(exchange.RestCoinMargined, http.MethodGet, cfuturesADLQuantile, params, limitDefault, &resp)
}

// GetInterestHistory gets interest history for currency/currencies provided
func (b *Binance) GetInterestHistory() (MarginInfoData, error) {
	var resp MarginInfoData
	if err := b.SendHTTPRequest(exchange.EdgeCase1, undocumentedInterestHistory, limitDefault, &resp); err != nil {
		return resp, err
	}
	return resp, nil
}

// GetPerpMarkets returns exchange information. Check binance_types for more
// information
func (b *Binance) GetPerpMarkets() (PerpsExchangeInfo, error) {
	var resp PerpsExchangeInfo
	return resp, b.SendHTTPRequest(exchange.RestUSDTMargined, perpExchangeInfo, limitDefault, &resp)
}

// GetMarginMarkets returns exchange information. Check binance_types for more
// information
func (b *Binance) GetMarginMarkets() (PerpsExchangeInfo, error) {
	var resp PerpsExchangeInfo
	return resp, b.SendHTTPRequest(exchange.RestSpot, perpExchangeInfo, limitDefault, &resp)
}

// GetFundingRates gets funding rate history for perpetual contracts
func (b *Binance) GetFundingRates(symbol, limit string, startTime, endTime time.Time) ([]FundingRateData, error) {
	var resp []FundingRateData
	params := url.Values{}
	params.Set("symbol", symbol)
	if limit != "" {
		params.Set("limit", limit)
	}
	if !startTime.IsZero() {
		params.Set("startTime", strconv.FormatInt(startTime.UnixNano(), 10))
	}
	if !endTime.IsZero() {
		params.Set("endTime", strconv.FormatInt(endTime.UnixNano(), 10))
	}
	return resp, b.SendHTTPRequest(exchange.RestUSDTMargined, fundingRate+params.Encode(), limitDefault, &resp)
}

// GetExchangeInfo returns exchange information. Check binance_types for more
// information
func (b *Binance) GetExchangeInfo() (ExchangeInfo, error) {
	var resp ExchangeInfo
	return resp, b.SendHTTPRequest(exchange.RestSpotSupplementary, exchangeInfo, limitDefault, &resp)
}

// GetOrderBook returns full orderbook information
//
// OrderBookDataRequestParams contains the following members
// symbol: string of currency pair
// limit: returned limit amount
func (b *Binance) GetOrderBook(obd OrderBookDataRequestParams) (OrderBook, error) {
	var orderbook OrderBook
	if err := b.CheckLimit(obd.Limit); err != nil {
		return orderbook, err
	}

	params := url.Values{}
	symbol, err := b.formatSymbol(obd.Symbol)
	if err != nil {
		return orderbook, err
	}
	params.Set("symbol", symbol)
	params.Set("limit", fmt.Sprintf("%d", obd.Limit))

	var resp OrderBookData
	if err := b.SendHTTPRequest(exchange.RestSpotSupplementary, orderBookDepth+"?"+params.Encode(), orderbookLimit(obd.Limit), &resp); err != nil {
		return orderbook, err
	}

	for x := range resp.Bids {
		price, err := strconv.ParseFloat(resp.Bids[x][0], 64)
		if err != nil {
			return orderbook, err
		}

		amount, err := strconv.ParseFloat(resp.Bids[x][1], 64)
		if err != nil {
			return orderbook, err
		}

		orderbook.Bids = append(orderbook.Bids, OrderbookItem{
			Price:    price,
			Quantity: amount,
		})
	}

	for x := range resp.Asks {
		price, err := strconv.ParseFloat(resp.Asks[x][0], 64)
		if err != nil {
			return orderbook, err
		}

		amount, err := strconv.ParseFloat(resp.Asks[x][1], 64)
		if err != nil {
			return orderbook, err
		}

		orderbook.Asks = append(orderbook.Asks, OrderbookItem{
			Price:    price,
			Quantity: amount,
		})
	}

	orderbook.LastUpdateID = resp.LastUpdateID
	return orderbook, nil
}

// GetMostRecentTrades returns recent trade activity
// limit: Up to 500 results returned
func (b *Binance) GetMostRecentTrades(rtr RecentTradeRequestParams) ([]RecentTrade, error) {
	var resp []RecentTrade

	params := url.Values{}
	symbol, err := b.formatSymbol(rtr.Symbol)
	if err != nil {
		return nil, err
	}
	params.Set("symbol", symbol)
	params.Set("limit", fmt.Sprintf("%d", rtr.Limit))

	path := recentTrades + "?" + params.Encode()

	return resp, b.SendHTTPRequest(exchange.RestSpotSupplementary, path, limitDefault, &resp)
}

// GetHistoricalTrades returns historical trade activity
//
// symbol: string of currency pair
// limit: Optional. Default 500; max 1000.
// fromID:
func (b *Binance) GetHistoricalTrades(symbol string, limit int, fromID int64) ([]HistoricalTrade, error) {
	// Dropping support due to response for market data is always
	// {"code":-2014,"msg":"API-key format invalid."}
	// TODO: replace with newer API vs REST endpoint
	return nil, common.ErrFunctionNotSupported
}

// GetAggregatedTrades returns aggregated trade activity.
// If more than one hour of data is requested or asked limit is not supported by exchange
// then the trades are collected with multiple backend requests.
// https://binance-docs.github.io/apidocs/spot/en/#compressed-aggregate-trades-list
func (b *Binance) GetAggregatedTrades(arg *AggregatedTradeRequestParams) ([]AggregatedTrade, error) {
	params := url.Values{}
	symbol, err := b.formatSymbol(arg.Symbol)
	if err != nil {
		return nil, err
	}
	params.Set("symbol", symbol)
	// if the user request is directly not supported by the exchange, we might be able to fulfill it
	// by merging results from multiple API requests
	needBatch := false
	if arg.Limit > 0 {
		if arg.Limit > 1000 {
			// remote call doesn't support higher limits
			needBatch = true
		} else {
			params.Set("limit", strconv.Itoa(arg.Limit))
		}
	}
	if arg.FromID != 0 {
		params.Set("fromId", strconv.FormatInt(arg.FromID, 10))
	}
	if !arg.StartTime.IsZero() {
		params.Set("startTime", timeString(arg.StartTime))
	}
	if !arg.EndTime.IsZero() {
		params.Set("endTime", timeString(arg.EndTime))
	}

	// startTime and endTime are set and time between startTime and endTime is more than 1 hour
	needBatch = needBatch || (!arg.StartTime.IsZero() && !arg.EndTime.IsZero() && arg.EndTime.Sub(arg.StartTime) > time.Hour)
	// Fall back to batch requests, if possible and necessary
	if needBatch {
		// fromId xor start time must be set
		canBatch := arg.FromID == 0 != arg.StartTime.IsZero()
		if canBatch {
			// Split the request into multiple
			return b.batchAggregateTrades(arg, params)
		}

		// Can't handle this request locally or remotely
		// We would receive {"code":-1128,"msg":"Combination of optional parameters invalid."}
		return nil, errors.New("please set StartTime or FromId, but not both")
	}
	var resp []AggregatedTrade
	path := aggregatedTrades + "?" + params.Encode()
	return resp, b.SendHTTPRequest(exchange.RestSpotSupplementary, path, limitDefault, &resp)
}

// batchAggregateTrades fetches trades in multiple requests
// first phase, hourly requests until the first trade (or end time) is reached
// second phase, limit requests from previous trade until end time (or limit) is reached
func (b *Binance) batchAggregateTrades(arg *AggregatedTradeRequestParams, params url.Values) ([]AggregatedTrade, error) {
	var resp []AggregatedTrade
	// prepare first request with only first hour and max limit
	if arg.Limit == 0 || arg.Limit > 1000 {
		// Extend from the default of 500
		params.Set("limit", "1000")
	}

	var fromID int64
	if arg.FromID > 0 {
		fromID = arg.FromID
	} else {
		for start := arg.StartTime; len(resp) == 0; start = start.Add(time.Hour) {
			if !arg.EndTime.IsZero() && !start.Before(arg.EndTime) {
				// All requests returned empty
				return nil, nil
			}
			params.Set("startTime", timeString(start))
			params.Set("endTime", timeString(start.Add(time.Hour)))
			path := aggregatedTrades + "?" + params.Encode()
			err := b.SendHTTPRequest(exchange.RestSpotSupplementary, path, limitDefault, &resp)
			if err != nil {
				log.Warn(log.ExchangeSys, err.Error())
				return resp, err
			}
		}
		fromID = resp[len(resp)-1].ATradeID
	}

	// other requests follow from the last aggregate trade id and have no time window
	params.Del("startTime")
	params.Del("endTime")
	// while we haven't reached the limit
	for ; arg.Limit == 0 || len(resp) < arg.Limit; fromID = resp[len(resp)-1].ATradeID {
		// Keep requesting new data after last retrieved trade
		params.Set("fromId", strconv.FormatInt(fromID, 10))
		path := aggregatedTrades + "?" + params.Encode()
		var additionalTrades []AggregatedTrade
		err := b.SendHTTPRequest(exchange.RestSpotSupplementary, path, limitDefault, &additionalTrades)
		if err != nil {
			return resp, err
		}
		lastIndex := len(additionalTrades)
		if !arg.EndTime.IsZero() {
			// get index for truncating to end time
			lastIndex = sort.Search(len(additionalTrades), func(i int) bool {
				return arg.EndTime.Before(additionalTrades[i].TimeStamp)
			})
		}
		// don't include the first as the request was inclusive from last ATradeID
		resp = append(resp, additionalTrades[1:lastIndex]...)
		// If only the starting trade is returned or if we received trades after end time
		if len(additionalTrades) == 1 || lastIndex < len(additionalTrades) {
			// We found the end
			break
		}
	}
	// Truncate if necessary
	if arg.Limit > 0 && len(resp) > arg.Limit {
		resp = resp[:arg.Limit]
	}
	return resp, nil
}

// GetSpotKline returns kline data
//
// KlinesRequestParams supports 5 parameters
// symbol: the symbol to get the kline data for
// limit: optinal
// interval: the interval time for the data
// startTime: startTime filter for kline data
// endTime: endTime filter for the kline data
func (b *Binance) GetSpotKline(arg *KlinesRequestParams) ([]CandleStick, error) {
	var resp interface{}
	var klineData []CandleStick

	params := url.Values{}
	symbol, err := b.formatSymbol(arg.Symbol)
	if err != nil {
		return nil, err
	}
	params.Set("symbol", symbol)
	params.Set("interval", arg.Interval)
	if arg.Limit != 0 {
		params.Set("limit", strconv.Itoa(arg.Limit))
	}
	if !arg.StartTime.IsZero() {
		params.Set("startTime", timeString(arg.StartTime))
	}
	if !arg.EndTime.IsZero() {
		params.Set("endTime", timeString(arg.EndTime))
	}

	path := candleStick + "?" + params.Encode()

	if err := b.SendHTTPRequest(exchange.RestSpotSupplementary, path, limitDefault, &resp); err != nil {
		return klineData, err
	}

	for _, responseData := range resp.([]interface{}) {
		var candle CandleStick
		for i, individualData := range responseData.([]interface{}) {
			switch i {
			case 0:
				tempTime := individualData.(float64)
				var err error
				candle.OpenTime, err = convert.TimeFromUnixTimestampFloat(tempTime)
				if err != nil {
					return klineData, err
				}
			case 1:
				candle.Open, _ = strconv.ParseFloat(individualData.(string), 64)
			case 2:
				candle.High, _ = strconv.ParseFloat(individualData.(string), 64)
			case 3:
				candle.Low, _ = strconv.ParseFloat(individualData.(string), 64)
			case 4:
				candle.Close, _ = strconv.ParseFloat(individualData.(string), 64)
			case 5:
				candle.Volume, _ = strconv.ParseFloat(individualData.(string), 64)
			case 6:
				tempTime := individualData.(float64)
				var err error
				candle.CloseTime, err = convert.TimeFromUnixTimestampFloat(tempTime)
				if err != nil {
					return klineData, err
				}
			case 7:
				candle.QuoteAssetVolume, _ = strconv.ParseFloat(individualData.(string), 64)
			case 8:
				candle.TradeCount = individualData.(float64)
			case 9:
				candle.TakerBuyAssetVolume, _ = strconv.ParseFloat(individualData.(string), 64)
			case 10:
				candle.TakerBuyQuoteAssetVolume, _ = strconv.ParseFloat(individualData.(string), 64)
			}
		}
		klineData = append(klineData, candle)
	}
	return klineData, nil
}

// GetAveragePrice returns current average price for a symbol.
//
// symbol: string of currency pair
func (b *Binance) GetAveragePrice(symbol currency.Pair) (AveragePrice, error) {
	resp := AveragePrice{}
	params := url.Values{}
<<<<<<< HEAD
	params.Set("symbol", strings.ToUpper(symbol))
	path := averagePrice + "?" + params.Encode()
	return resp, b.SendHTTPRequest(exchange.RestSpotSupplementary, path, limitDefault, &resp)
=======
	symbolValue, err := b.formatSymbol(symbol)
	if err != nil {
		return resp, err
	}
	params.Set("symbol", symbolValue)

	path := fmt.Sprintf("%s%s?%s", b.API.Endpoints.URL, averagePrice, params.Encode())

	return resp, b.SendHTTPRequest(path, limitDefault, &resp)
>>>>>>> ddd19ab6
}

// GetPriceChangeStats returns price change statistics for the last 24 hours
//
// symbol: string of currency pair
func (b *Binance) GetPriceChangeStats(symbol currency.Pair) (PriceChangeStats, error) {
	resp := PriceChangeStats{}
	params := url.Values{}
<<<<<<< HEAD
	params.Set("symbol", strings.ToUpper(symbol))
	path := priceChange + "?" + params.Encode()
	return resp, b.SendHTTPRequest(exchange.RestSpotSupplementary, path, limitDefault, &resp)
=======
	symbolValue, err := b.formatSymbol(symbol)
	if err != nil {
		return resp, err
	}
	params.Set("symbol", symbolValue)

	path := fmt.Sprintf("%s%s?%s", b.API.Endpoints.URL, priceChange, params.Encode())

	return resp, b.SendHTTPRequest(path, limitDefault, &resp)
>>>>>>> ddd19ab6
}

// GetTickers returns the ticker data for the last 24 hrs
func (b *Binance) GetTickers() ([]PriceChangeStats, error) {
	var resp []PriceChangeStats
	return resp, b.SendHTTPRequest(exchange.RestSpotSupplementary, priceChange, limitPriceChangeAll, &resp)
}

// GetLatestSpotPrice returns latest spot price of symbol
//
// symbol: string of currency pair
func (b *Binance) GetLatestSpotPrice(symbol currency.Pair) (SymbolPrice, error) {
	resp := SymbolPrice{}
	params := url.Values{}
<<<<<<< HEAD
	params.Set("symbol", strings.ToUpper(symbol))
	path := symbolPrice + "?" + params.Encode()

	return resp, b.SendHTTPRequest(exchange.RestSpotSupplementary, path, symbolPriceLimit(symbol), &resp)
=======
	symbolValue, err := b.formatSymbol(symbol)
	if err != nil {
		return resp, err
	}
	params.Set("symbol", symbolValue)

	path := fmt.Sprintf("%s%s?%s", b.API.Endpoints.URL, symbolPrice, params.Encode())

	return resp, b.SendHTTPRequest(path, symbolPriceLimit(symbolValue), &resp)
>>>>>>> ddd19ab6
}

// GetBestPrice returns the latest best price for symbol
//
// symbol: string of currency pair
func (b *Binance) GetBestPrice(symbol currency.Pair) (BestPrice, error) {
	resp := BestPrice{}
	params := url.Values{}
<<<<<<< HEAD
	params.Set("symbol", strings.ToUpper(symbol))
	path := bestPrice + "?" + params.Encode()
	return resp, b.SendHTTPRequest(exchange.RestSpotSupplementary, path, bestPriceLimit(symbol), &resp)
=======
	symbolValue, err := b.formatSymbol(symbol)
	if err != nil {
		return resp, err
	}
	params.Set("symbol", symbolValue)

	path := fmt.Sprintf("%s%s?%s", b.API.Endpoints.URL, bestPrice, params.Encode())

	return resp, b.SendHTTPRequest(path, bestPriceLimit(symbolValue), &resp)
>>>>>>> ddd19ab6
}

// NewOrder sends a new order to Binance
func (b *Binance) NewOrder(o *NewOrderRequest) (NewOrderResponse, error) {
	var resp NewOrderResponse
	if err := b.newOrder(orderEndpoint, o, &resp); err != nil {
		return resp, err
	}

	if resp.Code != 0 {
		return resp, errors.New(resp.Msg)
	}

	return resp, nil
}

// NewOrderTest sends a new test order to Binance
func (b *Binance) NewOrderTest(o *NewOrderRequest) error {
	var resp NewOrderResponse
	return b.newOrder(newOrderTest, o, &resp)
}

func (b *Binance) newOrder(api string, o *NewOrderRequest, resp *NewOrderResponse) error {
	params := url.Values{}
	symbol, err := b.formatSymbol(o.Symbol)
	if err != nil {
		return err
	}
	params.Set("symbol", symbol)
	params.Set("side", o.Side)
	params.Set("type", string(o.TradeType))
	if o.QuoteOrderQty > 0 {
		params.Set("quoteOrderQty", strconv.FormatFloat(o.QuoteOrderQty, 'f', -1, 64))
	} else {
		params.Set("quantity", strconv.FormatFloat(o.Quantity, 'f', -1, 64))
	}
	if o.TradeType == BinanceRequestParamsOrderLimit {
		params.Set("price", strconv.FormatFloat(o.Price, 'f', -1, 64))
	}
	if o.TimeInForce != "" {
		params.Set("timeInForce", string(o.TimeInForce))
	}

	if o.NewClientOrderID != "" {
		params.Set("newClientOrderID", o.NewClientOrderID)
	}

	if o.StopPrice != 0 {
		params.Set("stopPrice", strconv.FormatFloat(o.StopPrice, 'f', -1, 64))
	}

	if o.IcebergQty != 0 {
		params.Set("icebergQty", strconv.FormatFloat(o.IcebergQty, 'f', -1, 64))
	}

	if o.NewOrderRespType != "" {
		params.Set("newOrderRespType", o.NewOrderRespType)
	}
	return b.SendAuthHTTPRequest(exchange.RestSpotSupplementary, http.MethodPost, api, params, limitOrder, resp)
}

// CancelExistingOrder sends a cancel order to Binance
func (b *Binance) CancelExistingOrder(symbol currency.Pair, orderID int64, origClientOrderID string) (CancelOrderResponse, error) {
	var resp CancelOrderResponse

<<<<<<< HEAD
=======
	path := b.API.Endpoints.URL + cancelOrder

	symbolValue, err := b.formatSymbol(symbol)
	if err != nil {
		return resp, err
	}
>>>>>>> ddd19ab6
	params := url.Values{}
	params.Set("symbol", symbolValue)

	if orderID != 0 {
		params.Set("orderId", strconv.FormatInt(orderID, 10))
	}

	if origClientOrderID != "" {
		params.Set("origClientOrderId", origClientOrderID)
	}
	return resp, b.SendAuthHTTPRequest(exchange.RestSpotSupplementary, http.MethodDelete, orderEndpoint, params, limitOrder, &resp)
}

// OpenOrders Current open orders. Get all open orders on a symbol.
// Careful when accessing this with no symbol: The number of requests counted against the rate limiter
// is significantly higher
func (b *Binance) OpenOrders(pair *currency.Pair) ([]QueryOrderData, error) {
	var resp []QueryOrderData

	params := url.Values{}

	var symbol string
	if pair != nil {
		var err error
		symbol, err = b.formatSymbol(*pair)
		if err != nil {
			return resp, err
		}
	}
	if symbol != "" {
		params.Set("symbol", symbol)
	}

	if err := b.SendAuthHTTPRequest(exchange.RestSpotSupplementary, http.MethodGet, openOrders, params, openOrdersLimit(symbol), &resp); err != nil {
		return resp, err
	}

	return resp, nil
}

// AllOrders Get all account orders; active, canceled, or filled.
// orderId optional param
// limit optional param, default 500; max 500
func (b *Binance) AllOrders(symbol currency.Pair, orderID, limit string) ([]QueryOrderData, error) {
	var resp []QueryOrderData

	params := url.Values{}
	symbolValue, err := b.formatSymbol(symbol)
	if err != nil {
		return resp, err
	}
	params.Set("symbol", symbolValue)
	if orderID != "" {
		params.Set("orderId", orderID)
	}
	if limit != "" {
		params.Set("limit", limit)
	}
	if err := b.SendAuthHTTPRequest(exchange.RestSpotSupplementary, http.MethodGet, allOrders, params, limitOrdersAll, &resp); err != nil {
		return resp, err
	}

	return resp, nil
}

// QueryOrder returns information on a past order
func (b *Binance) QueryOrder(symbol currency.Pair, origClientOrderID string, orderID int64) (QueryOrderData, error) {
	var resp QueryOrderData

	params := url.Values{}
	symbolValue, err := b.formatSymbol(symbol)
	if err != nil {
		return resp, err
	}
	params.Set("symbol", symbolValue)
	if origClientOrderID != "" {
		params.Set("origClientOrderId", origClientOrderID)
	}
	if orderID != 0 {
		params.Set("orderId", strconv.FormatInt(orderID, 10))
	}

	if err := b.SendAuthHTTPRequest(exchange.RestSpotSupplementary, http.MethodGet, orderEndpoint, params, limitOrder, &resp); err != nil {
		return resp, err
	}

	if resp.Code != 0 {
		return resp, errors.New(resp.Msg)
	}
	return resp, nil
}

// GetAccount returns binance user accounts
func (b *Binance) GetAccount() (*Account, error) {
	type response struct {
		Response
		Account
	}

	var resp response
	params := url.Values{}

	if err := b.SendAuthHTTPRequest(exchange.RestSpotSupplementary, http.MethodGet, accountInfo, params, request.Unset, &resp); err != nil {
		return &resp.Account, err
	}

	if resp.Code != 0 {
		return &resp.Account, errors.New(resp.Msg)
	}

	return &resp.Account, nil
}

// SendHTTPRequest sends an unauthenticated request
func (b *Binance) SendHTTPRequest(ePath exchange.URL, path string, f request.EndpointLimit, result interface{}) error {
	endpointPath, err := b.API.Endpoints.GetURL(ePath)
	if err != nil {
		return err
	}
	return b.SendPayload(context.Background(), &request.Item{
		Method:        http.MethodGet,
		Path:          endpointPath + path,
		Result:        result,
		Verbose:       b.Verbose,
		HTTPDebugging: b.HTTPDebugging,
		HTTPRecording: b.HTTPRecording,
		Endpoint:      f})
}

// SendAuthHTTPRequest sends an authenticated HTTP request
func (b *Binance) SendAuthHTTPRequest(ePath exchange.URL, method, path string, params url.Values, f request.EndpointLimit, result interface{}) error {
	if !b.AllowAuthenticatedRequest() {
		return fmt.Errorf(exchange.WarningAuthenticatedRequestWithoutCredentialsSet, b.Name)
	}
	endpointPath, err := b.API.Endpoints.GetURL(ePath)
	if err != nil {
		return err
	}
	path = endpointPath + path
	if params == nil {
		params = url.Values{}
	}
	recvWindow := 5 * time.Second
	params.Set("recvWindow", strconv.FormatInt(convert.RecvWindow(recvWindow), 10))
	params.Set("timestamp", strconv.FormatInt(time.Now().Unix()*1000, 10))
	signature := params.Encode()
	hmacSigned := crypto.GetHMAC(crypto.HashSHA256, []byte(signature), []byte(b.API.Credentials.Secret))
	hmacSignedStr := crypto.HexEncodeToString(hmacSigned)
	headers := make(map[string]string)
	headers["X-MBX-APIKEY"] = b.API.Credentials.Key
	if b.Verbose {
		log.Debugf(log.ExchangeSys, "sent path: %s", path)
	}

	path = common.EncodeURLValues(path, params)
	path += "&signature=" + hmacSignedStr
	interim := json.RawMessage{}
	errCap := struct {
		Success bool   `json:"success"`
		Message string `json:"msg"`
		Code    int64  `json:"code"`
	}{}
	ctx, cancel := context.WithTimeout(context.Background(), recvWindow)
	defer cancel()
	err = b.SendPayload(ctx, &request.Item{
		Method:        method,
		Path:          path,
		Headers:       headers,
		Body:          bytes.NewBuffer(nil),
		Result:        &interim,
		AuthRequest:   true,
		Verbose:       b.Verbose,
		HTTPDebugging: b.HTTPDebugging,
		HTTPRecording: b.HTTPRecording,
		Endpoint:      f})
	if err != nil {
		return err
	}
	if err := json.Unmarshal(interim, &errCap); err == nil {
		if !errCap.Success && errCap.Message != "" && errCap.Code != 200 {
			return errors.New(errCap.Message)
		}
	}
	return json.Unmarshal(interim, result)
}

// CheckLimit checks value against a variable list
func (b *Binance) CheckLimit(limit int) error {
	for x := range b.validLimits {
		if b.validLimits[x] == limit {
			return nil
		}
	}
	return errors.New("incorrect limit values - valid values are 5, 10, 20, 50, 100, 500, 1000")
}

// SetValues sets the default valid values
func (b *Binance) SetValues() {
	b.validLimits = []int{5, 10, 20, 50, 100, 500, 1000, 5000}
}

// GetFee returns an estimate of fee based on type of transaction
func (b *Binance) GetFee(feeBuilder *exchange.FeeBuilder) (float64, error) {
	var fee float64

	switch feeBuilder.FeeType {
	case exchange.CryptocurrencyTradeFee:
		multiplier, err := b.getMultiplier(feeBuilder.IsMaker)
		if err != nil {
			return 0, err
		}
		fee = calculateTradingFee(feeBuilder.PurchasePrice, feeBuilder.Amount, multiplier)
	case exchange.CryptocurrencyWithdrawalFee:
		fee = getCryptocurrencyWithdrawalFee(feeBuilder.Pair.Base)
	case exchange.OfflineTradeFee:
		fee = getOfflineTradeFee(feeBuilder.PurchasePrice, feeBuilder.Amount)
	}
	if fee < 0 {
		fee = 0
	}
	return fee, nil
}

// getOfflineTradeFee calculates the worst case-scenario trading fee
func getOfflineTradeFee(price, amount float64) float64 {
	return 0.002 * price * amount
}

// getMultiplier retrieves account based taker/maker fees
func (b *Binance) getMultiplier(isMaker bool) (float64, error) {
	var multiplier float64
	account, err := b.GetAccount()
	if err != nil {
		return 0, err
	}
	if isMaker {
		multiplier = float64(account.MakerCommission)
	} else {
		multiplier = float64(account.TakerCommission)
	}
	return multiplier, nil
}

// calculateTradingFee returns the fee for trading any currency on Bittrex
func calculateTradingFee(purchasePrice, amount, multiplier float64) float64 {
	return (multiplier / 100) * purchasePrice * amount
}

// getCryptocurrencyWithdrawalFee returns the fee for withdrawing from the exchange
func getCryptocurrencyWithdrawalFee(c currency.Code) float64 {
	return WithdrawalFees[c]
}

// WithdrawCrypto sends cryptocurrency to the address of your choosing
func (b *Binance) WithdrawCrypto(asset, address, addressTag, name, amount string) (string, error) {
	var resp WithdrawResponse

	params := url.Values{}
	params.Set("asset", asset)
	params.Set("address", address)
	params.Set("amount", amount)
	if len(name) > 0 {
		params.Set("name", name)
	}
	if len(addressTag) > 0 {
		params.Set("addressTag", addressTag)
	}

	if err := b.SendAuthHTTPRequest(exchange.RestSpotSupplementary, http.MethodPost, withdrawEndpoint, params, request.Unset, &resp); err != nil {
		return "", err
	}

	if !resp.Success {
		return resp.ID, errors.New(resp.Msg)
	}

	return resp.ID, nil
}

// WithdrawStatus gets the status of recent withdrawals
// status `param` used as string to prevent default value 0 (for int) interpreting as EmailSent status
func (b *Binance) WithdrawStatus(c currency.Code, status string, startTime, endTime int64) ([]WithdrawStatusResponse, error) {
	var response struct {
		Success      bool                     `json:"success"`
		WithdrawList []WithdrawStatusResponse `json:"withdrawList"`
	}

	params := url.Values{}
	params.Set("asset", c.String())

	if status != "" {
		i, err := strconv.Atoi(status)
		if err != nil {
			return response.WithdrawList, fmt.Errorf("wrong param (status): %s. Error: %v", status, err)
		}

		switch i {
		case EmailSent, Cancelled, AwaitingApproval, Rejected, Processing, Failure, Completed:
		default:
			return response.WithdrawList, fmt.Errorf("wrong param (status): %s", status)
		}

		params.Set("status", status)
	}

	if startTime > 0 {
		params.Set("startTime", strconv.FormatInt(startTime, 10))
	}

	if endTime > 0 {
		params.Set("endTime", strconv.FormatInt(endTime, 10))
	}

	if err := b.SendAuthHTTPRequest(exchange.RestSpotSupplementary, http.MethodGet, withdrawalHistory, params, request.Unset, &response); err != nil {
		return response.WithdrawList, err
	}

	return response.WithdrawList, nil
}

// GetDepositAddressForCurrency retrieves the wallet address for a given currency
func (b *Binance) GetDepositAddressForCurrency(currency string) (string, error) {
	resp := struct {
		Address    string `json:"address"`
		Success    bool   `json:"success"`
		AddressTag string `json:"addressTag"`
	}{}

	params := url.Values{}
	params.Set("asset", currency)
	params.Set("status", "true")

	return resp.Address,
		b.SendAuthHTTPRequest(exchange.RestSpotSupplementary, http.MethodGet, depositAddress, params, request.Unset, &resp)
}

// GetWsAuthStreamKey will retrieve a key to use for authorised WS streaming
func (b *Binance) GetWsAuthStreamKey() (string, error) {
	endpointPath, err := b.API.Endpoints.GetURL(exchange.RestSpotSupplementary)
	if err != nil {
		return "", err
	}
	var resp UserAccountStream
	path := endpointPath + userAccountStream
	headers := make(map[string]string)
	headers["X-MBX-APIKEY"] = b.API.Credentials.Key
	err = b.SendPayload(context.Background(), &request.Item{
		Method:        http.MethodPost,
		Path:          path,
		Headers:       headers,
		Body:          bytes.NewBuffer(nil),
		Result:        &resp,
		AuthRequest:   true,
		Verbose:       b.Verbose,
		HTTPDebugging: b.HTTPDebugging,
		HTTPRecording: b.HTTPRecording,
	})
	if err != nil {
		return "", err
	}
	return resp.ListenKey, nil
}

// MaintainWsAuthStreamKey will keep the key alive
func (b *Binance) MaintainWsAuthStreamKey() error {
	endpointPath, err := b.API.Endpoints.GetURL(exchange.RestSpotSupplementary)
	if err != nil {
		return err
	}
	if listenKey == "" {
		listenKey, err = b.GetWsAuthStreamKey()
		return err
	}
	path := endpointPath + userAccountStream
	params := url.Values{}
	params.Set("listenKey", listenKey)
	path = common.EncodeURLValues(path, params)
	headers := make(map[string]string)
	headers["X-MBX-APIKEY"] = b.API.Credentials.Key
	return b.SendPayload(context.Background(), &request.Item{
		Method:        http.MethodPut,
		Path:          path,
		Headers:       headers,
		Body:          bytes.NewBuffer(nil),
		AuthRequest:   true,
		Verbose:       b.Verbose,
		HTTPDebugging: b.HTTPDebugging,
		HTTPRecording: b.HTTPRecording,
	})
}<|MERGE_RESOLUTION|>--- conflicted
+++ resolved
@@ -2520,21 +2520,15 @@
 func (b *Binance) GetAveragePrice(symbol currency.Pair) (AveragePrice, error) {
 	resp := AveragePrice{}
 	params := url.Values{}
-<<<<<<< HEAD
-	params.Set("symbol", strings.ToUpper(symbol))
-	path := averagePrice + "?" + params.Encode()
-	return resp, b.SendHTTPRequest(exchange.RestSpotSupplementary, path, limitDefault, &resp)
-=======
 	symbolValue, err := b.formatSymbol(symbol)
 	if err != nil {
 		return resp, err
 	}
 	params.Set("symbol", symbolValue)
 
-	path := fmt.Sprintf("%s%s?%s", b.API.Endpoints.URL, averagePrice, params.Encode())
-
-	return resp, b.SendHTTPRequest(path, limitDefault, &resp)
->>>>>>> ddd19ab6
+	path := fmt.Sprintf("%s?%s", averagePrice, params.Encode())
+
+	return resp, b.SendHTTPRequest(exchange.RestSpotSupplementary, path, limitDefault, &resp)
 }
 
 // GetPriceChangeStats returns price change statistics for the last 24 hours
@@ -2543,21 +2537,15 @@
 func (b *Binance) GetPriceChangeStats(symbol currency.Pair) (PriceChangeStats, error) {
 	resp := PriceChangeStats{}
 	params := url.Values{}
-<<<<<<< HEAD
-	params.Set("symbol", strings.ToUpper(symbol))
-	path := priceChange + "?" + params.Encode()
-	return resp, b.SendHTTPRequest(exchange.RestSpotSupplementary, path, limitDefault, &resp)
-=======
 	symbolValue, err := b.formatSymbol(symbol)
 	if err != nil {
 		return resp, err
 	}
 	params.Set("symbol", symbolValue)
 
-	path := fmt.Sprintf("%s%s?%s", b.API.Endpoints.URL, priceChange, params.Encode())
-
-	return resp, b.SendHTTPRequest(path, limitDefault, &resp)
->>>>>>> ddd19ab6
+	path := fmt.Sprintf("%s?%s", priceChange, params.Encode())
+
+	return resp, b.SendHTTPRequest(exchange.RestSpotSupplementary, path, limitDefault, &resp)
 }
 
 // GetTickers returns the ticker data for the last 24 hrs
@@ -2572,22 +2560,15 @@
 func (b *Binance) GetLatestSpotPrice(symbol currency.Pair) (SymbolPrice, error) {
 	resp := SymbolPrice{}
 	params := url.Values{}
-<<<<<<< HEAD
-	params.Set("symbol", strings.ToUpper(symbol))
-	path := symbolPrice + "?" + params.Encode()
-
-	return resp, b.SendHTTPRequest(exchange.RestSpotSupplementary, path, symbolPriceLimit(symbol), &resp)
-=======
 	symbolValue, err := b.formatSymbol(symbol)
 	if err != nil {
 		return resp, err
 	}
 	params.Set("symbol", symbolValue)
 
-	path := fmt.Sprintf("%s%s?%s", b.API.Endpoints.URL, symbolPrice, params.Encode())
-
-	return resp, b.SendHTTPRequest(path, symbolPriceLimit(symbolValue), &resp)
->>>>>>> ddd19ab6
+	path := fmt.Sprintf("%s?%s", symbolPrice, params.Encode())
+
+	return resp, b.SendHTTPRequest(exchange.RestSpotSupplementary, path, symbolPriceLimit(symbolValue), &resp)
 }
 
 // GetBestPrice returns the latest best price for symbol
@@ -2596,21 +2577,15 @@
 func (b *Binance) GetBestPrice(symbol currency.Pair) (BestPrice, error) {
 	resp := BestPrice{}
 	params := url.Values{}
-<<<<<<< HEAD
-	params.Set("symbol", strings.ToUpper(symbol))
-	path := bestPrice + "?" + params.Encode()
-	return resp, b.SendHTTPRequest(exchange.RestSpotSupplementary, path, bestPriceLimit(symbol), &resp)
-=======
 	symbolValue, err := b.formatSymbol(symbol)
 	if err != nil {
 		return resp, err
 	}
 	params.Set("symbol", symbolValue)
 
-	path := fmt.Sprintf("%s%s?%s", b.API.Endpoints.URL, bestPrice, params.Encode())
-
-	return resp, b.SendHTTPRequest(path, bestPriceLimit(symbolValue), &resp)
->>>>>>> ddd19ab6
+	path := fmt.Sprintf("%s?%s", bestPrice, params.Encode())
+
+	return resp, b.SendHTTPRequest(exchange.RestSpotSupplementary, path, bestPriceLimit(symbolValue), &resp)
 }
 
 // NewOrder sends a new order to Binance
@@ -2676,15 +2651,10 @@
 func (b *Binance) CancelExistingOrder(symbol currency.Pair, orderID int64, origClientOrderID string) (CancelOrderResponse, error) {
 	var resp CancelOrderResponse
 
-<<<<<<< HEAD
-=======
-	path := b.API.Endpoints.URL + cancelOrder
-
 	symbolValue, err := b.formatSymbol(symbol)
 	if err != nil {
 		return resp, err
 	}
->>>>>>> ddd19ab6
 	params := url.Values{}
 	params.Set("symbol", symbolValue)
 
