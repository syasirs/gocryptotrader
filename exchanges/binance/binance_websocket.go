--- conflicted
+++ resolved
@@ -604,21 +604,7 @@
 }
 
 // Subscribe subscribes to a set of channels
-<<<<<<< HEAD
-func (b *Binance) Subscribe(_ context.Context, channelsToSubscribe []stream.ChannelSubscription) error {
-	payload := WsPayload{
-		Method: "SUBSCRIBE",
-	}
-	for i := range channelsToSubscribe {
-		payload.Params = append(payload.Params, channelsToSubscribe[i].Channel)
-		if i%50 == 0 && i != 0 {
-			err := b.Websocket.Conn.SendJSONMessage(payload)
-			if err != nil {
-				return err
-			}
-			payload.Params = []string{}
-=======
-func (b *Binance) Subscribe(channels []subscription.Subscription) error {
+func (b *Binance) Subscribe(_ context.Context, channels []subscription.Subscription) error {
 	return b.ParallelChanOp(channels, b.subscribeToChan, 50)
 }
 
@@ -634,15 +620,10 @@
 		c.State = subscription.SubscribingState
 		if err := b.Websocket.AddSubscription(&c); err != nil {
 			return fmt.Errorf("%w Channel: %s Pair: %s Error: %w", stream.ErrSubscriptionFailure, c.Channel, c.Pair, err)
->>>>>>> e0c6e118
-		}
-	}
-
-	req := WsPayload{
-		Method: wsSubscribeMethod,
-		Params: cNames,
-		ID:     id,
-	}
+		}
+	}
+
+	req := WsPayload{Method: wsSubscribeMethod, Params: cNames, ID: id}
 
 	respRaw, err := b.Websocket.Conn.SendMessageReturnResponse(id, req)
 	if err == nil {
@@ -665,22 +646,7 @@
 }
 
 // Unsubscribe unsubscribes from a set of channels
-<<<<<<< HEAD
-func (b *Binance) Unsubscribe(_ context.Context, channelsToUnsubscribe []stream.ChannelSubscription) error {
-	payload := WsPayload{
-		Method: "UNSUBSCRIBE",
-	}
-	for i := range channelsToUnsubscribe {
-		payload.Params = append(payload.Params, channelsToUnsubscribe[i].Channel)
-		if i%50 == 0 && i != 0 {
-			err := b.Websocket.Conn.SendJSONMessage(payload)
-			if err != nil {
-				return err
-			}
-			payload.Params = []string{}
-		}
-=======
-func (b *Binance) Unsubscribe(channels []subscription.Subscription) error {
+func (b *Binance) Unsubscribe(_ context.Context, channels []subscription.Subscription) error {
 	return b.ParallelChanOp(channels, b.unsubscribeFromChan, 50)
 }
 
@@ -691,14 +657,9 @@
 	cNames := make([]string, len(chans))
 	for i := range chans {
 		cNames[i] = chans[i].Channel
->>>>>>> e0c6e118
-	}
-
-	req := WsPayload{
-		Method: wsUnsubscribeMethod,
-		Params: cNames,
-		ID:     id,
-	}
+	}
+
+	req := WsPayload{Method: wsUnsubscribeMethod, Params: cNames, ID: id}
 
 	respRaw, err := b.Websocket.Conn.SendMessageReturnResponse(id, req)
 	if err == nil {
