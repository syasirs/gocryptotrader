--- conflicted
+++ resolved
@@ -5,11 +5,7 @@
 import (
 	"encoding/json"
 
-<<<<<<< HEAD
 	"github.com/idoall/gocryptotrader/currency"
-=======
-	"github.com/thrasher-corp/gocryptotrader/currency"
->>>>>>> 0501455a
 )
 
 // Response holds basic binance api response data
@@ -317,7 +313,6 @@
 	TimeInForce     string  `json:"timeInForce"`
 	Type            string  `json:"type"`
 	Side            string  `json:"side"`
-<<<<<<< HEAD
 	// 用系统自带的JSON有BUG，无法解析出CommissionAsset字段，会提示:json: invalid use of ,string struct tag, trying to unmarshal "BTC" into string
 	// Fills           []struct {
 	// 	Price           float64 `json:"price,string"`
@@ -325,14 +320,6 @@
 	// 	Commission      float64 `json:"commission,string"`
 	// 	CommissionAsset string  `json:"commissionAsset,string"`
 	// } `json:"fills"`
-=======
-	Fills           []struct {
-		Price           float64 `json:"price,string"`
-		Qty             float64 `json:"qty,string"`
-		Commission      float64 `json:"commission,string"`
-		CommissionAsset string  `json:"commissionAsset"`
-	} `json:"fills"`
->>>>>>> 0501455a
 }
 
 // CancelOrderResponse is the return structured response from the exchange
