package binance

import (
	"sync"
	"time"

	"github.com/thrasher-corp/gocryptotrader/currency"
	"github.com/thrasher-corp/gocryptotrader/exchanges/asset"
)

// withdrawals status codes description
const (
	EmailSent = iota
	Cancelled
	AwaitingApproval
	Rejected
	Processing
	Failure
	Completed
)

// ExchangeInfo holds the full exchange information type
type ExchangeInfo struct {
	Code       int       `json:"code"`
	Msg        string    `json:"msg"`
	Timezone   string    `json:"timezone"`
	Servertime time.Time `json:"serverTime"`
	RateLimits []struct {
		RateLimitType string `json:"rateLimitType"`
		Interval      string `json:"interval"`
		Limit         int    `json:"limit"`
	} `json:"rateLimits"`
	ExchangeFilters interface{} `json:"exchangeFilters"`
	Symbols         []struct {
		Symbol                     string   `json:"symbol"`
		Status                     string   `json:"status"`
		BaseAsset                  string   `json:"baseAsset"`
		BaseAssetPrecision         int      `json:"baseAssetPrecision"`
		QuoteAsset                 string   `json:"quoteAsset"`
		QuotePrecision             int      `json:"quotePrecision"`
		OrderTypes                 []string `json:"orderTypes"`
		IcebergAllowed             bool     `json:"icebergAllowed"`
		OCOAllowed                 bool     `json:"ocoAllowed"`
		QuoteOrderQtyMarketAllowed bool     `json:"quoteOrderQtyMarketAllowed"`
		IsSpotTradingAllowed       bool     `json:"isSpotTradingAllowed"`
		IsMarginTradingAllowed     bool     `json:"isMarginTradingAllowed"`
		Filters                    []struct {
			FilterType          string  `json:"filterType"`
			MinPrice            float64 `json:"minPrice,string"`
			MaxPrice            float64 `json:"maxPrice,string"`
			TickSize            float64 `json:"tickSize,string"`
			MultiplierUp        float64 `json:"multiplierUp,string"`
			MultiplierDown      float64 `json:"multiplierDown,string"`
			AvgPriceMins        int64   `json:"avgPriceMins"`
			MinQty              float64 `json:"minQty,string"`
			MaxQty              float64 `json:"maxQty,string"`
			StepSize            float64 `json:"stepSize,string"`
			MinNotional         float64 `json:"minNotional,string"`
			ApplyToMarket       bool    `json:"applyToMarket"`
			Limit               int64   `json:"limit"`
			MaxNumAlgoOrders    int64   `json:"maxNumAlgoOrders"`
			MaxNumIcebergOrders int64   `json:"maxNumIcebergOrders"`
		} `json:"filters"`
	} `json:"symbols"`
}

// OrderBookDataRequestParams represents Klines request data.
type OrderBookDataRequestParams struct {
	Symbol currency.Pair `json:"symbol"` // Required field; example LTCBTC,BTCUSDT
	Limit  int           `json:"limit"`  // Default 100; max 1000. Valid limits:[5, 10, 20, 50, 100, 500, 1000]
}

// OrderbookItem stores an individual orderbook item
type OrderbookItem struct {
	Price    float64
	Quantity float64
}

// OrderBookData is resp data from orderbook endpoint
type OrderBookData struct {
	Code         int         `json:"code"`
	Msg          string      `json:"msg"`
	LastUpdateID int64       `json:"lastUpdateId"`
	Bids         [][2]string `json:"bids"`
	Asks         [][2]string `json:"asks"`
}

// OrderBook actual structured data that can be used for orderbook
type OrderBook struct {
	Symbol       string
	LastUpdateID int64
	Code         int
	Msg          string
	Bids         []OrderbookItem
	Asks         []OrderbookItem
}

// DepthUpdateParams is used as an embedded type for WebsocketDepthStream
type DepthUpdateParams []struct {
	PriceLevel float64
	Quantity   float64
	ingnore    []interface{}
}

// WebsocketDepthStream is the difference for the update depth stream
type WebsocketDepthStream struct {
	Event         string           `json:"e"`
	Timestamp     time.Time        `json:"E"`
	Pair          string           `json:"s"`
	FirstUpdateID int64            `json:"U"`
	LastUpdateID  int64            `json:"u"`
	UpdateBids    [][2]interface{} `json:"b"`
	UpdateAsks    [][2]interface{} `json:"a"`
}

// RecentTradeRequestParams represents Klines request data.
type RecentTradeRequestParams struct {
	Symbol currency.Pair `json:"symbol"` // Required field. example LTCBTC, BTCUSDT
	Limit  int           `json:"limit"`  // Default 500; max 500.
}

// RecentTrade holds recent trade data
type RecentTrade struct {
	ID           int64     `json:"id"`
	Price        float64   `json:"price,string"`
	Quantity     float64   `json:"qty,string"`
	Time         time.Time `json:"time"`
	IsBuyerMaker bool      `json:"isBuyerMaker"`
	IsBestMatch  bool      `json:"isBestMatch"`
}

// TradeStream holds the trade stream data
type TradeStream struct {
	EventType      string    `json:"e"`
	EventTime      time.Time `json:"E"`
	Symbol         string    `json:"s"`
	TradeID        int64     `json:"t"`
	Price          string    `json:"p"`
	Quantity       string    `json:"q"`
	BuyerOrderID   int64     `json:"b"`
	SellerOrderID  int64     `json:"a"`
	TimeStamp      time.Time `json:"T"`
	Maker          bool      `json:"m"`
	BestMatchPrice bool      `json:"M"`
}

// KlineStream holds the kline stream data
type KlineStream struct {
	EventType string    `json:"e"`
	EventTime time.Time `json:"E"`
	Symbol    string    `json:"s"`
	Kline     struct {
		StartTime                time.Time `json:"t"`
		CloseTime                time.Time `json:"T"`
		Symbol                   string    `json:"s"`
		Interval                 string    `json:"i"`
		FirstTradeID             int64     `json:"f"`
		LastTradeID              int64     `json:"L"`
		OpenPrice                float64   `json:"o,string"`
		ClosePrice               float64   `json:"c,string"`
		HighPrice                float64   `json:"h,string"`
		LowPrice                 float64   `json:"l,string"`
		Volume                   float64   `json:"v,string"`
		NumberOfTrades           int64     `json:"n"`
		KlineClosed              bool      `json:"x"`
		Quote                    float64   `json:"q,string"`
		TakerBuyBaseAssetVolume  float64   `json:"V,string"`
		TakerBuyQuoteAssetVolume float64   `json:"Q,string"`
	} `json:"k"`
}

// TickerStream holds the ticker stream data
type TickerStream struct {
	EventType              string    `json:"e"`
	EventTime              time.Time `json:"E"`
	Symbol                 string    `json:"s"`
	PriceChange            float64   `json:"p,string"`
	PriceChangePercent     float64   `json:"P,string"`
	WeightedAvgPrice       float64   `json:"w,string"`
	ClosePrice             float64   `json:"x,string"`
	LastPrice              float64   `json:"c,string"`
	LastPriceQuantity      float64   `json:"Q,string"`
	BestBidPrice           float64   `json:"b,string"`
	BestBidQuantity        float64   `json:"B,string"`
	BestAskPrice           float64   `json:"a,string"`
	BestAskQuantity        float64   `json:"A,string"`
	OpenPrice              float64   `json:"o,string"`
	HighPrice              float64   `json:"h,string"`
	LowPrice               float64   `json:"l,string"`
	TotalTradedVolume      float64   `json:"v,string"`
	TotalTradedQuoteVolume float64   `json:"q,string"`
	OpenTime               time.Time `json:"O"`
	CloseTime              time.Time `json:"C"`
	FirstTradeID           int64     `json:"F"`
	LastTradeID            int64     `json:"L"`
	NumberOfTrades         int64     `json:"n"`
}

// HistoricalTrade holds recent trade data
type HistoricalTrade struct {
	Code         int       `json:"code"`
	Msg          string    `json:"msg"`
	ID           int64     `json:"id"`
	Price        float64   `json:"price,string"`
	Quantity     float64   `json:"qty,string"`
	Time         time.Time `json:"time"`
	IsBuyerMaker bool      `json:"isBuyerMaker"`
	IsBestMatch  bool      `json:"isBestMatch"`
}

// AggregatedTradeRequestParams holds request params
type AggregatedTradeRequestParams struct {
	Symbol currency.Pair // Required field; example LTCBTC, BTCUSDT
	// The first trade to retrieve
	FromID int64
	// The API seems to accept (start and end time) or FromID and no other combinations
	StartTime time.Time
	EndTime   time.Time
	// Default 500; max 1000.
	Limit int
}

// AggregatedTrade holds aggregated trade information
type AggregatedTrade struct {
	ATradeID       int64     `json:"a"`
	Price          float64   `json:"p,string"`
	Quantity       float64   `json:"q,string"`
	FirstTradeID   int64     `json:"f"`
	LastTradeID    int64     `json:"l"`
	TimeStamp      time.Time `json:"T"`
	Maker          bool      `json:"m"`
	BestMatchPrice bool      `json:"M"`
}

// IndexMarkPrice stores data for index and mark prices
type IndexMarkPrice struct {
	Symbol               string  `json:"symbol"`
	Pair                 string  `json:"pair"`
	MarkPrice            float64 `json:"markPrice,string"`
	IndexPrice           float64 `json:"indexPrice,string"`
	EstimatedSettlePrice float64 `json:"estimatedSettlePrice,string"`
	LastFundingRate      string  `json:"lastFundingRate"`
	NextFundingTime      int64   `json:"nextFundingTime"`
	Time                 int64   `json:"time"`
}

// CandleStick holds kline data
type CandleStick struct {
	OpenTime                 time.Time
	Open                     float64
	High                     float64
	Low                      float64
	Close                    float64
	Volume                   float64
	CloseTime                time.Time
	QuoteAssetVolume         float64
	TradeCount               float64
	TakerBuyAssetVolume      float64
	TakerBuyQuoteAssetVolume float64
}

// AveragePrice holds current average symbol price
type AveragePrice struct {
	Mins  int64   `json:"mins"`
	Price float64 `json:"price,string"`
}

// PriceChangeStats contains statistics for the last 24 hours trade
type PriceChangeStats struct {
	Symbol             string    `json:"symbol"`
	PriceChange        float64   `json:"priceChange,string"`
	PriceChangePercent float64   `json:"priceChangePercent,string"`
	WeightedAvgPrice   float64   `json:"weightedAvgPrice,string"`
	PrevClosePrice     float64   `json:"prevClosePrice,string"`
	LastPrice          float64   `json:"lastPrice,string"`
	LastQty            float64   `json:"lastQty,string"`
	BidPrice           float64   `json:"bidPrice,string"`
	AskPrice           float64   `json:"askPrice,string"`
	OpenPrice          float64   `json:"openPrice,string"`
	HighPrice          float64   `json:"highPrice,string"`
	LowPrice           float64   `json:"lowPrice,string"`
	Volume             float64   `json:"volume,string"`
	QuoteVolume        float64   `json:"quoteVolume,string"`
	OpenTime           time.Time `json:"openTime"`
	CloseTime          time.Time `json:"closeTime"`
	FirstID            int64     `json:"firstId"`
	LastID             int64     `json:"lastId"`
	Count              int64     `json:"count"`
}

// SymbolPrice holds basic symbol price
type SymbolPrice struct {
	Symbol string  `json:"symbol"`
	Price  float64 `json:"price,string"`
}

// BestPrice holds best price data
type BestPrice struct {
	Symbol   string  `json:"symbol"`
	BidPrice float64 `json:"bidPrice,string"`
	BidQty   float64 `json:"bidQty,string"`
	AskPrice float64 `json:"askPrice,string"`
	AskQty   float64 `json:"askQty,string"`
}

// NewOrderRequest request type
type NewOrderRequest struct {
	// Symbol (currency pair to trade)
	Symbol currency.Pair
	// Side Buy or Sell
	Side string
	// TradeType (market or limit order)
	TradeType RequestParamsOrderType
	// TimeInForce specifies how long the order remains in effect.
	// Examples are (Good Till Cancel (GTC), Immediate or Cancel (IOC) and Fill Or Kill (FOK))
	TimeInForce RequestParamsTimeForceType
	// Quantity is the total base qty spent or received in an order.
	Quantity float64
	// QuoteOrderQty is the total quote qty spent or received in a MARKET order.
	QuoteOrderQty    float64
	Price            float64
	NewClientOrderID string
	StopPrice        float64 // Used with STOP_LOSS, STOP_LOSS_LIMIT, TAKE_PROFIT, and TAKE_PROFIT_LIMIT orders.
	IcebergQty       float64 // Used with LIMIT, STOP_LOSS_LIMIT, and TAKE_PROFIT_LIMIT to create an iceberg order.
	NewOrderRespType string
}

// NewOrderResponse is the return structured response from the exchange
type NewOrderResponse struct {
	Code            int       `json:"code"`
	Msg             string    `json:"msg"`
	Symbol          string    `json:"symbol"`
	OrderID         int64     `json:"orderId"`
	ClientOrderID   string    `json:"clientOrderId"`
	TransactionTime time.Time `json:"transactTime"`
	Price           float64   `json:"price,string"`
	OrigQty         float64   `json:"origQty,string"`
	ExecutedQty     float64   `json:"executedQty,string"`
	// The cumulative amount of the quote that has been spent (with a BUY order) or received (with a SELL order).
	CumulativeQuoteQty float64 `json:"cummulativeQuoteQty,string"`
	Status             string  `json:"status"`
	TimeInForce        string  `json:"timeInForce"`
	Type               string  `json:"type"`
	Side               string  `json:"side"`
	Fills              []struct {
		Price           float64 `json:"price,string"`
		Qty             float64 `json:"qty,string"`
		Commission      float64 `json:"commission,string"`
		CommissionAsset string  `json:"commissionAsset"`
	} `json:"fills"`
}

// CancelOrderResponse is the return structured response from the exchange
type CancelOrderResponse struct {
	Symbol            string `json:"symbol"`
	OrigClientOrderID string `json:"origClientOrderId"`
	OrderID           int64  `json:"orderId"`
	ClientOrderID     string `json:"clientOrderId"`
}

// QueryOrderData holds query order data
type QueryOrderData struct {
	Code                int       `json:"code"`
	Msg                 string    `json:"msg"`
	Symbol              string    `json:"symbol"`
	OrderID             int64     `json:"orderId"`
	ClientOrderID       string    `json:"clientOrderId"`
	Price               float64   `json:"price,string"`
	OrigQty             float64   `json:"origQty,string"`
	ExecutedQty         float64   `json:"executedQty,string"`
	Status              string    `json:"status"`
	TimeInForce         string    `json:"timeInForce"`
	Type                string    `json:"type"`
	Side                string    `json:"side"`
	StopPrice           float64   `json:"stopPrice,string"`
	IcebergQty          float64   `json:"icebergQty,string"`
	Time                time.Time `json:"time"`
	IsWorking           bool      `json:"isWorking"`
	CummulativeQuoteQty float64   `json:"cummulativeQuoteQty,string"`
	OrderListID         int64     `json:"orderListId"`
	OrigQuoteOrderQty   float64   `json:"origQuoteOrderQty,string"`
	UpdateTime          time.Time `json:"updateTime"`
}

// Balance holds query order data
type Balance struct {
	Asset  string `json:"asset"`
	Free   string `json:"free"`
	Locked string `json:"locked"`
}

// Account holds the account data
type Account struct {
	MakerCommission  int       `json:"makerCommission"`
	TakerCommission  int       `json:"takerCommission"`
	BuyerCommission  int       `json:"buyerCommission"`
	SellerCommission int       `json:"sellerCommission"`
	CanTrade         bool      `json:"canTrade"`
	CanWithdraw      bool      `json:"canWithdraw"`
	CanDeposit       bool      `json:"canDeposit"`
	UpdateTime       time.Time `json:"updateTime"`
	Balances         []Balance `json:"balances"`
}

// RequestParamsTimeForceType Time in force
type RequestParamsTimeForceType string

var (
	// BinanceRequestParamsTimeGTC GTC
	BinanceRequestParamsTimeGTC = RequestParamsTimeForceType("GTC")

	// BinanceRequestParamsTimeIOC IOC
	BinanceRequestParamsTimeIOC = RequestParamsTimeForceType("IOC")

	// BinanceRequestParamsTimeFOK FOK
	BinanceRequestParamsTimeFOK = RequestParamsTimeForceType("FOK")
)

// RequestParamsOrderType trade order type
type RequestParamsOrderType string

var (
	// BinanceRequestParamsOrderLimit Limit order
	BinanceRequestParamsOrderLimit = RequestParamsOrderType("LIMIT")

	// BinanceRequestParamsOrderMarket Market order
	BinanceRequestParamsOrderMarket = RequestParamsOrderType("MARKET")

	// BinanceRequestParamsOrderStopLoss STOP_LOSS
	BinanceRequestParamsOrderStopLoss = RequestParamsOrderType("STOP_LOSS")

	// BinanceRequestParamsOrderStopLossLimit STOP_LOSS_LIMIT
	BinanceRequestParamsOrderStopLossLimit = RequestParamsOrderType("STOP_LOSS_LIMIT")

	// BinanceRequestParamsOrderTakeProfit TAKE_PROFIT
	BinanceRequestParamsOrderTakeProfit = RequestParamsOrderType("TAKE_PROFIT")

	// BinanceRequestParamsOrderTakeProfitLimit TAKE_PROFIT_LIMIT
	BinanceRequestParamsOrderTakeProfitLimit = RequestParamsOrderType("TAKE_PROFIT_LIMIT")

	// BinanceRequestParamsOrderLimitMarker LIMIT_MAKER
	BinanceRequestParamsOrderLimitMarker = RequestParamsOrderType("LIMIT_MAKER")
)

// KlinesRequestParams represents Klines request data.
type KlinesRequestParams struct {
	Symbol    currency.Pair // Required field; example LTCBTC, BTCUSDT
	Interval  string        // Time interval period
	Limit     int           // Default 500; max 500.
	StartTime time.Time
	EndTime   time.Time
}

// WithdrawalFees the large list of predefined withdrawal fees
// Prone to change
var WithdrawalFees = map[currency.Code]float64{
	currency.BNB:     0.13,
	currency.BTC:     0.0005,
	currency.NEO:     0,
	currency.ETH:     0.01,
	currency.LTC:     0.001,
	currency.QTUM:    0.01,
	currency.EOS:     0.1,
	currency.SNT:     35,
	currency.BNT:     1,
	currency.GAS:     0,
	currency.BCC:     0.001,
	currency.BTM:     5,
	currency.USDT:    3.4,
	currency.HCC:     0.0005,
	currency.OAX:     6.5,
	currency.DNT:     54,
	currency.MCO:     0.31,
	currency.ICN:     3.5,
	currency.ZRX:     1.9,
	currency.OMG:     0.4,
	currency.WTC:     0.5,
	currency.LRC:     12.3,
	currency.LLT:     67.8,
	currency.YOYO:    1,
	currency.TRX:     1,
	currency.STRAT:   0.1,
	currency.SNGLS:   54,
	currency.BQX:     3.9,
	currency.KNC:     3.5,
	currency.SNM:     25,
	currency.FUN:     86,
	currency.LINK:    4,
	currency.XVG:     0.1,
	currency.CTR:     35,
	currency.SALT:    2.3,
	currency.MDA:     2.3,
	currency.IOTA:    0.5,
	currency.SUB:     11.4,
	currency.ETC:     0.01,
	currency.MTL:     2,
	currency.MTH:     45,
	currency.ENG:     2.2,
	currency.AST:     14.4,
	currency.DASH:    0.002,
	currency.BTG:     0.001,
	currency.EVX:     2.8,
	currency.REQ:     29.9,
	currency.VIB:     30,
	currency.POWR:    8.2,
	currency.ARK:     0.2,
	currency.XRP:     0.25,
	currency.MOD:     2,
	currency.ENJ:     26,
	currency.STORJ:   5.1,
	currency.KMD:     0.002,
	currency.RCN:     47,
	currency.NULS:    0.01,
	currency.RDN:     2.5,
	currency.XMR:     0.04,
	currency.DLT:     19.8,
	currency.AMB:     8.9,
	currency.BAT:     8,
	currency.ZEC:     0.005,
	currency.BCPT:    14.5,
	currency.ARN:     3,
	currency.GVT:     0.13,
	currency.CDT:     81,
	currency.GXS:     0.3,
	currency.POE:     134,
	currency.QSP:     36,
	currency.BTS:     1,
	currency.XZC:     0.02,
	currency.LSK:     0.1,
	currency.TNT:     47,
	currency.FUEL:    79,
	currency.MANA:    18,
	currency.BCD:     0.01,
	currency.DGD:     0.04,
	currency.ADX:     6.3,
	currency.ADA:     1,
	currency.PPT:     0.41,
	currency.CMT:     12,
	currency.XLM:     0.01,
	currency.CND:     58,
	currency.LEND:    84,
	currency.WABI:    6.6,
	currency.SBTC:    0.0005,
	currency.BCX:     0.5,
	currency.WAVES:   0.002,
	currency.TNB:     139,
	currency.GTO:     20,
	currency.ICX:     0.02,
	currency.OST:     32,
	currency.ELF:     3.9,
	currency.AION:    3.2,
	currency.CVC:     10.9,
	currency.REP:     0.2,
	currency.GNT:     8.9,
	currency.DATA:    37,
	currency.ETF:     1,
	currency.BRD:     3.8,
	currency.NEBL:    0.01,
	currency.VIBE:    17.3,
	currency.LUN:     0.36,
	currency.CHAT:    60.7,
	currency.RLC:     3.4,
	currency.INS:     3.5,
	currency.IOST:    105.6,
	currency.STEEM:   0.01,
	currency.NANO:    0.01,
	currency.AE:      1.3,
	currency.VIA:     0.01,
	currency.BLZ:     10.3,
	currency.SYS:     1,
	currency.NCASH:   247.6,
	currency.POA:     0.01,
	currency.ONT:     1,
	currency.ZIL:     37.2,
	currency.STORM:   152,
	currency.XEM:     4,
	currency.WAN:     0.1,
	currency.WPR:     43.4,
	currency.QLC:     1,
	currency.GRS:     0.2,
	currency.CLOAK:   0.02,
	currency.LOOM:    11.9,
	currency.BCN:     1,
	currency.TUSD:    1.35,
	currency.ZEN:     0.002,
	currency.SKY:     0.01,
	currency.THETA:   24,
	currency.IOTX:    90.5,
	currency.QKC:     24.6,
	currency.AGI:     29.81,
	currency.NXS:     0.02,
	currency.SC:      0.1,
	currency.EON:     10,
	currency.NPXS:    897,
	currency.KEY:     223,
	currency.NAS:     0.1,
	currency.ADD:     100,
	currency.MEETONE: 300,
	currency.ATD:     100,
	currency.MFT:     175,
	currency.EOP:     5,
	currency.DENT:    596,
	currency.IQ:      50,
	currency.ARDR:    2,
	currency.HOT:     1210,
	currency.VET:     100,
	currency.DOCK:    68,
	currency.POLY:    7,
	currency.VTHO:    21,
	currency.ONG:     0.1,
	currency.PHX:     1,
	currency.HC:      0.005,
	currency.GO:      0.01,
	currency.PAX:     1.4,
	currency.EDO:     1.3,
	currency.WINGS:   8.9,
	currency.NAV:     0.2,
	currency.TRIG:    49.1,
	currency.APPC:    12.4,
	currency.PIVX:    0.02,
}

// WithdrawResponse contains status of withdrawal request
type WithdrawResponse struct {
	Success bool   `json:"success"`
	Msg     string `json:"msg"`
	ID      string `json:"id"`
}

// WithdrawStatusResponse defines a withdrawal status response
type WithdrawStatusResponse struct {
	Amount         float64 `json:"amount"`
	TransactionFee float64 `json:"transactionFee"`
	Address        string  `json:"address"`
	TxID           string  `json:"txId"`
	ID             string  `json:"id"`
	Asset          string  `json:"asset"`
	ApplyTime      int64   `json:"applyTime"`
	Status         int64   `json:"status"`
	Network        string  `json:"network"`
}

// UserAccountStream contains a key to maintain an authorised
// websocket connection
type UserAccountStream struct {
	ListenKey string `json:"listenKey"`
}

type wsAccountInfo struct {
	Stream string `json:"stream"`
	Data   struct {
		CanDeposit       bool      `json:"D"`
		CanTrade         bool      `json:"T"`
		CanWithdraw      bool      `json:"W"`
		EventTime        time.Time `json:"E"`
		LastUpdated      time.Time `json:"u"`
		BuyerCommission  float64   `json:"b"`
		MakerCommission  float64   `json:"m"`
		SellerCommission float64   `json:"s"`
		TakerCommission  float64   `json:"t"`
		EventType        string    `json:"e"`
		Currencies       []struct {
			Asset     string  `json:"a"`
			Available float64 `json:"f,string"`
			Locked    float64 `json:"l,string"`
		} `json:"B"`
	} `json:"data"`
}

type wsAccountPosition struct {
	Stream string `json:"stream"`
	Data   struct {
		Currencies []struct {
			Asset     string  `json:"a"`
			Available float64 `json:"f,string"`
			Locked    float64 `json:"l,string"`
		} `json:"B"`
		EventTime   time.Time `json:"E"`
		LastUpdated time.Time `json:"u"`
		EventType   string    `json:"e"`
	} `json:"data"`
}

type wsBalanceUpdate struct {
	Stream string `json:"stream"`
	Data   struct {
		EventTime    time.Time `json:"E"`
		ClearTime    time.Time `json:"T"`
		BalanceDelta float64   `json:"d,string"`
		Asset        string    `json:"a"`
		EventType    string    `json:"e"`
	} `json:"data"`
}

type wsOrderUpdate struct {
	Stream string `json:"stream"`
	Data   struct {
		ClientOrderID                     string    `json:"C"`
		EventTime                         time.Time `json:"E"`
		IcebergQuantity                   float64   `json:"F,string"`
		LastExecutedPrice                 float64   `json:"L,string"`
		CommissionAsset                   float64   `json:"N"`
		OrderCreationTime                 time.Time `json:"O"`
		StopPrice                         float64   `json:"P,string"`
		QuoteOrderQuantity                float64   `json:"Q,string"`
		Side                              string    `json:"S"`
		TransactionTime                   time.Time `json:"T"`
		OrderStatus                       string    `json:"X"`
		LastQuoteAssetTransactedQuantity  float64   `json:"Y,string"`
		CumulativeQuoteTransactedQuantity float64   `json:"Z,string"`
		CancelledClientOrderID            string    `json:"c"`
		EventType                         string    `json:"e"`
		TimeInForce                       string    `json:"f"`
		OrderListID                       int64     `json:"g"`
		OrderID                           int64     `json:"i"`
		LastExecutedQuantity              float64   `json:"l,string"`
		IsMaker                           bool      `json:"m"`
		Commission                        float64   `json:"n,string"`
		OrderType                         string    `json:"o"`
		Price                             float64   `json:"p,string"`
		Quantity                          float64   `json:"q,string"`
		RejectionReason                   string    `json:"r"`
		Symbol                            string    `json:"s"`
		TradeID                           int64     `json:"t"`
		IsOnOrderBook                     bool      `json:"w"`
		CurrentExecutionType              string    `json:"x"`
		CumulativeFilledQuantity          float64   `json:"z,string"`
	} `json:"data"`
}

type wsListStatus struct {
	Stream string `json:"stream"`
	Data   struct {
		ListClientOrderID string    `json:"C"`
		EventTime         time.Time `json:"E"`
		ListOrderStatus   string    `json:"L"`
		Orders            []struct {
			ClientOrderID string `json:"c"`
			OrderID       int64  `json:"i"`
			Symbol        string `json:"s"`
		} `json:"O"`
		TransactionTime time.Time `json:"T"`
		ContingencyType string    `json:"c"`
		EventType       string    `json:"e"`
		OrderListID     int64     `json:"g"`
		ListStatusType  string    `json:"l"`
		RejectionReason string    `json:"r"`
		Symbol          string    `json:"s"`
	} `json:"data"`
}

// WsPayload defines the payload through the websocket connection
type WsPayload struct {
	Method string   `json:"method"`
	Params []string `json:"params"`
	ID     int64    `json:"id"`
}

<<<<<<< HEAD
// CrossMarginInterestData stores cross margin data for borrowing
type CrossMarginInterestData struct {
	Code          int64  `json:"code,string"`
	Message       string `json:"message"`
	MessageDetail string `json:"messageDetail"`
	Data          []struct {
		AssetName string `json:"assetName"`
		Specs     []struct {
			VipLevel          string `json:"vipLevel"`
			DailyInterestRate string `json:"dailyInterestRate"`
			BorrowLimit       string `json:"borrowLimit"`
		} `json:"specs"`
	} `json:"data"`
	Success bool `json:"success"`
=======
// orderbookManager defines a way of managing and maintaining synchronisation
// across connections and assets.
type orderbookManager struct {
	state map[currency.Code]map[currency.Code]map[asset.Item]*update
	sync.Mutex

	jobs chan job
}

type update struct {
	buffer       chan *WebsocketDepthStream
	fetchingBook bool
	initialSync  bool
}

// job defines a synchonisation job that tells a go routine to fetch an
// orderbook via the REST protocol
type job struct {
	Pair currency.Pair
>>>>>>> eb0571cc
}<|MERGE_RESOLUTION|>--- conflicted
+++ resolved
@@ -756,7 +756,6 @@
 	ID     int64    `json:"id"`
 }
 
-<<<<<<< HEAD
 // CrossMarginInterestData stores cross margin data for borrowing
 type CrossMarginInterestData struct {
 	Code          int64  `json:"code,string"`
@@ -771,7 +770,8 @@
 		} `json:"specs"`
 	} `json:"data"`
 	Success bool `json:"success"`
-=======
+}
+
 // orderbookManager defines a way of managing and maintaining synchronisation
 // across connections and assets.
 type orderbookManager struct {
@@ -791,5 +791,4 @@
 // orderbook via the REST protocol
 type job struct {
 	Pair currency.Pair
->>>>>>> eb0571cc
 }