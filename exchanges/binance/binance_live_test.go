//go:build mock_test_off

// This will build if build tag mock_test_off is parsed and will do live testing
// using all tests in (exchange)_test.go
package binance

import (
	"context"
	"log"
	"os"
	"testing"

	exchange "github.com/thrasher-corp/gocryptotrader/exchanges"
	"github.com/thrasher-corp/gocryptotrader/exchanges/sharedtestvalues"
	testexch "github.com/thrasher-corp/gocryptotrader/internal/testing/exchange"
)

var mockTests = false

func TestMain(m *testing.M) {

	b = new(Binance)
	if err := testexch.TestInstance(b); err != nil {
		log.Fatal(err)
	}

	if apiKey != "" && apiSecret != "" {
		b.API.AuthenticatedSupport = true
		b.API.CredentialsValidator.RequiresBase64DecodeSecret = false
		b.SetCredentials(apiKey, apiSecret, "", "", "", "")
	}

	if useTestNet {
		for k, v := range map[exchange.URL]string{
			exchange.RestUSDTMargined: testnetFutures,
			exchange.RestCoinMargined: testnetFutures,
			exchange.RestSpot:         testnetSpotURL,
		} {
			if err := b.API.Endpoints.SetRunning(k.String(), v); err != nil {
				log.Fatalf("Testnet `%s` URL error with `%s`: %s", k, v, err)
			}
		}
	}
<<<<<<< HEAD
	err = b.Setup(binanceConfig)
	if err != nil {
		log.Fatal("Binance setup error", err)
	}
	b.setupOrderbookManager(context.Background())
	request.MaxRequestJobs = 100
=======

	b.setupOrderbookManager()
>>>>>>> e0c6e118
	b.Websocket.DataHandler = sharedtestvalues.GetWebsocketInterfaceChannelOverride()
	log.Printf(sharedtestvalues.LiveTesting, b.Name)
	if err := b.UpdateTradablePairs(context.Background(), true); err != nil {
		log.Fatal("Binance setup error", err)
	}

	os.Exit(m.Run())
}<|MERGE_RESOLUTION|>--- conflicted
+++ resolved
@@ -41,17 +41,8 @@
 			}
 		}
 	}
-<<<<<<< HEAD
-	err = b.Setup(binanceConfig)
-	if err != nil {
-		log.Fatal("Binance setup error", err)
-	}
+
 	b.setupOrderbookManager(context.Background())
-	request.MaxRequestJobs = 100
-=======
-
-	b.setupOrderbookManager()
->>>>>>> e0c6e118
 	b.Websocket.DataHandler = sharedtestvalues.GetWebsocketInterfaceChannelOverride()
 	log.Printf(sharedtestvalues.LiveTesting, b.Name)
 	if err := b.UpdateTradablePairs(context.Background(), true); err != nil {
