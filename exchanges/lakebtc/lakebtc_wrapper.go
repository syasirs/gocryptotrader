package lakebtc

import (
	"errors"
	"fmt"
	"strconv"
	"strings"
	"sync"
	"time"

	"github.com/thrasher-corp/gocryptotrader/common"
	"github.com/thrasher-corp/gocryptotrader/config"
	"github.com/thrasher-corp/gocryptotrader/currency"
	exchange "github.com/thrasher-corp/gocryptotrader/exchanges"
	"github.com/thrasher-corp/gocryptotrader/exchanges/account"
	"github.com/thrasher-corp/gocryptotrader/exchanges/asset"
	"github.com/thrasher-corp/gocryptotrader/exchanges/kline"
	"github.com/thrasher-corp/gocryptotrader/exchanges/order"
	"github.com/thrasher-corp/gocryptotrader/exchanges/orderbook"
	"github.com/thrasher-corp/gocryptotrader/exchanges/protocol"
	"github.com/thrasher-corp/gocryptotrader/exchanges/request"
	"github.com/thrasher-corp/gocryptotrader/exchanges/stream"
	"github.com/thrasher-corp/gocryptotrader/exchanges/ticker"
	"github.com/thrasher-corp/gocryptotrader/log"
	"github.com/thrasher-corp/gocryptotrader/portfolio/withdraw"
)

// GetDefaultConfig returns a default exchange config
func (l *LakeBTC) GetDefaultConfig() (*config.ExchangeConfig, error) {
	l.SetDefaults()
	exchCfg := new(config.ExchangeConfig)
	exchCfg.Name = l.Name
	exchCfg.HTTPTimeout = exchange.DefaultHTTPTimeout
	exchCfg.BaseCurrencies = l.BaseCurrencies

	err := l.SetupDefaults(exchCfg)
	if err != nil {
		return nil, err
	}

	if l.Features.Supports.RESTCapabilities.AutoPairUpdates {
		err = l.UpdateTradablePairs(true)
		if err != nil {
			return nil, err
		}
	}

	return exchCfg, nil
}

// SetDefaults sets LakeBTC defaults
func (l *LakeBTC) SetDefaults() {
	l.Name = "LakeBTC"
	l.Enabled = true
	l.Verbose = true
	l.API.CredentialsValidator.RequiresKey = true
	l.API.CredentialsValidator.RequiresSecret = true

	requestFmt := &currency.PairFormat{Uppercase: true}
	configFmt := &currency.PairFormat{Uppercase: true}
	err := l.SetGlobalPairsManager(requestFmt, configFmt, asset.Spot)
	if err != nil {
		log.Errorln(log.ExchangeSys, err)
	}

	l.Features = exchange.Features{
		Supports: exchange.FeaturesSupported{
			REST:      true,
			Websocket: true,
			RESTCapabilities: protocol.Features{
				TickerBatching:    true,
				TickerFetching:    true,
				TradeFetching:     true,
				OrderbookFetching: true,
				AutoPairUpdates:   true,
				AccountInfo:       true,
				GetOrder:          true,
				GetOrders:         true,
				CancelOrders:      true,
				CancelOrder:       true,
				SubmitOrder:       true,
				UserTradeHistory:  true,
				CryptoWithdrawal:  true,
				TradeFee:          true,
				CryptoDepositFee:  true,
			},
			WebsocketCapabilities: protocol.Features{
				TradeFetching:     true,
				OrderbookFetching: true,
				Subscribe:         true,
				Unsubscribe:       true,
			},
			WithdrawPermissions: exchange.AutoWithdrawCrypto |
				exchange.WithdrawFiatViaWebsiteOnly,
		},
		Enabled: exchange.FeaturesEnabled{
			AutoPairUpdates: true,
		},
	}

	l.Requester = request.New(l.Name,
		common.NewHTTPClientWithTimeout(exchange.DefaultHTTPTimeout))

	l.API.Endpoints.URLDefault = lakeBTCAPIURL
	l.API.Endpoints.URL = l.API.Endpoints.URLDefault
	l.Websocket = stream.New()
	l.API.Endpoints.WebsocketURL = lakeBTCWSURL
	l.WebsocketResponseMaxLimit = exchange.DefaultWebsocketResponseMaxLimit
	l.WebsocketResponseCheckTimeout = exchange.DefaultWebsocketResponseCheckTimeout
	l.WebsocketOrderbookBufferLimit = exchange.DefaultWebsocketOrderbookBufferLimit
}

// Setup sets exchange configuration profile
func (l *LakeBTC) Setup(exch *config.ExchangeConfig) error {
	if !exch.Enabled {
		l.SetEnabled(false)
		return nil
	}

	err := l.SetupDefaults(exch)
	if err != nil {
		return err
	}

	return l.Websocket.Setup(&stream.WebsocketSetup{
		Enabled:                          exch.Features.Enabled.Websocket,
		Verbose:                          exch.Verbose,
		AuthenticatedWebsocketAPISupport: exch.API.AuthenticatedWebsocketSupport,
		WebsocketTimeout:                 exch.WebsocketTrafficTimeout,
		DefaultURL:                       lakeBTCWSURL,
		ExchangeName:                     exch.Name,
		RunningURL:                       exch.API.Endpoints.WebsocketURL,
		Connector:                        l.WsConnect,
		Subscriber:                       l.Subscribe,
		UnSubscriber:                     l.Unsubscribe,
		GenerateSubscriptions:            l.GenerateDefaultSubscriptions,
		Features:                         &l.Features.Supports.WebsocketCapabilities,
		OrderbookBufferLimit:             exch.WebsocketOrderbookBufferLimit,
	})
}

// Start starts the LakeBTC go routine
func (l *LakeBTC) Start(wg *sync.WaitGroup) {
	wg.Add(1)
	go func() {
		l.Run()
		wg.Done()
	}()
}

// Run implements the LakeBTC wrapper
func (l *LakeBTC) Run() {
	if l.Verbose {
		l.PrintEnabledPairs()
	}

	if !l.GetEnabledFeatures().AutoPairUpdates {
		return
	}

	err := l.UpdateTradablePairs(false)
	if err != nil {
		log.Errorf(log.ExchangeSys, "%s failed to update tradable pairs. Err: %s", l.Name, err)
	}
}

// FetchTradablePairs returns a list of the exchanges tradable pairs
func (l *LakeBTC) FetchTradablePairs(asset asset.Item) ([]string, error) {
	result, err := l.GetTicker()
	if err != nil {
		return nil, err
	}

	var currencies []string
	for x := range result {
		currencies = append(currencies, strings.ToUpper(x))
	}

	return currencies, nil
}

// UpdateTradablePairs updates the exchanges available pairs and stores
// them in the exchanges config
func (l *LakeBTC) UpdateTradablePairs(forceUpdate bool) error {
	pairs, err := l.FetchTradablePairs(asset.Spot)
	if err != nil {
		return err
	}

	p, err := currency.NewPairsFromStrings(pairs)
	if err != nil {
		return err
	}
	return l.UpdatePairs(p, asset.Spot, false, forceUpdate)
}

// UpdateTicker updates and returns the ticker for a currency pair
func (l *LakeBTC) UpdateTicker(p currency.Pair, assetType asset.Item) (*ticker.Price, error) {
	ticks, err := l.GetTicker()
	if err != nil {
		return nil, err
	}

	pairs, err := l.GetEnabledPairs(assetType)
	if err != nil {
		return nil, err
	}

	for i := range pairs {
		fpair, err := l.FormatExchangeCurrency(pairs[i], assetType)
		if err != nil {
			return nil, err
		}

		c, ok := ticks[fpair.String()]
		if !ok {
			continue
		}

		tickerPrice := new(ticker.Price)
		tickerPrice.Pair = pairs[i]
		tickerPrice.Ask = c.Ask
		tickerPrice.Bid = c.Bid
		tickerPrice.Volume = c.Volume
		tickerPrice.High = c.High
		tickerPrice.Low = c.Low
		tickerPrice.Last = c.Last
		tickerPrice.ExchangeName = l.Name
		tickerPrice.AssetType = assetType

		err = ticker.ProcessTicker(tickerPrice)
		if err != nil {
			return nil, err
		}
	}
	return ticker.GetTicker(l.Name, p, assetType)
}

// FetchTicker returns the ticker for a currency pair
func (l *LakeBTC) FetchTicker(p currency.Pair, assetType asset.Item) (*ticker.Price, error) {
	fPair, err := l.FormatExchangeCurrency(p, assetType)
	if err != nil {
		return nil, err
	}

	tickerNew, err := ticker.GetTicker(l.Name, fPair, assetType)
	if err != nil {
		return l.UpdateTicker(fPair, assetType)
	}
	return tickerNew, nil
}

// FetchOrderbook returns orderbook base on the currency pair
func (l *LakeBTC) FetchOrderbook(p currency.Pair, assetType asset.Item) (*orderbook.Base, error) {
	fPair, err := l.FormatExchangeCurrency(p, assetType)
	if err != nil {
		return nil, err
	}

	ob, err := orderbook.Get(l.Name, fPair, assetType)
	if err != nil {
		return l.UpdateOrderbook(fPair, assetType)
	}
	return ob, nil
}

// UpdateOrderbook updates and returns the orderbook for a currency pair
func (l *LakeBTC) UpdateOrderbook(p currency.Pair, assetType asset.Item) (*orderbook.Base, error) {
	fPair, err := l.FormatExchangeCurrency(p, assetType)
	if err != nil {
		return nil, err
	}

	orderBook := new(orderbook.Base)
	orderbookNew, err := l.GetOrderBook(fPair.String())
	if err != nil {
		return orderBook, err
	}

	for x := range orderbookNew.Bids {
		orderBook.Bids = append(orderBook.Bids, orderbook.Item{Amount: orderbookNew.Bids[x].Amount, Price: orderbookNew.Bids[x].Price})
	}

	for x := range orderbookNew.Asks {
		orderBook.Asks = append(orderBook.Asks, orderbook.Item{Amount: orderbookNew.Asks[x].Amount, Price: orderbookNew.Asks[x].Price})
	}

	orderBook.Pair = fPair
	orderBook.ExchangeName = l.Name
	orderBook.AssetType = assetType

	err = orderBook.Process()
	if err != nil {
		return orderBook, err
	}

	return orderbook.Get(l.Name, fPair, assetType)
}

// UpdateAccountInfo retrieves balances for all enabled currencies for the
// LakeBTC exchange
func (l *LakeBTC) UpdateAccountInfo() (account.Holdings, error) {
	var response account.Holdings
	response.Exchange = l.Name
	accountInfo, err := l.GetAccountInformation()
	if err != nil {
		return response, err
	}

	var currencies []account.Balance
	for x, y := range accountInfo.Balance {
		for z, w := range accountInfo.Locked {
			if z != x {
				continue
			}
			var exchangeCurrency account.Balance
			exchangeCurrency.CurrencyName = currency.NewCode(x)
			exchangeCurrency.TotalValue, _ = strconv.ParseFloat(y, 64)
			exchangeCurrency.Hold, _ = strconv.ParseFloat(w, 64)
			currencies = append(currencies, exchangeCurrency)
		}
	}

	response.Accounts = append(response.Accounts, account.SubAccount{
		Currencies: currencies,
	})

	err = account.Process(&response)
	if err != nil {
		return account.Holdings{}, err
	}

	return response, nil
}

// FetchAccountInfo retrieves balances for all enabled currencies
func (l *LakeBTC) FetchAccountInfo() (account.Holdings, error) {
	acc, err := account.GetHoldings(l.Name)
	if err != nil {
		return l.UpdateAccountInfo()
	}

	return acc, nil
}

// GetFundingHistory returns funding history, deposits and
// withdrawals
func (l *LakeBTC) GetFundingHistory() ([]exchange.FundHistory, error) {
	return nil, common.ErrFunctionNotSupported
}

// GetExchangeHistory returns historic trade data within the timeframe provided.
func (l *LakeBTC) GetExchangeHistory(p currency.Pair, assetType asset.Item, timestampStart, timestampEnd time.Time) ([]exchange.TradeHistory, error) {
	return nil, common.ErrNotYetImplemented
}

// SubmitOrder submits a new order
func (l *LakeBTC) SubmitOrder(s *order.Submit) (order.SubmitResponse, error) {
	var submitOrderResponse order.SubmitResponse
	if err := s.Validate(); err != nil {
		return submitOrderResponse, err
	}

	fPair, err := l.FormatExchangeCurrency(s.Pair, s.AssetType)
	if err != nil {
		return submitOrderResponse, err
	}

	isBuyOrder := s.Side == order.Buy
	response, err := l.Trade(isBuyOrder,
		s.Amount,
		s.Price,
		fPair.Lower().String())
	if err != nil {
		return submitOrderResponse, err
	}
	if response.ID > 0 {
		submitOrderResponse.OrderID = strconv.FormatInt(response.ID, 10)
	}

	submitOrderResponse.IsOrderPlaced = true
	if s.Type == order.Market {
		submitOrderResponse.FullyMatched = true
	}
	return submitOrderResponse, nil
}

// ModifyOrder will allow of changing orderbook placement and limit to
// market conversion
func (l *LakeBTC) ModifyOrder(action *order.Modify) (string, error) {
	return "", common.ErrFunctionNotSupported
}

// CancelOrder cancels an order by its corresponding ID number
func (l *LakeBTC) CancelOrder(o *order.Cancel) error {
	if err := o.Validate(o.StandardCancel()); err != nil {
		return err
	}

	orderIDInt, err := strconv.ParseInt(o.ID, 10, 64)
	if err != nil {
		return err
	}

	return l.CancelExistingOrder(orderIDInt)
}

// CancelAllOrders cancels all orders associated with a currency pair
func (l *LakeBTC) CancelAllOrders(_ *order.Cancel) (order.CancelAllResponse, error) {
	var cancelAllOrdersResponse order.CancelAllResponse
	openOrders, err := l.GetOpenOrders()
	if err != nil {
		return cancelAllOrdersResponse, err
	}

	var ordersToCancel []string
	for i := range openOrders {
		ordersToCancel = append(ordersToCancel, strconv.FormatInt(openOrders[i].ID, 10))
	}

	return cancelAllOrdersResponse, l.CancelExistingOrders(ordersToCancel)
}

<<<<<<< HEAD
// GetOrderInfo returns information on a current open order
func (l *LakeBTC) GetOrderInfo(orderID string, assetType asset.Item) (order.Detail, error) {
=======
// GetOrderInfo returns order information based on order ID
func (l *LakeBTC) GetOrderInfo(orderID string, pair currency.Pair, assetType asset.Item) (order.Detail, error) {
>>>>>>> 220245c5
	var orderDetail order.Detail
	return orderDetail, common.ErrNotYetImplemented
}

// GetDepositAddress returns a deposit address for a specified currency
func (l *LakeBTC) GetDepositAddress(cryptocurrency currency.Code, _ string) (string, error) {
	if !strings.EqualFold(cryptocurrency.String(), currency.BTC.String()) {
		return "", fmt.Errorf("unsupported currency %s deposit address can only be BTC, manual deposit is required for other currencies",
			cryptocurrency.String())
	}

	info, err := l.GetAccountInformation()
	if err != nil {
		return "", err
	}

	return info.Profile.BTCDepositAddress, nil
}

// WithdrawCryptocurrencyFunds returns a withdrawal ID when a withdrawal is
// submitted
func (l *LakeBTC) WithdrawCryptocurrencyFunds(withdrawRequest *withdraw.Request) (*withdraw.ExchangeResponse, error) {
	if err := withdrawRequest.Validate(); err != nil {
		return nil, err
	}

	if withdrawRequest.Currency != currency.BTC {
		return nil, errors.New("only BTC supported for withdrawals")
	}

	resp, err := l.CreateWithdraw(withdrawRequest.Amount, withdrawRequest.Description)
	if err != nil {
		return nil, err
	}

	return &withdraw.ExchangeResponse{
		ID: strconv.FormatInt(resp.ID, 10),
	}, nil
}

// WithdrawFiatFunds returns a withdrawal ID when a
// withdrawal is submitted
func (l *LakeBTC) WithdrawFiatFunds(withdrawRequest *withdraw.Request) (*withdraw.ExchangeResponse, error) {
	return nil, common.ErrFunctionNotSupported
}

// WithdrawFiatFundsToInternationalBank returns a withdrawal ID when a
// withdrawal is submitted
func (l *LakeBTC) WithdrawFiatFundsToInternationalBank(withdrawRequest *withdraw.Request) (*withdraw.ExchangeResponse, error) {
	return nil, common.ErrFunctionNotSupported
}

// GetFeeByType returns an estimate of fee based on type of transaction
func (l *LakeBTC) GetFeeByType(feeBuilder *exchange.FeeBuilder) (float64, error) {
	if !l.AllowAuthenticatedRequest() && // Todo check connection status
		feeBuilder.FeeType == exchange.CryptocurrencyTradeFee {
		feeBuilder.FeeType = exchange.OfflineTradeFee
	}
	return l.GetFee(feeBuilder)
}

// GetActiveOrders retrieves any orders that are active/open
func (l *LakeBTC) GetActiveOrders(req *order.GetOrdersRequest) ([]order.Detail, error) {
	if err := req.Validate(); err != nil {
		return nil, err
	}

	resp, err := l.GetOpenOrders()
	if err != nil {
		return nil, err
	}

	format, err := l.GetPairFormat(asset.Spot, false)
	if err != nil {
		return nil, err
	}

	var orders []order.Detail
	for i := range resp {
		var symbol currency.Pair
		symbol, err = currency.NewPairDelimiter(resp[i].Symbol,
			format.Delimiter)
		if err != nil {
			return nil, err
		}
		orderDate := time.Unix(resp[i].At, 0)
		side := order.Side(strings.ToUpper(resp[i].Type))

		orders = append(orders, order.Detail{
			Amount:   resp[i].Amount,
			ID:       strconv.FormatInt(resp[i].ID, 10),
			Price:    resp[i].Price,
			Side:     side,
			Date:     orderDate,
			Pair:     symbol,
			Exchange: l.Name,
		})
	}

	order.FilterOrdersByTickRange(&orders, req.StartTicks, req.EndTicks)
	order.FilterOrdersBySide(&orders, req.Side)
	order.FilterOrdersByCurrencies(&orders, req.Pairs)

	return orders, nil
}

// GetOrderHistory retrieves account order information
// Can Limit response to specific order status
func (l *LakeBTC) GetOrderHistory(req *order.GetOrdersRequest) ([]order.Detail, error) {
	if err := req.Validate(); err != nil {
		return nil, err
	}

	resp, err := l.GetOrders([]int64{})
	if err != nil {
		return nil, err
	}

	format, err := l.GetPairFormat(asset.Spot, false)
	if err != nil {
		return nil, err
	}

	var orders []order.Detail
	for i := range resp {
		if resp[i].State == "active" {
			continue
		}
		var symbol currency.Pair
		symbol, err = currency.NewPairDelimiter(resp[i].Symbol, format.Delimiter)
		if err != nil {
			return nil, err
		}
		orderDate := time.Unix(resp[i].At, 0)
		side := order.Side(strings.ToUpper(resp[i].Type))

		orders = append(orders, order.Detail{
			Amount:   resp[i].Amount,
			ID:       strconv.FormatInt(resp[i].ID, 10),
			Price:    resp[i].Price,
			Side:     side,
			Date:     orderDate,
			Pair:     symbol,
			Exchange: l.Name,
		})
	}

	order.FilterOrdersByTickRange(&orders, req.StartTicks, req.EndTicks)
	order.FilterOrdersBySide(&orders, req.Side)
	order.FilterOrdersByCurrencies(&orders, req.Pairs)

	return orders, nil
}

// ValidateCredentials validates current credentials used for wrapper
// functionality
func (l *LakeBTC) ValidateCredentials() error {
	_, err := l.UpdateAccountInfo()
	return l.CheckTransientError(err)
}

// GetHistoricCandles returns candles between a time period for a set time interval
func (l *LakeBTC) GetHistoricCandles(pair currency.Pair, a asset.Item, start, end time.Time, interval kline.Interval) (kline.Item, error) {
	return kline.Item{}, common.ErrFunctionNotSupported
}

// GetHistoricCandlesExtended returns candles between a time period for a set time interval
func (l *LakeBTC) GetHistoricCandlesExtended(pair currency.Pair, a asset.Item, start, end time.Time, interval kline.Interval) (kline.Item, error) {
	return kline.Item{}, common.ErrFunctionNotSupported
}<|MERGE_RESOLUTION|>--- conflicted
+++ resolved
@@ -421,13 +421,8 @@
 	return cancelAllOrdersResponse, l.CancelExistingOrders(ordersToCancel)
 }
 
-<<<<<<< HEAD
-// GetOrderInfo returns information on a current open order
-func (l *LakeBTC) GetOrderInfo(orderID string, assetType asset.Item) (order.Detail, error) {
-=======
 // GetOrderInfo returns order information based on order ID
 func (l *LakeBTC) GetOrderInfo(orderID string, pair currency.Pair, assetType asset.Item) (order.Detail, error) {
->>>>>>> 220245c5
 	var orderDetail order.Detail
 	return orderDetail, common.ErrNotYetImplemented
 }
