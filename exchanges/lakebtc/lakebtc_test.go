--- conflicted
+++ resolved
@@ -134,23 +134,13 @@
 	}
 }
 
-<<<<<<< HEAD
 func setFeeBuilder() *exchange.FeeBuilder {
 	return &exchange.FeeBuilder{
-		Amount:              1,
-		Delimiter:           "_",
-		FeeType:             exchange.CryptocurrencyTradeFee,
-		FirstCurrency:       symbol.BTC,
-		SecondCurrency:      symbol.LTC,
-=======
-func setFeeBuilder() exchange.FeeBuilder {
-	return exchange.FeeBuilder{
 		Amount:  1,
 		FeeType: exchange.CryptocurrencyTradeFee,
 		Pair: currency.NewPairWithDelimiter(currency.BTC.String(),
 			currency.LTC.String(),
 			"_"),
->>>>>>> 2cb24131
 		IsMaker:             false,
 		PurchasePrice:       1,
 		FiatCurrency:        currency.USD,
