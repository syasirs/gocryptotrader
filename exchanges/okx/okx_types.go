package okx

import (
	"encoding/json"
	"strconv"
	"time"

	"github.com/thrasher-corp/gocryptotrader/currency"
	"github.com/thrasher-corp/gocryptotrader/exchanges/asset"
	"github.com/thrasher-corp/gocryptotrader/exchanges/kline"
	"github.com/thrasher-corp/gocryptotrader/exchanges/order"
)

const (
	// Trade Modes

	// TradeModeCross trade mode, cross
	TradeModeCross = "cross"
	// TradeModeIsolated trade mode, isolated
	TradeModeIsolated = "isolated"
	// TradeModeCash trade mode, cash
	TradeModeCash = "cash"

	// Algo Order Types

	// AlgoOrdTypeGrid algo order type,grid
	AlgoOrdTypeGrid = "grid"
	// AlgoOrdTypeContractGrid algo order type, contract_grid
	AlgoOrdTypeContractGrid = "contract_grid"

	// Position Side for placing order
	positionSideLong  = "long"
	positionSideShort = "short"
	positionSideNet   = "net"
)

const (
	// OkxOrderLimit Limit order
	OkxOrderLimit = "limit"
	// OkxOrderMarket Market order
	OkxOrderMarket = "market"
	// OkxOrderPostOnly POST_ONLY order type
	OkxOrderPostOnly = "post_only"
	// OkxOrderFOK fill or kill order type
	OkxOrderFOK = "fok"
	// OkxOrderIOC IOC (immediate or cancel)
	OkxOrderIOC = "ioc"
	// OkxOrderOptimalLimitIOC OPTIMAL_LIMIT_IOC
	OkxOrderOptimalLimitIOC = "optimal_limit_ioc"

	// Instrument Types ( Asset Types )

	okxInstTypeFutures  = "FUTURES"  // Okx Instrument Type "futures"
	okxInstTypeANY      = "ANY"      // Okx Instrument Type ""
	okxInstTypeSpot     = "SPOT"     // Okx Instrument Type "spot"
	okxInstTypeSwap     = "SWAP"     // Okx Instrument Type "swap"
	okxInstTypeOption   = "OPTION"   // Okx Instrument Type "option"
	okxInstTypeMargin   = "MARGIN"   // Okx Instrument Type "margin"
	okxInstTypeContract = "CONTRACT" // Okx Instrument Type "contract"

	operationSubscribe   = "subscribe"
	operationUnsubscribe = "unsubscribe"
	operationLogin       = "login"
)

// Market Data Endpoints

// TickerResponse represents the market data endpoint ticker detail
type TickerResponse struct {
	InstrumentType           string            `json:"instType"`
	InstrumentID             string            `json:"instId"`
	LastTradePrice           okxNumericalValue `json:"last"`
	LastTradeSize            okxNumericalValue `json:"lastSz"`
	BestAskPrice             okxNumericalValue `json:"askPx"`
	BestAskSize              okxNumericalValue `json:"askSz"`
	BidPrice                 okxNumericalValue `json:"bidPx"`
	BidSize                  okxNumericalValue `json:"bidSz"`
	Open24H                  okxNumericalValue `json:"open24h"`
	High24H                  okxNumericalValue `json:"high24h"`
	Low24H                   okxNumericalValue `json:"low24h"`
	VolCcy24H                okxNumericalValue `json:"volCcy24h"`
	Vol24H                   okxNumericalValue `json:"vol24h"`
	OpenPriceInUTC0          string            `json:"sodUtc0"`
	OpenPriceInUTC8          string            `json:"sodUtc8"`
	TickerDataGenerationTime okxUnixMilliTime  `json:"ts"`
}

// IndexTicker represents Index ticker data.
type IndexTicker struct {
	InstID    string           `json:"instId"`
	IdxPx     float64          `json:"idxPx,string"`
	High24H   float64          `json:"high24h,string"`
	SodUtc0   float64          `json:"sodUtc0,string"`
	Open24H   float64          `json:"open24h,string"`
	Low24H    float64          `json:"low24h,string"`
	SodUtc8   float64          `json:"sodUtc8,string"`
	Timestamp okxUnixMilliTime `json:"ts"`
}

// OrderBookResponse holds the order asks and bids at a specific timestamp
type OrderBookResponse struct {
	Asks                [][4]string      `json:"asks"`
	Bids                [][4]string      `json:"bids"`
	GenerationTimeStamp okxUnixMilliTime `json:"ts"`
}

// OrderBookResponseDetail holds the order asks and bids in a struct field with the corresponding order generation timestamp.
type OrderBookResponseDetail struct {
	Asks                []OrderAsk
	Bids                []OrderBid
	GenerationTimestamp time.Time
}

// OrderAsk represents currencies bid detailed information.
type OrderAsk struct {
	DepthPrice        float64
	NumberOfContracts float64
	LiquidationOrders int64
	NumberOfOrders    int64
}

// OrderBid represents currencies bid detailed information.
type OrderBid struct {
	DepthPrice        float64
	BaseCurrencies    float64
	LiquidationOrders int64
	NumberOfOrders    int64
}

// GetOrderBookResponseDetail returns the OrderBookResponseDetail instance from OrderBookResponse object.
func (a *OrderBookResponse) GetOrderBookResponseDetail() (*OrderBookResponseDetail, error) {
	asks, er := a.GetAsks()
	if er != nil {
		return nil, er
	}
	bids, er := a.GetBids()
	if er != nil {
		return nil, er
	}
	return &OrderBookResponseDetail{
		Asks:                asks,
		Bids:                bids,
		GenerationTimestamp: a.GenerationTimeStamp.Time(),
	}, nil
}

// GetAsks returns list of asks from an order book response instance.
func (a *OrderBookResponse) GetAsks() ([]OrderAsk, error) {
	asks := make([]OrderAsk, len(a.Asks))
	for x := range a.Asks {
		depthPrice, er := strconv.ParseFloat(a.Asks[x][0], 64)
		if er != nil {
			return nil, er
		}
		contracts, er := strconv.ParseFloat(a.Asks[x][1], 64)
		if er != nil {
			return nil, er
		}
		liquidation, er := strconv.ParseInt(a.Asks[x][2], 10, 64)
		if er != nil {
			return nil, er
		}
		orders, er := strconv.ParseInt(a.Asks[x][3], 10, 64)
		if er != nil {
			return nil, er
		}
		asks[x] = OrderAsk{
			DepthPrice:        depthPrice,
			NumberOfContracts: contracts,
			LiquidationOrders: liquidation,
			NumberOfOrders:    orders,
		}
	}
	return asks, nil
}

// GetBids returns list of order bids instance from list of slice.
func (a *OrderBookResponse) GetBids() ([]OrderBid, error) {
	bids := make([]OrderBid, len(a.Bids))
	for x := range a.Bids {
		depthPrice, er := strconv.ParseFloat(a.Bids[x][0], 64)
		if er != nil {
			return nil, er
		}
		currencies, er := strconv.ParseFloat(a.Bids[x][1], 64)
		if er != nil {
			return nil, er
		}
		liquidation, er := strconv.ParseInt(a.Bids[x][2], 10, 64)
		if er != nil {
			return nil, er
		}
		orders, er := strconv.ParseInt(a.Bids[x][3], 10, 64)
		if er != nil {
			return nil, er
		}
		bids[x] = OrderBid{
			DepthPrice:        depthPrice,
			BaseCurrencies:    currencies,
			LiquidationOrders: liquidation,
			NumberOfOrders:    orders,
		}
	}
	return bids, nil
}

// CandleStick  holds candlestick price data
type CandleStick struct {
	OpenTime         time.Time
	OpenPrice        float64
	HighestPrice     float64
	LowestPrice      float64
	ClosePrice       float64
	Volume           float64
	QuoteAssetVolume float64
}

// TradeResponse represents the recent transaction instance.
type TradeResponse struct {
	InstrumentID string           `json:"instId"`
	TradeID      string           `json:"tradeId"`
	Price        float64          `json:"px,string"`
	Quantity     float64          `json:"sz,string"`
	Side         string           `json:"side"`
	Timestamp    okxUnixMilliTime `json:"ts"`
}

// TradingVolumeIn24HR response model.
type TradingVolumeIn24HR struct {
	BlockVolumeInCNY   okxNumericalValue `json:"blockVolCny"`
	BlockVolumeInUSD   okxNumericalValue `json:"blockVolUsd"`
	TradingVolumeInUSD float64           `json:"volUsd,string"`
	TradingVolumeInCny float64           `json:"volCny,string"`
	Timestamp          okxUnixMilliTime  `json:"ts"`
}

// OracleSmartContractResponse returns the crypto price of signing using Open Oracle smart contract.
type OracleSmartContractResponse struct {
	Messages   []string          `json:"messages"`
	Prices     map[string]string `json:"prices"`
	Signatures []string          `json:"signatures"`
	Timestamp  okxUnixMilliTime  `json:"timestamp"`
}

// UsdCnyExchangeRate the exchange rate for converting from USD to CNV
type UsdCnyExchangeRate struct {
	UsdCny float64 `json:"usdCny,string"`
}

// IndexComponent represents index component data on the market
type IndexComponent struct {
	Components []IndexComponentItem `json:"components"`
	Last       float64              `json:"last,string"`
	Index      string               `json:"index"`
	Timestamp  okxUnixMilliTime     `json:"ts"`
}

// IndexComponentItem an item representing the index component item
type IndexComponentItem struct {
	Symbol          string `json:"symbol"`
	SymbolPairPrice string `json:"symbolPx"`
	Weights         string `json:"wgt"`
	ConvertToPrice  string `json:"cnvPx"`
	ExchangeName    string `json:"exch"`
}

// InstrumentsFetchParams request params for requesting list of instruments
type InstrumentsFetchParams struct {
	InstrumentType string // Mandatory
	Underlying     string // Optional
	InstrumentID   string // Optional
}

// Instrument  representing an instrument with open contract.
type Instrument struct {
<<<<<<< HEAD
	InstrumentType                  string            `json:"instType"`
	InstrumentID                    string            `json:"instId"`
	Underlying                      string            `json:"uly"`
	Category                        string            `json:"category"`
	BaseCurrency                    string            `json:"baseCcy"`
	QuoteCurrency                   string            `json:"quoteCcy"`
	SettlementCurrency              string            `json:"settleCcy"`
	ContractValue                   string            `json:"ctVal"`
	ContractMultiplier              string            `json:"ctMult"`
	ContractValueCurrency           string            `json:"ctValCcy"`
	OptionType                      string            `json:"optType"`
	StrikePrice                     string            `json:"stk"`
	ListTime                        time.Time         `json:"listTime"`
	ExpTime                         time.Time         `json:"expTime"`
	MaxLeverage                     okxNumericalValue `json:"lever"`
	TickSize                        okxNumericalValue `json:"tickSz"`
	LotSize                         okxNumericalValue `json:"lotSz"`
	MinimumOrderSize                okxNumericalValue `json:"minSz"`
	ContractType                    string            `json:"ctType"`
	Alias                           string            `json:"alias"`
	State                           string            `json:"state"`
	MaxQuantityOfSpotLimitOrder     okxNumericalValue `json:"maxLmtSz"`
	MaxQuantityOfMarketLimitOrder   okxNumericalValue `json:"maxMktSz"`
	MaxQuantityOfSpotTwapLimitOrder okxNumericalValue `json:"maxTwapSz"`
	MaxSpotIcebergSize              okxNumericalValue `json:"maxIcebergSz"`
	MaxTriggerSize                  okxNumericalValue `json:"maxTriggerSz"`
	MaxStopSize                     okxNumericalValue `json:"maxStopSz"`
=======
	InstrumentType                  asset.Item `json:"instType"`
	InstrumentID                    string     `json:"instId"`
	InstrumentFamily                string     `json:"instFamily"`
	Underlying                      string     `json:"uly"`
	Category                        string     `json:"category"`
	BaseCurrency                    string     `json:"baseCcy"`
	QuoteCurrency                   string     `json:"quoteCcy"`
	SettlementCurrency              string     `json:"settleCcy"`
	ContractValue                   string     `json:"ctVal"`
	ContractMultiplier              string     `json:"ctMult"`
	ContractValueCurrency           string     `json:"ctValCcy"`
	OptionType                      string     `json:"optType"`
	StrikePrice                     string     `json:"stk"`
	ListTime                        time.Time  `json:"listTime"`
	ExpTime                         time.Time  `json:"expTime"`
	MaxLeverage                     float64    `json:"lever"`
	TickSize                        float64    `json:"tickSz"`
	LotSize                         float64    `json:"lotSz"`
	MinimumOrderSize                float64    `json:"minSz"`
	ContractType                    string     `json:"ctType"`
	Alias                           string     `json:"alias"`
	State                           string     `json:"state"`
	MaxQuantityOfSpotLimitOrder     float64    `json:"maxLmtSz"`
	MaxQuantityOfMarketLimitOrder   float64    `json:"maxMktSz"`
	MaxQuantityOfSpotTwapLimitOrder float64    `json:"maxTwapSz"`
	MaxSpotIcebergSize              float64    `json:"maxIcebergSz"`
	MaxTriggerSize                  float64    `json:"maxTriggerSz"`
	MaxStopSize                     float64    `json:"maxStopSz"`
>>>>>>> 698b6716
}

// DeliveryHistoryDetail holds instrument id and delivery price information detail
type DeliveryHistoryDetail struct {
	Type          string  `json:"type"`
	InstrumentID  string  `json:"insId"`
	DeliveryPrice float64 `json:"px,string"`
}

// DeliveryHistory represents list of delivery history detail items and timestamp information
type DeliveryHistory struct {
	Timestamp okxUnixMilliTime        `json:"ts"`
	Details   []DeliveryHistoryDetail `json:"details"`
}

// OpenInterest Retrieve the total open interest for contracts on OKX.
type OpenInterest struct {
	InstrumentType       string           `json:"instType"`
	InstrumentID         string           `json:"instId"`
	OpenInterest         float64          `json:"oi,string"`
	OpenInterestCurrency float64          `json:"oiCcy,string"`
	Timestamp            okxUnixMilliTime `json:"ts"`
}

// FundingRateResponse response data for the Funding Rate for an instruction type
type FundingRateResponse struct {
	FundingRate     okxNumericalValue `json:"fundingRate"`
	FundingTime     okxUnixMilliTime  `json:"fundingTime"`
	InstrumentID    string            `json:"instId"`
	InstrumentType  string            `json:"instType"`
	NextFundingRate okxNumericalValue `json:"nextFundingRate"`
	NextFundingTime okxUnixMilliTime  `json:"nextFundingTime"`
}

// LimitPriceResponse hold an information for
type LimitPriceResponse struct {
	InstrumentType string           `json:"instType"`
	InstID         string           `json:"instId"`
	BuyLimit       float64          `json:"buyLmt,string"`
	SellLimit      float64          `json:"sellLmt,string"`
	Timestamp      okxUnixMilliTime `json:"ts"`
}

// OptionMarketDataResponse holds response data for option market data
type OptionMarketDataResponse struct {
	InstrumentType string           `json:"instType"`
	InstrumentID   string           `json:"instId"`
	Underlying     string           `json:"uly"`
	Delta          float64          `json:"delta,string"`
	Gamma          float64          `json:"gamma,string"`
	Theta          float64          `json:"theta,string"`
	Vega           float64          `json:"vega,string"`
	DeltaBS        float64          `json:"deltaBS,string"`
	GammaBS        float64          `json:"gammaBS,string"`
	ThetaBS        float64          `json:"thetaBS,string"`
	VegaBS         float64          `json:"vegaBS,string"`
	RealVol        string           `json:"realVol"`
	BidVolatility  string           `json:"bidVol"`
	AskVolatility  float64          `json:"askVol,string"`
	MarkVolatility float64          `json:"markVol,string"`
	Leverage       float64          `json:"lever,string"`
	ForwardPrice   string           `json:"fwdPx"`
	Timestamp      okxUnixMilliTime `json:"ts"`
}

// DeliveryEstimatedPrice holds an estimated delivery or exercise price response.
type DeliveryEstimatedPrice struct {
	InstrumentType         string           `json:"instType"`
	InstrumentID           string           `json:"instId"`
	EstimatedDeliveryPrice string           `json:"settlePx"`
	Timestamp              okxUnixMilliTime `json:"ts"`
}

// DiscountRate represents the discount rate amount, currency, and other discount related information.
type DiscountRate struct {
	Amount            string                 `json:"amt"`
	Currency          string                 `json:"ccy"`
	DiscountInfo      []DiscountRateInfoItem `json:"discountInfo"`
	DiscountRateLevel string                 `json:"discountLv"`
}

// DiscountRateInfoItem represents discount info list item for discount rate response
type DiscountRateInfoItem struct {
	DiscountRate string            `json:"discountRate"`
	MaxAmount    okxNumericalValue `json:"maxAmt"`
	MinAmount    okxNumericalValue `json:"minAmt"`
}

// ServerTime returning  the server time instance.
type ServerTime struct {
	Timestamp okxUnixMilliTime `json:"ts"`
}

// LiquidationOrderRequestParams holds information to request liquidation orders
type LiquidationOrderRequestParams struct {
	InstrumentType string
	MarginMode     string // values are either isolated or crossed
	InstrumentID   string
	Currency       currency.Code
	Underlying     string
	Alias          string
	State          string
	Before         time.Time
	After          time.Time
	Limit          int64
}

// LiquidationOrder represents liquidation order item detailed information
type LiquidationOrder struct {
	Details        []LiquidationOrderDetailItem `json:"details"`
	InstrumentID   string                       `json:"instId"`
	InstrumentType string                       `json:"instType"`
	TotalLoss      string                       `json:"totalLoss"`
	Underlying     string                       `json:"uly"`
}

// LiquidationOrderDetailItem represents the detail information of liquidation order
type LiquidationOrderDetailItem struct {
	BankruptcyLoss        string           `json:"bkLoss"`
	BankruptcyPx          string           `json:"bkPx"`
	Currency              string           `json:"ccy"`
	PosSide               string           `json:"posSide"`
	Side                  string           `json:"side"`
	QuantityOfLiquidation float64          `json:"sz,string"`
	Timestamp             okxUnixMilliTime `json:"ts"`
}

// MarkPrice represents a mark price information for a single instrument id
type MarkPrice struct {
	InstrumentType string           `json:"instType"`
	InstrumentID   string           `json:"instId"`
	MarkPrice      string           `json:"markPx"`
	Timestamp      okxUnixMilliTime `json:"ts"`
}

// PositionTiers represents position tier detailed information.
type PositionTiers struct {
	BaseMaxLoan                  string  `json:"baseMaxLoan"`
	InitialMarginRequirement     string  `json:"imr"`
	InstrumentID                 string  `json:"instId"`
	MaximumLeverage              string  `json:"maxLever"`
	MaximumSize                  float64 `json:"maxSz,string"`
	MinSize                      float64 `json:"minSz,string"`
	MaintenanceMarginRequirement string  `json:"mmr"`
	OptionalMarginFactor         string  `json:"optMgnFactor"`
	QuoteMaxLoan                 string  `json:"quoteMaxLoan"`
	Tier                         string  `json:"tier"`
	Underlying                   string  `json:"uly"`
}

// InterestRateLoanQuotaBasic holds the basic Currency, loan,and interest rate information.
type InterestRateLoanQuotaBasic struct {
	Currency     string  `json:"ccy"`
	LoanQuota    string  `json:"quota"`
	InterestRate float64 `json:"rate,string"`
}

// InterestRateLoanQuotaItem holds the basic Currency, loan,interest rate, and other level and VIP related information.
type InterestRateLoanQuotaItem struct {
	InterestRateLoanQuotaBasic
	InterestRateDiscount float64 `json:"0.7,string"`
	LoanQuotaCoefficient float64 `json:"loanQuotaCoef,string"`
	Level                string  `json:"level"`
}

// VIPInterestRateAndLoanQuotaInformation holds interest rate and loan quoata information for VIP users.
type VIPInterestRateAndLoanQuotaInformation struct {
	InterestRateLoanQuotaBasic
	LevelList []struct {
		Level     string  `json:"level"`
		LoanQuota float64 `json:"loanQuota,string"`
	} `json:"levelList"`
}

// InsuranceFundInformationRequestParams insurance fund balance information.
type InsuranceFundInformationRequestParams struct {
	InstrumentType string    `json:"instType"`
	Type           string    `json:"type"` //  Type values allowed are `liquidation_balance_deposit, bankruptcy_loss, and platform_revenue`
	Underlying     string    `json:"uly"`
	Currency       string    `json:"ccy"`
	Before         time.Time `json:"before"`
	After          time.Time `json:"after"`
	Limit          int64     `json:"limit"`
}

// InsuranceFundInformation holds insurance fund information data.
type InsuranceFundInformation struct {
	Details []InsuranceFundInformationDetail `json:"details"`
	Total   float64                          `json:"total,string"`
}

// InsuranceFundInformationDetail represents an Insurance fund information item for a
// single currency and type
type InsuranceFundInformationDetail struct {
	Amount    float64          `json:"amt,string"`
	Balance   float64          `json:"balance,string"`
	Currency  string           `json:"ccy"`
	Timestamp okxUnixMilliTime `json:"ts"`
	Type      string           `json:"type"`
}

// SupportedCoinsData holds information about currencies supported by the trading data endpoints.
type SupportedCoinsData struct {
	Contract       []string `json:"contract"`
	TradingOptions []string `json:"option"`
	Spot           []string `json:"spot"`
}

// TakerVolume represents taker volume information with creation timestamp
type TakerVolume struct {
	Timestamp  time.Time `json:"ts"`
	SellVolume float64
	BuyVolume  float64
}

// MarginLendRatioItem represents margin lend ration information and creation timestamp
type MarginLendRatioItem struct {
	Timestamp       time.Time `json:"ts"`
	MarginLendRatio float64   `json:"ratio"`
}

// LongShortRatio represents the ratio of users with net long vs net short positions for futures and perpetual swaps.
type LongShortRatio struct {
	Timestamp       time.Time `json:"ts"`
	MarginLendRatio float64   `json:"ratio"`
}

// OpenInterestVolume represents open interest and trading volume item for currencies of futures and perpetual swaps.
type OpenInterestVolume struct {
	Timestamp    time.Time `json:"ts"`
	OpenInterest float64   `json:"oi"`
	Volume       float64   `json:"vol"`
}

// OpenInterestVolumeRatio represents open interest and trading volume ratio for currencies of futures and perpetual swaps.
type OpenInterestVolumeRatio struct {
	Timestamp         time.Time `json:"ts"`
	OpenInterestRatio float64   `json:"oiRatio"`
	VolumeRatio       float64   `json:"volRatio"`
}

// ExpiryOpenInterestAndVolume represents  open interest and trading volume of calls and puts for each upcoming expiration.
type ExpiryOpenInterestAndVolume struct {
	Timestamp        time.Time
	ExpiryTime       time.Time
	CallOpenInterest float64
	PutOpenInterest  float64
	CallVolume       float64
	PutVolume        float64
}

// StrikeOpenInterestAndVolume represents open interest and volume for both buyers and sellers of calls and puts.
type StrikeOpenInterestAndVolume struct {
	Timestamp        time.Time
	Strike           int64
	CallOpenInterest float64
	PutOpenInterest  float64
	CallVolume       float64
	PutVolume        float64
}

// CurrencyTakerFlow holds the taker volume information for a single currency.
type CurrencyTakerFlow struct {
	Timestamp       time.Time
	CallBuyVolume   float64
	CallSellVolume  float64
	PutBuyVolume    float64
	PutSellVolume   float64
	CallBlockVolume float64
	PutBlockVolume  float64
}

// PlaceOrderRequestParam requesting parameter for placing an order.
type PlaceOrderRequestParam struct {
	AssetType             asset.Item `json:"-"`
	InstrumentID          string     `json:"instId"`
	TradeMode             string     `json:"tdMode,omitempty"` // cash isolated
	ClientSupplierOrderID string     `json:"clOrdId,omitempty"`
	Currency              string     `json:"ccy,omitempty"` // Only applicable to cross MARGIN orders in Single-currency margin.
	OrderTag              string     `json:"tag,omitempty"`
	Side                  string     `json:"side,omitempty"`
	PositionSide          string     `json:"posSide,omitempty"`
	OrderType             string     `json:"ordType,omitempty"`
	Amount                float64    `json:"sz,string,omitempty"`
	Price                 float64    `json:"px,string,omitempty"`
	ReduceOnly            bool       `json:"reduceOnly,string,omitempty"`
	QuantityType          string     `json:"tgtCcy,omitempty"` // values base_ccy and quote_ccy
	// Added in the websocket requests
	BanAmend   bool             `json:"banAmend,omitempty"` // Whether the SPOT Market Order size can be amended by the system.
	ExpiryTime okxUnixMilliTime `json:"expTime,omitempty"`
}

// OrderData response message for place, cancel, and amend an order requests.
type OrderData struct {
	OrderID               string `json:"ordId,omitempty"`
	RequestID             string `json:"reqId,omitempty"`
	ClientSupplierOrderID string `json:"clOrdId,omitempty"`
	Tag                   string `json:"tag,omitempty"`
	SCode                 string `json:"sCode,omitempty"`
	SMessage              string `json:"sMsg,omitempty"`
}

// CancelOrderRequestParam represents order parameters to cancel an order.
type CancelOrderRequestParam struct {
	InstrumentID          string `json:"instId"`
	OrderID               string `json:"ordId"`
	ClientSupplierOrderID string `json:"clOrdId,omitempty"`
}

// AmendOrderRequestParams represents amend order requesting parameters.
type AmendOrderRequestParams struct {
	InstrumentID            string  `json:"instId"`
	CancelOnFail            bool    `json:"cxlOnFail,omitempty"`
	OrderID                 string  `json:"ordId,omitempty"`
	ClientSuppliedOrderID   string  `json:"clOrdId,omitempty"`
	ClientSuppliedRequestID string  `json:"reqId,omitempty"`
	NewQuantity             float64 `json:"newSz,string,omitempty"`
	NewPrice                float64 `json:"newPx,string,omitempty"`
}

// ClosePositionsRequestParams input parameters for close position endpoints
type ClosePositionsRequestParams struct {
	InstrumentID          string `json:"instId"` // REQUIRED
	PositionSide          string `json:"posSide"`
	MarginMode            string `json:"mgnMode"` // cross or isolated
	Currency              string `json:"ccy"`
	AutomaticallyCanceled bool   `json:"autoCxl"`
	ClientSuppliedID      string `json:"clOrdId,omitempty"`
	Tag                   string `json:"tag,omitempty"`
}

// ClosePositionResponse response data for close position.
type ClosePositionResponse struct {
	InstrumentID string `json:"instId"`
	PositionSide string `json:"posSide"`
}

// OrderDetailRequestParam payload data to request order detail
type OrderDetailRequestParam struct {
	InstrumentID          string `json:"instId"`
	OrderID               string `json:"ordId"`
	ClientSupplierOrderID string `json:"clOrdId"`
}

// OrderDetail returns a order detail information
type OrderDetail struct {
	InstrumentType             string            `json:"instType"`
	InstrumentID               string            `json:"instId"`
	Currency                   string            `json:"ccy"`
	OrderID                    string            `json:"ordId"`
	ClientSupplierOrderID      string            `json:"clOrdId"`
	Tag                        string            `json:"tag"`
	ProfitAndLoss              string            `json:"pnl"`
	OrderType                  string            `json:"ordType"`
	Side                       order.Side        `json:"side"`
	PositionSide               string            `json:"posSide"`
	TradeMode                  string            `json:"tdMode"`
	TradeID                    string            `json:"tradeId"`
	FillTime                   time.Time         `json:"fillTime"`
	Source                     string            `json:"source"`
	State                      string            `json:"state"`
	TakeProfitTriggerPriceType string            `json:"tpTriggerPxType"`
	StopLossTriggerPriceType   string            `json:"slTriggerPxType"`
	StopLossOrdPx              string            `json:"slOrdPx"`
	RebateCurrency             string            `json:"rebateCcy"`
	QuantityType               string            `json:"tgtCcy"`   // base_ccy and quote_ccy
	Category                   string            `json:"category"` // normal, twap, adl, full_liquidation, partial_liquidation, delivery, ddh
	AccumulatedFillSize        okxNumericalValue `json:"accFillSz"`
	FillPrice                  okxNumericalValue `json:"fillPx"`
	FillSize                   okxNumericalValue `json:"fillSz"`
	RebateAmount               okxNumericalValue `json:"rebate"`
	FeeCurrency                string            `json:"feeCcy"`
	TransactionFee             okxNumericalValue `json:"fee"`
	AveragePrice               okxNumericalValue `json:"avgPx"`
	Leverage                   okxNumericalValue `json:"lever"`
	Price                      okxNumericalValue `json:"px"`
	Size                       okxNumericalValue `json:"sz"`
	TakeProfitTriggerPrice     okxNumericalValue `json:"tpTriggerPx"`
	TakeProfitOrderPrice       okxNumericalValue `json:"tpOrdPx"`
	StopLossTriggerPrice       okxNumericalValue `json:"slTriggerPx"`
	UpdateTime                 time.Time         `json:"uTime"`
	CreationTime               time.Time         `json:"cTime"`
}

// OrderListRequestParams represents order list requesting parameters.
type OrderListRequestParams struct {
	InstrumentType string    `json:"instType"` // SPOT , MARGIN, SWAP, FUTURES , OPTIONS
	Underlying     string    `json:"uly"`
	InstrumentID   string    `json:"instId"`
	OrderType      string    `json:"orderType"`
	State          string    `json:"state"`            // live, partially_filled
	Before         string    `json:"before,omitempty"` // used for order IDs
	After          string    `json:"after,omitempty"`  // used for order IDs
	Start          time.Time `json:"begin"`
	End            time.Time `json:"end"`
	Limit          int64     `json:"limit,omitempty"`
}

// OrderHistoryRequestParams holds parameters to request order data history of last 7 days.
type OrderHistoryRequestParams struct {
	OrderListRequestParams
	Category string `json:"category"` // twap, adl, full_liquidation, partial_liquidation, delivery, ddh
}

// PendingOrderItem represents a pending order Item in pending orders list.
type PendingOrderItem struct {
	AccumulatedFillSize        okxNumericalValue `json:"accFillSz"`
	AveragePrice               okxNumericalValue `json:"avgPx"`
	CreationTime               time.Time         `json:"cTime"`
	Category                   string            `json:"category"`
	Currency                   string            `json:"ccy"`
	ClientSupplierOrderID      string            `json:"clOrdId"`
	TransactionFee             string            `json:"fee"`
	FeeCurrency                string            `json:"feeCcy"`
	LastFilledPrice            string            `json:"fillPx"`
	LastFilledSize             okxNumericalValue `json:"fillSz"`
	FillTime                   string            `json:"fillTime"`
	InstrumentID               string            `json:"instId"`
	InstrumentType             string            `json:"instType"`
	Leverage                   okxNumericalValue `json:"lever"`
	OrderID                    string            `json:"ordId"`
	OrderType                  string            `json:"ordType"`
	ProfitAndLose              string            `json:"pnl"`
	PositionSide               string            `json:"posSide"`
	RebateAmount               string            `json:"rebate"`
	RebateCurrency             string            `json:"rebateCcy"`
	Side                       order.Side        `json:"side"`
	StopLossOrdPrice           string            `json:"slOrdPx"`
	StopLossTriggerPrice       string            `json:"slTriggerPx"`
	StopLossTriggerPriceType   string            `json:"slTriggerPxType"`
	State                      string            `json:"state"`
	Price                      float64           `json:"px,string"`
	Size                       float64           `json:"sz,string"`
	Tag                        string            `json:"tag"`
	QuantityType               string            `json:"tgtCcy"`
	TradeMode                  string            `json:"tdMode"`
	Source                     string            `json:"source"`
	TakeProfitOrdPrice         string            `json:"tpOrdPx"`
	TakeProfitTriggerPrice     string            `json:"tpTriggerPx"`
	TakeProfitTriggerPriceType string            `json:"tpTriggerPxType"`
	TradeID                    string            `json:"tradeId"`
	UpdateTime                 time.Time         `json:"uTime"`
}

// TransactionDetailRequestParams retrieve recently-filled transaction details in the last 3 day.
type TransactionDetailRequestParams struct {
	InstrumentType string    `json:"instType"` // SPOT , MARGIN, SWAP, FUTURES , option
	Underlying     string    `json:"uly"`
	InstrumentID   string    `json:"instId"`
	OrderID        string    `json:"ordId"`
	OrderType      string    `json:"orderType"`
	After          string    `json:"after"`  // after billid
	Before         string    `json:"before"` // before billid
	Begin          time.Time `json:"begin"`
	End            time.Time `json:"end"`
	Limit          int64     `json:"limit"`
}

// TransactionDetail holds ecently-filled transaction detail data.
type TransactionDetail struct {
	InstrumentType        string           `json:"instType"`
	InstrumentID          string           `json:"instId"`
	TradeID               string           `json:"tradeId"`
	OrderID               string           `json:"ordId"`
	ClientSuppliedOrderID string           `json:"clOrdId"`
	BillID                string           `json:"billId"`
	Tag                   string           `json:"tag"`
	FillPrice             float64          `json:"fillPx,string"`
	FillSize              float64          `json:"fillSz,string"`
	Side                  string           `json:"side"`
	PositionSide          string           `json:"posSide"`
	ExecType              string           `json:"execType"`
	FeeCurrency           string           `json:"feeCcy"`
	Fee                   string           `json:"fee"`
	Timestamp             okxUnixMilliTime `json:"ts"`
}

// AlgoOrderParams holds algo order information.
type AlgoOrderParams struct {
	InstrumentID string     `json:"instId"` // Required
	TradeMode    string     `json:"tdMode"` // Required
	Currency     string     `json:"ccy,omitempty"`
	Side         order.Side `json:"side"` // Required
	PositionSide string     `json:"posSide,omitempty"`
	OrderType    string     `json:"ordType"`   // Required
	Size         float64    `json:"sz,string"` // Required
	ReduceOnly   bool       `json:"reduceOnly,omitempty"`
	OrderTag     string     `json:"tag,omitempty"`
	QuantityType string     `json:"tgtCcy,omitempty"`

	// Place Stop Order params
	TakeProfitTriggerPrice     float64 `json:"tpTriggerPx,string,omitempty"`
	TakeProfitOrderPrice       float64 `json:"tpOrdPx,string,omitempty"`
	StopLossTriggerPrice       float64 `json:"slTriggerPx,string,omitempty"`
	StopLossOrderPrice         float64 `json:"slOrdPx,string,omitempty"`
	StopLossTriggerPriceType   string  `json:"slTriggerPxType,omitempty"`
	TakeProfitTriggerPriceType string  `json:"tpTriggerPxType,omitempty"`

	// Trigger Price  Or TrailingStopOrderRequestParam
	CallbackRatio          float64 `json:"callbackRatio,omitempty,string"`
	ActivePrice            float64 `json:"activePx,string,omitempty"`
	CallbackSpreadVariance string  `json:"callbackSpread,omitempty"`

	// trigger algo orders params.
	// notice: Trigger orders are not available in the net mode of futures and perpetual swaps
	TriggerPrice     float64 `json:"triggerPx,string,omitempty"`
	OrderPrice       float64 `json:"orderPx,string,omitempty"` // if the price i -1, then the order will be executed on the market.
	TriggerPriceType string  `json:"triggerPxType,omitempty"`  // last, index, and mark

	PriceVariance string  `json:"pxVar,omitempty"`          // Optional
	PriceSpread   string  `json:"pxSpread,omitempty"`       // Optional
	SizeLimit     float64 `json:"szLimit,string,omitempty"` // Required
	PriceLimit    float64 `json:"pxLimit,string,omitempty"` // Required

	// TWAPOrder
	TimeInterval kline.Interval `json:"interval,omitempty"` // Required
}

// StopOrderParams holds stop order request payload.
type StopOrderParams struct {
	AlgoOrderParams
	TakeProfitTriggerPrice     string `json:"tpTriggerPx"`
	TakeProfitTriggerPriceType string `json:"tpTriggerPxType"`
	TakeProfitOrderType        string `json:"tpOrdPx"`
	StopLossTriggerPrice       string `json:"slTriggerPx"`
	StopLossTriggerPriceType   string `json:"slTriggerPxType"`
	StopLossOrderPrice         string `json:"slOrdPx"`
}

// AlgoOrder algo order requests response.
type AlgoOrder struct {
	AlgoID     string `json:"algoId"`
	StatusCode string `json:"sCode"`
	StatusMsg  string `json:"sMsg"`
}

// AlgoOrderCancelParams algo order request parameter
type AlgoOrderCancelParams struct {
	AlgoOrderID  string `json:"algoId"`
	InstrumentID string `json:"instId"`
}

// AlgoOrderResponse holds algo order information.
type AlgoOrderResponse struct {
	InstrumentType             string           `json:"instType"`
	InstrumentID               string           `json:"instId"`
	OrderID                    string           `json:"ordId"`
	Currency                   string           `json:"ccy"`
	AlgoOrderID                string           `json:"algoId"`
	Quantity                   string           `json:"sz"`
	OrderType                  string           `json:"ordType"`
	Side                       string           `json:"side"`
	PositionSide               string           `json:"posSide"`
	TradeMode                  string           `json:"tdMode"`
	QuantityType               string           `json:"tgtCcy"`
	State                      string           `json:"state"`
	Lever                      string           `json:"lever"`
	TakeProfitTriggerPrice     string           `json:"tpTriggerPx"`
	TakeProfitTriggerPriceType string           `json:"tpTriggerPxType"`
	TakeProfitOrdPrice         string           `json:"tpOrdPx"`
	StopLossTriggerPriceType   string           `json:"slTriggerPxType"`
	StopLossTriggerPrice       string           `json:"slTriggerPx"`
	TriggerPrice               string           `json:"triggerPx"`
	TriggerPriceType           string           `json:"triggerPxType"`
	OrdPrice                   string           `json:"ordPx"`
	ActualSize                 string           `json:"actualSz"`
	ActualPrice                string           `json:"actualPx"`
	ActualSide                 string           `json:"actualSide"`
	PriceVar                   string           `json:"pxVar"`
	PriceSpread                string           `json:"pxSpread"`
	PriceLimit                 string           `json:"pxLimit"`
	SizeLimit                  string           `json:"szLimit"`
	TimeInterval               string           `json:"timeInterval"`
	TriggerTime                okxUnixMilliTime `json:"triggerTime"`
	CallbackRatio              string           `json:"callbackRatio"`
	CallbackSpread             string           `json:"callbackSpread"`
	ActivePrice                string           `json:"activePx"`
	MoveTriggerPrice           string           `json:"moveTriggerPx"`
	CreationTime               okxUnixMilliTime `json:"cTime"`
}

// CurrencyResponse represents a currency item detail response data.
type CurrencyResponse struct {
	CanDeposit          bool    `json:"canDep"`        // Availability to deposit from chain. false: not available true: available
	CanInternalTransfer bool    `json:"canInternal"`   // Availability to internal transfer.
	CanWithdraw         bool    `json:"canWd"`         // Availability to withdraw to chain.
	Currency            string  `json:"ccy"`           //
	Chain               string  `json:"chain"`         //
	LogoLink            string  `json:"logoLink"`      // Logo link of currency
	MainNet             bool    `json:"mainNet"`       // If current chain is main net then return true, otherwise return false
	MaxFee              float64 `json:"maxFee,string"` // Minimum withdrawal fee
	MaxWithdrawal       float64 `json:"maxWd,string"`  // Minimum amount of currency withdrawal in a single transaction
	MinFee              float64 `json:"minFee,string"` // Minimum withdrawal fee
	MinWithdrawal       string  `json:"minWd"`         // Minimum amount of currency withdrawal in a single transaction
	Name                string  `json:"name"`          // Chinese name of currency
	UsedWithdrawalQuota string  `json:"usedWdQuota"`   // Amount of currency withdrawal used in the past 24 hours, unit in BTC
	WithdrawalQuota     string  `json:"wdQuota"`       // Minimum amount of currency withdrawal in a single transaction
	WithdrawalTickSize  string  `json:"wdTickSz"`      // Withdrawal precision, indicating the number of digits after the decimal point
}

// AssetBalance represents account owner asset balance
type AssetBalance struct {
	AvailBal      float64 `json:"availBal,string"`
	Balance       float64 `json:"bal,string"`
	Currency      string  `json:"ccy"`
	FrozenBalance float64 `json:"frozenBal,string"`
}

// AccountAssetValuation represents view account asset valuation data
type AccountAssetValuation struct {
	Details struct {
		Classic float64 `json:"classic,string"`
		Earn    float64 `json:"earn,string"`
		Funding float64 `json:"funding,string"`
		Trading float64 `json:"trading,string"`
	} `json:"details"`
	TotalBalance float64          `json:"totalBal,string"`
	Timestamp    okxUnixMilliTime `json:"ts"`
}

// FundingTransferRequestInput represents funding account request input.
type FundingTransferRequestInput struct {
	Currency     string  `json:"ccy"`
	Type         int     `json:"type,string"`
	Amount       float64 `json:"amt,string"`
	From         string  `json:"from"` // "6": Funding account, "18": Trading account
	To           string  `json:"to"`
	SubAccount   string  `json:"subAcct"`
	LoanTransfer bool    `json:"loanTrans,string"`
	ClientID     string  `json:"clientId"` // Client-supplied ID A combination of case-sensitive alphanumerics, all numbers, or all letters of up to 32 characters.
}

// FundingTransferResponse represents funding transfer and trading account transfer response.
type FundingTransferResponse struct {
	TransferID string  `json:"transId"`
	Currency   string  `json:"ccy"`
	ClientID   string  `json:"clientId"`
	From       int64   `json:"from,string"`
	Amount     float64 `json:"amt,string"`
	To         int64   `json:"to,string"`
}

// TransferFundRateResponse represents funcing transfer rate response
type TransferFundRateResponse struct {
	Amount         float64 `json:"amt,string"`
	Currency       string  `json:"ccy"`
	ClientID       string  `json:"clientId"`
	From           string  `json:"from"`
	InstrumentID   string  `json:"instId"`
	State          string  `json:"state"`
	SubAccount     string  `json:"subAcct"`
	To             string  `json:"to"`
	ToInstrumentID string  `json:"toInstId"`
	TransferID     string  `json:"transId"`
	Type           int     `json:"type,string"`
}

// AssetBillDetail represents  the billing record
type AssetBillDetail struct {
	BillID         string           `json:"billId"`
	Currency       string           `json:"ccy"`
	ClientID       string           `json:"clientId"`
	BalanceChange  string           `json:"balChg"`
	AccountBalance string           `json:"bal"`
	Type           int              `json:"type,string"`
	Timestamp      okxUnixMilliTime `json:"ts"`
}

// LightningDepositItem for creating an invoice.
type LightningDepositItem struct {
	CreationTime okxUnixMilliTime `json:"cTime"`
	Invoice      string           `json:"invoice"`
}

// CurrencyDepositResponseItem represents the deposit address information item.
type CurrencyDepositResponseItem struct {
	Tag                      string            `json:"tag"`
	Chain                    string            `json:"chain"`
	ContractAddress          string            `json:"ctAddr"`
	Currency                 string            `json:"ccy"`
	ToBeneficiaryAccount     string            `json:"to"`
	Address                  string            `json:"addr"`
	Selected                 bool              `json:"selected"`
	Memo                     string            `json:"memo"`
	DepositAddressAttachment map[string]string `json:"addrEx"`
	PaymentID                string            `json:"pmtId"`
}

// DepositHistoryResponseItem deposit history response item.
type DepositHistoryResponseItem struct {
	Amount           float64          `json:"amt,string"`
	TransactionID    string           `json:"txId"` // Hash record of the deposit
	Currency         string           `json:"ccy"`
	Chain            string           `json:"chain"`
	From             string           `json:"from"`
	ToDepositAddress string           `json:"to"`
	Timestamp        okxUnixMilliTime `json:"ts"`
	State            int              `json:"state,string"`
	DepositID        string           `json:"depId"`
}

// WithdrawalInput represents request parameters for cryptocurrency withdrawal
type WithdrawalInput struct {
	Amount                float64 `json:"amt,string"`
	TransactionFee        float64 `json:"fee,string"`
	WithdrawalDestination string  `json:"dest"`
	Currency              string  `json:"ccy"`
	ChainName             string  `json:"chain"`
	ToAddress             string  `json:"toAddr"`
	ClientSuppliedID      string  `json:"clientId"`
}

// WithdrawalResponse cryptocurrency withdrawal response
type WithdrawalResponse struct {
	Amount       float64 `json:"amt,string"`
	WithdrawalID string  `json:"wdId"`
	Currency     string  `json:"ccy"`
	ClientID     string  `json:"clientId"`
	Chain        string  `json:"chain"`
}

// LightningWithdrawalRequestInput to request Lightning Withdrawal requests.
type LightningWithdrawalRequestInput struct {
	Currency string `json:"ccy"`     // REQUIRED Token symbol. Currently only BTC is supported.
	Invoice  string `json:"invoice"` // REQUIRED Invoice text
	Memo     string `json:"memo"`    // Lightning withdrawal memo
}

// LightningWithdrawalResponse response item for holding lightning withdrawal requests.
type LightningWithdrawalResponse struct {
	WithdrawalID string           `json:"wdId"`
	CreationTime okxUnixMilliTime `json:"cTime"`
}

// WithdrawalHistoryResponse represents the withdrawal response history.
type WithdrawalHistoryResponse struct {
	ChainName            string           `json:"chain"`
	WithdrawalFee        float64          `json:"fee,string"`
	Currency             string           `json:"ccy"`
	ClientID             string           `json:"clientId"`
	Amount               float64          `json:"amt,string"`
	TransactionID        string           `json:"txId"` // Hash record of the withdrawal. This parameter will not be returned for internal transfers.
	FromRemittingAddress string           `json:"from"`
	ToReceivingAddress   string           `json:"to"`
	StateOfWithdrawal    string           `json:"state"`
	Timestamp            okxUnixMilliTime `json:"ts"`
	WithdrawalID         string           `json:"wdId"`
	PaymentID            string           `json:"pmtId,omitempty"`
	Memo                 string           `json:"memo"`
}

// SmallAssetConvertResponse represents a response of converting a small asset to OKB.
type SmallAssetConvertResponse struct {
	Details []struct {
		Amount        string `json:"amt"`    // Quantity of currency assets before conversion
		Currency      string `json:"ccy"`    //
		ConvertAmount string `json:"cnvAmt"` // Quantity of OKB after conversion
		ConversionFee string `json:"fee"`    // Fee for conversion, unit in OKB
	} `json:"details"`
	TotalConvertAmount string `json:"totalCnvAmt"` // Total quantity of OKB after conversion
}

// SavingBalanceResponse returns a saving response.
type SavingBalanceResponse struct {
	Earnings      float64 `json:"earnings,string"`
	RedemptAmount float64 `json:"redemptAmt,string"`
	Rate          float64 `json:"rate,string"`
	Currency      string  `json:"ccy"`
	Amount        float64 `json:"amt,string"`
	LoanAmount    float64 `json:"loanAmt,string"`
	PendingAmount float64 `json:"pendingAmt,string"`
}

// SavingsPurchaseRedemptionInput input json to SavingPurchase Post merthod.
type SavingsPurchaseRedemptionInput struct {
	Currency   string  `json:"ccy"`         // REQUIRED:
	Amount     float64 `json:"amt,string"`  // REQUIRED: purchase or redemption amount
	ActionType string  `json:"side"`        // REQUIRED: action type \"purchase\" or \"redemption\"
	Rate       float64 `json:"rate,string"` // REQUIRED:
}

// SavingsPurchaseRedemptionResponse response json to SavingPurchase or SavingRedemption Post method.
type SavingsPurchaseRedemptionResponse struct {
	Currency   string  `json:"ccy"`
	Amount     float64 `json:"amt,string"`
	ActionType string  `json:"side"`
	Rate       float64 `json:"rate,string"`
}

// LendingRate represents lending rate response
type LendingRate struct {
	Currency string  `json:"ccy"`
	Rate     float64 `json:"rate,string"`
}

// LendingHistory holds lending history responses
type LendingHistory struct {
	Currency  string           `json:"ccy"`
	Amount    float64          `json:"amt,string"`
	Earnings  float64          `json:"earnings,string,omitempty"`
	Rate      float64          `json:"rate,string"`
	Timestamp okxUnixMilliTime `json:"ts"`
}

// PublicBorrowInfo holds a currency's borrow info.
type PublicBorrowInfo struct {
	Currency         string            `json:"ccy"`
	AverageAmount    okxNumericalValue `json:"avgAmt"`
	AverageAmountUSD okxNumericalValue `json:"avgAmtUsd"`
	AverageRate      okxNumericalValue `json:"avgRate"`
	PreviousRate     okxNumericalValue `json:"preRate"`
	EstimatedRate    okxNumericalValue `json:"estRate"`
}

// PublicBorrowHistory holds a currencies borrow history.
type PublicBorrowHistory struct {
	Amount    float64          `json:"amt,string"`
	Currency  string           `json:"ccy"`
	Rate      float64          `json:"rate,string"`
	Timestamp okxUnixMilliTime `json:"ts"`
}

// ConvertCurrency represents currency conversion detailed data.
type ConvertCurrency struct {
	Currency string            `json:"currency"`
	Min      okxNumericalValue `json:"min"`
	Max      okxNumericalValue `json:"max"`
}

// ConvertCurrencyPair holds information related to conversion between two pairs.
type ConvertCurrencyPair struct {
	InstrumentID     string  `json:"instId"`
	BaseCurrency     string  `json:"baseCcy"`
	BaseCurrencyMax  float64 `json:"baseCcyMax,string,omitempty"`
	BaseCurrencyMin  float64 `json:"baseCcyMin,string,omitempty"`
	QuoteCurrency    string  `json:"quoteCcy,omitempty"`
	QuoteCurrencyMax float64 `json:"quoteCcyMax,string,omitempty"`
	QuoteCurrencyMin float64 `json:"quoteCcyMin,string,omitempty"`
}

// EstimateQuoteRequestInput represents estimate quote request parameters
type EstimateQuoteRequestInput struct {
	BaseCurrency         string  `json:"baseCcy,omitempty"`
	QuoteCurrency        string  `json:"quoteCcy,omitempty"`
	Side                 string  `json:"side,omitempty"`
	RFQAmount            float64 `json:"rfqSz,omitempty"`
	RFQSzCurrency        string  `json:"rfqSzCcy,omitempty"`
	ClientRequestOrderID string  `json:"clQReqId,string,omitempty"`
	Tag                  string  `json:"tag,omitempty"`
}

// EstimateQuoteResponse represents estimate quote response data.
type EstimateQuoteResponse struct {
	BaseCurrency            string           `json:"baseCcy"`
	BaseSize                string           `json:"baseSz"`
	ClientSupplierRequestID string           `json:"clQReqId"`
	ConvertPrice            string           `json:"cnvtPx"`
	OrigRfqSize             string           `json:"origRfqSz"`
	QuoteCurrency           string           `json:"quoteCcy"`
	QuoteID                 string           `json:"quoteId"`
	QuoteSize               string           `json:"quoteSz"`
	QuoteTime               okxUnixMilliTime `json:"quoteTime"`
	RFQSize                 string           `json:"rfqSz"`
	RFQSizeCurrency         string           `json:"rfqSzCcy"`
	Side                    string           `json:"side"`
	TTLMs                   string           `json:"ttlMs"` // Validity period of quotation in milliseconds
}

// ConvertTradeInput represents convert trade request input
type ConvertTradeInput struct {
	BaseCurrency          string  `json:"baseCcy"`
	QuoteCurrency         string  `json:"quoteCcy"`
	Side                  string  `json:"side"`
	Size                  float64 `json:"sz,string"`
	SizeCurrency          string  `json:"szCcy"`
	QuoteID               string  `json:"quoteId"`
	ClientSupplierOrderID string  `json:"clTReqId"`
	Tag                   string  `json:"tag"`
}

// ConvertTradeResponse represents convert trade response
type ConvertTradeResponse struct {
	BaseCurrency          string           `json:"baseCcy"`
	ClientSupplierOrderID string           `json:"clTReqId"`
	FillBaseSize          float64          `json:"fillBaseSz,string"`
	FillPrice             string           `json:"fillPx"`
	FillQuoteSize         float64          `json:"fillQuoteSz,string"`
	InstrumentID          string           `json:"instId"`
	QuoteCurrency         string           `json:"quoteCcy"`
	QuoteID               string           `json:"quoteId"`
	Side                  string           `json:"side"`
	State                 string           `json:"state"`
	TradeID               string           `json:"tradeId"`
	Timestamp             okxUnixMilliTime `json:"ts"`
}

// ConvertHistory holds convert trade history response
type ConvertHistory struct {
	InstrumentID  string           `json:"instId"`
	Side          string           `json:"side"`
	FillPrice     float64          `json:"fillPx,string"`
	BaseCurrency  string           `json:"baseCcy"`
	QuoteCurrency string           `json:"quoteCcy"`
	FillBaseSize  float64          `json:"fillBaseSz,string"`
	State         string           `json:"state"`
	TradeID       string           `json:"tradeId"`
	FillQuoteSize float64          `json:"fillQuoteSz,string"`
	Timestamp     okxUnixMilliTime `json:"ts"`
}

// Account holds currency account balance and related information
type Account struct {
	AdjEq       okxNumericalValue `json:"adjEq"`
	Details     []AccountDetail   `json:"details"`
	Imr         okxNumericalValue `json:"imr"` // Frozen equity for open positions and pending orders in USD level Applicable to Multi-currency margin and Portfolio margin
	IsoEq       okxNumericalValue `json:"isoEq"`
	MgnRatio    okxNumericalValue `json:"mgnRatio"`
	Mmr         okxNumericalValue `json:"mmr"` // Maintenance margin requirement in USD level Applicable to Multi-currency margin and Portfolio margin
	NotionalUsd okxNumericalValue `json:"notionalUsd"`
	OrdFroz     okxNumericalValue `json:"ordFroz"` // Margin frozen for pending orders in USD level Applicable to Multi-currency margin and Portfolio margin
	TotalEquity okxNumericalValue `json:"totalEq"` // Total Equity in USD level
	UpdateTime  okxUnixMilliTime  `json:"uTime"`   // UpdateTime
}

// AccountDetail account detail information.
type AccountDetail struct {
	AvailableBalance              okxNumericalValue `json:"availBal"`
	AvailableEquity               okxNumericalValue `json:"availEq"`
	CashBalance                   okxNumericalValue `json:"cashBal"` // Cash Balance
	Currency                      string            `json:"ccy"`
	CrossLiab                     okxNumericalValue `json:"crossLiab"`
	DiscountEquity                okxNumericalValue `json:"disEq"`
	EquityOfCurrency              okxNumericalValue `json:"eq"`
	EquityUsd                     okxNumericalValue `json:"eqUsd"`
	FrozenBalance                 okxNumericalValue `json:"frozenBal"`
	Interest                      okxNumericalValue `json:"interest"`
	IsoEquity                     okxNumericalValue `json:"isoEq"`
	IsolatedLiabilities           okxNumericalValue `json:"isoLiab"`
	IsoUpl                        okxNumericalValue `json:"isoUpl"` // Isolated unrealized profit and loss of the currency applicable to Single-currency margin and Multi-currency margin and Portfolio margin
	LiabilitiesOfCurrency         okxNumericalValue `json:"liab"`
	MaxLoan                       okxNumericalValue `json:"maxLoan"`
	MarginRatio                   okxNumericalValue `json:"mgnRatio"`      // Equity of the currency
	NotionalLever                 okxNumericalValue `json:"notionalLever"` // Leverage of the currency applicable to Single-currency margin
	OpenOrdersMarginFrozen        okxNumericalValue `json:"ordFrozen"`
	Twap                          okxNumericalValue `json:"twap"`
	UpdateTime                    okxUnixMilliTime  `json:"uTime"`
	UnrealizedProfit              okxNumericalValue `json:"upl"`
	UnrealizedCurrencyLiabilities okxNumericalValue `json:"uplLiab"`
	StrategyEquity                okxNumericalValue `json:"stgyEq"`  // strategy equity
	TotalEquity                   okxNumericalValue `json:"totalEq"` // Total equity in USD level
}

// AccountPosition account position.
type AccountPosition struct {
	AutoDeleveraging             string           `json:"adl"`      // Auto-deleveraging (ADL) indicator Divided into 5 levels, from 1 to 5, the smaller the number, the weaker the adl intensity.
	AvailablePosition            string           `json:"availPos"` // Position that can be closed Only applicable to MARGIN, FUTURES/SWAP in the long-short mode, OPTION in Simple and isolated OPTION in margin Account.
	AveragePrice                 string           `json:"avgPx"`
	CreationTime                 okxUnixMilliTime `json:"cTime"`
	Currency                     string           `json:"ccy"`
	DeltaBS                      string           `json:"deltaBS"` // delta：Black-Scholes Greeks in dollars,only applicable to OPTION
	DeltaPA                      string           `json:"deltaPA"` // delta：Greeks in coins,only applicable to OPTION
	GammaBS                      string           `json:"gammaBS"` // gamma：Black-Scholes Greeks in dollars,only applicable to OPTION
	GammaPA                      string           `json:"gammaPA"` // gamma：Greeks in coins,only applicable to OPTION
	InitialMarginRequirement     string           `json:"imr"`     // Initial margin requirement, only applicable to cross.
	InstrumentID                 string           `json:"instId"`
	InstrumentType               string           `json:"instType"`
	Interest                     string           `json:"interest"`
	USDPrice                     string           `json:"usdPx"`
	LastTradePrice               string           `json:"last"`
	Leverage                     string           `json:"lever"`   // Leverage, not applicable to OPTION seller
	Liabilities                  string           `json:"liab"`    // Liabilities, only applicable to MARGIN.
	LiabilitiesCurrency          string           `json:"liabCcy"` // Liabilities currency, only applicable to MARGIN.
	LiquidationPrice             string           `json:"liqPx"`   // Estimated liquidation price Not applicable to OPTION
	MarkPx                       string           `json:"markPx"`
	Margin                       string           `json:"margin"`
	MgnMode                      string           `json:"mgnMode"`
	MgnRatio                     string           `json:"mgnRatio"`
	MaintenanceMarginRequirement string           `json:"mmr"`         // Maintenance margin requirement in USD level Applicable to Multi-currency margin and Portfolio margin
	NotionalUsd                  string           `json:"notionalUsd"` // Quality of Positions -- usd
	OptionValue                  string           `json:"optVal"`      // Option Value, only application to position.
	QuantityOfPosition           string           `json:"pos"`         // Quantity of positions,In the mode of autonomous transfer from position to position, after the deposit is transferred, a position with pos of 0 will be generated
	PositionCurrency             string           `json:"posCcy"`
	PositionID                   string           `json:"posId"`
	PositionSide                 string           `json:"posSide"`
	ThetaBS                      string           `json:"thetaBS"` // theta：Black-Scholes Greeks in dollars,only applicable to OPTION
	ThetaPA                      string           `json:"thetaPA"` // theta：Greeks in coins,only applicable to OPTION
	TradeID                      string           `json:"tradeId"`
	UpdatedTime                  okxUnixMilliTime `json:"uTime"`                     // Latest time position was adjusted,
	Upl                          float64          `json:"upl,string,omitempty"`      // Unrealized profit and loss
	UPLRatio                     float64          `json:"uplRatio,string,omitempty"` // Unrealized profit and loss ratio
	VegaBS                       string           `json:"vegaBS"`                    // vega：Black-Scholes Greeks in dollars,only applicable to OPTION
	VegaPA                       string           `json:"vegaPA"`                    // vega：Greeks in coins,only applicable to OPTION

	// PushTime added feature in the websocket push data.

	PushTime okxUnixMilliTime `json:"pTime"` // The time when the account position data is pushed.
}

// AccountPositionHistory hold account position history.
type AccountPositionHistory struct {
	CreationTime       okxUnixMilliTime `json:"cTime"`
	Currency           string           `json:"ccy"`
	CloseAveragePrice  float64          `json:"closeAvgPx,string,omitempty"`
	CloseTotalPosition float64          `json:"closeTotalPos,string,omitempty"`
	InstrumentID       string           `json:"instId"`
	InstrumentType     string           `json:"instType"`
	Leverage           string           `json:"lever"`
	ManagementMode     string           `json:"mgnMode"`
	OpenAveragePrice   string           `json:"openAvgPx"`
	OpenMaxPosition    string           `json:"openMaxPos"`
	ProfitAndLoss      float64          `json:"pnl,string,omitempty"`
	ProfitAndLossRatio float64          `json:"pnlRatio,string,omitempty"`
	PositionID         string           `json:"posId"`
	PositionSide       string           `json:"posSide"`
	TriggerPrice       string           `json:"triggerPx"`
	Type               string           `json:"type"`
	UpdateTime         okxUnixMilliTime `json:"uTime"`
	Underlying         string           `json:"uly"`
}

// AccountBalanceData represents currency account balance.
type AccountBalanceData struct {
	Currency       string `json:"ccy"`
	DiscountEquity string `json:"disEq"` // discount equity of the currency in USD level.
	Equity         string `json:"eq"`    // Equity of the currency
}

// PositionData holds account position data.
type PositionData struct {
	BaseBal          string `json:"baseBal"`
	Currency         string `json:"ccy"`
	InstrumentID     string `json:"instId"`
	InstrumentType   string `json:"instType"`
	ManagementMode   string `json:"mgnMode"`
	NotionalCurrency string `json:"notionalCcy"`
	NotionalUsd      string `json:"notionalUsd"`
	Position         string `json:"pos"`
	PositionedCcy    string `json:"posCcy"`
	PositionedID     string `json:"posId"`
	PositionedSide   string `json:"posSide"`
	QuoteBalance     string `json:"quoteBal"`
}

// AccountAndPositionRisk holds information.
type AccountAndPositionRisk struct {
	AdjEq              string               `json:"adjEq"`
	AccountBalanceData []AccountBalanceData `json:"balData"`
	PosData            []PositionData       `json:"posData"`
	Timestamp          okxUnixMilliTime     `json:"ts"`
}

// BillsDetailQueryParameter represents bills detail query parameter
type BillsDetailQueryParameter struct {
	InstrumentType string // Instrument type "SPOT" "MARGIN" "SWAP" "FUTURES" "OPTION"
	Currency       string
	MarginMode     string // Margin mode "isolated" "cross"
	ContractType   string // Contract type "linear" & "inverse" Only applicable to FUTURES/SWAP
	BillType       uint   // Bill type 1: Transfer 2: Trade 3: Delivery 4: Auto token conversion 5: Liquidation 6: Margin transfer 7: Interest deduction 8: Funding fee 9: ADL 10: Clawback 11: System token conversion 12: Strategy transfer 13: ddh
	BillSubType    int    // allowed bill subtype values are [ 1,2,3,4,5,6,9,11,12,14,160,161,162,110,111,118,119,100,101,102,103,104,105,106,110,125,126,127,128,131,132,170,171,172,112,113,117,173,174,200,201,202,203 ], link: https://www.okx.com/docs-v5/en/#rest-api-account-get-bills-details-last-7-days
	After          string
	Before         string
	BeginTime      time.Time
	EndTime        time.Time
	Limit          int64
}

// BillsDetailResponse represents account bills information.
type BillsDetailResponse struct {
	Balance                    string           `json:"bal"`
	BalanceChange              string           `json:"balChg"`
	BillID                     string           `json:"billId"`
	Currency                   string           `json:"ccy"`
	ExecType                   string           `json:"execType"` // Order flow type, T：taker M：maker
	Fee                        string           `json:"fee"`      // Fee Negative number represents the user transaction fee charged by the platform. Positive number represents rebate.
	From                       string           `json:"from"`     // The remitting account 6: FUNDING 18: Trading account When bill type is not transfer, the field returns "".
	InstrumentID               string           `json:"instId"`
	InstrumentType             string           `json:"instType"`
	MarginMode                 string           `json:"mgnMode"`
	Notes                      string           `json:"notes"` // notes When bill type is not transfer, the field returns "".
	OrderID                    string           `json:"ordId"`
	ProfitAndLoss              string           `json:"pnl"`
	PositionLevelBalance       string           `json:"posBal"`
	PositionLevelBalanceChange string           `json:"posBalChg"`
	SubType                    string           `json:"subType"`
	Size                       string           `json:"sz"`
	To                         string           `json:"to"`
	Timestamp                  okxUnixMilliTime `json:"ts"`
	Type                       string           `json:"type"`
}

// AccountConfigurationResponse represents account configuration response.
type AccountConfigurationResponse struct {
	AccountLevel         uint   `json:"acctLv,string"` // 1: Simple 2: Single-currency margin 3: Multi-currency margin 4：Portfolio margin
	AutoLoan             bool   `json:"autoLoan"`      // Whether to borrow coins automatically true: borrow coins automatically false: not borrow coins automatically
	ContractIsolatedMode string `json:"ctIsoMode"`     // Contract isolated margin trading settings automatic：Auto transfers autonomy：Manual transfers
	GreeksType           string `json:"greeksType"`    // Current display type of Greeks PA: Greeks in coins BS: Black-Scholes Greeks in dollars
	Level                string `json:"level"`         // The user level of the current real trading volume on the platform, e.g lv1
	LevelTemporary       string `json:"levelTmp"`
	MarginIsolatedMode   string `json:"mgnIsoMode"` // Margin isolated margin trading settings automatic：Auto transfers autonomy：Manual transfers
	PositionMode         string `json:"posMode"`
	AccountID            string `json:"uid"`
}

// PositionMode represents position mode response
type PositionMode struct {
	PositionMode string `json:"posMode"` // "long_short_mode": long/short, only applicable to FUTURES/SWAP "net_mode": net
}

// SetLeverageInput represents set leverage request input
type SetLeverageInput struct {
	Leverage     int    `json:"lever,string"`     // set leverage for isolated
	MarginMode   string `json:"mgnMode"`          // Margin Mode "cross" and "isolated"
	InstrumentID string `json:"instId,omitempty"` // Optional:
	Currency     string `json:"ccy,omitempty"`    // Optional:
	PositionSide string `json:"posSide,omitempty"`
}

// SetLeverageResponse represents set leverage response
type SetLeverageResponse struct {
	Leverage     string `json:"lever"`
	MarginMode   string `json:"mgnMode"` // Margin Mode "cross" and "isolated"
	InstrumentID string `json:"instId"`
	PositionSide string `json:"posSide"` // "long", "short", and "net"
}

// MaximumBuyAndSell get maximum buy , sell amount or open amount
type MaximumBuyAndSell struct {
	Currency     string `json:"ccy"`
	InstrumentID string `json:"instId"`
	MaximumBuy   string `json:"maxBuy"`
	MaximumSell  string `json:"maxSell"`
}

// MaximumTradableAmount represents get maximum tradable amount response
type MaximumTradableAmount struct {
	InstrumentID string `json:"instId"`
	AvailBuy     string `json:"availBuy"`
	AvailSell    string `json:"availSell"`
}

// IncreaseDecreaseMarginInput represents increase or decrease the margin of the isolated position.
type IncreaseDecreaseMarginInput struct {
	InstrumentID     string  `json:"instId"`
	PositionSide     string  `json:"posSide"`
	Type             string  `json:"type"`
	Amount           float64 `json:"amt,string"`
	Currency         string  `json:"ccy"`
	AutoLoadTransfer bool    `json:"auto"`
	LoadTransfer     bool    `json:"loanTrans"`
}

// IncreaseDecreaseMargin represents increase or decrease the margin of the isolated position response
type IncreaseDecreaseMargin struct {
	Amt          string `json:"amt"`
	Ccy          string `json:"ccy"`
	InstrumentID string `json:"instId"`
	Leverage     string `json:"leverage"`
	PosSide      string `json:"posSide"`
	Type         string `json:"type"`
}

// LeverageResponse instrument id leverage response.
type LeverageResponse struct {
	InstrumentID string `json:"instId"`
	MarginMode   string `json:"mgnMode"`
	PositionSide string `json:"posSide"`
	Leverage     uint   `json:"lever,string"`
}

// MaximumLoanInstrument represents maximum loan of an instrument id.
type MaximumLoanInstrument struct {
	InstrumentID string `json:"instId"`
	MgnMode      string `json:"mgnMode"`
	MgnCcy       string `json:"mgnCcy"`
	MaxLoan      string `json:"maxLoan"`
	Ccy          string `json:"ccy"`
	Side         string `json:"side"`
}

// TradeFeeRate holds trade fee rate information for a given instrument type.
type TradeFeeRate struct {
	Category         string           `json:"category"`
	DeliveryFeeRate  string           `json:"delivery"`
	Exercise         string           `json:"exercise"`
	InstrumentType   string           `json:"instType"`
	FeeRateLevel     string           `json:"level"`
	FeeRateMaker     string           `json:"maker"`
	FeeRateMakerUSDT string           `json:"makerU"`
	FeeRateTaker     string           `json:"taker"`
	FeeRateTakerUSDT string           `json:"takerU"`
	Timestamp        okxUnixMilliTime `json:"ts"`
}

// InterestAccruedData represents interest rate accrued response
type InterestAccruedData struct {
	Currency     string           `json:"ccy"`
	InstrumentID string           `json:"instId"`
	Interest     string           `json:"interest"`
	InterestRate string           `json:"interestRate"` // Interest rate in an hour.
	Liability    string           `json:"liab"`
	MarginMode   string           `json:"mgnMode"` //  	Margin mode "cross" "isolated"
	Timestamp    okxUnixMilliTime `json:"ts"`
	LoanType     string           `json:"type"`
}

// InterestRateResponse represents interest rate response.
type InterestRateResponse struct {
	InterestRate float64 `json:"interestRate,string"`
	Currency     string  `json:"ccy"`
}

// GreeksType represents for greeks type response
type GreeksType struct {
	GreeksType string `json:"greeksType"` // Display type of Greeks. PA: Greeks in coins BS: Black-Scholes Greeks in dollars
}

// IsolatedMode represents Isolated margin trading settings
type IsolatedMode struct {
	IsoMode        string `json:"isoMode"` // "automatic":Auto transfers "autonomy":Manual transfers
	InstrumentType string `json:"type"`    // Instrument type "MARGIN" "CONTRACTS"
}

// MaximumWithdrawal represents maximum withdrawal amount query response.
type MaximumWithdrawal struct {
	Currency            string `json:"ccy"`
	MaximumWithdrawal   string `json:"maxWd"`   // Max withdrawal (not allowing borrowed crypto transfer out under Multi-currency margin)
	MaximumWithdrawalEx string `json:"maxWdEx"` // Max withdrawal (allowing borrowed crypto transfer out under Multi-currency margin)
}

// AccountRiskState represents account risk state.
type AccountRiskState struct {
	IsTheAccountAtRisk bool             `json:"atRisk"`
	AtRiskIdx          []interface{}    `json:"atRiskIdx"` // derivatives risk unit list
	AtRiskMgn          []interface{}    `json:"atRiskMgn"` // margin risk unit list
	Timestamp          okxUnixMilliTime `json:"ts"`
}

// LoanBorrowAndReplayInput represents currency VIP borrow or repay request params.
type LoanBorrowAndReplayInput struct {
	Currency string  `json:"ccy"`
	Side     string  `json:"side,omitempty"`
	Amount   float64 `json:"amt,string,omitempty"`
}

// LoanBorrowAndReplay loans borrow and repay
type LoanBorrowAndReplay struct {
	Amount        string `json:"amt"`
	AvailableLoan string `json:"availLoan"`
	Currency      string `json:"ccy"`
	LoanQuota     string `json:"loanQuota"`
	PosLoan       string `json:"posLoan"`
	Side          string `json:"side"`
	UsedLoan      string `json:"usedLoan"`
}

// BorrowRepayHistory represents borrow and repay history item data
type BorrowRepayHistory struct {
	Currency   string           `json:"ccy"`
	TradedLoan string           `json:"tradedLoan"`
	Timestamp  okxUnixMilliTime `json:"ts"`
	Type       string           `json:"type"`
	UsedLoan   string           `json:"usedLoan"`
}

// BorrowInterestAndLimitResponse represents borrow interest and limit rate for different loan type.
type BorrowInterestAndLimitResponse struct {
	Debt             string           `json:"debt"`
	Interest         string           `json:"interest"`
	NextDiscountTime okxUnixMilliTime `json:"nextDiscountTime"`
	NextInterestTime okxUnixMilliTime `json:"nextInterestTime"`
	Records          []struct {
		AvailLoan  string `json:"availLoan"`
		Currency   string `json:"ccy"`
		Interest   string `json:"interest"`
		LoanQuota  string `json:"loanQuota"`
		PosLoan    string `json:"posLoan"` // Frozen amount for current account Only applicable to VIP loans
		Rate       string `json:"rate"`
		SurplusLmt string `json:"surplusLmt"`
		UsedLmt    string `json:"usedLmt"`
		UsedLoan   string `json:"usedLoan"`
	} `json:"records"`
}

// PositionItem represents current position of the user.
type PositionItem struct {
	Position     string `json:"pos"`
	InstrumentID string `json:"instId"`
}

// PositionBuilderInput represents request parameter for position builder item.
type PositionBuilderInput struct {
	InstrumentType         string         `json:"instType,omitempty"`
	InstrumentID           string         `json:"instId,omitempty"`
	ImportExistingPosition bool           `json:"inclRealPos,omitempty"` // "true"：Import existing positions and hedge with simulated ones "false"：Only use simulated positions The default is true
	ListOfPositions        []PositionItem `json:"simPos,omitempty"`
	PositionsCount         uint           `json:"pos,omitempty"`
}

// PositionBuilderResponse represents a position builder endpoint response.
type PositionBuilderResponse struct {
	InitialMarginRequirement     string                `json:"imr"` // Initial margin requirement of riskUnit dimension
	MaintenanceMarginRequirement string                `json:"mmr"` // Maintenance margin requirement of riskUnit dimension
	SpotAndVolumeMovement        string                `json:"mr1"`
	ThetaDecay                   string                `json:"mr2"`
	VegaTermStructure            string                `json:"mr3"`
	BasicRisk                    string                `json:"mr4"`
	InterestRateRisk             string                `json:"mr5"`
	ExtremeMarketMove            string                `json:"mr6"`
	TransactionCostAndSlippage   string                `json:"mr7"`
	PositionData                 []PositionBuilderData `json:"posData"` // List of positions
	RiskUnit                     string                `json:"riskUnit"`
	Timestamp                    okxUnixMilliTime      `json:"ts"`
}

// PositionBuilderData represent a position item.
type PositionBuilderData struct {
	Delta              string `json:"delta"`
	Gamma              string `json:"gamma"`
	InstrumentID       string `json:"instId"`
	InstrumentType     string `json:"instType"`
	NotionalUsd        string `json:"notionalUsd"` // Quantity of positions usd
	QuantityOfPosition string `json:"pos"`         // Quantity of positions
	Theta              string `json:"theta"`       // Sensitivity of option price to remaining maturity
	Vega               string `json:"vega"`        // Sensitivity of option price to implied volatility
}

// GreeksItem represents greeks response
type GreeksItem struct {
	ThetaBS   string           `json:"thetaBS"`
	ThetaPA   string           `json:"thetaPA"`
	DeltaBS   string           `json:"deltaBS"`
	DeltaPA   string           `json:"deltaPA"`
	GammaBS   string           `json:"gammaBS"`
	GammaPA   string           `json:"gammaPA"`
	VegaBS    string           `json:"vegaBS"`
	VegaPA    string           `json:"vegaPA"`
	Currency  string           `json:"ccy"`
	Timestamp okxUnixMilliTime `json:"ts"`
}

// CounterpartiesResponse represents
type CounterpartiesResponse struct {
	TraderName string `json:"traderName"`
	TraderCode string `json:"traderCode"`
	Type       string `json:"type"`
}

// RFQOrderLeg represents Rfq Order responses leg.
type RFQOrderLeg struct {
	Size         string `json:"sz"`
	Side         string `json:"side"`
	InstrumentID string `json:"instId"`
	TgtCurrency  string `json:"tgtCcy,omitempty"`
}

// CreateRFQInput RFQ create method input.
type CreateRFQInput struct {
	Anonymous           bool          `json:"anonymous"`
	CounterParties      []string      `json:"counterparties"`
	ClientSuppliedRFQID string        `json:"clRfqId"`
	Legs                []RFQOrderLeg `json:"legs"`
}

// CancelRFQRequestParam represents cancel RFQ order request params
type CancelRFQRequestParam struct {
	RfqID               string `json:"rfqId"`
	ClientSuppliedRFQID string `json:"clRfqId"`
}

// CancelRFQRequestsParam represents cancel multiple RFQ orders request params
type CancelRFQRequestsParam struct {
	RfqID               []string `json:"rfqIds"`
	ClientSuppliedRFQID []string `json:"clRfqIds"`
}

// CancelRFQResponse represents cancel RFQ orders response
type CancelRFQResponse struct {
	RfqID               string `json:"rfqId"`
	ClientSuppliedRfqID string `json:"clRfqId"`
	StatusCode          string `json:"sCode"`
	StatusMsg           string `json:"sMsg"`
}

// TimestampResponse holds timestamp response only.
type TimestampResponse struct {
	Timestamp okxUnixMilliTime `json:"ts"`
}

// ExecuteQuoteParams represents Execute quote request params
type ExecuteQuoteParams struct {
	RfqID   string `json:"rfqId"`
	QuoteID string `json:"quoteId"`
}

// ExecuteQuoteResponse represents execute quote response.
type ExecuteQuoteResponse struct {
	BlockTradedID         string           `json:"blockTdId"`
	RfqID                 string           `json:"rfqId"`
	ClientSuppliedRfqID   string           `json:"clRfqId"`
	QuoteID               string           `json:"quoteId"`
	ClientSuppliedQuoteID string           `json:"clQuoteId"`
	TraderCode            string           `json:"tTraderCode"`
	MakerTraderCode       string           `json:"mTraderCode"`
	CreationTime          okxUnixMilliTime `json:"cTime"`
	Legs                  []OrderLeg       `json:"legs"`
}

// OrderLeg represents legs information for both websocket and REST available Quote information.
type OrderLeg struct {
	Price          string `json:"px"`
	Size           string `json:"sz"`
	InstrumentID   string `json:"instId"`
	Side           string `json:"side"`
	TargetCurrency string `json:"tgtCcy"`

	// available in REST only
	Fee         float64 `json:"fee,string"`
	FeeCurrency string  `json:"feeCcy"`
	TradeID     string  `json:"tradeId"`
}

// CreateQuoteParams holds information related to create quote.
type CreateQuoteParams struct {
	RfqID                 string     `json:"rfqId"`
	ClientSuppliedQuoteID string     `json:"clQuoteId"`
	QuoteSide             order.Side `json:"quoteSide"`
	Legs                  []QuoteLeg `json:"legs"`
}

// QuoteLeg the legs of the Quote.
type QuoteLeg struct {
	Price          float64    `json:"px,string"`
	SizeOfQuoteLeg float64    `json:"sz,string"`
	InstrumentID   string     `json:"instId"`
	Side           order.Side `json:"side"`

	// TargetCurrency represents target currency
	TargetCurrency string `json:"tgtCcy,omitempty"`
}

// QuoteResponse holds create quote response variables.
type QuoteResponse struct {
	CreationTime          okxUnixMilliTime `json:"cTime"`
	UpdateTime            okxUnixMilliTime `json:"uTime"`
	ValidUntil            okxUnixMilliTime `json:"validUntil"`
	QuoteID               string           `json:"quoteId"`
	ClientSuppliedQuoteID string           `json:"clQuoteId"`
	RfqID                 string           `json:"rfqId"`
	QuoteSide             string           `json:"quoteSide"`
	ClientSuppliedRfqID   string           `json:"clRfqId"`
	TraderCode            string           `json:"traderCode"`
	State                 string           `json:"state"`
	Legs                  []QuoteLeg       `json:"legs"`
}

// CancelQuoteRequestParams represents cancel quote request params
type CancelQuoteRequestParams struct {
	QuoteID               string `json:"quoteId"`
	ClientSuppliedQuoteID string `json:"clQuoteId"`
}

// CancelQuotesRequestParams represents cancel multiple quotes request params
type CancelQuotesRequestParams struct {
	QuoteIDs               []string `json:"quoteIds,omitempty"`
	ClientSuppliedQuoteIDs []string `json:"clQuoteIds,omitempty"`
}

// CancelQuoteResponse represents cancel quote response
type CancelQuoteResponse struct {
	QuoteID               string `json:"quoteId"`
	ClientSuppliedQuoteID string `json:"clQuoteId"`
	SCode                 string `json:"sCode"`
	SMsg                  string `json:"sMsg"`
}

// RfqRequestParams represents get RFQ orders param
type RfqRequestParams struct {
	RfqID               string
	ClientSuppliedRfqID string
	State               string
	BeginningID         string
	EndID               string
	Limit               int64
}

// RFQResponse RFQ response detail.
type RFQResponse struct {
	CreateTime          okxUnixMilliTime `json:"cTime"`
	UpdateTime          okxUnixMilliTime `json:"uTime"`
	ValidUntil          okxUnixMilliTime `json:"validUntil"`
	TraderCode          string           `json:"traderCode"`
	RFQID               string           `json:"rfqId"`
	ClientSuppliedRFQID string           `json:"clRfqId"`
	State               string           `json:"state"`
	Counterparties      []string         `json:"counterparties"`
	Legs                []struct {
		InstrumentID string `json:"instId"`
		Size         string `json:"sz"`
		Side         string `json:"side"`
		TgtCcy       string `json:"tgtCcy"`
	} `json:"legs"`
}

// QuoteRequestParams request params.
type QuoteRequestParams struct {
	RfqID                 string
	ClientSuppliedRfqID   string
	QuoteID               string
	ClientSuppliedQuoteID string
	State                 string
	BeginID               string
	EndID                 string
	Limit                 int64
}

// RFQTradesRequestParams represents RFQ trades request param
type RFQTradesRequestParams struct {
	RfqID                 string
	ClientSuppliedRfqID   string
	QuoteID               string
	BlockTradeID          string
	ClientSuppliedQuoteID string
	State                 string
	BeginID               string
	EndID                 string
	Limit                 int64
}

// RfqTradeResponse RFQ trade response
type RfqTradeResponse struct {
	RfqID                 string        `json:"rfqId"`
	ClientSuppliedRfqID   string        `json:"clRfqId"`
	QuoteID               string        `json:"quoteId"`
	ClientSuppliedQuoteID string        `json:"clQuoteId"`
	BlockTradeID          string        `json:"blockTdId"`
	Legs                  []RFQTradeLeg `json:"legs"`
	CreationTime          time.Time     `json:"cTime"`
	TakerTraderCode       string        `json:"tTraderCode"`
	MakerTraderCode       string        `json:"mTraderCode"`
}

// RFQTradeLeg RFQ trade response leg.
type RFQTradeLeg struct {
	InstrumentID string  `json:"instId"`
	Side         string  `json:"side"`
	Size         string  `json:"sz"`
	Price        float64 `json:"px,string"`
	TradeID      string  `json:"tradeId"`

	Fee         float64 `json:"fee,string,omitempty"`
	FeeCurrency string  `json:"feeCcy,omitempty"`
}

// PublicTradesResponse represents data will be pushed whenever there is a block trade.
type PublicTradesResponse struct {
	BlockTradeID string           `json:"blockTdId"`
	CreationTime okxUnixMilliTime `json:"cTime"`
	Legs         []RFQTradeLeg    `json:"legs"`
}

// SubaccountInfo represents subaccount information detail.
type SubaccountInfo struct {
	Enable          bool             `json:"enable"`
	SubAccountName  string           `json:"subAcct"`
	SubaccountType  string           `json:"type"` // sub-account note
	SubaccountLabel string           `json:"label"`
	MobileNumber    string           `json:"mobile"`      // Mobile number that linked with the sub-account.
	GoogleAuth      bool             `json:"gAuth"`       // If the sub-account switches on the Google Authenticator for login authentication.
	CanTransferOut  bool             `json:"canTransOut"` // If can transfer out, false: can not transfer out, true: can transfer.
	Timestamp       okxUnixMilliTime `json:"ts"`
}

// SubaccountBalanceDetail represents subaccount balance detail
type SubaccountBalanceDetail struct {
	AvailableBalance               string           `json:"availBal"`
	AvailableEquity                string           `json:"availEq"`
	CashBalance                    string           `json:"cashBal"`
	Currency                       string           `json:"ccy"`
	CrossLiability                 string           `json:"crossLiab"`
	DiscountEquity                 string           `json:"disEq"`
	Equity                         string           `json:"eq"`
	EquityUsd                      string           `json:"eqUsd"`
	FrozenBalance                  string           `json:"frozenBal"`
	Interest                       string           `json:"interest"`
	IsoEquity                      string           `json:"isoEq"`
	IsolatedLiabilities            string           `json:"isoLiab"`
	LiabilitiesOfCurrency          string           `json:"liab"`
	MaxLoan                        string           `json:"maxLoan"`
	MarginRatio                    string           `json:"mgnRatio"`
	NotionalLeverage               string           `json:"notionalLever"`
	OrdFrozen                      string           `json:"ordFrozen"`
	Twap                           string           `json:"twap"`
	UpdateTime                     okxUnixMilliTime `json:"uTime"`
	UnrealizedProfitAndLoss        string           `json:"upl"`
	UnrealizedProfitAndLiabilities string           `json:"uplLiab"`
}

// SubaccountBalanceResponse represents subaccount balance response
type SubaccountBalanceResponse struct {
	AdjustedEffectiveEquity      string                    `json:"adjEq"`
	Details                      []SubaccountBalanceDetail `json:"details"`
	Imr                          string                    `json:"imr"`
	IsolatedMarginEquity         string                    `json:"isoEq"`
	MarginRatio                  string                    `json:"mgnRatio"`
	MaintenanceMarginRequirement string                    `json:"mmr"`
	NotionalUsd                  string                    `json:"notionalUsd"`
	OrdFroz                      string                    `json:"ordFroz"`
	TotalEq                      string                    `json:"totalEq"`
	UpdateTime                   okxUnixMilliTime          `json:"uTime"`
}

// FundingBalance holds function balance.
type FundingBalance struct {
	AvailableBalance string `json:"availBal"`
	Balance          string `json:"bal"`
	Currency         string `json:"ccy"`
	FrozenBalance    string `json:"frozenBal"`
}

// SubaccountBillItem represents subaccount balance bill item
type SubaccountBillItem struct {
	BillID                 string           `json:"billId"`
	Type                   string           `json:"type"`
	AccountCurrencyBalance string           `json:"ccy"`
	Amount                 string           `json:"amt"`
	SubAccount             string           `json:"subAcct"`
	Timestamp              okxUnixMilliTime `json:"ts"`
}

// SubAccountAssetTransferParams represents subaccount asset transfer request parameters.
type SubAccountAssetTransferParams struct {
	Currency         string  `json:"ccy"`            // {REQUIRED}
	Amount           float64 `json:"amt,string"`     // {REQUIRED}
	From             int64   `json:"from,string"`    // {REQUIRED} 6:Funding Account 18:Trading account
	To               int64   `json:"to,string"`      // {REQUIRED} 6:Funding Account 18:Trading account
	FromSubAccount   string  `json:"fromSubAccount"` // {REQUIRED} subaccount name.
	ToSubAccount     string  `json:"toSubAccount"`   // {REQUIRED} destination sub-account
	LoanTransfer     bool    `json:"loanTrans,omitempty"`
	OmitPositionRisk bool    `json:"omitPosRisk,omitempty"`
}

// TransferIDInfo represents master account transfer between subaccount.
type TransferIDInfo struct {
	TransferID string `json:"transId"`
}

// PermissionOfTransfer represents subaccount transfer information and it's permission.
type PermissionOfTransfer struct {
	SubAcct     string `json:"subAcct"`
	CanTransOut bool   `json:"canTransOut"`
}

// SubaccountName represents single subaccount name
type SubaccountName struct {
	SubaccountName string `json:"subAcct"`
}

// GridAlgoOrder represents grid algo order.
type GridAlgoOrder struct {
	InstrumentID string  `json:"instId"`
	AlgoOrdType  string  `json:"algoOrdType"`
	MaxPrice     float64 `json:"maxPx,string"`
	MinPrice     float64 `json:"minPx,string"`
	GridQuantity float64 `json:"gridNum,string"`
	GridType     string  `json:"runType"` // "1": Arithmetic, "2": Geometric Default is Arithmetic

	// Spot Grid Order
	QuoteSize float64 `json:"quoteSz,string"` // Invest amount for quote currency Either "instId" or "ccy" is required
	BaseSize  float64 `json:"baseSz,string"`  // Invest amount for base currency Either "instId" or "ccy" is required

	// Contract Grid Order
	BasePosition bool    `json:"basePos"` // Whether or not open a position when strategy actives Default is false Neutral contract grid should omit the parameter
	Size         float64 `json:"sz,string"`
	Direction    string  `json:"direction"`
	Lever        string  `json:"lever"`
}

// GridAlgoOrderIDResponse represents grid algo order
type GridAlgoOrderIDResponse struct {
	AlgoOrderID string `json:"algoId"`
	SCode       string `json:"sCode"`
	SMsg        string `json:"sMsg"`
}

// GridAlgoOrderAmend represents amend algo order response
type GridAlgoOrderAmend struct {
	AlgoID                 string `json:"algoId"`
	InstrumentID           string `json:"instId"`
	StopLossTriggerPrice   string `json:"slTriggerPx"`
	TakeProfitTriggerPrice string `json:"tpTriggerPx"`
}

// StopGridAlgoOrderRequest represents stop grid algo order request parameter
type StopGridAlgoOrderRequest struct {
	AlgoID        string `json:"algoId"`
	InstrumentID  string `json:"instId"`
	StopType      uint   `json:"stopType,string"` // Spot grid "1": Sell base currency "2": Keep base currency | Contract grid "1": Market Close All positions "2": Keep positions
	AlgoOrderType string `json:"algoOrdType"`
}

// GridAlgoOrderResponse a complete information of grid algo order item response.
type GridAlgoOrderResponse struct {
	ActualLever               string           `json:"actualLever"`
	AlgoID                    string           `json:"algoId"`
	AlgoOrderType             string           `json:"algoOrdType"`
	ArbitrageNumber           string           `json:"arbitrageNum"`
	BasePosition              bool             `json:"basePos"`
	BaseSize                  string           `json:"baseSz"`
	CancelType                string           `json:"cancelType"`
	Direction                 string           `json:"direction"`
	FloatProfit               string           `json:"floatProfit"`
	GridQuantity              string           `json:"gridNum"`
	GridProfit                string           `json:"gridProfit"`
	InstrumentID              string           `json:"instId"`
	InstrumentType            string           `json:"instType"`
	Investment                string           `json:"investment"`
	Leverage                  string           `json:"lever"`
	EstimatedLiquidationPrice string           `json:"liqPx"`
	MaximumPrice              string           `json:"maxPx"`
	MinimumPrice              string           `json:"minPx"`
	ProfitAndLossRatio        string           `json:"pnlRatio"`
	QuoteSize                 string           `json:"quoteSz"`
	RunType                   string           `json:"runType"`
	StopLossTriggerPx         string           `json:"slTriggerPx"`
	State                     string           `json:"state"`
	StopResult                string           `json:"stopResult,omitempty"`
	StopType                  string           `json:"stopType"`
	Size                      string           `json:"sz"`
	Tag                       string           `json:"tag"`
	TotalProfitAndLoss        string           `json:"totalPnl"`
	TakeProfitTriggerPrice    string           `json:"tpTriggerPx"`
	CreationTime              okxUnixMilliTime `json:"cTime"`
	UpdateTime                okxUnixMilliTime `json:"uTime"`
	Underlying                string           `json:"uly"`

	// Added in Detail

	EquityOfStrength    string `json:"eq,omitempty"`
	PerMaxProfitRate    string `json:"perMaxProfitRate,omitempty"`
	PerMinProfitRate    string `json:"perMinProfitRate,omitempty"`
	Profit              string `json:"profit,omitempty"`
	Runpx               string `json:"runpx,omitempty"`
	SingleAmt           string `json:"singleAmt,omitempty"`
	TotalAnnualizedRate string `json:"totalAnnualizedRate,omitempty"`
	TradeNumber         string `json:"tradeNum,omitempty"`

	// Suborders Detail

	AnnualizedRate string `json:"annualizedRate,omitempty"`
	CurBaseSz      string `json:"curBaseSz,omitempty"`
	CurQuoteSz     string `json:"curQuoteSz,omitempty"`
}

// GridAlgoSuborder represents a grid algo suborder item.
type GridAlgoSuborder struct {
	ActualLeverage      string           `json:"actualLever"`
	AlgoID              string           `json:"algoId"`
	AlgoOrderType       string           `json:"algoOrdType"`
	AnnualizedRate      string           `json:"annualizedRate"`
	ArbitrageNum        string           `json:"arbitrageNum"`
	BasePosition        bool             `json:"basePos"`
	BaseSize            string           `json:"baseSz"`
	CancelType          string           `json:"cancelType"`
	CurBaseSz           string           `json:"curBaseSz"`
	CurQuoteSz          string           `json:"curQuoteSz"`
	Direction           string           `json:"direction"`
	EquityOfStrength    string           `json:"eq"`
	FloatProfit         string           `json:"floatProfit"`
	GridQuantity        string           `json:"gridNum"`
	GridProfit          string           `json:"gridProfit"`
	InstrumentID        string           `json:"instId"`
	InstrumentType      string           `json:"instType"`
	Investment          string           `json:"investment"`
	Leverage            string           `json:"lever"`
	LiquidationPx       string           `json:"liqPx"`
	MaximumPrice        string           `json:"maxPx"`
	MinimumPrice        string           `json:"minPx"`
	PerMaxProfitRate    string           `json:"perMaxProfitRate"`
	PerMinProfitRate    string           `json:"perMinProfitRate"`
	ProfitAndLossRatio  string           `json:"pnlRatio"`
	Profit              string           `json:"profit"`
	QuoteSize           string           `json:"quoteSz"`
	RunType             string           `json:"runType"`
	Runpx               string           `json:"runpx"`
	SingleAmount        string           `json:"singleAmt"`
	StopLossTriggerPx   string           `json:"slTriggerPx"`
	State               string           `json:"state"`
	StopResult          string           `json:"stopResult"`
	StopType            string           `json:"stopType"`
	Size                string           `json:"sz"`
	Tag                 string           `json:"tag"`
	TotalAnnualizedRate string           `json:"totalAnnualizedRate"`
	TotalProfitAndLoss  string           `json:"totalPnl"`
	TakeProfitTriggerPx string           `json:"tpTriggerPx"`
	TradeNum            string           `json:"tradeNum"`
	UpdateTime          okxUnixMilliTime `json:"uTime"`
	CreationTime        okxUnixMilliTime `json:"cTime"`
}

// AlgoOrderPosition represents algo order position detailed data.
type AlgoOrderPosition struct {
	AutoDecreasingLine           string           `json:"adl"`
	AlgoID                       string           `json:"algoId"`
	AveragePrice                 string           `json:"avgPx"`
	Currency                     string           `json:"ccy"`
	InitialMarginRequirement     string           `json:"imr"`
	InstrumentID                 string           `json:"instId"`
	InstrumentType               string           `json:"instType"`
	LastTradedPrice              string           `json:"last"`
	Leverage                     string           `json:"lever"`
	LiquidationPrice             string           `json:"liqPx"`
	MarkPrice                    string           `json:"markPx"`
	MarginMode                   string           `json:"mgnMode"`
	MarginRatio                  string           `json:"mgnRatio"`
	MaintenanceMarginRequirement string           `json:"mmr"`
	NotionalUSD                  string           `json:"notionalUsd"`
	QuantityPosition             string           `json:"pos"`
	PositionSide                 string           `json:"posSide"`
	UnrealizedProfitAndLoss      string           `json:"upl"`
	UnrealizedProfitAndLossRatio string           `json:"uplRatio"`
	UpdateTime                   okxUnixMilliTime `json:"uTime"`
	CreationTime                 okxUnixMilliTime `json:"cTime"`
}

// AlgoOrderWithdrawalProfit algo withdrawal order profit info.
type AlgoOrderWithdrawalProfit struct {
	AlgoID         string `json:"algoId"`
	WithdrawProfit string `json:"profit"`
}

// SystemStatusResponse represents the system status and other details.
type SystemStatusResponse struct {
	Title               string           `json:"title"`
	State               string           `json:"state"`
	Begin               okxUnixMilliTime `json:"begin"` // Begin time of system maintenance,
	End                 okxUnixMilliTime `json:"end"`   // Time of resuming trading totally.
	Href                string           `json:"href"`  // Hyperlink for system maintenance details
	ServiceType         string           `json:"serviceType"`
	System              string           `json:"system"`
	ScheduleDescription string           `json:"scheDesc"`

	// PushTime timestamp information when the data is pushed
	PushTime okxUnixMilliTime `json:"ts"`
}

// BlockTicker holds block trading information.
type BlockTicker struct {
	InstrumentType           string           `json:"instType"`
	InstrumentID             string           `json:"instId"`
	TradingVolumeInCCY24Hour float64          `json:"volCcy24h,string"`
	TradingVolumeInUSD24Hour float64          `json:"vol24h,string"`
	Timestamp                okxUnixMilliTime `json:"ts"`
}

// BlockTrade represents a block trade.
type BlockTrade struct {
	InstrumentID string           `json:"instId"`
	TradeID      string           `json:"tradeId"`
	Price        float64          `json:"px,string"`
	Size         float64          `json:"sz,string"`
	Side         order.Side       `json:"side"`
	Timestamp    okxUnixMilliTime `json:"ts"`
}

// UnitConvertResponse unit convert response.
type UnitConvertResponse struct {
	InstrumentID string  `json:"instId"`
	Price        float64 `json:"px,string"`
	Size         float64 `json:"sz,string"`
	ConvertType  uint64  `json:"type"`
	Unit         string  `json:"unit"`
}

// Websocket Models

// WebsocketEventRequest contains event data for a websocket channel
type WebsocketEventRequest struct {
	Operation string               `json:"op"`   // 1--subscribe 2--unsubscribe 3--login
	Arguments []WebsocketLoginData `json:"args"` // args: the value is the channel name, which can be one or more channels
}

// WebsocketLoginData represents the websocket login data input json data.
type WebsocketLoginData struct {
	APIKey     string    `json:"apiKey"`
	Passphrase string    `json:"passphrase"`
	Timestamp  time.Time `json:"timestamp"`
	Sign       string    `json:"sign"`
}

// WSLoginResponse represents a websocket login response.
type WSLoginResponse struct {
	Event string `json:"event"`
	Code  string `json:"code"`
	Msg   string `json:"msg"`
}

// SubscriptionInfo holds the channel and instrument IDs.
type SubscriptionInfo struct {
	Channel        string `json:"channel"`
	InstrumentID   string `json:"instId,omitempty"`
	InstrumentType string `json:"instType,omitempty"`
	Underlying     string `json:"uly,omitempty"`
	UID            string `json:"uid,omitempty"` // user identifier

	// For Algo Orders
	AlgoID   string `json:"algoId,omitempty"`
	Currency string `json:"ccy,omitempty"` // Currency:
}

// WSSubscriptionInformation websocket subscription and unsubscription operation inputs.
type WSSubscriptionInformation struct {
	Operation string           `json:"op"`
	Arguments SubscriptionInfo `json:"arg"`
}

// WSSubscriptionInformationList websocket subscription and unsubscription operation inputs.
type WSSubscriptionInformationList struct {
	Operation string             `json:"op"`
	Arguments []SubscriptionInfo `json:"args"`
}

// WSSubscriptionResponse represents websocket subscription information.
type WSSubscriptionResponse struct {
	Event    string           `json:"event"`
	Argument SubscriptionInfo `json:"arg,,omitempty"`
	Code     int              `json:"code,string,omitempty"`
	Msg      string           `json:"msg,omitempty"`
}

// WSInstrumentsResponse represents instrument subscription response.
type WSInstrumentsResponse struct {
	Arguments []SubscriptionInfo `json:"args"`
	Data      []Instrument       `json:"data"`
}

// WSMarketDataResponse represents market data response and it's arguments.
type WSMarketDataResponse struct {
	Arguments []SubscriptionInfo `json:"args"`
	Data      []TickerResponse   `json:"data"`
}

// WSPlaceOrderData holds websocket order information.
type WSPlaceOrderData struct {
	ClientSuppliedOrderID string  `json:"clOrdId,omitempty"`
	Currency              string  `json:"ccy,omitempty"`
	Tag                   string  `json:"tag,omitempty"`
	PositionSide          string  `json:"posSide,omitempty"`
	ExpiryTime            int64   `json:"expTime,string,omitempty"`
	BanAmend              bool    `json:"banAmend,omitempty"`
	Side                  string  `json:"side"`
	InstrumentID          string  `json:"instId"`
	TradeMode             string  `json:"tdMode"`
	OrderType             string  `json:"ordType"`
	Size                  float64 `json:"sz"`
	Price                 float64 `json:"px,string,omitempty"`
	ReduceOnly            bool    `json:"reduceOnly,string,omitempty"`
	TargetCurrency        string  `json:"tgtCurrency,omitempty"`
}

// WSPlaceOrder holds the websocket place order input data.
type WSPlaceOrder struct {
	ID        string             `json:"id"`
	Operation string             `json:"op"`
	Arguments []WSPlaceOrderData `json:"args"`
}

// WSOrderResponse place order response thought the websocket connection.
type WSOrderResponse struct {
	ID        string      `json:"id"`
	Operation string      `json:"op"`
	Data      []OrderData `json:"data"`
	Code      string      `json:"code,omitempty"`
	Msg       string      `json:"msg,omitempty"`
}

// WebsocketDataResponse represents all pushed websocket data coming thought the websocket connection
type WebsocketDataResponse struct {
	Argument SubscriptionInfo `json:"arg"`
	Action   string           `json:"action"`
	Data     []interface{}    `json:"data"`
}

type wsRequestInfo struct {
	ID             string
	Chan           chan *wsIncomingData
	Event          string
	Channel        string
	InstrumentType string
	InstrumentID   string
}

type wsIncomingData struct {
	Event    string           `json:"event,omitempty"`
	Argument SubscriptionInfo `json:"arg,omitempty"`
	Code     string           `json:"code,omitempty"`
	Msg      string           `json:"msg,omitempty"`

	// For Websocket Trading Endpoints websocket responses
	ID        string          `json:"id,omitempty"`
	Operation string          `json:"op,omitempty"`
	Data      json.RawMessage `json:"data,omitempty"`
}

// copyToPlaceOrderResponse returns WSPlaceOrderResponse struct instance
func (w *wsIncomingData) copyToPlaceOrderResponse() (*WSOrderResponse, error) {
	if len(w.Data) == 0 {
		return nil, errEmptyPlaceOrderResponse
	}
	var placeOrds []OrderData
	err := json.Unmarshal(w.Data, &placeOrds)
	if err != nil {
		return nil, err
	}
	return &WSOrderResponse{
		Operation: w.Operation,
		ID:        w.ID,
		Data:      placeOrds,
	}, nil
}

// WSInstrumentResponse represents websocket instruments push message.
type WSInstrumentResponse struct {
	Argument SubscriptionInfo `json:"arg"`
	Data     []Instrument     `json:"data"`
}

// WSTickerResponse represents websocket ticker response.
type WSTickerResponse struct {
	Argument SubscriptionInfo `json:"arg"`
	Data     []TickerResponse `json:"data"`
}

// WSCandlestickData represents candlestick data coming through the web socket channels
type WSCandlestickData struct {
	Timestamp                     time.Time `json:"ts"`
	OpenPrice                     float64   `json:"o"`
	HighestPrice                  float64   `json:"p"`
	LowestPrice                   float64   `json:"l"`
	ClosePrice                    float64   `json:"c"`
	TradingVolume                 float64   `json:"vol"`
	TradingVolumeWithCurrencyUnit float64   `json:"volCcy"`
}

// WSCandlestickResponse represents candlestick response of with list of candlestick and
type WSCandlestickResponse struct {
	Argument SubscriptionInfo    `json:"arg"`
	Data     []WSCandlestickData `json:"data"`
}

// WSOpenInterestResponse represents an open interest instance.
type WSOpenInterestResponse struct {
	Argument SubscriptionInfo `json:"arg"`
	Data     []OpenInterest   `json:"data"`
}

// WSTradeData websocket trade data response.
type WSTradeData struct {
	InstrumentID string           `json:"instId"`
	TradeID      string           `json:"tradeId"`
	Price        float64          `json:"px,string"`
	Size         float64          `json:"sz,string"`
	Side         string           `json:"side"`
	Timestamp    okxUnixMilliTime `json:"ts"`
}

// WSPlaceOrderInput place order input variables as a json.
type WSPlaceOrderInput struct {
	Side           order.Side `json:"side"`
	InstrumentID   string     `json:"instId"`
	TradeMode      string     `json:"tdMode"`
	OrderType      string     `json:"ordType"`
	Size           float64    `json:"sz,string"`
	Currency       string     `json:"ccy"`
	ClientOrderID  string     `json:"clOrdId,omitempty"`
	Tag            string     `json:"tag,omitempty"`
	PositionSide   string     `json:"posSide,omitempty"`
	Price          float64    `json:"px,string,omitempty"`
	ReduceOnly     bool       `json:"reduceOnly,omitempty"`
	TargetCurrency string     `json:"tgtCcy"`
}

// WsPlaceOrderInput for all websocket request inputs.
type WsPlaceOrderInput struct {
	ID        string                   `json:"id"`
	Operation string                   `json:"op"`
	Arguments []PlaceOrderRequestParam `json:"args"`
}

// WsCancelOrderInput websocket cancel order request
type WsCancelOrderInput struct {
	ID        string                    `json:"id"`
	Operation string                    `json:"op"`
	Arguments []CancelOrderRequestParam `json:"args"`
}

// WsAmendOrderInput websocket handler amend Order response
type WsAmendOrderInput struct {
	ID        string                    `json:"id"`
	Operation string                    `json:"op"`
	Arguments []AmendOrderRequestParams `json:"args"`
}

// WsOrderActionResponse holds websocket response Amendment request
type WsOrderActionResponse struct {
	ID        string      `json:"id"`
	Operation string      `json:"op"`
	Data      []OrderData `json:"data"`
	Code      string      `json:"code"`
	Msg       string      `json:"msg"`
}

func (a *WsOrderActionResponse) populateFromIncomingData(incoming *wsIncomingData) error {
	if incoming == nil {
		return errNilArgument
	}
	a.ID = incoming.ID
	a.Code = incoming.Code
	a.Operation = incoming.Operation
	a.Msg = incoming.Msg
	return nil
}

// SubscriptionOperationInput represents the account channel input data
type SubscriptionOperationInput struct {
	Operation string             `json:"op"`
	Arguments []SubscriptionInfo `json:"args"`
}

// SubscriptionOperationResponse holds account subscription response thought the websocket channel.
type SubscriptionOperationResponse struct {
	Event    string            `json:"event"`
	Argument *SubscriptionInfo `json:"arg,omitempty"`
	Code     string            `json:"code,omitempty"`
	Msg      string            `json:"msg,omitempty"`
}

// WsAccountChannelPushData holds the websocket push data following the subscription.
type WsAccountChannelPushData struct {
	Argument SubscriptionInfo `json:"arg"`
	Data     []Account        `json:"data,omitempty"`
}

// WsPositionResponse represents pushed position data through the websocket channel.
type WsPositionResponse struct {
	Argument  SubscriptionInfo  `json:"arg"`
	Arguments []AccountPosition `json:"data"`
}

// PositionDataDetail position data information for the websocket push data
type PositionDataDetail struct {
	PositionID       string           `json:"posId"`
	TradeID          string           `json:"tradeId"`
	InstrumentID     string           `json:"instId"`
	InstrumentType   string           `json:"instType"`
	MarginMode       string           `json:"mgnMode"`
	PositionSide     string           `json:"posSide"`
	Position         string           `json:"pos"`
	Currency         string           `json:"ccy"`
	PositionCurrency string           `json:"posCcy"`
	AveragePrice     string           `json:"avgPx"`
	UpdateTime       okxUnixMilliTime `json:"uTIme"`
}

// BalanceData represents currency and it's Cash balance with the update time.
type BalanceData struct {
	Currency    string           `json:"ccy"`
	CashBalance string           `json:"cashBal"`
	UpdateTime  okxUnixMilliTime `json:"uTime"`
}

// BalanceAndPositionData represents balance and position data with the push time.
type BalanceAndPositionData struct {
	PushTime     okxUnixMilliTime     `json:"pTime"`
	EventType    string               `json:"eventType"`
	BalanceData  []BalanceData        `json:"balData"`
	PositionData []PositionDataDetail `json:"posData"`
}

// WsBalanceAndPosition websocket push data for lis of BalanceAndPosition information.
type WsBalanceAndPosition struct {
	Argument SubscriptionInfo         `json:"arg"`
	Data     []BalanceAndPositionData `json:"data"`
}

// WsOrder represents a websocket order.
type WsOrder struct {
	PendingOrderItem
	AmendResult     string  `json:"amendResult"`
	Code            string  `json:"code"`
	ExecType        string  `json:"execType"`
	FillFee         string  `json:"fillFee"`
	FillFeeCurrency string  `json:"fillFeeCcy"`
	FillNationalUsd float64 `json:"fillNationalUsd,string"`
	Msg             string  `json:"msg"`
	NationalUSD     string  `json:"nationalUsd"`
	ReduceOnly      bool    `json:"reduceOnly"`
	RequestID       string  `json:"reqId"`
}

// WsOrderResponse holds order list push data through the websocket connection
type WsOrderResponse struct {
	Argument SubscriptionInfo `json:"arg"`
	Data     []WsOrder        `json:"data"`
}

// WsAlgoOrder algo order detailed data.
type WsAlgoOrder struct {
	Argument SubscriptionInfo    `json:"arg"`
	Data     []WsAlgoOrderDetail `json:"data"`
}

// WsAlgoOrderDetail algo order response pushed through the websocket conn
type WsAlgoOrderDetail struct {
	InstrumentType             string           `json:"instType"`
	InstrumentID               string           `json:"instId"`
	OrderID                    string           `json:"ordId"`
	Currency                   string           `json:"ccy"`
	AlgoID                     string           `json:"algoId"`
	Price                      string           `json:"px"`
	Size                       string           `json:"sz"`
	TradeMode                  string           `json:"tdMode"`
	TargetCurrency             string           `json:"tgtCcy"`
	NotionalUsd                string           `json:"notionalUsd"`
	OrderType                  string           `json:"ordType"`
	Side                       string           `json:"side"`
	PositionSide               string           `json:"posSide"`
	State                      string           `json:"state"`
	Leverage                   string           `json:"lever"`
	TakeProfitTriggerPrice     string           `json:"tpTriggerPx"`
	TakeProfitTriggerPriceType string           `json:"tpTriggerPxType"`
	TakeProfitOrdPrice         string           `json:"tpOrdPx"`
	StopLossTriggerPrice       string           `json:"slTriggerPx"`
	StopLossTriggerPriceType   string           `json:"slTriggerPxType"`
	TriggerPrice               string           `json:"triggerPx"`
	TriggerPriceType           string           `json:"triggerPxType"`
	OrderPrice                 float64          `json:"ordPx,string"`
	ActualSize                 string           `json:"actualSz"`
	ActualPrice                string           `json:"actualPx"`
	Tag                        string           `json:"tag"`
	ActualSide                 string           `json:"actualSide"`
	TriggerTime                okxUnixMilliTime `json:"triggerTime"`
	CreationTime               okxUnixMilliTime `json:"cTime"`
}

// WsAdvancedAlgoOrder advanced algo order response.
type WsAdvancedAlgoOrder struct {
	Argument SubscriptionInfo            `json:"arg"`
	Data     []WsAdvancedAlgoOrderDetail `json:"data"`
}

// WsAdvancedAlgoOrderDetail advanced algo order response pushed through the websocket conn
type WsAdvancedAlgoOrderDetail struct {
	ActualPrice            string           `json:"actualPx"`
	ActualSide             string           `json:"actualSide"`
	ActualSize             string           `json:"actualSz"`
	AlgoID                 string           `json:"algoId"`
	Currency               string           `json:"ccy"`
	Count                  string           `json:"count"`
	InstrumentID           string           `json:"instId"`
	InstrumentType         string           `json:"instType"`
	Leverage               string           `json:"lever"`
	NotionalUsd            string           `json:"notionalUsd"`
	OrderPrice             string           `json:"ordPx"`
	OrdType                string           `json:"ordType"`
	PositionSide           string           `json:"posSide"`
	PriceLimit             string           `json:"pxLimit"`
	PriceSpread            string           `json:"pxSpread"`
	PriceVariation         string           `json:"pxVar"`
	Side                   string           `json:"side"`
	StopLossOrderPrice     string           `json:"slOrdPx"`
	StopLossTriggerPrice   string           `json:"slTriggerPx"`
	State                  string           `json:"state"`
	Size                   string           `json:"sz"`
	SizeLimit              string           `json:"szLimit"`
	TradeMode              string           `json:"tdMode"`
	TimeInterval           string           `json:"timeInterval"`
	TakeProfitOrderPrice   string           `json:"tpOrdPx"`
	TakeProfitTriggerPrice string           `json:"tpTriggerPx"`
	Tag                    string           `json:"tag"`
	TriggerPrice           string           `json:"triggerPx"`
	CallbackRatio          string           `json:"callbackRatio"`
	CallbackSpread         string           `json:"callbackSpread"`
	ActivePrice            string           `json:"activePx"`
	MoveTriggerPrice       string           `json:"moveTriggerPx"`
	CreationTime           okxUnixMilliTime `json:"cTime"`
	PushTime               okxUnixMilliTime `json:"pTime"`
	TriggerTime            okxUnixMilliTime `json:"triggerTime"`
}

// WsGreeks greeks push data with the subscription info through websocket channel
type WsGreeks struct {
	Argument SubscriptionInfo `json:"arg"`
	Data     []WsGreekData    `json:"data"`
}

// WsGreekData greeks push data through websocket channel
type WsGreekData struct {
	ThetaBS   string           `json:"thetaBS"`
	ThetaPA   string           `json:"thetaPA"`
	DeltaBS   string           `json:"deltaBS"`
	DeltaPA   string           `json:"deltaPA"`
	GammaBS   string           `json:"gammaBS"`
	GammaPA   string           `json:"gammaPA"`
	VegaBS    string           `json:"vegaBS"`
	VegaPA    string           `json:"vegaPA"`
	Currency  string           `json:"ccy"`
	Timestamp okxUnixMilliTime `json:"ts"`
}

// WsRFQ represents websocket push data for "rfqs" subscription
type WsRFQ struct {
	Argument SubscriptionInfo `json:"arg"`
	Data     []WsRfqData      `json:"data"`
}

// WsRfqData represents rfq order response data streamed through the websocket channel
type WsRfqData struct {
	CreationTime        time.Time     `json:"cTime"`
	UpdateTime          time.Time     `json:"uTime"`
	TraderCode          string        `json:"traderCode"`
	RfqID               string        `json:"rfqId"`
	ClientSuppliedRfqID string        `json:"clRfqId"`
	State               string        `json:"state"`
	ValidUntil          string        `json:"validUntil"`
	Counterparties      []string      `json:"counterparties"`
	Legs                []RFQOrderLeg `json:"legs"`
}

// WsQuote represents websocket push data for "quotes" subscription
type WsQuote struct {
	Arguments SubscriptionInfo `json:"arg"`
	Data      []WsQuoteData    `json:"data"`
}

// WsQuoteData represents a single quote order information
type WsQuoteData struct {
	ValidUntil            okxUnixMilliTime `json:"validUntil"`
	UpdatedTime           okxUnixMilliTime `json:"uTime"`
	CreationTime          okxUnixMilliTime `json:"cTime"`
	Legs                  []OrderLeg       `json:"legs"`
	QuoteID               string           `json:"quoteId"`
	RfqID                 string           `json:"rfqId"`
	TraderCode            string           `json:"traderCode"`
	QuoteSide             string           `json:"quoteSide"`
	State                 string           `json:"state"`
	ClientSuppliedQuoteID string           `json:"clQuoteId"`
}

// WsStructureBlocTrade represents websocket push data for "struc-block-trades" subscription
type WsStructureBlocTrade struct {
	Argument SubscriptionInfo       `json:"arg"`
	Data     []WsBlockTradeResponse `json:"data"`
}

// WsBlockTradeResponse represents a structure block order information
type WsBlockTradeResponse struct {
	CreationTime          okxUnixMilliTime `json:"cTime"`
	RfqID                 string           `json:"rfqId"`
	ClientSuppliedRfqID   string           `json:"clRfqId"`
	QuoteID               string           `json:"quoteId"`
	ClientSuppliedQuoteID string           `json:"clQuoteId"`
	BlockTradeID          string           `json:"blockTdId"`
	TakerTraderCode       string           `json:"tTraderCode"`
	MakerTraderCode       string           `json:"mTraderCode"`
	Legs                  []OrderLeg       `json:"legs"`
}

// WsSpotGridAlgoOrder represents websocket push data for "struc-block-trades" subscription
type WsSpotGridAlgoOrder struct {
	Argument SubscriptionInfo   `json:"arg"`
	Data     []SpotGridAlgoData `json:"data"`
}

// SpotGridAlgoData represents spot grid algo orders.
type SpotGridAlgoData struct {
	AlgoID          string `json:"algoId"`
	AlgoOrderType   string `json:"algoOrdType"`
	AnnualizedRate  string `json:"annualizedRate"`
	ArbitrageNumber string `json:"arbitrageNum"`
	BaseSize        string `json:"baseSz"`
	// Algo order stop reason 0: None 1: Manual stop 2: Take profit
	// 3: Stop loss 4: Risk control 5: delivery
	CancelType           string `json:"cancelType"`
	CurBaseSize          string `json:"curBaseSz"`
	CurQuoteSize         string `json:"curQuoteSz"`
	FloatProfit          string `json:"floatProfit"`
	GridNumber           string `json:"gridNum"`
	GridProfit           string `json:"gridProfit"`
	InstrumentID         string `json:"instId"`
	InstrumentType       string `json:"instType"`
	Investment           string `json:"investment"`
	MaximumPrice         string `json:"maxPx"`
	MinimumPrice         string `json:"minPx"`
	PerMaximumProfitRate string `json:"perMaxProfitRate"`
	PerMinimumProfitRate string `json:"perMinProfitRate"`
	ProfitAndLossRatio   string `json:"pnlRatio"`
	QuoteSize            string `json:"quoteSz"`
	RunPrice             string `json:"runPx"`
	RunType              string `json:"runType"`
	SingleAmount         string `json:"singleAmt"`
	StopLossTriggerPrice string `json:"slTriggerPx"`
	State                string `json:"state"`
	// Stop result of spot grid
	// 0: default, 1: Successful selling of currency at market price,
	// -1: Failed to sell currency at market price
	StopResult string `json:"stopResult"`
	// Stop type Spot grid 1: Sell base currency 2: Keep base currency
	// Contract grid 1: Market Close All positions 2: Keep positions
	StopType               string           `json:"stopType"`
	TotalAnnualizedRate    string           `json:"totalAnnualizedRate"`
	TotalProfitAndLoss     string           `json:"totalPnl"`
	TakeProfitTriggerPrice string           `json:"tpTriggerPx"`
	TradeNum               string           `json:"tradeNum"`
	TriggerTime            okxUnixMilliTime `json:"triggerTime"`
	CreationTime           okxUnixMilliTime `json:"cTime"`
	PushTime               okxUnixMilliTime `json:"pTime"`
	UpdateTime             okxUnixMilliTime `json:"uTime"`
}

// WsContractGridAlgoOrder represents websocket push data for "grid-orders-contract" subscription
type WsContractGridAlgoOrder struct {
	Argument SubscriptionInfo        `json:"arg"`
	Data     []ContractGridAlgoOrder `json:"data"`
}

// ContractGridAlgoOrder represents contract grid algo order
type ContractGridAlgoOrder struct {
	ActualLever            string           `json:"actualLever"`
	AlgoID                 string           `json:"algoId"`
	AlgoOrderType          string           `json:"algoOrdType"`
	AnnualizedRate         string           `json:"annualizedRate"`
	ArbitrageNumber        string           `json:"arbitrageNum"`
	BasePosition           bool             `json:"basePos"`
	CancelType             string           `json:"cancelType"`
	Direction              string           `json:"direction"`
	Eq                     string           `json:"eq"`
	FloatProfit            string           `json:"floatProfit"`
	GridQuantity           string           `json:"gridNum"`
	GridProfit             string           `json:"gridProfit"`
	InstrumentID           string           `json:"instId"`
	InstrumentType         string           `json:"instType"`
	Investment             string           `json:"investment"`
	Leverage               string           `json:"lever"`
	LiqPrice               string           `json:"liqPx"`
	MaxPrice               string           `json:"maxPx"`
	MinPrice               string           `json:"minPx"`
	CreationTime           okxUnixMilliTime `json:"cTime"`
	PushTime               okxUnixMilliTime `json:"pTime"`
	PerMaxProfitRate       string           `json:"perMaxProfitRate"`
	PerMinProfitRate       string           `json:"perMinProfitRate"`
	ProfitAndLossRatio     string           `json:"pnlRatio"`
	RunPrice               string           `json:"runPx"`
	RunType                string           `json:"runType"`
	SingleAmount           string           `json:"singleAmt"`
	SlTriggerPx            string           `json:"slTriggerPx"`
	State                  string           `json:"state"`
	StopType               string           `json:"stopType"`
	Size                   string           `json:"sz"`
	Tag                    string           `json:"tag"`
	TotalAnnualizedRate    string           `json:"totalAnnualizedRate"`
	TotalProfitAndLoss     string           `json:"totalPnl"`
	TakeProfitTriggerPrice string           `json:"tpTriggerPx"`
	TradeNumber            string           `json:"tradeNum"`
	TriggerTime            string           `json:"triggerTime"`
	UpdateTime             string           `json:"uTime"`
	Underlying             string           `json:"uly"`
}

// WsGridPosition represents websocket push data for "grid-positions" subscription
type WsGridPosition struct {
	Argument SubscriptionInfo   `json:"arg"`
	Data     []GridPositionData `json:"data"`
}

// GridPositionData represents a position data
type GridPositionData struct {
	AutoDeleveraging             string           `json:"adl"`
	AlgoID                       string           `json:"algoId"`
	AveragePrice                 string           `json:"avgPx"`
	Currency                     string           `json:"ccy"`
	InitialMarginRequirement     string           `json:"imr"`
	InstrumentID                 string           `json:"instId"`
	InstrumentType               string           `json:"instType"`
	Last                         string           `json:"last"`
	Leverage                     string           `json:"lever"`
	LiquidationPrice             string           `json:"liqPx"`
	MarkPrice                    string           `json:"markPx"`
	MarginMode                   string           `json:"mgnMode"`
	MarginRatio                  string           `json:"mgnRatio"`
	MaintenanceMarginRequirement string           `json:"mmr"`
	NotionalUsd                  string           `json:"notionalUsd"`
	QuantityOfPositions          string           `json:"pos"`
	PositionSide                 string           `json:"posSide"`
	UnrealizedProfitAndLoss      string           `json:"upl"`
	UnrealizedProfitAndLossRatio string           `json:"uplRatio"`
	PushTime                     okxUnixMilliTime `json:"pTime"`
	UpdateTime                   okxUnixMilliTime `json:"uTime"`
	CreationTime                 okxUnixMilliTime `json:"cTime"`
}

// WsGridSubOrderData to retrieve grid sub orders. Data will be pushed when first subscribed. Data will be pushed when triggered by events such as placing order.
type WsGridSubOrderData struct {
	Argument SubscriptionInfo   `json:"arg"`
	Data     []GridSubOrderData `json:"data"`
}

// GridSubOrderData represents a single sub order detailed info
type GridSubOrderData struct {
	AccumulatedFillSize string           `json:"accFillSz"`
	AlgoID              string           `json:"algoId"`
	AlgoOrderType       string           `json:"algoOrdType"`
	AveragePrice        string           `json:"avgPx"`
	CreationTime        string           `json:"cTime"`
	ContractValue       string           `json:"ctVal"`
	Fee                 string           `json:"fee"`
	FeeCurrency         string           `json:"feeCcy"`
	GroupID             string           `json:"groupId"`
	InstrumentID        string           `json:"instId"`
	InstrumentType      string           `json:"instType"`
	Leverage            string           `json:"lever"`
	OrderID             string           `json:"ordId"`
	OrderType           string           `json:"ordType"`
	PushTime            okxUnixMilliTime `json:"pTime"`
	ProfitAdLoss        string           `json:"pnl"`
	PositionSide        string           `json:"posSide"`
	Price               string           `json:"px"`
	Side                string           `json:"side"`
	State               string           `json:"state"`
	Size                string           `json:"sz"`
	Tag                 string           `json:"tag"`
	TradeMode           string           `json:"tdMode"`
	UpdateTime          okxUnixMilliTime `json:"uTime"`
}

// WsTradeOrder represents a trade push data response as a result subscription to "trades" channel
type WsTradeOrder struct {
	Argument SubscriptionInfo `json:"arg"`
	Data     []TradeResponse  `json:"data"`
}

// WsMarkPrice represents an estimated mark price push data as a result of subscription to "mark-price" channel
type WsMarkPrice struct {
	Argument SubscriptionInfo `json:"arg"`
	Data     []MarkPrice      `json:"data"`
}

// WsDeliveryEstimatedPrice represents an estimated delivery/exercise price push data as a result of subscription to "estimated-price" channel
type WsDeliveryEstimatedPrice struct {
	Argument SubscriptionInfo         `json:"arg"`
	Data     []DeliveryEstimatedPrice `json:"data"`
}

// CandlestickMarkPrice represents candlestick mark price push data as a result of  subscription to "mark-price-candle*" channel.
type CandlestickMarkPrice struct {
	Timestamp    time.Time `json:"ts"`
	OpenPrice    float64   `json:"o"`
	HighestPrice float64   `json:"h"`
	LowestPrice  float64   `json:"l"`
	ClosePrice   float64   `json:"s"`
}

// WsOrderBook order book represents order book push data which is returned as a result of subscription to "books*" channel
type WsOrderBook struct {
	Argument SubscriptionInfo  `json:"arg"`
	Action   string            `json:"action"`
	Data     []WsOrderBookData `json:"data"`
}

// WsOrderBookData represents a book order push data.
type WsOrderBookData struct {
	Asks      [][4]string      `json:"asks"`
	Bids      [][4]string      `json:"bids"`
	Timestamp okxUnixMilliTime `json:"ts"`
	Checksum  int32            `json:"checksum,omitempty"`
}

// WsOptionSummary represents option summary
type WsOptionSummary struct {
	Argument SubscriptionInfo           `json:"arg"`
	Data     []OptionMarketDataResponse `json:"data"`
}

// WsFundingRate represents websocket push data funding rate response.
type WsFundingRate struct {
	Argument SubscriptionInfo      `json:"arg"`
	Data     []FundingRateResponse `json:"data"`
}

// WsIndexTicker represents websocket push data index ticker response
type WsIndexTicker struct {
	Argument SubscriptionInfo `json:"arg"`
	Data     []IndexTicker    `json:"data"`
}

// WsSystemStatusResponse represents websocket push data system status push data
type WsSystemStatusResponse struct {
	Argument SubscriptionInfo       `json:"arg"`
	Data     []SystemStatusResponse `json:"data"`
}

// WsPublicTradesResponse represents websocket push data of structured block trades as a result of subscription to "public-struc-block-trades"
type WsPublicTradesResponse struct {
	Argument SubscriptionInfo       `json:"arg"`
	Data     []PublicTradesResponse `json:"data"`
}

// WsBlockTicker represents websocket push data as a result of subscription to channel "block-tickers".
type WsBlockTicker struct {
	Argument SubscriptionInfo `json:"arg"`
	Data     []BlockTicker    `json:"data"`
}

// PMLimitationResponse represents portfolio margin mode limitation for specific underlying
type PMLimitationResponse struct {
	MaximumSize  float64 `json:"maxSz,string"`
	PositionType string  `json:"postType"`
	Underlying   string  `json:"uly"`
}

// EasyConvertDetail represents easy convert currencies list and their detail.
type EasyConvertDetail struct {
	FromData   []EasyConvertFromData `json:"fromData"`
	ToCurrency []string              `json:"toCcy"`
}

// EasyConvertFromData represents convert currency from detail
type EasyConvertFromData struct {
	FromAmount   float64 `json:"fromAmt,string"`
	FromCurrency string  `json:"fromCcy"`
}

// PlaceEasyConvertParam represents easy convert request params
type PlaceEasyConvertParam struct {
	FromCurrency []string `json:"fromCcy"`
	ToCurrency   string   `json:"toCcy"`
}

// EasyConvertItem represents easy convert place order response.
type EasyConvertItem struct {
	FilFromSize  float64          `json:"fillFromSz,string"`
	FillToSize   float64          `json:"fillToSz,string"`
	FromCurrency string           `json:"fromCcy"`
	Status       string           `json:"status"`
	ToCurrency   string           `json:"toCcy"`
	UpdateTime   okxUnixMilliTime `json:"uTime"`
}

// OneClickRepayCurrencyItem represents debt currency data and repay currencies.
type OneClickRepayCurrencyItem struct {
	DebtData  []CurrencyDebtAmount  `json:"debtData"`
	DebtType  string                `json:"debtType"`
	RepayData []CurrencyRepayAmount `json:"repayData"`
}

// CurrencyDebtAmount represents debt currency data
type CurrencyDebtAmount struct {
	DebtAmount   float64 `json:"debtAmt,string"`
	DebtCurrency string  `json:"debtCcy"`
}

// CurrencyRepayAmount represents rebat currency amount.
type CurrencyRepayAmount struct {
	RepayAmount   float64 `json:"repayAmt,string"`
	RepayCurrency string  `json:"repayCcy"`
}

// TradeOneClickRepayParam represents click one repay param
type TradeOneClickRepayParam struct {
	DebtCurrency  []string `json:"debtCcy"`
	RepayCurrency string   `json:"repayCcy"`
}

// CurrencyOneClickRepay represents one click repay currency
type CurrencyOneClickRepay struct {
	DebtCurrency  string            `json:"debtCcy"`
	FillFromSize  okxNumericalValue `json:"fillFromSz"`
	FillRepaySize okxNumericalValue `json:"fillRepaySz"`
	FillToSize    float64           `json:"fillToSz,string"`
	RepayCurrency string            `json:"repayCcy"`
	Status        string            `json:"status"`
	UpdateTime    time.Time         `json:"uTime"`
}

// SetQuoteProductParam represents set quote product request param
type SetQuoteProductParam struct {
	InstrumentType string                   `json:"instType"`
	Data           []MakerInstrumentSetting `json:"data"`
}

// MakerInstrumentSetting represents set quote product setting info
type MakerInstrumentSetting struct {
	Underlying     string  `json:"uly"`
	InstrumentID   string  `json:"instId"`
	MaxBlockSize   float64 `json:"maxBlockSz,string"`
	MakerPriceBand float64 `json:"makerPxBand,string"`
}

// SetQuoteProductsResult represents set quote products result
type SetQuoteProductsResult struct {
	Result bool `json:"result"`
}

// SubAccountAPIKeyParam represents Reset the APIKey of a sub-account request param
type SubAccountAPIKeyParam struct {
	SubAccountName   string   `json:"subAcct"`         // Sub-account name
	APIKey           string   `json:"apiKey"`          // Sub-accountAPI public key
	Label            string   `json:"label,omitempty"` // Sub-account APIKey label
	APIKeyPermission string   `json:"perm,omitempty"`  // Sub-account APIKey permissions
	IP               string   `json:"ip,omitempty"`    // Sub-account APIKey linked IP addresses, separate with commas if more than
	Permissions      []string `json:"-"`
}

// SubAccountAPIKeyResponse represents sub-account api key reset response
type SubAccountAPIKeyResponse struct {
	SubAccountName   string           `json:"subAcct"`
	APIKey           string           `json:"apiKey"`
	Label            string           `json:"label"`
	APIKeyPermission string           `json:"perm"`
	IP               string           `json:"ip"`
	Timestamp        okxUnixMilliTime `json:"ts"`
}

// MarginBalanceParam represents compute margin balance request param
type MarginBalanceParam struct {
	AlgoID     string  `json:"algoId"`
	Type       string  `json:"type"`
	Amount     float64 `json:"amt,string"`               // Adjust margin balance amount Either amt or percent is required.
	Percentage float64 `json:"percent,string,omitempty"` // Adjust margin balance percentage, used In Adjusting margin balance
}

// ComputeMarginBalance represents compute margin amount request response
type ComputeMarginBalance struct {
	Leverage      float64 `json:"lever,string"`
	MaximumAmount float64 `json:"maxAmt,string"`
}

// AdjustMarginBalanceResponse represents algo id for response for margin balance adjust request.
type AdjustMarginBalanceResponse struct {
	AlgoID string `json:"algoId"`
}

// GridAIParameterResponse represents gri AI parameter response.
type GridAIParameterResponse struct {
	AlgoOrderType        string  `json:"algoOrdType"`
	AnnualizedRate       string  `json:"annualizedRate"`
	Currency             string  `json:"ccy"`
	Direction            string  `json:"direction"`
	Duration             string  `json:"duration"`
	GridNum              string  `json:"gridNum"`
	InstrumentID         string  `json:"instId"`
	Leverage             float64 `json:"lever,string"`
	MaximumPrice         float64 `json:"maxPx,string"`
	MinimumInvestment    float64 `json:"minInvestment,string"`
	MinimumPrice         float64 `json:"minPx,string"`
	PerMaximumProfitRate float64 `json:"perMaxProfitRate,string"`
	PerMinimumProfitRate float64 `json:"perMinProfitRate,string"`
	RunType              string  `json:"runType"`
}

// Offer represents an investment offer information for different 'staking' and 'defi' protocols
type Offer struct {
	Currency     string            `json:"ccy"`
	ProductID    string            `json:"productId"`
	Protocol     string            `json:"protocol"`
	ProtocolType string            `json:"protocolType"`
	EarningCcy   []string          `json:"earningCcy"`
	Term         string            `json:"term"`
	Apy          okxNumericalValue `json:"apy"`
	EarlyRedeem  bool              `json:"earlyRedeem"`
	InvestData   []OfferInvestData `json:"investData"`
	EarningData  []struct {
		Currency    string `json:"ccy"`
		EarningType string `json:"earningType"`
	} `json:"earningData"`
}

// OfferInvestData represents currencies invest data information for an offer
type OfferInvestData struct {
	Currency      string            `json:"ccy"`
	Balance       okxNumericalValue `json:"bal"`
	MinimumAmount okxNumericalValue `json:"minAmt"`
	MaximumAmount okxNumericalValue `json:"maxAmt"`
}

// PurchaseRequestParam represents purchase request param specific product
type PurchaseRequestParam struct {
	ProductID  string                   `json:"productId"`
	Term       int                      `json:"term,string,omitempty"`
	InvestData []PurchaseInvestDataItem `json:"investData"`
}

// PurchaseInvestDataItem represents purchase invest data information having the currency and amount information
type PurchaseInvestDataItem struct {
	Currency string  `json:"ccy"`
	Amount   float64 `json:"amt,string"`
}

// OrderIDResponse represents purchase order ID
type OrderIDResponse struct {
	OrderID string `json:"orderId"`
}

// RedeemRequestParam represents redeem request input param
type RedeemRequestParam struct {
	OrderID          string `json:"ordId"`
	ProtocolType     string `json:"protocolType"`
	AllowEarlyRedeem bool   `json:"allowEarlyRedeem"`
}

// CancelFundingParam cancel purchase or redemption request
type CancelFundingParam struct {
	OrderID      string `json:"ordId"`
	ProtocolType string `json:"protocolType"`
}

// ActiveFundingOrder represents active purchase orders
type ActiveFundingOrder struct {
	OrderID      string `json:"ordId"`
	State        string `json:"state"`
	Currency     string `json:"ccy"`
	Protocol     string `json:"protocol"`
	ProtocolType string `json:"protocolType"`
	Term         string `json:"term"`
	Apy          string `json:"apy"`
	InvestData   []struct {
		Currency string  `json:"ccy"`
		Amount   float64 `json:"amt,string"`
	} `json:"investData"`
	EarningData []struct {
		Ccy         string  `json:"ccy"`
		EarningType string  `json:"earningType"`
		Earnings    float64 `json:"earnings,string"`
	} `json:"earningData"`
	PurchasedTime okxUnixMilliTime `json:"purchasedTime"`
}

// FundingOrder represents orders of earning, purchase, and redeem
type FundingOrder struct {
	OrderID      string  `json:"ordId"`
	State        string  `json:"state"`
	Currency     string  `json:"ccy"`
	Protocol     string  `json:"protocol"`
	ProtocolType string  `json:"protocolType"`
	Term         string  `json:"term"`
	Apy          float64 `json:"apy,string"`
	InvestData   []struct {
		Currency string  `json:"ccy"`
		Amount   float64 `json:"amt,string"`
	} `json:"investData"`
	EarningData []struct {
		Currency         string  `json:"ccy"`
		EarningType      string  `json:"earningType"`
		RealizedEarnings float64 `json:"realizedEarnings,string"`
	} `json:"earningData"`
	PurchasedTime okxUnixMilliTime `json:"purchasedTime"`
	RedeemedTime  okxUnixMilliTime `json:"redeemedTime"`
	EarningCcy    []string         `json:"earningCcy,omitempty"`
}

// wsRequestDataChannelsMultiplexer a single multiplexer instance to multiplex websocket messages multiplexer channels
type wsRequestDataChannelsMultiplexer struct {
	// To Synchronize incoming messages coming through the websocket channel
	WsResponseChannelsMap map[string]*wsRequestInfo
	Register              chan *wsRequestInfo
	Unregister            chan string
	Message               chan *wsIncomingData
}

// wsSubscriptionParameters represents toggling boolean values for subscription parameters.
type wsSubscriptionParameters struct {
	InstrumentType bool
	InstrumentID   bool
	Underlying     bool
	Currency       bool
}<|MERGE_RESOLUTION|>--- conflicted
+++ resolved
@@ -273,35 +273,6 @@
 
 // Instrument  representing an instrument with open contract.
 type Instrument struct {
-<<<<<<< HEAD
-	InstrumentType                  string            `json:"instType"`
-	InstrumentID                    string            `json:"instId"`
-	Underlying                      string            `json:"uly"`
-	Category                        string            `json:"category"`
-	BaseCurrency                    string            `json:"baseCcy"`
-	QuoteCurrency                   string            `json:"quoteCcy"`
-	SettlementCurrency              string            `json:"settleCcy"`
-	ContractValue                   string            `json:"ctVal"`
-	ContractMultiplier              string            `json:"ctMult"`
-	ContractValueCurrency           string            `json:"ctValCcy"`
-	OptionType                      string            `json:"optType"`
-	StrikePrice                     string            `json:"stk"`
-	ListTime                        time.Time         `json:"listTime"`
-	ExpTime                         time.Time         `json:"expTime"`
-	MaxLeverage                     okxNumericalValue `json:"lever"`
-	TickSize                        okxNumericalValue `json:"tickSz"`
-	LotSize                         okxNumericalValue `json:"lotSz"`
-	MinimumOrderSize                okxNumericalValue `json:"minSz"`
-	ContractType                    string            `json:"ctType"`
-	Alias                           string            `json:"alias"`
-	State                           string            `json:"state"`
-	MaxQuantityOfSpotLimitOrder     okxNumericalValue `json:"maxLmtSz"`
-	MaxQuantityOfMarketLimitOrder   okxNumericalValue `json:"maxMktSz"`
-	MaxQuantityOfSpotTwapLimitOrder okxNumericalValue `json:"maxTwapSz"`
-	MaxSpotIcebergSize              okxNumericalValue `json:"maxIcebergSz"`
-	MaxTriggerSize                  okxNumericalValue `json:"maxTriggerSz"`
-	MaxStopSize                     okxNumericalValue `json:"maxStopSz"`
-=======
 	InstrumentType                  asset.Item `json:"instType"`
 	InstrumentID                    string     `json:"instId"`
 	InstrumentFamily                string     `json:"instFamily"`
@@ -330,7 +301,6 @@
 	MaxSpotIcebergSize              float64    `json:"maxIcebergSz"`
 	MaxTriggerSize                  float64    `json:"maxTriggerSz"`
 	MaxStopSize                     float64    `json:"maxStopSz"`
->>>>>>> 698b6716
 }
 
 // DeliveryHistoryDetail holds instrument id and delivery price information detail
