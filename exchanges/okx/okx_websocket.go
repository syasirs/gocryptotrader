package okx

import (
	"bytes"
	"context"
	"encoding/json"
	"errors"
	"fmt"
	"hash/crc32"
	"net/http"
	"strconv"
	"strings"
	"time"

	"github.com/gorilla/websocket"
	"github.com/thrasher-corp/gocryptotrader/common"
	"github.com/thrasher-corp/gocryptotrader/common/crypto"
	"github.com/thrasher-corp/gocryptotrader/currency"
	"github.com/thrasher-corp/gocryptotrader/exchanges/asset"
	"github.com/thrasher-corp/gocryptotrader/exchanges/order"
	"github.com/thrasher-corp/gocryptotrader/exchanges/orderbook"
	"github.com/thrasher-corp/gocryptotrader/exchanges/stream"
	"github.com/thrasher-corp/gocryptotrader/exchanges/subscription"
	"github.com/thrasher-corp/gocryptotrader/exchanges/ticker"
	"github.com/thrasher-corp/gocryptotrader/exchanges/trade"
	"github.com/thrasher-corp/gocryptotrader/log"
)

var (
	errInvalidChecksum = errors.New("invalid checksum")
)

var (
	// defaultSubscribedChannels list of channels which are subscribed by default
	defaultSubscribedChannels = []string{
		okxChannelTrades,
		okxChannelOrderBooks,
		okxChannelTickers,
	}
	// defaultAuthChannels list of channels which are subscribed when authenticated
	defaultAuthChannels = []string{
		okxChannelAccount,
		okxChannelOrders,
	}
)

var (
	candlestickChannelsMap    = map[string]bool{okxChannelCandle1Y: true, okxChannelCandle6M: true, okxChannelCandle3M: true, okxChannelCandle1M: true, okxChannelCandle1W: true, okxChannelCandle1D: true, okxChannelCandle2D: true, okxChannelCandle3D: true, okxChannelCandle5D: true, okxChannelCandle12H: true, okxChannelCandle6H: true, okxChannelCandle4H: true, okxChannelCandle2H: true, okxChannelCandle1H: true, okxChannelCandle30m: true, okxChannelCandle15m: true, okxChannelCandle5m: true, okxChannelCandle3m: true, okxChannelCandle1m: true, okxChannelCandle1Yutc: true, okxChannelCandle3Mutc: true, okxChannelCandle1Mutc: true, okxChannelCandle1Wutc: true, okxChannelCandle1Dutc: true, okxChannelCandle2Dutc: true, okxChannelCandle3Dutc: true, okxChannelCandle5Dutc: true, okxChannelCandle12Hutc: true, okxChannelCandle6Hutc: true}
	candlesticksMarkPriceMap  = map[string]bool{okxChannelMarkPriceCandle1Y: true, okxChannelMarkPriceCandle6M: true, okxChannelMarkPriceCandle3M: true, okxChannelMarkPriceCandle1M: true, okxChannelMarkPriceCandle1W: true, okxChannelMarkPriceCandle1D: true, okxChannelMarkPriceCandle2D: true, okxChannelMarkPriceCandle3D: true, okxChannelMarkPriceCandle5D: true, okxChannelMarkPriceCandle12H: true, okxChannelMarkPriceCandle6H: true, okxChannelMarkPriceCandle4H: true, okxChannelMarkPriceCandle2H: true, okxChannelMarkPriceCandle1H: true, okxChannelMarkPriceCandle30m: true, okxChannelMarkPriceCandle15m: true, okxChannelMarkPriceCandle5m: true, okxChannelMarkPriceCandle3m: true, okxChannelMarkPriceCandle1m: true, okxChannelMarkPriceCandle1Yutc: true, okxChannelMarkPriceCandle3Mutc: true, okxChannelMarkPriceCandle1Mutc: true, okxChannelMarkPriceCandle1Wutc: true, okxChannelMarkPriceCandle1Dutc: true, okxChannelMarkPriceCandle2Dutc: true, okxChannelMarkPriceCandle3Dutc: true, okxChannelMarkPriceCandle5Dutc: true, okxChannelMarkPriceCandle12Hutc: true, okxChannelMarkPriceCandle6Hutc: true}
	candlesticksIndexPriceMap = map[string]bool{okxChannelIndexCandle1Y: true, okxChannelIndexCandle6M: true, okxChannelIndexCandle3M: true, okxChannelIndexCandle1M: true, okxChannelIndexCandle1W: true, okxChannelIndexCandle1D: true, okxChannelIndexCandle2D: true, okxChannelIndexCandle3D: true, okxChannelIndexCandle5D: true, okxChannelIndexCandle12H: true, okxChannelIndexCandle6H: true, okxChannelIndexCandle4H: true, okxChannelIndexCandle2H: true, okxChannelIndexCandle1H: true, okxChannelIndexCandle30m: true, okxChannelIndexCandle15m: true, okxChannelIndexCandle5m: true, okxChannelIndexCandle3m: true, okxChannelIndexCandle1m: true, okxChannelIndexCandle1Yutc: true, okxChannelIndexCandle3Mutc: true, okxChannelIndexCandle1Mutc: true, okxChannelIndexCandle1Wutc: true, okxChannelIndexCandle1Dutc: true, okxChannelIndexCandle2Dutc: true, okxChannelIndexCandle3Dutc: true, okxChannelIndexCandle5Dutc: true, okxChannelIndexCandle12Hutc: true, okxChannelIndexCandle6Hutc: true}
)

var (
	pingMsg = []byte("ping")
	pongMsg = []byte("pong")
)

const (
	// wsOrderbookChecksumDelimiter to be used in validating checksum
	wsOrderbookChecksumDelimiter = ":"
	// allowableIterations use the first 25 bids and asks in the full load to form a string
	allowableIterations = 25
	// wsOrderbookSnapshot orderbook push data type 'snapshot'
	wsOrderbookSnapshot = "snapshot"
	// wsOrderbookUpdate orderbook push data type 'update'
	wsOrderbookUpdate = "update"
	// maxConnByteLen total length of multiple channels cannot exceed 4096 bytes.
	maxConnByteLen = 4096

	// Candlestick channels
	markPrice        = "mark-price-"
	indexCandlestick = "index-"
	candle           = "candle"

	// Ticker channel
	okxChannelTickers                = "tickers"
	okxChannelIndexTickers           = "index-tickers"
	okxChannelStatus                 = "status"
	okxChannelPublicStrucBlockTrades = "public-struc-block-trades"
	okxChannelBlockTickers           = "block-tickers"

	// Private Channels
	okxChannelAccount              = "account"
	okxChannelPositions            = "positions"
	okxChannelBalanceAndPosition   = "balance_and_position"
	okxChannelOrders               = "orders"
	okxChannelAlgoOrders           = "orders-algo"
	okxChannelAlgoAdvance          = "algo-advance"
	okxChannelLiquidationWarning   = "liquidation-warning"
	okxChannelAccountGreeks        = "account-greeks"
	okxChannelRfqs                 = "rfqs"
	okxChannelQuotes               = "quotes"
	okxChannelStructureBlockTrades = "struc-block-trades"
	okxChannelSpotGridOrder        = "grid-orders-spot"
	okxChannelGridOrdersContract   = "grid-orders-contract"
	okxChannelGridPositions        = "grid-positions"
	okcChannelGridSubOrders        = "grid-sub-orders"

	// Public channels
	okxChannelInstruments     = "instruments"
	okxChannelOpenInterest    = "open-interest"
	okxChannelTrades          = "trades"
	okxChannelEstimatedPrice  = "estimated-price"
	okxChannelMarkPrice       = "mark-price"
	okxChannelPriceLimit      = "price-limit"
	okxChannelOrderBooks      = "books"
	okxChannelOrderBooks5     = "books5"
	okxChannelOrderBooks50TBT = "books50-l2-tbt"
	okxChannelOrderBooksTBT   = "books-l2-tbt"
	okxChannelBBOTBT          = "bbo-tbt"
	okxChannelOptSummary      = "opt-summary"
	okxChannelFundingRate     = "funding-rate"

	// Websocket trade endpoint operations
	okxOpOrder             = "order"
	okxOpBatchOrders       = "batch-orders"
	okxOpCancelOrder       = "cancel-order"
	okxOpBatchCancelOrders = "batch-cancel-orders"
	okxOpAmendOrder        = "amend-order"
	okxOpBatchAmendOrders  = "batch-amend-orders"

	// Candlestick lengths
	okxChannelCandle1Y     = candle + "1Y"
	okxChannelCandle6M     = candle + "6M"
	okxChannelCandle3M     = candle + "3M"
	okxChannelCandle1M     = candle + "1M"
	okxChannelCandle1W     = candle + "1W"
	okxChannelCandle1D     = candle + "1D"
	okxChannelCandle2D     = candle + "2D"
	okxChannelCandle3D     = candle + "3D"
	okxChannelCandle5D     = candle + "5D"
	okxChannelCandle12H    = candle + "12H"
	okxChannelCandle6H     = candle + "6H"
	okxChannelCandle4H     = candle + "4H"
	okxChannelCandle2H     = candle + "2H"
	okxChannelCandle1H     = candle + "1H"
	okxChannelCandle30m    = candle + "30m"
	okxChannelCandle15m    = candle + "15m"
	okxChannelCandle5m     = candle + "5m"
	okxChannelCandle3m     = candle + "3m"
	okxChannelCandle1m     = candle + "1m"
	okxChannelCandle1Yutc  = candle + "1Yutc"
	okxChannelCandle3Mutc  = candle + "3Mutc"
	okxChannelCandle1Mutc  = candle + "1Mutc"
	okxChannelCandle1Wutc  = candle + "1Wutc"
	okxChannelCandle1Dutc  = candle + "1Dutc"
	okxChannelCandle2Dutc  = candle + "2Dutc"
	okxChannelCandle3Dutc  = candle + "3Dutc"
	okxChannelCandle5Dutc  = candle + "5Dutc"
	okxChannelCandle12Hutc = candle + "12Hutc"
	okxChannelCandle6Hutc  = candle + "6Hutc"

	// Index Candlesticks Channels
	okxChannelIndexCandle1Y     = indexCandlestick + okxChannelCandle1Y
	okxChannelIndexCandle6M     = indexCandlestick + okxChannelCandle6M
	okxChannelIndexCandle3M     = indexCandlestick + okxChannelCandle3M
	okxChannelIndexCandle1M     = indexCandlestick + okxChannelCandle1M
	okxChannelIndexCandle1W     = indexCandlestick + okxChannelCandle1W
	okxChannelIndexCandle1D     = indexCandlestick + okxChannelCandle1D
	okxChannelIndexCandle2D     = indexCandlestick + okxChannelCandle2D
	okxChannelIndexCandle3D     = indexCandlestick + okxChannelCandle3D
	okxChannelIndexCandle5D     = indexCandlestick + okxChannelCandle5D
	okxChannelIndexCandle12H    = indexCandlestick + okxChannelCandle12H
	okxChannelIndexCandle6H     = indexCandlestick + okxChannelCandle6H
	okxChannelIndexCandle4H     = indexCandlestick + okxChannelCandle4H
	okxChannelIndexCandle2H     = indexCandlestick + okxChannelCandle2H
	okxChannelIndexCandle1H     = indexCandlestick + okxChannelCandle1H
	okxChannelIndexCandle30m    = indexCandlestick + okxChannelCandle30m
	okxChannelIndexCandle15m    = indexCandlestick + okxChannelCandle15m
	okxChannelIndexCandle5m     = indexCandlestick + okxChannelCandle5m
	okxChannelIndexCandle3m     = indexCandlestick + okxChannelCandle3m
	okxChannelIndexCandle1m     = indexCandlestick + okxChannelCandle1m
	okxChannelIndexCandle1Yutc  = indexCandlestick + okxChannelCandle1Yutc
	okxChannelIndexCandle3Mutc  = indexCandlestick + okxChannelCandle3Mutc
	okxChannelIndexCandle1Mutc  = indexCandlestick + okxChannelCandle1Mutc
	okxChannelIndexCandle1Wutc  = indexCandlestick + okxChannelCandle1Wutc
	okxChannelIndexCandle1Dutc  = indexCandlestick + okxChannelCandle1Dutc
	okxChannelIndexCandle2Dutc  = indexCandlestick + okxChannelCandle2Dutc
	okxChannelIndexCandle3Dutc  = indexCandlestick + okxChannelCandle3Dutc
	okxChannelIndexCandle5Dutc  = indexCandlestick + okxChannelCandle5Dutc
	okxChannelIndexCandle12Hutc = indexCandlestick + okxChannelCandle12Hutc
	okxChannelIndexCandle6Hutc  = indexCandlestick + okxChannelCandle6Hutc

	// Mark price candlesticks channel
	okxChannelMarkPriceCandle1Y     = markPrice + okxChannelCandle1Y
	okxChannelMarkPriceCandle6M     = markPrice + okxChannelCandle6M
	okxChannelMarkPriceCandle3M     = markPrice + okxChannelCandle3M
	okxChannelMarkPriceCandle1M     = markPrice + okxChannelCandle1M
	okxChannelMarkPriceCandle1W     = markPrice + okxChannelCandle1W
	okxChannelMarkPriceCandle1D     = markPrice + okxChannelCandle1D
	okxChannelMarkPriceCandle2D     = markPrice + okxChannelCandle2D
	okxChannelMarkPriceCandle3D     = markPrice + okxChannelCandle3D
	okxChannelMarkPriceCandle5D     = markPrice + okxChannelCandle5D
	okxChannelMarkPriceCandle12H    = markPrice + okxChannelCandle12H
	okxChannelMarkPriceCandle6H     = markPrice + okxChannelCandle6H
	okxChannelMarkPriceCandle4H     = markPrice + okxChannelCandle4H
	okxChannelMarkPriceCandle2H     = markPrice + okxChannelCandle2H
	okxChannelMarkPriceCandle1H     = markPrice + okxChannelCandle1H
	okxChannelMarkPriceCandle30m    = markPrice + okxChannelCandle30m
	okxChannelMarkPriceCandle15m    = markPrice + okxChannelCandle15m
	okxChannelMarkPriceCandle5m     = markPrice + okxChannelCandle5m
	okxChannelMarkPriceCandle3m     = markPrice + okxChannelCandle3m
	okxChannelMarkPriceCandle1m     = markPrice + okxChannelCandle1m
	okxChannelMarkPriceCandle1Yutc  = markPrice + okxChannelCandle1Yutc
	okxChannelMarkPriceCandle3Mutc  = markPrice + okxChannelCandle3Mutc
	okxChannelMarkPriceCandle1Mutc  = markPrice + okxChannelCandle1Mutc
	okxChannelMarkPriceCandle1Wutc  = markPrice + okxChannelCandle1Wutc
	okxChannelMarkPriceCandle1Dutc  = markPrice + okxChannelCandle1Dutc
	okxChannelMarkPriceCandle2Dutc  = markPrice + okxChannelCandle2Dutc
	okxChannelMarkPriceCandle3Dutc  = markPrice + okxChannelCandle3Dutc
	okxChannelMarkPriceCandle5Dutc  = markPrice + okxChannelCandle5Dutc
	okxChannelMarkPriceCandle12Hutc = markPrice + okxChannelCandle12Hutc
	okxChannelMarkPriceCandle6Hutc  = markPrice + okxChannelCandle6Hutc
)

// WsConnect initiates a websocket connection
func (ok *Okx) WsConnect(ctx context.Context) error {
	if !ok.Websocket.IsEnabled() || !ok.IsEnabled() {
		return errors.New(stream.WebsocketNotEnabled)
	}
	var dialer websocket.Dialer
	dialer.ReadBufferSize = 8192
	dialer.WriteBufferSize = 8192

	err := ok.Websocket.Conn.Dial(&dialer, http.Header{})
	if err != nil {
		return err
	}
	ok.Websocket.Wg.Add(1)
	go ok.wsReadData(ctx, ok.Websocket.Conn)
	if ok.Verbose {
		log.Debugf(log.ExchangeSys, "Successful connection to %v\n",
			ok.Websocket.GetWebsocketURL())
	}
	ok.Websocket.Conn.SetupPingHandler(stream.PingHandler{
		MessageType: websocket.TextMessage,
		Message:     pingMsg,
		Delay:       time.Second * 20,
	})
	if ok.IsWebsocketAuthenticationSupported() {
		var authDialer websocket.Dialer
		authDialer.ReadBufferSize = 8192
		authDialer.WriteBufferSize = 8192
		err = ok.WsAuth(ctx, &authDialer)
		if err != nil {
			log.Errorf(log.ExchangeSys, "Error connecting auth socket: %s\n", err.Error())
			ok.Websocket.SetCanUseAuthenticatedEndpoints(false)
		}
	}
	return nil
}

// WsAuth will connect to Okx's Private websocket connection and Authenticate with a login payload.
func (ok *Okx) WsAuth(ctx context.Context, dialer *websocket.Dialer) error {
	if !ok.Websocket.CanUseAuthenticatedEndpoints() {
		return fmt.Errorf("%v AuthenticatedWebsocketAPISupport not enabled", ok.Name)
	}
	err := ok.Websocket.AuthConn.Dial(dialer, http.Header{})
	if err != nil {
		return fmt.Errorf("%v Websocket connection %v error. Error %v", ok.Name, okxAPIWebsocketPrivateURL, err)
	}
	ok.Websocket.Wg.Add(1)
	go ok.wsReadData(ctx, ok.Websocket.AuthConn)
	ok.Websocket.AuthConn.SetupPingHandler(stream.PingHandler{
		MessageType: websocket.TextMessage,
		Message:     pingMsg,
		Delay:       time.Second * 20,
	})
	creds, err := ok.GetCredentials(ctx)
	if err != nil {
		return err
	}
	ok.Websocket.SetCanUseAuthenticatedEndpoints(true)
	timeUnix := time.Now()
	signPath := "/users/self/verify"
	hmac, err := crypto.GetHMAC(crypto.HashSHA256,
		[]byte(strconv.FormatInt(timeUnix.UTC().Unix(), 10)+http.MethodGet+signPath),
		[]byte(creds.Secret),
	)
	if err != nil {
		return err
	}
	base64Sign := crypto.Base64Encode(hmac)
	request := WebsocketEventRequest{
		Operation: operationLogin,
		Arguments: []WebsocketLoginData{
			{
				APIKey:     creds.Key,
				Passphrase: creds.ClientID,
				Timestamp:  timeUnix,
				Sign:       base64Sign,
			},
		},
	}
	err = ok.Websocket.AuthConn.SendJSONMessage(request)
	if err != nil {
		return err
	}
	timer := time.NewTimer(ok.WebsocketResponseCheckTimeout)
	randomID, err := common.GenerateRandomString(16)
	if err != nil {
		return fmt.Errorf("%w, generating random string for incoming websocket response failed", err)
	}
	wsResponse := make(chan *wsIncomingData)
	ok.WsResponseMultiplexer.Register <- &wsRequestInfo{
		ID:    randomID,
		Chan:  wsResponse,
		Event: operationLogin,
	}
	ok.WsRequestSemaphore <- 1
	defer func() {
		<-ok.WsRequestSemaphore
	}()
	defer func() { ok.WsResponseMultiplexer.Unregister <- randomID }()
	for {
		select {
		case data := <-wsResponse:
			if data.Event == operationLogin && data.Code == "0" {
				ok.Websocket.SetCanUseAuthenticatedEndpoints(true)
				return nil
			} else if data.Event == "error" &&
				(data.Code == "60022" || data.Code == "60009") {
				ok.Websocket.SetCanUseAuthenticatedEndpoints(false)
				return fmt.Errorf("authentication failed with error: %v", ErrorCodes[data.Code])
			}
			continue
		case <-timer.C:
			timer.Stop()
			return fmt.Errorf("%s websocket connection: timeout waiting for response with an operation: %v",
				ok.Name,
				request.Operation)
		}
	}
}

// wsReadData sends msgs from public and auth websockets to data handler
func (ok *Okx) wsReadData(ctx context.Context, ws stream.Connection) {
	defer ok.Websocket.Wg.Done()
	for {
		resp := ws.ReadMessage()
		if resp.Raw == nil {
			return
		}
		if err := ok.WsHandleData(ctx, resp.Raw); err != nil {
			ok.Websocket.DataHandler <- err
		}
	}
}

// Subscribe sends a websocket subscription request to several channels to receive data.
<<<<<<< HEAD
func (ok *Okx) Subscribe(_ context.Context, channelsToSubscribe []stream.ChannelSubscription) error {
=======
func (ok *Okx) Subscribe(channelsToSubscribe []subscription.Subscription) error {
>>>>>>> e0c6e118
	return ok.handleSubscription(operationSubscribe, channelsToSubscribe)
}

// Unsubscribe sends a websocket unsubscription request to several channels to receive data.
<<<<<<< HEAD
func (ok *Okx) Unsubscribe(_ context.Context, channelsToUnsubscribe []stream.ChannelSubscription) error {
=======
func (ok *Okx) Unsubscribe(channelsToUnsubscribe []subscription.Subscription) error {
>>>>>>> e0c6e118
	return ok.handleSubscription(operationUnsubscribe, channelsToUnsubscribe)
}

// handleSubscription sends a subscription and unsubscription information thought the websocket endpoint.
// as of the okx, exchange this endpoint sends subscription and unsubscription messages but with a list of json objects.
func (ok *Okx) handleSubscription(operation string, subscriptions []subscription.Subscription) error {
	request := WSSubscriptionInformationList{Operation: operation}
	authRequests := WSSubscriptionInformationList{Operation: operation}
	ok.WsRequestSemaphore <- 1
	defer func() { <-ok.WsRequestSemaphore }()
	var channels []subscription.Subscription
	var authChannels []subscription.Subscription
	var err error
	var format currency.PairFormat
	for i := 0; i < len(subscriptions); i++ {
		arg := SubscriptionInfo{
			Channel: subscriptions[i].Channel,
		}
		var instrumentID string
		var underlying string
		var okay bool
		var instrumentType string
		var authSubscription bool
		var algoID string
		var uid string

		switch arg.Channel {
		case okxChannelAccount,
			okxChannelPositions,
			okxChannelBalanceAndPosition,
			okxChannelOrders,
			okxChannelAlgoOrders,
			okxChannelAlgoAdvance,
			okxChannelLiquidationWarning,
			okxChannelAccountGreeks,
			okxChannelRfqs,
			okxChannelQuotes,
			okxChannelStructureBlockTrades,
			okxChannelSpotGridOrder,
			okxChannelGridOrdersContract,
			okxChannelGridPositions,
			okcChannelGridSubOrders:
			authSubscription = true
		}

		if arg.Channel == okxChannelGridPositions {
			algoID, _ = subscriptions[i].Params["algoId"].(string)
		}

		if arg.Channel == okcChannelGridSubOrders ||
			arg.Channel == okxChannelGridPositions {
			uid, _ = subscriptions[i].Params["uid"].(string)
		}

		if strings.HasPrefix(arg.Channel, "candle") ||
			arg.Channel == okxChannelTickers ||
			arg.Channel == okxChannelOrderBooks ||
			arg.Channel == okxChannelOrderBooks5 ||
			arg.Channel == okxChannelOrderBooks50TBT ||
			arg.Channel == okxChannelOrderBooksTBT ||
			arg.Channel == okxChannelFundingRate ||
			arg.Channel == okxChannelTrades {
			if subscriptions[i].Params["instId"] != "" {
				instrumentID, okay = subscriptions[i].Params["instId"].(string)
				if !okay {
					instrumentID = ""
				}
			} else if subscriptions[i].Params["instrumentID"] != "" {
				instrumentID, okay = subscriptions[i].Params["instrumentID"].(string)
				if !okay {
					instrumentID = ""
				}
			}
			if instrumentID == "" {
				format, err = ok.GetPairFormat(subscriptions[i].Asset, false)
				if err != nil {
					return err
				}
				if subscriptions[i].Pair.Base.String() == "" || subscriptions[i].Pair.Quote.String() == "" {
					return errIncompleteCurrencyPair
				}
				instrumentID = format.Format(subscriptions[i].Pair)
			}
		}
		if arg.Channel == okxChannelInstruments ||
			arg.Channel == okxChannelPositions ||
			arg.Channel == okxChannelOrders ||
			arg.Channel == okxChannelAlgoOrders ||
			arg.Channel == okxChannelAlgoAdvance ||
			arg.Channel == okxChannelLiquidationWarning ||
			arg.Channel == okxChannelSpotGridOrder ||
			arg.Channel == okxChannelGridOrdersContract ||
			arg.Channel == okxChannelEstimatedPrice {
			instrumentType = ok.GetInstrumentTypeFromAssetItem(subscriptions[i].Asset)
		}

		if arg.Channel == okxChannelPositions ||
			arg.Channel == okxChannelOrders ||
			arg.Channel == okxChannelAlgoOrders ||
			arg.Channel == okxChannelEstimatedPrice ||
			arg.Channel == okxChannelOptSummary {
			underlying, _ = ok.GetUnderlying(subscriptions[i].Pair, subscriptions[i].Asset)
		}
		arg.InstrumentID = instrumentID
		arg.Underlying = underlying
		arg.InstrumentType = instrumentType
		arg.UID = uid
		arg.AlgoID = algoID

		if authSubscription {
			var authChunk []byte
			authChannels = append(authChannels, subscriptions[i])
			authRequests.Arguments = append(authRequests.Arguments, arg)
			authChunk, err = json.Marshal(authRequests)
			if err != nil {
				return err
			}
			if len(authChunk) > maxConnByteLen {
				authRequests.Arguments = authRequests.Arguments[:len(authRequests.Arguments)-1]
				i--
				err = ok.Websocket.AuthConn.SendJSONMessage(authRequests)
				if err != nil {
					return err
				}
				if operation == operationUnsubscribe {
					ok.Websocket.RemoveSubscriptions(channels...)
				} else {
					ok.Websocket.AddSuccessfulSubscriptions(channels...)
				}
				authChannels = []subscription.Subscription{}
				authRequests.Arguments = []SubscriptionInfo{}
			}
		} else {
			var chunk []byte
			channels = append(channels, subscriptions[i])
			request.Arguments = append(request.Arguments, arg)
			chunk, err = json.Marshal(request)
			if err != nil {
				return err
			}
			if len(chunk) > maxConnByteLen {
				i--
				err = ok.Websocket.Conn.SendJSONMessage(request)
				if err != nil {
					return err
				}
				if operation == operationUnsubscribe {
					ok.Websocket.RemoveSubscriptions(channels...)
				} else {
					ok.Websocket.AddSuccessfulSubscriptions(channels...)
				}
				channels = []subscription.Subscription{}
				request.Arguments = []SubscriptionInfo{}
				continue
			}
		}
	}
	if len(request.Arguments) > 0 {
		err = ok.Websocket.Conn.SendJSONMessage(request)
		if err != nil {
			return err
		}
	}

	if len(authRequests.Arguments) > 0 && ok.Websocket.CanUseAuthenticatedEndpoints() {
		err = ok.Websocket.AuthConn.SendJSONMessage(authRequests)
		if err != nil {
			return err
		}
	}
	if err != nil {
		return err
	}

	if operation == operationUnsubscribe {
		channels = append(channels, authChannels...)
		ok.Websocket.RemoveSubscriptions(channels...)
	} else {
		channels = append(channels, authChannels...)
		ok.Websocket.AddSuccessfulSubscriptions(channels...)
	}
	return nil
}

// WsHandleData will read websocket raw data and pass to appropriate handler
func (ok *Okx) WsHandleData(ctx context.Context, respRaw []byte) error {
	var resp wsIncomingData
	err := json.Unmarshal(respRaw, &resp)
	if err != nil {
		if bytes.Equal(respRaw, pongMsg) {
			return nil
		}
		return fmt.Errorf("%w unmarshalling %v", err, respRaw)
	}
	if (resp.Event != "" && (resp.Event == "login" || resp.Event == "error")) || resp.Operation != "" {
		ok.WsResponseMultiplexer.Message <- &resp
		return nil
	}
	if len(resp.Data) == 0 {
		return nil
	}
	switch resp.Argument.Channel {
	case okxChannelCandle1Y, okxChannelCandle6M, okxChannelCandle3M, okxChannelCandle1M, okxChannelCandle1W,
		okxChannelCandle1D, okxChannelCandle2D, okxChannelCandle3D, okxChannelCandle5D, okxChannelCandle12H,
		okxChannelCandle6H, okxChannelCandle4H, okxChannelCandle2H, okxChannelCandle1H, okxChannelCandle30m,
		okxChannelCandle15m, okxChannelCandle5m, okxChannelCandle3m, okxChannelCandle1m, okxChannelCandle1Yutc,
		okxChannelCandle3Mutc, okxChannelCandle1Mutc, okxChannelCandle1Wutc, okxChannelCandle1Dutc,
		okxChannelCandle2Dutc, okxChannelCandle3Dutc, okxChannelCandle5Dutc, okxChannelCandle12Hutc,
		okxChannelCandle6Hutc:
		return ok.wsProcessCandles(respRaw)
	case okxChannelIndexCandle1Y, okxChannelIndexCandle6M, okxChannelIndexCandle3M, okxChannelIndexCandle1M,
		okxChannelIndexCandle1W, okxChannelIndexCandle1D, okxChannelIndexCandle2D, okxChannelIndexCandle3D,
		okxChannelIndexCandle5D, okxChannelIndexCandle12H, okxChannelIndexCandle6H, okxChannelIndexCandle4H,
		okxChannelIndexCandle2H, okxChannelIndexCandle1H, okxChannelIndexCandle30m, okxChannelIndexCandle15m,
		okxChannelIndexCandle5m, okxChannelIndexCandle3m, okxChannelIndexCandle1m, okxChannelIndexCandle1Yutc,
		okxChannelIndexCandle3Mutc, okxChannelIndexCandle1Mutc, okxChannelIndexCandle1Wutc,
		okxChannelIndexCandle1Dutc, okxChannelIndexCandle2Dutc, okxChannelIndexCandle3Dutc, okxChannelIndexCandle5Dutc,
		okxChannelIndexCandle12Hutc, okxChannelIndexCandle6Hutc:
		return ok.wsProcessIndexCandles(respRaw)
	case okxChannelTickers:
		return ok.wsProcessTickers(respRaw)
	case okxChannelIndexTickers:
		var response WsIndexTicker
		return ok.wsProcessPushData(respRaw, &response)
	case okxChannelStatus:
		var response WsSystemStatusResponse
		return ok.wsProcessPushData(respRaw, &response)
	case okxChannelPublicStrucBlockTrades:
		var response WsPublicTradesResponse
		return ok.wsProcessPushData(respRaw, &response)
	case okxChannelBlockTickers:
		var response WsBlockTicker
		return ok.wsProcessPushData(respRaw, &response)
	case okxChannelAccountGreeks:
		var response WsGreeks
		return ok.wsProcessPushData(respRaw, &response)
	case okxChannelAccount:
		var response WsAccountChannelPushData
		return ok.wsProcessPushData(respRaw, &response)
	case okxChannelPositions,
		okxChannelLiquidationWarning:
		var response WsPositionResponse
		return ok.wsProcessPushData(respRaw, &response)
	case okxChannelBalanceAndPosition:
		var response WsBalanceAndPosition
		return ok.wsProcessPushData(respRaw, &response)
	case okxChannelOrders:
		return ok.wsProcessOrders(respRaw)
	case okxChannelAlgoOrders:
		var response WsAlgoOrder
		return ok.wsProcessPushData(respRaw, &response)
	case okxChannelAlgoAdvance:
		var response WsAdvancedAlgoOrder
		return ok.wsProcessPushData(respRaw, &response)
	case okxChannelRfqs:
		var response WsRfq
		return ok.wsProcessPushData(respRaw, &response)
	case okxChannelQuotes:
		var response WsQuote
		return ok.wsProcessPushData(respRaw, &response)
	case okxChannelStructureBlockTrades:
		var response WsStructureBlocTrade
		return ok.wsProcessPushData(respRaw, &response)
	case okxChannelSpotGridOrder:
		var response WsSpotGridAlgoOrder
		return ok.wsProcessPushData(respRaw, &response)
	case okxChannelGridOrdersContract:
		var response WsContractGridAlgoOrder
		return ok.wsProcessPushData(respRaw, &response)
	case okxChannelGridPositions:
		var response WsContractGridAlgoOrder
		return ok.wsProcessPushData(respRaw, &response)
	case okcChannelGridSubOrders:
		var response WsGridSubOrderData
		return ok.wsProcessPushData(respRaw, &response)
	case okxChannelInstruments:
		var response WSInstrumentResponse
		return ok.wsProcessPushData(respRaw, &response)
	case okxChannelOpenInterest:
		var response WSOpenInterestResponse
		return ok.wsProcessPushData(respRaw, &response)
	case okxChannelTrades:
		return ok.wsProcessTrades(respRaw)
	case okxChannelEstimatedPrice:
		var response WsDeliveryEstimatedPrice
		return ok.wsProcessPushData(respRaw, &response)
	case okxChannelMarkPrice,
		okxChannelPriceLimit:
		var response WsMarkPrice
		return ok.wsProcessPushData(respRaw, &response)
	case okxChannelOrderBooks5:
		return ok.wsProcessOrderbook5(respRaw)
	case okxChannelOrderBooks,
		okxChannelOrderBooks50TBT,
		okxChannelBBOTBT,
		okxChannelOrderBooksTBT:
		return ok.wsProcessOrderBooks(ctx, respRaw)
	case okxChannelOptSummary:
		var response WsOptionSummary
		return ok.wsProcessPushData(respRaw, &response)
	case okxChannelFundingRate:
		var response WsFundingRate
		return ok.wsProcessPushData(respRaw, &response)
	case okxChannelMarkPriceCandle1Y, okxChannelMarkPriceCandle6M, okxChannelMarkPriceCandle3M, okxChannelMarkPriceCandle1M,
		okxChannelMarkPriceCandle1W, okxChannelMarkPriceCandle1D, okxChannelMarkPriceCandle2D, okxChannelMarkPriceCandle3D,
		okxChannelMarkPriceCandle5D, okxChannelMarkPriceCandle12H, okxChannelMarkPriceCandle6H, okxChannelMarkPriceCandle4H,
		okxChannelMarkPriceCandle2H, okxChannelMarkPriceCandle1H, okxChannelMarkPriceCandle30m, okxChannelMarkPriceCandle15m,
		okxChannelMarkPriceCandle5m, okxChannelMarkPriceCandle3m, okxChannelMarkPriceCandle1m, okxChannelMarkPriceCandle1Yutc,
		okxChannelMarkPriceCandle3Mutc, okxChannelMarkPriceCandle1Mutc, okxChannelMarkPriceCandle1Wutc, okxChannelMarkPriceCandle1Dutc,
		okxChannelMarkPriceCandle2Dutc, okxChannelMarkPriceCandle3Dutc, okxChannelMarkPriceCandle5Dutc, okxChannelMarkPriceCandle12Hutc,
		okxChannelMarkPriceCandle6Hutc:
		return ok.wsHandleMarkPriceCandles(respRaw)
	default:
		ok.Websocket.DataHandler <- stream.UnhandledMessageWarning{Message: ok.Name + stream.UnhandledMessage + string(respRaw)}
		return nil
	}
}

// wsProcessIndexCandles processes index candlestick data
func (ok *Okx) wsProcessIndexCandles(respRaw []byte) error {
	if respRaw == nil {
		return errNilArgument
	}
	response := struct {
		Argument SubscriptionInfo `json:"arg"`
		Data     [][5]string      `json:"data"`
	}{}
	err := json.Unmarshal(respRaw, &response)
	if err != nil {
		return err
	}
	if len(response.Data) == 0 {
		return errNoCandlestickDataFound
	}
	pair, err := ok.GetPairFromInstrumentID(response.Argument.InstrumentID)
	if err != nil {
		return err
	}
	assets, err := ok.GetAssetsFromInstrumentTypeOrID(response.Argument.InstrumentType, response.Argument.InstrumentID)
	if err != nil {
		return err
	}
	candleInterval := strings.TrimPrefix(response.Argument.Channel, candle)
	for i := range response.Data {
		candlesData := response.Data[i]
		timestamp, err := strconv.ParseInt(candlesData[0], 10, 64)
		if err != nil {
			return err
		}
		myCandle := stream.KlineData{
			Pair:      pair,
			Exchange:  ok.Name,
			Timestamp: time.UnixMilli(timestamp),
			Interval:  candleInterval,
		}
		myCandle.OpenPrice, err = strconv.ParseFloat(candlesData[1], 64)
		if err != nil {
			return err
		}
		myCandle.HighPrice, err = strconv.ParseFloat(candlesData[2], 64)
		if err != nil {
			return err
		}
		myCandle.LowPrice, err = strconv.ParseFloat(candlesData[3], 64)
		if err != nil {
			return err
		}
		myCandle.ClosePrice, err = strconv.ParseFloat(candlesData[4], 64)
		if err != nil {
			return err
		}
		for i := range assets {
			myCandle.AssetType = assets[i]
			ok.Websocket.DataHandler <- myCandle
		}
	}
	return nil
}

// wsProcessOrderbook5 processes orderbook data
func (ok *Okx) wsProcessOrderbook5(data []byte) error {
	var resp WsOrderbook5
	err := json.Unmarshal(data, &resp)
	if err != nil {
		return err
	}

	if len(resp.Data) != 1 {
		return fmt.Errorf("%s - no data returned", ok.Name)
	}

	assets, err := ok.GetAssetsFromInstrumentTypeOrID("", resp.Argument.InstrumentID)
	if err != nil {
		return err
	}

	pair, err := ok.GetPairFromInstrumentID(resp.Argument.InstrumentID)
	if err != nil {
		return err
	}

	asks := make([]orderbook.Item, len(resp.Data[0].Asks))
	for x := range resp.Data[0].Asks {
		asks[x].Price, err = strconv.ParseFloat(resp.Data[0].Asks[x][0], 64)
		if err != nil {
			return err
		}

		asks[x].Amount, err = strconv.ParseFloat(resp.Data[0].Asks[x][1], 64)
		if err != nil {
			return err
		}
	}

	bids := make([]orderbook.Item, len(resp.Data[0].Bids))
	for x := range resp.Data[0].Bids {
		bids[x].Price, err = strconv.ParseFloat(resp.Data[0].Bids[x][0], 64)
		if err != nil {
			return err
		}

		bids[x].Amount, err = strconv.ParseFloat(resp.Data[0].Bids[x][1], 64)
		if err != nil {
			return err
		}
	}

	for x := range assets {
		err = ok.Websocket.Orderbook.LoadSnapshot(&orderbook.Base{
			Asset:           assets[x],
			Asks:            asks,
			Bids:            bids,
			LastUpdated:     time.UnixMilli(resp.Data[0].TimestampMilli),
			Pair:            pair,
			Exchange:        ok.Name,
			VerifyOrderbook: ok.CanVerifyOrderbook})
		if err != nil {
			return err
		}
	}
	return nil
}

// wsProcessOrderBooks processes "snapshot" and "update" order book
func (ok *Okx) wsProcessOrderBooks(ctx context.Context, data []byte) error {
	var response WsOrderBook
	err := json.Unmarshal(data, &response)
	if err != nil {
		return err
	}
	if response.Argument.Channel == okxChannelOrderBooks &&
		response.Action != wsOrderbookUpdate &&
		response.Action != wsOrderbookSnapshot {
		return errors.New("invalid order book action")
	}
	var pair currency.Pair
	var assets []asset.Item
	assets, err = ok.GetAssetsFromInstrumentTypeOrID(response.Argument.InstrumentType, response.Argument.InstrumentID)
	if err != nil {
		return err
	}
	pair, err = ok.GetPairFromInstrumentID(response.Argument.InstrumentID)
	if err != nil {
		return err
	}
	if !pair.IsPopulated() {
		return errIncompleteCurrencyPair
	}
	pair.Delimiter = currency.DashDelimiter
	for i := range response.Data {
		if response.Action == wsOrderbookSnapshot {
			err = ok.WsProcessSnapshotOrderBook(response.Data[i], pair, assets)
		} else {
			if len(response.Data[i].Asks) == 0 && len(response.Data[i].Bids) == 0 {
				return nil
			}
			err = ok.WsProcessUpdateOrderbook(response.Data[i], pair, assets)
		}
		if err != nil {
			if errors.Is(err, errInvalidChecksum) {
<<<<<<< HEAD
				err = ok.Subscribe(ctx, []stream.ChannelSubscription{
=======
				err = ok.Subscribe([]subscription.Subscription{
>>>>>>> e0c6e118
					{
						Channel: response.Argument.Channel,
						Asset:   assets[0],
						Pair:    pair,
					},
				})
				if err != nil {
					ok.Websocket.DataHandler <- err
				}
			} else {
				return err
			}
		}
	}
	if ok.Verbose {
		log.Debugf(log.ExchangeSys,
			"%s passed checksum for pair %v",
			ok.Name, pair,
		)
	}
	return nil
}

// WsProcessSnapshotOrderBook processes snapshot order books
func (ok *Okx) WsProcessSnapshotOrderBook(data WsOrderBookData, pair currency.Pair, assets []asset.Item) error {
	signedChecksum, err := ok.CalculateOrderbookChecksum(data)
	if err != nil {
		return fmt.Errorf("%w %v: unable to calculate orderbook checksum: %s",
			errInvalidChecksum,
			pair,
			err)
	}
	if signedChecksum != data.Checksum {
		return fmt.Errorf("%w %v",
			errInvalidChecksum,
			pair)
	}

	asks, err := ok.AppendWsOrderbookItems(data.Asks)
	if err != nil {
		return err
	}
	bids, err := ok.AppendWsOrderbookItems(data.Bids)
	if err != nil {
		return err
	}
	for i := range assets {
		newOrderBook := orderbook.Base{
			Asset:           assets[i],
			Asks:            asks,
			Bids:            bids,
			LastUpdated:     data.Timestamp.Time(),
			Pair:            pair,
			Exchange:        ok.Name,
			VerifyOrderbook: ok.CanVerifyOrderbook,
		}
		err = ok.Websocket.Orderbook.LoadSnapshot(&newOrderBook)
		if err != nil {
			return err
		}
	}
	return nil
}

// WsProcessUpdateOrderbook updates an existing orderbook using websocket data
// After merging WS data, it will sort, validate and finally update the existing
// orderbook
func (ok *Okx) WsProcessUpdateOrderbook(data WsOrderBookData, pair currency.Pair, assets []asset.Item) error {
	update := orderbook.Update{
		Pair:       pair,
		UpdateTime: data.Timestamp.Time(),
	}
	var err error
	update.Asks, err = ok.AppendWsOrderbookItems(data.Asks)
	if err != nil {
		return err
	}
	update.Bids, err = ok.AppendWsOrderbookItems(data.Bids)
	if err != nil {
		return err
	}
	update.Checksum = uint32(data.Checksum)
	for i := range assets {
		ob := update
		ob.Asset = assets[i]
		err = ok.Websocket.Orderbook.Update(&ob)
		if err != nil {
			return err
		}
	}
	return nil
}

// AppendWsOrderbookItems adds websocket orderbook data bid/asks into an orderbook item array
func (ok *Okx) AppendWsOrderbookItems(entries [][4]string) ([]orderbook.Item, error) {
	items := make([]orderbook.Item, len(entries))
	for j := range entries {
		amount, err := strconv.ParseFloat(entries[j][1], 64)
		if err != nil {
			return nil, err
		}
		price, err := strconv.ParseFloat(entries[j][0], 64)
		if err != nil {
			return nil, err
		}
		items[j] = orderbook.Item{Amount: amount, Price: price}
	}
	return items, nil
}

// CalculateUpdateOrderbookChecksum alternates over the first 25 bid and ask
// entries of a merged orderbook. The checksum is made up of the price and the
// quantity with a semicolon (:) deliminating them. This will also work when
// there are less than 25 entries (for whatever reason)
// eg Bid:Ask:Bid:Ask:Ask:Ask
func (ok *Okx) CalculateUpdateOrderbookChecksum(orderbookData *orderbook.Base, checksumVal uint32) error {
	var checksum strings.Builder
	for i := 0; i < allowableIterations; i++ {
		if len(orderbookData.Bids)-1 >= i {
			price := strconv.FormatFloat(orderbookData.Bids[i].Price, 'f', -1, 64)
			amount := strconv.FormatFloat(orderbookData.Bids[i].Amount, 'f', -1, 64)
			checksum.WriteString(price + wsOrderbookChecksumDelimiter + amount + wsOrderbookChecksumDelimiter)
		}
		if len(orderbookData.Asks)-1 >= i {
			price := strconv.FormatFloat(orderbookData.Asks[i].Price, 'f', -1, 64)
			amount := strconv.FormatFloat(orderbookData.Asks[i].Amount, 'f', -1, 64)
			checksum.WriteString(price + wsOrderbookChecksumDelimiter + amount + wsOrderbookChecksumDelimiter)
		}
	}
	checksumStr := strings.TrimSuffix(checksum.String(), wsOrderbookChecksumDelimiter)
	if crc32.ChecksumIEEE([]byte(checksumStr)) != checksumVal {
		return fmt.Errorf("%s order book update checksum failed for pair %v", ok.Name, orderbookData.Pair)
	}
	return nil
}

// CalculateOrderbookChecksum alternates over the first 25 bid and ask entries from websocket data.
func (ok *Okx) CalculateOrderbookChecksum(orderbookData WsOrderBookData) (int32, error) {
	var checksum strings.Builder
	for i := 0; i < allowableIterations; i++ {
		if len(orderbookData.Bids)-1 >= i {
			bidPrice := orderbookData.Bids[i][0]
			bidAmount := orderbookData.Bids[i][1]
			checksum.WriteString(
				bidPrice +
					wsOrderbookChecksumDelimiter +
					bidAmount +
					wsOrderbookChecksumDelimiter)
		}
		if len(orderbookData.Asks)-1 >= i {
			askPrice := orderbookData.Asks[i][0]
			askAmount := orderbookData.Asks[i][1]
			checksum.WriteString(askPrice +
				wsOrderbookChecksumDelimiter +
				askAmount +
				wsOrderbookChecksumDelimiter)
		}
	}
	checksumStr := strings.TrimSuffix(checksum.String(), wsOrderbookChecksumDelimiter)
	return int32(crc32.ChecksumIEEE([]byte(checksumStr))), nil
}

// wsHandleMarkPriceCandles processes candlestick mark price push data as a result of  subscription to "mark-price-candle*" channel.
func (ok *Okx) wsHandleMarkPriceCandles(data []byte) error {
	tempo := &struct {
		Argument SubscriptionInfo `json:"arg"`
		Data     [][5]string      `json:"data"`
	}{}
	var err error
	err = json.Unmarshal(data, tempo)
	if err != nil {
		return err
	}
	var tsInt int64
	var ts time.Time
	var op float64
	var hp float64
	var lp float64
	var cp float64
	candles := make([]CandlestickMarkPrice, len(tempo.Data))
	for x := range tempo.Data {
		tsInt, err = strconv.ParseInt(tempo.Data[x][0], 10, 64)
		if err != nil {
			return err
		}
		ts = time.UnixMilli(tsInt)
		op, err = strconv.ParseFloat(tempo.Data[x][1], 64)
		if err != nil {
			return err
		}
		hp, err = strconv.ParseFloat(tempo.Data[x][2], 64)
		if err != nil {
			return err
		}
		lp, err = strconv.ParseFloat(tempo.Data[x][3], 64)
		if err != nil {
			return err
		}
		cp, err = strconv.ParseFloat(tempo.Data[x][4], 64)
		if err != nil {
			return err
		}
		candles[x] = CandlestickMarkPrice{
			Timestamp:    ts,
			OpenPrice:    op,
			HighestPrice: hp,
			LowestPrice:  lp,
			ClosePrice:   cp,
		}
	}
	ok.Websocket.DataHandler <- candles
	return nil
}

// wsProcessTrades handles a list of trade information.
func (ok *Okx) wsProcessTrades(data []byte) error {
	var response WsTradeOrder
	err := json.Unmarshal(data, &response)
	if err != nil {
		return err
	}
	assets, err := ok.GetAssetsFromInstrumentTypeOrID(response.Argument.InstrumentType, response.Argument.InstrumentID)
	if err != nil {
		return err
	}
	trades := make([]trade.Data, 0, len(response.Data)*len(assets))
	for i := range response.Data {
		var pair currency.Pair
		pair, err = ok.GetPairFromInstrumentID(response.Data[i].InstrumentID)
		if err != nil {
			return err
		}
		for j := range assets {
			trades = append(trades, trade.Data{
				Amount:       response.Data[i].Quantity.Float64(),
				AssetType:    assets[j],
				CurrencyPair: pair,
				Exchange:     ok.Name,
				Side:         response.Data[i].Side,
				Timestamp:    response.Data[i].Timestamp.Time(),
				TID:          response.Data[i].TradeID,
				Price:        response.Data[i].Price.Float64(),
			})
		}
	}
	return trade.AddTradesToBuffer(ok.Name, trades...)
}

// wsProcessOrders handles websocket order push data responses.
func (ok *Okx) wsProcessOrders(respRaw []byte) error {
	var response WsOrderResponse
	var pair currency.Pair
	err := json.Unmarshal(respRaw, &response)
	if err != nil {
		return err
	}
	a := GetAssetTypeFromInstrumentType(response.Argument.InstrumentType)
	for x := range response.Data {
		orderType, err := order.StringToOrderType(response.Data[x].OrderType)
		if err != nil {
			ok.Websocket.DataHandler <- order.ClassificationError{
				Exchange: ok.Name,
				OrderID:  response.Data[x].OrderID,
				Err:      err,
			}
		}
		orderStatus, err := order.StringToOrderStatus(response.Data[x].State)
		if err != nil {
			ok.Websocket.DataHandler <- order.ClassificationError{
				Exchange: ok.Name,
				OrderID:  response.Data[x].OrderID,
				Err:      err,
			}
		}
		pair, err = ok.GetPairFromInstrumentID(response.Data[x].InstrumentID)
		if err != nil {
			return err
		}

		avgPrice := response.Data[x].AveragePrice.Float64()
		orderAmount := response.Data[x].Size.Float64()
		execAmount := response.Data[x].AccumulatedFillSize.Float64()

		var quoteAmount float64
		if response.Data[x].SizeType == "quote_ccy" {
			// Size is quote amount.
			quoteAmount = orderAmount
			if orderStatus == order.Filled {
				// We prefer to take execAmount over calculating from quoteAmount / avgPrice
				// because it avoids rounding issues
				orderAmount = execAmount
			} else {
				if avgPrice > 0 {
					orderAmount /= avgPrice
				} else {
					// Size not in Base, and we can't derive a sane value for it
					orderAmount = 0
				}
			}
		}

		var remainingAmount float64
		// Float64 rounding may lead to execAmount > orderAmount by a tiny fraction
		// noting that the order can be fully executed before it's marked as status Filled
		if orderStatus != order.Filled && orderAmount > execAmount {
			remainingAmount = orderAmount - execAmount
		}

		d := &order.Detail{
			Amount:               orderAmount,
			AssetType:            a,
			AverageExecutedPrice: avgPrice,
			ClientOrderID:        response.Data[x].ClientOrderID,
			Date:                 response.Data[x].CreationTime.Time(),
			Exchange:             ok.Name,
			ExecutedAmount:       execAmount,
			Fee:                  0.0 - response.Data[x].Fee.Float64(),
			FeeAsset:             response.Data[x].FeeCurrency,
			OrderID:              response.Data[x].OrderID,
			Pair:                 pair,
			Price:                response.Data[x].Price.Float64(),
			QuoteAmount:          quoteAmount,
			RemainingAmount:      remainingAmount,
			Side:                 response.Data[x].Side,
			Status:               orderStatus,
			Type:                 orderType,
		}
		if orderStatus == order.Filled {
			d.CloseTime = response.Data[x].FillTime.Time()
			if d.Amount == 0 {
				d.Amount = d.ExecutedAmount
			}
		}
		ok.Websocket.DataHandler <- d
	}
	return nil
}

// wsProcessCandles handler to get a list of candlestick messages.
func (ok *Okx) wsProcessCandles(respRaw []byte) error {
	if respRaw == nil {
		return errNilArgument
	}
	response := struct {
		Argument SubscriptionInfo `json:"arg"`
		Data     [][7]string      `json:"data"`
	}{}
	err := json.Unmarshal(respRaw, &response)
	if err != nil {
		return err
	}
	if len(response.Data) == 0 {
		return errNoCandlestickDataFound
	}
	pair, err := ok.GetPairFromInstrumentID(response.Argument.InstrumentID)
	if err != nil {
		return err
	}
	var assets []asset.Item
	assets, err = ok.GetAssetsFromInstrumentTypeOrID(response.Argument.InstrumentType, response.Argument.InstrumentID)
	if err != nil {
		return err
	}
	candleInterval := strings.TrimPrefix(response.Argument.Channel, candle)
	for i := range response.Data {
		var ticks int64
		var timestamp time.Time
		var o, h, l, c, v float64
		ticks, err = strconv.ParseInt(response.Data[i][0], 10, 64)
		if err != nil {
			return err
		}
		timestamp = time.UnixMilli(ticks)
		o, err = strconv.ParseFloat(response.Data[i][1], 64)
		if err != nil {
			return err
		}
		h, err = strconv.ParseFloat(response.Data[i][2], 64)
		if err != nil {
			return err
		}
		l, err = strconv.ParseFloat(response.Data[i][3], 64)
		if err != nil {
			return err
		}
		c, err = strconv.ParseFloat(response.Data[i][4], 64)
		if err != nil {
			return err
		}
		v, err = strconv.ParseFloat(response.Data[i][5], 64)
		if err != nil {
			return err
		}

		for j := range assets {
			ok.Websocket.DataHandler <- stream.KlineData{
				Timestamp:  timestamp,
				Pair:       pair,
				AssetType:  assets[j],
				Exchange:   ok.Name,
				Interval:   candleInterval,
				OpenPrice:  o,
				ClosePrice: c,
				HighPrice:  h,
				LowPrice:   l,
				Volume:     v,
			}
		}
	}
	return nil
}

// wsProcessTickers handles the trade ticker information.
func (ok *Okx) wsProcessTickers(data []byte) error {
	var response WSTickerResponse
	err := json.Unmarshal(data, &response)
	if err != nil {
		return err
	}
	for i := range response.Data {
		var assets []asset.Item
		assets, err = ok.GetAssetsFromInstrumentTypeOrID(response.Argument.InstrumentType, response.Data[i].InstrumentID)
		if err != nil {
			return err
		}
		var c currency.Pair
		c, err = ok.GetPairFromInstrumentID(response.Data[i].InstrumentID)
		if err != nil {
			return err
		}
		var baseVolume float64
		var quoteVolume float64
		if cap(assets) == 2 {
			baseVolume = response.Data[i].Vol24H.Float64()
			quoteVolume = response.Data[i].VolCcy24H.Float64()
		} else {
			baseVolume = response.Data[i].VolCcy24H.Float64()
			quoteVolume = response.Data[i].Vol24H.Float64()
		}
		for j := range assets {
			tickData := &ticker.Price{
				ExchangeName: ok.Name,
				Open:         response.Data[i].Open24H.Float64(),
				Volume:       baseVolume,
				QuoteVolume:  quoteVolume,
				High:         response.Data[i].High24H.Float64(),
				Low:          response.Data[i].Low24H.Float64(),
				Bid:          response.Data[i].BestBidPrice.Float64(),
				Ask:          response.Data[i].BestAskPrice.Float64(),
				BidSize:      response.Data[i].BestBidSize.Float64(),
				AskSize:      response.Data[i].BestAskSize.Float64(),
				Last:         response.Data[i].LastTradePrice.Float64(),
				AssetType:    assets[j],
				Pair:         c,
				LastUpdated:  response.Data[i].TickerDataGenerationTime.Time(),
			}
			ok.Websocket.DataHandler <- tickData
		}
	}
	return nil
}

// GenerateDefaultSubscriptions returns a list of default subscription message.
func (ok *Okx) GenerateDefaultSubscriptions() ([]subscription.Subscription, error) {
	var subscriptions []subscription.Subscription
	assets := ok.GetAssetTypes(true)
	subs := make([]string, 0, len(defaultSubscribedChannels)+len(defaultAuthChannels))
	subs = append(subs, defaultSubscribedChannels...)
	if ok.Websocket.CanUseAuthenticatedEndpoints() {
		subs = append(subs, defaultAuthChannels...)
	}
	for c := range subs {
		switch subs[c] {
		case okxChannelOrders:
			for x := range assets {
				subscriptions = append(subscriptions, subscription.Subscription{
					Channel: subs[c],
					Asset:   assets[x],
				})
			}
		case okxChannelCandle5m, okxChannelTickers, okxChannelOrderBooks, okxChannelFundingRate, okxChannelOrderBooks5, okxChannelOrderBooks50TBT, okxChannelOrderBooksTBT, okxChannelTrades:
			for x := range assets {
				pairs, err := ok.GetEnabledPairs(assets[x])
				if err != nil {
					return nil, err
				}
				for p := range pairs {
					subscriptions = append(subscriptions, subscription.Subscription{
						Channel: subs[c],
						Asset:   assets[x],
						Pair:    pairs[p],
					})
				}
			}
		default:
			subscriptions = append(subscriptions, subscription.Subscription{
				Channel: subs[c],
			})
		}
	}
	return subscriptions, nil
}

// wsProcessPushData processes push data coming through the websocket channel
func (ok *Okx) wsProcessPushData(data []byte, resp interface{}) error {
	if err := json.Unmarshal(data, resp); err != nil {
		return err
	}
	ok.Websocket.DataHandler <- resp
	return nil
}

// Websocket Trade methods

// WsPlaceOrder places an order thought the websocket connection stream, and returns a SubmitResponse and error message.
func (ok *Okx) WsPlaceOrder(arg *PlaceOrderRequestParam) (*OrderData, error) {
	if arg == nil {
		return nil, errNilArgument
	}
	err := ok.validatePlaceOrderParams(arg)
	if err != nil {
		return nil, err
	}
	randomID, err := common.GenerateRandomString(32, common.SmallLetters, common.CapitalLetters, common.NumberCharacters)
	if err != nil {
		return nil, err
	}
	input := WsPlaceOrderInput{
		ID:        randomID,
		Arguments: []PlaceOrderRequestParam{*arg},
		Operation: okxOpOrder,
	}
	err = ok.Websocket.AuthConn.SendJSONMessage(input)
	if err != nil {
		return nil, err
	}
	timer := time.NewTimer(ok.WebsocketResponseMaxLimit)
	wsResponse := make(chan *wsIncomingData)
	ok.WsResponseMultiplexer.Register <- &wsRequestInfo{
		ID:   randomID,
		Chan: wsResponse,
	}
	defer func() { ok.WsResponseMultiplexer.Unregister <- randomID }()
	for {
		select {
		case data := <-wsResponse:
			if data.Operation == okxOpOrder && data.ID == input.ID {
				if data.Code == "0" || data.Code == "1" {
					resp, err := data.copyToPlaceOrderResponse()
					if err != nil {
						return nil, err
					}
					if len(resp.Data) != 1 {
						return nil, errNoValidResponseFromServer
					}
					if data.Code == "1" {
						return nil, fmt.Errorf("error code:%s message: %s", resp.Data[0].SCode, resp.Data[0].SMessage)
					}
					return &resp.Data[0], nil
				}
				return nil, fmt.Errorf("error code:%s message: %v", data.Code, ErrorCodes[data.Code])
			}
			continue
		case <-timer.C:
			timer.Stop()
			return nil, fmt.Errorf("%s websocket connection: timeout waiting for response with an operation: %v",
				ok.Name,
				input.Operation)
		}
	}
}

// WsPlaceMultipleOrder creates an order through the websocket stream.
func (ok *Okx) WsPlaceMultipleOrder(args []PlaceOrderRequestParam) ([]OrderData, error) {
	var err error
	for x := range args {
		arg := args[x]
		err = ok.validatePlaceOrderParams(&arg)
		if err != nil {
			return nil, err
		}
	}
	randomID, err := common.GenerateRandomString(4, common.NumberCharacters)
	if err != nil {
		return nil, err
	}
	input := WsPlaceOrderInput{
		ID:        randomID,
		Arguments: args,
		Operation: okxOpBatchOrders,
	}
	err = ok.Websocket.AuthConn.SendJSONMessage(input)
	if err != nil {
		return nil, err
	}
	timer := time.NewTimer(ok.WebsocketResponseMaxLimit)
	wsResponse := make(chan *wsIncomingData)
	ok.WsResponseMultiplexer.Register <- &wsRequestInfo{
		ID:   randomID,
		Chan: wsResponse,
	}
	defer func() { ok.WsResponseMultiplexer.Unregister <- randomID }()
	for {
		select {
		case data := <-wsResponse:
			if data.Operation == okxOpBatchOrders && data.ID == input.ID {
				if data.Code == "0" || data.Code == "2" {
					var resp *WSOrderResponse
					resp, err = data.copyToPlaceOrderResponse()
					if err != nil {
						return nil, err
					}
					return resp.Data, nil
				}
				var resp WsOrderActionResponse
				err = resp.populateFromIncomingData(data)
				if err != nil {
					return nil, err
				}
				err = json.Unmarshal(data.Data, &(resp.Data))
				if err != nil {
					return nil, err
				}
				if len(data.Data) == 0 {
					return nil, fmt.Errorf("error code:%s message: %v", data.Code, ErrorCodes[data.Code])
				}
				var errs error
				for x := range resp.Data {
					if resp.Data[x].SCode != "0" {
						errs = common.AppendError(errs, fmt.Errorf("error code:%s message: %s", resp.Data[x].SCode, resp.Data[x].SMessage))
					}
				}
				return nil, errs
			}
			continue
		case <-timer.C:
			timer.Stop()
			return nil, fmt.Errorf("%s websocket connection: timeout waiting for response with an operation: %v",
				ok.Name,
				input.Operation)
		}
	}
}

// WsCancelOrder websocket function to cancel a trade order
func (ok *Okx) WsCancelOrder(arg CancelOrderRequestParam) (*OrderData, error) {
	if arg.InstrumentID == "" {
		return nil, errMissingInstrumentID
	}
	if arg.OrderID == "" && arg.ClientOrderID == "" {
		return nil, fmt.Errorf("either order id or client supplier id is required")
	}
	randomID, err := common.GenerateRandomString(4, common.NumberCharacters)
	if err != nil {
		return nil, err
	}
	input := WsCancelOrderInput{
		ID:        randomID,
		Arguments: []CancelOrderRequestParam{arg},
		Operation: okxOpCancelOrder,
	}
	err = ok.Websocket.AuthConn.SendJSONMessage(input)
	if err != nil {
		return nil, err
	}
	timer := time.NewTimer(ok.WebsocketResponseMaxLimit)
	wsResponse := make(chan *wsIncomingData)
	ok.WsResponseMultiplexer.Register <- &wsRequestInfo{
		ID:   randomID,
		Chan: wsResponse,
	}
	defer func() { ok.WsResponseMultiplexer.Unregister <- randomID }()
	for {
		select {
		case data := <-wsResponse:
			if data.Operation == okxOpCancelOrder && data.ID == input.ID {
				if data.Code == "0" || data.Code == "1" {
					resp, err := data.copyToPlaceOrderResponse()
					if err != nil {
						return nil, err
					}
					if len(resp.Data) != 1 {
						return nil, errNoValidResponseFromServer
					}
					if data.Code == "1" {
						return nil, fmt.Errorf("error code: %s message: %s", resp.Data[0].SCode, resp.Data[0].SMessage)
					}
					return &resp.Data[0], nil
				}
				return nil, fmt.Errorf("error code: %s message: %v", data.Code, ErrorCodes[data.Code])
			}
			continue
		case <-timer.C:
			timer.Stop()
			return nil, fmt.Errorf("%s websocket connection: timeout waiting for response with an operation: %v",
				ok.Name,
				input.Operation)
		}
	}
}

// WsCancelMultipleOrder cancel multiple order through the websocket channel.
func (ok *Okx) WsCancelMultipleOrder(args []CancelOrderRequestParam) ([]OrderData, error) {
	for x := range args {
		arg := args[x]
		if arg.InstrumentID == "" {
			return nil, errMissingInstrumentID
		}
		if arg.OrderID == "" && arg.ClientOrderID == "" {
			return nil, fmt.Errorf("either order id or client supplier id is required")
		}
	}
	randomID, err := common.GenerateRandomString(4, common.NumberCharacters)
	if err != nil {
		return nil, err
	}
	input := WsCancelOrderInput{
		ID:        randomID,
		Arguments: args,
		Operation: okxOpBatchCancelOrders,
	}
	err = ok.Websocket.AuthConn.SendJSONMessage(input)
	if err != nil {
		return nil, err
	}
	timer := time.NewTimer(ok.WebsocketResponseMaxLimit)
	wsResponse := make(chan *wsIncomingData)
	ok.WsResponseMultiplexer.Register <- &wsRequestInfo{
		ID:   randomID,
		Chan: wsResponse,
	}
	defer func() { ok.WsResponseMultiplexer.Unregister <- randomID }()
	for {
		select {
		case data := <-wsResponse:
			if data.Operation == okxOpBatchCancelOrders && data.ID == input.ID {
				if data.Code == "0" || data.Code == "2" {
					var resp *WSOrderResponse
					resp, err = data.copyToPlaceOrderResponse()
					if err != nil {
						return nil, err
					}
					return resp.Data, nil
				}
				if len(data.Data) == 0 {
					return nil, fmt.Errorf("error code:%s message: %v", data.Code, ErrorCodes[data.Code])
				}
				var resp WsOrderActionResponse
				err = resp.populateFromIncomingData(data)
				if err != nil {
					return nil, err
				}
				err = json.Unmarshal(data.Data, &(resp.Data))
				if err != nil {
					return nil, err
				}
				var errs error
				for x := range resp.Data {
					if resp.Data[x].SCode != "0" {
						errs = common.AppendError(errs, fmt.Errorf("error code:%s message: %v", resp.Data[x].SCode, resp.Data[x].SMessage))
					}
				}
				return nil, errs
			}
			continue
		case <-timer.C:
			timer.Stop()
			return nil, fmt.Errorf("%s websocket connection: timeout waiting for response with an operation: %v",
				ok.Name,
				input.Operation)
		}
	}
}

// WsAmendOrder method to amend trade order using a request thought the websocket channel.
func (ok *Okx) WsAmendOrder(arg *AmendOrderRequestParams) (*OrderData, error) {
	if arg == nil {
		return nil, errNilArgument
	}
	if arg.InstrumentID == "" {
		return nil, errMissingInstrumentID
	}
	if arg.ClientOrderID == "" && arg.OrderID == "" {
		return nil, errMissingClientOrderIDOrOrderID
	}
	if arg.NewQuantity <= 0 && arg.NewPrice <= 0 {
		return nil, errInvalidNewSizeOrPriceInformation
	}
	randomID, err := common.GenerateRandomString(4, common.NumberCharacters)
	if err != nil {
		return nil, err
	}
	input := WsAmendOrderInput{
		ID:        randomID,
		Operation: okxOpAmendOrder,
		Arguments: []AmendOrderRequestParams{*arg},
	}
	err = ok.Websocket.AuthConn.SendJSONMessage(input)
	if err != nil {
		return nil, err
	}
	timer := time.NewTimer(ok.WebsocketResponseMaxLimit)
	wsResponse := make(chan *wsIncomingData)
	ok.WsResponseMultiplexer.Register <- &wsRequestInfo{
		ID:   randomID,
		Chan: wsResponse,
	}
	defer func() { ok.WsResponseMultiplexer.Unregister <- randomID }()
	for {
		select {
		case data := <-wsResponse:
			if data.Operation == okxOpAmendOrder && data.ID == input.ID {
				if data.Code == "0" || data.Code == "1" {
					resp, err := data.copyToPlaceOrderResponse()
					if err != nil {
						return nil, err
					}
					if len(resp.Data) != 1 {
						return nil, errNoValidResponseFromServer
					}
					if data.Code == "1" {
						return nil, fmt.Errorf("error code: %s message: %s", resp.Data[0].SCode, resp.Data[0].SMessage)
					}
					return &resp.Data[0], nil
				}
				return nil, fmt.Errorf("error code: %s message: %v", data.Code, ErrorCodes[data.Code])
			}
			continue
		case <-timer.C:
			timer.Stop()
			return nil, fmt.Errorf("%s websocket connection: timeout waiting for response with an operation: %v",
				ok.Name,
				input.Operation)
		}
	}
}

// WsAmendMultipleOrders a request through the websocket connection to amend multiple trade orders.
func (ok *Okx) WsAmendMultipleOrders(args []AmendOrderRequestParams) ([]OrderData, error) {
	for x := range args {
		if args[x].InstrumentID == "" {
			return nil, errMissingInstrumentID
		}
		if args[x].ClientOrderID == "" && args[x].OrderID == "" {
			return nil, errMissingClientOrderIDOrOrderID
		}
		if args[x].NewQuantity <= 0 && args[x].NewPrice <= 0 {
			return nil, errInvalidNewSizeOrPriceInformation
		}
	}
	randomID, err := common.GenerateRandomString(4, common.NumberCharacters)
	if err != nil {
		return nil, err
	}
	input := &WsAmendOrderInput{
		ID:        randomID,
		Operation: okxOpBatchAmendOrders,
		Arguments: args,
	}
	err = ok.Websocket.AuthConn.SendJSONMessage(input)
	if err != nil {
		return nil, err
	}
	timer := time.NewTimer(ok.WebsocketResponseMaxLimit)
	wsResponse := make(chan *wsIncomingData)
	ok.WsResponseMultiplexer.Register <- &wsRequestInfo{
		ID:   randomID,
		Chan: wsResponse,
	}
	defer func() { ok.WsResponseMultiplexer.Unregister <- randomID }()
	for {
		select {
		case data := <-wsResponse:
			if data.Operation == okxOpBatchAmendOrders && data.ID == input.ID {
				if data.Code == "0" || data.Code == "2" {
					var resp *WSOrderResponse
					resp, err = data.copyToPlaceOrderResponse()
					if err != nil {
						return nil, err
					}
					return resp.Data, nil
				}
				if len(data.Data) == 0 {
					return nil, fmt.Errorf("error code:%s message: %v", data.Code, ErrorCodes[data.Code])
				}
				var resp WsOrderActionResponse
				err = resp.populateFromIncomingData(data)
				if err != nil {
					return nil, err
				}
				err = json.Unmarshal(data.Data, &(resp.Data))
				if err != nil {
					return nil, err
				}
				var errs error
				for x := range resp.Data {
					if resp.Data[x].SCode != "0" {
						errs = common.AppendError(errs, fmt.Errorf("error code:%s message: %v", resp.Data[x].SCode, resp.Data[x].SMessage))
					}
				}
				return nil, errs
			}
			continue
		case <-timer.C:
			timer.Stop()
			return nil, fmt.Errorf("%s websocket connection: timeout waiting for response with an operation: %v",
				ok.Name,
				input.Operation)
		}
	}
}

// Run this functions distributes websocket request responses to
func (m *wsRequestDataChannelsMultiplexer) Run() {
	tickerData := time.NewTicker(time.Second)
	for {
		select {
		case <-m.shutdown:
			// We've consumed the shutdown, so create a new chan for subsequent runs
			m.shutdown = make(chan bool)
			return
		case <-tickerData.C:
			for x, myChan := range m.WsResponseChannelsMap {
				if myChan == nil {
					delete(m.WsResponseChannelsMap, x)
				}
			}
		case id := <-m.Unregister:
			delete(m.WsResponseChannelsMap, id)
		case reg := <-m.Register:
			m.WsResponseChannelsMap[reg.ID] = reg
		case msg := <-m.Message:
			if msg.ID != "" && m.WsResponseChannelsMap[msg.ID] != nil {
				m.WsResponseChannelsMap[msg.ID].Chan <- msg
				continue
			}
			for _, myChan := range m.WsResponseChannelsMap {
				if (msg.Event == "error" || myChan.Event == operationLogin) &&
					(msg.Code == "60009" || msg.Code == "60022" || msg.Code == "0") &&
					strings.Contains(msg.Msg, myChan.Channel) {
					myChan.Chan <- msg
					continue
				} else if msg.Event != myChan.Event ||
					msg.Argument.Channel != myChan.Channel ||
					msg.Argument.InstrumentType != myChan.InstrumentType ||
					msg.Argument.InstrumentID != myChan.InstrumentID {
					continue
				}
				myChan.Chan <- msg
				break
			}
		}
	}
}

// Shutdown causes the multiplexer to exit its Run loop
// All channels are left open, but websocket shutdown first will ensure no more messages block on multiplexer reading
func (m *wsRequestDataChannelsMultiplexer) Shutdown() {
	close(m.shutdown)
}

// wsChannelSubscription sends a subscription or unsubscription request for different channels through the websocket stream.
func (ok *Okx) wsChannelSubscription(operation, channel string, assetType asset.Item, pair currency.Pair, tInstrumentType, tInstrumentID, tUnderlying bool) error {
	if operation != operationSubscribe && operation != operationUnsubscribe {
		return errInvalidWebsocketEvent
	}
	if channel == "" {
		return errMissingValidChannelInformation
	}
	var underlying string
	var instrumentID string
	var instrumentType string
	var format currency.PairFormat
	var err error
	if tInstrumentType {
		instrumentType = ok.GetInstrumentTypeFromAssetItem(assetType)
		if instrumentType != okxInstTypeSpot &&
			instrumentType != okxInstTypeMargin &&
			instrumentType != okxInstTypeSwap &&
			instrumentType != okxInstTypeFutures &&
			instrumentType != okxInstTypeOption {
			instrumentType = okxInstTypeANY
		}
	}
	if tUnderlying {
		if !pair.IsEmpty() {
			underlying, _ = ok.GetUnderlying(pair, assetType)
		}
	}
	if tInstrumentID {
		format, err = ok.GetPairFormat(assetType, false)
		if err != nil {
			return err
		}
		if !pair.IsPopulated() {
			return errIncompleteCurrencyPair
		}
		instrumentID = format.Format(pair)
		if err != nil {
			instrumentID = ""
		}
	}
	input := &SubscriptionOperationInput{
		Operation: operation,
		Arguments: []SubscriptionInfo{
			{
				Channel:        channel,
				InstrumentType: instrumentType,
				Underlying:     underlying,
				InstrumentID:   instrumentID,
			},
		},
	}
	ok.WsRequestSemaphore <- 1
	defer func() { <-ok.WsRequestSemaphore }()
	return ok.Websocket.Conn.SendJSONMessage(input)
}

// Private Channel Websocket methods

// wsAuthChannelSubscription send a subscription or unsubscription request for different channels through the websocket stream.
func (ok *Okx) wsAuthChannelSubscription(operation, channel string, assetType asset.Item, pair currency.Pair, uid, algoID string, params wsSubscriptionParameters) error {
	if operation != operationSubscribe && operation != operationUnsubscribe {
		return errInvalidWebsocketEvent
	}
	var underlying string
	var instrumentID string
	var instrumentType string
	var ccy string
	var err error
	var format currency.PairFormat
	if params.InstrumentType {
		instrumentType = ok.GetInstrumentTypeFromAssetItem(assetType)
		if instrumentType != okxInstTypeMargin &&
			instrumentType != okxInstTypeSwap &&
			instrumentType != okxInstTypeFutures &&
			instrumentType != okxInstTypeOption {
			instrumentType = okxInstTypeANY
		}
	}
	if params.Underlying {
		if !pair.IsEmpty() {
			underlying, _ = ok.GetUnderlying(pair, assetType)
		}
	}
	if params.InstrumentID {
		format, err = ok.GetPairFormat(assetType, false)
		if err != nil {
			return err
		}
		if !pair.IsPopulated() {
			return errIncompleteCurrencyPair
		}
		instrumentID = format.Format(pair)
		if err != nil {
			instrumentID = ""
		}
	}
	if params.Currency {
		if !pair.IsEmpty() {
			if !pair.Base.IsEmpty() {
				ccy = strings.ToUpper(pair.Base.String())
			} else {
				ccy = strings.ToUpper(pair.Quote.String())
			}
		}
	}
	if channel == "" {
		return errMissingValidChannelInformation
	}
	input := &SubscriptionOperationInput{
		Operation: operation,
		Arguments: []SubscriptionInfo{
			{
				Channel:        channel,
				InstrumentType: instrumentType,
				Underlying:     underlying,
				InstrumentID:   instrumentID,
				AlgoID:         algoID,
				Currency:       ccy,
				UID:            uid,
			},
		},
	}
	ok.WsRequestSemaphore <- 1
	defer func() { <-ok.WsRequestSemaphore }()
	return ok.Websocket.AuthConn.SendJSONMessage(input)
}

// WsAccountSubscription retrieve account information. Data will be pushed when triggered by
// events such as placing order, canceling order, transaction execution, etc.
// It will also be pushed in regular interval according to subscription granularity.
func (ok *Okx) WsAccountSubscription(operation string, assetType asset.Item, pair currency.Pair) error {
	return ok.wsAuthChannelSubscription(operation, okxChannelAccount, assetType, pair, "", "", wsSubscriptionParameters{Currency: true})
}

// WsPositionChannel retrieve the position data. The first snapshot will be sent in accordance with the granularity of the subscription. Data will be pushed when certain actions, such placing or canceling an order, trigger it. It will also be pushed periodically based on the granularity of the subscription.
func (ok *Okx) WsPositionChannel(operation string, assetType asset.Item, pair currency.Pair) error {
	return ok.wsAuthChannelSubscription(operation, okxChannelPositions, assetType, pair, "", "", wsSubscriptionParameters{InstrumentType: true})
}

// BalanceAndPositionSubscription retrieve account balance and position information. Data will be pushed when triggered by events such as filled order, funding transfer.
func (ok *Okx) BalanceAndPositionSubscription(operation, uid string) error {
	return ok.wsAuthChannelSubscription(operation, okxChannelBalanceAndPosition, asset.Empty, currency.EMPTYPAIR, uid, "", wsSubscriptionParameters{})
}

// WsOrderChannel for subscribing for orders.
func (ok *Okx) WsOrderChannel(operation string, assetType asset.Item, pair currency.Pair, _ string) error {
	return ok.wsAuthChannelSubscription(operation, okxChannelOrders, assetType, pair, "", "", wsSubscriptionParameters{InstrumentType: true, InstrumentID: true, Underlying: true})
}

// AlgoOrdersSubscription for subscribing to algo - order channels
func (ok *Okx) AlgoOrdersSubscription(operation string, assetType asset.Item, pair currency.Pair) error {
	return ok.wsAuthChannelSubscription(operation, okxChannelAlgoOrders, assetType, pair, "", "", wsSubscriptionParameters{InstrumentType: true, InstrumentID: true, Underlying: true})
}

// AdvanceAlgoOrdersSubscription algo order subscription to retrieve advance algo orders (including Iceberg order, TWAP order, Trailing order). Data will be pushed when first subscribed. Data will be pushed when triggered by events such as placing/canceling order.
func (ok *Okx) AdvanceAlgoOrdersSubscription(operation string, assetType asset.Item, pair currency.Pair, algoID string) error {
	return ok.wsAuthChannelSubscription(operation, okxChannelAlgoAdvance, assetType, pair, "", algoID, wsSubscriptionParameters{InstrumentType: true, InstrumentID: true})
}

// PositionRiskWarningSubscription this push channel is only used as a risk warning, and is not recommended as a risk judgment for strategic trading
// In the case that the market is not moving violently, there may be the possibility that the position has been liquidated at the same time that this message is pushed.
func (ok *Okx) PositionRiskWarningSubscription(operation string, assetType asset.Item, pair currency.Pair) error {
	return ok.wsAuthChannelSubscription(operation, okxChannelLiquidationWarning, assetType, pair, "", "", wsSubscriptionParameters{InstrumentType: true, InstrumentID: true, Underlying: true})
}

// AccountGreeksSubscription algo order subscription to retrieve account greeks information. Data will be pushed when triggered by events such as increase/decrease positions or cash balance in account, and will also be pushed in regular interval according to subscription granularity.
func (ok *Okx) AccountGreeksSubscription(operation string, pair currency.Pair) error {
	return ok.wsAuthChannelSubscription(operation, okxChannelAccountGreeks, asset.Empty, pair, "", "", wsSubscriptionParameters{Currency: true})
}

// RfqSubscription subscription to retrieve Rfq updates on Rfq orders.
func (ok *Okx) RfqSubscription(operation, uid string) error {
	return ok.wsAuthChannelSubscription(operation, okxChannelRfqs, asset.Empty, currency.EMPTYPAIR, uid, "", wsSubscriptionParameters{})
}

// QuotesSubscription subscription to retrieve Quote subscription
func (ok *Okx) QuotesSubscription(operation string) error {
	return ok.wsAuthChannelSubscription(operation, okxChannelQuotes, asset.Empty, currency.EMPTYPAIR, "", "", wsSubscriptionParameters{})
}

// StructureBlockTradesSubscription to retrieve Structural block subscription
func (ok *Okx) StructureBlockTradesSubscription(operation string) error {
	return ok.wsAuthChannelSubscription(operation, okxChannelStructureBlockTrades, asset.Empty, currency.EMPTYPAIR, "", "", wsSubscriptionParameters{})
}

// SpotGridAlgoOrdersSubscription to retrieve spot grid algo orders. Data will be pushed when first subscribed. Data will be pushed when triggered by events such as placing/canceling order.
func (ok *Okx) SpotGridAlgoOrdersSubscription(operation string, assetType asset.Item, pair currency.Pair, algoID string) error {
	return ok.wsAuthChannelSubscription(operation, okxChannelSpotGridOrder, assetType, pair, "", algoID, wsSubscriptionParameters{InstrumentType: true, Underlying: true})
}

// ContractGridAlgoOrders to retrieve contract grid algo orders. Data will be pushed when first subscribed. Data will be pushed when triggered by events such as placing/canceling order.
func (ok *Okx) ContractGridAlgoOrders(operation string, assetType asset.Item, pair currency.Pair, algoID string) error {
	return ok.wsAuthChannelSubscription(operation, okxChannelGridOrdersContract, assetType, pair, "", algoID, wsSubscriptionParameters{InstrumentType: true, Underlying: true})
}

// GridPositionsSubscription to retrieve grid positions. Data will be pushed when first subscribed. Data will be pushed when triggered by events such as placing/canceling order.
func (ok *Okx) GridPositionsSubscription(operation, algoID string) error {
	return ok.wsAuthChannelSubscription(operation, okxChannelGridPositions, asset.Empty, currency.EMPTYPAIR, "", algoID, wsSubscriptionParameters{})
}

// GridSubOrders to retrieve grid sub orders. Data will be pushed when first subscribed. Data will be pushed when triggered by events such as placing order.
func (ok *Okx) GridSubOrders(operation, algoID string) error {
	return ok.wsAuthChannelSubscription(operation, okcChannelGridSubOrders, asset.Empty, currency.EMPTYPAIR, "", algoID, wsSubscriptionParameters{})
}

// Public Websocket stream subscription

// InstrumentsSubscription to subscribe for instruments. The full instrument list will be pushed
// for the first time after subscription. Subsequently, the instruments will be pushed if there is any change to the instrument’s state (such as delivery of FUTURES,
// exercise of OPTION, listing of new contracts / trading pairs, trading suspension, etc.).
func (ok *Okx) InstrumentsSubscription(operation string, assetType asset.Item, pair currency.Pair) error {
	return ok.wsChannelSubscription(operation, okxChannelInstruments, assetType, pair, true, false, false)
}

// TickersSubscription subscribing to "ticker" channel to retrieve the last traded price, bid price, ask price and 24-hour trading volume of instruments. Data will be pushed every 100 ms.
func (ok *Okx) TickersSubscription(operation string, assetType asset.Item, pair currency.Pair) error {
	return ok.wsChannelSubscription(operation, okxChannelTickers, assetType, pair, false, true, false)
}

// OpenInterestSubscription to subscribe or unsubscribe to "open-interest" channel to retrieve the open interest. Data will by pushed every 3 seconds.
func (ok *Okx) OpenInterestSubscription(operation string, assetType asset.Item, pair currency.Pair) error {
	if assetType != asset.Futures && assetType != asset.Options && assetType != asset.PerpetualSwap {
		return fmt.Errorf("%w, received '%v' only FUTURES, SWAP and OPTION asset types are supported", errInvalidInstrumentType, assetType)
	}
	return ok.wsChannelSubscription(operation, okxChannelOpenInterest, assetType, pair, false, true, false)
}

// CandlesticksSubscription to subscribe or unsubscribe to "candle" channels to retrieve the candlesticks data of an instrument. the push frequency is the fastest interval 500ms push the data.
func (ok *Okx) CandlesticksSubscription(operation, channel string, assetType asset.Item, pair currency.Pair) error {
	if _, okay := candlestickChannelsMap[channel]; !okay {
		return errMissingValidChannelInformation
	}
	return ok.wsChannelSubscription(operation, channel, assetType, pair, false, true, false)
}

// TradesSubscription to subscribe or unsubscribe to "trades" channel to retrieve the recent trades data. Data will be pushed whenever there is a trade. Every update contain only one trade.
func (ok *Okx) TradesSubscription(operation string, assetType asset.Item, pair currency.Pair) error {
	return ok.wsChannelSubscription(operation, okxChannelTrades, assetType, pair, false, true, false)
}

// EstimatedDeliveryExercisePriceSubscription to subscribe or unsubscribe to "estimated-price" channel to retrieve the estimated delivery/exercise price of FUTURES contracts and OPTION.
func (ok *Okx) EstimatedDeliveryExercisePriceSubscription(operation string, assetType asset.Item, pair currency.Pair) error {
	if assetType != asset.Futures && assetType != asset.Options {
		return fmt.Errorf("%w, received '%v' only FUTURES and OPTION asset types are supported", errInvalidInstrumentType, assetType)
	}
	return ok.wsChannelSubscription(operation, okxChannelEstimatedPrice, assetType, pair, true, true, false)
}

// MarkPriceSubscription to subscribe or unsubscribe to the "mark-price" to retrieve the mark price. Data will be pushed every 200 ms when the mark price changes, and will be pushed every 10 seconds when the mark price does not change.
func (ok *Okx) MarkPriceSubscription(operation string, assetType asset.Item, pair currency.Pair) error {
	return ok.wsChannelSubscription(operation, okxChannelMarkPrice, assetType, pair, false, true, false)
}

// MarkPriceCandlesticksSubscription to subscribe or unsubscribe to "mark-price-candles" channels to retrieve the candlesticks data of the mark price. Data will be pushed every 500 ms.
func (ok *Okx) MarkPriceCandlesticksSubscription(operation, channel string, assetType asset.Item, pair currency.Pair) error {
	if _, okay := candlesticksMarkPriceMap[channel]; !okay {
		return fmt.Errorf("%w channel: %v", errMissingValidChannelInformation, channel)
	}
	return ok.wsChannelSubscription(operation, channel, assetType, pair, false, true, false)
}

// PriceLimitSubscription subscribe or unsubscribe to "price-limit" channel to retrieve the maximum buy price and minimum sell price of the instrument. Data will be pushed every 5 seconds when there are changes in limits, and will not be pushed when there is no changes on limit.
func (ok *Okx) PriceLimitSubscription(operation string, pair currency.Pair) error {
	if operation != operationSubscribe && operation != operationUnsubscribe {
		return errInvalidWebsocketEvent
	}
	return ok.wsChannelSubscription(operation, okxChannelPriceLimit, asset.Empty, pair, false, true, false)
}

// OrderBooksSubscription subscribe or unsubscribe to "books*" channel to retrieve order book data.
func (ok *Okx) OrderBooksSubscription(operation, channel string, assetType asset.Item, pair currency.Pair) error {
	if channel != okxChannelOrderBooks && channel != okxChannelOrderBooks5 && channel != okxChannelOrderBooks50TBT && channel != okxChannelOrderBooksTBT && channel != okxChannelBBOTBT {
		return fmt.Errorf("%w channel: %v", errMissingValidChannelInformation, channel)
	}
	return ok.wsChannelSubscription(operation, channel, assetType, pair, false, true, false)
}

// OptionSummarySubscription a method to subscribe or unsubscribe to "opt-summary" channel
// to retrieve detailed pricing information of all OPTION contracts. Data will be pushed at once.
func (ok *Okx) OptionSummarySubscription(operation string, pair currency.Pair) error {
	return ok.wsChannelSubscription(operation, okxChannelOptSummary, asset.Options, pair, false, false, true)
}

// FundingRateSubscription a method to subscribe and unsubscribe to "funding-rate" channel.
// retrieve funding rate. Data will be pushed in 30s to 90s.
func (ok *Okx) FundingRateSubscription(operation string, assetType asset.Item, pair currency.Pair) error {
	return ok.wsChannelSubscription(operation, okxChannelFundingRate, assetType, pair, false, true, false)
}

// IndexCandlesticksSubscription a method to subscribe and unsubscribe to "index-candle*" channel
// to retrieve the candlesticks data of the index. Data will be pushed every 500 ms.
func (ok *Okx) IndexCandlesticksSubscription(operation, channel string, assetType asset.Item, pair currency.Pair) error {
	if _, okay := candlesticksIndexPriceMap[channel]; !okay {
		return fmt.Errorf("%w channel: %v", errMissingValidChannelInformation, channel)
	}
	return ok.wsChannelSubscription(operation, channel, assetType, pair, false, true, false)
}

// IndexTickerChannel a method to subscribe and unsubscribe to "index-tickers" channel
func (ok *Okx) IndexTickerChannel(operation string, assetType asset.Item, pair currency.Pair) error {
	return ok.wsChannelSubscription(operation, okxChannelIndexTickers, assetType, pair, false, true, false)
}

// StatusSubscription get the status of system maintenance and push when the system maintenance status changes.
// First subscription: "Push the latest change data"; every time there is a state change, push the changed content
func (ok *Okx) StatusSubscription(operation string, assetType asset.Item, pair currency.Pair) error {
	return ok.wsChannelSubscription(operation, okxChannelStatus, assetType, pair, false, false, false)
}

// PublicStructureBlockTradesSubscription a method to subscribe or unsubscribe to "public-struc-block-trades" channel
func (ok *Okx) PublicStructureBlockTradesSubscription(operation string, assetType asset.Item, pair currency.Pair) error {
	return ok.wsChannelSubscription(operation, okxChannelPublicStrucBlockTrades, assetType, pair, false, false, false)
}

// BlockTickerSubscription a method to subscribe and unsubscribe to a "block-tickers" channel to retrieve the latest block trading volume in the last 24 hours.
// The data will be pushed when triggered by transaction execution event. In addition, it will also be pushed in 5 minutes interval according to subscription granularity.
func (ok *Okx) BlockTickerSubscription(operation string, assetType asset.Item, pair currency.Pair) error {
	return ok.wsChannelSubscription(operation, okxChannelBlockTickers, assetType, pair, false, true, false)
}<|MERGE_RESOLUTION|>--- conflicted
+++ resolved
@@ -348,20 +348,12 @@
 }
 
 // Subscribe sends a websocket subscription request to several channels to receive data.
-<<<<<<< HEAD
-func (ok *Okx) Subscribe(_ context.Context, channelsToSubscribe []stream.ChannelSubscription) error {
-=======
-func (ok *Okx) Subscribe(channelsToSubscribe []subscription.Subscription) error {
->>>>>>> e0c6e118
+func (ok *Okx) Subscribe(_ context.Context, channelsToSubscribe []subscription.Subscription) error {
 	return ok.handleSubscription(operationSubscribe, channelsToSubscribe)
 }
 
 // Unsubscribe sends a websocket unsubscription request to several channels to receive data.
-<<<<<<< HEAD
-func (ok *Okx) Unsubscribe(_ context.Context, channelsToUnsubscribe []stream.ChannelSubscription) error {
-=======
-func (ok *Okx) Unsubscribe(channelsToUnsubscribe []subscription.Subscription) error {
->>>>>>> e0c6e118
+func (ok *Okx) Unsubscribe(_ context.Context, channelsToUnsubscribe []subscription.Subscription) error {
 	return ok.handleSubscription(operationUnsubscribe, channelsToUnsubscribe)
 }
 
@@ -842,11 +834,7 @@
 		}
 		if err != nil {
 			if errors.Is(err, errInvalidChecksum) {
-<<<<<<< HEAD
-				err = ok.Subscribe(ctx, []stream.ChannelSubscription{
-=======
-				err = ok.Subscribe([]subscription.Subscription{
->>>>>>> e0c6e118
+				err = ok.Subscribe(ctx, []subscription.Subscription{
 					{
 						Channel: response.Argument.Channel,
 						Asset:   assets[0],
