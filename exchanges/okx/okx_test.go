package okx

import (
	"context"
	"encoding/json"
	"errors"
	"fmt"
	"log"
	"os"
	"strings"
	"sync"
	"testing"
	"time"

	"github.com/thrasher-corp/gocryptotrader/common"
	"github.com/thrasher-corp/gocryptotrader/config"
	"github.com/thrasher-corp/gocryptotrader/core"
	"github.com/thrasher-corp/gocryptotrader/currency"
	exchange "github.com/thrasher-corp/gocryptotrader/exchanges"
	"github.com/thrasher-corp/gocryptotrader/exchanges/asset"
	"github.com/thrasher-corp/gocryptotrader/exchanges/kline"
	"github.com/thrasher-corp/gocryptotrader/exchanges/order"
	"github.com/thrasher-corp/gocryptotrader/exchanges/orderbook"
	"github.com/thrasher-corp/gocryptotrader/exchanges/request"
	"github.com/thrasher-corp/gocryptotrader/exchanges/sharedtestvalues"
	"github.com/thrasher-corp/gocryptotrader/portfolio/withdraw"
)

// Please supply your own keys here to do authenticated endpoint testing
const (
	apiKey                  = ""
	apiSecret               = ""
	passphrase              = ""
	canManipulateRealOrders = false
)

var ok = &Okx{}

func TestMain(m *testing.M) {
	cfg := config.GetConfig()
	err := cfg.LoadConfig("../../testdata/configtest.json", true)
	if err != nil {
		log.Fatal(err)
	}
	exchCfg, err := cfg.GetExchangeConfig("Okx")
	if err != nil {
		log.Fatal(err)
	}
	exchCfg.API.Credentials.Key = apiKey
	exchCfg.API.Credentials.Secret = apiSecret
	exchCfg.API.Credentials.ClientID = passphrase
	ok.SetDefaults()
	if apiKey != "" && apiSecret != "" && passphrase != "" {
		exchCfg.API.AuthenticatedSupport = true
		exchCfg.API.AuthenticatedWebsocketSupport = true
	}
	ok.Websocket = sharedtestvalues.NewTestWebsocket()
	err = ok.Setup(exchCfg)
	if err != nil {
		log.Fatal(err)
	}
	request.MaxRequestJobs = 200
	ok.Websocket.DataHandler = sharedtestvalues.GetWebsocketInterfaceChannelOverride()
	ok.Websocket.TrafficAlert = sharedtestvalues.GetWebsocketStructChannelOverride()
	setupWS()
	os.Exit(m.Run())
}

func TestStart(t *testing.T) {
	t.Parallel()
	err := ok.Start(context.Background(), nil)
	if !errors.Is(err, common.ErrNilPointer) {
		t.Fatalf("received: '%v' but expected: '%v'", err, common.ErrNilPointer)
	}
	var testWg sync.WaitGroup
	err = ok.Start(context.Background(), &testWg)
	if err != nil {
		t.Fatal(err)
	}
	testWg.Wait()
}

func TestGetTickers(t *testing.T) {
	t.Parallel()
	_, err := ok.GetTickers(context.Background(), "OPTION", "", "SOL-USD")
	if err != nil {
		t.Error("Okx GetTickers() error", err)
	}
}

func TestGetIndexTicker(t *testing.T) {
	t.Parallel()
	_, err := ok.GetIndexTickers(context.Background(), "USDT", "NEAR-USDT-SWAP")
	if err != nil {
		t.Error("OKX GetIndexTicker() error", err)
	}
}

func TestGetTicker(t *testing.T) {
	t.Parallel()
	if _, err := ok.GetTicker(context.Background(), "NEAR-USDT-SWAP"); err != nil {
		t.Error("Okx GetTicker() error", err)
	}
}

func TestGetOrderBookDepth(t *testing.T) {
	t.Parallel()
	_, err := ok.GetOrderBookDepth(context.Background(), "BTC-USDT", 400)
	if err != nil {
		t.Error("OKX GetOrderBookDepth() error", err)
	}
}

func TestGetCandlesticks(t *testing.T) {
	t.Parallel()
	_, err := ok.GetCandlesticks(context.Background(), "BTC-USDT", kline.OneHour, time.Now().Add(-time.Hour*24*500), time.Now(), 500)
	if err != nil {
		t.Error("Okx GetCandlesticks() error", err)
	}
}

func TestGetCandlesticksHistory(t *testing.T) {
	t.Parallel()
	_, err := ok.GetCandlesticksHistory(context.Background(), "BTC-USDT", kline.OneHour, time.Unix(time.Now().Unix()-int64(time.Minute), 3), time.Now(), 3)
	if err != nil {
		t.Error("Okx GetCandlesticksHistory() error", err)
	}
}

func TestGetTrades(t *testing.T) {
	t.Parallel()
	_, err := ok.GetTrades(context.Background(), "BTC-USDT", 3)
	if err != nil {
		t.Error("Okx GetTrades() error", err)
	}
}

func TestGetTradeHistory(t *testing.T) {
	t.Parallel()
	if _, err := ok.GetTradesHistory(context.Background(), "BTC-USDT", "", "", 2); err != nil {
		t.Error("Okx GetTradeHistory() error", err)
	}
}

func TestGet24HTotalVolume(t *testing.T) {
	t.Parallel()
	_, err := ok.Get24HTotalVolume(context.Background())
	if err != nil {
		t.Error("Okx Get24HTotalVolume() error", err)
	}
}

func TestGetOracle(t *testing.T) {
	t.Parallel()
	_, err := ok.GetOracle(context.Background())
	if err != nil {
		t.Error("Okx GetOracle() error", err)
	}
}

func TestGetExchangeRate(t *testing.T) {
	t.Parallel()
	_, err := ok.GetExchangeRate(context.Background())
	if err != nil {
		t.Error("Okx GetExchangeRate() error", err)
	}
}

func TestGetIndexComponents(t *testing.T) {
	t.Parallel()
	_, err := ok.GetIndexComponents(context.Background(), "ETH-USDT")
	if err != nil {
		t.Error("Okx GetIndexComponents() error", err)
	}
}

func TestGetBlockTickers(t *testing.T) {
	t.Parallel()
	if _, err := ok.GetBlockTickers(context.Background(), "SWAP", ""); err != nil {
		t.Error("Okx GetBlockTickers() error", err)
	}
}

func TestGetBlockTicker(t *testing.T) {
	t.Parallel()
	if _, err := ok.GetBlockTicker(context.Background(), "BTC-USDT"); err != nil {
		t.Error("Okx GetBlockTicker() error", err)
	}
}

func TestGetBlockTrade(t *testing.T) {
	t.Parallel()
	if _, err := ok.GetBlockTrades(context.Background(), "BTC-USDT"); err != nil {
		t.Error("Okx GetBlockTrades() error", err)
	}
}

func TestGetInstrument(t *testing.T) {
	t.Parallel()
	_, err := ok.GetInstruments(context.Background(), &InstrumentsFetchParams{
		InstrumentType: "OPTION",
		Underlying:     "SOL-USD",
	})
	if err != nil {
		t.Error("Okx GetInstruments() error", err)
	}
	_, err = ok.GetInstruments(context.Background(), &InstrumentsFetchParams{
		InstrumentType: "OPTION",
		Underlying:     "SOL-USD",
	})
	if err != nil {
		t.Error("Okx GetInstruments() error", err)
	}
}

func TestGetDeliveryHistory(t *testing.T) {
	t.Parallel()
	_, err := ok.GetDeliveryHistory(context.Background(), "FUTURES", "BTC-USDT", time.Time{}, time.Time{}, 3)
	if err != nil {
		t.Error("okx GetDeliveryHistory() error", err)
	}
}

func TestGetOpenInterest(t *testing.T) {
	t.Parallel()
	if _, err := ok.GetOpenInterest(context.Background(), "FUTURES", "BTC-USDT", ""); err != nil {
		t.Error("Okx GetOpenInterest() error", err)
	}
}

func TestGetFundingRate(t *testing.T) {
	t.Parallel()
	if _, err := ok.GetFundingRate(context.Background(), "BTC-USD-SWAP"); err != nil {
		t.Error("okx GetFundingRate() error", err)
	}
}

func TestGetFundingRateHistory(t *testing.T) {
	t.Parallel()
	if _, err := ok.GetFundingRateHistory(context.Background(), "BTC-USD-SWAP", time.Time{}, time.Time{}, 2); err != nil {
		t.Error("Okx GetFundingRateHistory() error", err)
	}
}

func TestGetLimitPrice(t *testing.T) {
	t.Parallel()
	if _, err := ok.GetLimitPrice(context.Background(), "BTC-USD-SWAP"); err != nil {
		t.Error("okx GetLimitPrice() error", err)
	}
}

func TestGetOptionMarketData(t *testing.T) {
	t.Parallel()
	if _, err := ok.GetOptionMarketData(context.Background(), "BTC-USD", time.Time{}); err != nil {
		t.Error("Okx GetOptionMarketData() error", err)
	}
}

func TestGetEstimatedDeliveryPrice(t *testing.T) {
	t.Parallel()
	r, err := ok.FetchTradablePairs(context.Background(), asset.Futures)
	if err != nil {
		t.Fatal(err)
	}
	if _, err := ok.GetEstimatedDeliveryPrice(context.Background(), r[0].String()); err != nil {
		t.Error("Okx GetEstimatedDeliveryPrice() error", err)
	}
}

func TestGetDiscountRateAndInterestFreeQuota(t *testing.T) {
	t.Parallel()
	_, err := ok.GetDiscountRateAndInterestFreeQuota(context.Background(), "", 0)
	if err != nil {
		t.Error("Okx GetDiscountRateAndInterestFreeQuota() error", err)
	}
}

func TestGetSystemTime(t *testing.T) {
	t.Parallel()
	if _, err := ok.GetSystemTime(context.Background()); err != nil {
		t.Error("Okx GetSystemTime() error", err)
	}
}

func TestGetLiquidationOrders(t *testing.T) {
	t.Parallel()
	insts, err := ok.FetchTradablePairs(context.Background(), asset.Margin)
	if err != nil {
		t.Skip(err)
	}
	if _, err := ok.GetLiquidationOrders(context.Background(), &LiquidationOrderRequestParams{
		InstrumentType: okxInstTypeMargin,
		Underlying:     insts[0].String(),
		Currency:       currency.BTC,
		Limit:          2,
	}); err != nil {
		t.Error("Okx GetLiquidationOrders() error", err)
	}
}

func TestGetMarkPrice(t *testing.T) {
	t.Parallel()
	if _, err := ok.GetMarkPrice(context.Background(), "MARGIN", "", ""); err != nil {
		t.Error("Okx GetMarkPrice() error", err)
	}
}

func TestGetPositionTiers(t *testing.T) {
	t.Parallel()
	if _, err := ok.GetPositionTiers(context.Background(), "FUTURES", "cross", "BTC-USDT", "", ""); err != nil {
		t.Error("Okx GetPositionTiers() error", err)
	}
}

func TestGetInterestRateAndLoanQuota(t *testing.T) {
	t.Parallel()
	if _, err := ok.GetInterestRateAndLoanQuota(context.Background()); err != nil {
		t.Error("Okx GetInterestRateAndLoanQuota() error", err)
	}
}

func TestGetInterestRateAndLoanQuotaForVIPLoans(t *testing.T) {
	t.Parallel()
	if _, err := ok.GetInterestRateAndLoanQuotaForVIPLoans(context.Background()); err != nil {
		t.Error("Okx GetInterestRateAndLoanQuotaForVIPLoans() error", err)
	}
}

func TestGetPublicUnderlyings(t *testing.T) {
	t.Parallel()
	if _, err := ok.GetPublicUnderlyings(context.Background(), "swap"); err != nil {
		t.Error("Okx GetPublicUnderlyings() error", err)
	}
}

func TestGetInsuranceFundInformation(t *testing.T) {
	t.Parallel()
	if _, err := ok.GetInsuranceFundInformation(context.Background(), &InsuranceFundInformationRequestParams{
		InstrumentType: "FUTURES",
		Underlying:     "BTC-USDT",
		Limit:          2,
	}); err != nil {
		t.Error("Okx GetInsuranceFundInformation() error", err)
	}
}

func TestCurrencyUnitConvert(t *testing.T) {
	t.Parallel()
	if _, err := ok.CurrencyUnitConvert(context.Background(), "BTC-USD-SWAP", 1, 3500, 1, ""); err != nil {
		t.Error("Okx CurrencyUnitConvert() error", err)
	}
}

// Trading related endpoints test functions.
func TestGetSupportCoins(t *testing.T) {
	t.Parallel()
	if _, err := ok.GetSupportCoins(context.Background()); err != nil {
		t.Error("Okx GetSupportCoins() error", err)
	}
}

func TestGetTakerVolume(t *testing.T) {
	t.Parallel()
	if _, err := ok.GetTakerVolume(context.Background(), "BTC", "SPOT", time.Time{}, time.Time{}, kline.OneDay); err != nil {
		t.Error("Okx GetTakerVolume() error", err)
	}
}
func TestGetMarginLendingRatio(t *testing.T) {
	t.Parallel()
	if _, err := ok.GetMarginLendingRatio(context.Background(), "BTC", time.Time{}, time.Time{}, kline.FiveMin); err != nil {
		t.Error("Okx GetMarginLendingRatio() error", err)
	}
}

func TestGetLongShortRatio(t *testing.T) {
	t.Parallel()
	if _, err := ok.GetLongShortRatio(context.Background(), "BTC", time.Time{}, time.Time{}, kline.OneDay); err != nil {
		t.Error("Okx GetLongShortRatio() error", err)
	}
}

func TestGetContractsOpenInterestAndVolume(t *testing.T) {
	t.Parallel()
	if _, err := ok.GetContractsOpenInterestAndVolume(context.Background(), "BTC", time.Time{}, time.Time{}, kline.OneDay); err != nil {
		t.Error("Okx GetContractsOpenInterestAndVolume() error", err)
	}
}

func TestGetOptionsOpenInterestAndVolume(t *testing.T) {
	t.Parallel()
	if _, err := ok.GetOptionsOpenInterestAndVolume(context.Background(), "BTC", kline.OneDay); err != nil {
		t.Error("Okx GetOptionsOpenInterestAndVolume() error", err)
	}
}

func TestGetPutCallRatio(t *testing.T) {
	t.Parallel()
	if _, err := ok.GetPutCallRatio(context.Background(), "BTC", kline.OneDay); err != nil {
		t.Error("Okx GetPutCallRatio() error", err)
	}
}

func TestGetOpenInterestAndVolumeExpiry(t *testing.T) {
	t.Parallel()
	if _, err := ok.GetOpenInterestAndVolumeExpiry(context.Background(), "BTC", kline.OneDay); err != nil {
		t.Error("Okx GetOpenInterestAndVolume() error", err)
	}
}

func TestGetOpenInterestAndVolumeStrike(t *testing.T) {
	t.Parallel()
	if _, err := ok.GetOpenInterestAndVolumeStrike(context.Background(), "BTC", time.Now(), kline.OneDay); err != nil {
		t.Error("Okx GetOpenInterestAndVolumeStrike() error", err)
	}
}

func TestGetTakerFlow(t *testing.T) {
	t.Parallel()
	if _, err := ok.GetTakerFlow(context.Background(), "BTC", kline.OneDay); err != nil {
		t.Error("Okx GetTakerFlow() error", err)
	}
}

func TestPlaceOrder(t *testing.T) {
	t.Parallel()
	sharedtestvalues.SkipTestIfCredentialsUnset(t, ok, canManipulateRealOrders)

	if _, err := ok.PlaceOrder(context.Background(), &PlaceOrderRequestParam{
		InstrumentID: "BTC-USDC",
		TradeMode:    "cross",
		Side:         "Buy",
		OrderType:    "limit",
		Amount:       2.6,
		Price:        2.1,
		Currency:     "BTC",
	}, asset.Margin); err != nil {
		t.Error("Okx PlaceOrder() error", err)
	}
}

const placeMultipleOrderParamsJSON = `[{"instId":"BTC-USDT","tdMode":"cash","clOrdId":"b159","side":"buy","ordType":"limit","px":"2.15","sz":"2"},{"instId":"BTC-USDT","tdMode":"cash","clOrdId":"b15","side":"buy","ordType":"limit","px":"2.15","sz":"2"}]`

func TestPlaceMultipleOrders(t *testing.T) {
	t.Parallel()
	sharedtestvalues.SkipTestIfCredentialsUnset(t, ok, canManipulateRealOrders)

	var params []PlaceOrderRequestParam
	err := json.Unmarshal([]byte(placeMultipleOrderParamsJSON), &params)
	if err != nil {
		t.Fatal(err)
	}

	if _, err = ok.PlaceMultipleOrders(context.Background(),
		params); err != nil {
		t.Error("Okx PlaceMultipleOrders() error", err)
	}
}

func TestCancelSingleOrder(t *testing.T) {
	t.Parallel()
	sharedtestvalues.SkipTestIfCredentialsUnset(t, ok, canManipulateRealOrders)

	if _, err := ok.CancelSingleOrder(context.Background(),
		CancelOrderRequestParam{
			InstrumentID: "BTC-USDT",
			OrderID:      "2510789768709120",
		}); err != nil {
		t.Error("Okx CancelOrder() error", err)
	}
}

func TestCancelMultipleOrders(t *testing.T) {
	t.Parallel()
	sharedtestvalues.SkipTestIfCredentialsUnset(t, ok, canManipulateRealOrders)

	if _, err := ok.CancelMultipleOrders(context.Background(), []CancelOrderRequestParam{{
		InstrumentID: "DCR-BTC",
		OrderID:      "2510789768709120",
	}}); err != nil {
		t.Error("Okx CancelMultipleOrders() error", err)
	}
}

func TestAmendOrder(t *testing.T) {
	t.Parallel()
	sharedtestvalues.SkipTestIfCredentialsUnset(t, ok, canManipulateRealOrders)

	if _, err := ok.AmendOrder(context.Background(), &AmendOrderRequestParams{
		InstrumentID: "DCR-BTC",
		OrderID:      "2510789768709120",
		NewPrice:     1233324.332,
	}); err != nil {
		t.Error("Okx AmendOrder() error", err)
	}
}
func TestAmendMultipleOrders(t *testing.T) {
	t.Parallel()
	sharedtestvalues.SkipTestIfCredentialsUnset(t, ok, canManipulateRealOrders)

	if _, err := ok.AmendMultipleOrders(context.Background(), []AmendOrderRequestParams{{
		InstrumentID: "BTC-USDT",
		OrderID:      "2510789768709120",
		NewPrice:     1233324.332,
	}}); err != nil {
		t.Error("Okx AmendMultipleOrders() error", err)
	}
}

func TestClosePositions(t *testing.T) {
	t.Parallel()
	sharedtestvalues.SkipTestIfCredentialsUnset(t, ok, canManipulateRealOrders)

	if _, err := ok.ClosePositions(context.Background(), &ClosePositionsRequestParams{
		InstrumentID: "BTC-USDT",
		MarginMode:   "cross",
		Currency:     "BTC",
	}); err != nil {
		t.Error("Okc ClosePositions() error", err)
	}
}

func TestGetOrderDetail(t *testing.T) {
	t.Parallel()
	sharedtestvalues.SkipTestIfCredentialsUnset(t, ok)

	if _, err := ok.GetOrderDetail(context.Background(), &OrderDetailRequestParam{
		InstrumentID: "BTC-USDT",
		OrderID:      "2510789768709120",
	}); !strings.Contains(err.Error(), "Order does not exist") {
		t.Error("Okx GetOrderDetail() error", err)
	}
}

func TestGetOrderList(t *testing.T) {
	t.Parallel()
	sharedtestvalues.SkipTestIfCredentialsUnset(t, ok)

	if _, err := ok.GetOrderList(context.Background(), &OrderListRequestParams{
		Limit: 1,
	}); err != nil {
		t.Error("Okx GetOrderList() error", err)
	}
}

func TestGet7And3MonthDayOrderHistory(t *testing.T) {
	t.Parallel()
	sharedtestvalues.SkipTestIfCredentialsUnset(t, ok)

	if _, err := ok.Get7DayOrderHistory(context.Background(), &OrderHistoryRequestParams{
		OrderListRequestParams: OrderListRequestParams{InstrumentType: "MARGIN"},
	}); err != nil {
		t.Error("Okx Get7DayOrderHistory() error", err)
	}
	if _, err := ok.Get3MonthOrderHistory(context.Background(), &OrderHistoryRequestParams{
		OrderListRequestParams: OrderListRequestParams{InstrumentType: "MARGIN"},
	}); err != nil {
		t.Error("Okx Get3MonthOrderHistory() error", err)
	}
}

func TestTransactionHistory(t *testing.T) {
	t.Parallel()
	sharedtestvalues.SkipTestIfCredentialsUnset(t, ok)

	if _, err := ok.GetTransactionDetailsLast3Days(context.Background(), &TransactionDetailRequestParams{
		InstrumentType: "MARGIN",
		Limit:          1,
	}); err != nil {
		t.Error("Okx GetTransactionDetailsLast3Days() error", err)
	}
	if _, err := ok.GetTransactionDetailsLast3Months(context.Background(), &TransactionDetailRequestParams{
		InstrumentType: "MARGIN",
	}); err != nil {
		t.Error("Okx GetTransactionDetailsLast3Days() error", err)
	}
}

func TestStopOrder(t *testing.T) {
	t.Parallel()
	sharedtestvalues.SkipTestIfCredentialsUnset(t, ok, canManipulateRealOrders)

	if _, err := ok.PlaceStopOrder(context.Background(), &AlgoOrderParams{
		TakeProfitTriggerPriceType: "index",
		InstrumentID:               "BTC-USDT",
		OrderType:                  "conditional",
		Side:                       order.Sell,
		TradeMode:                  "isolated",
		Size:                       12,

		TakeProfitTriggerPrice: 12335,
		TakeProfitOrderPrice:   1234,
	}); err != nil {
		t.Errorf("Okx StopOrderParams() error %v", err)
	}
	if _, err := ok.PlaceTrailingStopOrder(context.Background(), &AlgoOrderParams{
		CallbackRatio: 0.01,
		InstrumentID:  "BTC-USDT",
		OrderType:     "move_order_stop",
		Side:          order.Buy,
		TradeMode:     "isolated",
		Size:          2,
		ActivePrice:   1234,
	}); err != nil {
		t.Error("Okx PlaceTrailingStopOrder error", err)
	}
	if _, err := ok.PlaceIcebergOrder(context.Background(), &AlgoOrderParams{
		PriceLimit:  100.22,
		SizeLimit:   9999.9,
		PriceSpread: "0.04",

		InstrumentID: "BTC-USDT",
		OrderType:    "iceberg",
		Side:         order.Buy,

		TradeMode: "isolated",
		Size:      6,
	}); err != nil {
		t.Error("Okx PlaceIceburgOrder() error", err)
	}
	if _, err := ok.PlaceTWAPOrder(context.Background(), &AlgoOrderParams{
		InstrumentID: "BTC-USDT",
		PriceLimit:   100.22,
		SizeLimit:    9999.9,
		OrderType:    "twap",
		PriceSpread:  "0.4",
		TradeMode:    "cross",
		Side:         order.Sell,
		Size:         6,
		TimeInterval: kline.ThreeDay,
	}); err != nil {
		t.Error("Okx PlaceTWAPOrder() error", err)
	}
	if _, err := ok.TriggerAlgoOrder(context.Background(), &AlgoOrderParams{
		TriggerPriceType: "mark",
		TriggerPrice:     1234,

		InstrumentID: "BTC-USDT",
		OrderType:    "trigger",
		Side:         order.Buy,
		TradeMode:    "cross",
		Size:         5,
	}); err != nil {
		t.Error("Okx TriggerAlogOrder() error", err)
	}
}

func TestCancelAlgoOrder(t *testing.T) {
	t.Parallel()
	sharedtestvalues.SkipTestIfCredentialsUnset(t, ok, canManipulateRealOrders)

	if _, err := ok.CancelAlgoOrder(context.Background(), []AlgoOrderCancelParams{
		{
			InstrumentID: "BTC-USDT",
			AlgoOrderID:  "90994943",
		},
	}); err != nil {
		t.Error("Okx CancelAlgoOrder() error", err)
	}
}

func TestCancelAdvanceAlgoOrder(t *testing.T) {
	t.Parallel()
	sharedtestvalues.SkipTestIfCredentialsUnset(t, ok, canManipulateRealOrders)

	if _, err := ok.CancelAdvanceAlgoOrder(context.Background(), []AlgoOrderCancelParams{{
		InstrumentID: "BTC-USDT",
		AlgoOrderID:  "90994943",
	}}); err != nil {
		t.Error("Okx CancelAdvanceAlgoOrder() error", err)
	}
}

func TestGetAlgoOrderList(t *testing.T) {
	t.Parallel()
	sharedtestvalues.SkipTestIfCredentialsUnset(t, ok)

	if _, err := ok.GetAlgoOrderList(context.Background(), "conditional", "", "", "", "", time.Time{}, time.Time{}, 1); err != nil {
		t.Error("Okx GetAlgoOrderList() error", err)
	}
}

func TestGetAlgoOrderHistory(t *testing.T) {
	t.Parallel()
	sharedtestvalues.SkipTestIfCredentialsUnset(t, ok)

	if _, err := ok.GetAlgoOrderHistory(context.Background(), "conditional", "effective", "", "", "", time.Time{}, time.Time{}, 1); err != nil {
		t.Error("Okx GetAlgoOrderList() error", err)
	}
}

func TestGetEasyConvertCurrencyList(t *testing.T) {
	t.Parallel()
	sharedtestvalues.SkipTestIfCredentialsUnset(t, ok)

	if _, err := ok.GetEasyConvertCurrencyList(context.Background()); err != nil {
		t.Errorf("%s GetEasyConvertCurrencyList() error %v", ok.Name, err)
	}
}

func TestGetOneClickRepayCurrencyList(t *testing.T) {
	t.Parallel()
	sharedtestvalues.SkipTestIfCredentialsUnset(t, ok)

	if _, err := ok.GetOneClickRepayCurrencyList(context.Background(), "cross"); err != nil && !strings.Contains(err.Error(), "Parameter acctLv  error") {
		t.Error(err)
	}
}

func TestPlaceEasyConvert(t *testing.T) {
	t.Parallel()
	sharedtestvalues.SkipTestIfCredentialsUnset(t, ok, canManipulateRealOrders)

	if _, err := ok.PlaceEasyConvert(context.Background(),
		PlaceEasyConvertParam{
			FromCurrency: []string{"BTC"},
			ToCurrency:   "USDT"}); err != nil {
		t.Errorf("%s PlaceEasyConvert() error %v", ok.Name, err)
	}
}

func TestGetEasyConvertHistory(t *testing.T) {
	t.Parallel()
	sharedtestvalues.SkipTestIfCredentialsUnset(t, ok)

	if _, err := ok.GetEasyConvertHistory(context.Background(), time.Time{}, time.Time{}, 1); err != nil {
		t.Errorf("%s GetEasyConvertHistory() error %v", ok.Name, err)
	}
}

func TestGetOneClickRepayHistory(t *testing.T) {
	t.Parallel()
	sharedtestvalues.SkipTestIfCredentialsUnset(t, ok)

	if _, err := ok.GetOneClickRepayHistory(context.Background(), time.Time{}, time.Time{}, 1); err != nil && !strings.Contains(err.Error(), "Parameter acctLv  error") {
		t.Errorf("%s GetOneClickRepayHistory() error %v", ok.Name, err)
	}
}

func TestTradeOneClickRepay(t *testing.T) {
	t.Parallel()
	sharedtestvalues.SkipTestIfCredentialsUnset(t, ok, canManipulateRealOrders)

	if _, err := ok.TradeOneClickRepay(context.Background(), TradeOneClickRepayParam{
		DebtCurrency:  []string{"BTC"},
		RepayCurrency: "USDT",
	}); err != nil {
		t.Errorf("%s TradeOneClickRepay() error %v", ok.Name, err)
	}
}

func TestGetCounterparties(t *testing.T) {
	t.Parallel()
	sharedtestvalues.SkipTestIfCredentialsUnset(t, ok)

	if _, err := ok.GetCounterparties(context.Background()); err != nil && !strings.Contains(err.Error(), "code: 70006 message: Does not meet the minimum asset requirement.") {
		t.Error("Okx GetCounterparties() error", err)
	}
}

const createRFQInputJSON = `{"anonymous": true,"counterparties":["Trader1","Trader2"],"clRfqId":"rfq01","legs":[{"sz":"25","side":"buy","instId":"BTCUSD-221208-100000-C"},{"sz":"150","side":"buy","instId":"ETH-USDT","tgtCcy":"base_ccy"}]}`

func TestCreateRFQ(t *testing.T) {
	t.Parallel()
	sharedtestvalues.SkipTestIfCredentialsUnset(t, ok, canManipulateRealOrders)

	var input CreateRFQInput
	if err := json.Unmarshal([]byte(createRFQInputJSON), &input); err != nil {
		t.Error("Okx Decerializing to CreateRFQInput", err)
	}
	if _, err := ok.CreateRFQ(context.Background(), input); err != nil {
		t.Error("Okx CreateRFQ() error", err)
	}
}

func TestCancelRFQ(t *testing.T) {
	t.Parallel()
	sharedtestvalues.SkipTestIfCredentialsUnset(t, ok, canManipulateRealOrders)

	_, err := ok.CancelRFQ(context.Background(), CancelRFQRequestParam{})
	if err != nil && !errors.Is(err, errMissingRFQIDANDClientSuppliedRFQID) {
		t.Errorf("Okx CancelRFQ() expecting %v, but found %v", errMissingRFQIDANDClientSuppliedRFQID, err)
	}
	_, err = ok.CancelRFQ(context.Background(), CancelRFQRequestParam{
		ClientSuppliedRFQID: "somersdjskfjsdkfjxvxv",
	})
	if err != nil {
		t.Error("Okx CancelRFQ() error", err)
	}
}

func TestMultipleCancelRFQ(t *testing.T) {
	t.Parallel()
	sharedtestvalues.SkipTestIfCredentialsUnset(t, ok, canManipulateRealOrders)

	_, err := ok.CancelMultipleRFQs(context.Background(), CancelRFQRequestsParam{})
	if err != nil && !errors.Is(err, errMissingRFQIDANDClientSuppliedRFQID) {
		t.Errorf("Okx CancelMultipleRFQs() expecting %v, but found %v", errMissingRFQIDANDClientSuppliedRFQID, err)
	}
	_, err = ok.CancelMultipleRFQs(context.Background(), CancelRFQRequestsParam{
		ClientSuppliedRFQID: []string{"somersdjskfjsdkfjxvxv"},
	})
	if err != nil {
		t.Error("Okx CancelMultipleRFQs() error", err)
	}
}

func TestCancelAllRFQs(t *testing.T) {
	t.Parallel()
	sharedtestvalues.SkipTestIfCredentialsUnset(t, ok, canManipulateRealOrders)

	if _, err := ok.CancelAllRFQs(context.Background()); err != nil {
		t.Errorf("%s CancelAllRFQs() error %v", ok.Name, err)
	}
}

func TestExecuteQuote(t *testing.T) {
	t.Parallel()
	sharedtestvalues.SkipTestIfCredentialsUnset(t, ok, canManipulateRealOrders)

	_, err := ok.ExecuteQuote(context.Background(), ExecuteQuoteParams{})
	if err != nil && !errors.Is(err, errMissingRfqIDOrQuoteID) {
		t.Errorf("Okx ExecuteQuote() expected %v, but found %v", errMissingRfqIDOrQuoteID, err)
	}
	if _, err = ok.ExecuteQuote(context.Background(), ExecuteQuoteParams{
		RfqID:   "22540",
		QuoteID: "84073",
	}); err != nil {
		t.Error("Okx ExecuteQuote() error", err)
	}
}

func TestSetQuoteProducts(t *testing.T) {
	t.Parallel()
	sharedtestvalues.SkipTestIfCredentialsUnset(t, ok)

	if _, err := ok.SetQuoteProducts(context.Background(), []SetQuoteProductParam{
		{
			InstrumentType: "SWAP",
			Data: []MakerInstrumentSetting{
				{
					Underlying:     "BTC-USD",
					MaxBlockSize:   10000,
					MakerPriceBand: 5,
				},
				{
					Underlying: "ETH-USDT",
				},
			},
		}}); err != nil {
		t.Errorf("%s SetQuoteProducts() error %v", ok.Name, err)
	}
}

func TestResetMMPStatus(t *testing.T) {
	t.Parallel()
	sharedtestvalues.SkipTestIfCredentialsUnset(t, ok)

	if _, err := ok.ResetMMPStatus(context.Background()); err != nil && !strings.Contains(err.Error(), "No permission to use this API") {
		t.Errorf("%s ResetMMPStatus() error %v", ok.Name, err)
	}
}

func TestCreateQuote(t *testing.T) {
	t.Parallel()
	sharedtestvalues.SkipTestIfCredentialsUnset(t, ok, canManipulateRealOrders)

	if _, err := ok.CreateQuote(context.Background(), CreateQuoteParams{}); err != nil && !errors.Is(err, errMissingRfqID) {
		t.Errorf("Okx CreateQuote() expecting %v, but found %v", errMissingRfqID, err)
	}
	if _, err := ok.CreateQuote(context.Background(), CreateQuoteParams{
		RfqID:     "12345",
		QuoteSide: order.Buy,
		Legs: []QuoteLeg{
			{
				Price:          1234,
				SizeOfQuoteLeg: 2,
				InstrumentID:   "SOL-USD-220909",
				Side:           order.Sell,
			},
			{
				Price:          1234,
				SizeOfQuoteLeg: 1,
				InstrumentID:   "SOL-USD-220909",
				Side:           order.Buy,
			},
		},
	}); err != nil {
		t.Errorf("%s CreateQuote() error %v", ok.Name, err)
	}
}

func TestCancelQuote(t *testing.T) {
	t.Parallel()
	sharedtestvalues.SkipTestIfCredentialsUnset(t, ok, canManipulateRealOrders)

	if _, err := ok.CancelQuote(context.Background(), CancelQuoteRequestParams{}); err != nil && !errors.Is(err, errMissingQuoteIDOrClientSuppliedQuoteID) {
		t.Error("Okx CancelQuote() error", err)
	}
	if _, err := ok.CancelQuote(context.Background(), CancelQuoteRequestParams{
		QuoteID: "1234",
	}); err != nil {
		t.Error("Okx CancelQuote() error", err)
	}
	if _, err := ok.CancelQuote(context.Background(), CancelQuoteRequestParams{
		ClientSuppliedQuoteID: "1234",
	}); err != nil {
		t.Error("Okx CancelQuote() error", err)
	}
}

func TestCancelMultipleQuote(t *testing.T) {
	t.Parallel()
	sharedtestvalues.SkipTestIfCredentialsUnset(t, ok, canManipulateRealOrders)

	if _, err := ok.CancelMultipleQuote(context.Background(), CancelQuotesRequestParams{}); err != nil && !errors.Is(errMissingEitherQuoteIDAOrClientSuppliedQuoteIDs, err) {
		t.Error("Okx CancelQuote() error", err)
	}
	if _, err := ok.CancelMultipleQuote(context.Background(), CancelQuotesRequestParams{
		QuoteIDs: []string{"1150", "1151", "1152"},
		// Block trades require a minimum of $100,000 in assets in your trading account
	}); err != nil {
		t.Error("Okx CancelQuote() error", err)
	}
}

func TestCancelAllQuotes(t *testing.T) {
	t.Parallel()
	sharedtestvalues.SkipTestIfCredentialsUnset(t, ok, canManipulateRealOrders)

	time, err := ok.CancelAllQuotes(context.Background())
	switch {
	case err != nil:
		t.Error("Okx CancelAllQuotes() error", err)
	case err == nil && time.IsZero():
		t.Error("Okx CancelAllQuotes() zero timestamp message ")
	}
}

func TestGetRFQs(t *testing.T) {
	t.Parallel()
	sharedtestvalues.SkipTestIfCredentialsUnset(t, ok)

	if _, err := ok.GetRfqs(context.Background(), &RfqRequestParams{
		Limit: 1,
	}); err != nil {
		t.Error("Okx GetRfqs() error", err)
	}
}

func TestGetQuotes(t *testing.T) {
	t.Parallel()
	sharedtestvalues.SkipTestIfCredentialsUnset(t, ok)

	if _, err := ok.GetQuotes(context.Background(), &QuoteRequestParams{
		Limit: 3,
	}); err != nil {
		t.Error("Okx GetQuotes() error", err)
	}
}

func TestGetRFQTrades(t *testing.T) {
	t.Parallel()
	sharedtestvalues.SkipTestIfCredentialsUnset(t, ok)

	if _, err := ok.GetRFQTrades(context.Background(), &RFQTradesRequestParams{
		Limit: 1,
	}); err != nil {
		t.Error("Okx GetRFQTrades() error", err)
	}
}

func TestGetPublicTrades(t *testing.T) {
	t.Parallel()
	sharedtestvalues.SkipTestIfCredentialsUnset(t, ok)

	if _, err := ok.GetPublicTrades(context.Background(), "", "", 3); err != nil {
		t.Error("Okx GetPublicTrades() error", err)
	}
}

func TestGetFundingCurrencies(t *testing.T) {
	t.Parallel()
	sharedtestvalues.SkipTestIfCredentialsUnset(t, ok)

	if _, err := ok.GetFundingCurrencies(context.Background()); err != nil {
		t.Error("Okx  GetFundingCurrencies() error", err)
	}
}

func TestGetBalance(t *testing.T) {
	t.Parallel()
	sharedtestvalues.SkipTestIfCredentialsUnset(t, ok)

	if _, err := ok.GetBalance(context.Background(), ""); err != nil {
		t.Error("Okx GetBalance() error", err)
	}
}

func TestGetAccountAssetValuation(t *testing.T) {
	t.Parallel()
	sharedtestvalues.SkipTestIfCredentialsUnset(t, ok)

	if _, err := ok.GetAccountAssetValuation(context.Background(), ""); err != nil {
		t.Error("Okx  GetAccountAssetValuation() error", err)
	}
}

func TestFundingTransfer(t *testing.T) {
	t.Parallel()
	sharedtestvalues.SkipTestIfCredentialsUnset(t, ok, canManipulateRealOrders)

	if _, err := ok.FundingTransfer(context.Background(), &FundingTransferRequestInput{
		Amount:   12.000,
		To:       "6",
		From:     "18",
		Currency: "BTC",
	}); err != nil {
		t.Error("Okx FundingTransfer() error", err)
	}
}

func TestGetFundsTransferState(t *testing.T) {
	t.Parallel()
	sharedtestvalues.SkipTestIfCredentialsUnset(t, ok)

	if _, err := ok.GetFundsTransferState(context.Background(), "754147", "1232", 1); err != nil && !strings.Contains(err.Error(), "Parameter transId  error") {
		t.Error("Okx GetFundsTransferState() error", err)
	}
}

func TestGetAssetBillsDetails(t *testing.T) {
	t.Parallel()
	sharedtestvalues.SkipTestIfCredentialsUnset(t, ok)
	_, err := ok.GetAssetBillsDetails(context.Background(), "", "", time.Time{}, time.Time{}, 0, 1)
	if err != nil {
		t.Error("Okx GetAssetBillsDetail() error", err)
	}
}

func TestGetLightningDeposits(t *testing.T) {
	t.Parallel()
	sharedtestvalues.SkipTestIfCredentialsUnset(t, ok)

	if _, err := ok.GetLightningDeposits(context.Background(), "BTC", 1.00, 0); err != nil && !strings.Contains(err.Error(), "58355") {
		t.Error("Okx GetLightningDeposits() error", err)
	}
}

func TestGetCurrencyDepositAddress(t *testing.T) {
	t.Parallel()
	sharedtestvalues.SkipTestIfCredentialsUnset(t, ok)

	if _, err := ok.GetCurrencyDepositAddress(context.Background(), "BTC"); err != nil {
		t.Error("Okx GetCurrencyDepositAddress() error", err)
	}
}

func TestGetCurrencyDepositHistory(t *testing.T) {
	t.Parallel()
	sharedtestvalues.SkipTestIfCredentialsUnset(t, ok)

	if _, err := ok.GetCurrencyDepositHistory(context.Background(), "BTC", "", "", time.Time{}, time.Time{}, 0, 1); err != nil {
		t.Error("Okx GetCurrencyDepositHistory() error", err)
	}
}

func TestWithdrawal(t *testing.T) {
	t.Parallel()
	sharedtestvalues.SkipTestIfCredentialsUnset(t, ok, canManipulateRealOrders)

	_, err := ok.Withdrawal(context.Background(), &WithdrawalInput{Amount: 0.1, TransactionFee: 0.00005, Currency: "BTC", WithdrawalDestination: "4", ToAddress: core.BitcoinDonationAddress})
	if err != nil {
		t.Error("Okx Withdrawal error", err)
	}
}

func TestLightningWithdrawal(t *testing.T) {
	t.Parallel()
	sharedtestvalues.SkipTestIfCredentialsUnset(t, ok, canManipulateRealOrders)

	if _, err := ok.LightningWithdrawal(context.Background(), LightningWithdrawalRequestInput{
		Currency: currency.BTC.String(),
		Invoice:  "lnbc100u1psnnvhtpp5yq2x3q5hhrzsuxpwx7ptphwzc4k4wk0j3stp0099968m44cyjg9sdqqcqzpgxqzjcsp5hz",
	}); err != nil {
		t.Error("Okx LightningWithdrawal() error", err)
	}
}

func TestCancelWithdrawal(t *testing.T) {
	t.Parallel()
	sharedtestvalues.SkipTestIfCredentialsUnset(t, ok, canManipulateRealOrders)

	if _, err := ok.CancelWithdrawal(context.Background(), "fjasdfkjasdk"); err != nil {
		t.Error("Okx CancelWithdrawal() error", err.Error())
	}
}

func TestGetWithdrawalHistory(t *testing.T) {
	t.Parallel()
	sharedtestvalues.SkipTestIfCredentialsUnset(t, ok)

	if _, err := ok.GetWithdrawalHistory(context.Background(), "BTC", "", "", "", "", time.Time{}, time.Time{}, 1); err != nil {
		t.Error("Okx GetWithdrawalHistory() error", err)
	}
}

func TestSmallAssetsConvert(t *testing.T) {
	t.Parallel()
	sharedtestvalues.SkipTestIfCredentialsUnset(t, ok, canManipulateRealOrders)

	if _, err := ok.SmallAssetsConvert(context.Background(), []string{"BTC", "USDT"}); err != nil {
		t.Error("Okx SmallAssetsConvert() error", err)
	}
}

func TestGetSavingBalance(t *testing.T) {
	t.Parallel()
	sharedtestvalues.SkipTestIfCredentialsUnset(t, ok)

	if _, err := ok.GetSavingBalance(context.Background(), "BTC"); err != nil {
		t.Error("Okx GetSavingBalance() error", err)
	}
}

func TestSavingsPurchase(t *testing.T) {
	t.Parallel()
	sharedtestvalues.SkipTestIfCredentialsUnset(t, ok, canManipulateRealOrders)

	if _, err := ok.SavingsPurchaseOrRedemption(context.Background(), &SavingsPurchaseRedemptionInput{
		Amount:     123.4,
		Currency:   "BTC",
		Rate:       1,
		ActionType: "purchase",
	}); err != nil {
		t.Error("Okx SavingsPurchaseOrRedemption() error", err)
	}
	if _, err := ok.SavingsPurchaseOrRedemption(context.Background(), &SavingsPurchaseRedemptionInput{
		Amount:     123.4,
		Currency:   "BTC",
		Rate:       1,
		ActionType: "redempt",
	}); err != nil {
		t.Error("Okx SavingsPurchaseOrRedemption() error", err)
	}
}

func TestSetLendingRate(t *testing.T) {
	t.Parallel()
	sharedtestvalues.SkipTestIfCredentialsUnset(t, ok, canManipulateRealOrders)

	if _, err := ok.SetLendingRate(context.Background(), LendingRate{Currency: "BTC", Rate: 2}); err != nil {
		t.Error("Okx SetLendingRate() error", err)
	}
}

func TestGetLendingHistory(t *testing.T) {
	t.Parallel()
	sharedtestvalues.SkipTestIfCredentialsUnset(t, ok)

	if _, err := ok.GetLendingHistory(context.Background(), "USDT", time.Time{}, time.Time{}, 1); err != nil {
		t.Error("Okx GetLendingHostory() error", err)
	}
}

func TestGetPublicBorrowInfo(t *testing.T) {
	t.Parallel()
	if _, err := ok.GetPublicBorrowInfo(context.Background(), ""); err != nil {
		t.Error("Okx GetPublicBorrowInfo() error", err)
	}
	if _, err := ok.GetPublicBorrowInfo(context.Background(), "USDT"); err != nil {
		t.Error("Okx GetPublicBorrowInfo() error", err)
	}
}

func TestGetPublicBorrowHistory(t *testing.T) {
	t.Parallel()
	if _, err := ok.GetPublicBorrowHistory(context.Background(), "USDT", time.Time{}, time.Time{}, 1); err != nil {
		t.Error("Okx GetPublicBorrowHistory() error", err)
	}
}

func TestGetConvertCurrencies(t *testing.T) {
	t.Parallel()
	sharedtestvalues.SkipTestIfCredentialsUnset(t, ok)

	if _, err := ok.GetConvertCurrencies(context.Background()); err != nil {
		t.Error("Okx GetConvertCurrencies() error", err)
	}
}

func TestGetConvertCurrencyPair(t *testing.T) {
	t.Parallel()
	sharedtestvalues.SkipTestIfCredentialsUnset(t, ok)

	if _, err := ok.GetConvertCurrencyPair(context.Background(), "USDT", "BTC"); err != nil {
		t.Error("Okx GetConvertCurrencyPair() error", err)
	}
}

func TestEstimateQuote(t *testing.T) {
	t.Parallel()
	sharedtestvalues.SkipTestIfCredentialsUnset(t, ok, canManipulateRealOrders)

	if _, err := ok.EstimateQuote(context.Background(), &EstimateQuoteRequestInput{
		BaseCurrency:  "BTC",
		QuoteCurrency: "USDT",
		Side:          "sell",
		RFQAmount:     30,
		RFQSzCurrency: "USDT",
	}); err != nil {
		t.Error("Okx EstimateQuote() error", err)
	}
}

func TestConvertTrade(t *testing.T) {
	t.Parallel()
	sharedtestvalues.SkipTestIfCredentialsUnset(t, ok, canManipulateRealOrders)

	if _, err := ok.ConvertTrade(context.Background(), &ConvertTradeInput{
		BaseCurrency:  "BTC",
		QuoteCurrency: "USDT",
		Side:          "Buy",
		Size:          2,
		SizeCurrency:  "USDT",
		QuoteID:       "quoterETH-USDT16461885104612381",
	}); err != nil {
		t.Error("Okx ConvertTrade() error", err)
	}
}

func TestGetConvertHistory(t *testing.T) {
	t.Parallel()
	sharedtestvalues.SkipTestIfCredentialsUnset(t, ok)

	if _, err := ok.GetConvertHistory(context.Background(), time.Time{}, time.Time{}, 1, ""); err != nil {
		t.Error("Okx GetConvertHistory() error", err)
	}
}

func TestGetNonZeroAccountBalance(t *testing.T) {
	t.Parallel()
	sharedtestvalues.SkipTestIfCredentialsUnset(t, ok)

	if _, err := ok.GetNonZeroBalances(context.Background(), ""); err != nil {
		t.Error("Okx GetBalance() error", err)
	}
}

func TestGetPositions(t *testing.T) {
	t.Parallel()
	sharedtestvalues.SkipTestIfCredentialsUnset(t, ok)

	if _, err := ok.GetPositions(context.Background(), "", "", ""); err != nil {
		t.Error("Okx GetPositions() error", err)
	}
}

func TestGetPositionsHistory(t *testing.T) {
	t.Parallel()
	sharedtestvalues.SkipTestIfCredentialsUnset(t, ok)

	if _, err := ok.GetPositionsHistory(context.Background(), "", "", "", 0, 1, time.Time{}, time.Time{}); err != nil {
		t.Error("Okx GetPositionsHistory() error", err)
	}
}

func TestGetAccountAndPositionRisk(t *testing.T) {
	t.Parallel()
	sharedtestvalues.SkipTestIfCredentialsUnset(t, ok)

	if _, err := ok.GetAccountAndPositionRisk(context.Background(), ""); err != nil {
		t.Error("Okx GetAccountAndPositionRisk() error", err)
	}
}

func TestGetBillsDetail(t *testing.T) {
	t.Parallel()
	sharedtestvalues.SkipTestIfCredentialsUnset(t, ok)

	if _, err := ok.GetBillsDetailLast7Days(context.Background(), &BillsDetailQueryParameter{
		Limit: 3,
	}); err != nil {
		t.Error("Okx GetBillsDetailLast7Days() error", err)
	}
}

func TestGetAccountConfiguration(t *testing.T) {
	t.Parallel()
	sharedtestvalues.SkipTestIfCredentialsUnset(t, ok)

	if _, err := ok.GetAccountConfiguration(context.Background()); err != nil {
		t.Error("Okx GetAccountConfiguration() error", err)
	}
}

func TestSetPositionMode(t *testing.T) {
	t.Parallel()
	sharedtestvalues.SkipTestIfCredentialsUnset(t, ok)

	if _, err := ok.SetPositionMode(context.Background(), "net_mode"); err != nil {
		t.Error("Okx SetPositionMode() error", err)
	}
}

func TestSetLeverage(t *testing.T) {
	t.Parallel()
	sharedtestvalues.SkipTestIfCredentialsUnset(t, ok, canManipulateRealOrders)

	if _, err := ok.SetLeverage(context.Background(), SetLeverageInput{
		Currency:     "USDT",
		Leverage:     5,
		MarginMode:   "cross",
		InstrumentID: "BTC-USDT",
	}); err != nil && !errors.Is(err, errNoValidResponseFromServer) {
		t.Error("Okx SetLeverage() error", err)
	}
}

func TestGetMaximumBuySellAmountOROpenAmount(t *testing.T) {
	t.Parallel()
	sharedtestvalues.SkipTestIfCredentialsUnset(t, ok)

	if _, err := ok.GetMaximumBuySellAmountOROpenAmount(context.Background(), "BTC-USDT", "cross", "BTC", "", 5); err != nil {
		t.Error("Okx GetMaximumBuySellAmountOROpenAmount() error", err)
	}
}

func TestGetMaximumAvailableTradableAmount(t *testing.T) {
	t.Parallel()
	sharedtestvalues.SkipTestIfCredentialsUnset(t, ok)

	if _, err := ok.GetMaximumAvailableTradableAmount(context.Background(), "BTC-USDT", "BTC", "cross", true, 123); err != nil && !strings.Contains(err.Error(), "51010") {
		t.Error("Okx GetMaximumAvailableTradableAmount() error", err)
	}
}

func TestIncreaseDecreaseMargin(t *testing.T) {
	t.Parallel()
	sharedtestvalues.SkipTestIfCredentialsUnset(t, ok, canManipulateRealOrders)

	if _, err := ok.IncreaseDecreaseMargin(context.Background(), IncreaseDecreaseMarginInput{
		InstrumentID: "BTC-USDT",
		PositionSide: "long",
		Type:         "add",
		Amount:       1000,
		Currency:     "USD",
	}); err != nil {
		t.Error("Okx IncreaseDecreaseMargin() error", err)
	}
}

func TestGetLeverage(t *testing.T) {
	t.Parallel()
	sharedtestvalues.SkipTestIfCredentialsUnset(t, ok)

	if _, err := ok.GetLeverage(context.Background(), "BTC-USDT", "cross"); err != nil {
		t.Error("Okx GetLeverage() error", err)
	}
}

func TestGetMaximumLoanOfInstrument(t *testing.T) {
	t.Parallel()
	sharedtestvalues.SkipTestIfCredentialsUnset(t, ok)

	if _, err := ok.GetMaximumLoanOfInstrument(context.Background(), "ZRX-BTC", "isolated", "ZRX"); err != nil && !strings.Contains(err.Error(), "51010") {
		t.Error("Okx GetMaximumLoanOfInstrument() error", err)
	}
}

func TestGetFeeRate(t *testing.T) {
	t.Parallel()
	sharedtestvalues.SkipTestIfCredentialsUnset(t, ok)

	if _, err := ok.GetTradeFee(context.Background(), "SPOT", "", ""); err != nil {
		t.Error("Okx GetTradeFeeRate() error", err)
	}
}

func TestGetInterestAccruedData(t *testing.T) {
	t.Parallel()
	sharedtestvalues.SkipTestIfCredentialsUnset(t, ok)

	if _, err := ok.GetInterestAccruedData(context.Background(), 0, 1, "", "", "", time.Time{}, time.Time{}); err != nil {
		t.Error("Okx GetInterestAccruedData() error", err)
	}
}

func TestGetInterestRate(t *testing.T) {
	t.Parallel()
	sharedtestvalues.SkipTestIfCredentialsUnset(t, ok)

	if _, err := ok.GetInterestRate(context.Background(), ""); err != nil {
		t.Error("Okx GetInterestRate() error", err)
	}
}

func TestSetGreeks(t *testing.T) {
	t.Parallel()
	sharedtestvalues.SkipTestIfCredentialsUnset(t, ok, canManipulateRealOrders)

	if _, err := ok.SetGreeks(context.Background(), "PA"); err != nil {
		t.Error("Okx SetGreeks() error", err)
	}
}

func TestIsolatedMarginTradingSettings(t *testing.T) {
	t.Parallel()
	sharedtestvalues.SkipTestIfCredentialsUnset(t, ok, canManipulateRealOrders)

	if _, err := ok.IsolatedMarginTradingSettings(context.Background(), IsolatedMode{
		IsoMode:        "autonomy",
		InstrumentType: "MARGIN",
	}); err != nil {
		t.Error("Okx IsolatedMarginTradingSettings() error", err)
	}
}

func TestGetMaximumWithdrawals(t *testing.T) {
	t.Parallel()
	sharedtestvalues.SkipTestIfCredentialsUnset(t, ok)

	if _, err := ok.GetMaximumWithdrawals(context.Background(), "BTC"); err != nil {
		t.Error("Okx GetMaximumWithdrawals() error", err)
	}
}

func TestGetAccountRiskState(t *testing.T) {
	t.Parallel()
	sharedtestvalues.SkipTestIfCredentialsUnset(t, ok)

	if _, err := ok.GetAccountRiskState(context.Background()); err != nil && !strings.Contains(err.Error(), "51010") {
		t.Error("Okx GetAccountRiskState() error", err)
	}
}

func TestVIPLoansBorrowAndRepay(t *testing.T) {
	t.Parallel()
	sharedtestvalues.SkipTestIfCredentialsUnset(t, ok)

	if _, err := ok.VIPLoansBorrowAndRepay(context.Background(), LoanBorrowAndReplayInput{Currency: "BTC", Side: "borrow", Amount: 12}); err != nil &&
		!strings.Contains(err.Error(), "Your account does not support VIP loan") {
		t.Error("Okx VIPLoansBorrowAndRepay() error", err)
	}
}

func TestGetBorrowAndRepayHistoryForVIPLoans(t *testing.T) {
	t.Parallel()
	sharedtestvalues.SkipTestIfCredentialsUnset(t, ok)

	if _, err := ok.GetBorrowAndRepayHistoryForVIPLoans(context.Background(), "", time.Time{}, time.Time{}, 3); err != nil {
		t.Error("Okx GetBorrowAndRepayHistoryForVIPLoans() error", err)
	}
}

func TestGetBorrowInterestAndLimit(t *testing.T) {
	t.Parallel()
	sharedtestvalues.SkipTestIfCredentialsUnset(t, ok)

	if _, err := ok.GetBorrowInterestAndLimit(context.Background(), 1, "BTC"); err != nil && !strings.Contains(err.Error(), "59307") { // You are not eligible for VIP loans
		t.Error("Okx GetBorrowInterestAndLimit() error", err)
	}
}

func TestPositionBuilder(t *testing.T) {
	t.Parallel()
	sharedtestvalues.SkipTestIfCredentialsUnset(t, ok)

	if _, err := ok.PositionBuilder(context.Background(), PositionBuilderInput{
		ImportExistingPosition: true,
	}); err != nil {
		t.Error("Okx PositionBuilder() error", err)
	}
}

func TestGetGreeks(t *testing.T) {
	t.Parallel()
	sharedtestvalues.SkipTestIfCredentialsUnset(t, ok)

	if _, err := ok.GetGreeks(context.Background(), ""); err != nil && !strings.Contains(err.Error(), "Unsupported operation") {
		t.Error("Okx GetGreeks() error", err)
	}
}

func TestGetPMLimitation(t *testing.T) {
	t.Parallel()
	sharedtestvalues.SkipTestIfCredentialsUnset(t, ok)

	if _, err := ok.GetPMLimitation(context.Background(), "SWAP", "BTC-USDT"); err != nil {
		t.Errorf("%s GetPMLimitation() error %v", ok.Name, err)
	}
}

func TestViewSubaccountList(t *testing.T) {
	t.Parallel()
	sharedtestvalues.SkipTestIfCredentialsUnset(t, ok)

	if _, err := ok.ViewSubAccountList(context.Background(), false, "", time.Time{}, time.Time{}, 2); err != nil {
		t.Error("Okx ViewSubaccountList() error", err)
	}
}

func TestResetSubAccountAPIKey(t *testing.T) {
	t.Parallel()
	sharedtestvalues.SkipTestIfCredentialsUnset(t, ok)

	if _, err := ok.ResetSubAccountAPIKey(context.Background(), &SubAccountAPIKeyParam{
		SubAccountName:   "sam",
		APIKey:           apiKey,
		APIKeyPermission: "trade",
	}); err != nil && !strings.Contains(err.Error(), "Parameter subAcct can not be empty.") {
		t.Errorf("%s ResetSubAccountAPIKey() error %v", ok.Name, err)
	}
	if _, err := ok.ResetSubAccountAPIKey(context.Background(), &SubAccountAPIKeyParam{
		SubAccountName: "sam",
		APIKey:         apiKey,
		Permissions:    []string{"trade", "read"},
	}); err != nil && !strings.Contains(err.Error(), "Parameter subAcct can not be empty.") {
		t.Errorf("%s ResetSubAccountAPIKey() error %v", ok.Name, err)
	}
}

func TestGetSubaccountTradingBalance(t *testing.T) {
	t.Parallel()
	sharedtestvalues.SkipTestIfCredentialsUnset(t, ok)

	if _, err := ok.GetSubaccountTradingBalance(context.Background(), ""); err != nil && !errors.Is(err, errMissingRequiredParameterSubaccountName) {
		t.Errorf("Okx GetSubaccountTradingBalance() expecting \"%v\", but found \"%v\"", errMissingRequiredParameterSubaccountName, err)
	}
	if _, err := ok.GetSubaccountTradingBalance(context.Background(), "test1"); err != nil && !strings.Contains(err.Error(), "sub-account does not exist") {
		t.Error("Okx GetSubaccountTradingBalance() error", err)
	}
}

func TestGetSubaccountFundingBalance(t *testing.T) {
	t.Parallel()
	sharedtestvalues.SkipTestIfCredentialsUnset(t, ok)

	if _, err := ok.GetSubaccountFundingBalance(context.Background(), "test1", ""); err != nil && !strings.Contains(err.Error(), "Sub-account test1 does not exists") && !strings.Contains(err.Error(), "59510") {
		t.Error("Okx GetSubaccountFundingBalance() error", err)
	}
}

func TestHistoryOfSubaccountTransfer(t *testing.T) {
	t.Parallel()
	sharedtestvalues.SkipTestIfCredentialsUnset(t, ok)

	if _, err := ok.HistoryOfSubaccountTransfer(context.Background(), "", "0", "", time.Time{}, time.Time{}, 1); err != nil {
		t.Error("Okx HistoryOfSubaccountTransfer() error", err)
	}
}

func TestMasterAccountsManageTransfersBetweenSubaccounts(t *testing.T) {
	t.Parallel()
	sharedtestvalues.SkipTestIfCredentialsUnset(t, ok, canManipulateRealOrders)

	if _, err := ok.MasterAccountsManageTransfersBetweenSubaccounts(context.Background(), SubAccountAssetTransferParams{Currency: "BTC", Amount: 1200, From: 9, To: 9, FromSubAccount: "", ToSubAccount: "", LoanTransfer: true}); err != nil && !errors.Is(err, errInvalidSubaccount) {
		t.Error("Okx MasterAccountsManageTransfersBetweenSubaccounts() error", err)
	}
	if _, err := ok.MasterAccountsManageTransfersBetweenSubaccounts(context.Background(), SubAccountAssetTransferParams{Currency: "BTC", Amount: 1200, From: 8, To: 8, FromSubAccount: "", ToSubAccount: "", LoanTransfer: true}); err != nil && !errors.Is(err, errInvalidSubaccount) {
		t.Error("Okx MasterAccountsManageTransfersBetweenSubaccounts() error", err)
	}
	if _, err := ok.MasterAccountsManageTransfersBetweenSubaccounts(context.Background(), SubAccountAssetTransferParams{Currency: "BTC", Amount: 1200, From: 6, To: 6, FromSubAccount: "test1", ToSubAccount: "test2", LoanTransfer: true}); err != nil && !strings.Contains(err.Error(), "Sub-account test1 does not exists") {
		t.Error("Okx MasterAccountsManageTransfersBetweenSubaccounts() error", err)
	}
}

func TestSetPermissionOfTransferOut(t *testing.T) {
	t.Parallel()
	sharedtestvalues.SkipTestIfCredentialsUnset(t, ok)

	if _, err := ok.SetPermissionOfTransferOut(context.Background(), PermissionOfTransfer{SubAcct: "Test1"}); err != nil && !strings.Contains(err.Error(), "Sub-account does not exist") {
		t.Error("Okx SetPermissionOfTransferOut() error", err)
	}
}

func TestGetCustodyTradingSubaccountList(t *testing.T) {
	t.Parallel()
	sharedtestvalues.SkipTestIfCredentialsUnset(t, ok)

	if _, err := ok.GetCustodyTradingSubaccountList(context.Background(), ""); err != nil {
		t.Error("Okx GetCustodyTradingSubaccountList() error", err)
	}
}

const gridTradingPlaceOrder = `{"instId": "BTC-USD-SWAP","algoOrdType": "contract_grid","maxPx": "5000","minPx": "400","gridNum": "10","runType": "1","sz": "200", "direction": "long","lever": "2"}`

func TestPlaceGridAlgoOrder(t *testing.T) {
	t.Parallel()
	sharedtestvalues.SkipTestIfCredentialsUnset(t, ok, canManipulateRealOrders)

	var input GridAlgoOrder
	if err := json.Unmarshal([]byte(gridTradingPlaceOrder), &input); err != nil {
		t.Error("Okx Decerializing to GridALgoOrder error", err)
	}
	if _, err := ok.PlaceGridAlgoOrder(context.Background(), &input); err != nil {
		t.Error("Okx PlaceGridAlgoOrder() error", err)
	}
}

const gridOrderAmendAlgo = `{
    "algoId":"448965992920907776",
    "instId":"BTC-USDT",
    "slTriggerPx":"1200",
    "tpTriggerPx":""
}`

func TestAmendGridAlgoOrder(t *testing.T) {
	t.Parallel()
	sharedtestvalues.SkipTestIfCredentialsUnset(t, ok, canManipulateRealOrders)

	var input GridAlgoOrderAmend
	if err := json.Unmarshal([]byte(gridOrderAmendAlgo), &input); err != nil {
		t.Error("Okx Decerializing to GridAlgoOrderAmend error", err)
	}
	if _, err := ok.AmendGridAlgoOrder(context.Background(), input); err != nil {
		t.Error("Okx AmendGridAlgoOrder() error", err)
	}
}

const stopGridAlgoOrderJSON = `{"algoId":"198273485",	"instId":"BTC-USDT",	"stopType":"1",	"algoOrdType":"grid"}`

func TestStopGridAlgoOrder(t *testing.T) {
	t.Parallel()
	sharedtestvalues.SkipTestIfCredentialsUnset(t, ok, canManipulateRealOrders)

	var resp StopGridAlgoOrderRequest
	if err := json.Unmarshal([]byte(stopGridAlgoOrderJSON), &resp); err != nil {
		t.Error("error deserializing to StopGridAlgoOrder error", err)
	}
	if _, err := ok.StopGridAlgoOrder(context.Background(), []StopGridAlgoOrderRequest{
		resp,
	}); err != nil && !strings.Contains(err.Error(), "The strategy does not exist or has stopped") {
		t.Error("Okx StopGridAlgoOrder() error", err)
	}
}

func TestGetGridAlgoOrdersList(t *testing.T) {
	t.Parallel()
	sharedtestvalues.SkipTestIfCredentialsUnset(t, ok)

	if _, err := ok.GetGridAlgoOrdersList(context.Background(), "grid", "", "", "", "", "", 1); err != nil {
		t.Error("Okx GetGridAlgoOrdersList() error", err)
	}
}

func TestGetGridAlgoOrderHistory(t *testing.T) {
	t.Parallel()
	sharedtestvalues.SkipTestIfCredentialsUnset(t, ok)

	if _, err := ok.GetGridAlgoOrderHistory(context.Background(), "contract_grid", "", "", "", "", "", 1); err != nil {
		t.Error("Okx GetGridAlgoOrderHistory() error", err)
	}
}

func TestGetGridAlgoOrderDetails(t *testing.T) {
	t.Parallel()
	sharedtestvalues.SkipTestIfCredentialsUnset(t, ok)

	if _, err := ok.GetGridAlgoOrderDetails(context.Background(), "grid", ""); err != nil && !errors.Is(err, errMissingAlgoOrderID) {
		t.Errorf("Okx GetGridAlgoOrderDetails() expecting %v, but found %v error", errMissingAlgoOrderID, err)
	}
	if _, err := ok.GetGridAlgoOrderDetails(context.Background(), "grid", "7878"); err != nil && !strings.Contains(err.Error(), "Order does not exist") {
		t.Error("Okx GetGridAlgoOrderDetails() error", err)
	}
}

func TestGetGridAlgoSubOrders(t *testing.T) {
	t.Parallel()
	sharedtestvalues.SkipTestIfCredentialsUnset(t, ok)

	if _, err := ok.GetGridAlgoSubOrders(context.Background(), "", "", "", "", "", "", 2); err != nil && !errors.Is(err, errMissingAlgoOrderType) {
		t.Errorf("Okx GetGridAlgoSubOrders() expecting %v, but found %v", err, errMissingAlgoOrderType)
	}
	if _, err := ok.GetGridAlgoSubOrders(context.Background(), "grid", "", "", "", "", "", 2); err != nil && !errors.Is(err, errMissingAlgoOrderID) {
		t.Errorf("Okx GetGridAlgoSubOrders() expecting %v, but found %v", err, errMissingAlgoOrderID)
	}
	if _, err := ok.GetGridAlgoSubOrders(context.Background(), "grid", "1234", "", "", "", "", 2); err != nil && !errors.Is(err, errMissingSubOrderType) {
		t.Errorf("Okx GetGridAlgoSubOrders() expecting %v, but found %v", err, errMissingSubOrderType)
	}
	if _, err := ok.GetGridAlgoSubOrders(context.Background(), "grid", "1234", "live", "", "", "", 2); err != nil && !errors.Is(err, errMissingSubOrderType) {
		t.Errorf("Okx GetGridAlgoSubOrders() expecting %v, but found %v", err, errMissingSubOrderType)
	}
}

const spotGridAlgoOrderPosition = `{"adl": "1","algoId": "449327675342323712","avgPx": "29215.0142857142857149","cTime": "1653400065917","ccy": "USDT","imr": "2045.386","instId": "BTC-USDT-SWAP","instType": "SWAP","last": "29206.7","lever": "5","liqPx": "661.1684795867162","markPx": "29213.9","mgnMode": "cross","mgnRatio": "217.19370606167573","mmr": "40.907720000000005","notionalUsd": "10216.70307","pos": "35","posSide": "net","uTime": "1653400066938","upl": "1.674999999999818","uplRatio": "0.0008190504784478"}`

func TestGetGridAlgoOrderPositions(t *testing.T) {
	t.Parallel()
	sharedtestvalues.SkipTestIfCredentialsUnset(t, ok)

	var resp AlgoOrderPosition
	if err := json.Unmarshal([]byte(spotGridAlgoOrderPosition), &resp); err != nil {
		t.Error("Okx Decerializing to AlgoOrderPosition error", err)
	}
	if _, err := ok.GetGridAlgoOrderPositions(context.Background(), "", ""); err != nil && !errors.Is(err, errInvalidAlgoOrderType) {
		t.Errorf("Okx GetGridAlgoOrderPositions() expecting %v, but found %v", errInvalidAlgoOrderType, err)
	}
	if _, err := ok.GetGridAlgoOrderPositions(context.Background(), "contract_grid", ""); err != nil && !errors.Is(err, errMissingAlgoOrderID) {
		t.Errorf("Okx GetGridAlgoOrderPositions() expecting %v, but found %v", errMissingAlgoOrderID, err)
	}
	if _, err := ok.GetGridAlgoOrderPositions(context.Background(), "contract_grid", ""); err != nil && !errors.Is(err, errMissingAlgoOrderID) {
		t.Errorf("Okx GetGridAlgoOrderPositions() expecting %v, but found %v", errMissingAlgoOrderID, err)
	}
	if _, err := ok.GetGridAlgoOrderPositions(context.Background(), "contract_grid", "448965992920907776"); err != nil && !strings.Contains(err.Error(), "The strategy does not exist or has stopped") {
		t.Errorf("Okx GetGridAlgoOrderPositions() expecting %v, but found %v", errMissingAlgoOrderID, err)
	}
}

func TestSpotGridWithdrawProfit(t *testing.T) {
	t.Parallel()
	sharedtestvalues.SkipTestIfCredentialsUnset(t, ok, canManipulateRealOrders)

	if _, err := ok.SpotGridWithdrawProfit(context.Background(), ""); err != nil && !errors.Is(err, errMissingAlgoOrderID) {
		t.Errorf("Okx SpotGridWithdrawProfit() expecting %v, but found %v", errMissingAlgoOrderID, err)
	}
	if _, err := ok.SpotGridWithdrawProfit(context.Background(), "1234"); err != nil {
		t.Error("Okx SpotGridWithdrawProfit() error", err)
	}
}

func TestComputeMarginBalance(t *testing.T) {
	t.Parallel()
	sharedtestvalues.SkipTestIfCredentialsUnset(t, ok)

	if _, err := ok.ComputeMarginBalance(context.Background(), MarginBalanceParam{
		AlgoID: "123456",
		Type:   "other",
	}); err != nil && !errors.Is(err, errInvalidMarginTypeAdjust) {
		t.Errorf("%s ComputeMarginBalance() expected %v, but found %v", ok.Name, errInvalidMarginTypeAdjust, err)
	}
	if _, err := ok.ComputeMarginBalance(context.Background(), MarginBalanceParam{
		AlgoID: "123456",
		Type:   "add",
	}); err != nil && !strings.Contains(err.Error(), "The strategy does not exist or has stopped") {
		t.Errorf("%s ComputeMarginBalance() error %v", ok.Name, err)
	}
}

func TestAdjustMarginBalance(t *testing.T) {
	t.Parallel()
	sharedtestvalues.SkipTestIfCredentialsUnset(t, ok, canManipulateRealOrders)

	if _, err := ok.AdjustMarginBalance(context.Background(), MarginBalanceParam{
		AlgoID: "1234",
		Type:   "add",
		Amount: 12345,
	}); err != nil {
		t.Errorf("%s AdjustMarginBalance() error %v", ok.Name, err)
	}
}

const gridAIParamJSON = `{"algoOrdType": "grid","annualizedRate": "1.5849","ccy": "USDT","direction": "",	"duration": "7D","gridNum": "5","instId": "BTC-USDT","lever": "0","maxPx": "21373.3","minInvestment": "0.89557758",	"minPx": "15544.2",	"perMaxProfitRate": "0.0733865364573281","perMinProfitRate": "0.0561101403446263","runType": "1"}`

func TestGetGridAIParameter(t *testing.T) {
	t.Parallel()
	var response GridAIParameterResponse
	if err := json.Unmarshal([]byte(gridAIParamJSON), &response); err != nil {
		t.Errorf("%s error while deserializing to GridAIParameterResponse error %v", ok.Name, err)
	}
	if _, err := ok.GetGridAIParameter(context.Background(), "grid", "BTC-USDT", "", ""); err != nil {
		t.Errorf("%s GetGridAIParameter() error %v", ok.Name, err)
	}
}
func TestGetOffers(t *testing.T) {
	t.Parallel()
	sharedtestvalues.SkipTestIfCredentialsUnset(t, ok)

	if _, err := ok.GetOffers(context.Background(), "", "", ""); err != nil {
		t.Errorf("%s GetOffers() error %v", ok.Name, err)
	}
}

func TestPurchase(t *testing.T) {
	t.Parallel()
	sharedtestvalues.SkipTestIfCredentialsUnset(t, ok, canManipulateRealOrders)

	if _, err := ok.Purchase(context.Background(), PurchaseRequestParam{
		ProductID: "1234",
		InvestData: []PurchaseInvestDataItem{
			{
				Currency: "BTC",
				Amount:   100,
			},
			{
				Currency: "ETH",
				Amount:   100,
			},
		},
		Term: 30,
	}); err != nil {
		t.Errorf("%s Purchase() %v", ok.Name, err)
	}
}

func TestRedeem(t *testing.T) {
	t.Parallel()
	sharedtestvalues.SkipTestIfCredentialsUnset(t, ok, canManipulateRealOrders)

	if _, err := ok.Redeem(context.Background(), RedeemRequestParam{
		OrderID:          "754147",
		ProtocolType:     "defi",
		AllowEarlyRedeem: true,
	}); err != nil && !strings.Contains(err.Error(), "Order not found") {
		t.Errorf("%s Redeem() error %v", ok.Name, err)
	}
}

func TestCancelPurchaseOrRedemption(t *testing.T) {
	t.Parallel()
	sharedtestvalues.SkipTestIfCredentialsUnset(t, ok, canManipulateRealOrders)

	if _, err := ok.CancelPurchaseOrRedemption(context.Background(), CancelFundingParam{
		OrderID:      "754147",
		ProtocolType: "defi",
	}); err != nil && !strings.Contains(err.Error(), "Order not found") {
		t.Errorf("%s CancelPurchaseOrRedemption() error %v", ok.Name, err)
	}
}

func TestGetEarnActiveOrders(t *testing.T) {
	t.Parallel()
	sharedtestvalues.SkipTestIfCredentialsUnset(t, ok)

	if _, err := ok.GetEarnActiveOrders(context.Background(), "", "", "", ""); err != nil {
		t.Errorf("%s GetEarnActiveOrders() error %v", ok.Name, err)
	}
}

func TestGetFundingOrderHistory(t *testing.T) {
	t.Parallel()
	sharedtestvalues.SkipTestIfCredentialsUnset(t, ok)

	if _, err := ok.GetFundingOrderHistory(context.Background(), "", "", "", time.Time{}, time.Time{}, 1); err != nil {
		t.Errorf("%s GetFundingOrderHistory() error %v", ok.Name, err)
	}
}

func TestSystemStatusResponse(t *testing.T) {
	t.Parallel()
	if _, err := ok.SystemStatusResponse(context.Background(), "completed"); err != nil {
		t.Error("Okx SystemStatusResponse() error", err)
	}
}

/**********************************  Wrapper Functions **************************************/

func TestFetchTradablePairs(t *testing.T) {
	t.Parallel()
	if _, err := ok.FetchTradablePairs(context.Background(), asset.Options); err != nil {
		t.Error("Okx FetchTradablePairs() error", err)
	}
}

func TestUpdateTradablePairs(t *testing.T) {
	t.Parallel()
	if err := ok.UpdateTradablePairs(context.Background(), true); err != nil {
		t.Error("Okx UpdateTradablePairs() error", err)
	}
}

func TestUpdateOrderExecutionLimits(t *testing.T) {
	t.Parallel()

	type limitTest struct {
		pair currency.Pair
		step float64
		min  float64
	}

	tests := map[asset.Item][]limitTest{
		asset.Spot: {
			{currency.NewPair(currency.ETH, currency.USDT), 0.01, 0.0001},
			{currency.NewPair(currency.BTC, currency.USDT), 0.1, 0.00001},
		},
		asset.Margin: {
			{currency.NewPair(currency.ETH, currency.USDT), 0.01, 0.0001},
			{currency.NewPair(currency.ETH, currency.BTC), 0.00001, 0.0001},
		},
	}

	for _, a := range []asset.Item{asset.PerpetualSwap, asset.Futures, asset.Options} {
		pairs, err := ok.FetchTradablePairs(context.Background(), a)
		if err != nil {
			t.Errorf("Error fetching dated %s pairs for test: %v", a, err)
		}
		stepIncr := 0.1
		if a == asset.Options {
			stepIncr = 0.0005
		}

		tests[a] = []limitTest{{pairs[0], stepIncr, 1}}
	}

	for _, a := range ok.GetAssetTypes(false) {
		if err := ok.UpdateOrderExecutionLimits(context.Background(), a); err != nil {
			t.Error("Okx UpdateOrderExecutionLimits() error", err)
			continue
		}

		for _, tt := range tests[a] {
			limits, err := ok.GetOrderExecutionLimits(a, tt.pair)
			if err != nil {
				t.Errorf("Okx GetOrderExecutionLimits() error during TestUpdateOrderExecutionLimits; Asset: %s Pair: %s Err: %v", a, tt.pair, err)
				continue
			}

			if got := limits.PriceStepIncrementSize; got != tt.step {
				t.Errorf("Okx UpdateOrderExecutionLimits wrong PriceStepIncrementSize; Asset: %s Pair: %s Expected: %v Got: %v", a, tt.pair, tt.step, got)
			}

			if got := limits.MinAmount; got != tt.min {
				t.Errorf("Okx UpdateOrderExecutionLimits wrong MinAmount; Pair: %s Expected: %v Got: %v", tt.pair, tt.min, got)
			}
		}
	}
}

func TestUpdateTicker(t *testing.T) {
	t.Parallel()
	if _, err := ok.UpdateTicker(context.Background(), currency.NewPair(currency.BTC, currency.USDT), asset.Spot); err != nil {
		t.Error("Okx UpdateTicker() error", err)
	}
}

func TestUpdateTickers(t *testing.T) {
	t.Parallel()
	if err := ok.UpdateTickers(context.Background(), asset.Spot); err != nil {
		t.Error("Okx UpdateTicker() error", err)
	}
}

func TestFetchTicker(t *testing.T) {
	t.Parallel()
	_, err := ok.FetchTicker(context.Background(), currency.NewPair(currency.BTC, currency.NewCode("USDT-SWAP")), asset.PerpetualSwap)
	if err != nil {
		t.Error("Okx FetchTicker() error", err)
	}
	if _, err = ok.FetchTicker(context.Background(), currency.NewPair(currency.BTC, currency.USDT), asset.Spot); err != nil {
		t.Error("Okx FetchTicker() error", err)
	}
}

func TestFetchOrderbook(t *testing.T) {
	t.Parallel()
	if _, err := ok.FetchOrderbook(context.Background(), currency.NewPair(currency.BTC, currency.USDT), asset.Spot); err != nil {
		t.Error("Okx FetchOrderbook() error", err)
	}
}

func TestUpdateOrderbook(t *testing.T) {
	t.Parallel()
	if _, err := ok.UpdateOrderbook(context.Background(), currency.NewPair(currency.BTC, currency.NewCode("USDT-SWAP")), asset.Spot); err != nil {
		t.Error("Okx UpdateOrderbook() error", err)
	}
}

func TestUpdateAccountInfo(t *testing.T) {
	t.Parallel()
	sharedtestvalues.SkipTestIfCredentialsUnset(t, ok)

	if _, err := ok.UpdateAccountInfo(context.Background(), asset.Spot); err != nil {
		t.Error("Okx UpdateAccountInfo() error", err)
	}
}

func TestFetchAccountInfo(t *testing.T) {
	t.Parallel()
	sharedtestvalues.SkipTestIfCredentialsUnset(t, ok)

	if _, err := ok.FetchAccountInfo(context.Background(), asset.Spot); err != nil {
		t.Error("Okx FetchAccountInfo() error", err)
	}
}

func TestGetAccountFundingHistory(t *testing.T) {
	t.Parallel()
	sharedtestvalues.SkipTestIfCredentialsUnset(t, ok)

	if _, err := ok.GetAccountFundingHistory(context.Background()); err != nil {
		t.Error("Okx GetFundingHistory() error", err)
	}
}

func TestGetWithdrawalsHistory(t *testing.T) {
	t.Parallel()
	sharedtestvalues.SkipTestIfCredentialsUnset(t, ok)

	if _, err := ok.GetWithdrawalsHistory(context.Background(), currency.BTC, asset.Spot); err != nil {
		t.Error("Okx GetWithdrawalsHistory() error", err)
	}
}

func TestGetRecentTrades(t *testing.T) {
	t.Parallel()
	if _, err := ok.GetRecentTrades(context.Background(), currency.NewPair(currency.BTC, currency.USDT), asset.PerpetualSwap); err != nil {
		t.Error("Okx GetRecentTrades() error", err)
	}
}

func TestSubmitOrder(t *testing.T) {
	t.Parallel()
	sharedtestvalues.SkipTestIfCredentialsUnset(t, ok, canManipulateRealOrders)

	var resp WsPlaceOrderInput
	err := json.Unmarshal([]byte(placeOrderArgs), &resp)
	if err != nil {
		t.Fatal(err)
	}
	if len(resp.Arguments) == 0 {
		t.Error("order not found")
	}
	var orderSubmission = &order.Submit{
		Pair: currency.Pair{
			Base:  currency.LTC,
			Quote: currency.BTC,
		},
		Exchange:  ok.Name,
		Side:      order.Buy,
		Type:      order.Limit,
		Price:     1,
		Amount:    1000000000,
		ClientID:  "yeneOrder",
		AssetType: asset.Spot,
	}
	_, err = ok.SubmitOrder(context.Background(), orderSubmission)
	if err != nil {
		t.Error("Okx SubmitOrder() error", err)
	}
}

func TestCancelOrder(t *testing.T) {
	t.Parallel()
	sharedtestvalues.SkipTestIfCredentialsUnset(t, ok, canManipulateRealOrders)

	var orderCancellation = &order.Cancel{
		OrderID:       "1",
		WalletAddress: core.BitcoinDonationAddress,
		AccountID:     "1",
		Pair:          currency.NewPair(currency.LTC, currency.BTC),
		AssetType:     asset.Spot,
	}
	if err := ok.CancelOrder(context.Background(), orderCancellation); err != nil {
		t.Error(err)
	}
}

func TestCancelBatchOrders(t *testing.T) {
	t.Parallel()
	sharedtestvalues.SkipTestIfCredentialsUnset(t, ok, canManipulateRealOrders)

	var orderCancellationParams = []order.Cancel{
		{
			OrderID:       "1",
			WalletAddress: core.BitcoinDonationAddress,
			AccountID:     "1",
			Pair:          currency.NewPair(currency.LTC, currency.BTC),
			AssetType:     asset.Spot,
		},
		{
			OrderID:       "1",
			WalletAddress: core.BitcoinDonationAddress,
			AccountID:     "1",
			Pair:          currency.NewPair(currency.LTC, currency.BTC),
			AssetType:     asset.PerpetualSwap,
		},
	}
	_, err := ok.CancelBatchOrders(context.Background(), orderCancellationParams)
	if err != nil && !strings.Contains(err.Error(), "order does not exist.") {
		t.Error("Okx CancelBatchOrders() error", err)
	}
}

func TestCancelAllOrders(t *testing.T) {
	t.Parallel()
	sharedtestvalues.SkipTestIfCredentialsUnset(t, ok, canManipulateRealOrders)

	if _, err := ok.CancelAllOrders(context.Background(), &order.Cancel{}); err != nil {
		t.Errorf("%s CancelAllOrders() error: %v", ok.Name, err)
	}
}

func TestModifyOrder(t *testing.T) {
	t.Parallel()
	sharedtestvalues.SkipTestIfCredentialsUnset(t, ok, canManipulateRealOrders)

	_, err := ok.ModifyOrder(context.Background(),
		&order.Modify{
			AssetType: asset.Spot,
			Pair:      currency.NewPair(currency.LTC, currency.BTC),
			OrderID:   "1234",
			Price:     123456.44,
			Amount:    123,
		})
	if err != nil {
		t.Errorf("Okx ModifyOrder() error %v", err)
	}
}

func TestGetOrderInfo(t *testing.T) {
	t.Parallel()
	sharedtestvalues.SkipTestIfCredentialsUnset(t, ok)

	enabled, err := ok.GetEnabledPairs(asset.Spot)
	if err != nil {
		t.Error("couldn't find enabled tradable pairs")
	}
	if len(enabled) == 0 {
		t.SkipNow()
	}
	_, err = ok.GetOrderInfo(context.Background(),
		"123", enabled[0], asset.Futures)
	if err != nil && !strings.Contains(err.Error(), "Order does not exist") {
		t.Errorf("Okx GetOrderInfo() expecting %s, but found %v", "Order does not exist", err)
	}
}

func TestGetDepositAddress(t *testing.T) {
	t.Parallel()
	sharedtestvalues.SkipTestIfCredentialsUnset(t, ok)

	if _, err := ok.GetDepositAddress(context.Background(), currency.BTC, "", ""); err != nil && !errors.Is(err, errDepositAddressNotFound) {
		t.Error("Okx GetDepositAddress() error", err)
	}
}

func TestWithdraw(t *testing.T) {
	t.Parallel()
	sharedtestvalues.SkipTestIfCredentialsUnset(t, ok, canManipulateRealOrders)

	withdrawCryptoRequest := withdraw.Request{
		Exchange: ok.Name,
		Amount:   0.00000000001,
		Currency: currency.BTC,
		Crypto: withdraw.CryptoRequest{
			Address: core.BitcoinDonationAddress,
		},
	}
	if _, err := ok.WithdrawCryptocurrencyFunds(context.Background(), &withdrawCryptoRequest); err != nil {
		t.Error("Okx WithdrawCryptoCurrencyFunds() error", err)
	}
}

func TestGetPairFromInstrumentID(t *testing.T) {
	t.Parallel()
	instruments := []string{
		"BTC-USDT",
		"BTC-USDT-SWAP",
		"BTC-USDT-ER33234",
	}
	if _, err := ok.GetPairFromInstrumentID(instruments[0]); err != nil {
		t.Error("Okx GetPairFromInstrumentID() error", err)
	}
	if _, ere := ok.GetPairFromInstrumentID(instruments[1]); ere != nil {
		t.Error("Okx GetPairFromInstrumentID() error", ere)
	}
	if _, erf := ok.GetPairFromInstrumentID(instruments[2]); erf != nil {
		t.Error("Okx GetPairFromInstrumentID() error", erf)
	}
}

func TestGetActiveOrders(t *testing.T) {
	t.Parallel()
	sharedtestvalues.SkipTestIfCredentialsUnset(t, ok)

	pair, err := currency.NewPairFromString("BTC-USD")
	if err != nil {
		t.Error(err)
	}
	var getOrdersRequest = order.MultiOrderRequest{
		Type:      order.Limit,
		Pairs:     currency.Pairs{pair, currency.NewPair(currency.USDT, currency.USD), currency.NewPair(currency.USD, currency.LTC)},
		AssetType: asset.Spot,
		Side:      order.Buy,
	}
	if _, err := ok.GetActiveOrders(context.Background(), &getOrdersRequest); err != nil {
		t.Error("Okx GetActiveOrders() error", err)
	}
}

func TestGetOrderHistory(t *testing.T) {
	t.Parallel()
	sharedtestvalues.SkipTestIfCredentialsUnset(t, ok)

	var getOrdersRequest = order.MultiOrderRequest{
		Type:      order.AnyType,
		AssetType: asset.Spot,
		Side:      order.Buy,
	}
	_, err := ok.GetOrderHistory(context.Background(), &getOrdersRequest)
	if err == nil {
		t.Errorf("Okx GetOrderHistory() Expected: %v. received nil", err)
	} else if err != nil && !errors.Is(err, errMissingAtLeast1CurrencyPair) {
		t.Errorf("Okx GetOrderHistory() Expected: %v, but found %v", errMissingAtLeast1CurrencyPair, err)
	}
	getOrdersRequest.Pairs = []currency.Pair{
		currency.NewPair(currency.LTC,
			currency.BTC)}
	if _, err := ok.GetOrderHistory(context.Background(), &getOrdersRequest); err != nil {
		t.Error("Okx GetOrderHistory() error", err)
	}
}
func TestGetFeeByType(t *testing.T) {
	t.Parallel()
	sharedtestvalues.SkipTestIfCredentialsUnset(t, ok)

	if _, err := ok.GetFeeByType(context.Background(), &exchange.FeeBuilder{
		Amount:  1,
		FeeType: exchange.CryptocurrencyTradeFee,
		Pair: currency.NewPairWithDelimiter(currency.BTC.String(),
			currency.USDT.String(),
			"-"),
		PurchasePrice:       1,
		FiatCurrency:        currency.USD,
		BankTransactionType: exchange.WireTransfer,
	}); err != nil {
		t.Errorf("%s GetFeeByType() error %v", ok.Name, err)
	}
}

func TestValidateAPICredentials(t *testing.T) {
	t.Parallel()
	sharedtestvalues.SkipTestIfCredentialsUnset(t, ok)

	if err := ok.ValidateAPICredentials(context.Background(), asset.Spot); err != nil {
		t.Errorf("%s ValidateAPICredentials() error %v", ok.Name, err)
	}
}

func TestGetHistoricCandles(t *testing.T) {
	t.Parallel()
	pair := currency.NewPair(currency.BTC, currency.USDT)
	startTime := time.Date(2021, 2, 1, 0, 0, 0, 0, time.UTC)
	endTime := startTime.AddDate(0, 0, 100)
	_, err := ok.GetHistoricCandles(context.Background(), pair, asset.Spot, kline.OneDay, startTime, endTime)
	if err != nil {
		t.Fatal(err)
	}

	_, err = ok.GetHistoricCandles(context.Background(), pair, asset.Spot, kline.Interval(time.Hour*4), startTime, endTime)
	if !errors.Is(err, kline.ErrRequestExceedsExchangeLimits) {
		t.Errorf("received: '%v' but expected: '%v'", err, kline.ErrRequestExceedsExchangeLimits)
	}
}

func TestGetHistoricCandlesExtended(t *testing.T) {
	t.Parallel()
	currencyPair := currency.NewPair(currency.BTC, currency.USDT)
	_, err := ok.GetHistoricCandlesExtended(context.Background(), currencyPair, asset.Spot, kline.OneMin, time.Now().Add(-time.Hour), time.Now())
	if err != nil {
		t.Errorf("%s GetHistoricCandlesExtended() error: %v", ok.Name, err)
	}
}

const wsInstrumentPushData = `{"arg": {"channel": "instruments","instType": "FUTURES"},"data": [{"instType": "FUTURES","instId": "BTC-USD-191115","uly": "BTC-USD","category": "1","baseCcy": "","quoteCcy": "","settleCcy": "BTC","ctVal": "10","ctMult": "1","ctValCcy": "USD","optType": "","stk": "","listTime": "","expTime": "","tickSz": "0.01","lotSz": "1","minSz": "1","ctType": "linear","alias": "this_week","state": "live","maxLmtSz":"10000","maxMktSz":"99999","maxTwapSz":"99999","maxIcebergSz":"99999","maxTriggerSz":"9999","maxStopSz":"9999"}]}`

func TestWSInstruments(t *testing.T) {
	t.Parallel()
	if err := ok.WsHandleData([]byte(wsInstrumentPushData)); err != nil {
		t.Errorf("%s Websocket Instruments Push Data error %v", ok.Name, err)
	}
}

var tickerChannelPushData = `{"arg": {"channel": "tickers","instId": "%v"},"data": [{"instType": "SWAP","instId": "%v","last": "9999.99","lastSz": "0.1","askPx": "9999.99","askSz": "11","bidPx": "8888.88","bidSz": "5","open24h": "9000","high24h": "10000","low24h": "8888.88","volCcy24h": "2222","vol24h": "2222","sodUtc0": "2222","sodUtc8": "2222","ts": "1597026383085"}]}`

func TestTickerChannel(t *testing.T) {
	t.Parallel()
	curr := ok.CurrencyPairs.Pairs[asset.PerpetualSwap].Enabled[0]
	if err := ok.WsHandleData([]byte(fmt.Sprintf(tickerChannelPushData, curr, curr))); err != nil {
		t.Error("Okx TickerChannel push data error", err)
	}
}

const openInterestChannelPushData = `{"arg": {"channel": "open-interest","instId": "LTC-USD-SWAP"},"data": [{"instType": "SWAP","instId": "LTC-USD-SWAP","oi": "5000","oiCcy": "555.55","ts": "1597026383085"}]}`

func TestOpenInterestPushData(t *testing.T) {
	t.Parallel()
	if err := ok.WsHandleData([]byte(openInterestChannelPushData)); err != nil {
		t.Error("Okx Open Interest Push Data error", err)
	}
}

var candlesticksPushData = `{"arg": {"channel": "candle1D","instId": "%v"},"data": [["1597026383085","8533.02","8553.74","8527.17","8548.26","45247","529.5858061"]]}`

func TestCandlestickPushData(t *testing.T) {
	t.Parallel()
	if err := ok.WsHandleData([]byte(fmt.Sprintf(candlesticksPushData, ok.CurrencyPairs.Pairs[asset.Futures].Enabled[0]))); err != nil {
		t.Error("Okx Candlestick Push Data error", err)
	}
}

const tradePushDataJSON = `{"arg": {"channel": "trades","instId": "BTC-USDT"},"data": [{"instId": "BTC-USDT","tradeId": "130639474","px": "42219.9","sz": "0.12060306","side": "buy","ts": "1630048897897"}]}`

func TestTradePushData(t *testing.T) {
	t.Parallel()
	if err := ok.WsHandleData([]byte(tradePushDataJSON)); err != nil {
		t.Error("Okx Trade Push Data error", err)
	}
}

const estimatedDeliveryAndExercisePricePushDataJSON = `{"arg": {"args": "estimated-price","instType": "FUTURES","uly": "BTC-USD"},"data": [{"instType": "FUTURES","instId": "BTC-USD-170310","settlePx": "200","ts": "1597026383085"}]}`

func TestEstimatedDeliveryAndExercisePricePushData(t *testing.T) {
	t.Parallel()
	if err := ok.WsHandleData([]byte(estimatedDeliveryAndExercisePricePushDataJSON)); err != nil {
		t.Error("Okx Estimated Delivery and Exercise Price Push Data error", err)
	}
}

const markPricePushData = `{"arg": {"channel": "mark-price","instId": "LTC-USD-190628"},"data": [{"instType": "FUTURES","instId": "LTC-USD-190628","markPx": "0.1","ts": "1597026383085"}]}`

func TestMarkPricePushData(t *testing.T) {
	t.Parallel()
	if err := ok.WsHandleData([]byte(markPricePushData)); err != nil {
		t.Error("Okx Mark Price Push Data error", err)
	}
}

const markPriceCandlestickPushData = `{"arg": {"channel": "mark-price-candle1D","instId": "BTC-USD-190628"},"data": [["1597026383085", "3.721", "3.743", "3.677", "3.708"],["1597026383085", "3.731", "3.799", "3.494", "3.72"]]}`

func TestMarkPriceCandlestickPushData(t *testing.T) {
	t.Parallel()
	if err := ok.WsHandleData([]byte(markPriceCandlestickPushData)); err != nil {
		t.Error("Okx Mark Price Candlestick Push Data error", err)
	}
}

const priceLimitPushDataJSON = `{    "arg": {        "channel": "price-limit",        "instId": "LTC-USD-190628"    },    "data": [{        "instId": "LTC-USD-190628",        "buyLmt": "200",        "sellLmt": "300",        "ts": "1597026383085"    }]}`

func TestPriceLimitPushData(t *testing.T) {
	t.Parallel()
	if err := ok.WsHandleData([]byte(priceLimitPushDataJSON)); err != nil {
		t.Error("Okx Price Limit Push Data error", err)
	}
}

const testSnapshotOrderbookPushData = `{"arg":{"channel":"books","instId":"BTC-USDT"},"action":"snapshot","data":[{"asks":[["0.07026","5","0","1"],["0.07027","765","0","3"],["0.07028","110","0","1"],["0.0703","1264","0","1"],["0.07034","280","0","1"],["0.07035","2255","0","1"],["0.07036","28","0","1"],["0.07037","63","0","1"],["0.07039","137","0","2"],["0.0704","48","0","1"],["0.07041","32","0","1"],["0.07043","3985","0","1"],["0.07057","257","0","1"],["0.07058","7870","0","1"],["0.07059","161","0","1"],["0.07061","4539","0","1"],["0.07068","1438","0","3"],["0.07088","3162","0","1"],["0.07104","99","0","1"],["0.07108","5018","0","1"],["0.07115","1540","0","1"],["0.07129","5080","0","1"],["0.07145","1512","0","1"],["0.0715","5016","0","1"],["0.07171","5026","0","1"],["0.07192","5062","0","1"],["0.07197","1517","0","1"],["0.0726","1511","0","1"],["0.07314","10376","0","1"],["0.07354","1","0","1"],["0.07466","10277","0","1"],["0.07626","269","0","1"],["0.07636","269","0","1"],["0.0809","1","0","1"],["0.08899","1","0","1"],["0.09789","1","0","1"],["0.10768","1","0","1"]],"bids":[["0.07014","56","0","2"],["0.07011","608","0","1"],["0.07009","110","0","1"],["0.07006","1264","0","1"],["0.07004","2347","0","3"],["0.07003","279","0","1"],["0.07001","52","0","1"],["0.06997","91","0","1"],["0.06996","4242","0","2"],["0.06995","486","0","1"],["0.06992","161","0","1"],["0.06991","63","0","1"],["0.06988","7518","0","1"],["0.06976","186","0","1"],["0.06975","71","0","1"],["0.06973","1086","0","1"],["0.06961","513","0","2"],["0.06959","4603","0","1"],["0.0695","186","0","1"],["0.06946","3043","0","1"],["0.06939","103","0","1"],["0.0693","5053","0","1"],["0.06909","5039","0","1"],["0.06888","5037","0","1"],["0.06886","1526","0","1"],["0.06867","5008","0","1"],["0.06846","5065","0","1"],["0.06826","1572","0","1"],["0.06801","1565","0","1"],["0.06748","67","0","1"],["0.0674","111","0","1"],["0.0672","10038","0","1"],["0.06652","1","0","1"],["0.06625","1526","0","1"],["0.06619","10924","0","1"],["0.05986","1","0","1"],["0.05387","1","0","1"],["0.04848","1","0","1"],["0.04363","1","0","1"]],"ts":"1659792392540","checksum":-1462286744}]}`
const updateOrderBookPushDataJSON = `{"arg":{"channel":"books","instId":"BTC-USDT"},"action":"update","data":[{"asks":[["0.07026","5","0","1"],["0.07027","765","0","3"],["0.07028","110","0","1"],["0.0703","1264","0","1"],["0.07034","280","0","1"],["0.07035","2255","0","1"],["0.07036","28","0","1"],["0.07037","63","0","1"],["0.07039","137","0","2"],["0.0704","48","0","1"],["0.07041","32","0","1"],["0.07043","3985","0","1"],["0.07057","257","0","1"],["0.07058","7870","0","1"],["0.07059","161","0","1"],["0.07061","4539","0","1"],["0.07068","1438","0","3"],["0.07088","3162","0","1"],["0.07104","99","0","1"],["0.07108","5018","0","1"],["0.07115","1540","0","1"],["0.07129","5080","0","1"],["0.07145","1512","0","1"],["0.0715","5016","0","1"],["0.07171","5026","0","1"],["0.07192","5062","0","1"],["0.07197","1517","0","1"],["0.0726","1511","0","1"],["0.07314","10376","0","1"],["0.07354","1","0","1"],["0.07466","10277","0","1"],["0.07626","269","0","1"],["0.07636","269","0","1"],["0.0809","1","0","1"],["0.08899","1","0","1"],["0.09789","1","0","1"],["0.10768","1","0","1"]],"bids":[["0.07014","56","0","2"],["0.07011","608","0","1"],["0.07009","110","0","1"],["0.07006","1264","0","1"],["0.07004","2347","0","3"],["0.07003","279","0","1"],["0.07001","52","0","1"],["0.06997","91","0","1"],["0.06996","4242","0","2"],["0.06995","486","0","1"],["0.06992","161","0","1"],["0.06991","63","0","1"],["0.06988","7518","0","1"],["0.06976","186","0","1"],["0.06975","71","0","1"],["0.06973","1086","0","1"],["0.06961","513","0","2"],["0.06959","4603","0","1"],["0.0695","186","0","1"],["0.06946","3043","0","1"],["0.06939","103","0","1"],["0.0693","5053","0","1"],["0.06909","5039","0","1"],["0.06888","5037","0","1"],["0.06886","1526","0","1"],["0.06867","5008","0","1"],["0.06846","5065","0","1"],["0.06826","1572","0","1"],["0.06801","1565","0","1"],["0.06748","67","0","1"],["0.0674","111","0","1"],["0.0672","10038","0","1"],["0.06652","1","0","1"],["0.06625","1526","0","1"],["0.06619","10924","0","1"],["0.05986","1","0","1"],["0.05387","1","0","1"],["0.04848","1","0","1"],["0.04363","1","0","1"]],"ts":"1659792392540","checksum":-1462286744}]}`

func TestSnapshotAndUpdateOrderBookPushData(t *testing.T) {
	t.Parallel()
	if err := ok.WsHandleData([]byte(testSnapshotOrderbookPushData)); err != nil {
		t.Error("Okx Snapshot order book push data error", err)
	}
	if err := ok.WsHandleData([]byte(updateOrderBookPushDataJSON)); err != nil {
		t.Error("Okx Update Order Book Push Data error", err)
	}
}

var snapshotOrderBookPushData = `{"arg":{"channel":"books","instId":"%v"},"action":"snapshot","data":[{"asks":[["0.07026","5","0","1"],["0.07027","765","0","3"],["0.07028","110","0","1"],["0.0703","1264","0","1"],["0.07034","280","0","1"],["0.07035","2255","0","1"],["0.07036","28","0","1"],["0.07037","63","0","1"],["0.07039","137","0","2"],["0.0704","48","0","1"],["0.07041","32","0","1"],["0.07043","3985","0","1"],["0.07057","257","0","1"],["0.07058","7870","0","1"],["0.07059","161","0","1"],["0.07061","4539","0","1"],["0.07068","1438","0","3"],["0.07088","3162","0","1"],["0.07104","99","0","1"],["0.07108","5018","0","1"],["0.07115","1540","0","1"],["0.07129","5080","0","1"],["0.07145","1512","0","1"],["0.0715","5016","0","1"],["0.07171","5026","0","1"],["0.07192","5062","0","1"],["0.07197","1517","0","1"],["0.0726","1511","0","1"],["0.07314","10376","0","1"],["0.07354","1","0","1"],["0.07466","10277","0","1"],["0.07626","269","0","1"],["0.07636","269","0","1"],["0.0809","1","0","1"],["0.08899","1","0","1"],["0.09789","1","0","1"],["0.10768","1","0","1"]],"bids":[["0.07014","56","0","2"],["0.07011","608","0","1"],["0.07009","110","0","1"],["0.07006","1264","0","1"],["0.07004","2347","0","3"],["0.07003","279","0","1"],["0.07001","52","0","1"],["0.06997","91","0","1"],["0.06996","4242","0","2"],["0.06995","486","0","1"],["0.06992","161","0","1"],["0.06991","63","0","1"],["0.06988","7518","0","1"],["0.06976","186","0","1"],["0.06975","71","0","1"],["0.06973","1086","0","1"],["0.06961","513","0","2"],["0.06959","4603","0","1"],["0.0695","186","0","1"],["0.06946","3043","0","1"],["0.06939","103","0","1"],["0.0693","5053","0","1"],["0.06909","5039","0","1"],["0.06888","5037","0","1"],["0.06886","1526","0","1"],["0.06867","5008","0","1"],["0.06846","5065","0","1"],["0.06826","1572","0","1"],["0.06801","1565","0","1"],["0.06748","67","0","1"],["0.0674","111","0","1"],["0.0672","10038","0","1"],["0.06652","1","0","1"],["0.06625","1526","0","1"],["0.06619","10924","0","1"],["0.05986","1","0","1"],["0.05387","1","0","1"],["0.04848","1","0","1"],["0.04363","1","0","1"]],"ts":"1659792392540","checksum":-1462286744}]}`

func TestSnapshotPushData(t *testing.T) {
	t.Parallel()
	err := ok.WsHandleData([]byte(fmt.Sprintf(snapshotOrderBookPushData, ok.CurrencyPairs.Pairs[asset.Futures].Enabled[0])))
	if err != nil {
		t.Error("Okx Snapshot order book push data error", err)
	}
}

const calculateOrderbookChecksumUpdateorderbookJSON = `{"Bids":[{"Amount":56,"Price":0.07014,"ID":0,"Period":0,"LiquidationOrders":0,"OrderCount":0},{"Amount":608,"Price":0.07011,"ID":0,"Period":0,"LiquidationOrders":0,"OrderCount":0},{"Amount":110,"Price":0.07009,"ID":0,"Period":0,"LiquidationOrders":0,"OrderCount":0},{"Amount":1264,"Price":0.07006,"ID":0,"Period":0,"LiquidationOrders":0,"OrderCount":0},{"Amount":2347,"Price":0.07004,"ID":0,"Period":0,"LiquidationOrders":0,"OrderCount":0},{"Amount":279,"Price":0.07003,"ID":0,"Period":0,"LiquidationOrders":0,"OrderCount":0},{"Amount":52,"Price":0.07001,"ID":0,"Period":0,"LiquidationOrders":0,"OrderCount":0},{"Amount":91,"Price":0.06997,"ID":0,"Period":0,"LiquidationOrders":0,"OrderCount":0},{"Amount":4242,"Price":0.06996,"ID":0,"Period":0,"LiquidationOrders":0,"OrderCount":0},{"Amount":486,"Price":0.06995,"ID":0,"Period":0,"LiquidationOrders":0,"OrderCount":0},{"Amount":161,"Price":0.06992,"ID":0,"Period":0,"LiquidationOrders":0,"OrderCount":0},{"Amount":63,"Price":0.06991,"ID":0,"Period":0,"LiquidationOrders":0,
"OrderCount":0},{"Amount":7518,"Price":0.06988,"ID":0,"Period":0,"LiquidationOrders":0,"OrderCount":0},{"Amount":186,"Price":0.06976,"ID":0,"Period":0,"LiquidationOrders":0,"OrderCount":0},{"Amount":71,"Price":0.06975,"ID":0,"Period":0,"LiquidationOrders":0,"OrderCount":0},{"Amount":1086,"Price":0.06973,"ID":0,"Period":0,"LiquidationOrders":0,"OrderCount":0},{"Amount":513,"Price":0.06961,"ID":0,"Period":0,"LiquidationOrders":0,"OrderCount":0},{"Amount":4603,"Price":0.06959,"ID":0,"Period":0,"LiquidationOrders":0,"OrderCount":0},{"Amount":186,"Price":0.0695,"ID":0,"Period":0,"LiquidationOrders":0,"OrderCount":0},{"Amount":3043,"Price":0.06946,"ID":0,"Period":0,"LiquidationOrders":0,"OrderCount":0},{"Amount":103,"Price":0.06939,"ID":0,"Period":0,"LiquidationOrders":0,"OrderCount":0},{"Amount":5053,"Price":0.0693,"ID":0,"Period":0,"LiquidationOrders":0,"OrderCount":0},{"Amount":5039,"Price":0.06909,"ID":0,"Period":0,"LiquidationOrders":0,"OrderCount":0},{"Amount":5037,"Price":0.06888,"ID":0,"Period":0,"LiquidationOrders":0,"OrderCount":0},{"Amount":1526,"Price":0.06886,"ID":0,"Period":0,"LiquidationOrders":0,"OrderCount":0},{"Amount":5008,"Price":0.06867,"ID":0,"Period":0,"LiquidationOrders":0,"OrderCount":0},{"Amount":5065,"Price":0.06846,"ID":0,"Period":0,"LiquidationOrders":0,"OrderCount":0},{"Amount":1572,"Price":0.06826,"ID":0,"Period":0,"LiquidationOrders":0,"OrderCount":0},{"Amount":1565,"Price":0.06801,"ID":0,"Period":0,"LiquidationOrders":0,"OrderCount":0},{"Amount":67,"Price":0.06748,"ID":0,"Period":0,"LiquidationOrders":0,"OrderCount":0},{"Amount":111,"Price":0.0674,"ID":0,"Period":0,"LiquidationOrders":0,"OrderCount":0},{"Amount":10038,"Price":0.0672,"ID":0,"Period":0,"LiquidationOrders":0,"OrderCount":0},{"Amount":1,"Price":0.06652,"ID":0,"Period":0,"LiquidationOrders":0,"OrderCount":0},{"Amount":1526,"Price":0.06625,"ID":0,"Period":0,"LiquidationOrders":0,"OrderCount":0},{"Amount":10924,"Price":0.06619,"ID":0,"Period":0,"LiquidationOrders":0,"OrderCount":0},{"Amount":1,"Price":0.05986,"ID":0,"Period":0,"LiquidationOrders":0,"OrderCount":0},{"Amount":1,"Price":0.05387,"ID":0,"Period":0,"LiquidationOrders":0,"OrderCount":0},{"Amount":1,"Price":0.04848,"ID":0,"Period":0,"LiquidationOrders":0,"OrderCount":0},{"Amount":1,"Price":0.04363,"ID":0,"Period":0,"LiquidationOrders":0,"OrderCount":0}],"Asks":[{"Amount":5,"Price":0.07026,"ID":0,"Period":0,"LiquidationOrders":0,"OrderCount":0},{"Amount":765,"Price":0.07027,"ID":0,"Period":0,"LiquidationOrders":0,"OrderCount":0},{"Amount":110,"Price":0.07028,"ID":0,"Period":0,"LiquidationOrders":0,"OrderCount":0},{"Amount":1264,"Price":0.0703,"ID":0,"Period":0,"LiquidationOrders":0,"OrderCount":0},{"Amount":280,"Price":0.07034,"ID":0,"Period":0,"LiquidationOrders":0,"OrderCount":0},{"Amount":2255,"Price":0.07035,"ID":0,"Period":0,"LiquidationOrders":0,"OrderCount":0},{"Amount":28,"Price":0.07036,"ID":0,"Period":0,"LiquidationOrders":0,"OrderCount":0},{"Amount":63,"Price":0.07037,"ID":0,"Period":0,"LiquidationOrders":0,"OrderCount":0},{"Amount":137,"Price":0.07039,"ID":0,"Period":0,"LiquidationOrders":0,"OrderCount":0},{"Amount":48,"Price":0.0704,"ID":0,"Period":0,"LiquidationOrders":0,"OrderCount":0},{"Amount":32,"Price":0.07041,"ID":0,"Period":0,"LiquidationOrders":0,"OrderCount":0},{"Amount":3985,"Price":0.07043,"ID":0,"Period":0,"LiquidationOrders":0,"OrderCount":0},{"Amount":257,"Price":0.07057,"ID":0,"Period":0,"LiquidationOrders":0,"OrderCount":0},{"Amount":7870,"Price":0.07058,"ID":0,"Period":0,"LiquidationOrders":0,"OrderCount":0},{"Amount":161,"Price":0.07059,"ID":0,"Period":0,"LiquidationOrders":0,"OrderCount":0},{"Amount":4539,"Price":0.07061,"ID":0,"Period":0,"LiquidationOrders":0,"OrderCount":0},{"Amount":1438,"Price":0.07068,"ID":0,"Period":0,"LiquidationOrders":0,"OrderCount":0},{"Amount":3162,"Price":0.07088,"ID":0,"Period":0,"LiquidationOrders":0,"OrderCount":0},{"Amount":99,"Price":0.07104,"ID":0,"Period":0,"LiquidationOrders":0,"OrderCount":0},{"Amount":5018,"Price":0.07108,"ID":0,"Period":0,"LiquidationOrders":0,"OrderCount":0},{"Amount":1540,"Price":0.07115,"ID":0,"Period":0,"LiquidationOrders":0,"OrderCount":0},{"Amount":5080,"Price":0.07129,"ID":0,"Period":0,"LiquidationOrders":0,"OrderCount":0},{"Amount":1512,"Price":0.07145,"ID":0,"Period":0,"LiquidationOrders":0,"OrderCount":0},{"Amount":5016,"Price":0.0715,"ID":0,"Period":0,"LiquidationOrders":0,"OrderCount":0},{"Amount":5026,"Price":0.07171,"ID":0,"Period":0,"LiquidationOrders":0,"OrderCount":0},{"Amount":5062,"Price":0.07192,"ID":0,"Period":0,"LiquidationOrders":0,"OrderCount":0},{"Amount":1517,"Price":0.07197,"ID":0,"Period":0,"LiquidationOrders":0,"OrderCount":0},{"Amount":1511,"Price":0.0726,"ID":0,"Period":0,"LiquidationOrders":0,"OrderCount":0},{"Amount":10376,"Price":0.07314,"ID":0,"Period":0,"LiquidationOrders":0,"OrderCount":0},{"Amount":1,"Price":0.07354,"ID":0,"Period":0,"LiquidationOrders":0,"OrderCount":0},{"Amount":10277,"Price":0.07466,"ID":0,"Period":0,"LiquidationOrders":0,"OrderCount":0},{"Amount":269,"Price":0.07626,"ID":0,"Period":0,"LiquidationOrders":0,"OrderCount":0},{"Amount":269,"Price":0.07636,"ID":0,"Period":0,"LiquidationOrders":0,"OrderCount":0},{"Amount":1,"Price":0.0809,"ID":0,"Period":0,"LiquidationOrders":0,"OrderCount":0},{"Amount":1,"Price":0.08899,"ID":0,"Period":0,"LiquidationOrders":0,"OrderCount":0},{"Amount":1,"Price":0.09789,"ID":0,"Period":0,"LiquidationOrders":0,"OrderCount":0},{"Amount":1,"Price":0.10768,"ID":0,"Period":0,"LiquidationOrders":0,"OrderCount":0}],"Exchange":"Okx","Pair":"BTC-USDT","Asset":"spot","LastUpdated":"0001-01-01T00:00:00Z","LastUpdateID":0,"PriceDuplication":false,"IsFundingRate":false,"RestSnapshot":false,"IDAlignment":false}`

func TestCalculateUpdateOrderbookChecksum(t *testing.T) {
	t.Parallel()

	var orderbookBase orderbook.Base
	err := json.Unmarshal([]byte(calculateOrderbookChecksumUpdateorderbookJSON), &orderbookBase)
	if err != nil {
		t.Errorf("%s error while deserializing to orderbook.Base %v", ok.Name, err)
	}
	if err := ok.CalculateUpdateOrderbookChecksum(&orderbookBase, 2832680552); err != nil {
		t.Errorf("%s CalculateUpdateOrderbookChecksum() error: %v", ok.Name, err)
	}
}

const optionSummaryPushDataJSON = `{"arg": {"channel": "opt-summary","uly": "BTC-USD"},"data": [{"instType": "OPTION","instId": "BTC-USD-200103-5500-C","uly": "BTC-USD","delta": "0.7494223636","gamma": "-0.6765419039","theta": "-0.0000809873","vega": "0.0000077307","deltaBS": "0.7494223636","gammaBS": "-0.6765419039","thetaBS": "-0.0000809873","vegaBS": "0.0000077307","realVol": "0","bidVol": "","askVol": "1.5625","markVol": "0.9987","lever": "4.0342","fwdPx": "39016.8143629068452065","ts": "1597026383085"}]}`

func TestOptionSummaryPushData(t *testing.T) {
	t.Parallel()
	if err := ok.WsHandleData([]byte(optionSummaryPushDataJSON)); err != nil {
		t.Error("Okx Option Summary Push Data error", err)
	}
}

const fundingRatePushDataJSON = `{"arg": {"channel": "funding-rate","instId": "BTC-USD-SWAP"},"data": [{"instType": "SWAP","instId": "BTC-USD-SWAP","fundingRate": "0.018","nextFundingRate": "","fundingTime": "1597026383085"}]}`

func TestFundingRatePushData(t *testing.T) {
	t.Parallel()
	if err := ok.WsHandleData([]byte(fundingRatePushDataJSON)); err != nil {
		t.Error("Okx Funding Rate Push Data error", err)
	}
}

var indexCandlestickPushDataJSON = `{"arg": {"channel": "index-candle30m","instId": "BTC-USDT"},"data": [["1597026383085", "3811.31", "3811.31", "3811.31", "3811.31"]]}`

func TestIndexCandlestickPushData(t *testing.T) {
	t.Parallel()
	if err := ok.WsHandleData([]byte(indexCandlestickPushDataJSON)); err != nil {
		t.Error("Okx Index Candlestick Push Data error", err)
	}
}

const indexTickerPushDataJSON = `{"arg": {"channel": "index-tickers","instId": "BTC-USDT"},"data": [{"instId": "BTC-USDT","idxPx": "0.1","high24h": "0.5","low24h": "0.1","open24h": "0.1","sodUtc0": "0.1","sodUtc8": "0.1","ts": "1597026383085"}]}`

func TestIndexTickersPushData(t *testing.T) {
	t.Parallel()
	if err := ok.WsHandleData([]byte(indexTickerPushDataJSON)); err != nil {
		t.Error("Okx Index Ticker Push Data error", err)
	}
}

const statusPushDataJSON = `{"arg": {"channel": "status"},"data": [{"title": "Spot System Upgrade","state": "scheduled","begin": "1610019546","href": "","end": "1610019546","serviceType": "1","system": "classic","scheDesc": "","ts": "1597026383085"}]}`

func TestStatusPushData(t *testing.T) {
	t.Parallel()
	if err := ok.WsHandleData([]byte(statusPushDataJSON)); err != nil {
		t.Error("Okx Status Push Data error", err)
	}
}

const publicStructBlockTradesPushDataJSON = `{"arg":{"channel":"public-struc-block-trades"},"data":[{"cTime":"1608267227834","blockTdId":"1802896","legs":[{"px":"0.323","sz":"25.0","instId":"BTC-USD-20220114-13250-C","side":"sell","tradeId":"15102"},{"px":"0.666","sz":"25","instId":"BTC-USD-20220114-21125-C","side":"buy","tradeId":"15103"}]}]}`

func TestPublicStructBlockTrades(t *testing.T) {
	t.Parallel()
	if err := ok.WsHandleData([]byte(publicStructBlockTradesPushDataJSON)); err != nil {
		t.Error("Okx Public Struct Block Trades error", err)
	}
}

const blockTickerPushDataJSON = `{"arg": {"channel": "block-tickers"},"data": [{"instType": "SWAP","instId": "LTC-USD-SWAP","volCcy24h": "0","vol24h": "0","ts": "1597026383085"}]}`

func TestBlockTickerPushData(t *testing.T) {
	t.Parallel()
	if err := ok.WsHandleData([]byte(blockTickerPushDataJSON)); err != nil {
		t.Error("Okx Block Tickers push data error", err)
	}
}

const accountPushDataJSON = `{"arg": {"channel": "block-tickers"},"data": [{"instType": "SWAP","instId": "LTC-USD-SWAP","volCcy24h": "0","vol24h": "0","ts": "1597026383085"}]}`

func TestAccountPushData(t *testing.T) {
	t.Parallel()
	if err := ok.WsHandleData([]byte(accountPushDataJSON)); err != nil {
		t.Error("Okx Account Push Data error", err)
	}
}

const positionPushDataJSON = `{"arg":{"channel":"positions","instType":"FUTURES"},"data":[{"adl":"1","availPos":"1","avgPx":"2566.31","cTime":"1619507758793","ccy":"ETH","deltaBS":"","deltaPA":"","gammaBS":"","gammaPA":"","imr":"","instId":"ETH-USD-210430","instType":"FUTURES","interest":"0","last":"2566.22","lever":"10","liab":"","liabCcy":"","liqPx":"2352.8496681818233","markPx":"2353.849","margin":"0.0003896645377994","mgnMode":"isolated","mgnRatio":"11.731726509588816","mmr":"0.0000311811092368","notionalUsd":"2276.2546609009605","optVal":"","pTime":"1619507761462","pos":"1","posCcy":"","posId":"307173036051017730","posSide":"long","thetaBS":"","thetaPA":"","tradeId":"109844","uTime":"1619507761462","upl":"-0.0000009932766034","uplRatio":"-0.0025490556801078","vegaBS":"","vegaPA":""}]}`
const positionPushDataWithUnderlyingJSON = `{"arg": {"channel": "positions","uid": "77982378738415879","instType": "ANY"},"data": [{"adl":"1","availPos":"1","avgPx":"2566.31","cTime":"1619507758793","ccy":"ETH","deltaBS":"","deltaPA":"","gammaBS":"","gammaPA":"","imr":"","instId":"ETH-USD-210430","instType":"FUTURES","interest":"0","last":"2566.22","usdPx":"","lever":"10","liab":"","liabCcy":"","liqPx":"2352.8496681818233","markPx":"2353.849","margin":"0.0003896645377994","mgnMode":"isolated","mgnRatio":"11.731726509588816","mmr":"0.0000311811092368","notionalUsd":"2276.2546609009605","optVal":"","pTime":"1619507761462","pos":"1","posCcy":"","posId":"307173036051017730","posSide":"long","thetaBS":"","thetaPA":"","tradeId":"109844","uTime":"1619507761462","upl":"-0.0000009932766034","uplRatio":"-0.0025490556801078","vegaBS":"","vegaPA":""}, {"adl":"1","availPos":"1","avgPx":"2566.31","cTime":"1619507758793","ccy":"ETH","deltaBS":"","deltaPA":"","gammaBS":"","gammaPA":"","imr":"","instId":"ETH-USD-SWAP","instType":"SWAP","interest":"0","last":"2566.22","usdPx":"","lever":"10","liab":"","liabCcy":"","liqPx":"2352.8496681818233","markPx":"2353.849","margin":"0.0003896645377994","mgnMode":"isolated","mgnRatio":"11.731726509588816","mmr":"0.0000311811092368","notionalUsd":"2276.2546609009605","optVal":"","pTime":"1619507761462","pos":"1","posCcy":"","posId":"307173036051017730","posSide":"long","thetaBS":"","thetaPA":"","tradeId":"109844","uTime":"1619507761462","upl":"-0.0000009932766034","uplRatio":"-0.0025490556801078","vegaBS":"","vegaPA":""}]}`

func TestPositionPushData(t *testing.T) {
	t.Parallel()
	if err := ok.WsHandleData([]byte(positionPushDataJSON)); err != nil {
		t.Error("Okx Account Push Data error", err)
	}
	if err := ok.WsHandleData([]byte(positionPushDataWithUnderlyingJSON)); err != nil {
		t.Error("Okx Account Push Data error", err)
	}
}

const balanceAndPositionJSON = `{"arg": {"channel": "balance_and_position","uid": "77982378738415879"},"data": [{"pTime": "1597026383085","eventType": "snapshot","balData": [{"ccy": "BTC","cashBal": "1","uTime": "1597026383085"}],"posData": [{"posId": "1111111111","tradeId": "2","instId": "BTC-USD-191018","instType": "FUTURES","mgnMode": "cross","posSide": "long","pos": "10","ccy": "BTC","posCcy": "","avgPx": "3320","uTIme": "1597026383085"}]}]}`

func TestBalanceAndPosition(t *testing.T) {
	t.Parallel()
	if err := ok.WsHandleData([]byte(balanceAndPositionJSON)); err != nil {
		t.Error("Okx Balance And Position error", err)
	}
}

const orderPushDataJSON = `{"arg": {    "channel": "orders",    "instType": "SPOT",    "instId": "BTC-USDT",    "uid": "614488474791936"},"data": [    {        "accFillSz": "0.001",        "amendResult": "",        "avgPx": "31527.1",        "cTime": "1654084334977",        "category": "normal",        "ccy": "",        "clOrdId": "",        "code": "0",        "execType": "M",        "fee": "-0.02522168",        "feeCcy": "USDT",        "fillFee": "-0.02522168",        "fillFeeCcy": "USDT",        "fillNotionalUsd": "31.50818374",        "fillPx": "31527.1",        "fillSz": "0.001",        "fillTime": "1654084353263",        "instId": "BTC-USDT",        "instType": "SPOT",        "lever": "0",        "msg": "",        "notionalUsd": "31.50818374",        "ordId": "452197707845865472",        "ordType": "limit",        "pnl": "0",        "posSide": "",        "px": "31527.1",        "rebate": "0",        "rebateCcy": "BTC",        "reduceOnly": "false",        "reqId": "",        "side": "sell",        "slOrdPx": "",        "slTriggerPx": "",        "slTriggerPxType": "last",        "source": "",        "state": "filled",        "sz": "0.001",        "tag": "",        "tdMode": "cash",        "tgtCcy": "",        "tpOrdPx": "",        "tpTriggerPx": "",        "tpTriggerPxType": "last",        "tradeId": "242589207",        "uTime": "1654084353264"    }]}`

func TestOrderPushData(t *testing.T) {
	t.Parallel()
	if err := ok.WsHandleData([]byte(orderPushDataJSON)); err != nil {
		t.Error("Okx Order Push Data error", err)
	}
}

const algoOrdersPushDataJSON = `{"arg": {"channel": "orders-algo","uid": "77982378738415879","instType": "FUTURES","instId": "BTC-USD-200329"},"data": [{"instType": "FUTURES","instId": "BTC-USD-200329","ordId": "312269865356374016","ccy": "BTC","algoId": "1234","px": "999","sz": "3","tdMode": "cross","tgtCcy": "","notionalUsd": "","ordType": "trigger","side": "buy","posSide": "long","state": "live","lever": "20","tpTriggerPx": "","tpTriggerPxType": "","tpOrdPx": "","slTriggerPx": "","slTriggerPxType": "","triggerPx": "99","triggerPxType": "last","ordPx": "12","actualSz": "","actualPx": "","tag": "adadadadad","actualSide": "","triggerTime": "1597026383085","cTime": "1597026383000"}]}`

func TestAlgoOrderPushData(t *testing.T) {
	t.Parallel()
	if err := ok.WsHandleData([]byte(algoOrdersPushDataJSON)); err != nil {
		t.Error("Okx Algo Order Push Data error", err)
	}
}

const advancedAlgoOrderPushDataJSON = `{"arg":{"channel":"algo-advance","uid": "77982378738415879","instType":"SPOT","instId":"BTC-USDT"},"data":[{"actualPx":"","actualSide":"","actualSz":"0","algoId":"355056228680335360","cTime":"1630924001545","ccy":"","count":"1","instId":"BTC-USDT","instType":"SPOT","lever":"0","notionalUsd":"","ordPx":"","ordType":"iceberg","pTime":"1630924295204","posSide":"net","pxLimit":"10","pxSpread":"1","pxVar":"","side":"buy","slOrdPx":"","slTriggerPx":"","state":"pause","sz":"0.1","szLimit":"0.1","tdMode":"cash","timeInterval":"","tpOrdPx":"","tpTriggerPx":"","tag": "adadadadad","triggerPx":"","triggerTime":"","callbackRatio":"","callbackSpread":"","activePx":"","moveTriggerPx":""}]}`

func TestAdvancedAlgoOrderPushData(t *testing.T) {
	t.Parallel()
	if err := ok.WsHandleData([]byte(advancedAlgoOrderPushDataJSON)); err != nil {
		t.Error("Okx Advanced Algo Orders Push Data error", err)
	}
}

const positionRiskPushDataJSON = `{"arg": {"channel": "liquidation-warning","uid": "77982378738415879","instType": "ANY"},"data": [{"adl":"1","availPos":"1","avgPx":"2566.31","cTime":"1619507758793","ccy":"ETH","deltaBS":"","deltaPA":"","gammaBS":"","gammaPA":"","imr":"","instId":"ETH-USD-210430","instType":"FUTURES","interest":"0","last":"2566.22","lever":"10","liab":"","liabCcy":"","liqPx":"2352.8496681818233","markPx":"2353.849","margin":"0.0003896645377994","mgnMode":"isolated","mgnRatio":"11.731726509588816","mmr":"0.0000311811092368","notionalUsd":"2276.2546609009605","optVal":"","pTime":"1619507761462","pos":"1","posCcy":"","posId":"307173036051017730","posSide":"long","thetaBS":"","thetaPA":"","tradeId":"109844","uTime":"1619507761462","upl":"-0.0000009932766034","uplRatio":"-0.0025490556801078","vegaBS":"","vegaPA":""}, {"adl":"1","availPos":"1","avgPx":"2566.31","cTime":"1619507758793","ccy":"ETH","deltaBS":"","deltaPA":"","gammaBS":"","gammaPA":"","imr":"","instId":"ETH-USD-SWAP","instType":"SWAP","interest":"0","last":"2566.22","lever":"10","liab":"","liabCcy":"","liqPx":"2352.8496681818233","markPx":"2353.849","margin":"0.0003896645377994","mgnMode":"isolated","mgnRatio":"11.731726509588816","mmr":"0.0000311811092368","notionalUsd":"2276.2546609009605","optVal":"","pTime":"1619507761462","pos":"1","posCcy":"","posId":"307173036051017730","posSide":"long","thetaBS":"","thetaPA":"","tradeId":"109844","uTime":"1619507761462","upl":"-0.0000009932766034","uplRatio":"-0.0025490556801078","vegaBS":"","vegaPA":""}]}`

func TestPositionRiskPushDataJSON(t *testing.T) {
	t.Parallel()
	if err := ok.WsHandleData([]byte(positionRiskPushDataJSON)); err != nil {
		t.Error("Okx Position Risk Push Data error", err)
	}
}

const accountGreeksPushData = `{"arg": {"channel": "account-greeks","ccy": "BTC"},"data": [{"thetaBS": "","thetaPA":"","deltaBS":"","deltaPA":"","gammaBS":"","gammaPA":"","vegaBS":"",    "vegaPA":"","ccy":"BTC","ts":"1620282889345"}]}`

func TestAccountGreeksPushData(t *testing.T) {
	t.Parallel()
	if err := ok.WsHandleData([]byte(accountGreeksPushData)); err != nil {
		t.Error("Okx Account Greeks Push Data error", err)
	}
}

const rfqsPushDataJSON = `{"arg": {"channel": "account-greeks","ccy": "BTC"},"data": [{"thetaBS": "","thetaPA":"","deltaBS":"","deltaPA":"","gammaBS":"","gammaPA":"","vegaBS":"",    "vegaPA":"","ccy":"BTC","ts":"1620282889345"}]}`

func TestRfqs(t *testing.T) {
	t.Parallel()
	if err := ok.WsHandleData([]byte(rfqsPushDataJSON)); err != nil {
		t.Error("Okx RFQS Push Data error", err)
	}
}

const accountsPushDataJSON = `{	"arg": {	  "channel": "account",	  "ccy": "BTC",	  "uid": "77982378738415879"	},	"data": [	  {		"uTime": "1597026383085",		"totalEq": "41624.32",		"isoEq": "3624.32",		"adjEq": "41624.32",		"ordFroz": "0",		"imr": "4162.33",		"mmr": "4",		"notionalUsd": "",		"mgnRatio": "41624.32",		"details": [		  {			"availBal": "",			"availEq": "1",			"ccy": "BTC",			"cashBal": "1",			"uTime": "1617279471503",			"disEq": "50559.01",			"eq": "1",			"eqUsd": "45078.3790756226851775",			"frozenBal": "0",			"interest": "0",			"isoEq": "0",			"liab": "0",			"maxLoan": "",			"mgnRatio": "",			"notionalLever": "0.0022195262185864",			"ordFrozen": "0",			"upl": "0",			"uplLiab": "0",			"crossLiab": "0",			"isoLiab": "0",			"coinUsdPrice": "60000",			"stgyEq":"0",			"spotInUseAmt":"",			"isoUpl":""		  }		]	  }	]}`

func TestAccounts(t *testing.T) {
	t.Parallel()
	if err := ok.WsHandleData([]byte(accountsPushDataJSON)); err != nil {
		t.Errorf("%s Accounts push data error %v", ok.Name, err)
	}
}

const quotesPushDataJSON = `{"arg":{"channel":"quotes"},"data":[{"validUntil":"1608997227854","uTime":"1608267227834","cTime":"1608267227834","legs":[{"px":"0.0023","sz":"25.0","instId":"BTC-USD-220114-25000-C","side":"sell","tgtCcy":""},{"px":"0.0045","sz":"25","instId":"BTC-USD-220114-35000-C","side":"buy","tgtCcy":""}],"quoteId":"25092","rfqId":"18753","traderCode":"SATS","quoteSide":"sell","state":"canceled","clQuoteId":""}]}`

func TestQuotesPushData(t *testing.T) {
	t.Parallel()
	if err := ok.WsHandleData([]byte(quotesPushDataJSON)); err != nil {
		t.Error("Okx Quotes Push Data error", err)
	}
}

const structureBlockTradesPushDataJSON = `{"arg":{"channel":"struc-block-trades"},"data":[{"cTime":"1608267227834","rfqId":"18753","clRfqId":"","quoteId":"25092","clQuoteId":"","blockTdId":"180184","tTraderCode":"ANAND","mTraderCode":"WAGMI","legs":[{"px":"0.0023","sz":"25.0","instId":"BTC-USD-20220630-60000-C","side":"sell","fee":"0.1001","feeCcy":"BTC","tradeId":"10211","tgtCcy":""},{"px":"0.0033","sz":"25","instId":"BTC-USD-20220630-50000-C","side":"buy","fee":"0.1001","feeCcy":"BTC","tradeId":"10212","tgtCcy":""}]}]}`

func TestStructureBlockTradesPushData(t *testing.T) {
	t.Parallel()
	if err := ok.WsHandleData([]byte(structureBlockTradesPushDataJSON)); err != nil {
		t.Error("Okx Structure Block Trades error", err)
	}
}

const spotGridAlgoOrdersPushDataJSON = `{"arg": {"channel": "grid-orders-spot","instType": "ANY"},"data": [{"algoId": "448965992920907776","algoOrdType": "grid","annualizedRate": "0","arbitrageNum": "0","baseSz": "0","cTime": "1653313834104","cancelType": "0","curBaseSz": "0.001776289214","curQuoteSz": "46.801755866","floatProfit": "-0.4953878967772","gridNum": "6","gridProfit": "0","instId": "BTC-USDC","instType": "SPOT","investment": "100","maxPx": "33444.8","minPx": "24323.5","pTime": "1653476023742","perMaxProfitRate": "0.060375293181491054543","perMinProfitRate": "0.0455275366818586","pnlRatio": "0","quoteSz": "100","runPx": "30478.1","runType": "1","singleAmt": "0.00059261","slTriggerPx": "","state": "running","stopResult": "0","stopType": "0","totalAnnualizedRate": "-0.9643551057262827","totalPnl": "-0.4953878967772","tpTriggerPx": "","tradeNum": "3","triggerTime": "1653378736894","uTime": "1653378736894"}]}`

func TestSpotGridAlgoOrdersPushData(t *testing.T) {
	t.Parallel()
	if err := ok.WsHandleData([]byte(spotGridAlgoOrdersPushDataJSON)); err != nil {
		t.Error("Okx Spot Grid Algo Orders Push Data error", err)
	}
}

const contractGridAlgoOrdersPushDataJSON = `{"arg": {"channel": "grid-orders-contract","instType": "ANY"},"data": [{"actualLever": "1.02","algoId": "449327675342323712","algoOrdType": "contract_grid","annualizedRate": "0.7572437878956523","arbitrageNum": "1","basePos": true,"cTime": "1653400065912","cancelType": "0","direction": "long","eq": "10129.419829834853","floatProfit": "109.537858234853","gridNum": "50","gridProfit": "19.8819716","instId": "BTC-USDT-SWAP","instType": "SWAP","investment": "10000","lever": "5","liqPx": "603.2149534767834","maxPx": "100000","minPx": "10","pTime": "1653484573918","perMaxProfitRate": "995.7080916791230692","perMinProfitRate": "0.0946277854875634","pnlRatio": "0.0129419829834853","runPx": "29216.3","runType": "1","singleAmt": "1","slTriggerPx": "","state": "running","stopType": "0","sz": "10000","tag": "","totalAnnualizedRate": "4.929207431970923","totalPnl": "129.419829834853","tpTriggerPx": "","tradeNum": "37","triggerTime": "1653400066940","uTime": "1653484573589","uly": "BTC-USDT"}]}`

func TestContractGridAlgoOrdersPushData(t *testing.T) {
	t.Parallel()
	if err := ok.WsHandleData([]byte(contractGridAlgoOrdersPushDataJSON)); err != nil {
		t.Error("Okx Contract Grid Algo Order Push Data error", err)
	}
}

const gridPositionsPushDataJSON = `{"arg": {"channel": "grid-positions","uid": "44705892343619584","algoId": "449327675342323712"},"data": [{"adl": "1","algoId": "449327675342323712","avgPx": "29181.4638888888888895","cTime": "1653400065917","ccy": "USDT","imr": "2089.2690000000002","instId": "BTC-USDT-SWAP","instType": "SWAP","last": "29852.7","lever": "5","liqPx": "604.7617536513744","markPx": "29849.7","mgnMode": "cross","mgnRatio": "217.71740878394456","mmr": "41.78538","notionalUsd": "10435.794191550001","pTime": "1653536068723","pos": "35","posSide": "net","uTime": "1653445498682","upl": "232.83263888888962","uplRatio": "0.1139826489932205"}]}`

func TestGridPositionsPushData(t *testing.T) {
	t.Parallel()
	if err := ok.WsHandleData([]byte(gridPositionsPushDataJSON)); err != nil {
		t.Error("Okx Grid Positions Push Data error", err)
	}
}

const gridSubOrdersPushDataJSON = `{"arg": {"channel": "grid-sub-orders","uid": "44705892343619584","algoId": "449327675342323712"},"data": [{"accFillSz": "0","algoId": "449327675342323712","algoOrdType": "contract_grid","avgPx": "0","cTime": "1653445498664","ctVal": "0.01","fee": "0","feeCcy": "USDT","groupId": "-1","instId": "BTC-USDT-SWAP","instType": "SWAP","lever": "5","ordId": "449518234142904321","ordType": "limit","pTime": "1653486524502","pnl": "","posSide": "net","px": "28007.2","side": "buy","state": "live","sz": "1","tag":"","tdMode": "cross","uTime": "1653445498674"}]}`

func TestGridSubOrdersPushData(t *testing.T) {
	t.Parallel()
	if err := ok.WsHandleData([]byte(gridSubOrdersPushDataJSON)); err != nil {
		t.Error("Okx Grid Sub orders Push Data error", err)
	}
}

func TestGetHistoricTrades(t *testing.T) {
	t.Parallel()
	if _, err := ok.GetHistoricTrades(context.Background(), currency.NewPair(currency.BTC, currency.USDT), asset.Spot, time.Now().Add(-time.Minute*4), time.Now().Add(-time.Minute*2)); err != nil {
		t.Errorf("%s GetHistoricTrades() error %v", ok.Name, err)
	}
}

func setupWS() {
	if !ok.Websocket.IsEnabled() {
		return
	}
	if !sharedtestvalues.AreAPICredentialsSet(ok) {
		ok.Websocket.SetCanUseAuthenticatedEndpoints(false)
	}
	err := ok.WsConnect()
	if err != nil {
		log.Fatal(err)
	}
}

// ************************** Public Channel Subscriptions *****************************

func TestInstrumentsSubscription(t *testing.T) {
	t.Parallel()
	if err := ok.InstrumentsSubscription("subscribe", asset.Spot, currency.NewPair(currency.BTC, currency.USDT)); err != nil {
		t.Errorf("%s InstrumentsSubscription() error: %v", ok.Name, err)
	}
}

func TestTickersSubscription(t *testing.T) {
	t.Parallel()
	if err := ok.TickersSubscription("subscribe", asset.Margin, currency.NewPair(currency.BTC, currency.USDT)); err != nil {
		t.Errorf("%s TickersSubscription() error: %v", ok.Name, err)
	}
	if err := ok.TickersSubscription("unsubscribe", asset.Spot, currency.NewPair(currency.BTC, currency.USDT)); err != nil {
		t.Errorf("%s TickersSubscription() error: %v", ok.Name, err)
	}
}
func TestOpenInterestSubscription(t *testing.T) {
	t.Parallel()
	if err := ok.OpenInterestSubscription("subscribe", asset.PerpetualSwap, currency.NewPair(currency.BTC, currency.NewCode("USD-SWAP"))); err != nil {
		t.Errorf("%s OpenInterestSubscription() error: %v", ok.Name, err)
	}
}
func TestCandlesticksSubscription(t *testing.T) {
	t.Parallel()
	enabled, err := ok.GetEnabledPairs(asset.PerpetualSwap)
	if err != nil {
		t.Error("couldn't find enabled tradable pairs")
	}
	if len(enabled) == 0 {
		t.SkipNow()
	}
	if err := ok.CandlesticksSubscription("subscribe", okxChannelCandle1m, asset.Futures, enabled[0]); err != nil {
		t.Errorf("%s CandlesticksSubscription() error: %v", ok.Name, err)
	}
}

func TestTradesSubscription(t *testing.T) {
	t.Parallel()
	if err := ok.TradesSubscription("subscribe", asset.Spot, currency.NewPair(currency.BTC, currency.USDT)); err != nil {
		t.Errorf("%s TradesSubscription() error: %v", ok.Name, err)
	}
}

func TestEstimatedDeliveryExercisePriceSubscription(t *testing.T) {
	t.Parallel()
	futuresPairs, err := ok.FetchTradablePairs(context.Background(), asset.Futures)
	if err != nil {
		t.Errorf("%s error while fetching tradable pairs for instrument type %v: %v", ok.Name, asset.Futures, err)
	}
	if len(futuresPairs) == 0 {
		t.SkipNow()
	}
	if err := ok.EstimatedDeliveryExercisePriceSubscription("subscribe", asset.Futures, futuresPairs[0]); err != nil {
		t.Errorf("%s EstimatedDeliveryExercisePriceSubscription() error: %v", ok.Name, err)
	}
}

func TestMarkPriceSubscription(t *testing.T) {
	t.Parallel()
	futuresPairs, err := ok.FetchTradablePairs(context.Background(), asset.Futures)
	if err != nil {
		t.Errorf("%s error while fetching tradable pairs for instrument type %v: %v", ok.Name, asset.Futures, err)
	}
	if len(futuresPairs) == 0 {
		t.SkipNow()
	}
	if err := ok.MarkPriceSubscription("subscribe", asset.Futures, futuresPairs[0]); err != nil {
		t.Errorf("%s MarkPriceSubscription() error: %v", ok.Name, err)
	}
}

func TestMarkPriceCandlesticksSubscription(t *testing.T) {
	t.Parallel()
	enabled, err := ok.GetEnabledPairs(asset.Spot)
	if err != nil {
		t.Error("couldn't find enabled tradable pairs")
	}
	if len(enabled) == 0 {
		t.SkipNow()
	}
	if err := ok.MarkPriceCandlesticksSubscription("subscribe", okxChannelMarkPriceCandle1Y, asset.Futures, enabled[0]); err != nil {
		t.Errorf("%s MarkPriceCandlesticksSubscription() error: %v", ok.Name, err)
	}
}

func TestPriceLimitSubscription(t *testing.T) {
	t.Parallel()
	if err := ok.PriceLimitSubscription("subscribe", currency.Pair{Base: currency.NewCode("BTC"), Quote: currency.NewCode("USDT-SWAP")}); err != nil {
		t.Errorf("%s PriceLimitSubscription() error: %v", ok.Name, err)
	}
}

func TestOrderBooksSubscription(t *testing.T) {
	t.Parallel()
	enabled, err := ok.GetEnabledPairs(asset.Spot)
	if err != nil {
		t.Error("couldn't find enabled tradable pairs")
	}
	if len(enabled) == 0 {
		t.SkipNow()
	}
	if err := ok.OrderBooksSubscription("subscribe", okxChannelOrderBooks, asset.Futures, enabled[0]); err != nil {
		t.Errorf("%s OrderBooksSubscription() error: %v", ok.Name, err)
	}
	if err := ok.OrderBooksSubscription("unsubscribe", okxChannelOrderBooks, asset.Futures, enabled[0]); err != nil {
		t.Errorf("%s OrderBooksSubscription() error: %v", ok.Name, err)
	}
}

func TestOptionSummarySubscription(t *testing.T) {
	t.Parallel()
	if err := ok.OptionSummarySubscription("subscribe", currency.NewPair(currency.SOL, currency.USD)); err != nil {
		t.Errorf("%s OptionSummarySubscription() error: %v", ok.Name, err)
	}
	if err := ok.OptionSummarySubscription("unsubscribe", currency.NewPair(currency.SOL, currency.USD)); err != nil {
		t.Errorf("%s OptionSummarySubscription() error: %v", ok.Name, err)
	}
}

func TestFundingRateSubscription(t *testing.T) {
	t.Parallel()
	if err := ok.FundingRateSubscription("subscribe", asset.Spot, currency.NewPair(currency.BTC, currency.NewCode("USDT-SWAP"))); err != nil {
		t.Errorf("%s FundingRateSubscription() error: %v", ok.Name, err)
	}
	if err := ok.FundingRateSubscription("unsubscribe", asset.Spot, currency.NewPair(currency.BTC, currency.NewCode("USDT-SWAP"))); err != nil {
		t.Errorf("%s FundingRateSubscription() error: %v", ok.Name, err)
	}
}

func TestIndexCandlesticksSubscription(t *testing.T) {
	t.Parallel()
	if err := ok.IndexCandlesticksSubscription("subscribe", okxChannelIndexCandle6M, asset.Spot, currency.NewPair(currency.SOL, currency.USD)); err != nil {
		t.Errorf("%s IndexCandlesticksSubscription() error: %v", ok.Name, err)
	}
	if err := ok.IndexCandlesticksSubscription("unsubscribe", okxChannelIndexCandle6M, asset.Spot, currency.NewPair(currency.SOL, currency.USD)); err != nil {
		t.Errorf("%s IndexCandlesticksSubscription() error: %v", ok.Name, err)
	}
}
func TestIndexTickerChannelIndexTickerChannel(t *testing.T) {
	t.Parallel()
	if err := ok.IndexTickerChannel("subscribe", asset.Spot, currency.NewPair(currency.SOL, currency.USD)); err != nil {
		t.Errorf("%s IndexTickerChannel() error: %v", ok.Name, err)
	}
	if err := ok.IndexTickerChannel("unsubscribe", asset.Spot, currency.NewPair(currency.SOL, currency.USD)); err != nil {
		t.Errorf("%s IndexTickerChannel() error: %v", ok.Name, err)
	}
}

func TestStatusSubscription(t *testing.T) {
	t.Parallel()
	if err := ok.StatusSubscription("subscribe", asset.Spot, currency.NewPair(currency.SOL, currency.USD)); err != nil {
		t.Errorf("%s StatusSubscription() error: %v", ok.Name, err)
	}
	if err := ok.StatusSubscription("unsubscribe", asset.Spot, currency.NewPair(currency.SOL, currency.USD)); err != nil {
		t.Errorf("%s StatusSubscription() error: %v", ok.Name, err)
	}
}

func TestPublicStructureBlockTradesSubscription(t *testing.T) {
	t.Parallel()
	if err := ok.PublicStructureBlockTradesSubscription("subscribe", asset.Spot, currency.NewPair(currency.SOL, currency.USD)); err != nil {
		t.Errorf("%s PublicStructureBlockTradesSubscription() error: %v", ok.Name, err)
	}
	if err := ok.PublicStructureBlockTradesSubscription("unsubscribe", asset.Spot, currency.NewPair(currency.SOL, currency.USD)); err != nil {
		t.Errorf("%s PublicStructureBlockTradesSubscription() error: %v", ok.Name, err)
	}
}
func TestBlockTickerSubscription(t *testing.T) {
	t.Parallel()
	if err := ok.BlockTickerSubscription("subscribe", asset.Options, currency.NewPair(currency.BTC, currency.USDT)); err != nil {
		t.Errorf("%s BlockTickerSubscription() error: %v", ok.Name, err)
	}
	if err := ok.BlockTickerSubscription("unsubscribe", asset.Options, currency.NewPair(currency.BTC, currency.USDT)); err != nil {
		t.Errorf("%s BlockTickerSubscription() error: %v", ok.Name, err)
	}
}

// ************ Authenticated Websocket endpoints Test **********************************************

func TestWsAccountSubscription(t *testing.T) {
	t.Parallel()
	sharedtestvalues.SkipTestIfCredentialsUnset(t, ok)

	if err := ok.WsAccountSubscription("subscribe", asset.Spot, currency.NewPair(currency.BTC, currency.USDT)); err != nil {
		t.Errorf("%s WsAccountSubscription() error: %v", ok.Name, err)
	}
}

const placeOrderJSON = `{	"id": "1512",	"op": "order",	"args": [{ "instId":"BTC-USDC",    "tdMode":"cash",    "clOrdId":"b15",    "side":"Buy",    "ordType":"limit",    "px":"2.15",    "sz":"2"}	]}`

func TestWsPlaceOrder(t *testing.T) {
	t.Parallel()
	sharedtestvalues.SkipTestIfCredentialsUnset(t, ok, canManipulateRealOrders)

	var resp WsPlaceOrderInput
	err := json.Unmarshal([]byte(placeOrderArgs), &resp)
	if err != nil {
		t.Error(err)
	}
	var response OrderData
	err = json.Unmarshal([]byte(placeOrderJSON), &response)
	if err != nil {
		t.Error(err)
	}

	if _, err := ok.WsPlaceOrder(&PlaceOrderRequestParam{
		InstrumentID: "BTC-USDC",
		TradeMode:    "cross",
		Side:         "Buy",
		OrderType:    "limit",
		Amount:       2.6,
		Price:        2.1,
		Currency:     "BTC",
	}); err != nil {
		t.Errorf("%s WsPlaceOrder() error: %v", ok.Name, err)
	}
}

const placeOrderArgs = `{	"id": "1513",	"op": "batch-orders",	"args": [	  {		"side": "buy",		"instId": "BTC-USDT",		"tdMode": "cash",		"ordType": "market",		"sz": "100"	  },	  {		"side": "buy",		"instId": "LTC-USDT",		"tdMode": "cash",		"ordType": "market",		"sz": "1"	  }	]}`

func TestWsPlaceMultipleOrder(t *testing.T) {
	t.Parallel()
	sharedtestvalues.SkipTestIfCredentialsUnset(t, ok, canManipulateRealOrders)

	var resp WsPlaceOrderInput
	if err := json.Unmarshal([]byte(placeOrderArgs), &resp); err != nil {
		t.Error(err)
	}
	pairs, err := ok.FetchTradablePairs(context.Background(), asset.Spot)
	if err != nil {
		t.Fatal(err)
	} else if len(pairs) == 0 {
		t.Skip("no pairs found")
	}
	if _, err := ok.WsPlaceMultipleOrder(resp.Arguments); err != nil {
		t.Error("Okx WsPlaceMultipleOrder() error", err)
	}
}

func TestWsCancelOrder(t *testing.T) {
	t.Parallel()
	sharedtestvalues.SkipTestIfCredentialsUnset(t, ok, canManipulateRealOrders)

	if _, err := ok.WsCancelOrder(CancelOrderRequestParam{
		InstrumentID: "BTC-USD-190927",
		OrderID:      "2510789768709120",
	}); err != nil {
		t.Error("Okx WsCancelOrder() error", err)
	}
}

func TestWsCancleMultipleOrder(t *testing.T) {
	t.Parallel()
	sharedtestvalues.SkipTestIfCredentialsUnset(t, ok, canManipulateRealOrders)

	if _, err := ok.WsCancelMultipleOrder([]CancelOrderRequestParam{{
		InstrumentID: "DCR-BTC",
		OrderID:      "2510789768709120",
	}}); err != nil && !strings.Contains(err.Error(), "Cancellation failed as the order does not exist.") {
		t.Error("Okx WsCancleMultipleOrder() error", err)
	}
}

func TestWsAmendOrder(t *testing.T) {
	t.Parallel()
	sharedtestvalues.SkipTestIfCredentialsUnset(t, ok, canManipulateRealOrders)

	if _, err := ok.WsAmendOrder(&AmendOrderRequestParams{
		InstrumentID: "DCR-BTC",
		OrderID:      "2510789768709120",
		NewPrice:     1233324.332,
		NewQuantity:  1234,
	}); err != nil && !strings.Contains(err.Error(), "order does not exist.") {
		t.Errorf("%s WsAmendOrder() error %v", ok.Name, err)
	}
}

func TestWsAmendMultipleOrders(t *testing.T) {
	t.Parallel()
	sharedtestvalues.SkipTestIfCredentialsUnset(t, ok, canManipulateRealOrders)

	if _, err := ok.WsAmendMultipleOrders([]AmendOrderRequestParams{
		{
			InstrumentID: "DCR-BTC",
			OrderID:      "2510789768709120",
			NewPrice:     1233324.332,
			NewQuantity:  1234,
		},
	}); err != nil && !strings.Contains(err.Error(), "Order modification failed as the order does not exist.") {
		t.Errorf("%s WsAmendMultipleOrders() %v", ok.Name, err)
	}
}

func TestWsPositionChannel(t *testing.T) {
	t.Parallel()
	sharedtestvalues.SkipTestIfCredentialsUnset(t, ok)

	if err := ok.WsPositionChannel("subscribe", asset.Options, currency.NewPair(currency.USD, currency.BTC)); err != nil {
		t.Errorf("%s WsPositionChannel() error : %v", ok.Name, err)
	}
}

func TestBalanceAndPositionSubscription(t *testing.T) {
	t.Parallel()
	sharedtestvalues.SkipTestIfCredentialsUnset(t, ok)

	if err := ok.BalanceAndPositionSubscription("subscribe", "1234"); err != nil {
		t.Errorf("%s BalanceAndPositionSubscription() error %v", ok.Name, err)
	}
	if err := ok.BalanceAndPositionSubscription("unsubscribe", "1234"); err != nil {
		t.Errorf("%s BalanceAndPositionSubscription() error %v", ok.Name, err)
	}
}

func TestWsOrderChannel(t *testing.T) {
	t.Parallel()
	sharedtestvalues.SkipTestIfCredentialsUnset(t, ok)

	if err := ok.WsOrderChannel("subscribe", asset.Margin, currency.NewPair(currency.SOL, currency.USDT), ""); err != nil {
		t.Errorf("%s WsOrderChannel() error: %v", ok.Name, err)
	}
	if err := ok.WsOrderChannel("unsubscribe", asset.Margin, currency.NewPair(currency.SOL, currency.USDT), ""); err != nil {
		t.Errorf("%s WsOrderChannel() error: %v", ok.Name, err)
	}
}

func TestAlgoOrdersSubscription(t *testing.T) {
	t.Parallel()
	sharedtestvalues.SkipTestIfCredentialsUnset(t, ok)

	if err := ok.AlgoOrdersSubscription("subscribe", asset.PerpetualSwap, currency.NewPair(currency.SOL, currency.NewCode("USD-SWAP"))); err != nil {
		t.Errorf("%s AlgoOrdersSubscription() error: %v", ok.Name, err)
	}
	if err := ok.AlgoOrdersSubscription("unsubscribe", asset.PerpetualSwap, currency.NewPair(currency.SOL, currency.NewCode("USD-SWAP"))); err != nil {
		t.Errorf("%s AlgoOrdersSubscription() error: %v", ok.Name, err)
	}
}

func TestAdvanceAlgoOrdersSubscription(t *testing.T) {
	t.Parallel()
	sharedtestvalues.SkipTestIfCredentialsUnset(t, ok)

	if err := ok.AdvanceAlgoOrdersSubscription("subscribe", asset.PerpetualSwap, currency.NewPair(currency.SOL, currency.NewCode("USD-SWAP")), ""); err != nil {
		t.Errorf("%s AdvanceAlgoOrdersSubscription() error: %v", ok.Name, err)
	}
	if err := ok.AdvanceAlgoOrdersSubscription("unsubscribe", asset.PerpetualSwap, currency.NewPair(currency.SOL, currency.NewCode("USD-SWAP")), ""); err != nil {
		t.Errorf("%s AdvanceAlgoOrdersSubscription() error: %v", ok.Name, err)
	}
}

func TestPositionRiskWarningSubscription(t *testing.T) {
	t.Parallel()
	sharedtestvalues.SkipTestIfCredentialsUnset(t, ok)

	if err := ok.PositionRiskWarningSubscription("subscribe", asset.PerpetualSwap, currency.NewPair(currency.SOL, currency.NewCode("USD-SWAP"))); err != nil {
		t.Errorf("%s PositionRiskWarningSubscription() error: %v", ok.Name, err)
	}
	if err := ok.PositionRiskWarningSubscription("unsubscribe", asset.PerpetualSwap, currency.NewPair(currency.SOL, currency.NewCode("USD-SWAP"))); err != nil {
		t.Errorf("%s PositionRiskWarningSubscription() error: %v", ok.Name, err)
	}
}

func TestAccountGreeksSubscription(t *testing.T) {
	t.Parallel()
	sharedtestvalues.SkipTestIfCredentialsUnset(t, ok)

	if err := ok.AccountGreeksSubscription("subscribe", currency.NewPair(currency.SOL, currency.USD)); err != nil {
		t.Errorf("%s AccountGreeksSubscription() error: %v", ok.Name, err)
	}
	if err := ok.AccountGreeksSubscription("unsubscribe", currency.NewPair(currency.SOL, currency.USD)); err != nil {
		t.Errorf("%s AccountGreeksSubscription() error: %v", ok.Name, err)
	}
}

func TestRfqSubscription(t *testing.T) {
	t.Parallel()
	sharedtestvalues.SkipTestIfCredentialsUnset(t, ok)

	if err := ok.RfqSubscription("subscribe", ""); err != nil {
		t.Errorf("%s RfqSubscription() error: %v", ok.Name, err)
	}
	if err := ok.RfqSubscription("unsubscribe", ""); err != nil {
		t.Errorf("%s RfqSubscription() error: %v", ok.Name, err)
	}
}

func TestQuotesSubscription(t *testing.T) {
	t.Parallel()
	sharedtestvalues.SkipTestIfCredentialsUnset(t, ok)

	if err := ok.QuotesSubscription("subscribe"); err != nil {
		t.Errorf("%s QuotesSubscription() error: %v", ok.Name, err)
	}
	if err := ok.QuotesSubscription("unsubscribe"); err != nil {
		t.Errorf("%s QuotesSubscription() error: %v", ok.Name, err)
	}
}

func TestStructureBlockTradesSubscription(t *testing.T) {
	t.Parallel()
	sharedtestvalues.SkipTestIfCredentialsUnset(t, ok)

	if err := ok.StructureBlockTradesSubscription("subscribe"); err != nil {
		t.Errorf("%s StructureBlockTradesSubscription() error: %v", ok.Name, err)
	}
	if err := ok.StructureBlockTradesSubscription("unsubscribe"); err != nil {
		t.Errorf("%s StructureBlockTradesSubscription() error: %v", ok.Name, err)
	}
}

func TestSpotGridAlgoOrdersSubscription(t *testing.T) {
	t.Parallel()
	sharedtestvalues.SkipTestIfCredentialsUnset(t, ok)

	if err := ok.SpotGridAlgoOrdersSubscription("subscribe", asset.Empty, currency.EMPTYPAIR, ""); err != nil {
		t.Errorf("%s SpotGridAlgoOrdersSubscription() error: %v", ok.Name, err)
	}
	if err := ok.SpotGridAlgoOrdersSubscription("unsubscribe", asset.Empty, currency.EMPTYPAIR, ""); err != nil {
		t.Errorf("%s SpotGridAlgoOrdersSubscription() error: %v", ok.Name, err)
	}
}

func TestContractGridAlgoOrders(t *testing.T) {
	t.Parallel()
	sharedtestvalues.SkipTestIfCredentialsUnset(t, ok)

	if err := ok.ContractGridAlgoOrders("subscribe", asset.Empty, currency.EMPTYPAIR, ""); err != nil {
		t.Errorf("%s ContractGridAlgoOrders() error: %v", ok.Name, err)
	}
	if err := ok.ContractGridAlgoOrders("unsubscribe", asset.Empty, currency.EMPTYPAIR, ""); err != nil {
		t.Errorf("%s ContractGridAlgoOrders() error: %v", ok.Name, err)
	}
}

func TestGridPositionsSubscription(t *testing.T) {
	t.Parallel()
	sharedtestvalues.SkipTestIfCredentialsUnset(t, ok)

	if err := ok.GridPositionsSubscription("subscribe", "1234"); err != nil && !strings.Contains(err.Error(), "channel:grid-positions doesn't exist") {
		t.Errorf("%s GridPositionsSubscription() error: %v", ok.Name, err)
	}
	if err := ok.GridPositionsSubscription("unsubscribe", "1234"); err != nil && !strings.Contains(err.Error(), "channel:grid-positions doesn't exist") {
		t.Errorf("%s GridPositionsSubscription() error: %v", ok.Name, err)
	}
}

func TestGridSubOrders(t *testing.T) {
	t.Parallel()
	sharedtestvalues.SkipTestIfCredentialsUnset(t, ok)

	if err := ok.GridSubOrders("subscribe", ""); err != nil && !strings.Contains(err.Error(), "grid-sub-orders doesn't exist") {
		t.Errorf("%s GridSubOrders() error: %v", ok.Name, err)
	}
	if err := ok.GridSubOrders("unsubscribe", ""); err != nil && !strings.Contains(err.Error(), "grid-sub-orders doesn't exist") {
		t.Errorf("%s GridSubOrders() error: %v", ok.Name, err)
	}
}

func TestGetServerTime(t *testing.T) {
	t.Parallel()
	if _, err := ok.GetServerTime(context.Background(), asset.Empty); err != nil {
		t.Error(err)
	}
}

func TestGetAvailableTransferChains(t *testing.T) {
	t.Parallel()
	sharedtestvalues.SkipTestIfCredentialsUnset(t, ok)

	if _, err := ok.GetAvailableTransferChains(context.Background(), currency.BTC); err != nil {
		t.Error(err)
	}
}

func TestGetIntervalEnum(t *testing.T) {
	t.Parallel()

	tests := []struct {
		Description string
		Interval    kline.Interval
		Expected    string
		AppendUTC   bool
	}{
		{Description: "4hr with UTC", Interval: kline.FourHour, Expected: "4H", AppendUTC: true},
		{Description: "6H without UTC", Interval: kline.SixHour, Expected: "6H"},
		{Description: "6H with UTC", Interval: kline.SixHour, Expected: "6Hutc", AppendUTC: true},
		{Description: "Unsupported interval with UTC", Expected: "", AppendUTC: true},
	}

	for x := range tests {
		tt := tests[x]
		t.Run(tt.Description, func(t *testing.T) {
			t.Parallel()

			if r := ok.GetIntervalEnum(tt.Interval, tt.AppendUTC); r != tt.Expected {
				t.Errorf("%s: received: %s but expected: %s", tt.Description, r, tt.Expected)
			}
		})
	}
}

<<<<<<< HEAD
func TestGetAssetsFromInstrumentTypeOrID(t *testing.T) {
	t.Parallel()
	_, err := ok.GetAssetsFromInstrumentTypeOrID("", "")
	if !errors.Is(err, errEmptyArgument) {
		t.Error(err)
	}

	assets, err := ok.GetAssetsFromInstrumentTypeOrID("SPOT", "")
	if !errors.Is(err, nil) {
		t.Error(err)
	}
	if len(assets) != 1 {
		t.Errorf("received %v expected %v", len(assets), 1)
	}
	if assets[0] != asset.Spot {
		t.Errorf("received %v expected %v", assets[0], asset.Spot)
	}

	assets, err = ok.GetAssetsFromInstrumentTypeOrID("", ok.CurrencyPairs.Pairs[asset.Futures].Enabled[0].String())
	if !errors.Is(err, nil) {
		t.Error(err)
	}
	if len(assets) != 1 {
		t.Errorf("received %v expected %v", len(assets), 1)
	}
	if assets[0] != asset.Futures {
		t.Errorf("received %v expected %v", assets[0], asset.Futures)
	}

	assets, err = ok.GetAssetsFromInstrumentTypeOrID("", ok.CurrencyPairs.Pairs[asset.PerpetualSwap].Enabled[0].String())
	if !errors.Is(err, nil) {
		t.Error(err)
	}
	if len(assets) != 1 {
		t.Errorf("received %v expected %v", len(assets), 1)
	}
	if assets[0] != asset.PerpetualSwap {
		t.Errorf("received %v expected %v", assets[0], asset.PerpetualSwap)
	}

	_, err = ok.GetAssetsFromInstrumentTypeOrID("", "test")
	if !errors.Is(err, currency.ErrCurrencyNotSupported) {
		t.Error(err)
	}

	_, err = ok.GetAssetsFromInstrumentTypeOrID("", "test-test")
	if !errors.Is(err, asset.ErrNotSupported) {
		t.Error(err)
	}

	assets, err = ok.GetAssetsFromInstrumentTypeOrID("", ok.CurrencyPairs.Pairs[asset.Margin].Enabled[0].String())
	if !errors.Is(err, nil) {
		t.Error(err)
	}
	var found bool
	for i := range assets {
		if assets[i] == asset.Margin {
			found = true
		}
	}
	if !found {
		t.Errorf("received %v expected %v", assets, asset.Margin)
	}

	assets, err = ok.GetAssetsFromInstrumentTypeOrID("", ok.CurrencyPairs.Pairs[asset.Spot].Enabled[0].String())
	if !errors.Is(err, nil) {
		t.Error(err)
	}
	found = false
	for i := range assets {
		if assets[i] == asset.Spot {
			found = true
		}
	}
	if !found {
		t.Errorf("received %v expected %v", assets, asset.Spot)
=======
const instrumentJSON = `{"alias":"","baseCcy":"","category":"1","ctMult":"1","ctType":"linear","ctVal":"0.0001","ctValCcy":"BTC","expTime":"","instFamily":"BTC-USDC","instId":"BTC-USDC-SWAP","instType":"SWAP","lever":"125","listTime":"1666076190000","lotSz":"1","maxIcebergSz":"100000000.0000000000000000","maxLmtSz":"100000000","maxMktSz":"85000","maxStopSz":"85000","maxTriggerSz":"100000000.0000000000000000","maxTwapSz":"","minSz":"1","optType":"","quoteCcy":"","settleCcy":"USDC","state":"live","stk":"","tickSz":"0.1","uly":"BTC-USDC"}`

func TestInstrument(t *testing.T) {
	t.Parallel()

	var i Instrument
	err := json.Unmarshal([]byte(instrumentJSON), &i)
	if err != nil {
		t.Error(err)
	}

	if i.Alias != "" {
		t.Error("expected empty alias")
	}
	if i.BaseCurrency != "" {
		t.Error("expected empty base currency")
	}
	if i.Category != "1" {
		t.Error("expected 1 category")
	}
	if i.ContractMultiplier != "1" {
		t.Error("expected 1 contract multiplier")
	}
	if i.ContractType != "linear" {
		t.Error("expected linear contract type")
	}
	if i.ContractValue != "0.0001" {
		t.Error("expected 0.0001 contract value")
	}
	if i.ContractValueCurrency != currency.BTC.String() {
		t.Error("expected BTC contract value currency")
	}
	if !i.ExpTime.IsZero() {
		t.Error("expected empty expiry time")
	}
	if i.InstrumentFamily != "BTC-USDC" {
		t.Error("expected BTC-USDC instrument family")
	}
	if i.InstrumentID != "BTC-USDC-SWAP" {
		t.Error("expected BTC-USDC-SWAP instrument ID")
	}
	if i.InstrumentType != asset.PerpetualSwap {
		t.Error("expected SWAP instrument type")
	}
	if i.MaxLeverage != 125 {
		t.Error("expected 125 leverage")
	}
	if i.ListTime.UnixMilli() != 1666076190000 {
		t.Error("expected 1666076190000 listing time")
	}
	if i.LotSize != 1 {
		t.Error("expected 1 lot size")
	}
	if i.MaxSpotIcebergSize != 100000000.0000000000000000 {
		t.Error("expected 100000000.0000000000000000 max iceberg order size")
	}
	if i.MaxQuantityOfSpotLimitOrder != 100000000 {
		t.Error("expected 100000000 max limit order size")
	}
	if i.MaxQuantityOfMarketLimitOrder != 85000 {
		t.Error("expected 85000 max market order size")
	}
	if i.MaxStopSize != 85000 {
		t.Error("expected 85000 max stop order size")
	}
	if i.MaxTriggerSize != 100000000.0000000000000000 {
		t.Error("expected 100000000.0000000000000000 max trigger order size")
	}
	if i.MaxQuantityOfSpotTwapLimitOrder != 0 {
		t.Error("expected empty max TWAP size")
	}
	if i.MinimumOrderSize != 1 {
		t.Error("expected 1 min size")
	}
	if i.OptionType != "" {
		t.Error("expected empty option type")
	}
	if i.QuoteCurrency != "" {
		t.Error("expected empty quote currency")
	}
	if i.SettlementCurrency != currency.USDC.String() {
		t.Error("expected USDC settlement currency")
	}
	if i.State != "live" {
		t.Error("expected live state")
	}
	if i.StrikePrice != "" {
		t.Error("expected empty strike price")
	}
	if i.TickSize != 0.1 {
		t.Error("expected 0.1 tick size")
	}
	if i.Underlying != "BTC-USDC" {
		t.Error("expected BTC-USDC underlying")
>>>>>>> 698b6716
	}
}<|MERGE_RESOLUTION|>--- conflicted
+++ resolved
@@ -3106,7 +3106,103 @@
 	}
 }
 
-<<<<<<< HEAD
+const instrumentJSON = `{"alias":"","baseCcy":"","category":"1","ctMult":"1","ctType":"linear","ctVal":"0.0001","ctValCcy":"BTC","expTime":"","instFamily":"BTC-USDC","instId":"BTC-USDC-SWAP","instType":"SWAP","lever":"125","listTime":"1666076190000","lotSz":"1","maxIcebergSz":"100000000.0000000000000000","maxLmtSz":"100000000","maxMktSz":"85000","maxStopSz":"85000","maxTriggerSz":"100000000.0000000000000000","maxTwapSz":"","minSz":"1","optType":"","quoteCcy":"","settleCcy":"USDC","state":"live","stk":"","tickSz":"0.1","uly":"BTC-USDC"}`
+
+func TestInstrument(t *testing.T) {
+	t.Parallel()
+
+	var i Instrument
+	err := json.Unmarshal([]byte(instrumentJSON), &i)
+	if err != nil {
+		t.Error(err)
+	}
+
+	if i.Alias != "" {
+		t.Error("expected empty alias")
+	}
+	if i.BaseCurrency != "" {
+		t.Error("expected empty base currency")
+	}
+	if i.Category != "1" {
+		t.Error("expected 1 category")
+	}
+	if i.ContractMultiplier != "1" {
+		t.Error("expected 1 contract multiplier")
+	}
+	if i.ContractType != "linear" {
+		t.Error("expected linear contract type")
+	}
+	if i.ContractValue != "0.0001" {
+		t.Error("expected 0.0001 contract value")
+	}
+	if i.ContractValueCurrency != currency.BTC.String() {
+		t.Error("expected BTC contract value currency")
+	}
+	if !i.ExpTime.IsZero() {
+		t.Error("expected empty expiry time")
+	}
+	if i.InstrumentFamily != "BTC-USDC" {
+		t.Error("expected BTC-USDC instrument family")
+	}
+	if i.InstrumentID != "BTC-USDC-SWAP" {
+		t.Error("expected BTC-USDC-SWAP instrument ID")
+	}
+	if i.InstrumentType != asset.PerpetualSwap {
+		t.Error("expected SWAP instrument type")
+	}
+	if i.MaxLeverage != 125 {
+		t.Error("expected 125 leverage")
+	}
+	if i.ListTime.UnixMilli() != 1666076190000 {
+		t.Error("expected 1666076190000 listing time")
+	}
+	if i.LotSize != 1 {
+		t.Error("expected 1 lot size")
+	}
+	if i.MaxSpotIcebergSize != 100000000.0000000000000000 {
+		t.Error("expected 100000000.0000000000000000 max iceberg order size")
+	}
+	if i.MaxQuantityOfSpotLimitOrder != 100000000 {
+		t.Error("expected 100000000 max limit order size")
+	}
+	if i.MaxQuantityOfMarketLimitOrder != 85000 {
+		t.Error("expected 85000 max market order size")
+	}
+	if i.MaxStopSize != 85000 {
+		t.Error("expected 85000 max stop order size")
+	}
+	if i.MaxTriggerSize != 100000000.0000000000000000 {
+		t.Error("expected 100000000.0000000000000000 max trigger order size")
+	}
+	if i.MaxQuantityOfSpotTwapLimitOrder != 0 {
+		t.Error("expected empty max TWAP size")
+	}
+	if i.MinimumOrderSize != 1 {
+		t.Error("expected 1 min size")
+	}
+	if i.OptionType != "" {
+		t.Error("expected empty option type")
+	}
+	if i.QuoteCurrency != "" {
+		t.Error("expected empty quote currency")
+	}
+	if i.SettlementCurrency != currency.USDC.String() {
+		t.Error("expected USDC settlement currency")
+	}
+	if i.State != "live" {
+		t.Error("expected live state")
+	}
+	if i.StrikePrice != "" {
+		t.Error("expected empty strike price")
+	}
+	if i.TickSize != 0.1 {
+		t.Error("expected 0.1 tick size")
+	}
+	if i.Underlying != "BTC-USDC" {
+		t.Error("expected BTC-USDC underlying")
+	}
+}
+
 func TestGetAssetsFromInstrumentTypeOrID(t *testing.T) {
 	t.Parallel()
 	_, err := ok.GetAssetsFromInstrumentTypeOrID("", "")
@@ -3183,101 +3279,5 @@
 	}
 	if !found {
 		t.Errorf("received %v expected %v", assets, asset.Spot)
-=======
-const instrumentJSON = `{"alias":"","baseCcy":"","category":"1","ctMult":"1","ctType":"linear","ctVal":"0.0001","ctValCcy":"BTC","expTime":"","instFamily":"BTC-USDC","instId":"BTC-USDC-SWAP","instType":"SWAP","lever":"125","listTime":"1666076190000","lotSz":"1","maxIcebergSz":"100000000.0000000000000000","maxLmtSz":"100000000","maxMktSz":"85000","maxStopSz":"85000","maxTriggerSz":"100000000.0000000000000000","maxTwapSz":"","minSz":"1","optType":"","quoteCcy":"","settleCcy":"USDC","state":"live","stk":"","tickSz":"0.1","uly":"BTC-USDC"}`
-
-func TestInstrument(t *testing.T) {
-	t.Parallel()
-
-	var i Instrument
-	err := json.Unmarshal([]byte(instrumentJSON), &i)
-	if err != nil {
-		t.Error(err)
-	}
-
-	if i.Alias != "" {
-		t.Error("expected empty alias")
-	}
-	if i.BaseCurrency != "" {
-		t.Error("expected empty base currency")
-	}
-	if i.Category != "1" {
-		t.Error("expected 1 category")
-	}
-	if i.ContractMultiplier != "1" {
-		t.Error("expected 1 contract multiplier")
-	}
-	if i.ContractType != "linear" {
-		t.Error("expected linear contract type")
-	}
-	if i.ContractValue != "0.0001" {
-		t.Error("expected 0.0001 contract value")
-	}
-	if i.ContractValueCurrency != currency.BTC.String() {
-		t.Error("expected BTC contract value currency")
-	}
-	if !i.ExpTime.IsZero() {
-		t.Error("expected empty expiry time")
-	}
-	if i.InstrumentFamily != "BTC-USDC" {
-		t.Error("expected BTC-USDC instrument family")
-	}
-	if i.InstrumentID != "BTC-USDC-SWAP" {
-		t.Error("expected BTC-USDC-SWAP instrument ID")
-	}
-	if i.InstrumentType != asset.PerpetualSwap {
-		t.Error("expected SWAP instrument type")
-	}
-	if i.MaxLeverage != 125 {
-		t.Error("expected 125 leverage")
-	}
-	if i.ListTime.UnixMilli() != 1666076190000 {
-		t.Error("expected 1666076190000 listing time")
-	}
-	if i.LotSize != 1 {
-		t.Error("expected 1 lot size")
-	}
-	if i.MaxSpotIcebergSize != 100000000.0000000000000000 {
-		t.Error("expected 100000000.0000000000000000 max iceberg order size")
-	}
-	if i.MaxQuantityOfSpotLimitOrder != 100000000 {
-		t.Error("expected 100000000 max limit order size")
-	}
-	if i.MaxQuantityOfMarketLimitOrder != 85000 {
-		t.Error("expected 85000 max market order size")
-	}
-	if i.MaxStopSize != 85000 {
-		t.Error("expected 85000 max stop order size")
-	}
-	if i.MaxTriggerSize != 100000000.0000000000000000 {
-		t.Error("expected 100000000.0000000000000000 max trigger order size")
-	}
-	if i.MaxQuantityOfSpotTwapLimitOrder != 0 {
-		t.Error("expected empty max TWAP size")
-	}
-	if i.MinimumOrderSize != 1 {
-		t.Error("expected 1 min size")
-	}
-	if i.OptionType != "" {
-		t.Error("expected empty option type")
-	}
-	if i.QuoteCurrency != "" {
-		t.Error("expected empty quote currency")
-	}
-	if i.SettlementCurrency != currency.USDC.String() {
-		t.Error("expected USDC settlement currency")
-	}
-	if i.State != "live" {
-		t.Error("expected live state")
-	}
-	if i.StrikePrice != "" {
-		t.Error("expected empty strike price")
-	}
-	if i.TickSize != 0.1 {
-		t.Error("expected 0.1 tick size")
-	}
-	if i.Underlying != "BTC-USDC" {
-		t.Error("expected BTC-USDC underlying")
->>>>>>> 698b6716
 	}
 }