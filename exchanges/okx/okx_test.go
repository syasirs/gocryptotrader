package okx

import (
	"context"
	"encoding/json"
	"errors"
	"fmt"
	"log"
	"os"
	"strings"
	"sync"
	"testing"
	"time"

	"github.com/thrasher-corp/gocryptotrader/common"
	"github.com/thrasher-corp/gocryptotrader/config"
	"github.com/thrasher-corp/gocryptotrader/core"
	"github.com/thrasher-corp/gocryptotrader/currency"
	exchange "github.com/thrasher-corp/gocryptotrader/exchanges"
	"github.com/thrasher-corp/gocryptotrader/exchanges/asset"
	"github.com/thrasher-corp/gocryptotrader/exchanges/collateral"
	"github.com/thrasher-corp/gocryptotrader/exchanges/kline"
	"github.com/thrasher-corp/gocryptotrader/exchanges/margin"
	"github.com/thrasher-corp/gocryptotrader/exchanges/order"
	"github.com/thrasher-corp/gocryptotrader/exchanges/orderbook"
	"github.com/thrasher-corp/gocryptotrader/exchanges/request"
	"github.com/thrasher-corp/gocryptotrader/exchanges/sharedtestvalues"
	"github.com/thrasher-corp/gocryptotrader/portfolio/withdraw"
)

// Please supply your own keys here to do authenticated endpoint testing
const (
	apiKey                  = ""
	apiSecret               = ""
	passphrase              = ""
	canManipulateRealOrders = false
	useTestNet              = false
)

var ok = &Okx{}

func TestMain(m *testing.M) {
	cfg := config.GetConfig()
	err := cfg.LoadConfig("../../testdata/configtest.json", true)
	if err != nil {
		log.Fatal(err)
	}
	exchCfg, err := cfg.GetExchangeConfig("Okx")
	if err != nil {
		log.Fatal(err)
	}
	exchCfg.API.Credentials.Key = apiKey
	exchCfg.API.Credentials.Secret = apiSecret
	exchCfg.API.Credentials.ClientID = passphrase
	ok.SetDefaults()
	if apiKey != "" && apiSecret != "" && passphrase != "" {
		exchCfg.API.AuthenticatedSupport = true
		exchCfg.API.AuthenticatedWebsocketSupport = true
	}
	if !useTestNet {
		ok.Websocket = sharedtestvalues.NewTestWebsocket()
	}
	err = ok.Setup(exchCfg)
	if err != nil {
		log.Fatal(err)
	}
	request.MaxRequestJobs = 200
	if !useTestNet {
		ok.Websocket.DataHandler = sharedtestvalues.GetWebsocketInterfaceChannelOverride()
		ok.Websocket.TrafficAlert = sharedtestvalues.GetWebsocketStructChannelOverride()
		setupWS()
	}
	err = ok.UpdateTradablePairs(contextGenerate(), true)
	if err != nil {
		log.Fatal(err)
	}
	os.Exit(m.Run())
}

// contextGenerate sends an optional value to allow test requests
// named this way, so it shows up in auto-complete and reminds you to use it
func contextGenerate() context.Context {
	ctx := context.Background()
	if useTestNet {
		ctx = context.WithValue(ctx, testNetKey("testnet"), useTestNet)
	}
	return ctx
}

func TestStart(t *testing.T) {
	t.Parallel()
	err := ok.Start(contextGenerate(), nil)
	if !errors.Is(err, common.ErrNilPointer) {
		t.Fatalf("received: '%v' but expected: '%v'", err, common.ErrNilPointer)
	}
	var testWg sync.WaitGroup
	err = ok.Start(contextGenerate(), &testWg)
	if err != nil {
		t.Fatal(err)
	}
	testWg.Wait()
}

func TestGetTickers(t *testing.T) {
	t.Parallel()
	_, err := ok.GetTickers(contextGenerate(), "OPTION", "", "SOL-USD")
	if err != nil {
		t.Error("Okx GetTickers() error", err)
	}
}

func TestGetIndexTicker(t *testing.T) {
	t.Parallel()
	_, err := ok.GetIndexTickers(contextGenerate(), "USDT", "NEAR-USDT-SWAP")
	if err != nil {
		t.Error("OKX GetIndexTicker() error", err)
	}
}

func TestGetTicker(t *testing.T) {
	t.Parallel()
	if _, err := ok.GetTicker(contextGenerate(), "NEAR-USDT-SWAP"); err != nil {
		t.Error("Okx GetTicker() error", err)
	}
}

func TestGetOrderBookDepth(t *testing.T) {
	t.Parallel()
	_, err := ok.GetOrderBookDepth(contextGenerate(), "BTC-USDT", 400)
	if err != nil {
		t.Error("OKX GetOrderBookDepth() error", err)
	}
}

func TestGetCandlesticks(t *testing.T) {
	t.Parallel()
<<<<<<< HEAD
	_, err := ok.GetCandlesticks(contextGenerate(), "BTC-USDT", kline.OneHour, time.Now().Add(-time.Minute*2), time.Now(), 2)
=======
	_, err := ok.GetCandlesticks(context.Background(), "BTC-USDT", kline.OneHour, time.Now().Add(-time.Hour*24*500), time.Now(), 500)
>>>>>>> fcc5ad45
	if err != nil {
		t.Error("Okx GetCandlesticks() error", err)
	}
}

func TestGetCandlesticksHistory(t *testing.T) {
	t.Parallel()
	_, err := ok.GetCandlesticksHistory(contextGenerate(), "BTC-USDT", kline.OneHour, time.Unix(time.Now().Unix()-int64(time.Minute), 3), time.Now(), 3)
	if err != nil {
		t.Error("Okx GetCandlesticksHistory() error", err)
	}
}

func TestGetTrades(t *testing.T) {
	t.Parallel()
	_, err := ok.GetTrades(contextGenerate(), "BTC-USDT", 3)
	if err != nil {
		t.Error("Okx GetTrades() error", err)
	}
}

func TestGetTradeHistory(t *testing.T) {
	t.Parallel()
	if _, err := ok.GetTradesHistory(contextGenerate(), "BTC-USDT", "", "", 2); err != nil {
		t.Error("Okx GetTradeHistory() error", err)
	}
}

func TestGet24HTotalVolume(t *testing.T) {
	t.Parallel()
	_, err := ok.Get24HTotalVolume(contextGenerate())
	if err != nil {
		t.Error("Okx Get24HTotalVolume() error", err)
	}
}

func TestGetOracle(t *testing.T) {
	t.Parallel()
	_, err := ok.GetOracle(contextGenerate())
	if err != nil {
		t.Error("Okx GetOracle() error", err)
	}
}

func TestGetExchangeRate(t *testing.T) {
	t.Parallel()
	_, err := ok.GetExchangeRate(contextGenerate())
	if err != nil {
		t.Error("Okx GetExchangeRate() error", err)
	}
}

func TestGetIndexComponents(t *testing.T) {
	t.Parallel()
	_, err := ok.GetIndexComponents(contextGenerate(), "ETH-USDT")
	if err != nil {
		t.Error("Okx GetIndexComponents() error", err)
	}
}

func TestGetBlockTickers(t *testing.T) {
	t.Parallel()
	if _, err := ok.GetBlockTickers(contextGenerate(), "SWAP", ""); err != nil {
		t.Error("Okx GetBlockTickers() error", err)
	}
}

func TestGetBlockTicker(t *testing.T) {
	t.Parallel()
	if _, err := ok.GetBlockTicker(contextGenerate(), "BTC-USDT"); err != nil {
		t.Error("Okx GetBlockTicker() error", err)
	}
}

func TestGetBlockTrade(t *testing.T) {
	t.Parallel()
	if _, err := ok.GetBlockTrades(contextGenerate(), "BTC-USDT"); err != nil {
		t.Error("Okx GetBlockTrades() error", err)
	}
}

func TestGetInstrument(t *testing.T) {
	t.Parallel()
	_, err := ok.GetInstruments(contextGenerate(), &InstrumentsFetchParams{
		InstrumentType: "OPTION",
		Underlying:     "SOL-USD",
	})
	if err != nil {
		t.Error("Okx GetInstruments() error", err)
	}
	_, err = ok.GetInstruments(contextGenerate(), &InstrumentsFetchParams{
		InstrumentType: "OPTION",
		Underlying:     "SOL-USD",
	})
	if err != nil {
		t.Error("Okx GetInstruments() error", err)
	}
}

func TestGetDeliveryHistory(t *testing.T) {
	t.Parallel()
	_, err := ok.GetDeliveryHistory(contextGenerate(), "FUTURES", "BTC-USDT", time.Time{}, time.Time{}, 3)
	if err != nil {
		t.Error("okx GetDeliveryHistory() error", err)
	}
}

func TestGetOpenInterest(t *testing.T) {
	t.Parallel()
	if _, err := ok.GetOpenInterest(contextGenerate(), "FUTURES", "BTC-USDT", ""); err != nil {
		t.Error("Okx GetOpenInterest() error", err)
	}
}

func TestGetFundingRate(t *testing.T) {
	t.Parallel()
	if _, err := ok.GetFundingRate(contextGenerate(), "BTC-USD-SWAP"); err != nil {
		t.Error("okx GetFundingRate() error", err)
	}
}

func TestGetFundingRateHistory(t *testing.T) {
	t.Parallel()
	if _, err := ok.GetFundingRateHistory(contextGenerate(), "BTC-USD-SWAP", time.Time{}, time.Time{}, 2); err != nil {
		t.Error("Okx GetFundingRateHistory() error", err)
	}
}

func TestGetLimitPrice(t *testing.T) {
	t.Parallel()
	if _, err := ok.GetLimitPrice(contextGenerate(), "BTC-USD-SWAP"); err != nil {
		t.Error("okx GetLimitPrice() error", err)
	}
}

func TestGetOptionMarketData(t *testing.T) {
	t.Parallel()
	if _, err := ok.GetOptionMarketData(contextGenerate(), "BTC-USD", time.Time{}); err != nil {
		t.Error("Okx GetOptionMarketData() error", err)
	}
}

func TestGetEstimatedDeliveryPrice(t *testing.T) {
	t.Parallel()
	r, err := ok.FetchTradablePairs(contextGenerate(), asset.Futures)
	if err != nil {
		t.Fatal(err)
	}
	if _, err := ok.GetEstimatedDeliveryPrice(contextGenerate(), r[0].String()); err != nil {
		t.Error("Okx GetEstimatedDeliveryPrice() error", err)
	}
}

func TestGetDiscountRateAndInterestFreeQuota(t *testing.T) {
	t.Parallel()
	_, err := ok.GetDiscountRateAndInterestFreeQuota(contextGenerate(), "", 0)
	if err != nil {
		t.Error("Okx GetDiscountRateAndInterestFreeQuota() error", err)
	}
}

func TestGetSystemTime(t *testing.T) {
	t.Parallel()
	if _, err := ok.GetSystemTime(contextGenerate()); err != nil {
		t.Error("Okx GetSystemTime() error", err)
	}
}

func TestGetLiquidationOrders(t *testing.T) {
	t.Parallel()
	insts, err := ok.FetchTradablePairs(contextGenerate(), asset.Margin)
	if err != nil {
		t.Skip(err)
	}
	if _, err := ok.GetLiquidationOrders(contextGenerate(), &LiquidationOrderRequestParams{
		InstrumentType: okxInstTypeMargin,
		Underlying:     insts[0].String(),
		Currency:       currency.BTC,
		Limit:          2,
	}); err != nil {
		t.Error("Okx GetLiquidationOrders() error", err)
	}
}

func TestGetMarkPrice(t *testing.T) {
	t.Parallel()
	if _, err := ok.GetMarkPrice(contextGenerate(), "MARGIN", "", ""); err != nil {
		t.Error("Okx GetMarkPrice() error", err)
	}
}

func TestGetPositionTiers(t *testing.T) {
	t.Parallel()
	if _, err := ok.GetPositionTiers(contextGenerate(), "FUTURES", "cross", "BTC-USDT", "", ""); err != nil {
		t.Error("Okx GetPositionTiers() error", err)
	}
}

func TestGetInterestRateAndLoanQuota(t *testing.T) {
	t.Parallel()
	if _, err := ok.GetInterestRateAndLoanQuota(contextGenerate()); err != nil {
		t.Error("Okx GetInterestRateAndLoanQuota() error", err)
	}
}

func TestGetInterestRateAndLoanQuotaForVIPLoans(t *testing.T) {
	t.Parallel()
	if _, err := ok.GetInterestRateAndLoanQuotaForVIPLoans(contextGenerate()); err != nil {
		t.Error("Okx GetInterestRateAndLoanQuotaForVIPLoans() error", err)
	}
}

func TestGetPublicUnderlyings(t *testing.T) {
	t.Parallel()
	if _, err := ok.GetPublicUnderlyings(contextGenerate(), "swap"); err != nil {
		t.Error("Okx GetPublicUnderlyings() error", err)
	}
}

func TestGetInsuranceFundInformation(t *testing.T) {
	t.Parallel()
	if _, err := ok.GetInsuranceFundInformation(contextGenerate(), &InsuranceFundInformationRequestParams{
		InstrumentType: "FUTURES",
		Underlying:     "BTC-USDT",
		Limit:          2,
	}); err != nil {
		t.Error("Okx GetInsuranceFundInformation() error", err)
	}
}

func TestCurrencyUnitConvert(t *testing.T) {
	t.Parallel()
	if _, err := ok.CurrencyUnitConvert(contextGenerate(), "BTC-USD-SWAP", 1, 3500, 1, ""); err != nil {
		t.Error("Okx CurrencyUnitConvert() error", err)
	}
}

// Trading related endpoints test functions.
func TestGetSupportCoins(t *testing.T) {
	t.Parallel()
	if _, err := ok.GetSupportCoins(contextGenerate()); err != nil {
		t.Error("Okx GetSupportCoins() error", err)
	}
}

func TestGetTakerVolume(t *testing.T) {
	t.Parallel()
	if _, err := ok.GetTakerVolume(contextGenerate(), "BTC", "SPOT", time.Time{}, time.Time{}, kline.OneDay); err != nil {
		t.Error("Okx GetTakerVolume() error", err)
	}
}
func TestGetMarginLendingRatio(t *testing.T) {
	t.Parallel()
	if _, err := ok.GetMarginLendingRatio(contextGenerate(), "BTC", time.Time{}, time.Time{}, kline.FiveMin); err != nil {
		t.Error("Okx GetMarginLendingRatio() error", err)
	}
}

func TestGetLongShortRatio(t *testing.T) {
	t.Parallel()
	if _, err := ok.GetLongShortRatio(contextGenerate(), "BTC", time.Time{}, time.Time{}, kline.OneDay); err != nil {
		t.Error("Okx GetLongShortRatio() error", err)
	}
}

func TestGetContractsOpenInterestAndVolume(t *testing.T) {
	t.Parallel()
	if _, err := ok.GetContractsOpenInterestAndVolume(contextGenerate(), "BTC", time.Time{}, time.Time{}, kline.OneDay); err != nil {
		t.Error("Okx GetContractsOpenInterestAndVolume() error", err)
	}
}

func TestGetOptionsOpenInterestAndVolume(t *testing.T) {
	t.Parallel()
	if _, err := ok.GetOptionsOpenInterestAndVolume(contextGenerate(), "BTC", kline.OneDay); err != nil {
		t.Error("Okx GetOptionsOpenInterestAndVolume() error", err)
	}
}

func TestGetPutCallRatio(t *testing.T) {
	t.Parallel()
	if _, err := ok.GetPutCallRatio(contextGenerate(), "BTC", kline.OneDay); err != nil {
		t.Error("Okx GetPutCallRatio() error", err)
	}
}

func TestGetOpenInterestAndVolumeExpiry(t *testing.T) {
	t.Parallel()
	if _, err := ok.GetOpenInterestAndVolumeExpiry(contextGenerate(), "BTC", kline.OneDay); err != nil {
		t.Error("Okx GetOpenInterestAndVolume() error", err)
	}
}

func TestGetOpenInterestAndVolumeStrike(t *testing.T) {
	t.Parallel()
	if _, err := ok.GetOpenInterestAndVolumeStrike(contextGenerate(), "BTC", time.Now(), kline.OneDay); err != nil {
		t.Error("Okx GetOpenInterestAndVolumeStrike() error", err)
	}
}

func TestGetTakerFlow(t *testing.T) {
	t.Parallel()
	if _, err := ok.GetTakerFlow(contextGenerate(), "BTC", kline.OneDay); err != nil {
		t.Error("Okx GetTakerFlow() error", err)
	}
}

func TestPlaceOrder(t *testing.T) {
	t.Parallel()
	sharedtestvalues.SkipTestIfCredentialsUnset(t, ok, canManipulateRealOrders)

	if _, err := ok.PlaceOrder(contextGenerate(), &PlaceOrderRequestParam{
		InstrumentID: "BTC-USDC",
		TradeMode:    "cross",
		Side:         "Buy",
		OrderType:    "limit",
		Amount:       2.6,
		Price:        2.1,
		Currency:     "BTC",
	}, asset.Margin); err != nil {
		t.Error("Okx PlaceOrder() error", err)
	}
}

const placeMultipleOrderParamsJSON = `[{"instId":"BTC-USDT","tdMode":"cash","clOrdId":"b159","side":"buy","ordType":"limit","px":"2.15","sz":"2"},{"instId":"BTC-USDT","tdMode":"cash","clOrdId":"b15","side":"buy","ordType":"limit","px":"2.15","sz":"2"}]`

func TestPlaceMultipleOrders(t *testing.T) {
	t.Parallel()
	sharedtestvalues.SkipTestIfCredentialsUnset(t, ok, canManipulateRealOrders)

	var params []PlaceOrderRequestParam
	err := json.Unmarshal([]byte(placeMultipleOrderParamsJSON), &params)
	if err != nil {
		t.Fatal(err)
	}

	if _, err = ok.PlaceMultipleOrders(contextGenerate(),
		params); err != nil {
		t.Error("Okx PlaceMultipleOrders() error", err)
	}
}

func TestCancelSingleOrder(t *testing.T) {
	t.Parallel()
	sharedtestvalues.SkipTestIfCredentialsUnset(t, ok, canManipulateRealOrders)

	if _, err := ok.CancelSingleOrder(contextGenerate(),
		CancelOrderRequestParam{
			InstrumentID: "BTC-USDT",
			OrderID:      "2510789768709120",
		}); err != nil {
		t.Error("Okx CancelOrder() error", err)
	}
}

func TestCancelMultipleOrders(t *testing.T) {
	t.Parallel()
	sharedtestvalues.SkipTestIfCredentialsUnset(t, ok, canManipulateRealOrders)

	if _, err := ok.CancelMultipleOrders(contextGenerate(), []CancelOrderRequestParam{{
		InstrumentID: "DCR-BTC",
		OrderID:      "2510789768709120",
	}}); err != nil {
		t.Error("Okx CancelMultipleOrders() error", err)
	}
}

func TestAmendOrder(t *testing.T) {
	t.Parallel()
	sharedtestvalues.SkipTestIfCredentialsUnset(t, ok, canManipulateRealOrders)

	if _, err := ok.AmendOrder(contextGenerate(), &AmendOrderRequestParams{
		InstrumentID: "DCR-BTC",
		OrderID:      "2510789768709120",
		NewPrice:     1233324.332,
	}); err != nil {
		t.Error("Okx AmendOrder() error", err)
	}
}
func TestAmendMultipleOrders(t *testing.T) {
	t.Parallel()
	sharedtestvalues.SkipTestIfCredentialsUnset(t, ok, canManipulateRealOrders)

	if _, err := ok.AmendMultipleOrders(contextGenerate(), []AmendOrderRequestParams{{
		InstrumentID: "BTC-USDT",
		OrderID:      "2510789768709120",
		NewPrice:     1233324.332,
	}}); err != nil {
		t.Error("Okx AmendMultipleOrders() error", err)
	}
}

func TestClosePositions(t *testing.T) {
	t.Parallel()
	sharedtestvalues.SkipTestIfCredentialsUnset(t, ok, canManipulateRealOrders)

	if _, err := ok.ClosePositions(contextGenerate(), &ClosePositionsRequestParams{
		InstrumentID: "BTC-USDT",
		MarginMode:   "cross",
		Currency:     "BTC",
	}); err != nil {
		t.Error("Okc ClosePositions() error", err)
	}
}

func TestGetOrderDetail(t *testing.T) {
	t.Parallel()
	sharedtestvalues.SkipTestIfCredentialsUnset(t, ok)

	if _, err := ok.GetOrderDetail(contextGenerate(), &OrderDetailRequestParam{
		InstrumentID: "BTC-USDT",
		OrderID:      "2510789768709120",
	}); !strings.Contains(err.Error(), "Order does not exist") {
		t.Error("Okx GetOrderDetail() error", err)
	}
}

func TestGetOrderList(t *testing.T) {
	t.Parallel()
	sharedtestvalues.SkipTestIfCredentialsUnset(t, ok)

	if _, err := ok.GetOrderList(contextGenerate(), &OrderListRequestParams{
		Limit: 1,
	}); err != nil {
		t.Error("Okx GetOrderList() error", err)
	}
}

func TestGet7And3MonthDayOrderHistory(t *testing.T) {
	t.Parallel()
	sharedtestvalues.SkipTestIfCredentialsUnset(t, ok)

	if _, err := ok.Get7DayOrderHistory(contextGenerate(), &OrderHistoryRequestParams{
		OrderListRequestParams: OrderListRequestParams{InstrumentType: "MARGIN"},
	}); err != nil {
		t.Error("Okx Get7DayOrderHistory() error", err)
	}
	if _, err := ok.Get3MonthOrderHistory(contextGenerate(), &OrderHistoryRequestParams{
		OrderListRequestParams: OrderListRequestParams{InstrumentType: "MARGIN"},
	}); err != nil {
		t.Error("Okx Get3MonthOrderHistory() error", err)
	}
}

func TestTransactionHistory(t *testing.T) {
	t.Parallel()
	sharedtestvalues.SkipTestIfCredentialsUnset(t, ok)

	if _, err := ok.GetTransactionDetailsLast3Days(contextGenerate(), &TransactionDetailRequestParams{
		InstrumentType: "MARGIN",
		Limit:          1,
	}); err != nil {
		t.Error("Okx GetTransactionDetailsLast3Days() error", err)
	}
	if _, err := ok.GetTransactionDetailsLast3Months(contextGenerate(), &TransactionDetailRequestParams{
		InstrumentType: "MARGIN",
	}); err != nil {
		t.Error("Okx GetTransactionDetailsLast3Days() error", err)
	}
}

func TestStopOrder(t *testing.T) {
	t.Parallel()
	sharedtestvalues.SkipTestIfCredentialsUnset(t, ok, canManipulateRealOrders)

	if _, err := ok.PlaceStopOrder(contextGenerate(), &AlgoOrderParams{
		TakeProfitTriggerPriceType: "index",
		InstrumentID:               "BTC-USDT",
		OrderType:                  "conditional",
		Side:                       order.Sell,
		TradeMode:                  "isolated",
		Size:                       12,

		TakeProfitTriggerPrice: 12335,
		TakeProfitOrderPrice:   1234,
	}); err != nil {
		t.Errorf("Okx StopOrderParams() error %v", err)
	}
	if _, err := ok.PlaceTrailingStopOrder(contextGenerate(), &AlgoOrderParams{
		CallbackRatio: 0.01,
		InstrumentID:  "BTC-USDT",
		OrderType:     "move_order_stop",
		Side:          order.Buy,
		TradeMode:     "isolated",
		Size:          2,
		ActivePrice:   1234,
	}); err != nil {
		t.Error("Okx PlaceTrailingStopOrder error", err)
	}
	if _, err := ok.PlaceIcebergOrder(contextGenerate(), &AlgoOrderParams{
		PriceLimit:  100.22,
		SizeLimit:   9999.9,
		PriceSpread: "0.04",

		InstrumentID: "BTC-USDT",
		OrderType:    "iceberg",
		Side:         order.Buy,

		TradeMode: "isolated",
		Size:      6,
	}); err != nil {
		t.Error("Okx PlaceIceburgOrder() error", err)
	}
	if _, err := ok.PlaceTWAPOrder(contextGenerate(), &AlgoOrderParams{
		InstrumentID: "BTC-USDT",
		PriceLimit:   100.22,
		SizeLimit:    9999.9,
		OrderType:    "twap",
		PriceSpread:  "0.4",
		TradeMode:    "cross",
		Side:         order.Sell,
		Size:         6,
		TimeInterval: kline.ThreeDay,
	}); err != nil {
		t.Error("Okx PlaceTWAPOrder() error", err)
	}
	if _, err := ok.TriggerAlgoOrder(contextGenerate(), &AlgoOrderParams{
		TriggerPriceType: "mark",
		TriggerPrice:     1234,

		InstrumentID: "BTC-USDT",
		OrderType:    "trigger",
		Side:         order.Buy,
		TradeMode:    "cross",
		Size:         5,
	}); err != nil {
		t.Error("Okx TriggerAlogOrder() error", err)
	}
}

func TestCancelAlgoOrder(t *testing.T) {
	t.Parallel()
	sharedtestvalues.SkipTestIfCredentialsUnset(t, ok, canManipulateRealOrders)

	if _, err := ok.CancelAlgoOrder(contextGenerate(), []AlgoOrderCancelParams{
		{
			InstrumentID: "BTC-USDT",
			AlgoOrderID:  "90994943",
		},
	}); err != nil {
		t.Error("Okx CancelAlgoOrder() error", err)
	}
}

func TestCancelAdvanceAlgoOrder(t *testing.T) {
	t.Parallel()
	sharedtestvalues.SkipTestIfCredentialsUnset(t, ok, canManipulateRealOrders)

	if _, err := ok.CancelAdvanceAlgoOrder(contextGenerate(), []AlgoOrderCancelParams{{
		InstrumentID: "BTC-USDT",
		AlgoOrderID:  "90994943",
	}}); err != nil {
		t.Error("Okx CancelAdvanceAlgoOrder() error", err)
	}
}

func TestGetAlgoOrderList(t *testing.T) {
	t.Parallel()
	sharedtestvalues.SkipTestIfCredentialsUnset(t, ok)

	if _, err := ok.GetAlgoOrderList(contextGenerate(), "conditional", "", "", "", "", time.Time{}, time.Time{}, 1); err != nil {
		t.Error("Okx GetAlgoOrderList() error", err)
	}
}

func TestGetAlgoOrderHistory(t *testing.T) {
	t.Parallel()
	sharedtestvalues.SkipTestIfCredentialsUnset(t, ok)

	if _, err := ok.GetAlgoOrderHistory(contextGenerate(), "conditional", "effective", "", "", "", time.Time{}, time.Time{}, 1); err != nil {
		t.Error("Okx GetAlgoOrderList() error", err)
	}
}

func TestGetEasyConvertCurrencyList(t *testing.T) {
	t.Parallel()
	sharedtestvalues.SkipTestIfCredentialsUnset(t, ok)

	if _, err := ok.GetEasyConvertCurrencyList(contextGenerate()); err != nil {
		t.Errorf("%s GetEasyConvertCurrencyList() error %v", ok.Name, err)
	}
}

func TestGetOneClickRepayCurrencyList(t *testing.T) {
	t.Parallel()
	sharedtestvalues.SkipTestIfCredentialsUnset(t, ok)

	if _, err := ok.GetOneClickRepayCurrencyList(contextGenerate(), "cross"); err != nil && !strings.Contains(err.Error(), "Parameter acctLv  error") {
		t.Error(err)
	}
}

func TestPlaceEasyConvert(t *testing.T) {
	t.Parallel()
	sharedtestvalues.SkipTestIfCredentialsUnset(t, ok, canManipulateRealOrders)

	if _, err := ok.PlaceEasyConvert(contextGenerate(),
		PlaceEasyConvertParam{
			FromCurrency: []string{"BTC"},
			ToCurrency:   "USDT"}); err != nil {
		t.Errorf("%s PlaceEasyConvert() error %v", ok.Name, err)
	}
}

func TestGetEasyConvertHistory(t *testing.T) {
	t.Parallel()
	sharedtestvalues.SkipTestIfCredentialsUnset(t, ok)

	if _, err := ok.GetEasyConvertHistory(contextGenerate(), time.Time{}, time.Time{}, 1); err != nil {
		t.Errorf("%s GetEasyConvertHistory() error %v", ok.Name, err)
	}
}

func TestGetOneClickRepayHistory(t *testing.T) {
	t.Parallel()
	sharedtestvalues.SkipTestIfCredentialsUnset(t, ok)

	if _, err := ok.GetOneClickRepayHistory(contextGenerate(), time.Time{}, time.Time{}, 1); err != nil && !strings.Contains(err.Error(), "Parameter acctLv  error") {
		t.Errorf("%s GetOneClickRepayHistory() error %v", ok.Name, err)
	}
}

func TestTradeOneClickRepay(t *testing.T) {
	t.Parallel()
	sharedtestvalues.SkipTestIfCredentialsUnset(t, ok, canManipulateRealOrders)

	if _, err := ok.TradeOneClickRepay(contextGenerate(), TradeOneClickRepayParam{
		DebtCurrency:  []string{"BTC"},
		RepayCurrency: "USDT",
	}); err != nil {
		t.Errorf("%s TradeOneClickRepay() error %v", ok.Name, err)
	}
}

func TestGetCounterparties(t *testing.T) {
	t.Parallel()
	sharedtestvalues.SkipTestIfCredentialsUnset(t, ok)

	if _, err := ok.GetCounterparties(contextGenerate()); err != nil && !strings.Contains(err.Error(), "code: 70006 message: Does not meet the minimum asset requirement.") {
		t.Error("Okx GetCounterparties() error", err)
	}
}

const createRFQInputJSON = `{"anonymous": true,"counterparties":["Trader1","Trader2"],"clRfqId":"rfq01","legs":[{"sz":"25","side":"buy","instId":"BTCUSD-221208-100000-C"},{"sz":"150","side":"buy","instId":"ETH-USDT","tgtCcy":"base_ccy"}]}`

func TestCreateRFQ(t *testing.T) {
	t.Parallel()
	sharedtestvalues.SkipTestIfCredentialsUnset(t, ok, canManipulateRealOrders)

	var input CreateRFQInput
	if err := json.Unmarshal([]byte(createRFQInputJSON), &input); err != nil {
		t.Error("Okx Decerializing to CreateRFQInput", err)
	}
	if _, err := ok.CreateRFQ(contextGenerate(), input); err != nil {
		t.Error("Okx CreateRFQ() error", err)
	}
}

func TestCancelRFQ(t *testing.T) {
	t.Parallel()
	sharedtestvalues.SkipTestIfCredentialsUnset(t, ok, canManipulateRealOrders)

	_, err := ok.CancelRFQ(contextGenerate(), CancelRFQRequestParam{})
	if err != nil && !errors.Is(err, errMissingRFQIDANDClientSuppliedRFQID) {
		t.Errorf("Okx CancelRFQ() expecting %v, but found %v", errMissingRFQIDANDClientSuppliedRFQID, err)
	}
	_, err = ok.CancelRFQ(contextGenerate(), CancelRFQRequestParam{
		ClientSuppliedRFQID: "somersdjskfjsdkfjxvxv",
	})
	if err != nil {
		t.Error("Okx CancelRFQ() error", err)
	}
}

func TestMultipleCancelRFQ(t *testing.T) {
	t.Parallel()
	sharedtestvalues.SkipTestIfCredentialsUnset(t, ok, canManipulateRealOrders)

	_, err := ok.CancelMultipleRFQs(contextGenerate(), CancelRFQRequestsParam{})
	if err != nil && !errors.Is(err, errMissingRFQIDANDClientSuppliedRFQID) {
		t.Errorf("Okx CancelMultipleRFQs() expecting %v, but found %v", errMissingRFQIDANDClientSuppliedRFQID, err)
	}
	_, err = ok.CancelMultipleRFQs(contextGenerate(), CancelRFQRequestsParam{
		ClientSuppliedRFQID: []string{"somersdjskfjsdkfjxvxv"},
	})
	if err != nil {
		t.Error("Okx CancelMultipleRFQs() error", err)
	}
}

func TestCancelAllRFQs(t *testing.T) {
	t.Parallel()
	sharedtestvalues.SkipTestIfCredentialsUnset(t, ok, canManipulateRealOrders)

	if _, err := ok.CancelAllRFQs(contextGenerate()); err != nil {
		t.Errorf("%s CancelAllRFQs() error %v", ok.Name, err)
	}
}

func TestExecuteQuote(t *testing.T) {
	t.Parallel()
	sharedtestvalues.SkipTestIfCredentialsUnset(t, ok, canManipulateRealOrders)

	_, err := ok.ExecuteQuote(contextGenerate(), ExecuteQuoteParams{})
	if err != nil && !errors.Is(err, errMissingRfqIDOrQuoteID) {
		t.Errorf("Okx ExecuteQuote() expected %v, but found %v", errMissingRfqIDOrQuoteID, err)
	}
	if _, err = ok.ExecuteQuote(contextGenerate(), ExecuteQuoteParams{
		RfqID:   "22540",
		QuoteID: "84073",
	}); err != nil {
		t.Error("Okx ExecuteQuote() error", err)
	}
}

func TestSetQuoteProducts(t *testing.T) {
	t.Parallel()
	sharedtestvalues.SkipTestIfCredentialsUnset(t, ok)

	if _, err := ok.SetQuoteProducts(contextGenerate(), []SetQuoteProductParam{
		{
			InstrumentType: "SWAP",
			Data: []MakerInstrumentSetting{
				{
					Underlying:     "BTC-USD",
					MaxBlockSize:   10000,
					MakerPriceBand: 5,
				},
				{
					Underlying: "ETH-USDT",
				},
			},
		}}); err != nil {
		t.Errorf("%s SetQuoteProducts() error %v", ok.Name, err)
	}
}

func TestResetMMPStatus(t *testing.T) {
	t.Parallel()
	sharedtestvalues.SkipTestIfCredentialsUnset(t, ok)

	if _, err := ok.ResetMMPStatus(contextGenerate()); err != nil && !strings.Contains(err.Error(), "No permission to use this API") {
		t.Errorf("%s ResetMMPStatus() error %v", ok.Name, err)
	}
}

func TestCreateQuote(t *testing.T) {
	t.Parallel()
	sharedtestvalues.SkipTestIfCredentialsUnset(t, ok, canManipulateRealOrders)

	if _, err := ok.CreateQuote(contextGenerate(), CreateQuoteParams{}); err != nil && !errors.Is(err, errMissingRfqID) {
		t.Errorf("Okx CreateQuote() expecting %v, but found %v", errMissingRfqID, err)
	}
	if _, err := ok.CreateQuote(contextGenerate(), CreateQuoteParams{
		RfqID:     "12345",
		QuoteSide: order.Buy,
		Legs: []QuoteLeg{
			{
				Price:          1234,
				SizeOfQuoteLeg: 2,
				InstrumentID:   "SOL-USD-220909",
				Side:           order.Sell,
			},
			{
				Price:          1234,
				SizeOfQuoteLeg: 1,
				InstrumentID:   "SOL-USD-220909",
				Side:           order.Buy,
			},
		},
	}); err != nil {
		t.Errorf("%s CreateQuote() error %v", ok.Name, err)
	}
}

func TestCancelQuote(t *testing.T) {
	t.Parallel()
	sharedtestvalues.SkipTestIfCredentialsUnset(t, ok, canManipulateRealOrders)

	if _, err := ok.CancelQuote(contextGenerate(), CancelQuoteRequestParams{}); err != nil && !errors.Is(err, errMissingQuoteIDOrClientSuppliedQuoteID) {
		t.Error("Okx CancelQuote() error", err)
	}
	if _, err := ok.CancelQuote(contextGenerate(), CancelQuoteRequestParams{
		QuoteID: "1234",
	}); err != nil {
		t.Error("Okx CancelQuote() error", err)
	}
	if _, err := ok.CancelQuote(contextGenerate(), CancelQuoteRequestParams{
		ClientSuppliedQuoteID: "1234",
	}); err != nil {
		t.Error("Okx CancelQuote() error", err)
	}
}

func TestCancelMultipleQuote(t *testing.T) {
	t.Parallel()
	sharedtestvalues.SkipTestIfCredentialsUnset(t, ok, canManipulateRealOrders)

	if _, err := ok.CancelMultipleQuote(contextGenerate(), CancelQuotesRequestParams{}); err != nil && !errors.Is(errMissingEitherQuoteIDAOrClientSuppliedQuoteIDs, err) {
		t.Error("Okx CancelQuote() error", err)
	}
	if _, err := ok.CancelMultipleQuote(contextGenerate(), CancelQuotesRequestParams{
		QuoteIDs: []string{"1150", "1151", "1152"},
		// Block trades require a minimum of $100,000 in assets in your trading account
	}); err != nil {
		t.Error("Okx CancelQuote() error", err)
	}
}

func TestCancelAllQuotes(t *testing.T) {
	t.Parallel()
	sharedtestvalues.SkipTestIfCredentialsUnset(t, ok, canManipulateRealOrders)

	time, err := ok.CancelAllQuotes(contextGenerate())
	switch {
	case err != nil:
		t.Error("Okx CancelAllQuotes() error", err)
	case err == nil && time.IsZero():
		t.Error("Okx CancelAllQuotes() zero timestamp message ")
	}
}

func TestGetRFQs(t *testing.T) {
	t.Parallel()
	sharedtestvalues.SkipTestIfCredentialsUnset(t, ok)

	if _, err := ok.GetRfqs(contextGenerate(), &RfqRequestParams{
		Limit: 1,
	}); err != nil {
		t.Error("Okx GetRfqs() error", err)
	}
}

func TestGetQuotes(t *testing.T) {
	t.Parallel()
	sharedtestvalues.SkipTestIfCredentialsUnset(t, ok)

	if _, err := ok.GetQuotes(contextGenerate(), &QuoteRequestParams{
		Limit: 3,
	}); err != nil {
		t.Error("Okx GetQuotes() error", err)
	}
}

func TestGetRFQTrades(t *testing.T) {
	t.Parallel()
	sharedtestvalues.SkipTestIfCredentialsUnset(t, ok)

	if _, err := ok.GetRFQTrades(contextGenerate(), &RFQTradesRequestParams{
		Limit: 1,
	}); err != nil {
		t.Error("Okx GetRFQTrades() error", err)
	}
}

func TestGetPublicTrades(t *testing.T) {
	t.Parallel()
	sharedtestvalues.SkipTestIfCredentialsUnset(t, ok)

	if _, err := ok.GetPublicTrades(contextGenerate(), "", "", 3); err != nil {
		t.Error("Okx GetPublicTrades() error", err)
	}
}

func TestGetFundingCurrencies(t *testing.T) {
	t.Parallel()
	sharedtestvalues.SkipTestIfCredentialsUnset(t, ok)

	if _, err := ok.GetFundingCurrencies(contextGenerate()); err != nil {
		t.Error("Okx  GetFundingCurrencies() error", err)
	}
}

func TestGetBalance(t *testing.T) {
	t.Parallel()
	sharedtestvalues.SkipTestIfCredentialsUnset(t, ok)

	if _, err := ok.GetBalance(contextGenerate(), ""); err != nil {
		t.Error("Okx GetBalance() error", err)
	}
}

func TestGetAccountAssetValuation(t *testing.T) {
	t.Parallel()
	sharedtestvalues.SkipTestIfCredentialsUnset(t, ok)

	if _, err := ok.GetAccountAssetValuation(contextGenerate(), ""); err != nil {
		t.Error("Okx  GetAccountAssetValuation() error", err)
	}
}

func TestFundingTransfer(t *testing.T) {
	t.Parallel()
	sharedtestvalues.SkipTestIfCredentialsUnset(t, ok, canManipulateRealOrders)

	if _, err := ok.FundingTransfer(contextGenerate(), &FundingTransferRequestInput{
		Amount:   12.000,
		To:       "6",
		From:     "18",
		Currency: "BTC",
	}); err != nil {
		t.Error("Okx FundingTransfer() error", err)
	}
}

func TestGetFundsTransferState(t *testing.T) {
	t.Parallel()
	sharedtestvalues.SkipTestIfCredentialsUnset(t, ok)

	if _, err := ok.GetFundsTransferState(contextGenerate(), "754147", "1232", 1); err != nil && !strings.Contains(err.Error(), "Parameter transId  error") {
		t.Error("Okx GetFundsTransferState() error", err)
	}
}

func TestGetAssetBillsDetails(t *testing.T) {
	t.Parallel()
	sharedtestvalues.SkipTestIfCredentialsUnset(t, ok)
	_, err := ok.GetAssetBillsDetails(contextGenerate(), "", "", time.Time{}, time.Time{}, 0, 1)
	if err != nil {
		t.Error("Okx GetAssetBillsDetail() error", err)
	}
}

func TestGetLightningDeposits(t *testing.T) {
	t.Parallel()
	sharedtestvalues.SkipTestIfCredentialsUnset(t, ok)

	if _, err := ok.GetLightningDeposits(contextGenerate(), "BTC", 1.00, 0); err != nil && !strings.Contains(err.Error(), "58355") {
		t.Error("Okx GetLightningDeposits() error", err)
	}
}

func TestGetCurrencyDepositAddress(t *testing.T) {
	t.Parallel()
	sharedtestvalues.SkipTestIfCredentialsUnset(t, ok)

	if _, err := ok.GetCurrencyDepositAddress(contextGenerate(), "BTC"); err != nil {
		t.Error("Okx GetCurrencyDepositAddress() error", err)
	}
}

func TestGetCurrencyDepositHistory(t *testing.T) {
	t.Parallel()
	sharedtestvalues.SkipTestIfCredentialsUnset(t, ok)

	if _, err := ok.GetCurrencyDepositHistory(contextGenerate(), "BTC", "", "", time.Time{}, time.Time{}, 0, 1); err != nil {
		t.Error("Okx GetCurrencyDepositHistory() error", err)
	}
}

func TestWithdrawal(t *testing.T) {
	t.Parallel()
	sharedtestvalues.SkipTestIfCredentialsUnset(t, ok, canManipulateRealOrders)

	_, err := ok.Withdrawal(contextGenerate(), &WithdrawalInput{Amount: 0.1, TransactionFee: 0.00005, Currency: "BTC", WithdrawalDestination: "4", ToAddress: core.BitcoinDonationAddress})
	if err != nil {
		t.Error("Okx Withdrawal error", err)
	}
}

func TestLightningWithdrawal(t *testing.T) {
	t.Parallel()
	sharedtestvalues.SkipTestIfCredentialsUnset(t, ok, canManipulateRealOrders)

	if _, err := ok.LightningWithdrawal(contextGenerate(), LightningWithdrawalRequestInput{
		Currency: currency.BTC.String(),
		Invoice:  "lnbc100u1psnnvhtpp5yq2x3q5hhrzsuxpwx7ptphwzc4k4wk0j3stp0099968m44cyjg9sdqqcqzpgxqzjcsp5hz",
	}); err != nil {
		t.Error("Okx LightningWithdrawal() error", err)
	}
}

func TestCancelWithdrawal(t *testing.T) {
	t.Parallel()
	sharedtestvalues.SkipTestIfCredentialsUnset(t, ok, canManipulateRealOrders)

	if _, err := ok.CancelWithdrawal(contextGenerate(), "fjasdfkjasdk"); err != nil {
		t.Error("Okx CancelWithdrawal() error", err.Error())
	}
}

func TestGetWithdrawalHistory(t *testing.T) {
	t.Parallel()
	sharedtestvalues.SkipTestIfCredentialsUnset(t, ok)

	if _, err := ok.GetWithdrawalHistory(contextGenerate(), "BTC", "", "", "", "", time.Time{}, time.Time{}, 1); err != nil {
		t.Error("Okx GetWithdrawalHistory() error", err)
	}
}

func TestSmallAssetsConvert(t *testing.T) {
	t.Parallel()
	sharedtestvalues.SkipTestIfCredentialsUnset(t, ok, canManipulateRealOrders)

	if _, err := ok.SmallAssetsConvert(contextGenerate(), []string{"BTC", "USDT"}); err != nil {
		t.Error("Okx SmallAssetsConvert() error", err)
	}
}

func TestGetSavingBalance(t *testing.T) {
	t.Parallel()
	sharedtestvalues.SkipTestIfCredentialsUnset(t, ok)

	if _, err := ok.GetSavingBalance(contextGenerate(), "BTC"); err != nil {
		t.Error("Okx GetSavingBalance() error", err)
	}
}

func TestSavingsPurchase(t *testing.T) {
	t.Parallel()
	sharedtestvalues.SkipTestIfCredentialsUnset(t, ok, canManipulateRealOrders)

	if _, err := ok.SavingsPurchaseOrRedemption(contextGenerate(), &SavingsPurchaseRedemptionInput{
		Amount:     123.4,
		Currency:   "BTC",
		Rate:       1,
		ActionType: "purchase",
	}); err != nil {
		t.Error("Okx SavingsPurchaseOrRedemption() error", err)
	}
	if _, err := ok.SavingsPurchaseOrRedemption(contextGenerate(), &SavingsPurchaseRedemptionInput{
		Amount:     123.4,
		Currency:   "BTC",
		Rate:       1,
		ActionType: "redempt",
	}); err != nil {
		t.Error("Okx SavingsPurchaseOrRedemption() error", err)
	}
}

func TestSetLendingRate(t *testing.T) {
	t.Parallel()
	sharedtestvalues.SkipTestIfCredentialsUnset(t, ok, canManipulateRealOrders)

	if _, err := ok.SetLendingRate(contextGenerate(), LendingRate{Currency: "BTC", Rate: 2}); err != nil {
		t.Error("Okx SetLendingRate() error", err)
	}
}

func TestGetLendingHistory(t *testing.T) {
	t.Parallel()
	sharedtestvalues.SkipTestIfCredentialsUnset(t, ok)

	if _, err := ok.GetLendingHistory(contextGenerate(), "USDT", time.Time{}, time.Time{}, 1); err != nil {
		t.Error("Okx GetLendingHostory() error", err)
	}
}

func TestGetPublicBorrowInfo(t *testing.T) {
	t.Parallel()
	if _, err := ok.GetPublicBorrowInfo(contextGenerate(), ""); err != nil {
		t.Error("Okx GetPublicBorrowInfo() error", err)
	}
	if _, err := ok.GetPublicBorrowInfo(context.Background(), "USDT"); err != nil {
		t.Error("Okx GetPublicBorrowInfo() error", err)
	}
}

func TestGetPublicBorrowHistory(t *testing.T) {
	t.Parallel()
	if _, err := ok.GetPublicBorrowHistory(context.Background(), "USDT", time.Time{}, time.Time{}, 1); err != nil {
		t.Error("Okx GetPublicBorrowHistory() error", err)
	}
}

func TestGetConvertCurrencies(t *testing.T) {
	t.Parallel()
	sharedtestvalues.SkipTestIfCredentialsUnset(t, ok)

	if _, err := ok.GetConvertCurrencies(contextGenerate()); err != nil {
		t.Error("Okx GetConvertCurrencies() error", err)
	}
}

func TestGetConvertCurrencyPair(t *testing.T) {
	t.Parallel()
	sharedtestvalues.SkipTestIfCredentialsUnset(t, ok)

	if _, err := ok.GetConvertCurrencyPair(contextGenerate(), "USDT", "BTC"); err != nil {
		t.Error("Okx GetConvertCurrencyPair() error", err)
	}
}

func TestEstimateQuote(t *testing.T) {
	t.Parallel()
	sharedtestvalues.SkipTestIfCredentialsUnset(t, ok, canManipulateRealOrders)

	if _, err := ok.EstimateQuote(contextGenerate(), &EstimateQuoteRequestInput{
		BaseCurrency:  "BTC",
		QuoteCurrency: "USDT",
		Side:          "sell",
		RFQAmount:     30,
		RFQSzCurrency: "USDT",
	}); err != nil {
		t.Error("Okx EstimateQuote() error", err)
	}
}

func TestConvertTrade(t *testing.T) {
	t.Parallel()
	sharedtestvalues.SkipTestIfCredentialsUnset(t, ok, canManipulateRealOrders)

	if _, err := ok.ConvertTrade(contextGenerate(), &ConvertTradeInput{
		BaseCurrency:  "BTC",
		QuoteCurrency: "USDT",
		Side:          "Buy",
		Size:          2,
		SizeCurrency:  "USDT",
		QuoteID:       "quoterETH-USDT16461885104612381",
	}); err != nil {
		t.Error("Okx ConvertTrade() error", err)
	}
}

func TestGetConvertHistory(t *testing.T) {
	t.Parallel()
	sharedtestvalues.SkipTestIfCredentialsUnset(t, ok)

	if _, err := ok.GetConvertHistory(contextGenerate(), time.Time{}, time.Time{}, 1, ""); err != nil {
		t.Error("Okx GetConvertHistory() error", err)
	}
}

func TestGetNonZeroAccountBalance(t *testing.T) {
	t.Parallel()
	sharedtestvalues.SkipTestIfCredentialsUnset(t, ok)

	if _, err := ok.AccountBalance(contextGenerate(), ""); err != nil {
		t.Error("Okx GetBalance() error", err)
	}
}

func TestGetPositions(t *testing.T) {
	t.Parallel()
	sharedtestvalues.SkipTestIfCredentialsUnset(t, ok)

	if _, err := ok.GetPositions(contextGenerate(), "", "", ""); err != nil {
		t.Error("Okx GetPositions() error", err)
	}
}

func TestGetPositionsHistory(t *testing.T) {
	t.Parallel()
	sharedtestvalues.SkipTestIfCredentialsUnset(t, ok)

	if _, err := ok.GetPositionsHistory(contextGenerate(), "", "", "", 0, 1, time.Time{}, time.Time{}); err != nil {
		t.Error("Okx GetPositionsHistory() error", err)
	}
}

func TestGetAccountAndPositionRisk(t *testing.T) {
	t.Parallel()
	sharedtestvalues.SkipTestIfCredentialsUnset(t, ok)

	if _, err := ok.GetAccountAndPositionRisk(contextGenerate(), ""); err != nil {
		t.Error("Okx GetAccountAndPositionRisk() error", err)
	}
}

func TestGetBillsDetail(t *testing.T) {
	t.Parallel()
	sharedtestvalues.SkipTestIfCredentialsUnset(t, ok)

	if _, err := ok.GetBillsDetailLast7Days(contextGenerate(), &BillsDetailQueryParameter{
		Limit: 3,
	}); err != nil {
		t.Error("Okx GetBillsDetailLast7Days() error", err)
	}
}

func TestGetAccountConfiguration(t *testing.T) {
	t.Parallel()
	sharedtestvalues.SkipTestIfCredentialsUnset(t, ok)

	if _, err := ok.GetAccountConfiguration(contextGenerate()); err != nil {
		t.Error("Okx GetAccountConfiguration() error", err)
	}
}

func TestSetPositionMode(t *testing.T) {
	t.Parallel()
	sharedtestvalues.SkipTestIfCredentialsUnset(t, ok)

	if _, err := ok.SetPositionMode(contextGenerate(), "net_mode"); err != nil {
		t.Error("Okx SetPositionMode() error", err)
	}
}

func TestSetLeverageRate(t *testing.T) {
	t.Parallel()
	sharedtestvalues.SkipTestIfCredentialsUnset(t, ok, canManipulateRealOrders)

	if _, err := ok.SetLeverageRate(contextGenerate(), SetLeverageInput{
		Currency:     "USDT",
		Leverage:     5,
		MarginMode:   "cross",
		InstrumentID: "BTC-USDT",
	}); err != nil && !errors.Is(err, errNoValidResponseFromServer) {
		t.Error("Okx SetLeverageRate() error", err)
	}
}

func TestGetMaximumBuySellAmountOROpenAmount(t *testing.T) {
	t.Parallel()
	sharedtestvalues.SkipTestIfCredentialsUnset(t, ok)

	if _, err := ok.GetMaximumBuySellAmountOROpenAmount(contextGenerate(), "BTC-USDT", "cross", "BTC", "", 5); err != nil {
		t.Error("Okx GetMaximumBuySellAmountOROpenAmount() error", err)
	}
}

func TestGetMaximumAvailableTradableAmount(t *testing.T) {
	t.Parallel()
	sharedtestvalues.SkipTestIfCredentialsUnset(t, ok)

	if _, err := ok.GetMaximumAvailableTradableAmount(contextGenerate(), "BTC-USDT", "BTC", "cross", true, 123); err != nil && !strings.Contains(err.Error(), "51010") {
		t.Error("Okx GetMaximumAvailableTradableAmount() error", err)
	}
}

func TestIncreaseDecreaseMargin(t *testing.T) {
	t.Parallel()
	sharedtestvalues.SkipTestIfCredentialsUnset(t, ok, canManipulateRealOrders)

	if _, err := ok.IncreaseDecreaseMargin(contextGenerate(), IncreaseDecreaseMarginInput{
		InstrumentID: "BTC-USDT",
		PositionSide: "long",
		Type:         "add",
		Amount:       1000,
		Currency:     "USD",
	}); err != nil {
		t.Error("Okx IncreaseDecreaseMargin() error", err)
	}
}

func TestGetLeverageRate(t *testing.T) {
	t.Parallel()
	sharedtestvalues.SkipTestIfCredentialsUnset(t, ok)

	if _, err := ok.GetLeverageRate(contextGenerate(), "BTC-USDT", "cross"); err != nil {
		t.Error("Okx GetLeverageRate() error", err)
	}
}

func TestGetMaximumLoanOfInstrument(t *testing.T) {
	t.Parallel()
	sharedtestvalues.SkipTestIfCredentialsUnset(t, ok)

	if _, err := ok.GetMaximumLoanOfInstrument(contextGenerate(), "ZRX-BTC", "isolated", "ZRX"); err != nil && !strings.Contains(err.Error(), "51010") {
		t.Error("Okx GetMaximumLoanOfInstrument() error", err)
	}
}

func TestGetTradeFee(t *testing.T) {
	t.Parallel()
	sharedtestvalues.SkipTestIfCredentialsUnset(t, ok)

	if _, err := ok.GetTradeFee(contextGenerate(), "SPOT", "", ""); err != nil {
		t.Error("Okx GetTradeFeeRate() error", err)
	}
}

func TestGetInterestAccruedData(t *testing.T) {
	t.Parallel()
	sharedtestvalues.SkipTestIfCredentialsUnset(t, ok)

	if _, err := ok.GetInterestAccruedData(contextGenerate(), 0, 1, "", "", "", time.Time{}, time.Time{}); err != nil {
		t.Error("Okx GetInterestAccruedData() error", err)
	}
}

func TestGetInterestRate(t *testing.T) {
	t.Parallel()
	sharedtestvalues.SkipTestIfCredentialsUnset(t, ok)

	if _, err := ok.GetInterestRate(contextGenerate(), ""); err != nil {
		t.Error("Okx GetInterestRate() error", err)
	}
}

func TestSetGreeks(t *testing.T) {
	t.Parallel()
	sharedtestvalues.SkipTestIfCredentialsUnset(t, ok, canManipulateRealOrders)

	if _, err := ok.SetGreeks(contextGenerate(), "PA"); err != nil {
		t.Error("Okx SetGreeks() error", err)
	}
}

func TestIsolatedMarginTradingSettings(t *testing.T) {
	t.Parallel()
	sharedtestvalues.SkipTestIfCredentialsUnset(t, ok, canManipulateRealOrders)

	if _, err := ok.IsolatedMarginTradingSettings(contextGenerate(), IsolatedMode{
		IsoMode:        "autonomy",
		InstrumentType: "MARGIN",
	}); err != nil {
		t.Error("Okx IsolatedMarginTradingSettings() error", err)
	}
}

func TestGetMaximumWithdrawals(t *testing.T) {
	t.Parallel()
	sharedtestvalues.SkipTestIfCredentialsUnset(t, ok)

	if _, err := ok.GetMaximumWithdrawals(contextGenerate(), "BTC"); err != nil {
		t.Error("Okx GetMaximumWithdrawals() error", err)
	}
}

func TestGetAccountRiskState(t *testing.T) {
	t.Parallel()
	sharedtestvalues.SkipTestIfCredentialsUnset(t, ok)

	if _, err := ok.GetAccountRiskState(contextGenerate()); err != nil && !strings.Contains(err.Error(), "51010") {
		t.Error("Okx GetAccountRiskState() error", err)
	}
}

func TestVIPLoansBorrowAndRepay(t *testing.T) {
	t.Parallel()
	sharedtestvalues.SkipTestIfCredentialsUnset(t, ok)

	if _, err := ok.VIPLoansBorrowAndRepay(contextGenerate(), LoanBorrowAndReplayInput{Currency: "BTC", Side: "borrow", Amount: 12}); err != nil &&
		!strings.Contains(err.Error(), "Your account does not support VIP loan") {
		t.Error("Okx VIPLoansBorrowAndRepay() error", err)
	}
}

func TestGetBorrowAndRepayHistoryForVIPLoans(t *testing.T) {
	t.Parallel()
	sharedtestvalues.SkipTestIfCredentialsUnset(t, ok)

	if _, err := ok.GetBorrowAndRepayHistoryForVIPLoans(contextGenerate(), "", time.Time{}, time.Time{}, 3); err != nil {
		t.Error("Okx GetBorrowAndRepayHistoryForVIPLoans() error", err)
	}
}

func TestGetBorrowInterestAndLimit(t *testing.T) {
	t.Parallel()
	sharedtestvalues.SkipTestIfCredentialsUnset(t, ok)

	if _, err := ok.GetBorrowInterestAndLimit(contextGenerate(), 1, "BTC"); err != nil && !strings.Contains(err.Error(), "59307") { // You are not eligible for VIP loans
		t.Error("Okx GetBorrowInterestAndLimit() error", err)
	}
}

func TestPositionBuilder(t *testing.T) {
	t.Parallel()
	sharedtestvalues.SkipTestIfCredentialsUnset(t, ok)

	if _, err := ok.PositionBuilder(contextGenerate(), PositionBuilderInput{
		ImportExistingPosition: true,
	}); err != nil {
		t.Error("Okx PositionBuilder() error", err)
	}
}

func TestGetGreeks(t *testing.T) {
	t.Parallel()
	sharedtestvalues.SkipTestIfCredentialsUnset(t, ok)

	if _, err := ok.GetGreeks(contextGenerate(), ""); err != nil && !strings.Contains(err.Error(), "Unsupported operation") {
		t.Error("Okx GetGreeks() error", err)
	}
}

func TestGetPMLimitation(t *testing.T) {
	t.Parallel()
	sharedtestvalues.SkipTestIfCredentialsUnset(t, ok)

	if _, err := ok.GetPMLimitation(contextGenerate(), "SWAP", "BTC-USDT"); err != nil {
		t.Errorf("%s GetPMLimitation() error %v", ok.Name, err)
	}
}

func TestViewSubaccountList(t *testing.T) {
	t.Parallel()
	sharedtestvalues.SkipTestIfCredentialsUnset(t, ok)

	if _, err := ok.ViewSubAccountList(contextGenerate(), false, "", time.Time{}, time.Time{}, 2); err != nil {
		t.Error("Okx ViewSubaccountList() error", err)
	}
}

func TestResetSubAccountAPIKey(t *testing.T) {
	t.Parallel()
	sharedtestvalues.SkipTestIfCredentialsUnset(t, ok)

	if _, err := ok.ResetSubAccountAPIKey(contextGenerate(), &SubAccountAPIKeyParam{
		SubAccountName:   "sam",
		APIKey:           apiKey,
		APIKeyPermission: "trade",
	}); err != nil && !strings.Contains(err.Error(), "Parameter subAcct can not be empty.") {
		t.Errorf("%s ResetSubAccountAPIKey() error %v", ok.Name, err)
	}
	if _, err := ok.ResetSubAccountAPIKey(contextGenerate(), &SubAccountAPIKeyParam{
		SubAccountName: "sam",
		APIKey:         apiKey,
		Permissions:    []string{"trade", "read"},
	}); err != nil && !strings.Contains(err.Error(), "Parameter subAcct can not be empty.") {
		t.Errorf("%s ResetSubAccountAPIKey() error %v", ok.Name, err)
	}
}

func TestGetSubaccountTradingBalance(t *testing.T) {
	t.Parallel()
	sharedtestvalues.SkipTestIfCredentialsUnset(t, ok)

	if _, err := ok.GetSubaccountTradingBalance(contextGenerate(), ""); err != nil && !errors.Is(err, errMissingRequiredParameterSubaccountName) {
		t.Errorf("Okx GetSubaccountTradingBalance() expecting \"%v\", but found \"%v\"", errMissingRequiredParameterSubaccountName, err)
	}
	if _, err := ok.GetSubaccountTradingBalance(contextGenerate(), "test1"); err != nil && !strings.Contains(err.Error(), "sub-account does not exist") {
		t.Error("Okx GetSubaccountTradingBalance() error", err)
	}
}

func TestGetSubaccountFundingBalance(t *testing.T) {
	t.Parallel()
	sharedtestvalues.SkipTestIfCredentialsUnset(t, ok)

	if _, err := ok.GetSubaccountFundingBalance(contextGenerate(), "test1", ""); err != nil && !strings.Contains(err.Error(), "Sub-account test1 does not exists") && !strings.Contains(err.Error(), "59510") {
		t.Error("Okx GetSubaccountFundingBalance() error", err)
	}
}

func TestHistoryOfSubaccountTransfer(t *testing.T) {
	t.Parallel()
	sharedtestvalues.SkipTestIfCredentialsUnset(t, ok)

	if _, err := ok.HistoryOfSubaccountTransfer(contextGenerate(), "", "0", "", time.Time{}, time.Time{}, 1); err != nil {
		t.Error("Okx HistoryOfSubaccountTransfer() error", err)
	}
}

func TestMasterAccountsManageTransfersBetweenSubaccounts(t *testing.T) {
	t.Parallel()
	sharedtestvalues.SkipTestIfCredentialsUnset(t, ok, canManipulateRealOrders)

	if _, err := ok.MasterAccountsManageTransfersBetweenSubaccounts(contextGenerate(), SubAccountAssetTransferParams{Currency: "BTC", Amount: 1200, From: 9, To: 9, FromSubAccount: "", ToSubAccount: "", LoanTransfer: true}); err != nil && !errors.Is(err, errInvalidSubaccount) {
		t.Error("Okx MasterAccountsManageTransfersBetweenSubaccounts() error", err)
	}
	if _, err := ok.MasterAccountsManageTransfersBetweenSubaccounts(contextGenerate(), SubAccountAssetTransferParams{Currency: "BTC", Amount: 1200, From: 8, To: 8, FromSubAccount: "", ToSubAccount: "", LoanTransfer: true}); err != nil && !errors.Is(err, errInvalidSubaccount) {
		t.Error("Okx MasterAccountsManageTransfersBetweenSubaccounts() error", err)
	}
	if _, err := ok.MasterAccountsManageTransfersBetweenSubaccounts(contextGenerate(), SubAccountAssetTransferParams{Currency: "BTC", Amount: 1200, From: 6, To: 6, FromSubAccount: "test1", ToSubAccount: "test2", LoanTransfer: true}); err != nil && !strings.Contains(err.Error(), "Sub-account test1 does not exists") {
		t.Error("Okx MasterAccountsManageTransfersBetweenSubaccounts() error", err)
	}
}

func TestSetPermissionOfTransferOut(t *testing.T) {
	t.Parallel()
	sharedtestvalues.SkipTestIfCredentialsUnset(t, ok)

	if _, err := ok.SetPermissionOfTransferOut(contextGenerate(), PermissionOfTransfer{SubAcct: "Test1"}); err != nil && !strings.Contains(err.Error(), "Sub-account does not exist") {
		t.Error("Okx SetPermissionOfTransferOut() error", err)
	}
}

func TestGetCustodyTradingSubaccountList(t *testing.T) {
	t.Parallel()
	sharedtestvalues.SkipTestIfCredentialsUnset(t, ok)

	if _, err := ok.GetCustodyTradingSubaccountList(contextGenerate(), ""); err != nil {
		t.Error("Okx GetCustodyTradingSubaccountList() error", err)
	}
}

const gridTradingPlaceOrder = `{"instId": "BTC-USD-SWAP","algoOrdType": "contract_grid","maxPx": "5000","minPx": "400","gridNum": "10","runType": "1","sz": "200", "direction": "long","lever": "2"}`

func TestPlaceGridAlgoOrder(t *testing.T) {
	t.Parallel()
	sharedtestvalues.SkipTestIfCredentialsUnset(t, ok, canManipulateRealOrders)

	var input GridAlgoOrder
	if err := json.Unmarshal([]byte(gridTradingPlaceOrder), &input); err != nil {
		t.Error("Okx Decerializing to GridALgoOrder error", err)
	}
	if _, err := ok.PlaceGridAlgoOrder(contextGenerate(), &input); err != nil {
		t.Error("Okx PlaceGridAlgoOrder() error", err)
	}
}

const gridOrderAmendAlgo = `{
    "algoId":"448965992920907776",
    "instId":"BTC-USDT",
    "slTriggerPx":"1200",
    "tpTriggerPx":""
}`

func TestAmendGridAlgoOrder(t *testing.T) {
	t.Parallel()
	sharedtestvalues.SkipTestIfCredentialsUnset(t, ok, canManipulateRealOrders)

	var input GridAlgoOrderAmend
	if err := json.Unmarshal([]byte(gridOrderAmendAlgo), &input); err != nil {
		t.Error("Okx Decerializing to GridAlgoOrderAmend error", err)
	}
	if _, err := ok.AmendGridAlgoOrder(contextGenerate(), input); err != nil {
		t.Error("Okx AmendGridAlgoOrder() error", err)
	}
}

const stopGridAlgoOrderJSON = `{"algoId":"198273485",	"instId":"BTC-USDT",	"stopType":"1",	"algoOrdType":"grid"}`

func TestStopGridAlgoOrder(t *testing.T) {
	t.Parallel()
	sharedtestvalues.SkipTestIfCredentialsUnset(t, ok, canManipulateRealOrders)

	var resp StopGridAlgoOrderRequest
	if err := json.Unmarshal([]byte(stopGridAlgoOrderJSON), &resp); err != nil {
		t.Error("error deserializing to StopGridAlgoOrder error", err)
	}
	if _, err := ok.StopGridAlgoOrder(contextGenerate(), []StopGridAlgoOrderRequest{
		resp,
	}); err != nil && !strings.Contains(err.Error(), "The strategy does not exist or has stopped") {
		t.Error("Okx StopGridAlgoOrder() error", err)
	}
}

func TestGetGridAlgoOrdersList(t *testing.T) {
	t.Parallel()
	sharedtestvalues.SkipTestIfCredentialsUnset(t, ok)

	if _, err := ok.GetGridAlgoOrdersList(contextGenerate(), "grid", "", "", "", "", "", 1); err != nil {
		t.Error("Okx GetGridAlgoOrdersList() error", err)
	}
}

func TestGetGridAlgoOrderHistory(t *testing.T) {
	t.Parallel()
	sharedtestvalues.SkipTestIfCredentialsUnset(t, ok)

	if _, err := ok.GetGridAlgoOrderHistory(contextGenerate(), "contract_grid", "", "", "", "", "", 1); err != nil {
		t.Error("Okx GetGridAlgoOrderHistory() error", err)
	}
}

func TestGetGridAlgoOrderDetails(t *testing.T) {
	t.Parallel()
	sharedtestvalues.SkipTestIfCredentialsUnset(t, ok)

	if _, err := ok.GetGridAlgoOrderDetails(contextGenerate(), "grid", ""); err != nil && !errors.Is(err, errMissingAlgoOrderID) {
		t.Errorf("Okx GetGridAlgoOrderDetails() expecting %v, but found %v error", errMissingAlgoOrderID, err)
	}
	if _, err := ok.GetGridAlgoOrderDetails(contextGenerate(), "grid", "7878"); err != nil && !strings.Contains(err.Error(), "Order does not exist") {
		t.Error("Okx GetGridAlgoOrderDetails() error", err)
	}
}

func TestGetGridAlgoSubOrders(t *testing.T) {
	t.Parallel()
	sharedtestvalues.SkipTestIfCredentialsUnset(t, ok)

	if _, err := ok.GetGridAlgoSubOrders(contextGenerate(), "", "", "", "", "", "", 2); err != nil && !errors.Is(err, errMissingAlgoOrderType) {
		t.Errorf("Okx GetGridAlgoSubOrders() expecting %v, but found %v", err, errMissingAlgoOrderType)
	}
	if _, err := ok.GetGridAlgoSubOrders(contextGenerate(), "grid", "", "", "", "", "", 2); err != nil && !errors.Is(err, errMissingAlgoOrderID) {
		t.Errorf("Okx GetGridAlgoSubOrders() expecting %v, but found %v", err, errMissingAlgoOrderID)
	}
	if _, err := ok.GetGridAlgoSubOrders(contextGenerate(), "grid", "1234", "", "", "", "", 2); err != nil && !errors.Is(err, errMissingSubOrderType) {
		t.Errorf("Okx GetGridAlgoSubOrders() expecting %v, but found %v", err, errMissingSubOrderType)
	}
	if _, err := ok.GetGridAlgoSubOrders(contextGenerate(), "grid", "1234", "live", "", "", "", 2); err != nil && !errors.Is(err, errMissingSubOrderType) {
		t.Errorf("Okx GetGridAlgoSubOrders() expecting %v, but found %v", err, errMissingSubOrderType)
	}
}

const spotGridAlgoOrderPosition = `{"adl": "1","algoId": "449327675342323712","avgPx": "29215.0142857142857149","cTime": "1653400065917","ccy": "USDT","imr": "2045.386","instId": "BTC-USDT-SWAP","instType": "SWAP","last": "29206.7","lever": "5","liqPx": "661.1684795867162","markPx": "29213.9","mgnMode": "cross","mgnRatio": "217.19370606167573","mmr": "40.907720000000005","notionalUsd": "10216.70307","pos": "35","posSide": "net","uTime": "1653400066938","upl": "1.674999999999818","uplRatio": "0.0008190504784478"}`

func TestGetGridAlgoOrderPositions(t *testing.T) {
	t.Parallel()
	sharedtestvalues.SkipTestIfCredentialsUnset(t, ok)

	var resp AlgoOrderPosition
	if err := json.Unmarshal([]byte(spotGridAlgoOrderPosition), &resp); err != nil {
		t.Error("Okx Decerializing to AlgoOrderPosition error", err)
	}
	if _, err := ok.GetGridAlgoOrderPositions(contextGenerate(), "", ""); err != nil && !errors.Is(err, errInvalidAlgoOrderType) {
		t.Errorf("Okx GetGridAlgoOrderPositions() expecting %v, but found %v", errInvalidAlgoOrderType, err)
	}
	if _, err := ok.GetGridAlgoOrderPositions(contextGenerate(), "contract_grid", ""); err != nil && !errors.Is(err, errMissingAlgoOrderID) {
		t.Errorf("Okx GetGridAlgoOrderPositions() expecting %v, but found %v", errMissingAlgoOrderID, err)
	}
	if _, err := ok.GetGridAlgoOrderPositions(contextGenerate(), "contract_grid", ""); err != nil && !errors.Is(err, errMissingAlgoOrderID) {
		t.Errorf("Okx GetGridAlgoOrderPositions() expecting %v, but found %v", errMissingAlgoOrderID, err)
	}
	if _, err := ok.GetGridAlgoOrderPositions(contextGenerate(), "contract_grid", "448965992920907776"); err != nil && !strings.Contains(err.Error(), "The strategy does not exist or has stopped") {
		t.Errorf("Okx GetGridAlgoOrderPositions() expecting %v, but found %v", errMissingAlgoOrderID, err)
	}
}

func TestSpotGridWithdrawProfit(t *testing.T) {
	t.Parallel()
	sharedtestvalues.SkipTestIfCredentialsUnset(t, ok, canManipulateRealOrders)

	if _, err := ok.SpotGridWithdrawProfit(contextGenerate(), ""); err != nil && !errors.Is(err, errMissingAlgoOrderID) {
		t.Errorf("Okx SpotGridWithdrawProfit() expecting %v, but found %v", errMissingAlgoOrderID, err)
	}
	if _, err := ok.SpotGridWithdrawProfit(contextGenerate(), "1234"); err != nil {
		t.Error("Okx SpotGridWithdrawProfit() error", err)
	}
}

func TestComputeMarginBalance(t *testing.T) {
	t.Parallel()
	sharedtestvalues.SkipTestIfCredentialsUnset(t, ok)

	if _, err := ok.ComputeMarginBalance(contextGenerate(), MarginBalanceParam{
		AlgoID: "123456",
		Type:   "other",
	}); err != nil && !errors.Is(err, errInvalidMarginTypeAdjust) {
		t.Errorf("%s ComputeMarginBalance() expected %v, but found %v", ok.Name, errInvalidMarginTypeAdjust, err)
	}
	if _, err := ok.ComputeMarginBalance(contextGenerate(), MarginBalanceParam{
		AlgoID: "123456",
		Type:   "add",
	}); err != nil && !strings.Contains(err.Error(), "The strategy does not exist or has stopped") {
		t.Errorf("%s ComputeMarginBalance() error %v", ok.Name, err)
	}
}

func TestAdjustMarginBalance(t *testing.T) {
	t.Parallel()
	sharedtestvalues.SkipTestIfCredentialsUnset(t, ok, canManipulateRealOrders)

	if _, err := ok.AdjustMarginBalance(contextGenerate(), MarginBalanceParam{
		AlgoID: "1234",
		Type:   "add",
		Amount: 12345,
	}); err != nil {
		t.Errorf("%s AdjustMarginBalance() error %v", ok.Name, err)
	}
}

const gridAIParamJSON = `{"algoOrdType": "grid","annualizedRate": "1.5849","ccy": "USDT","direction": "",	"duration": "7D","gridNum": "5","instId": "BTC-USDT","lever": "0","maxPx": "21373.3","minInvestment": "0.89557758",	"minPx": "15544.2",	"perMaxProfitRate": "0.0733865364573281","perMinProfitRate": "0.0561101403446263","runType": "1"}`

func TestGetGridAIParameter(t *testing.T) {
	t.Parallel()
	var response GridAIParameterResponse
	if err := json.Unmarshal([]byte(gridAIParamJSON), &response); err != nil {
		t.Errorf("%s error while deserializing to GridAIParameterResponse error %v", ok.Name, err)
	}
	if _, err := ok.GetGridAIParameter(contextGenerate(), "grid", "BTC-USDT", "", ""); err != nil {
		t.Errorf("%s GetGridAIParameter() error %v", ok.Name, err)
	}
}
func TestGetOffers(t *testing.T) {
	t.Parallel()
	sharedtestvalues.SkipTestIfCredentialsUnset(t, ok)

	if _, err := ok.GetOffers(contextGenerate(), "", "", ""); err != nil {
		t.Errorf("%s GetOffers() error %v", ok.Name, err)
	}
}

func TestPurchase(t *testing.T) {
	t.Parallel()
	sharedtestvalues.SkipTestIfCredentialsUnset(t, ok, canManipulateRealOrders)

	if _, err := ok.Purchase(contextGenerate(), PurchaseRequestParam{
		ProductID: "1234",
		InvestData: []PurchaseInvestDataItem{
			{
				Currency: "BTC",
				Amount:   100,
			},
			{
				Currency: "ETH",
				Amount:   100,
			},
		},
		Term: 30,
	}); err != nil {
		t.Errorf("%s Purchase() %v", ok.Name, err)
	}
}

func TestRedeem(t *testing.T) {
	t.Parallel()
	sharedtestvalues.SkipTestIfCredentialsUnset(t, ok, canManipulateRealOrders)

	if _, err := ok.Redeem(contextGenerate(), RedeemRequestParam{
		OrderID:          "754147",
		ProtocolType:     "defi",
		AllowEarlyRedeem: true,
	}); err != nil && !strings.Contains(err.Error(), "Order not found") {
		t.Errorf("%s Redeem() error %v", ok.Name, err)
	}
}

func TestCancelPurchaseOrRedemption(t *testing.T) {
	t.Parallel()
	sharedtestvalues.SkipTestIfCredentialsUnset(t, ok, canManipulateRealOrders)

	if _, err := ok.CancelPurchaseOrRedemption(contextGenerate(), CancelFundingParam{
		OrderID:      "754147",
		ProtocolType: "defi",
	}); err != nil && !strings.Contains(err.Error(), "Order not found") {
		t.Errorf("%s CancelPurchaseOrRedemption() error %v", ok.Name, err)
	}
}

func TestGetEarnActiveOrders(t *testing.T) {
	t.Parallel()
	sharedtestvalues.SkipTestIfCredentialsUnset(t, ok)

	if _, err := ok.GetEarnActiveOrders(contextGenerate(), "", "", "", ""); err != nil {
		t.Errorf("%s GetEarnActiveOrders() error %v", ok.Name, err)
	}
}

func TestGetFundingOrderHistory(t *testing.T) {
	t.Parallel()
	sharedtestvalues.SkipTestIfCredentialsUnset(t, ok)

	if _, err := ok.GetFundingOrderHistory(contextGenerate(), "", "", "", time.Time{}, time.Time{}, 1); err != nil {
		t.Errorf("%s GetFundingOrderHistory() error %v", ok.Name, err)
	}
}

func TestSystemStatusResponse(t *testing.T) {
	t.Parallel()
	if _, err := ok.SystemStatusResponse(contextGenerate(), "completed"); err != nil {
		t.Error("Okx SystemStatusResponse() error", err)
	}
}

/**********************************  Wrapper Functions **************************************/

func TestFetchTradablePairs(t *testing.T) {
	t.Parallel()
	if _, err := ok.FetchTradablePairs(contextGenerate(), asset.Options); err != nil {
		t.Error("Okx FetchTradablePairs() error", err)
	}
}

func TestUpdateTradablePairs(t *testing.T) {
	t.Parallel()
	if err := ok.UpdateTradablePairs(contextGenerate(), true); err != nil {
		t.Error("Okx UpdateTradablePairs() error", err)
	}
}

func TestUpdateOrderExecutionLimits(t *testing.T) {
	t.Parallel()

	type limitTest struct {
		pair currency.Pair
		step float64
		min  float64
	}

	tests := map[asset.Item][]limitTest{
		asset.Spot: {
			{currency.NewPair(currency.ETH, currency.USDT), 0.01, 0.0001},
			{currency.NewPair(currency.BTC, currency.USDT), 0.1, 0.00001},
		},
		asset.Margin: {
			{currency.NewPair(currency.ETH, currency.USDT), 0.01, 0.0001},
			{currency.NewPair(currency.ETH, currency.BTC), 0.00001, 0.0001},
		},
	}

	for _, a := range []asset.Item{asset.PerpetualSwap, asset.Futures, asset.Options} {
		pairs, err := ok.FetchTradablePairs(context.Background(), a)
		if err != nil {
			t.Errorf("Error fetching dated %s pairs for test: %v", a, err)
		}
		stepIncr := 0.1
		if a == asset.Options {
			stepIncr = 0.0005
		}

		tests[a] = []limitTest{{pairs[0], stepIncr, 1}}
	}

	for _, a := range ok.GetAssetTypes(false) {
		if err := ok.UpdateOrderExecutionLimits(context.Background(), a); err != nil {
			t.Error("Okx UpdateOrderExecutionLimits() error", err)
			continue
		}

		for _, tt := range tests[a] {
			limits, err := ok.GetOrderExecutionLimits(a, tt.pair)
			if err != nil {
				t.Errorf("Okx GetOrderExecutionLimits() error during TestUpdateOrderExecutionLimits; Asset: %s Pair: %s Err: %v", a, tt.pair, err)
				continue
			}

			if got := limits.PriceStepIncrementSize; got != tt.step {
				t.Errorf("Okx UpdateOrderExecutionLimits wrong PriceStepIncrementSize; Asset: %s Pair: %s Expected: %v Got: %v", a, tt.pair, tt.step, got)
			}

			if got := limits.MinimumBaseAmount; got != tt.min {
				t.Errorf("Okx UpdateOrderExecutionLimits wrong MinAmount; Pair: %s Expected: %v Got: %v", tt.pair, tt.min, got)
			}
		}
	}
}

func TestUpdateTicker(t *testing.T) {
	t.Parallel()
	if _, err := ok.UpdateTicker(contextGenerate(), currency.NewPair(currency.BTC, currency.USDT), asset.Spot); err != nil {
		t.Error("Okx UpdateTicker() error", err)
	}
}

func TestUpdateTickers(t *testing.T) {
	t.Parallel()
	if err := ok.UpdateTickers(contextGenerate(), asset.Spot); err != nil {
		t.Error("Okx UpdateTicker() error", err)
	}
}

func TestFetchTicker(t *testing.T) {
	t.Parallel()
	_, err := ok.FetchTicker(contextGenerate(), currency.NewPair(currency.BTC, currency.NewCode("USDT-SWAP")), asset.PerpetualSwap)
	if err != nil {
		t.Error("Okx FetchTicker() error", err)
	}
	if _, err = ok.FetchTicker(contextGenerate(), currency.NewPair(currency.BTC, currency.USDT), asset.Spot); err != nil {
		t.Error("Okx FetchTicker() error", err)
	}
}

func TestFetchOrderbook(t *testing.T) {
	t.Parallel()
	if _, err := ok.FetchOrderbook(contextGenerate(), currency.NewPair(currency.BTC, currency.USDT), asset.Spot); err != nil {
		t.Error("Okx FetchOrderbook() error", err)
	}
}

func TestUpdateOrderbook(t *testing.T) {
	t.Parallel()
	if _, err := ok.UpdateOrderbook(contextGenerate(), currency.NewPair(currency.BTC, currency.NewCode("USDT-SWAP")), asset.Spot); err != nil {
		t.Error("Okx UpdateOrderbook() error", err)
	}
}

func TestUpdateAccountInfo(t *testing.T) {
	t.Parallel()
	sharedtestvalues.SkipTestIfCredentialsUnset(t, ok)

	if _, err := ok.UpdateAccountInfo(contextGenerate(), asset.Spot); err != nil {
		t.Error("Okx UpdateAccountInfo() error", err)
	}
}

func TestFetchAccountInfo(t *testing.T) {
	t.Parallel()
	sharedtestvalues.SkipTestIfCredentialsUnset(t, ok)

	if _, err := ok.FetchAccountInfo(contextGenerate(), asset.Spot); err != nil {
		t.Error("Okx FetchAccountInfo() error", err)
	}
}

func TestGetAccountFundingHistory(t *testing.T) {
	t.Parallel()
	sharedtestvalues.SkipTestIfCredentialsUnset(t, ok)

<<<<<<< HEAD
	if _, err := ok.GetFundingHistory(contextGenerate()); err != nil {
=======
	if _, err := ok.GetAccountFundingHistory(context.Background()); err != nil {
>>>>>>> fcc5ad45
		t.Error("Okx GetFundingHistory() error", err)
	}
}

func TestGetWithdrawalsHistory(t *testing.T) {
	t.Parallel()
	sharedtestvalues.SkipTestIfCredentialsUnset(t, ok)

	if _, err := ok.GetWithdrawalsHistory(contextGenerate(), currency.BTC, asset.Spot); err != nil {
		t.Error("Okx GetWithdrawalsHistory() error", err)
	}
}

func TestGetRecentTrades(t *testing.T) {
	t.Parallel()
	if _, err := ok.GetRecentTrades(contextGenerate(), currency.NewPair(currency.BTC, currency.USDT), asset.PerpetualSwap); err != nil {
		t.Error("Okx GetRecentTrades() error", err)
	}
}

func TestSubmitOrder(t *testing.T) {
	t.Parallel()
	sharedtestvalues.SkipTestIfCredentialsUnset(t, ok, canManipulateRealOrders)

	var resp WsPlaceOrderInput
	err := json.Unmarshal([]byte(placeOrderArgs), &resp)
	if err != nil {
		t.Fatal(err)
	}
	if len(resp.Arguments) == 0 {
		t.Error("order not found")
	}
	var orderSubmission = &order.Submit{
		Pair: currency.Pair{
			Base:  currency.LTC,
			Quote: currency.BTC,
		},
		Exchange:  ok.Name,
		Side:      order.Buy,
		Type:      order.Limit,
		Price:     1,
		Amount:    1000000000,
		ClientID:  "yeneOrder",
		AssetType: asset.Spot,
	}
	_, err = ok.SubmitOrder(contextGenerate(), orderSubmission)
	if err != nil {
		t.Error("Okx SubmitOrder() error", err)
	}

	cp, err := currency.NewPairFromString("BTC-USDT-230630")
	if err != nil {
		t.Fatal(err)
	}

	orderSubmission = &order.Submit{
		Pair:       cp,
		Exchange:   ok.Name,
		Side:       order.Buy,
		Type:       order.Market,
		Amount:     1,
		ClientID:   "hellomoto",
		AssetType:  asset.Futures,
		MarginType: margin.Multi,
	}
	_, err = ok.SubmitOrder(contextGenerate(), orderSubmission)
	if err != nil {
		t.Error("Okx SubmitOrder() error", err)
	}
}

func TestCancelOrder(t *testing.T) {
	t.Parallel()
	sharedtestvalues.SkipTestIfCredentialsUnset(t, ok, canManipulateRealOrders)

	var orderCancellation = &order.Cancel{
		OrderID:       "1",
		WalletAddress: core.BitcoinDonationAddress,
		AccountID:     "1",
		Pair:          currency.NewPair(currency.LTC, currency.BTC),
		AssetType:     asset.Spot,
	}
	if err := ok.CancelOrder(contextGenerate(), orderCancellation); err != nil {
		t.Error(err)
	}
}

func TestCancelBatchOrders(t *testing.T) {
	t.Parallel()
	sharedtestvalues.SkipTestIfCredentialsUnset(t, ok, canManipulateRealOrders)

	var orderCancellationParams = []order.Cancel{
		{
			OrderID:       "1",
			WalletAddress: core.BitcoinDonationAddress,
			AccountID:     "1",
			Pair:          currency.NewPair(currency.LTC, currency.BTC),
			AssetType:     asset.Spot,
		},
		{
			OrderID:       "1",
			WalletAddress: core.BitcoinDonationAddress,
			AccountID:     "1",
			Pair:          currency.NewPair(currency.LTC, currency.BTC),
			AssetType:     asset.PerpetualSwap,
		},
	}
	_, err := ok.CancelBatchOrders(contextGenerate(), orderCancellationParams)
	if err != nil && !strings.Contains(err.Error(), "order does not exist.") {
		t.Error("Okx CancelBatchOrders() error", err)
	}
}

func TestCancelAllOrders(t *testing.T) {
	t.Parallel()
	sharedtestvalues.SkipTestIfCredentialsUnset(t, ok, canManipulateRealOrders)

	if _, err := ok.CancelAllOrders(contextGenerate(), &order.Cancel{}); err != nil {
		t.Errorf("%s CancelAllOrders() error: %v", ok.Name, err)
	}
}

func TestModifyOrder(t *testing.T) {
	t.Parallel()
	sharedtestvalues.SkipTestIfCredentialsUnset(t, ok, canManipulateRealOrders)

	_, err := ok.ModifyOrder(contextGenerate(),
		&order.Modify{
			AssetType: asset.Spot,
			Pair:      currency.NewPair(currency.LTC, currency.BTC),
			OrderID:   "1234",
			Price:     123456.44,
			Amount:    123,
		})
	if err != nil {
		t.Errorf("Okx ModifyOrder() error %v", err)
	}
}

func TestGetOrderInfo(t *testing.T) {
	t.Parallel()
	sharedtestvalues.SkipTestIfCredentialsUnset(t, ok)

	enabled, err := ok.GetEnabledPairs(asset.Spot)
	if err != nil {
		t.Error("couldn't find enabled tradable pairs")
	}
	if len(enabled) == 0 {
		t.SkipNow()
	}
	_, err = ok.GetOrderInfo(contextGenerate(),
		"123", enabled[0], asset.Futures)
	if err != nil && !strings.Contains(err.Error(), "Order does not exist") {
		t.Errorf("Okx GetOrderInfo() expecting %s, but found %v", "Order does not exist", err)
	}
}

func TestGetDepositAddress(t *testing.T) {
	t.Parallel()
	sharedtestvalues.SkipTestIfCredentialsUnset(t, ok)

	if _, err := ok.GetDepositAddress(contextGenerate(), currency.BTC, "", ""); err != nil && !errors.Is(err, errDepositAddressNotFound) {
		t.Error("Okx GetDepositAddress() error", err)
	}
}

func TestWithdraw(t *testing.T) {
	t.Parallel()
	sharedtestvalues.SkipTestIfCredentialsUnset(t, ok, canManipulateRealOrders)

	withdrawCryptoRequest := withdraw.Request{
		Exchange: ok.Name,
		Amount:   0.00000000001,
		Currency: currency.BTC,
		Crypto: withdraw.CryptoRequest{
			Address: core.BitcoinDonationAddress,
		},
	}
	if _, err := ok.WithdrawCryptocurrencyFunds(contextGenerate(), &withdrawCryptoRequest); err != nil {
		t.Error("Okx WithdrawCryptoCurrencyFunds() error", err)
	}
}

func TestGetPairFromInstrumentID(t *testing.T) {
	t.Parallel()
	instruments := []string{
		"BTC-USDT",
		"BTC-USDT-SWAP",
		"BTC-USDT-ER33234",
	}
	if _, err := ok.GetPairFromInstrumentID(instruments[0]); err != nil {
		t.Error("Okx GetPairFromInstrumentID() error", err)
	}
	if _, ere := ok.GetPairFromInstrumentID(instruments[1]); ere != nil {
		t.Error("Okx GetPairFromInstrumentID() error", ere)
	}
	if _, erf := ok.GetPairFromInstrumentID(instruments[2]); erf != nil {
		t.Error("Okx GetPairFromInstrumentID() error", erf)
	}
}

func TestGetActiveOrders(t *testing.T) {
	t.Parallel()
	sharedtestvalues.SkipTestIfCredentialsUnset(t, ok)

	pair, err := currency.NewPairFromString("BTC-USD")
	if err != nil {
		t.Error(err)
	}
	var getOrdersRequest = order.MultiOrderRequest{
		Type:      order.Limit,
		Pairs:     currency.Pairs{pair, currency.NewPair(currency.USDT, currency.USD), currency.NewPair(currency.USD, currency.LTC)},
		AssetType: asset.Spot,
		Side:      order.Buy,
	}
	if _, err := ok.GetActiveOrders(contextGenerate(), &getOrdersRequest); err != nil {
		t.Error("Okx GetActiveOrders() error", err)
	}
}

func TestGetOrderHistory(t *testing.T) {
	t.Parallel()
	sharedtestvalues.SkipTestIfCredentialsUnset(t, ok)

	var getOrdersRequest = order.MultiOrderRequest{
		Type:      order.AnyType,
		AssetType: asset.Spot,
		Side:      order.Buy,
	}
	_, err := ok.GetOrderHistory(contextGenerate(), &getOrdersRequest)
	if err == nil {
		t.Errorf("Okx GetOrderHistory() Expected: %v. received nil", err)
	} else if err != nil && !errors.Is(err, errMissingAtLeast1CurrencyPair) {
		t.Errorf("Okx GetOrderHistory() Expected: %v, but found %v", errMissingAtLeast1CurrencyPair, err)
	}
	getOrdersRequest.Pairs = []currency.Pair{
		currency.NewPair(currency.LTC,
			currency.BTC)}
	if _, err := ok.GetOrderHistory(contextGenerate(), &getOrdersRequest); err != nil {
		t.Error("Okx GetOrderHistory() error", err)
	}
}
func TestGetFeeByType(t *testing.T) {
	t.Parallel()
	sharedtestvalues.SkipTestIfCredentialsUnset(t, ok)

	if _, err := ok.GetFeeByType(contextGenerate(), &exchange.FeeBuilder{
		Amount:  1,
		FeeType: exchange.CryptocurrencyTradeFee,
		Pair: currency.NewPairWithDelimiter(currency.BTC.String(),
			currency.USDT.String(),
			"-"),
		PurchasePrice:       1,
		FiatCurrency:        currency.USD,
		BankTransactionType: exchange.WireTransfer,
	}); err != nil {
		t.Errorf("%s GetFeeByType() error %v", ok.Name, err)
	}
}

func TestValidateAPICredentials(t *testing.T) {
	t.Parallel()
	sharedtestvalues.SkipTestIfCredentialsUnset(t, ok)

	if err := ok.ValidateAPICredentials(contextGenerate(), asset.Spot); err != nil {
		t.Errorf("%s ValidateAPICredentials() error %v", ok.Name, err)
	}
}

func TestGetHistoricCandles(t *testing.T) {
	t.Parallel()
	pair := currency.NewPair(currency.BTC, currency.USDT)
	startTime := time.Date(2021, 2, 1, 0, 0, 0, 0, time.UTC)
	endTime := startTime.AddDate(0, 0, 100)
	_, err := ok.GetHistoricCandles(contextGenerate(), pair, asset.Spot, kline.OneDay, startTime, endTime)
	if err != nil {
		t.Fatal(err)
	}

	_, err = ok.GetHistoricCandles(contextGenerate(), pair, asset.Spot, kline.Interval(time.Hour*4), startTime, endTime)
	if !errors.Is(err, kline.ErrRequestExceedsExchangeLimits) {
		t.Errorf("received: '%v' but expected: '%v'", err, kline.ErrRequestExceedsExchangeLimits)
	}
}

func TestGetHistoricCandlesExtended(t *testing.T) {
	t.Parallel()
	currencyPair := currency.NewPair(currency.BTC, currency.USDT)
	_, err := ok.GetHistoricCandlesExtended(contextGenerate(), currencyPair, asset.Spot, kline.OneMin, time.Now().Add(-time.Hour), time.Now())
	if err != nil {
		t.Errorf("%s GetHistoricCandlesExtended() error: %v", ok.Name, err)
	}
}

const wsInstrumentPushData = `{"arg": {"channel": "instruments","instType": "FUTURES"},"data": [{"instType": "FUTURES","instId": "BTC-USD-191115","uly": "BTC-USD","category": "1","baseCcy": "","quoteCcy": "","settleCcy": "BTC","ctVal": "10","ctMult": "1","ctValCcy": "USD","optType": "","stk": "","listTime": "","expTime": "","tickSz": "0.01","lotSz": "1","minSz": "1","ctType": "linear","alias": "this_week","state": "live","maxLmtSz":"10000","maxMktSz":"99999","maxTwapSz":"99999","maxIcebergSz":"99999","maxTriggerSz":"9999","maxStopSz":"9999"}]}`

func TestWSInstruments(t *testing.T) {
	t.Parallel()
	if err := ok.WsHandleData([]byte(wsInstrumentPushData)); err != nil {
		t.Errorf("%s Websocket Instruments Push Data error %v", ok.Name, err)
	}
}

var tickerChannelPushData = `{"arg": {"channel": "tickers","instId": "%v"},"data": [{"instType": "SWAP","instId": "%v","last": "9999.99","lastSz": "0.1","askPx": "9999.99","askSz": "11","bidPx": "8888.88","bidSz": "5","open24h": "9000","high24h": "10000","low24h": "8888.88","volCcy24h": "2222","vol24h": "2222","sodUtc0": "2222","sodUtc8": "2222","ts": "1597026383085"}]}`

func TestTickerChannel(t *testing.T) {
	t.Parallel()
	curr := ok.CurrencyPairs.Pairs[asset.PerpetualSwap].Enabled[0]
	if err := ok.WsHandleData([]byte(fmt.Sprintf(tickerChannelPushData, curr, curr))); err != nil {
		t.Error("Okx TickerChannel push data error", err)
	}
}

const openInterestChannelPushData = `{"arg": {"channel": "open-interest","instId": "LTC-USD-SWAP"},"data": [{"instType": "SWAP","instId": "LTC-USD-SWAP","oi": "5000","oiCcy": "555.55","ts": "1597026383085"}]}`

func TestOpenInterestPushData(t *testing.T) {
	t.Parallel()
	if err := ok.WsHandleData([]byte(openInterestChannelPushData)); err != nil {
		t.Error("Okx Open Interest Push Data error", err)
	}
}

var candlesticksPushData = `{"arg": {"channel": "candle1D","instId": "%v"},"data": [["1597026383085","8533.02","8553.74","8527.17","8548.26","45247","529.5858061"]]}`

func TestCandlestickPushData(t *testing.T) {
	t.Parallel()
	if err := ok.WsHandleData([]byte(fmt.Sprintf(candlesticksPushData, ok.CurrencyPairs.Pairs[asset.Futures].Enabled[0]))); err != nil {
		t.Error("Okx Candlestick Push Data error", err)
	}
}

const tradePushDataJSON = `{"arg": {"channel": "trades","instId": "BTC-USDT"},"data": [{"instId": "BTC-USDT","tradeId": "130639474","px": "42219.9","sz": "0.12060306","side": "buy","ts": "1630048897897"}]}`

func TestTradePushData(t *testing.T) {
	t.Parallel()
	if err := ok.WsHandleData([]byte(tradePushDataJSON)); err != nil {
		t.Error("Okx Trade Push Data error", err)
	}
}

const estimatedDeliveryAndExercisePricePushDataJSON = `{"arg": {"args": "estimated-price","instType": "FUTURES","uly": "BTC-USD"},"data": [{"instType": "FUTURES","instId": "BTC-USD-170310","settlePx": "200","ts": "1597026383085"}]}`

func TestEstimatedDeliveryAndExercisePricePushData(t *testing.T) {
	t.Parallel()
	if err := ok.WsHandleData([]byte(estimatedDeliveryAndExercisePricePushDataJSON)); err != nil {
		t.Error("Okx Estimated Delivery and Exercise Price Push Data error", err)
	}
}

const markPricePushData = `{"arg": {"channel": "mark-price","instId": "LTC-USD-190628"},"data": [{"instType": "FUTURES","instId": "LTC-USD-190628","markPx": "0.1","ts": "1597026383085"}]}`

func TestMarkPricePushData(t *testing.T) {
	t.Parallel()
	if err := ok.WsHandleData([]byte(markPricePushData)); err != nil {
		t.Error("Okx Mark Price Push Data error", err)
	}
}

const markPriceCandlestickPushData = `{"arg": {"channel": "mark-price-candle1D","instId": "BTC-USD-190628"},"data": [["1597026383085", "3.721", "3.743", "3.677", "3.708"],["1597026383085", "3.731", "3.799", "3.494", "3.72"]]}`

func TestMarkPriceCandlestickPushData(t *testing.T) {
	t.Parallel()
	if err := ok.WsHandleData([]byte(markPriceCandlestickPushData)); err != nil {
		t.Error("Okx Mark Price Candlestick Push Data error", err)
	}
}

const priceLimitPushDataJSON = `{    "arg": {        "channel": "price-limit",        "instId": "LTC-USD-190628"    },    "data": [{        "instId": "LTC-USD-190628",        "buyLmt": "200",        "sellLmt": "300",        "ts": "1597026383085"    }]}`

func TestPriceLimitPushData(t *testing.T) {
	t.Parallel()
	if err := ok.WsHandleData([]byte(priceLimitPushDataJSON)); err != nil {
		t.Error("Okx Price Limit Push Data error", err)
	}
}

const testSnapshotOrderbookPushData = `{"arg":{"channel":"books","instId":"BTC-USDT"},"action":"snapshot","data":[{"asks":[["0.07026","5","0","1"],["0.07027","765","0","3"],["0.07028","110","0","1"],["0.0703","1264","0","1"],["0.07034","280","0","1"],["0.07035","2255","0","1"],["0.07036","28","0","1"],["0.07037","63","0","1"],["0.07039","137","0","2"],["0.0704","48","0","1"],["0.07041","32","0","1"],["0.07043","3985","0","1"],["0.07057","257","0","1"],["0.07058","7870","0","1"],["0.07059","161","0","1"],["0.07061","4539","0","1"],["0.07068","1438","0","3"],["0.07088","3162","0","1"],["0.07104","99","0","1"],["0.07108","5018","0","1"],["0.07115","1540","0","1"],["0.07129","5080","0","1"],["0.07145","1512","0","1"],["0.0715","5016","0","1"],["0.07171","5026","0","1"],["0.07192","5062","0","1"],["0.07197","1517","0","1"],["0.0726","1511","0","1"],["0.07314","10376","0","1"],["0.07354","1","0","1"],["0.07466","10277","0","1"],["0.07626","269","0","1"],["0.07636","269","0","1"],["0.0809","1","0","1"],["0.08899","1","0","1"],["0.09789","1","0","1"],["0.10768","1","0","1"]],"bids":[["0.07014","56","0","2"],["0.07011","608","0","1"],["0.07009","110","0","1"],["0.07006","1264","0","1"],["0.07004","2347","0","3"],["0.07003","279","0","1"],["0.07001","52","0","1"],["0.06997","91","0","1"],["0.06996","4242","0","2"],["0.06995","486","0","1"],["0.06992","161","0","1"],["0.06991","63","0","1"],["0.06988","7518","0","1"],["0.06976","186","0","1"],["0.06975","71","0","1"],["0.06973","1086","0","1"],["0.06961","513","0","2"],["0.06959","4603","0","1"],["0.0695","186","0","1"],["0.06946","3043","0","1"],["0.06939","103","0","1"],["0.0693","5053","0","1"],["0.06909","5039","0","1"],["0.06888","5037","0","1"],["0.06886","1526","0","1"],["0.06867","5008","0","1"],["0.06846","5065","0","1"],["0.06826","1572","0","1"],["0.06801","1565","0","1"],["0.06748","67","0","1"],["0.0674","111","0","1"],["0.0672","10038","0","1"],["0.06652","1","0","1"],["0.06625","1526","0","1"],["0.06619","10924","0","1"],["0.05986","1","0","1"],["0.05387","1","0","1"],["0.04848","1","0","1"],["0.04363","1","0","1"]],"ts":"1659792392540","checksum":-1462286744}]}`
const updateOrderBookPushDataJSON = `{"arg":{"channel":"books","instId":"BTC-USDT"},"action":"update","data":[{"asks":[["0.07026","5","0","1"],["0.07027","765","0","3"],["0.07028","110","0","1"],["0.0703","1264","0","1"],["0.07034","280","0","1"],["0.07035","2255","0","1"],["0.07036","28","0","1"],["0.07037","63","0","1"],["0.07039","137","0","2"],["0.0704","48","0","1"],["0.07041","32","0","1"],["0.07043","3985","0","1"],["0.07057","257","0","1"],["0.07058","7870","0","1"],["0.07059","161","0","1"],["0.07061","4539","0","1"],["0.07068","1438","0","3"],["0.07088","3162","0","1"],["0.07104","99","0","1"],["0.07108","5018","0","1"],["0.07115","1540","0","1"],["0.07129","5080","0","1"],["0.07145","1512","0","1"],["0.0715","5016","0","1"],["0.07171","5026","0","1"],["0.07192","5062","0","1"],["0.07197","1517","0","1"],["0.0726","1511","0","1"],["0.07314","10376","0","1"],["0.07354","1","0","1"],["0.07466","10277","0","1"],["0.07626","269","0","1"],["0.07636","269","0","1"],["0.0809","1","0","1"],["0.08899","1","0","1"],["0.09789","1","0","1"],["0.10768","1","0","1"]],"bids":[["0.07014","56","0","2"],["0.07011","608","0","1"],["0.07009","110","0","1"],["0.07006","1264","0","1"],["0.07004","2347","0","3"],["0.07003","279","0","1"],["0.07001","52","0","1"],["0.06997","91","0","1"],["0.06996","4242","0","2"],["0.06995","486","0","1"],["0.06992","161","0","1"],["0.06991","63","0","1"],["0.06988","7518","0","1"],["0.06976","186","0","1"],["0.06975","71","0","1"],["0.06973","1086","0","1"],["0.06961","513","0","2"],["0.06959","4603","0","1"],["0.0695","186","0","1"],["0.06946","3043","0","1"],["0.06939","103","0","1"],["0.0693","5053","0","1"],["0.06909","5039","0","1"],["0.06888","5037","0","1"],["0.06886","1526","0","1"],["0.06867","5008","0","1"],["0.06846","5065","0","1"],["0.06826","1572","0","1"],["0.06801","1565","0","1"],["0.06748","67","0","1"],["0.0674","111","0","1"],["0.0672","10038","0","1"],["0.06652","1","0","1"],["0.06625","1526","0","1"],["0.06619","10924","0","1"],["0.05986","1","0","1"],["0.05387","1","0","1"],["0.04848","1","0","1"],["0.04363","1","0","1"]],"ts":"1659792392540","checksum":-1462286744}]}`

func TestSnapshotAndUpdateOrderBookPushData(t *testing.T) {
	t.Parallel()
	if err := ok.WsHandleData([]byte(testSnapshotOrderbookPushData)); err != nil {
		t.Error("Okx Snapshot order book push data error", err)
	}
	if err := ok.WsHandleData([]byte(updateOrderBookPushDataJSON)); err != nil {
		t.Error("Okx Update Order Book Push Data error", err)
	}
}

var snapshotOrderBookPushData = `{"arg":{"channel":"books","instId":"%v"},"action":"snapshot","data":[{"asks":[["0.07026","5","0","1"],["0.07027","765","0","3"],["0.07028","110","0","1"],["0.0703","1264","0","1"],["0.07034","280","0","1"],["0.07035","2255","0","1"],["0.07036","28","0","1"],["0.07037","63","0","1"],["0.07039","137","0","2"],["0.0704","48","0","1"],["0.07041","32","0","1"],["0.07043","3985","0","1"],["0.07057","257","0","1"],["0.07058","7870","0","1"],["0.07059","161","0","1"],["0.07061","4539","0","1"],["0.07068","1438","0","3"],["0.07088","3162","0","1"],["0.07104","99","0","1"],["0.07108","5018","0","1"],["0.07115","1540","0","1"],["0.07129","5080","0","1"],["0.07145","1512","0","1"],["0.0715","5016","0","1"],["0.07171","5026","0","1"],["0.07192","5062","0","1"],["0.07197","1517","0","1"],["0.0726","1511","0","1"],["0.07314","10376","0","1"],["0.07354","1","0","1"],["0.07466","10277","0","1"],["0.07626","269","0","1"],["0.07636","269","0","1"],["0.0809","1","0","1"],["0.08899","1","0","1"],["0.09789","1","0","1"],["0.10768","1","0","1"]],"bids":[["0.07014","56","0","2"],["0.07011","608","0","1"],["0.07009","110","0","1"],["0.07006","1264","0","1"],["0.07004","2347","0","3"],["0.07003","279","0","1"],["0.07001","52","0","1"],["0.06997","91","0","1"],["0.06996","4242","0","2"],["0.06995","486","0","1"],["0.06992","161","0","1"],["0.06991","63","0","1"],["0.06988","7518","0","1"],["0.06976","186","0","1"],["0.06975","71","0","1"],["0.06973","1086","0","1"],["0.06961","513","0","2"],["0.06959","4603","0","1"],["0.0695","186","0","1"],["0.06946","3043","0","1"],["0.06939","103","0","1"],["0.0693","5053","0","1"],["0.06909","5039","0","1"],["0.06888","5037","0","1"],["0.06886","1526","0","1"],["0.06867","5008","0","1"],["0.06846","5065","0","1"],["0.06826","1572","0","1"],["0.06801","1565","0","1"],["0.06748","67","0","1"],["0.0674","111","0","1"],["0.0672","10038","0","1"],["0.06652","1","0","1"],["0.06625","1526","0","1"],["0.06619","10924","0","1"],["0.05986","1","0","1"],["0.05387","1","0","1"],["0.04848","1","0","1"],["0.04363","1","0","1"]],"ts":"1659792392540","checksum":-1462286744}]}`

func TestSnapshotPushData(t *testing.T) {
	t.Parallel()
	err := ok.WsHandleData([]byte(fmt.Sprintf(snapshotOrderBookPushData, ok.CurrencyPairs.Pairs[asset.Futures].Enabled[0])))
	if err != nil {
		t.Error("Okx Snapshot order book push data error", err)
	}
}

const calculateOrderbookChecksumUpdateorderbookJSON = `{"Bids":[{"Amount":56,"Price":0.07014,"ID":0,"Period":0,"LiquidationOrders":0,"OrderCount":0},{"Amount":608,"Price":0.07011,"ID":0,"Period":0,"LiquidationOrders":0,"OrderCount":0},{"Amount":110,"Price":0.07009,"ID":0,"Period":0,"LiquidationOrders":0,"OrderCount":0},{"Amount":1264,"Price":0.07006,"ID":0,"Period":0,"LiquidationOrders":0,"OrderCount":0},{"Amount":2347,"Price":0.07004,"ID":0,"Period":0,"LiquidationOrders":0,"OrderCount":0},{"Amount":279,"Price":0.07003,"ID":0,"Period":0,"LiquidationOrders":0,"OrderCount":0},{"Amount":52,"Price":0.07001,"ID":0,"Period":0,"LiquidationOrders":0,"OrderCount":0},{"Amount":91,"Price":0.06997,"ID":0,"Period":0,"LiquidationOrders":0,"OrderCount":0},{"Amount":4242,"Price":0.06996,"ID":0,"Period":0,"LiquidationOrders":0,"OrderCount":0},{"Amount":486,"Price":0.06995,"ID":0,"Period":0,"LiquidationOrders":0,"OrderCount":0},{"Amount":161,"Price":0.06992,"ID":0,"Period":0,"LiquidationOrders":0,"OrderCount":0},{"Amount":63,"Price":0.06991,"ID":0,"Period":0,"LiquidationOrders":0,
"OrderCount":0},{"Amount":7518,"Price":0.06988,"ID":0,"Period":0,"LiquidationOrders":0,"OrderCount":0},{"Amount":186,"Price":0.06976,"ID":0,"Period":0,"LiquidationOrders":0,"OrderCount":0},{"Amount":71,"Price":0.06975,"ID":0,"Period":0,"LiquidationOrders":0,"OrderCount":0},{"Amount":1086,"Price":0.06973,"ID":0,"Period":0,"LiquidationOrders":0,"OrderCount":0},{"Amount":513,"Price":0.06961,"ID":0,"Period":0,"LiquidationOrders":0,"OrderCount":0},{"Amount":4603,"Price":0.06959,"ID":0,"Period":0,"LiquidationOrders":0,"OrderCount":0},{"Amount":186,"Price":0.0695,"ID":0,"Period":0,"LiquidationOrders":0,"OrderCount":0},{"Amount":3043,"Price":0.06946,"ID":0,"Period":0,"LiquidationOrders":0,"OrderCount":0},{"Amount":103,"Price":0.06939,"ID":0,"Period":0,"LiquidationOrders":0,"OrderCount":0},{"Amount":5053,"Price":0.0693,"ID":0,"Period":0,"LiquidationOrders":0,"OrderCount":0},{"Amount":5039,"Price":0.06909,"ID":0,"Period":0,"LiquidationOrders":0,"OrderCount":0},{"Amount":5037,"Price":0.06888,"ID":0,"Period":0,"LiquidationOrders":0,"OrderCount":0},{"Amount":1526,"Price":0.06886,"ID":0,"Period":0,"LiquidationOrders":0,"OrderCount":0},{"Amount":5008,"Price":0.06867,"ID":0,"Period":0,"LiquidationOrders":0,"OrderCount":0},{"Amount":5065,"Price":0.06846,"ID":0,"Period":0,"LiquidationOrders":0,"OrderCount":0},{"Amount":1572,"Price":0.06826,"ID":0,"Period":0,"LiquidationOrders":0,"OrderCount":0},{"Amount":1565,"Price":0.06801,"ID":0,"Period":0,"LiquidationOrders":0,"OrderCount":0},{"Amount":67,"Price":0.06748,"ID":0,"Period":0,"LiquidationOrders":0,"OrderCount":0},{"Amount":111,"Price":0.0674,"ID":0,"Period":0,"LiquidationOrders":0,"OrderCount":0},{"Amount":10038,"Price":0.0672,"ID":0,"Period":0,"LiquidationOrders":0,"OrderCount":0},{"Amount":1,"Price":0.06652,"ID":0,"Period":0,"LiquidationOrders":0,"OrderCount":0},{"Amount":1526,"Price":0.06625,"ID":0,"Period":0,"LiquidationOrders":0,"OrderCount":0},{"Amount":10924,"Price":0.06619,"ID":0,"Period":0,"LiquidationOrders":0,"OrderCount":0},{"Amount":1,"Price":0.05986,"ID":0,"Period":0,"LiquidationOrders":0,"OrderCount":0},{"Amount":1,"Price":0.05387,"ID":0,"Period":0,"LiquidationOrders":0,"OrderCount":0},{"Amount":1,"Price":0.04848,"ID":0,"Period":0,"LiquidationOrders":0,"OrderCount":0},{"Amount":1,"Price":0.04363,"ID":0,"Period":0,"LiquidationOrders":0,"OrderCount":0}],"Asks":[{"Amount":5,"Price":0.07026,"ID":0,"Period":0,"LiquidationOrders":0,"OrderCount":0},{"Amount":765,"Price":0.07027,"ID":0,"Period":0,"LiquidationOrders":0,"OrderCount":0},{"Amount":110,"Price":0.07028,"ID":0,"Period":0,"LiquidationOrders":0,"OrderCount":0},{"Amount":1264,"Price":0.0703,"ID":0,"Period":0,"LiquidationOrders":0,"OrderCount":0},{"Amount":280,"Price":0.07034,"ID":0,"Period":0,"LiquidationOrders":0,"OrderCount":0},{"Amount":2255,"Price":0.07035,"ID":0,"Period":0,"LiquidationOrders":0,"OrderCount":0},{"Amount":28,"Price":0.07036,"ID":0,"Period":0,"LiquidationOrders":0,"OrderCount":0},{"Amount":63,"Price":0.07037,"ID":0,"Period":0,"LiquidationOrders":0,"OrderCount":0},{"Amount":137,"Price":0.07039,"ID":0,"Period":0,"LiquidationOrders":0,"OrderCount":0},{"Amount":48,"Price":0.0704,"ID":0,"Period":0,"LiquidationOrders":0,"OrderCount":0},{"Amount":32,"Price":0.07041,"ID":0,"Period":0,"LiquidationOrders":0,"OrderCount":0},{"Amount":3985,"Price":0.07043,"ID":0,"Period":0,"LiquidationOrders":0,"OrderCount":0},{"Amount":257,"Price":0.07057,"ID":0,"Period":0,"LiquidationOrders":0,"OrderCount":0},{"Amount":7870,"Price":0.07058,"ID":0,"Period":0,"LiquidationOrders":0,"OrderCount":0},{"Amount":161,"Price":0.07059,"ID":0,"Period":0,"LiquidationOrders":0,"OrderCount":0},{"Amount":4539,"Price":0.07061,"ID":0,"Period":0,"LiquidationOrders":0,"OrderCount":0},{"Amount":1438,"Price":0.07068,"ID":0,"Period":0,"LiquidationOrders":0,"OrderCount":0},{"Amount":3162,"Price":0.07088,"ID":0,"Period":0,"LiquidationOrders":0,"OrderCount":0},{"Amount":99,"Price":0.07104,"ID":0,"Period":0,"LiquidationOrders":0,"OrderCount":0},{"Amount":5018,"Price":0.07108,"ID":0,"Period":0,"LiquidationOrders":0,"OrderCount":0},{"Amount":1540,"Price":0.07115,"ID":0,"Period":0,"LiquidationOrders":0,"OrderCount":0},{"Amount":5080,"Price":0.07129,"ID":0,"Period":0,"LiquidationOrders":0,"OrderCount":0},{"Amount":1512,"Price":0.07145,"ID":0,"Period":0,"LiquidationOrders":0,"OrderCount":0},{"Amount":5016,"Price":0.0715,"ID":0,"Period":0,"LiquidationOrders":0,"OrderCount":0},{"Amount":5026,"Price":0.07171,"ID":0,"Period":0,"LiquidationOrders":0,"OrderCount":0},{"Amount":5062,"Price":0.07192,"ID":0,"Period":0,"LiquidationOrders":0,"OrderCount":0},{"Amount":1517,"Price":0.07197,"ID":0,"Period":0,"LiquidationOrders":0,"OrderCount":0},{"Amount":1511,"Price":0.0726,"ID":0,"Period":0,"LiquidationOrders":0,"OrderCount":0},{"Amount":10376,"Price":0.07314,"ID":0,"Period":0,"LiquidationOrders":0,"OrderCount":0},{"Amount":1,"Price":0.07354,"ID":0,"Period":0,"LiquidationOrders":0,"OrderCount":0},{"Amount":10277,"Price":0.07466,"ID":0,"Period":0,"LiquidationOrders":0,"OrderCount":0},{"Amount":269,"Price":0.07626,"ID":0,"Period":0,"LiquidationOrders":0,"OrderCount":0},{"Amount":269,"Price":0.07636,"ID":0,"Period":0,"LiquidationOrders":0,"OrderCount":0},{"Amount":1,"Price":0.0809,"ID":0,"Period":0,"LiquidationOrders":0,"OrderCount":0},{"Amount":1,"Price":0.08899,"ID":0,"Period":0,"LiquidationOrders":0,"OrderCount":0},{"Amount":1,"Price":0.09789,"ID":0,"Period":0,"LiquidationOrders":0,"OrderCount":0},{"Amount":1,"Price":0.10768,"ID":0,"Period":0,"LiquidationOrders":0,"OrderCount":0}],"Exchange":"Okx","Pair":"BTC-USDT","Asset":"spot","LastUpdated":"0001-01-01T00:00:00Z","LastUpdateID":0,"PriceDuplication":false,"IsFundingRate":false,"RestSnapshot":false,"IDAlignment":false}`

func TestCalculateUpdateOrderbookChecksum(t *testing.T) {
	t.Parallel()

	var orderbookBase orderbook.Base
	err := json.Unmarshal([]byte(calculateOrderbookChecksumUpdateorderbookJSON), &orderbookBase)
	if err != nil {
		t.Errorf("%s error while deserializing to orderbook.Base %v", ok.Name, err)
	}
	if err := ok.CalculateUpdateOrderbookChecksum(&orderbookBase, 2832680552); err != nil {
		t.Errorf("%s CalculateUpdateOrderbookChecksum() error: %v", ok.Name, err)
	}
}

const optionSummaryPushDataJSON = `{"arg": {"channel": "opt-summary","uly": "BTC-USD"},"data": [{"instType": "OPTION","instId": "BTC-USD-200103-5500-C","uly": "BTC-USD","delta": "0.7494223636","gamma": "-0.6765419039","theta": "-0.0000809873","vega": "0.0000077307","deltaBS": "0.7494223636","gammaBS": "-0.6765419039","thetaBS": "-0.0000809873","vegaBS": "0.0000077307","realVol": "0","bidVol": "","askVol": "1.5625","markVol": "0.9987","lever": "4.0342","fwdPx": "39016.8143629068452065","ts": "1597026383085"}]}`

func TestOptionSummaryPushData(t *testing.T) {
	t.Parallel()
	if err := ok.WsHandleData([]byte(optionSummaryPushDataJSON)); err != nil {
		t.Error("Okx Option Summary Push Data error", err)
	}
}

const fundingRatePushDataJSON = `{"arg": {"channel": "funding-rate","instId": "BTC-USD-SWAP"},"data": [{"instType": "SWAP","instId": "BTC-USD-SWAP","fundingRate": "0.018","nextFundingRate": "","fundingTime": "1597026383085"}]}`

func TestFundingRatePushData(t *testing.T) {
	t.Parallel()
	if err := ok.WsHandleData([]byte(fundingRatePushDataJSON)); err != nil {
		t.Error("Okx Funding Rate Push Data error", err)
	}
}

var indexCandlestickPushDataJSON = `{"arg": {"channel": "index-candle30m","instId": "BTC-USDT"},"data": [["1597026383085", "3811.31", "3811.31", "3811.31", "3811.31"]]}`

func TestIndexCandlestickPushData(t *testing.T) {
	t.Parallel()
	if err := ok.WsHandleData([]byte(indexCandlestickPushDataJSON)); err != nil {
		t.Error("Okx Index Candlestick Push Data error", err)
	}
}

const indexTickerPushDataJSON = `{"arg": {"channel": "index-tickers","instId": "BTC-USDT"},"data": [{"instId": "BTC-USDT","idxPx": "0.1","high24h": "0.5","low24h": "0.1","open24h": "0.1","sodUtc0": "0.1","sodUtc8": "0.1","ts": "1597026383085"}]}`

func TestIndexTickersPushData(t *testing.T) {
	t.Parallel()
	if err := ok.WsHandleData([]byte(indexTickerPushDataJSON)); err != nil {
		t.Error("Okx Index Ticker Push Data error", err)
	}
}

const statusPushDataJSON = `{"arg": {"channel": "status"},"data": [{"title": "Spot System Upgrade","state": "scheduled","begin": "1610019546","href": "","end": "1610019546","serviceType": "1","system": "classic","scheDesc": "","ts": "1597026383085"}]}`

func TestStatusPushData(t *testing.T) {
	t.Parallel()
	if err := ok.WsHandleData([]byte(statusPushDataJSON)); err != nil {
		t.Error("Okx Status Push Data error", err)
	}
}

const publicStructBlockTradesPushDataJSON = `{"arg":{"channel":"public-struc-block-trades"},"data":[{"cTime":"1608267227834","blockTdId":"1802896","legs":[{"px":"0.323","sz":"25.0","instId":"BTC-USD-20220114-13250-C","side":"sell","tradeId":"15102"},{"px":"0.666","sz":"25","instId":"BTC-USD-20220114-21125-C","side":"buy","tradeId":"15103"}]}]}`

func TestPublicStructBlockTrades(t *testing.T) {
	t.Parallel()
	if err := ok.WsHandleData([]byte(publicStructBlockTradesPushDataJSON)); err != nil {
		t.Error("Okx Public Struct Block Trades error", err)
	}
}

const blockTickerPushDataJSON = `{"arg": {"channel": "block-tickers"},"data": [{"instType": "SWAP","instId": "LTC-USD-SWAP","volCcy24h": "0","vol24h": "0","ts": "1597026383085"}]}`

func TestBlockTickerPushData(t *testing.T) {
	t.Parallel()
	if err := ok.WsHandleData([]byte(blockTickerPushDataJSON)); err != nil {
		t.Error("Okx Block Tickers push data error", err)
	}
}

const accountPushDataJSON = `{"arg": {"channel": "block-tickers"},"data": [{"instType": "SWAP","instId": "LTC-USD-SWAP","volCcy24h": "0","vol24h": "0","ts": "1597026383085"}]}`

func TestAccountPushData(t *testing.T) {
	t.Parallel()
	if err := ok.WsHandleData([]byte(accountPushDataJSON)); err != nil {
		t.Error("Okx Account Push Data error", err)
	}
}

const positionPushDataJSON = `{"arg":{"channel":"positions","instType":"FUTURES"},"data":[{"adl":"1","availPos":"1","avgPx":"2566.31","cTime":"1619507758793","ccy":"ETH","deltaBS":"","deltaPA":"","gammaBS":"","gammaPA":"","imr":"","instId":"ETH-USD-210430","instType":"FUTURES","interest":"0","last":"2566.22","lever":"10","liab":"","liabCcy":"","liqPx":"2352.8496681818233","markPx":"2353.849","margin":"0.0003896645377994","mgnMode":"isolated","mgnRatio":"11.731726509588816","mmr":"0.0000311811092368","notionalUsd":"2276.2546609009605","optVal":"","pTime":"1619507761462","pos":"1","posCcy":"","posId":"307173036051017730","posSide":"long","thetaBS":"","thetaPA":"","tradeId":"109844","uTime":"1619507761462","upl":"-0.0000009932766034","uplRatio":"-0.0025490556801078","vegaBS":"","vegaPA":""}]}`
const positionPushDataWithUnderlyingJSON = `{"arg": {"channel": "positions","uid": "77982378738415879","instType": "ANY"},"data": [{"adl":"1","availPos":"1","avgPx":"2566.31","cTime":"1619507758793","ccy":"ETH","deltaBS":"","deltaPA":"","gammaBS":"","gammaPA":"","imr":"","instId":"ETH-USD-210430","instType":"FUTURES","interest":"0","last":"2566.22","usdPx":"","lever":"10","liab":"","liabCcy":"","liqPx":"2352.8496681818233","markPx":"2353.849","margin":"0.0003896645377994","mgnMode":"isolated","mgnRatio":"11.731726509588816","mmr":"0.0000311811092368","notionalUsd":"2276.2546609009605","optVal":"","pTime":"1619507761462","pos":"1","posCcy":"","posId":"307173036051017730","posSide":"long","thetaBS":"","thetaPA":"","tradeId":"109844","uTime":"1619507761462","upl":"-0.0000009932766034","uplRatio":"-0.0025490556801078","vegaBS":"","vegaPA":""}, {"adl":"1","availPos":"1","avgPx":"2566.31","cTime":"1619507758793","ccy":"ETH","deltaBS":"","deltaPA":"","gammaBS":"","gammaPA":"","imr":"","instId":"ETH-USD-SWAP","instType":"SWAP","interest":"0","last":"2566.22","usdPx":"","lever":"10","liab":"","liabCcy":"","liqPx":"2352.8496681818233","markPx":"2353.849","margin":"0.0003896645377994","mgnMode":"isolated","mgnRatio":"11.731726509588816","mmr":"0.0000311811092368","notionalUsd":"2276.2546609009605","optVal":"","pTime":"1619507761462","pos":"1","posCcy":"","posId":"307173036051017730","posSide":"long","thetaBS":"","thetaPA":"","tradeId":"109844","uTime":"1619507761462","upl":"-0.0000009932766034","uplRatio":"-0.0025490556801078","vegaBS":"","vegaPA":""}]}`

func TestPositionPushData(t *testing.T) {
	t.Parallel()
	if err := ok.WsHandleData([]byte(positionPushDataJSON)); err != nil {
		t.Error("Okx Account Push Data error", err)
	}
	if err := ok.WsHandleData([]byte(positionPushDataWithUnderlyingJSON)); err != nil {
		t.Error("Okx Account Push Data error", err)
	}
}

const balanceAndPositionJSON = `{"arg": {"channel": "balance_and_position","uid": "77982378738415879"},"data": [{"pTime": "1597026383085","eventType": "snapshot","balData": [{"ccy": "BTC","cashBal": "1","uTime": "1597026383085"}],"posData": [{"posId": "1111111111","tradeId": "2","instId": "BTC-USD-191018","instType": "FUTURES","mgnMode": "cross","posSide": "long","pos": "10","ccy": "BTC","posCcy": "","avgPx": "3320","uTIme": "1597026383085"}]}]}`

func TestBalanceAndPosition(t *testing.T) {
	t.Parallel()
	if err := ok.WsHandleData([]byte(balanceAndPositionJSON)); err != nil {
		t.Error("Okx Balance And Position error", err)
	}
}

const orderPushDataJSON = `{"arg": {    "channel": "orders",    "instType": "SPOT",    "instId": "BTC-USDT",    "uid": "614488474791936"},"data": [    {        "accFillSz": "0.001",        "amendResult": "",        "avgPx": "31527.1",        "cTime": "1654084334977",        "category": "normal",        "ccy": "",        "clOrdId": "",        "code": "0",        "execType": "M",        "fee": "-0.02522168",        "feeCcy": "USDT",        "fillFee": "-0.02522168",        "fillFeeCcy": "USDT",        "fillNotionalUsd": "31.50818374",        "fillPx": "31527.1",        "fillSz": "0.001",        "fillTime": "1654084353263",        "instId": "BTC-USDT",        "instType": "SPOT",        "lever": "0",        "msg": "",        "notionalUsd": "31.50818374",        "ordId": "452197707845865472",        "ordType": "limit",        "pnl": "0",        "posSide": "",        "px": "31527.1",        "rebate": "0",        "rebateCcy": "BTC",        "reduceOnly": "false",        "reqId": "",        "side": "sell",        "slOrdPx": "",        "slTriggerPx": "",        "slTriggerPxType": "last",        "source": "",        "state": "filled",        "sz": "0.001",        "tag": "",        "tdMode": "cash",        "tgtCcy": "",        "tpOrdPx": "",        "tpTriggerPx": "",        "tpTriggerPxType": "last",        "tradeId": "242589207",        "uTime": "1654084353264"    }]}`

func TestOrderPushData(t *testing.T) {
	t.Parallel()
	if err := ok.WsHandleData([]byte(orderPushDataJSON)); err != nil {
		t.Error("Okx Order Push Data error", err)
	}
}

const algoOrdersPushDataJSON = `{"arg": {"channel": "orders-algo","uid": "77982378738415879","instType": "FUTURES","instId": "BTC-USD-200329"},"data": [{"instType": "FUTURES","instId": "BTC-USD-200329","ordId": "312269865356374016","ccy": "BTC","algoId": "1234","px": "999","sz": "3","tdMode": "cross","tgtCcy": "","notionalUsd": "","ordType": "trigger","side": "buy","posSide": "long","state": "live","lever": "20","tpTriggerPx": "","tpTriggerPxType": "","tpOrdPx": "","slTriggerPx": "","slTriggerPxType": "","triggerPx": "99","triggerPxType": "last","ordPx": "12","actualSz": "","actualPx": "","tag": "adadadadad","actualSide": "","triggerTime": "1597026383085","cTime": "1597026383000"}]}`

func TestAlgoOrderPushData(t *testing.T) {
	t.Parallel()
	if err := ok.WsHandleData([]byte(algoOrdersPushDataJSON)); err != nil {
		t.Error("Okx Algo Order Push Data error", err)
	}
}

const advancedAlgoOrderPushDataJSON = `{"arg":{"channel":"algo-advance","uid": "77982378738415879","instType":"SPOT","instId":"BTC-USDT"},"data":[{"actualPx":"","actualSide":"","actualSz":"0","algoId":"355056228680335360","cTime":"1630924001545","ccy":"","count":"1","instId":"BTC-USDT","instType":"SPOT","lever":"0","notionalUsd":"","ordPx":"","ordType":"iceberg","pTime":"1630924295204","posSide":"net","pxLimit":"10","pxSpread":"1","pxVar":"","side":"buy","slOrdPx":"","slTriggerPx":"","state":"pause","sz":"0.1","szLimit":"0.1","tdMode":"cash","timeInterval":"","tpOrdPx":"","tpTriggerPx":"","tag": "adadadadad","triggerPx":"","triggerTime":"","callbackRatio":"","callbackSpread":"","activePx":"","moveTriggerPx":""}]}`

func TestAdvancedAlgoOrderPushData(t *testing.T) {
	t.Parallel()
	if err := ok.WsHandleData([]byte(advancedAlgoOrderPushDataJSON)); err != nil {
		t.Error("Okx Advanced Algo Orders Push Data error", err)
	}
}

const positionRiskPushDataJSON = `{"arg": {"channel": "liquidation-warning","uid": "77982378738415879","instType": "ANY"},"data": [{"adl":"1","availPos":"1","avgPx":"2566.31","cTime":"1619507758793","ccy":"ETH","deltaBS":"","deltaPA":"","gammaBS":"","gammaPA":"","imr":"","instId":"ETH-USD-210430","instType":"FUTURES","interest":"0","last":"2566.22","lever":"10","liab":"","liabCcy":"","liqPx":"2352.8496681818233","markPx":"2353.849","margin":"0.0003896645377994","mgnMode":"isolated","mgnRatio":"11.731726509588816","mmr":"0.0000311811092368","notionalUsd":"2276.2546609009605","optVal":"","pTime":"1619507761462","pos":"1","posCcy":"","posId":"307173036051017730","posSide":"long","thetaBS":"","thetaPA":"","tradeId":"109844","uTime":"1619507761462","upl":"-0.0000009932766034","uplRatio":"-0.0025490556801078","vegaBS":"","vegaPA":""}, {"adl":"1","availPos":"1","avgPx":"2566.31","cTime":"1619507758793","ccy":"ETH","deltaBS":"","deltaPA":"","gammaBS":"","gammaPA":"","imr":"","instId":"ETH-USD-SWAP","instType":"SWAP","interest":"0","last":"2566.22","lever":"10","liab":"","liabCcy":"","liqPx":"2352.8496681818233","markPx":"2353.849","margin":"0.0003896645377994","mgnMode":"isolated","mgnRatio":"11.731726509588816","mmr":"0.0000311811092368","notionalUsd":"2276.2546609009605","optVal":"","pTime":"1619507761462","pos":"1","posCcy":"","posId":"307173036051017730","posSide":"long","thetaBS":"","thetaPA":"","tradeId":"109844","uTime":"1619507761462","upl":"-0.0000009932766034","uplRatio":"-0.0025490556801078","vegaBS":"","vegaPA":""}]}`

func TestPositionRiskPushDataJSON(t *testing.T) {
	t.Parallel()
	if err := ok.WsHandleData([]byte(positionRiskPushDataJSON)); err != nil {
		t.Error("Okx Position Risk Push Data error", err)
	}
}

const accountGreeksPushData = `{"arg": {"channel": "account-greeks","ccy": "BTC"},"data": [{"thetaBS": "","thetaPA":"","deltaBS":"","deltaPA":"","gammaBS":"","gammaPA":"","vegaBS":"",    "vegaPA":"","ccy":"BTC","ts":"1620282889345"}]}`

func TestAccountGreeksPushData(t *testing.T) {
	t.Parallel()
	if err := ok.WsHandleData([]byte(accountGreeksPushData)); err != nil {
		t.Error("Okx Account Greeks Push Data error", err)
	}
}

const rfqsPushDataJSON = `{"arg": {"channel": "account-greeks","ccy": "BTC"},"data": [{"thetaBS": "","thetaPA":"","deltaBS":"","deltaPA":"","gammaBS":"","gammaPA":"","vegaBS":"",    "vegaPA":"","ccy":"BTC","ts":"1620282889345"}]}`

func TestRfqs(t *testing.T) {
	t.Parallel()
	if err := ok.WsHandleData([]byte(rfqsPushDataJSON)); err != nil {
		t.Error("Okx RFQS Push Data error", err)
	}
}

const accountsPushDataJSON = `{	"arg": {	  "channel": "account",	  "ccy": "BTC",	  "uid": "77982378738415879"	},	"data": [	  {		"uTime": "1597026383085",		"totalEq": "41624.32",		"isoEq": "3624.32",		"adjEq": "41624.32",		"ordFroz": "0",		"imr": "4162.33",		"mmr": "4",		"notionalUsd": "",		"mgnRatio": "41624.32",		"details": [		  {			"availBal": "",			"availEq": "1",			"ccy": "BTC",			"cashBal": "1",			"uTime": "1617279471503",			"disEq": "50559.01",			"eq": "1",			"eqUsd": "45078.3790756226851775",			"frozenBal": "0",			"interest": "0",			"isoEq": "0",			"liab": "0",			"maxLoan": "",			"mgnRatio": "",			"notionalLever": "0.0022195262185864",			"ordFrozen": "0",			"upl": "0",			"uplLiab": "0",			"crossLiab": "0",			"isoLiab": "0",			"coinUsdPrice": "60000",			"stgyEq":"0",			"spotInUseAmt":"",			"isoUpl":""		  }		]	  }	]}`

func TestAccounts(t *testing.T) {
	t.Parallel()
	if err := ok.WsHandleData([]byte(accountsPushDataJSON)); err != nil {
		t.Errorf("%s Accounts push data error %v", ok.Name, err)
	}
}

const quotesPushDataJSON = `{"arg":{"channel":"quotes"},"data":[{"validUntil":"1608997227854","uTime":"1608267227834","cTime":"1608267227834","legs":[{"px":"0.0023","sz":"25.0","instId":"BTC-USD-220114-25000-C","side":"sell","tgtCcy":""},{"px":"0.0045","sz":"25","instId":"BTC-USD-220114-35000-C","side":"buy","tgtCcy":""}],"quoteId":"25092","rfqId":"18753","traderCode":"SATS","quoteSide":"sell","state":"canceled","clQuoteId":""}]}`

func TestQuotesPushData(t *testing.T) {
	t.Parallel()
	if err := ok.WsHandleData([]byte(quotesPushDataJSON)); err != nil {
		t.Error("Okx Quotes Push Data error", err)
	}
}

const structureBlockTradesPushDataJSON = `{"arg":{"channel":"struc-block-trades"},"data":[{"cTime":"1608267227834","rfqId":"18753","clRfqId":"","quoteId":"25092","clQuoteId":"","blockTdId":"180184","tTraderCode":"ANAND","mTraderCode":"WAGMI","legs":[{"px":"0.0023","sz":"25.0","instId":"BTC-USD-20220630-60000-C","side":"sell","fee":"0.1001","feeCcy":"BTC","tradeId":"10211","tgtCcy":""},{"px":"0.0033","sz":"25","instId":"BTC-USD-20220630-50000-C","side":"buy","fee":"0.1001","feeCcy":"BTC","tradeId":"10212","tgtCcy":""}]}]}`

func TestStructureBlockTradesPushData(t *testing.T) {
	t.Parallel()
	if err := ok.WsHandleData([]byte(structureBlockTradesPushDataJSON)); err != nil {
		t.Error("Okx Structure Block Trades error", err)
	}
}

const spotGridAlgoOrdersPushDataJSON = `{"arg": {"channel": "grid-orders-spot","instType": "ANY"},"data": [{"algoId": "448965992920907776","algoOrdType": "grid","annualizedRate": "0","arbitrageNum": "0","baseSz": "0","cTime": "1653313834104","cancelType": "0","curBaseSz": "0.001776289214","curQuoteSz": "46.801755866","floatProfit": "-0.4953878967772","gridNum": "6","gridProfit": "0","instId": "BTC-USDC","instType": "SPOT","investment": "100","maxPx": "33444.8","minPx": "24323.5","pTime": "1653476023742","perMaxProfitRate": "0.060375293181491054543","perMinProfitRate": "0.0455275366818586","pnlRatio": "0","quoteSz": "100","runPx": "30478.1","runType": "1","singleAmt": "0.00059261","slTriggerPx": "","state": "running","stopResult": "0","stopType": "0","totalAnnualizedRate": "-0.9643551057262827","totalPnl": "-0.4953878967772","tpTriggerPx": "","tradeNum": "3","triggerTime": "1653378736894","uTime": "1653378736894"}]}`

func TestSpotGridAlgoOrdersPushData(t *testing.T) {
	t.Parallel()
	if err := ok.WsHandleData([]byte(spotGridAlgoOrdersPushDataJSON)); err != nil {
		t.Error("Okx Spot Grid Algo Orders Push Data error", err)
	}
}

const contractGridAlgoOrdersPushDataJSON = `{"arg": {"channel": "grid-orders-contract","instType": "ANY"},"data": [{"actualLever": "1.02","algoId": "449327675342323712","algoOrdType": "contract_grid","annualizedRate": "0.7572437878956523","arbitrageNum": "1","basePos": true,"cTime": "1653400065912","cancelType": "0","direction": "long","eq": "10129.419829834853","floatProfit": "109.537858234853","gridNum": "50","gridProfit": "19.8819716","instId": "BTC-USDT-SWAP","instType": "SWAP","investment": "10000","lever": "5","liqPx": "603.2149534767834","maxPx": "100000","minPx": "10","pTime": "1653484573918","perMaxProfitRate": "995.7080916791230692","perMinProfitRate": "0.0946277854875634","pnlRatio": "0.0129419829834853","runPx": "29216.3","runType": "1","singleAmt": "1","slTriggerPx": "","state": "running","stopType": "0","sz": "10000","tag": "","totalAnnualizedRate": "4.929207431970923","totalPnl": "129.419829834853","tpTriggerPx": "","tradeNum": "37","triggerTime": "1653400066940","uTime": "1653484573589","uly": "BTC-USDT"}]}`

func TestContractGridAlgoOrdersPushData(t *testing.T) {
	t.Parallel()
	if err := ok.WsHandleData([]byte(contractGridAlgoOrdersPushDataJSON)); err != nil {
		t.Error("Okx Contract Grid Algo Order Push Data error", err)
	}
}

const gridPositionsPushDataJSON = `{"arg": {"channel": "grid-positions","uid": "44705892343619584","algoId": "449327675342323712"},"data": [{"adl": "1","algoId": "449327675342323712","avgPx": "29181.4638888888888895","cTime": "1653400065917","ccy": "USDT","imr": "2089.2690000000002","instId": "BTC-USDT-SWAP","instType": "SWAP","last": "29852.7","lever": "5","liqPx": "604.7617536513744","markPx": "29849.7","mgnMode": "cross","mgnRatio": "217.71740878394456","mmr": "41.78538","notionalUsd": "10435.794191550001","pTime": "1653536068723","pos": "35","posSide": "net","uTime": "1653445498682","upl": "232.83263888888962","uplRatio": "0.1139826489932205"}]}`

func TestGridPositionsPushData(t *testing.T) {
	t.Parallel()
	if err := ok.WsHandleData([]byte(gridPositionsPushDataJSON)); err != nil {
		t.Error("Okx Grid Positions Push Data error", err)
	}
}

const gridSubOrdersPushDataJSON = `{"arg": {"channel": "grid-sub-orders","uid": "44705892343619584","algoId": "449327675342323712"},"data": [{"accFillSz": "0","algoId": "449327675342323712","algoOrdType": "contract_grid","avgPx": "0","cTime": "1653445498664","ctVal": "0.01","fee": "0","feeCcy": "USDT","groupId": "-1","instId": "BTC-USDT-SWAP","instType": "SWAP","lever": "5","ordId": "449518234142904321","ordType": "limit","pTime": "1653486524502","pnl": "","posSide": "net","px": "28007.2","side": "buy","state": "live","sz": "1","tag":"","tdMode": "cross","uTime": "1653445498674"}]}`

func TestGridSubOrdersPushData(t *testing.T) {
	t.Parallel()
	if err := ok.WsHandleData([]byte(gridSubOrdersPushDataJSON)); err != nil {
		t.Error("Okx Grid Sub orders Push Data error", err)
	}
}

func TestGetHistoricTrades(t *testing.T) {
	t.Parallel()
	if _, err := ok.GetHistoricTrades(contextGenerate(), currency.NewPair(currency.BTC, currency.USDT), asset.Spot, time.Now().Add(-time.Minute*4), time.Now().Add(-time.Minute*2)); err != nil {
		t.Errorf("%s GetHistoricTrades() error %v", ok.Name, err)
	}
}

func setupWS() {
	if !ok.Websocket.IsEnabled() {
		return
	}
	if !sharedtestvalues.AreAPICredentialsSet(ok) {
		ok.Websocket.SetCanUseAuthenticatedEndpoints(false)
	}
	err := ok.WsConnect()
	if err != nil {
		log.Fatal(err)
	}
}

// ************************** Public Channel Subscriptions *****************************

func TestInstrumentsSubscription(t *testing.T) {
	t.Parallel()
	if err := ok.InstrumentsSubscription("subscribe", asset.Spot, currency.NewPair(currency.BTC, currency.USDT)); err != nil {
		t.Errorf("%s InstrumentsSubscription() error: %v", ok.Name, err)
	}
}

func TestTickersSubscription(t *testing.T) {
	t.Parallel()
	if err := ok.TickersSubscription("subscribe", asset.Margin, currency.NewPair(currency.BTC, currency.USDT)); err != nil {
		t.Errorf("%s TickersSubscription() error: %v", ok.Name, err)
	}
	if err := ok.TickersSubscription("unsubscribe", asset.Spot, currency.NewPair(currency.BTC, currency.USDT)); err != nil {
		t.Errorf("%s TickersSubscription() error: %v", ok.Name, err)
	}
}
func TestOpenInterestSubscription(t *testing.T) {
	t.Parallel()
	if err := ok.OpenInterestSubscription("subscribe", asset.PerpetualSwap, currency.NewPair(currency.BTC, currency.NewCode("USD-SWAP"))); err != nil {
		t.Errorf("%s OpenInterestSubscription() error: %v", ok.Name, err)
	}
}
func TestCandlesticksSubscription(t *testing.T) {
	t.Parallel()
	enabled, err := ok.GetEnabledPairs(asset.PerpetualSwap)
	if err != nil {
		t.Error("couldn't find enabled tradable pairs")
	}
	if len(enabled) == 0 {
		t.SkipNow()
	}
	if err := ok.CandlesticksSubscription("subscribe", okxChannelCandle1m, asset.Futures, enabled[0]); err != nil {
		t.Errorf("%s CandlesticksSubscription() error: %v", ok.Name, err)
	}
}

func TestTradesSubscription(t *testing.T) {
	t.Parallel()
	if err := ok.TradesSubscription("subscribe", asset.Spot, currency.NewPair(currency.BTC, currency.USDT)); err != nil {
		t.Errorf("%s TradesSubscription() error: %v", ok.Name, err)
	}
}

func TestEstimatedDeliveryExercisePriceSubscription(t *testing.T) {
	t.Parallel()
	futuresPairs, err := ok.FetchTradablePairs(contextGenerate(), asset.Futures)
	if err != nil {
		t.Errorf("%s error while fetching tradable pairs for instrument type %v: %v", ok.Name, asset.Futures, err)
	}
	if len(futuresPairs) == 0 {
		t.SkipNow()
	}
	if err := ok.EstimatedDeliveryExercisePriceSubscription("subscribe", asset.Futures, futuresPairs[0]); err != nil {
		t.Errorf("%s EstimatedDeliveryExercisePriceSubscription() error: %v", ok.Name, err)
	}
}

func TestMarkPriceSubscription(t *testing.T) {
	t.Parallel()
	futuresPairs, err := ok.FetchTradablePairs(contextGenerate(), asset.Futures)
	if err != nil {
		t.Errorf("%s error while fetching tradable pairs for instrument type %v: %v", ok.Name, asset.Futures, err)
	}
	if len(futuresPairs) == 0 {
		t.SkipNow()
	}
	if err := ok.MarkPriceSubscription("subscribe", asset.Futures, futuresPairs[0]); err != nil {
		t.Errorf("%s MarkPriceSubscription() error: %v", ok.Name, err)
	}
}

func TestMarkPriceCandlesticksSubscription(t *testing.T) {
	t.Parallel()
	enabled, err := ok.GetEnabledPairs(asset.Spot)
	if err != nil {
		t.Error("couldn't find enabled tradable pairs")
	}
	if len(enabled) == 0 {
		t.SkipNow()
	}
	if err := ok.MarkPriceCandlesticksSubscription("subscribe", okxChannelMarkPriceCandle1Y, asset.Futures, enabled[0]); err != nil {
		t.Errorf("%s MarkPriceCandlesticksSubscription() error: %v", ok.Name, err)
	}
}

func TestPriceLimitSubscription(t *testing.T) {
	t.Parallel()
	if err := ok.PriceLimitSubscription("subscribe", currency.Pair{Base: currency.NewCode("BTC"), Quote: currency.NewCode("USDT-SWAP")}); err != nil {
		t.Errorf("%s PriceLimitSubscription() error: %v", ok.Name, err)
	}
}

func TestOrderBooksSubscription(t *testing.T) {
	t.Parallel()
	enabled, err := ok.GetEnabledPairs(asset.Spot)
	if err != nil {
		t.Error("couldn't find enabled tradable pairs")
	}
	if len(enabled) == 0 {
		t.SkipNow()
	}
	if err := ok.OrderBooksSubscription("subscribe", okxChannelOrderBooks, asset.Futures, enabled[0]); err != nil {
		t.Errorf("%s OrderBooksSubscription() error: %v", ok.Name, err)
	}
	if err := ok.OrderBooksSubscription("unsubscribe", okxChannelOrderBooks, asset.Futures, enabled[0]); err != nil {
		t.Errorf("%s OrderBooksSubscription() error: %v", ok.Name, err)
	}
}

func TestOptionSummarySubscription(t *testing.T) {
	t.Parallel()
	if err := ok.OptionSummarySubscription("subscribe", currency.NewPair(currency.SOL, currency.USD)); err != nil {
		t.Errorf("%s OptionSummarySubscription() error: %v", ok.Name, err)
	}
	if err := ok.OptionSummarySubscription("unsubscribe", currency.NewPair(currency.SOL, currency.USD)); err != nil {
		t.Errorf("%s OptionSummarySubscription() error: %v", ok.Name, err)
	}
}

func TestFundingRateSubscription(t *testing.T) {
	t.Parallel()
	if err := ok.FundingRateSubscription("subscribe", asset.Spot, currency.NewPair(currency.BTC, currency.NewCode("USDT-SWAP"))); err != nil {
		t.Errorf("%s FundingRateSubscription() error: %v", ok.Name, err)
	}
	if err := ok.FundingRateSubscription("unsubscribe", asset.Spot, currency.NewPair(currency.BTC, currency.NewCode("USDT-SWAP"))); err != nil {
		t.Errorf("%s FundingRateSubscription() error: %v", ok.Name, err)
	}
}

func TestIndexCandlesticksSubscription(t *testing.T) {
	t.Parallel()
	if err := ok.IndexCandlesticksSubscription("subscribe", okxChannelIndexCandle6M, asset.Spot, currency.NewPair(currency.SOL, currency.USD)); err != nil {
		t.Errorf("%s IndexCandlesticksSubscription() error: %v", ok.Name, err)
	}
	if err := ok.IndexCandlesticksSubscription("unsubscribe", okxChannelIndexCandle6M, asset.Spot, currency.NewPair(currency.SOL, currency.USD)); err != nil {
		t.Errorf("%s IndexCandlesticksSubscription() error: %v", ok.Name, err)
	}
}
func TestIndexTickerChannelIndexTickerChannel(t *testing.T) {
	t.Parallel()
	if err := ok.IndexTickerChannel("subscribe", asset.Spot, currency.NewPair(currency.SOL, currency.USD)); err != nil {
		t.Errorf("%s IndexTickerChannel() error: %v", ok.Name, err)
	}
	if err := ok.IndexTickerChannel("unsubscribe", asset.Spot, currency.NewPair(currency.SOL, currency.USD)); err != nil {
		t.Errorf("%s IndexTickerChannel() error: %v", ok.Name, err)
	}
}

func TestStatusSubscription(t *testing.T) {
	t.Parallel()
	if err := ok.StatusSubscription("subscribe", asset.Spot, currency.NewPair(currency.SOL, currency.USD)); err != nil {
		t.Errorf("%s StatusSubscription() error: %v", ok.Name, err)
	}
	if err := ok.StatusSubscription("unsubscribe", asset.Spot, currency.NewPair(currency.SOL, currency.USD)); err != nil {
		t.Errorf("%s StatusSubscription() error: %v", ok.Name, err)
	}
}

func TestPublicStructureBlockTradesSubscription(t *testing.T) {
	t.Parallel()
	if err := ok.PublicStructureBlockTradesSubscription("subscribe", asset.Spot, currency.NewPair(currency.SOL, currency.USD)); err != nil {
		t.Errorf("%s PublicStructureBlockTradesSubscription() error: %v", ok.Name, err)
	}
	if err := ok.PublicStructureBlockTradesSubscription("unsubscribe", asset.Spot, currency.NewPair(currency.SOL, currency.USD)); err != nil {
		t.Errorf("%s PublicStructureBlockTradesSubscription() error: %v", ok.Name, err)
	}
}
func TestBlockTickerSubscription(t *testing.T) {
	t.Parallel()
	if err := ok.BlockTickerSubscription("subscribe", asset.Options, currency.NewPair(currency.BTC, currency.USDT)); err != nil {
		t.Errorf("%s BlockTickerSubscription() error: %v", ok.Name, err)
	}
	if err := ok.BlockTickerSubscription("unsubscribe", asset.Options, currency.NewPair(currency.BTC, currency.USDT)); err != nil {
		t.Errorf("%s BlockTickerSubscription() error: %v", ok.Name, err)
	}
}

// ************ Authenticated Websocket endpoints Test **********************************************

func TestWsAccountSubscription(t *testing.T) {
	t.Parallel()
	sharedtestvalues.SkipTestIfCredentialsUnset(t, ok)

	if err := ok.WsAccountSubscription("subscribe", asset.Spot, currency.NewPair(currency.BTC, currency.USDT)); err != nil {
		t.Errorf("%s WsAccountSubscription() error: %v", ok.Name, err)
	}
}

const placeOrderJSON = `{	"id": "1512",	"op": "order",	"args": [{ "instId":"BTC-USDC",    "tdMode":"cash",    "clOrdId":"b15",    "side":"Buy",    "ordType":"limit",    "px":"2.15",    "sz":"2"}	]}`

func TestWsPlaceOrder(t *testing.T) {
	t.Parallel()
	sharedtestvalues.SkipTestIfCredentialsUnset(t, ok, canManipulateRealOrders)

	var resp WsPlaceOrderInput
	err := json.Unmarshal([]byte(placeOrderArgs), &resp)
	if err != nil {
		t.Error(err)
	}
	var response OrderData
	err = json.Unmarshal([]byte(placeOrderJSON), &response)
	if err != nil {
		t.Error(err)
	}

	if _, err := ok.WsPlaceOrder(&PlaceOrderRequestParam{
		InstrumentID: "BTC-USDC",
		TradeMode:    "cross",
		Side:         "Buy",
		OrderType:    "limit",
		Amount:       2.6,
		Price:        2.1,
		Currency:     "BTC",
	}); err != nil {
		t.Errorf("%s WsPlaceOrder() error: %v", ok.Name, err)
	}
}

const placeOrderArgs = `{	"id": "1513",	"op": "batch-orders",	"args": [	  {		"side": "buy",		"instId": "BTC-USDT",		"tdMode": "cash",		"ordType": "market",		"sz": "100"	  },	  {		"side": "buy",		"instId": "LTC-USDT",		"tdMode": "cash",		"ordType": "market",		"sz": "1"	  }	]}`

func TestWsPlaceMultipleOrder(t *testing.T) {
	t.Parallel()
	sharedtestvalues.SkipTestIfCredentialsUnset(t, ok, canManipulateRealOrders)

	var resp WsPlaceOrderInput
	if err := json.Unmarshal([]byte(placeOrderArgs), &resp); err != nil {
		t.Error(err)
	}
	pairs, err := ok.FetchTradablePairs(contextGenerate(), asset.Spot)
	if err != nil {
		t.Fatal(err)
	} else if len(pairs) == 0 {
		t.Skip("no pairs found")
	}
	if _, err := ok.WsPlaceMultipleOrder(resp.Arguments); err != nil {
		t.Error("Okx WsPlaceMultipleOrder() error", err)
	}
}

func TestWsCancelOrder(t *testing.T) {
	t.Parallel()
	sharedtestvalues.SkipTestIfCredentialsUnset(t, ok, canManipulateRealOrders)

	if _, err := ok.WsCancelOrder(CancelOrderRequestParam{
		InstrumentID: "BTC-USD-190927",
		OrderID:      "2510789768709120",
	}); err != nil {
		t.Error("Okx WsCancelOrder() error", err)
	}
}

func TestWsCancleMultipleOrder(t *testing.T) {
	t.Parallel()
	sharedtestvalues.SkipTestIfCredentialsUnset(t, ok, canManipulateRealOrders)

	if _, err := ok.WsCancelMultipleOrder([]CancelOrderRequestParam{{
		InstrumentID: "DCR-BTC",
		OrderID:      "2510789768709120",
	}}); err != nil && !strings.Contains(err.Error(), "Cancellation failed as the order does not exist.") {
		t.Error("Okx WsCancleMultipleOrder() error", err)
	}
}

func TestWsAmendOrder(t *testing.T) {
	t.Parallel()
	sharedtestvalues.SkipTestIfCredentialsUnset(t, ok, canManipulateRealOrders)

	if _, err := ok.WsAmendOrder(&AmendOrderRequestParams{
		InstrumentID: "DCR-BTC",
		OrderID:      "2510789768709120",
		NewPrice:     1233324.332,
		NewQuantity:  1234,
	}); err != nil && !strings.Contains(err.Error(), "order does not exist.") {
		t.Errorf("%s WsAmendOrder() error %v", ok.Name, err)
	}
}

func TestWsAmendMultipleOrders(t *testing.T) {
	t.Parallel()
	sharedtestvalues.SkipTestIfCredentialsUnset(t, ok, canManipulateRealOrders)

	if _, err := ok.WsAmendMultipleOrders([]AmendOrderRequestParams{
		{
			InstrumentID: "DCR-BTC",
			OrderID:      "2510789768709120",
			NewPrice:     1233324.332,
			NewQuantity:  1234,
		},
	}); err != nil && !strings.Contains(err.Error(), "Order modification failed as the order does not exist.") {
		t.Errorf("%s WsAmendMultipleOrders() %v", ok.Name, err)
	}
}

func TestWsPositionChannel(t *testing.T) {
	t.Parallel()
	sharedtestvalues.SkipTestIfCredentialsUnset(t, ok)

	if err := ok.WsPositionChannel("subscribe", asset.Options, currency.NewPair(currency.USD, currency.BTC)); err != nil {
		t.Errorf("%s WsPositionChannel() error : %v", ok.Name, err)
	}
}

func TestBalanceAndPositionSubscription(t *testing.T) {
	t.Parallel()
	sharedtestvalues.SkipTestIfCredentialsUnset(t, ok)

	if err := ok.BalanceAndPositionSubscription("subscribe", "1234"); err != nil {
		t.Errorf("%s BalanceAndPositionSubscription() error %v", ok.Name, err)
	}
	if err := ok.BalanceAndPositionSubscription("unsubscribe", "1234"); err != nil {
		t.Errorf("%s BalanceAndPositionSubscription() error %v", ok.Name, err)
	}
}

func TestWsOrderChannel(t *testing.T) {
	t.Parallel()
	sharedtestvalues.SkipTestIfCredentialsUnset(t, ok)

	if err := ok.WsOrderChannel("subscribe", asset.Margin, currency.NewPair(currency.SOL, currency.USDT), ""); err != nil {
		t.Errorf("%s WsOrderChannel() error: %v", ok.Name, err)
	}
	if err := ok.WsOrderChannel("unsubscribe", asset.Margin, currency.NewPair(currency.SOL, currency.USDT), ""); err != nil {
		t.Errorf("%s WsOrderChannel() error: %v", ok.Name, err)
	}
}

func TestAlgoOrdersSubscription(t *testing.T) {
	t.Parallel()
	sharedtestvalues.SkipTestIfCredentialsUnset(t, ok)

	if err := ok.AlgoOrdersSubscription("subscribe", asset.PerpetualSwap, currency.NewPair(currency.SOL, currency.NewCode("USD-SWAP"))); err != nil {
		t.Errorf("%s AlgoOrdersSubscription() error: %v", ok.Name, err)
	}
	if err := ok.AlgoOrdersSubscription("unsubscribe", asset.PerpetualSwap, currency.NewPair(currency.SOL, currency.NewCode("USD-SWAP"))); err != nil {
		t.Errorf("%s AlgoOrdersSubscription() error: %v", ok.Name, err)
	}
}

func TestAdvanceAlgoOrdersSubscription(t *testing.T) {
	t.Parallel()
	sharedtestvalues.SkipTestIfCredentialsUnset(t, ok)

	if err := ok.AdvanceAlgoOrdersSubscription("subscribe", asset.PerpetualSwap, currency.NewPair(currency.SOL, currency.NewCode("USD-SWAP")), ""); err != nil {
		t.Errorf("%s AdvanceAlgoOrdersSubscription() error: %v", ok.Name, err)
	}
	if err := ok.AdvanceAlgoOrdersSubscription("unsubscribe", asset.PerpetualSwap, currency.NewPair(currency.SOL, currency.NewCode("USD-SWAP")), ""); err != nil {
		t.Errorf("%s AdvanceAlgoOrdersSubscription() error: %v", ok.Name, err)
	}
}

func TestPositionRiskWarningSubscription(t *testing.T) {
	t.Parallel()
	sharedtestvalues.SkipTestIfCredentialsUnset(t, ok)

	if err := ok.PositionRiskWarningSubscription("subscribe", asset.PerpetualSwap, currency.NewPair(currency.SOL, currency.NewCode("USD-SWAP"))); err != nil {
		t.Errorf("%s PositionRiskWarningSubscription() error: %v", ok.Name, err)
	}
	if err := ok.PositionRiskWarningSubscription("unsubscribe", asset.PerpetualSwap, currency.NewPair(currency.SOL, currency.NewCode("USD-SWAP"))); err != nil {
		t.Errorf("%s PositionRiskWarningSubscription() error: %v", ok.Name, err)
	}
}

func TestAccountGreeksSubscription(t *testing.T) {
	t.Parallel()
	sharedtestvalues.SkipTestIfCredentialsUnset(t, ok)

	if err := ok.AccountGreeksSubscription("subscribe", currency.NewPair(currency.SOL, currency.USD)); err != nil {
		t.Errorf("%s AccountGreeksSubscription() error: %v", ok.Name, err)
	}
	if err := ok.AccountGreeksSubscription("unsubscribe", currency.NewPair(currency.SOL, currency.USD)); err != nil {
		t.Errorf("%s AccountGreeksSubscription() error: %v", ok.Name, err)
	}
}

func TestRfqSubscription(t *testing.T) {
	t.Parallel()
	sharedtestvalues.SkipTestIfCredentialsUnset(t, ok)

	if err := ok.RfqSubscription("subscribe", ""); err != nil {
		t.Errorf("%s RfqSubscription() error: %v", ok.Name, err)
	}
	if err := ok.RfqSubscription("unsubscribe", ""); err != nil {
		t.Errorf("%s RfqSubscription() error: %v", ok.Name, err)
	}
}

func TestQuotesSubscription(t *testing.T) {
	t.Parallel()
	sharedtestvalues.SkipTestIfCredentialsUnset(t, ok)

	if err := ok.QuotesSubscription("subscribe"); err != nil {
		t.Errorf("%s QuotesSubscription() error: %v", ok.Name, err)
	}
	if err := ok.QuotesSubscription("unsubscribe"); err != nil {
		t.Errorf("%s QuotesSubscription() error: %v", ok.Name, err)
	}
}

func TestStructureBlockTradesSubscription(t *testing.T) {
	t.Parallel()
	sharedtestvalues.SkipTestIfCredentialsUnset(t, ok)

	if err := ok.StructureBlockTradesSubscription("subscribe"); err != nil {
		t.Errorf("%s StructureBlockTradesSubscription() error: %v", ok.Name, err)
	}
	if err := ok.StructureBlockTradesSubscription("unsubscribe"); err != nil {
		t.Errorf("%s StructureBlockTradesSubscription() error: %v", ok.Name, err)
	}
}

func TestSpotGridAlgoOrdersSubscription(t *testing.T) {
	t.Parallel()
	sharedtestvalues.SkipTestIfCredentialsUnset(t, ok)

	if err := ok.SpotGridAlgoOrdersSubscription("subscribe", asset.Empty, currency.EMPTYPAIR, ""); err != nil {
		t.Errorf("%s SpotGridAlgoOrdersSubscription() error: %v", ok.Name, err)
	}
	if err := ok.SpotGridAlgoOrdersSubscription("unsubscribe", asset.Empty, currency.EMPTYPAIR, ""); err != nil {
		t.Errorf("%s SpotGridAlgoOrdersSubscription() error: %v", ok.Name, err)
	}
}

func TestContractGridAlgoOrders(t *testing.T) {
	t.Parallel()
	sharedtestvalues.SkipTestIfCredentialsUnset(t, ok)

	if err := ok.ContractGridAlgoOrders("subscribe", asset.Empty, currency.EMPTYPAIR, ""); err != nil {
		t.Errorf("%s ContractGridAlgoOrders() error: %v", ok.Name, err)
	}
	if err := ok.ContractGridAlgoOrders("unsubscribe", asset.Empty, currency.EMPTYPAIR, ""); err != nil {
		t.Errorf("%s ContractGridAlgoOrders() error: %v", ok.Name, err)
	}
}

func TestGridPositionsSubscription(t *testing.T) {
	t.Parallel()
	sharedtestvalues.SkipTestIfCredentialsUnset(t, ok)

	if err := ok.GridPositionsSubscription("subscribe", "1234"); err != nil && !strings.Contains(err.Error(), "channel:grid-positions doesn't exist") {
		t.Errorf("%s GridPositionsSubscription() error: %v", ok.Name, err)
	}
	if err := ok.GridPositionsSubscription("unsubscribe", "1234"); err != nil && !strings.Contains(err.Error(), "channel:grid-positions doesn't exist") {
		t.Errorf("%s GridPositionsSubscription() error: %v", ok.Name, err)
	}
}

func TestGridSubOrders(t *testing.T) {
	t.Parallel()
	sharedtestvalues.SkipTestIfCredentialsUnset(t, ok)

	if err := ok.GridSubOrders("subscribe", ""); err != nil && !strings.Contains(err.Error(), "grid-sub-orders doesn't exist") {
		t.Errorf("%s GridSubOrders() error: %v", ok.Name, err)
	}
	if err := ok.GridSubOrders("unsubscribe", ""); err != nil && !strings.Contains(err.Error(), "grid-sub-orders doesn't exist") {
		t.Errorf("%s GridSubOrders() error: %v", ok.Name, err)
	}
}

func TestGetServerTime(t *testing.T) {
	t.Parallel()
	if _, err := ok.GetServerTime(contextGenerate(), asset.Empty); err != nil {
		t.Error(err)
	}
}

func TestGetAvailableTransferChains(t *testing.T) {
	t.Parallel()
	sharedtestvalues.SkipTestIfCredentialsUnset(t, ok)
	if _, err := ok.GetAvailableTransferChains(contextGenerate(), currency.BTC); err != nil {
		t.Error(err)
	}
}

func TestGetIntervalEnum(t *testing.T) {
	t.Parallel()

	tests := []struct {
		Description string
		Interval    kline.Interval
		Expected    string
		AppendUTC   bool
	}{
		{Description: "4hr with UTC", Interval: kline.FourHour, Expected: "4H", AppendUTC: true},
		{Description: "6H without UTC", Interval: kline.SixHour, Expected: "6H"},
		{Description: "6H with UTC", Interval: kline.SixHour, Expected: "6Hutc", AppendUTC: true},
		{Description: "Unsupported interval with UTC", Expected: "", AppendUTC: true},
	}

	for x := range tests {
		tt := tests[x]
		t.Run(tt.Description, func(t *testing.T) {
			t.Parallel()

			if r := ok.GetIntervalEnum(tt.Interval, tt.AppendUTC); r != tt.Expected {
				t.Errorf("%s: received: %s but expected: %s", tt.Description, r, tt.Expected)
			}
		})
	}
}

const instrumentJSON = `{"alias":"","baseCcy":"","category":"1","ctMult":"1","ctType":"linear","ctVal":"0.0001","ctValCcy":"BTC","expTime":"","instFamily":"BTC-USDC","instId":"BTC-USDC-SWAP","instType":"SWAP","lever":"125","listTime":"1666076190000","lotSz":"1","maxIcebergSz":"100000000.0000000000000000","maxLmtSz":"100000000","maxMktSz":"85000","maxStopSz":"85000","maxTriggerSz":"100000000.0000000000000000","maxTwapSz":"","minSz":"1","optType":"","quoteCcy":"","settleCcy":"USDC","state":"live","stk":"","tickSz":"0.1","uly":"BTC-USDC"}`

func TestInstrument(t *testing.T) {
	t.Parallel()

	var i Instrument
	err := json.Unmarshal([]byte(instrumentJSON), &i)
	if err != nil {
		t.Error(err)
	}

	if i.Alias != "" {
		t.Error("expected empty alias")
	}
	if i.BaseCurrency != "" {
		t.Error("expected empty base currency")
	}
	if i.Category != "1" {
		t.Error("expected 1 category")
	}
	if i.ContractMultiplier != "1" {
		t.Error("expected 1 contract multiplier")
	}
	if i.ContractType != "linear" {
		t.Error("expected linear contract type")
	}
	if i.ContractValue != "0.0001" {
		t.Error("expected 0.0001 contract value")
	}
	if i.ContractValueCurrency != currency.BTC.String() {
		t.Error("expected BTC contract value currency")
	}
	if !i.ExpTime.IsZero() {
		t.Error("expected empty expiry time")
	}
	if i.InstrumentFamily != "BTC-USDC" {
		t.Error("expected BTC-USDC instrument family")
	}
	if i.InstrumentID != "BTC-USDC-SWAP" {
		t.Error("expected BTC-USDC-SWAP instrument ID")
	}
	if i.InstrumentType != asset.PerpetualSwap {
		t.Error("expected SWAP instrument type")
	}
	if i.MaxLeverage != 125 {
		t.Error("expected 125 leverage")
	}
	if i.ListTime.UnixMilli() != 1666076190000 {
		t.Error("expected 1666076190000 listing time")
	}
	if i.LotSize != 1 {
		t.Error("expected 1 lot size")
	}
	if i.MaxSpotIcebergSize != 100000000.0000000000000000 {
		t.Error("expected 100000000.0000000000000000 max iceberg order size")
	}
	if i.MaxQuantityOfSpotLimitOrder != 100000000 {
		t.Error("expected 100000000 max limit order size")
	}
	if i.MaxQuantityOfMarketLimitOrder != 85000 {
		t.Error("expected 85000 max market order size")
	}
	if i.MaxStopSize != 85000 {
		t.Error("expected 85000 max stop order size")
	}
	if i.MaxTriggerSize != 100000000.0000000000000000 {
		t.Error("expected 100000000.0000000000000000 max trigger order size")
	}
	if i.MaxQuantityOfSpotTwapLimitOrder != 0 {
		t.Error("expected empty max TWAP size")
	}
	if i.MinimumOrderSize != 1 {
		t.Error("expected 1 min size")
	}
	if i.OptionType != "" {
		t.Error("expected empty option type")
	}
	if i.QuoteCurrency != "" {
		t.Error("expected empty quote currency")
	}
	if i.SettlementCurrency != currency.USDC.String() {
		t.Error("expected USDC settlement currency")
	}
	if i.State != "live" {
		t.Error("expected live state")
	}
	if i.StrikePrice != "" {
		t.Error("expected empty strike price")
	}
	if i.TickSize != 0.1 {
		t.Error("expected 0.1 tick size")
	}
	if i.Underlying != "BTC-USDC" {
		t.Error("expected BTC-USDC underlying")
	}
}

<<<<<<< HEAD
func TestSetMarginType(t *testing.T) {
	t.Parallel()
	err := ok.SetMarginType(context.Background(), asset.Spot, currency.NewBTCUSDT(), margin.Isolated)
	if !errors.Is(err, common.ErrFunctionNotSupported) {
		t.Errorf("received '%v', expected '%v'", err, asset.ErrNotSupported)
	}
}

func TestChangePositionMargin(t *testing.T) {
	t.Parallel()
	sharedtestvalues.SkipTestIfCredentialsUnset(t, ok)
	cp, err := currency.NewPairFromString("eth/btc")
	if err != nil {
		t.Error(err)
	}
	_, err = ok.ChangePositionMargin(contextGenerate(), &margin.PositionChangeRequest{
		Pair:                    cp,
		Asset:                   asset.Margin,
		MarginType:              margin.Isolated,
		OriginalAllocatedMargin: 4.0695,
		NewAllocatedMargin:      5,
	})
	if err != nil {
		t.Error(err)
	}
}

func TestGetCollateralMode(t *testing.T) {
	t.Parallel()
	sharedtestvalues.SkipTestIfCredentialsUnset(t, ok)
	_, err := ok.GetCollateralMode(contextGenerate(), asset.Spot)
	if !errors.Is(err, nil) {
		t.Errorf("received '%v', expected '%v'", err, nil)
	}
	_, err = ok.GetCollateralMode(contextGenerate(), asset.Futures)
	if !errors.Is(err, nil) {
		t.Errorf("received '%v', expected '%v'", err, nil)
	}
	_, err = ok.GetCollateralMode(contextGenerate(), asset.USDTMarginedFutures)
	if !errors.Is(err, asset.ErrNotSupported) {
		t.Errorf("received '%v', expected '%v'", err, asset.ErrNotSupported)
	}
}

func TestSetCollateralMode(t *testing.T) {
	t.Parallel()
	sharedtestvalues.SkipTestIfCredentialsUnset(t, ok, canManipulateRealOrders)
	err := ok.SetCollateralMode(contextGenerate(), asset.Spot, collateral.SingleMode)
	if !errors.Is(err, common.ErrFunctionNotSupported) {
		t.Errorf("received '%v', expected '%v'", err, asset.ErrNotSupported)
	}
}

func TestGetPositionSummary(t *testing.T) {
	t.Parallel()
	sharedtestvalues.SkipTestIfCredentialsUnset(t, ok)
	pp, err := ok.CurrencyPairs.GetPairs(asset.PerpetualSwap, true)
	if err != nil {
		t.Error(err)
	}
	_, err = ok.GetFuturesPositionSummary(contextGenerate(), &order.PositionSummaryRequest{
		Asset:          asset.PerpetualSwap,
		Pair:           pp[0],
		UnderlyingPair: currency.EMPTYPAIR,
	})
	if err != nil {
		t.Error(err)
	}

	pp, err = ok.CurrencyPairs.GetPairs(asset.Futures, true)
	if err != nil {
		t.Error(err)
	}
	_, err = ok.GetFuturesPositionSummary(contextGenerate(), &order.PositionSummaryRequest{
		Asset:          asset.Futures,
		Pair:           pp[0],
		UnderlyingPair: currency.EMPTYPAIR,
	})
	if err != nil {
		t.Error(err)
	}

	_, err = ok.GetFuturesPositionSummary(contextGenerate(), &order.PositionSummaryRequest{
		Asset:          asset.Spot,
		Pair:           pp[0],
		UnderlyingPair: currency.NewBTCUSDT(),
	})
	if !errors.Is(err, order.ErrNotFuturesAsset) {
		t.Errorf("received '%v', expected '%v'", err, order.ErrNotFuturesAsset)
	}
}

func TestGetFuturesPositions(t *testing.T) {
	t.Parallel()
	sharedtestvalues.SkipTestIfCredentialsUnset(t, ok)
	pp, err := ok.CurrencyPairs.GetPairs(asset.Futures, true)
	if err != nil {
		t.Error(err)
	}
	_, err = ok.GetFuturesPositionOrders(contextGenerate(), &order.PositionsRequest{
		Asset:     asset.Futures,
		Pairs:     []currency.Pair{pp[0]},
		StartDate: time.Now().Add(time.Hour * 24 * -7),
	})
	if err != nil {
		t.Error(err)
	}

	_, err = ok.GetFuturesPositionOrders(contextGenerate(), &order.PositionsRequest{
		Asset:     asset.Spot,
		Pairs:     []currency.Pair{pp[0]},
		StartDate: time.Now().Add(time.Hour * 24 * -7),
	})
	if !errors.Is(err, order.ErrNotFuturesAsset) {
		t.Errorf("received '%v', expected '%v'", err, asset.ErrNotSupported)
	}
}

func TestGetLeverage(t *testing.T) {
	t.Parallel()
	sharedtestvalues.SkipTestIfCredentialsUnset(t, ok)
	pp, err := ok.CurrencyPairs.GetPairs(asset.Futures, true)
	if err != nil {
		t.Error(err)
	}
	_, err = ok.GetLeverage(contextGenerate(), asset.Futures, pp[0], margin.Multi)
	if err != nil {
		t.Error(err)
	}

	_, err = ok.GetLeverage(contextGenerate(), asset.Spot, pp[0], margin.Multi)
	if !errors.Is(err, asset.ErrNotSupported) {
		t.Errorf("received '%v', expected '%v'", err, asset.ErrNotSupported)
	}
}

func TestSetLeverage(t *testing.T) {
	t.Parallel()
	sharedtestvalues.SkipTestIfCredentialsUnset(t, ok, canManipulateRealOrders)
	pp, err := ok.CurrencyPairs.GetPairs(asset.Futures, true)
	if err != nil {
		t.Error(err)
	}
	err = ok.SetLeverage(contextGenerate(), asset.Futures, pp[0], margin.Multi, 5)
	if err != nil {
		t.Error(err)
	}

	err = ok.SetLeverage(contextGenerate(), asset.Spot, pp[0], margin.Multi, 5)
	if !errors.Is(err, asset.ErrNotSupported) {
		t.Errorf("received '%v', expected '%v'", err, asset.ErrNotSupported)
=======
func TestGetAssetsFromInstrumentTypeOrID(t *testing.T) {
	t.Parallel()
	_, err := ok.GetAssetsFromInstrumentTypeOrID("", "")
	if !errors.Is(err, errEmptyArgument) {
		t.Error(err)
	}

	assets, err := ok.GetAssetsFromInstrumentTypeOrID("SPOT", "")
	if !errors.Is(err, nil) {
		t.Error(err)
	}
	if len(assets) != 1 {
		t.Errorf("received %v expected %v", len(assets), 1)
	}
	if assets[0] != asset.Spot {
		t.Errorf("received %v expected %v", assets[0], asset.Spot)
	}

	assets, err = ok.GetAssetsFromInstrumentTypeOrID("", ok.CurrencyPairs.Pairs[asset.Futures].Enabled[0].String())
	if !errors.Is(err, nil) {
		t.Error(err)
	}
	if len(assets) != 1 {
		t.Errorf("received %v expected %v", len(assets), 1)
	}
	if assets[0] != asset.Futures {
		t.Errorf("received %v expected %v", assets[0], asset.Futures)
	}

	assets, err = ok.GetAssetsFromInstrumentTypeOrID("", ok.CurrencyPairs.Pairs[asset.PerpetualSwap].Enabled[0].String())
	if !errors.Is(err, nil) {
		t.Error(err)
	}
	if len(assets) != 1 {
		t.Errorf("received %v expected %v", len(assets), 1)
	}
	if assets[0] != asset.PerpetualSwap {
		t.Errorf("received %v expected %v", assets[0], asset.PerpetualSwap)
	}

	_, err = ok.GetAssetsFromInstrumentTypeOrID("", "test")
	if !errors.Is(err, currency.ErrCurrencyNotSupported) {
		t.Error(err)
	}

	_, err = ok.GetAssetsFromInstrumentTypeOrID("", "test-test")
	if !errors.Is(err, asset.ErrNotSupported) {
		t.Error(err)
	}

	assets, err = ok.GetAssetsFromInstrumentTypeOrID("", ok.CurrencyPairs.Pairs[asset.Margin].Enabled[0].String())
	if !errors.Is(err, nil) {
		t.Error(err)
	}
	var found bool
	for i := range assets {
		if assets[i] == asset.Margin {
			found = true
		}
	}
	if !found {
		t.Errorf("received %v expected %v", assets, asset.Margin)
	}

	assets, err = ok.GetAssetsFromInstrumentTypeOrID("", ok.CurrencyPairs.Pairs[asset.Spot].Enabled[0].String())
	if !errors.Is(err, nil) {
		t.Error(err)
	}
	found = false
	for i := range assets {
		if assets[i] == asset.Spot {
			found = true
		}
	}
	if !found {
		t.Errorf("received %v expected %v", assets, asset.Spot)
>>>>>>> fcc5ad45
	}
}<|MERGE_RESOLUTION|>--- conflicted
+++ resolved
@@ -134,11 +134,7 @@
 
 func TestGetCandlesticks(t *testing.T) {
 	t.Parallel()
-<<<<<<< HEAD
 	_, err := ok.GetCandlesticks(contextGenerate(), "BTC-USDT", kline.OneHour, time.Now().Add(-time.Minute*2), time.Now(), 2)
-=======
-	_, err := ok.GetCandlesticks(context.Background(), "BTC-USDT", kline.OneHour, time.Now().Add(-time.Hour*24*500), time.Now(), 500)
->>>>>>> fcc5ad45
 	if err != nil {
 		t.Error("Okx GetCandlesticks() error", err)
 	}
@@ -2001,11 +1997,7 @@
 	t.Parallel()
 	sharedtestvalues.SkipTestIfCredentialsUnset(t, ok)
 
-<<<<<<< HEAD
-	if _, err := ok.GetFundingHistory(contextGenerate()); err != nil {
-=======
-	if _, err := ok.GetAccountFundingHistory(context.Background()); err != nil {
->>>>>>> fcc5ad45
+	if _, err := ok.GetAccountFundingHistory(contextGenerate()); err != nil {
 		t.Error("Okx GetFundingHistory() error", err)
 	}
 }
@@ -3251,10 +3243,88 @@
 	}
 }
 
-<<<<<<< HEAD
+func TestGetAssetsFromInstrumentTypeOrID(t *testing.T) {
+	t.Parallel()
+	_, err := ok.GetAssetsFromInstrumentTypeOrID("", "")
+	if !errors.Is(err, errEmptyArgument) {
+		t.Error(err)
+	}
+
+	assets, err := ok.GetAssetsFromInstrumentTypeOrID("SPOT", "")
+	if !errors.Is(err, nil) {
+		t.Error(err)
+	}
+	if len(assets) != 1 {
+		t.Errorf("received %v expected %v", len(assets), 1)
+	}
+	if assets[0] != asset.Spot {
+		t.Errorf("received %v expected %v", assets[0], asset.Spot)
+	}
+
+	assets, err = ok.GetAssetsFromInstrumentTypeOrID("", ok.CurrencyPairs.Pairs[asset.Futures].Enabled[0].String())
+	if !errors.Is(err, nil) {
+		t.Error(err)
+	}
+	if len(assets) != 1 {
+		t.Errorf("received %v expected %v", len(assets), 1)
+	}
+	if assets[0] != asset.Futures {
+		t.Errorf("received %v expected %v", assets[0], asset.Futures)
+	}
+
+	assets, err = ok.GetAssetsFromInstrumentTypeOrID("", ok.CurrencyPairs.Pairs[asset.PerpetualSwap].Enabled[0].String())
+	if !errors.Is(err, nil) {
+		t.Error(err)
+	}
+	if len(assets) != 1 {
+		t.Errorf("received %v expected %v", len(assets), 1)
+	}
+	if assets[0] != asset.PerpetualSwap {
+		t.Errorf("received %v expected %v", assets[0], asset.PerpetualSwap)
+	}
+
+	_, err = ok.GetAssetsFromInstrumentTypeOrID("", "test")
+	if !errors.Is(err, currency.ErrCurrencyNotSupported) {
+		t.Error(err)
+	}
+
+	_, err = ok.GetAssetsFromInstrumentTypeOrID("", "test-test")
+	if !errors.Is(err, asset.ErrNotSupported) {
+		t.Error(err)
+	}
+
+	assets, err = ok.GetAssetsFromInstrumentTypeOrID("", ok.CurrencyPairs.Pairs[asset.Margin].Enabled[0].String())
+	if !errors.Is(err, nil) {
+		t.Error(err)
+	}
+	var found bool
+	for i := range assets {
+		if assets[i] == asset.Margin {
+			found = true
+		}
+	}
+	if !found {
+		t.Errorf("received %v expected %v", assets, asset.Margin)
+	}
+
+	assets, err = ok.GetAssetsFromInstrumentTypeOrID("", ok.CurrencyPairs.Pairs[asset.Spot].Enabled[0].String())
+	if !errors.Is(err, nil) {
+		t.Error(err)
+	}
+	found = false
+	for i := range assets {
+		if assets[i] == asset.Spot {
+			found = true
+		}
+	}
+	if !found {
+		t.Errorf("received %v expected %v", assets, asset.Spot)
+	}
+}
+
 func TestSetMarginType(t *testing.T) {
 	t.Parallel()
-	err := ok.SetMarginType(context.Background(), asset.Spot, currency.NewBTCUSDT(), margin.Isolated)
+	err := ok.SetMarginType(contextGenerate(), asset.Spot, currency.NewBTCUSDT(), margin.Isolated)
 	if !errors.Is(err, common.ErrFunctionNotSupported) {
 		t.Errorf("received '%v', expected '%v'", err, asset.ErrNotSupported)
 	}
@@ -3403,83 +3473,5 @@
 	err = ok.SetLeverage(contextGenerate(), asset.Spot, pp[0], margin.Multi, 5)
 	if !errors.Is(err, asset.ErrNotSupported) {
 		t.Errorf("received '%v', expected '%v'", err, asset.ErrNotSupported)
-=======
-func TestGetAssetsFromInstrumentTypeOrID(t *testing.T) {
-	t.Parallel()
-	_, err := ok.GetAssetsFromInstrumentTypeOrID("", "")
-	if !errors.Is(err, errEmptyArgument) {
-		t.Error(err)
-	}
-
-	assets, err := ok.GetAssetsFromInstrumentTypeOrID("SPOT", "")
-	if !errors.Is(err, nil) {
-		t.Error(err)
-	}
-	if len(assets) != 1 {
-		t.Errorf("received %v expected %v", len(assets), 1)
-	}
-	if assets[0] != asset.Spot {
-		t.Errorf("received %v expected %v", assets[0], asset.Spot)
-	}
-
-	assets, err = ok.GetAssetsFromInstrumentTypeOrID("", ok.CurrencyPairs.Pairs[asset.Futures].Enabled[0].String())
-	if !errors.Is(err, nil) {
-		t.Error(err)
-	}
-	if len(assets) != 1 {
-		t.Errorf("received %v expected %v", len(assets), 1)
-	}
-	if assets[0] != asset.Futures {
-		t.Errorf("received %v expected %v", assets[0], asset.Futures)
-	}
-
-	assets, err = ok.GetAssetsFromInstrumentTypeOrID("", ok.CurrencyPairs.Pairs[asset.PerpetualSwap].Enabled[0].String())
-	if !errors.Is(err, nil) {
-		t.Error(err)
-	}
-	if len(assets) != 1 {
-		t.Errorf("received %v expected %v", len(assets), 1)
-	}
-	if assets[0] != asset.PerpetualSwap {
-		t.Errorf("received %v expected %v", assets[0], asset.PerpetualSwap)
-	}
-
-	_, err = ok.GetAssetsFromInstrumentTypeOrID("", "test")
-	if !errors.Is(err, currency.ErrCurrencyNotSupported) {
-		t.Error(err)
-	}
-
-	_, err = ok.GetAssetsFromInstrumentTypeOrID("", "test-test")
-	if !errors.Is(err, asset.ErrNotSupported) {
-		t.Error(err)
-	}
-
-	assets, err = ok.GetAssetsFromInstrumentTypeOrID("", ok.CurrencyPairs.Pairs[asset.Margin].Enabled[0].String())
-	if !errors.Is(err, nil) {
-		t.Error(err)
-	}
-	var found bool
-	for i := range assets {
-		if assets[i] == asset.Margin {
-			found = true
-		}
-	}
-	if !found {
-		t.Errorf("received %v expected %v", assets, asset.Margin)
-	}
-
-	assets, err = ok.GetAssetsFromInstrumentTypeOrID("", ok.CurrencyPairs.Pairs[asset.Spot].Enabled[0].String())
-	if !errors.Is(err, nil) {
-		t.Error(err)
-	}
-	found = false
-	for i := range assets {
-		if assets[i] == asset.Spot {
-			found = true
-		}
-	}
-	if !found {
-		t.Errorf("received %v expected %v", assets, asset.Spot)
->>>>>>> fcc5ad45
 	}
 }