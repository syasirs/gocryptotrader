--- conflicted
+++ resolved
@@ -1921,19 +1921,11 @@
 			}
 
 			if got := limits.PriceStepIncrementSize; got <= 0 {
-<<<<<<< HEAD
-				t.Errorf("Okx UpdateOrderExecutionLimits wrong PriceStepIncrementSize; Asset: %s Pair: %s Expected: > 0 Got: %v", a, tt.pair, got)
-			}
-
-			if got := limits.MinimumBaseAmount; got <= 0 {
-				t.Errorf("Okx UpdateOrderExecutionLimits wrong MinAmount; Pair: %s Expected: >0 Got: %v", tt.pair, got)
-=======
 				t.Errorf("Okx UpdateOrderExecutionLimits wrong PriceStepIncrementSize; Asset: %s Pair: %s Got: %v", a, tt.pair, got)
 			}
 
 			if got := limits.MinimumBaseAmount; got <= 0 {
 				t.Errorf("Okx UpdateOrderExecutionLimits wrong MinAmount; Pair: %s Got: %v", tt.pair, got)
->>>>>>> 5f2f6f88
 			}
 		}
 	}
