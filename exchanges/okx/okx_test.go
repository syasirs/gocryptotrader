package okx

import (
	"context"
	"encoding/json"
	"errors"
	"fmt"
	"log"
	"os"
	"strings"
	"sync"
	"testing"
	"time"

	"github.com/thrasher-corp/gocryptotrader/common"
	"github.com/thrasher-corp/gocryptotrader/config"
	"github.com/thrasher-corp/gocryptotrader/core"
	"github.com/thrasher-corp/gocryptotrader/currency"
	exchange "github.com/thrasher-corp/gocryptotrader/exchanges"
	"github.com/thrasher-corp/gocryptotrader/exchanges/asset"
	"github.com/thrasher-corp/gocryptotrader/exchanges/fundingrate"
	"github.com/thrasher-corp/gocryptotrader/exchanges/kline"
	"github.com/thrasher-corp/gocryptotrader/exchanges/order"
	"github.com/thrasher-corp/gocryptotrader/exchanges/orderbook"
	"github.com/thrasher-corp/gocryptotrader/exchanges/request"
	"github.com/thrasher-corp/gocryptotrader/exchanges/sharedtestvalues"
	"github.com/thrasher-corp/gocryptotrader/portfolio/withdraw"
)

// Please supply your own keys here to do authenticated endpoint testing
const (
	apiKey                  = ""
	apiSecret               = ""
	passphrase              = ""
	canManipulateRealOrders = false
	useTestNet              = false
)

var ok = &Okx{}

func TestMain(m *testing.M) {
	cfg := config.GetConfig()
	err := cfg.LoadConfig("../../testdata/configtest.json", true)
	if err != nil {
		log.Fatal(err)
	}
	exchCfg, err := cfg.GetExchangeConfig("Okx")
	if err != nil {
		log.Fatal(err)
	}
	exchCfg.API.Credentials.Key = apiKey
	exchCfg.API.Credentials.Secret = apiSecret
	exchCfg.API.Credentials.ClientID = passphrase
	ok.SetDefaults()
	if apiKey != "" && apiSecret != "" && passphrase != "" {
		exchCfg.API.AuthenticatedSupport = true
		exchCfg.API.AuthenticatedWebsocketSupport = true
	}
<<<<<<< HEAD
	ok.Websocket = sharedtestvalues.NewTestWrapperWebsocket()
=======
	if !useTestNet {
		ok.Websocket = sharedtestvalues.NewTestWebsocket()
	}
>>>>>>> 74bf13fc
	err = ok.Setup(exchCfg)
	if err != nil {
		log.Fatal(err)
	}
	request.MaxRequestJobs = 200
	if !useTestNet {
		ok.Websocket.DataHandler = sharedtestvalues.GetWebsocketInterfaceChannelOverride()
		ok.Websocket.TrafficAlert = sharedtestvalues.GetWebsocketStructChannelOverride()
		setupWS()
	}
	err = ok.UpdateTradablePairs(contextGenerate(), true)
	if err != nil {
		log.Fatal(err)
	}
	os.Exit(m.Run())
}

// contextGenerate sends an optional value to allow test requests
// named this way, so it shows up in auto-complete and reminds you to use it
func contextGenerate() context.Context {
	ctx := context.Background()
	if useTestNet {
		ctx = context.WithValue(ctx, testNetKey("testnet"), useTestNet)
	}
	return ctx
}

func TestStart(t *testing.T) {
	t.Parallel()
	err := ok.Start(context.Background(), nil)
	if !errors.Is(err, common.ErrNilPointer) {
		t.Fatalf("received: '%v' but expected: '%v'", err, common.ErrNilPointer)
	}
	var testWg sync.WaitGroup
	err = ok.Start(context.Background(), &testWg)
	if err != nil {
		t.Fatal(err)
	}
	testWg.Wait()
}

func TestGetTickers(t *testing.T) {
	t.Parallel()
	_, err := ok.GetTickers(context.Background(), "OPTION", "", "SOL-USD")
	if err != nil {
		t.Error("Okx GetTickers() error", err)
	}
}

func TestGetIndexTicker(t *testing.T) {
	t.Parallel()
	_, err := ok.GetIndexTickers(context.Background(), "USDT", "NEAR-USDT-SWAP")
	if err != nil {
		t.Error("OKX GetIndexTicker() error", err)
	}
}

func TestGetTicker(t *testing.T) {
	t.Parallel()
	if _, err := ok.GetTicker(context.Background(), "NEAR-USDT-SWAP"); err != nil {
		t.Error("Okx GetTicker() error", err)
	}
}

func TestGetOrderBookDepth(t *testing.T) {
	t.Parallel()
	_, err := ok.GetOrderBookDepth(context.Background(), "BTC-USDT", 400)
	if err != nil {
		t.Error("OKX GetOrderBookDepth() error", err)
	}
}

func TestGetCandlesticks(t *testing.T) {
	t.Parallel()
	_, err := ok.GetCandlesticks(context.Background(), "BTC-USDT", kline.OneHour, time.Now().Add(-time.Hour*24*500), time.Now(), 500)
	if err != nil {
		t.Error("Okx GetCandlesticks() error", err)
	}
}

func TestGetCandlesticksHistory(t *testing.T) {
	t.Parallel()
	_, err := ok.GetCandlesticksHistory(context.Background(), "BTC-USDT", kline.OneHour, time.Unix(time.Now().Unix()-int64(time.Minute), 3), time.Now(), 3)
	if err != nil {
		t.Error("Okx GetCandlesticksHistory() error", err)
	}
}

func TestGetTrades(t *testing.T) {
	t.Parallel()
	_, err := ok.GetTrades(context.Background(), "BTC-USDT", 3)
	if err != nil {
		t.Error("Okx GetTrades() error", err)
	}
}

func TestGetTradeHistory(t *testing.T) {
	t.Parallel()
	if _, err := ok.GetTradesHistory(context.Background(), "BTC-USDT", "", "", 2); err != nil {
		t.Error("Okx GetTradeHistory() error", err)
	}
}

func TestGet24HTotalVolume(t *testing.T) {
	t.Parallel()
	_, err := ok.Get24HTotalVolume(context.Background())
	if err != nil {
		t.Error("Okx Get24HTotalVolume() error", err)
	}
}

func TestGetOracle(t *testing.T) {
	t.Parallel()
	_, err := ok.GetOracle(context.Background())
	if err != nil {
		t.Error("Okx GetOracle() error", err)
	}
}

func TestGetExchangeRate(t *testing.T) {
	t.Parallel()
	_, err := ok.GetExchangeRate(context.Background())
	if err != nil {
		t.Error("Okx GetExchangeRate() error", err)
	}
}

func TestGetIndexComponents(t *testing.T) {
	t.Parallel()
	_, err := ok.GetIndexComponents(context.Background(), "ETH-USDT")
	if err != nil {
		t.Error("Okx GetIndexComponents() error", err)
	}
}

func TestGetBlockTickers(t *testing.T) {
	t.Parallel()
	if _, err := ok.GetBlockTickers(context.Background(), "SWAP", ""); err != nil {
		t.Error("Okx GetBlockTickers() error", err)
	}
}

func TestGetBlockTicker(t *testing.T) {
	t.Parallel()
	if _, err := ok.GetBlockTicker(context.Background(), "BTC-USDT"); err != nil {
		t.Error("Okx GetBlockTicker() error", err)
	}
}

func TestGetBlockTrade(t *testing.T) {
	t.Parallel()
	if _, err := ok.GetBlockTrades(context.Background(), "BTC-USDT"); err != nil {
		t.Error("Okx GetBlockTrades() error", err)
	}
}

func TestGetInstrument(t *testing.T) {
	t.Parallel()
	_, err := ok.GetInstruments(context.Background(), &InstrumentsFetchParams{
		InstrumentType: "OPTION",
		Underlying:     "SOL-USD",
	})
	if err != nil {
		t.Error("Okx GetInstruments() error", err)
	}
	_, err = ok.GetInstruments(context.Background(), &InstrumentsFetchParams{
		InstrumentType: "OPTION",
		Underlying:     "SOL-USD",
	})
	if err != nil {
		t.Error("Okx GetInstruments() error", err)
	}
}

func TestGetDeliveryHistory(t *testing.T) {
	t.Parallel()
	_, err := ok.GetDeliveryHistory(context.Background(), "FUTURES", "BTC-USDT", time.Time{}, time.Time{}, 3)
	if err != nil {
		t.Error("okx GetDeliveryHistory() error", err)
	}
}

func TestGetOpenInterest(t *testing.T) {
	t.Parallel()
	if _, err := ok.GetOpenInterest(context.Background(), "FUTURES", "BTC-USDT", ""); err != nil {
		t.Error("Okx GetOpenInterest() error", err)
	}
}

func TestGetSingleFundingRate(t *testing.T) {
	t.Parallel()
	if _, err := ok.GetSingleFundingRate(context.Background(), "BTC-USD-SWAP"); err != nil {
		t.Error("okx GetSingleFundingRate() error", err)
	}
}

func TestGetFundingRateHistory(t *testing.T) {
	t.Parallel()
	if _, err := ok.GetFundingRateHistory(context.Background(), "BTC-USD-SWAP", time.Time{}, time.Time{}, 2); err != nil {
		t.Error("Okx GetFundingRateHistory() error", err)
	}
}

func TestGetLimitPrice(t *testing.T) {
	t.Parallel()
	if _, err := ok.GetLimitPrice(context.Background(), "BTC-USD-SWAP"); err != nil {
		t.Error("okx GetLimitPrice() error", err)
	}
}

func TestGetOptionMarketData(t *testing.T) {
	t.Parallel()
	if _, err := ok.GetOptionMarketData(context.Background(), "BTC-USD", time.Time{}); err != nil {
		t.Error("Okx GetOptionMarketData() error", err)
	}
}

func TestGetEstimatedDeliveryPrice(t *testing.T) {
	t.Parallel()
	r, err := ok.FetchTradablePairs(context.Background(), asset.Futures)
	if err != nil {
		t.Fatal(err)
	}
	if _, err := ok.GetEstimatedDeliveryPrice(context.Background(), r[0].String()); err != nil {
		t.Error("Okx GetEstimatedDeliveryPrice() error", err)
	}
}

func TestGetDiscountRateAndInterestFreeQuota(t *testing.T) {
	t.Parallel()
	_, err := ok.GetDiscountRateAndInterestFreeQuota(context.Background(), "", 0)
	if err != nil {
		t.Error("Okx GetDiscountRateAndInterestFreeQuota() error", err)
	}
}

func TestGetSystemTime(t *testing.T) {
	t.Parallel()
	if _, err := ok.GetSystemTime(context.Background()); err != nil {
		t.Error("Okx GetSystemTime() error", err)
	}
}

func TestGetLiquidationOrders(t *testing.T) {
	t.Parallel()
	insts, err := ok.FetchTradablePairs(context.Background(), asset.Margin)
	if err != nil {
		t.Skip(err)
	}
	if _, err := ok.GetLiquidationOrders(context.Background(), &LiquidationOrderRequestParams{
		InstrumentType: okxInstTypeMargin,
		Underlying:     insts[0].String(),
		Currency:       currency.BTC,
		Limit:          2,
	}); err != nil {
		t.Error("Okx GetLiquidationOrders() error", err)
	}
}

func TestGetMarkPrice(t *testing.T) {
	t.Parallel()
	if _, err := ok.GetMarkPrice(context.Background(), "MARGIN", "", ""); err != nil {
		t.Error("Okx GetMarkPrice() error", err)
	}
}

func TestGetPositionTiers(t *testing.T) {
	t.Parallel()
	if _, err := ok.GetPositionTiers(context.Background(), "FUTURES", "cross", "BTC-USDT", "", ""); err != nil {
		t.Error("Okx GetPositionTiers() error", err)
	}
}

func TestGetInterestRateAndLoanQuota(t *testing.T) {
	t.Parallel()
	if _, err := ok.GetInterestRateAndLoanQuota(context.Background()); err != nil {
		t.Error("Okx GetInterestRateAndLoanQuota() error", err)
	}
}

func TestGetInterestRateAndLoanQuotaForVIPLoans(t *testing.T) {
	t.Parallel()
	if _, err := ok.GetInterestRateAndLoanQuotaForVIPLoans(context.Background()); err != nil {
		t.Error("Okx GetInterestRateAndLoanQuotaForVIPLoans() error", err)
	}
}

func TestGetPublicUnderlyings(t *testing.T) {
	t.Parallel()
	if _, err := ok.GetPublicUnderlyings(context.Background(), "swap"); err != nil {
		t.Error("Okx GetPublicUnderlyings() error", err)
	}
}

func TestGetInsuranceFundInformation(t *testing.T) {
	t.Parallel()
	if _, err := ok.GetInsuranceFundInformation(context.Background(), &InsuranceFundInformationRequestParams{
		InstrumentType: "FUTURES",
		Underlying:     "BTC-USDT",
		Limit:          2,
	}); err != nil {
		t.Error("Okx GetInsuranceFundInformation() error", err)
	}
}

func TestCurrencyUnitConvert(t *testing.T) {
	t.Parallel()
	if _, err := ok.CurrencyUnitConvert(context.Background(), "BTC-USD-SWAP", 1, 3500, 1, ""); err != nil {
		t.Error("Okx CurrencyUnitConvert() error", err)
	}
}

// Trading related endpoints test functions.
func TestGetSupportCoins(t *testing.T) {
	t.Parallel()
	if _, err := ok.GetSupportCoins(context.Background()); err != nil {
		t.Error("Okx GetSupportCoins() error", err)
	}
}

func TestGetTakerVolume(t *testing.T) {
	t.Parallel()
	if _, err := ok.GetTakerVolume(context.Background(), "BTC", "SPOT", time.Time{}, time.Time{}, kline.OneDay); err != nil {
		t.Error("Okx GetTakerVolume() error", err)
	}
}
func TestGetMarginLendingRatio(t *testing.T) {
	t.Parallel()
	if _, err := ok.GetMarginLendingRatio(context.Background(), "BTC", time.Time{}, time.Time{}, kline.FiveMin); err != nil {
		t.Error("Okx GetMarginLendingRatio() error", err)
	}
}

func TestGetLongShortRatio(t *testing.T) {
	t.Parallel()
	if _, err := ok.GetLongShortRatio(context.Background(), "BTC", time.Time{}, time.Time{}, kline.OneDay); err != nil {
		t.Error("Okx GetLongShortRatio() error", err)
	}
}

func TestGetContractsOpenInterestAndVolume(t *testing.T) {
	t.Parallel()
	if _, err := ok.GetContractsOpenInterestAndVolume(context.Background(), "BTC", time.Time{}, time.Time{}, kline.OneDay); err != nil {
		t.Error("Okx GetContractsOpenInterestAndVolume() error", err)
	}
}

func TestGetOptionsOpenInterestAndVolume(t *testing.T) {
	t.Parallel()
	if _, err := ok.GetOptionsOpenInterestAndVolume(context.Background(), "BTC", kline.OneDay); err != nil {
		t.Error("Okx GetOptionsOpenInterestAndVolume() error", err)
	}
}

func TestGetPutCallRatio(t *testing.T) {
	t.Parallel()
	if _, err := ok.GetPutCallRatio(context.Background(), "BTC", kline.OneDay); err != nil {
		t.Error("Okx GetPutCallRatio() error", err)
	}
}

func TestGetOpenInterestAndVolumeExpiry(t *testing.T) {
	t.Parallel()
	if _, err := ok.GetOpenInterestAndVolumeExpiry(context.Background(), "BTC", kline.OneDay); err != nil {
		t.Error("Okx GetOpenInterestAndVolume() error", err)
	}
}

func TestGetOpenInterestAndVolumeStrike(t *testing.T) {
	t.Parallel()
	if _, err := ok.GetOpenInterestAndVolumeStrike(context.Background(), "BTC", time.Now(), kline.OneDay); err != nil {
		t.Error("Okx GetOpenInterestAndVolumeStrike() error", err)
	}
}

func TestGetTakerFlow(t *testing.T) {
	t.Parallel()
	if _, err := ok.GetTakerFlow(context.Background(), "BTC", kline.OneDay); err != nil {
		t.Error("Okx GetTakerFlow() error", err)
	}
}

func TestPlaceOrder(t *testing.T) {
	t.Parallel()
	sharedtestvalues.SkipTestIfCredentialsUnset(t, ok, canManipulateRealOrders)

	if _, err := ok.PlaceOrder(context.Background(), &PlaceOrderRequestParam{
		InstrumentID: "BTC-USDC",
		TradeMode:    "cross",
		Side:         "Buy",
		OrderType:    "limit",
		Amount:       2.6,
		Price:        2.1,
		Currency:     "BTC",
	}, asset.Margin); err != nil {
		t.Error("Okx PlaceOrder() error", err)
	}
}

const placeMultipleOrderParamsJSON = `[{"instId":"BTC-USDT","tdMode":"cash","clOrdId":"b159","side":"buy","ordType":"limit","px":"2.15","sz":"2"},{"instId":"BTC-USDT","tdMode":"cash","clOrdId":"b15","side":"buy","ordType":"limit","px":"2.15","sz":"2"}]`

func TestPlaceMultipleOrders(t *testing.T) {
	t.Parallel()
	sharedtestvalues.SkipTestIfCredentialsUnset(t, ok, canManipulateRealOrders)

	var params []PlaceOrderRequestParam
	err := json.Unmarshal([]byte(placeMultipleOrderParamsJSON), &params)
	if err != nil {
		t.Fatal(err)
	}

	if _, err = ok.PlaceMultipleOrders(context.Background(),
		params); err != nil {
		t.Error("Okx PlaceMultipleOrders() error", err)
	}
}

func TestCancelSingleOrder(t *testing.T) {
	t.Parallel()
	sharedtestvalues.SkipTestIfCredentialsUnset(t, ok, canManipulateRealOrders)

	if _, err := ok.CancelSingleOrder(context.Background(),
		CancelOrderRequestParam{
			InstrumentID: "BTC-USDT",
			OrderID:      "2510789768709120",
		}); err != nil {
		t.Error("Okx CancelOrder() error", err)
	}
}

func TestCancelMultipleOrders(t *testing.T) {
	t.Parallel()
	sharedtestvalues.SkipTestIfCredentialsUnset(t, ok, canManipulateRealOrders)

	if _, err := ok.CancelMultipleOrders(context.Background(), []CancelOrderRequestParam{{
		InstrumentID: "DCR-BTC",
		OrderID:      "2510789768709120",
	}}); err != nil {
		t.Error("Okx CancelMultipleOrders() error", err)
	}
}

func TestAmendOrder(t *testing.T) {
	t.Parallel()
	sharedtestvalues.SkipTestIfCredentialsUnset(t, ok, canManipulateRealOrders)

	if _, err := ok.AmendOrder(context.Background(), &AmendOrderRequestParams{
		InstrumentID: "DCR-BTC",
		OrderID:      "2510789768709120",
		NewPrice:     1233324.332,
	}); err != nil {
		t.Error("Okx AmendOrder() error", err)
	}
}
func TestAmendMultipleOrders(t *testing.T) {
	t.Parallel()
	sharedtestvalues.SkipTestIfCredentialsUnset(t, ok, canManipulateRealOrders)

	if _, err := ok.AmendMultipleOrders(context.Background(), []AmendOrderRequestParams{{
		InstrumentID: "BTC-USDT",
		OrderID:      "2510789768709120",
		NewPrice:     1233324.332,
	}}); err != nil {
		t.Error("Okx AmendMultipleOrders() error", err)
	}
}

func TestClosePositions(t *testing.T) {
	t.Parallel()
	sharedtestvalues.SkipTestIfCredentialsUnset(t, ok, canManipulateRealOrders)

	if _, err := ok.ClosePositions(context.Background(), &ClosePositionsRequestParams{
		InstrumentID: "BTC-USDT",
		MarginMode:   "cross",
		Currency:     "BTC",
	}); err != nil {
		t.Error("Okc ClosePositions() error", err)
	}
}

func TestGetOrderDetail(t *testing.T) {
	t.Parallel()
	sharedtestvalues.SkipTestIfCredentialsUnset(t, ok)

	if _, err := ok.GetOrderDetail(context.Background(), &OrderDetailRequestParam{
		InstrumentID: "BTC-USDT",
		OrderID:      "2510789768709120",
	}); !strings.Contains(err.Error(), "Order does not exist") {
		t.Error("Okx GetOrderDetail() error", err)
	}
}

func TestGetOrderList(t *testing.T) {
	t.Parallel()
	sharedtestvalues.SkipTestIfCredentialsUnset(t, ok)

	if _, err := ok.GetOrderList(context.Background(), &OrderListRequestParams{
		Limit: 1,
	}); err != nil {
		t.Error("Okx GetOrderList() error", err)
	}
}

func TestGet7And3MonthDayOrderHistory(t *testing.T) {
	t.Parallel()
	sharedtestvalues.SkipTestIfCredentialsUnset(t, ok)

	if _, err := ok.Get7DayOrderHistory(context.Background(), &OrderHistoryRequestParams{
		OrderListRequestParams: OrderListRequestParams{InstrumentType: "MARGIN"},
	}); err != nil {
		t.Error("Okx Get7DayOrderHistory() error", err)
	}
	if _, err := ok.Get3MonthOrderHistory(context.Background(), &OrderHistoryRequestParams{
		OrderListRequestParams: OrderListRequestParams{InstrumentType: "MARGIN"},
	}); err != nil {
		t.Error("Okx Get3MonthOrderHistory() error", err)
	}
}

func TestTransactionHistory(t *testing.T) {
	t.Parallel()
	sharedtestvalues.SkipTestIfCredentialsUnset(t, ok)

	if _, err := ok.GetTransactionDetailsLast3Days(context.Background(), &TransactionDetailRequestParams{
		InstrumentType: "MARGIN",
		Limit:          1,
	}); err != nil {
		t.Error("Okx GetTransactionDetailsLast3Days() error", err)
	}
	if _, err := ok.GetTransactionDetailsLast3Months(context.Background(), &TransactionDetailRequestParams{
		InstrumentType: "MARGIN",
	}); err != nil {
		t.Error("Okx GetTransactionDetailsLast3Days() error", err)
	}
}

func TestStopOrder(t *testing.T) {
	t.Parallel()
	sharedtestvalues.SkipTestIfCredentialsUnset(t, ok, canManipulateRealOrders)

	if _, err := ok.PlaceStopOrder(context.Background(), &AlgoOrderParams{
		TakeProfitTriggerPriceType: "index",
		InstrumentID:               "BTC-USDT",
		OrderType:                  "conditional",
		Side:                       order.Sell,
		TradeMode:                  "isolated",
		Size:                       12,

		TakeProfitTriggerPrice: 12335,
		TakeProfitOrderPrice:   1234,
	}); err != nil {
		t.Errorf("Okx StopOrderParams() error %v", err)
	}
	if _, err := ok.PlaceTrailingStopOrder(context.Background(), &AlgoOrderParams{
		CallbackRatio: 0.01,
		InstrumentID:  "BTC-USDT",
		OrderType:     "move_order_stop",
		Side:          order.Buy,
		TradeMode:     "isolated",
		Size:          2,
		ActivePrice:   1234,
	}); err != nil {
		t.Error("Okx PlaceTrailingStopOrder error", err)
	}
	if _, err := ok.PlaceIcebergOrder(context.Background(), &AlgoOrderParams{
		PriceLimit:  100.22,
		SizeLimit:   9999.9,
		PriceSpread: "0.04",

		InstrumentID: "BTC-USDT",
		OrderType:    "iceberg",
		Side:         order.Buy,

		TradeMode: "isolated",
		Size:      6,
	}); err != nil {
		t.Error("Okx PlaceIceburgOrder() error", err)
	}
	if _, err := ok.PlaceTWAPOrder(context.Background(), &AlgoOrderParams{
		InstrumentID: "BTC-USDT",
		PriceLimit:   100.22,
		SizeLimit:    9999.9,
		OrderType:    "twap",
		PriceSpread:  "0.4",
		TradeMode:    "cross",
		Side:         order.Sell,
		Size:         6,
		TimeInterval: kline.ThreeDay,
	}); err != nil {
		t.Error("Okx PlaceTWAPOrder() error", err)
	}
	if _, err := ok.TriggerAlgoOrder(context.Background(), &AlgoOrderParams{
		TriggerPriceType: "mark",
		TriggerPrice:     1234,

		InstrumentID: "BTC-USDT",
		OrderType:    "trigger",
		Side:         order.Buy,
		TradeMode:    "cross",
		Size:         5,
	}); err != nil {
		t.Error("Okx TriggerAlogOrder() error", err)
	}
}

func TestCancelAlgoOrder(t *testing.T) {
	t.Parallel()
	sharedtestvalues.SkipTestIfCredentialsUnset(t, ok, canManipulateRealOrders)

	if _, err := ok.CancelAlgoOrder(context.Background(), []AlgoOrderCancelParams{
		{
			InstrumentID: "BTC-USDT",
			AlgoOrderID:  "90994943",
		},
	}); err != nil {
		t.Error("Okx CancelAlgoOrder() error", err)
	}
}

func TestCancelAdvanceAlgoOrder(t *testing.T) {
	t.Parallel()
	sharedtestvalues.SkipTestIfCredentialsUnset(t, ok, canManipulateRealOrders)

	if _, err := ok.CancelAdvanceAlgoOrder(context.Background(), []AlgoOrderCancelParams{{
		InstrumentID: "BTC-USDT",
		AlgoOrderID:  "90994943",
	}}); err != nil {
		t.Error("Okx CancelAdvanceAlgoOrder() error", err)
	}
}

func TestGetAlgoOrderList(t *testing.T) {
	t.Parallel()
	sharedtestvalues.SkipTestIfCredentialsUnset(t, ok)

	if _, err := ok.GetAlgoOrderList(context.Background(), "conditional", "", "", "", "", time.Time{}, time.Time{}, 1); err != nil {
		t.Error("Okx GetAlgoOrderList() error", err)
	}
}

func TestGetAlgoOrderHistory(t *testing.T) {
	t.Parallel()
	sharedtestvalues.SkipTestIfCredentialsUnset(t, ok)

	if _, err := ok.GetAlgoOrderHistory(context.Background(), "conditional", "effective", "", "", "", time.Time{}, time.Time{}, 1); err != nil {
		t.Error("Okx GetAlgoOrderList() error", err)
	}
}

func TestGetEasyConvertCurrencyList(t *testing.T) {
	t.Parallel()
	sharedtestvalues.SkipTestIfCredentialsUnset(t, ok)

	if _, err := ok.GetEasyConvertCurrencyList(context.Background()); err != nil {
		t.Errorf("%s GetEasyConvertCurrencyList() error %v", ok.Name, err)
	}
}

func TestGetOneClickRepayCurrencyList(t *testing.T) {
	t.Parallel()
	sharedtestvalues.SkipTestIfCredentialsUnset(t, ok)

	if _, err := ok.GetOneClickRepayCurrencyList(context.Background(), "cross"); err != nil && !strings.Contains(err.Error(), "Parameter acctLv  error") {
		t.Error(err)
	}
}

func TestPlaceEasyConvert(t *testing.T) {
	t.Parallel()
	sharedtestvalues.SkipTestIfCredentialsUnset(t, ok, canManipulateRealOrders)

	if _, err := ok.PlaceEasyConvert(context.Background(),
		PlaceEasyConvertParam{
			FromCurrency: []string{"BTC"},
			ToCurrency:   "USDT"}); err != nil {
		t.Errorf("%s PlaceEasyConvert() error %v", ok.Name, err)
	}
}

func TestGetEasyConvertHistory(t *testing.T) {
	t.Parallel()
	sharedtestvalues.SkipTestIfCredentialsUnset(t, ok)

	if _, err := ok.GetEasyConvertHistory(context.Background(), time.Time{}, time.Time{}, 1); err != nil {
		t.Errorf("%s GetEasyConvertHistory() error %v", ok.Name, err)
	}
}

func TestGetOneClickRepayHistory(t *testing.T) {
	t.Parallel()
	sharedtestvalues.SkipTestIfCredentialsUnset(t, ok)

	if _, err := ok.GetOneClickRepayHistory(context.Background(), time.Time{}, time.Time{}, 1); err != nil && !strings.Contains(err.Error(), "Parameter acctLv  error") {
		t.Errorf("%s GetOneClickRepayHistory() error %v", ok.Name, err)
	}
}

func TestTradeOneClickRepay(t *testing.T) {
	t.Parallel()
	sharedtestvalues.SkipTestIfCredentialsUnset(t, ok, canManipulateRealOrders)

	if _, err := ok.TradeOneClickRepay(context.Background(), TradeOneClickRepayParam{
		DebtCurrency:  []string{"BTC"},
		RepayCurrency: "USDT",
	}); err != nil {
		t.Errorf("%s TradeOneClickRepay() error %v", ok.Name, err)
	}
}

func TestGetCounterparties(t *testing.T) {
	t.Parallel()
	sharedtestvalues.SkipTestIfCredentialsUnset(t, ok)

	if _, err := ok.GetCounterparties(context.Background()); err != nil && !strings.Contains(err.Error(), "code: 70006 message: Does not meet the minimum asset requirement.") {
		t.Error("Okx GetCounterparties() error", err)
	}
}

const createRFQInputJSON = `{"anonymous": true,"counterparties":["Trader1","Trader2"],"clRfqId":"rfq01","legs":[{"sz":"25","side":"buy","instId":"BTCUSD-221208-100000-C"},{"sz":"150","side":"buy","instId":"ETH-USDT","tgtCcy":"base_ccy"}]}`

func TestCreateRFQ(t *testing.T) {
	t.Parallel()
	sharedtestvalues.SkipTestIfCredentialsUnset(t, ok, canManipulateRealOrders)

	var input CreateRFQInput
	if err := json.Unmarshal([]byte(createRFQInputJSON), &input); err != nil {
		t.Error("Okx Decerializing to CreateRFQInput", err)
	}
	if _, err := ok.CreateRFQ(context.Background(), input); err != nil {
		t.Error("Okx CreateRFQ() error", err)
	}
}

func TestCancelRFQ(t *testing.T) {
	t.Parallel()
	sharedtestvalues.SkipTestIfCredentialsUnset(t, ok, canManipulateRealOrders)

	_, err := ok.CancelRFQ(context.Background(), CancelRFQRequestParam{})
	if err != nil && !errors.Is(err, errMissingRFQIDANDClientSuppliedRFQID) {
		t.Errorf("Okx CancelRFQ() expecting %v, but found %v", errMissingRFQIDANDClientSuppliedRFQID, err)
	}
	_, err = ok.CancelRFQ(context.Background(), CancelRFQRequestParam{
		ClientSuppliedRFQID: "somersdjskfjsdkfjxvxv",
	})
	if err != nil {
		t.Error("Okx CancelRFQ() error", err)
	}
}

func TestMultipleCancelRFQ(t *testing.T) {
	t.Parallel()
	sharedtestvalues.SkipTestIfCredentialsUnset(t, ok, canManipulateRealOrders)

	_, err := ok.CancelMultipleRFQs(context.Background(), CancelRFQRequestsParam{})
	if err != nil && !errors.Is(err, errMissingRFQIDANDClientSuppliedRFQID) {
		t.Errorf("Okx CancelMultipleRFQs() expecting %v, but found %v", errMissingRFQIDANDClientSuppliedRFQID, err)
	}
	_, err = ok.CancelMultipleRFQs(context.Background(), CancelRFQRequestsParam{
		ClientSuppliedRFQID: []string{"somersdjskfjsdkfjxvxv"},
	})
	if err != nil {
		t.Error("Okx CancelMultipleRFQs() error", err)
	}
}

func TestCancelAllRFQs(t *testing.T) {
	t.Parallel()
	sharedtestvalues.SkipTestIfCredentialsUnset(t, ok, canManipulateRealOrders)

	if _, err := ok.CancelAllRFQs(context.Background()); err != nil {
		t.Errorf("%s CancelAllRFQs() error %v", ok.Name, err)
	}
}

func TestExecuteQuote(t *testing.T) {
	t.Parallel()
	sharedtestvalues.SkipTestIfCredentialsUnset(t, ok, canManipulateRealOrders)

	_, err := ok.ExecuteQuote(context.Background(), ExecuteQuoteParams{})
	if err != nil && !errors.Is(err, errMissingRfqIDOrQuoteID) {
		t.Errorf("Okx ExecuteQuote() expected %v, but found %v", errMissingRfqIDOrQuoteID, err)
	}
	if _, err = ok.ExecuteQuote(context.Background(), ExecuteQuoteParams{
		RfqID:   "22540",
		QuoteID: "84073",
	}); err != nil {
		t.Error("Okx ExecuteQuote() error", err)
	}
}

func TestSetQuoteProducts(t *testing.T) {
	t.Parallel()
	sharedtestvalues.SkipTestIfCredentialsUnset(t, ok)

	if _, err := ok.SetQuoteProducts(context.Background(), []SetQuoteProductParam{
		{
			InstrumentType: "SWAP",
			Data: []MakerInstrumentSetting{
				{
					Underlying:     "BTC-USD",
					MaxBlockSize:   10000,
					MakerPriceBand: 5,
				},
				{
					Underlying: "ETH-USDT",
				},
			},
		}}); err != nil {
		t.Errorf("%s SetQuoteProducts() error %v", ok.Name, err)
	}
}

func TestResetMMPStatus(t *testing.T) {
	t.Parallel()
	sharedtestvalues.SkipTestIfCredentialsUnset(t, ok)

	if _, err := ok.ResetMMPStatus(context.Background()); err != nil && !strings.Contains(err.Error(), "No permission to use this API") {
		t.Errorf("%s ResetMMPStatus() error %v", ok.Name, err)
	}
}

func TestCreateQuote(t *testing.T) {
	t.Parallel()
	sharedtestvalues.SkipTestIfCredentialsUnset(t, ok, canManipulateRealOrders)

	if _, err := ok.CreateQuote(context.Background(), CreateQuoteParams{}); err != nil && !errors.Is(err, errMissingRfqID) {
		t.Errorf("Okx CreateQuote() expecting %v, but found %v", errMissingRfqID, err)
	}
	if _, err := ok.CreateQuote(context.Background(), CreateQuoteParams{
		RfqID:     "12345",
		QuoteSide: order.Buy,
		Legs: []QuoteLeg{
			{
				Price:          1234,
				SizeOfQuoteLeg: 2,
				InstrumentID:   "SOL-USD-220909",
				Side:           order.Sell,
			},
			{
				Price:          1234,
				SizeOfQuoteLeg: 1,
				InstrumentID:   "SOL-USD-220909",
				Side:           order.Buy,
			},
		},
	}); err != nil {
		t.Errorf("%s CreateQuote() error %v", ok.Name, err)
	}
}

func TestCancelQuote(t *testing.T) {
	t.Parallel()
	sharedtestvalues.SkipTestIfCredentialsUnset(t, ok, canManipulateRealOrders)

	if _, err := ok.CancelQuote(context.Background(), CancelQuoteRequestParams{}); err != nil && !errors.Is(err, errMissingQuoteIDOrClientSuppliedQuoteID) {
		t.Error("Okx CancelQuote() error", err)
	}
	if _, err := ok.CancelQuote(context.Background(), CancelQuoteRequestParams{
		QuoteID: "1234",
	}); err != nil {
		t.Error("Okx CancelQuote() error", err)
	}
	if _, err := ok.CancelQuote(context.Background(), CancelQuoteRequestParams{
		ClientSuppliedQuoteID: "1234",
	}); err != nil {
		t.Error("Okx CancelQuote() error", err)
	}
}

func TestCancelMultipleQuote(t *testing.T) {
	t.Parallel()
	sharedtestvalues.SkipTestIfCredentialsUnset(t, ok, canManipulateRealOrders)

	if _, err := ok.CancelMultipleQuote(context.Background(), CancelQuotesRequestParams{}); err != nil && !errors.Is(errMissingEitherQuoteIDAOrClientSuppliedQuoteIDs, err) {
		t.Error("Okx CancelQuote() error", err)
	}
	if _, err := ok.CancelMultipleQuote(context.Background(), CancelQuotesRequestParams{
		QuoteIDs: []string{"1150", "1151", "1152"},
		// Block trades require a minimum of $100,000 in assets in your trading account
	}); err != nil {
		t.Error("Okx CancelQuote() error", err)
	}
}

func TestCancelAllQuotes(t *testing.T) {
	t.Parallel()
	sharedtestvalues.SkipTestIfCredentialsUnset(t, ok, canManipulateRealOrders)

	time, err := ok.CancelAllQuotes(context.Background())
	switch {
	case err != nil:
		t.Error("Okx CancelAllQuotes() error", err)
	case err == nil && time.IsZero():
		t.Error("Okx CancelAllQuotes() zero timestamp message ")
	}
}

func TestGetRFQs(t *testing.T) {
	t.Parallel()
	sharedtestvalues.SkipTestIfCredentialsUnset(t, ok)

	if _, err := ok.GetRfqs(context.Background(), &RfqRequestParams{
		Limit: 1,
	}); err != nil {
		t.Error("Okx GetRfqs() error", err)
	}
}

func TestGetQuotes(t *testing.T) {
	t.Parallel()
	sharedtestvalues.SkipTestIfCredentialsUnset(t, ok)

	if _, err := ok.GetQuotes(context.Background(), &QuoteRequestParams{
		Limit: 3,
	}); err != nil {
		t.Error("Okx GetQuotes() error", err)
	}
}

func TestGetRFQTrades(t *testing.T) {
	t.Parallel()
	sharedtestvalues.SkipTestIfCredentialsUnset(t, ok)

	if _, err := ok.GetRFQTrades(context.Background(), &RFQTradesRequestParams{
		Limit: 1,
	}); err != nil {
		t.Error("Okx GetRFQTrades() error", err)
	}
}

func TestGetPublicTrades(t *testing.T) {
	t.Parallel()
	sharedtestvalues.SkipTestIfCredentialsUnset(t, ok)

	if _, err := ok.GetPublicTrades(context.Background(), "", "", 3); err != nil {
		t.Error("Okx GetPublicTrades() error", err)
	}
}

func TestGetFundingCurrencies(t *testing.T) {
	t.Parallel()
	sharedtestvalues.SkipTestIfCredentialsUnset(t, ok)

	if _, err := ok.GetFundingCurrencies(context.Background()); err != nil {
		t.Error("Okx  GetFundingCurrencies() error", err)
	}
}

func TestGetBalance(t *testing.T) {
	t.Parallel()
	sharedtestvalues.SkipTestIfCredentialsUnset(t, ok)

	if _, err := ok.GetBalance(context.Background(), ""); err != nil {
		t.Error("Okx GetBalance() error", err)
	}
}

func TestGetAccountAssetValuation(t *testing.T) {
	t.Parallel()
	sharedtestvalues.SkipTestIfCredentialsUnset(t, ok)

	if _, err := ok.GetAccountAssetValuation(context.Background(), ""); err != nil {
		t.Error("Okx  GetAccountAssetValuation() error", err)
	}
}

func TestFundingTransfer(t *testing.T) {
	t.Parallel()
	sharedtestvalues.SkipTestIfCredentialsUnset(t, ok, canManipulateRealOrders)

	if _, err := ok.FundingTransfer(context.Background(), &FundingTransferRequestInput{
		Amount:   12.000,
		To:       "6",
		From:     "18",
		Currency: "BTC",
	}); err != nil {
		t.Error("Okx FundingTransfer() error", err)
	}
}

func TestGetFundsTransferState(t *testing.T) {
	t.Parallel()
	sharedtestvalues.SkipTestIfCredentialsUnset(t, ok)

	if _, err := ok.GetFundsTransferState(context.Background(), "754147", "1232", 1); err != nil && !strings.Contains(err.Error(), "Parameter transId  error") {
		t.Error("Okx GetFundsTransferState() error", err)
	}
}

func TestGetAssetBillsDetails(t *testing.T) {
	t.Parallel()
	sharedtestvalues.SkipTestIfCredentialsUnset(t, ok)
	_, err := ok.GetAssetBillsDetails(context.Background(), "", "", time.Time{}, time.Time{}, 0, 1)
	if err != nil {
		t.Error("Okx GetAssetBillsDetail() error", err)
	}
}

func TestGetLightningDeposits(t *testing.T) {
	t.Parallel()
	sharedtestvalues.SkipTestIfCredentialsUnset(t, ok)

	if _, err := ok.GetLightningDeposits(context.Background(), "BTC", 1.00, 0); err != nil && !strings.Contains(err.Error(), "58355") {
		t.Error("Okx GetLightningDeposits() error", err)
	}
}

func TestGetCurrencyDepositAddress(t *testing.T) {
	t.Parallel()
	sharedtestvalues.SkipTestIfCredentialsUnset(t, ok)

	if _, err := ok.GetCurrencyDepositAddress(context.Background(), "BTC"); err != nil {
		t.Error("Okx GetCurrencyDepositAddress() error", err)
	}
}

func TestGetCurrencyDepositHistory(t *testing.T) {
	t.Parallel()
	sharedtestvalues.SkipTestIfCredentialsUnset(t, ok)

	if _, err := ok.GetCurrencyDepositHistory(context.Background(), "BTC", "", "", time.Time{}, time.Time{}, 0, 1); err != nil {
		t.Error("Okx GetCurrencyDepositHistory() error", err)
	}
}

func TestWithdrawal(t *testing.T) {
	t.Parallel()
	sharedtestvalues.SkipTestIfCredentialsUnset(t, ok, canManipulateRealOrders)

	_, err := ok.Withdrawal(context.Background(), &WithdrawalInput{Amount: 0.1, TransactionFee: 0.00005, Currency: "BTC", WithdrawalDestination: "4", ToAddress: core.BitcoinDonationAddress})
	if err != nil {
		t.Error("Okx Withdrawal error", err)
	}
}

func TestLightningWithdrawal(t *testing.T) {
	t.Parallel()
	sharedtestvalues.SkipTestIfCredentialsUnset(t, ok, canManipulateRealOrders)

	if _, err := ok.LightningWithdrawal(context.Background(), LightningWithdrawalRequestInput{
		Currency: currency.BTC.String(),
		Invoice:  "lnbc100u1psnnvhtpp5yq2x3q5hhrzsuxpwx7ptphwzc4k4wk0j3stp0099968m44cyjg9sdqqcqzpgxqzjcsp5hz",
	}); err != nil {
		t.Error("Okx LightningWithdrawal() error", err)
	}
}

func TestCancelWithdrawal(t *testing.T) {
	t.Parallel()
	sharedtestvalues.SkipTestIfCredentialsUnset(t, ok, canManipulateRealOrders)

	if _, err := ok.CancelWithdrawal(context.Background(), "fjasdfkjasdk"); err != nil {
		t.Error("Okx CancelWithdrawal() error", err.Error())
	}
}

func TestGetWithdrawalHistory(t *testing.T) {
	t.Parallel()
	sharedtestvalues.SkipTestIfCredentialsUnset(t, ok)

	if _, err := ok.GetWithdrawalHistory(context.Background(), "BTC", "", "", "", "", time.Time{}, time.Time{}, 1); err != nil {
		t.Error("Okx GetWithdrawalHistory() error", err)
	}
}

func TestSmallAssetsConvert(t *testing.T) {
	t.Parallel()
	sharedtestvalues.SkipTestIfCredentialsUnset(t, ok, canManipulateRealOrders)

	if _, err := ok.SmallAssetsConvert(context.Background(), []string{"BTC", "USDT"}); err != nil {
		t.Error("Okx SmallAssetsConvert() error", err)
	}
}

func TestGetSavingBalance(t *testing.T) {
	t.Parallel()
	sharedtestvalues.SkipTestIfCredentialsUnset(t, ok)

	if _, err := ok.GetSavingBalance(context.Background(), "BTC"); err != nil {
		t.Error("Okx GetSavingBalance() error", err)
	}
}

func TestSavingsPurchase(t *testing.T) {
	t.Parallel()
	sharedtestvalues.SkipTestIfCredentialsUnset(t, ok, canManipulateRealOrders)

	if _, err := ok.SavingsPurchaseOrRedemption(context.Background(), &SavingsPurchaseRedemptionInput{
		Amount:     123.4,
		Currency:   "BTC",
		Rate:       1,
		ActionType: "purchase",
	}); err != nil {
		t.Error("Okx SavingsPurchaseOrRedemption() error", err)
	}
	if _, err := ok.SavingsPurchaseOrRedemption(context.Background(), &SavingsPurchaseRedemptionInput{
		Amount:     123.4,
		Currency:   "BTC",
		Rate:       1,
		ActionType: "redempt",
	}); err != nil {
		t.Error("Okx SavingsPurchaseOrRedemption() error", err)
	}
}

func TestSetLendingRate(t *testing.T) {
	t.Parallel()
	sharedtestvalues.SkipTestIfCredentialsUnset(t, ok, canManipulateRealOrders)

	if _, err := ok.SetLendingRate(context.Background(), LendingRate{Currency: "BTC", Rate: 2}); err != nil {
		t.Error("Okx SetLendingRate() error", err)
	}
}

func TestGetLendingHistory(t *testing.T) {
	t.Parallel()
	sharedtestvalues.SkipTestIfCredentialsUnset(t, ok)

	if _, err := ok.GetLendingHistory(context.Background(), "USDT", time.Time{}, time.Time{}, 1); err != nil {
		t.Error("Okx GetLendingHostory() error", err)
	}
}

func TestGetPublicBorrowInfo(t *testing.T) {
	t.Parallel()
	if _, err := ok.GetPublicBorrowInfo(context.Background(), ""); err != nil {
		t.Error("Okx GetPublicBorrowInfo() error", err)
	}
	if _, err := ok.GetPublicBorrowInfo(context.Background(), "USDT"); err != nil {
		t.Error("Okx GetPublicBorrowInfo() error", err)
	}
}

func TestGetPublicBorrowHistory(t *testing.T) {
	t.Parallel()
	if _, err := ok.GetPublicBorrowHistory(context.Background(), "USDT", time.Time{}, time.Time{}, 1); err != nil {
		t.Error("Okx GetPublicBorrowHistory() error", err)
	}
}

func TestGetConvertCurrencies(t *testing.T) {
	t.Parallel()
	sharedtestvalues.SkipTestIfCredentialsUnset(t, ok)

	if _, err := ok.GetConvertCurrencies(context.Background()); err != nil {
		t.Error("Okx GetConvertCurrencies() error", err)
	}
}

func TestGetConvertCurrencyPair(t *testing.T) {
	t.Parallel()
	sharedtestvalues.SkipTestIfCredentialsUnset(t, ok)

	if _, err := ok.GetConvertCurrencyPair(context.Background(), "USDT", "BTC"); err != nil {
		t.Error("Okx GetConvertCurrencyPair() error", err)
	}
}

func TestEstimateQuote(t *testing.T) {
	t.Parallel()
	sharedtestvalues.SkipTestIfCredentialsUnset(t, ok, canManipulateRealOrders)

	if _, err := ok.EstimateQuote(context.Background(), &EstimateQuoteRequestInput{
		BaseCurrency:  "BTC",
		QuoteCurrency: "USDT",
		Side:          "sell",
		RFQAmount:     30,
		RFQSzCurrency: "USDT",
	}); err != nil {
		t.Error("Okx EstimateQuote() error", err)
	}
}

func TestConvertTrade(t *testing.T) {
	t.Parallel()
	sharedtestvalues.SkipTestIfCredentialsUnset(t, ok, canManipulateRealOrders)

	if _, err := ok.ConvertTrade(context.Background(), &ConvertTradeInput{
		BaseCurrency:  "BTC",
		QuoteCurrency: "USDT",
		Side:          "Buy",
		Size:          2,
		SizeCurrency:  "USDT",
		QuoteID:       "quoterETH-USDT16461885104612381",
	}); err != nil {
		t.Error("Okx ConvertTrade() error", err)
	}
}

func TestGetConvertHistory(t *testing.T) {
	t.Parallel()
	sharedtestvalues.SkipTestIfCredentialsUnset(t, ok)

	if _, err := ok.GetConvertHistory(context.Background(), time.Time{}, time.Time{}, 1, ""); err != nil {
		t.Error("Okx GetConvertHistory() error", err)
	}
}

func TestGetNonZeroAccountBalance(t *testing.T) {
	t.Parallel()
	sharedtestvalues.SkipTestIfCredentialsUnset(t, ok)

	if _, err := ok.GetNonZeroBalances(context.Background(), ""); err != nil {
		t.Error("Okx GetBalance() error", err)
	}
}

func TestGetPositions(t *testing.T) {
	t.Parallel()
	sharedtestvalues.SkipTestIfCredentialsUnset(t, ok)

	if _, err := ok.GetPositions(context.Background(), "", "", ""); err != nil {
		t.Error("Okx GetPositions() error", err)
	}
}

func TestGetPositionsHistory(t *testing.T) {
	t.Parallel()
	sharedtestvalues.SkipTestIfCredentialsUnset(t, ok)

	if _, err := ok.GetPositionsHistory(context.Background(), "", "", "", 0, 1, time.Time{}, time.Time{}); err != nil {
		t.Error("Okx GetPositionsHistory() error", err)
	}
}

func TestGetAccountAndPositionRisk(t *testing.T) {
	t.Parallel()
	sharedtestvalues.SkipTestIfCredentialsUnset(t, ok)

	if _, err := ok.GetAccountAndPositionRisk(context.Background(), ""); err != nil {
		t.Error("Okx GetAccountAndPositionRisk() error", err)
	}
}

func TestGetBillsDetail(t *testing.T) {
	t.Parallel()
	sharedtestvalues.SkipTestIfCredentialsUnset(t, ok)

	if _, err := ok.GetBillsDetailLast7Days(context.Background(), &BillsDetailQueryParameter{
		Limit: 3,
	}); err != nil {
		t.Error("Okx GetBillsDetailLast7Days() error", err)
	}
}

func TestGetAccountConfiguration(t *testing.T) {
	t.Parallel()
	sharedtestvalues.SkipTestIfCredentialsUnset(t, ok)

	if _, err := ok.GetAccountConfiguration(context.Background()); err != nil {
		t.Error("Okx GetAccountConfiguration() error", err)
	}
}

func TestSetPositionMode(t *testing.T) {
	t.Parallel()
	sharedtestvalues.SkipTestIfCredentialsUnset(t, ok)

	if _, err := ok.SetPositionMode(context.Background(), "net_mode"); err != nil {
		t.Error("Okx SetPositionMode() error", err)
	}
}

func TestSetLeverage(t *testing.T) {
	t.Parallel()
	sharedtestvalues.SkipTestIfCredentialsUnset(t, ok, canManipulateRealOrders)

	if _, err := ok.SetLeverage(context.Background(), SetLeverageInput{
		Currency:     "USDT",
		Leverage:     5,
		MarginMode:   "cross",
		InstrumentID: "BTC-USDT",
	}); err != nil && !errors.Is(err, errNoValidResponseFromServer) {
		t.Error("Okx SetLeverage() error", err)
	}
}

func TestGetMaximumBuySellAmountOROpenAmount(t *testing.T) {
	t.Parallel()
	sharedtestvalues.SkipTestIfCredentialsUnset(t, ok)

	if _, err := ok.GetMaximumBuySellAmountOROpenAmount(context.Background(), "BTC-USDT", "cross", "BTC", "", 5); err != nil {
		t.Error("Okx GetMaximumBuySellAmountOROpenAmount() error", err)
	}
}

func TestGetMaximumAvailableTradableAmount(t *testing.T) {
	t.Parallel()
	sharedtestvalues.SkipTestIfCredentialsUnset(t, ok)

	if _, err := ok.GetMaximumAvailableTradableAmount(context.Background(), "BTC-USDT", "BTC", "cross", true, 123); err != nil && !strings.Contains(err.Error(), "51010") {
		t.Error("Okx GetMaximumAvailableTradableAmount() error", err)
	}
}

func TestIncreaseDecreaseMargin(t *testing.T) {
	t.Parallel()
	sharedtestvalues.SkipTestIfCredentialsUnset(t, ok, canManipulateRealOrders)

	if _, err := ok.IncreaseDecreaseMargin(context.Background(), IncreaseDecreaseMarginInput{
		InstrumentID: "BTC-USDT",
		PositionSide: "long",
		Type:         "add",
		Amount:       1000,
		Currency:     "USD",
	}); err != nil {
		t.Error("Okx IncreaseDecreaseMargin() error", err)
	}
}

func TestGetLeverage(t *testing.T) {
	t.Parallel()
	sharedtestvalues.SkipTestIfCredentialsUnset(t, ok)

	if _, err := ok.GetLeverage(context.Background(), "BTC-USDT", "cross"); err != nil {
		t.Error("Okx GetLeverage() error", err)
	}
}

func TestGetMaximumLoanOfInstrument(t *testing.T) {
	t.Parallel()
	sharedtestvalues.SkipTestIfCredentialsUnset(t, ok)

	if _, err := ok.GetMaximumLoanOfInstrument(context.Background(), "ZRX-BTC", "isolated", "ZRX"); err != nil && !strings.Contains(err.Error(), "51010") {
		t.Error("Okx GetMaximumLoanOfInstrument() error", err)
	}
}

func TestGetTradeFee(t *testing.T) {
	t.Parallel()
	sharedtestvalues.SkipTestIfCredentialsUnset(t, ok)

	if _, err := ok.GetTradeFee(context.Background(), "SPOT", "", ""); err != nil {
		t.Error("Okx GetTradeFeeRate() error", err)
	}
}

func TestGetInterestAccruedData(t *testing.T) {
	t.Parallel()
	sharedtestvalues.SkipTestIfCredentialsUnset(t, ok)

	if _, err := ok.GetInterestAccruedData(context.Background(), 0, 1, "", "", "", time.Time{}, time.Time{}); err != nil {
		t.Error("Okx GetInterestAccruedData() error", err)
	}
}

func TestGetInterestRate(t *testing.T) {
	t.Parallel()
	sharedtestvalues.SkipTestIfCredentialsUnset(t, ok)

	if _, err := ok.GetInterestRate(context.Background(), ""); err != nil {
		t.Error("Okx GetInterestRate() error", err)
	}
}

func TestSetGreeks(t *testing.T) {
	t.Parallel()
	sharedtestvalues.SkipTestIfCredentialsUnset(t, ok, canManipulateRealOrders)

	if _, err := ok.SetGreeks(context.Background(), "PA"); err != nil {
		t.Error("Okx SetGreeks() error", err)
	}
}

func TestIsolatedMarginTradingSettings(t *testing.T) {
	t.Parallel()
	sharedtestvalues.SkipTestIfCredentialsUnset(t, ok, canManipulateRealOrders)

	if _, err := ok.IsolatedMarginTradingSettings(context.Background(), IsolatedMode{
		IsoMode:        "autonomy",
		InstrumentType: "MARGIN",
	}); err != nil {
		t.Error("Okx IsolatedMarginTradingSettings() error", err)
	}
}

func TestGetMaximumWithdrawals(t *testing.T) {
	t.Parallel()
	sharedtestvalues.SkipTestIfCredentialsUnset(t, ok)

	if _, err := ok.GetMaximumWithdrawals(context.Background(), "BTC"); err != nil {
		t.Error("Okx GetMaximumWithdrawals() error", err)
	}
}

func TestGetAccountRiskState(t *testing.T) {
	t.Parallel()
	sharedtestvalues.SkipTestIfCredentialsUnset(t, ok)

	if _, err := ok.GetAccountRiskState(context.Background()); err != nil && !strings.Contains(err.Error(), "51010") {
		t.Error("Okx GetAccountRiskState() error", err)
	}
}

func TestVIPLoansBorrowAndRepay(t *testing.T) {
	t.Parallel()
	sharedtestvalues.SkipTestIfCredentialsUnset(t, ok)

	if _, err := ok.VIPLoansBorrowAndRepay(context.Background(), LoanBorrowAndReplayInput{Currency: "BTC", Side: "borrow", Amount: 12}); err != nil &&
		!strings.Contains(err.Error(), "Your account does not support VIP loan") {
		t.Error("Okx VIPLoansBorrowAndRepay() error", err)
	}
}

func TestGetBorrowAndRepayHistoryForVIPLoans(t *testing.T) {
	t.Parallel()
	sharedtestvalues.SkipTestIfCredentialsUnset(t, ok)

	if _, err := ok.GetBorrowAndRepayHistoryForVIPLoans(context.Background(), "", time.Time{}, time.Time{}, 3); err != nil {
		t.Error("Okx GetBorrowAndRepayHistoryForVIPLoans() error", err)
	}
}

func TestGetBorrowInterestAndLimit(t *testing.T) {
	t.Parallel()
	sharedtestvalues.SkipTestIfCredentialsUnset(t, ok)

	if _, err := ok.GetBorrowInterestAndLimit(context.Background(), 1, "BTC"); err != nil && !strings.Contains(err.Error(), "59307") { // You are not eligible for VIP loans
		t.Error("Okx GetBorrowInterestAndLimit() error", err)
	}
}

func TestPositionBuilder(t *testing.T) {
	t.Parallel()
	sharedtestvalues.SkipTestIfCredentialsUnset(t, ok)

	if _, err := ok.PositionBuilder(context.Background(), PositionBuilderInput{
		ImportExistingPosition: true,
	}); err != nil {
		t.Error("Okx PositionBuilder() error", err)
	}
}

func TestGetGreeks(t *testing.T) {
	t.Parallel()
	sharedtestvalues.SkipTestIfCredentialsUnset(t, ok)

	if _, err := ok.GetGreeks(context.Background(), ""); err != nil && !strings.Contains(err.Error(), "Unsupported operation") {
		t.Error("Okx GetGreeks() error", err)
	}
}

func TestGetPMLimitation(t *testing.T) {
	t.Parallel()
	sharedtestvalues.SkipTestIfCredentialsUnset(t, ok)

	if _, err := ok.GetPMLimitation(context.Background(), "SWAP", "BTC-USDT"); err != nil {
		t.Errorf("%s GetPMLimitation() error %v", ok.Name, err)
	}
}

func TestViewSubaccountList(t *testing.T) {
	t.Parallel()
	sharedtestvalues.SkipTestIfCredentialsUnset(t, ok)

	if _, err := ok.ViewSubAccountList(context.Background(), false, "", time.Time{}, time.Time{}, 2); err != nil {
		t.Error("Okx ViewSubaccountList() error", err)
	}
}

func TestResetSubAccountAPIKey(t *testing.T) {
	t.Parallel()
	sharedtestvalues.SkipTestIfCredentialsUnset(t, ok)

	if _, err := ok.ResetSubAccountAPIKey(context.Background(), &SubAccountAPIKeyParam{
		SubAccountName:   "sam",
		APIKey:           apiKey,
		APIKeyPermission: "trade",
	}); err != nil && !strings.Contains(err.Error(), "Parameter subAcct can not be empty.") {
		t.Errorf("%s ResetSubAccountAPIKey() error %v", ok.Name, err)
	}
	if _, err := ok.ResetSubAccountAPIKey(context.Background(), &SubAccountAPIKeyParam{
		SubAccountName: "sam",
		APIKey:         apiKey,
		Permissions:    []string{"trade", "read"},
	}); err != nil && !strings.Contains(err.Error(), "Parameter subAcct can not be empty.") {
		t.Errorf("%s ResetSubAccountAPIKey() error %v", ok.Name, err)
	}
}

func TestGetSubaccountTradingBalance(t *testing.T) {
	t.Parallel()
	sharedtestvalues.SkipTestIfCredentialsUnset(t, ok)

	if _, err := ok.GetSubaccountTradingBalance(context.Background(), ""); err != nil && !errors.Is(err, errMissingRequiredParameterSubaccountName) {
		t.Errorf("Okx GetSubaccountTradingBalance() expecting \"%v\", but found \"%v\"", errMissingRequiredParameterSubaccountName, err)
	}
	if _, err := ok.GetSubaccountTradingBalance(context.Background(), "test1"); err != nil && !strings.Contains(err.Error(), "sub-account does not exist") {
		t.Error("Okx GetSubaccountTradingBalance() error", err)
	}
}

func TestGetSubaccountFundingBalance(t *testing.T) {
	t.Parallel()
	sharedtestvalues.SkipTestIfCredentialsUnset(t, ok)

	if _, err := ok.GetSubaccountFundingBalance(context.Background(), "test1", ""); err != nil && !strings.Contains(err.Error(), "Sub-account test1 does not exists") && !strings.Contains(err.Error(), "59510") {
		t.Error("Okx GetSubaccountFundingBalance() error", err)
	}
}

func TestHistoryOfSubaccountTransfer(t *testing.T) {
	t.Parallel()
	sharedtestvalues.SkipTestIfCredentialsUnset(t, ok)

	if _, err := ok.HistoryOfSubaccountTransfer(context.Background(), "", "0", "", time.Time{}, time.Time{}, 1); err != nil {
		t.Error("Okx HistoryOfSubaccountTransfer() error", err)
	}
}

func TestMasterAccountsManageTransfersBetweenSubaccounts(t *testing.T) {
	t.Parallel()
	sharedtestvalues.SkipTestIfCredentialsUnset(t, ok, canManipulateRealOrders)

	if _, err := ok.MasterAccountsManageTransfersBetweenSubaccounts(context.Background(), SubAccountAssetTransferParams{Currency: "BTC", Amount: 1200, From: 9, To: 9, FromSubAccount: "", ToSubAccount: "", LoanTransfer: true}); err != nil && !errors.Is(err, errInvalidSubaccount) {
		t.Error("Okx MasterAccountsManageTransfersBetweenSubaccounts() error", err)
	}
	if _, err := ok.MasterAccountsManageTransfersBetweenSubaccounts(context.Background(), SubAccountAssetTransferParams{Currency: "BTC", Amount: 1200, From: 8, To: 8, FromSubAccount: "", ToSubAccount: "", LoanTransfer: true}); err != nil && !errors.Is(err, errInvalidSubaccount) {
		t.Error("Okx MasterAccountsManageTransfersBetweenSubaccounts() error", err)
	}
	if _, err := ok.MasterAccountsManageTransfersBetweenSubaccounts(context.Background(), SubAccountAssetTransferParams{Currency: "BTC", Amount: 1200, From: 6, To: 6, FromSubAccount: "test1", ToSubAccount: "test2", LoanTransfer: true}); err != nil && !strings.Contains(err.Error(), "Sub-account test1 does not exists") {
		t.Error("Okx MasterAccountsManageTransfersBetweenSubaccounts() error", err)
	}
}

func TestSetPermissionOfTransferOut(t *testing.T) {
	t.Parallel()
	sharedtestvalues.SkipTestIfCredentialsUnset(t, ok)

	if _, err := ok.SetPermissionOfTransferOut(context.Background(), PermissionOfTransfer{SubAcct: "Test1"}); err != nil && !strings.Contains(err.Error(), "Sub-account does not exist") {
		t.Error("Okx SetPermissionOfTransferOut() error", err)
	}
}

func TestGetCustodyTradingSubaccountList(t *testing.T) {
	t.Parallel()
	sharedtestvalues.SkipTestIfCredentialsUnset(t, ok)

	if _, err := ok.GetCustodyTradingSubaccountList(context.Background(), ""); err != nil {
		t.Error("Okx GetCustodyTradingSubaccountList() error", err)
	}
}

const gridTradingPlaceOrder = `{"instId": "BTC-USD-SWAP","algoOrdType": "contract_grid","maxPx": "5000","minPx": "400","gridNum": "10","runType": "1","sz": "200", "direction": "long","lever": "2"}`

func TestPlaceGridAlgoOrder(t *testing.T) {
	t.Parallel()
	sharedtestvalues.SkipTestIfCredentialsUnset(t, ok, canManipulateRealOrders)

	var input GridAlgoOrder
	if err := json.Unmarshal([]byte(gridTradingPlaceOrder), &input); err != nil {
		t.Error("Okx Decerializing to GridALgoOrder error", err)
	}
	if _, err := ok.PlaceGridAlgoOrder(context.Background(), &input); err != nil {
		t.Error("Okx PlaceGridAlgoOrder() error", err)
	}
}

const gridOrderAmendAlgo = `{
    "algoId":"448965992920907776",
    "instId":"BTC-USDT",
    "slTriggerPx":"1200",
    "tpTriggerPx":""
}`

func TestAmendGridAlgoOrder(t *testing.T) {
	t.Parallel()
	sharedtestvalues.SkipTestIfCredentialsUnset(t, ok, canManipulateRealOrders)

	var input GridAlgoOrderAmend
	if err := json.Unmarshal([]byte(gridOrderAmendAlgo), &input); err != nil {
		t.Error("Okx Decerializing to GridAlgoOrderAmend error", err)
	}
	if _, err := ok.AmendGridAlgoOrder(context.Background(), input); err != nil {
		t.Error("Okx AmendGridAlgoOrder() error", err)
	}
}

const stopGridAlgoOrderJSON = `{"algoId":"198273485",	"instId":"BTC-USDT",	"stopType":"1",	"algoOrdType":"grid"}`

func TestStopGridAlgoOrder(t *testing.T) {
	t.Parallel()
	sharedtestvalues.SkipTestIfCredentialsUnset(t, ok, canManipulateRealOrders)

	var resp StopGridAlgoOrderRequest
	if err := json.Unmarshal([]byte(stopGridAlgoOrderJSON), &resp); err != nil {
		t.Error("error deserializing to StopGridAlgoOrder error", err)
	}
	if _, err := ok.StopGridAlgoOrder(context.Background(), []StopGridAlgoOrderRequest{
		resp,
	}); err != nil && !strings.Contains(err.Error(), "The strategy does not exist or has stopped") {
		t.Error("Okx StopGridAlgoOrder() error", err)
	}
}

func TestGetGridAlgoOrdersList(t *testing.T) {
	t.Parallel()
	sharedtestvalues.SkipTestIfCredentialsUnset(t, ok)

	if _, err := ok.GetGridAlgoOrdersList(context.Background(), "grid", "", "", "", "", "", 1); err != nil {
		t.Error("Okx GetGridAlgoOrdersList() error", err)
	}
}

func TestGetGridAlgoOrderHistory(t *testing.T) {
	t.Parallel()
	sharedtestvalues.SkipTestIfCredentialsUnset(t, ok)

	if _, err := ok.GetGridAlgoOrderHistory(context.Background(), "contract_grid", "", "", "", "", "", 1); err != nil {
		t.Error("Okx GetGridAlgoOrderHistory() error", err)
	}
}

func TestGetGridAlgoOrderDetails(t *testing.T) {
	t.Parallel()
	sharedtestvalues.SkipTestIfCredentialsUnset(t, ok)

	if _, err := ok.GetGridAlgoOrderDetails(context.Background(), "grid", ""); err != nil && !errors.Is(err, errMissingAlgoOrderID) {
		t.Errorf("Okx GetGridAlgoOrderDetails() expecting %v, but found %v error", errMissingAlgoOrderID, err)
	}
	if _, err := ok.GetGridAlgoOrderDetails(context.Background(), "grid", "7878"); err != nil && !strings.Contains(err.Error(), "Order does not exist") {
		t.Error("Okx GetGridAlgoOrderDetails() error", err)
	}
}

func TestGetGridAlgoSubOrders(t *testing.T) {
	t.Parallel()
	sharedtestvalues.SkipTestIfCredentialsUnset(t, ok)

	if _, err := ok.GetGridAlgoSubOrders(context.Background(), "", "", "", "", "", "", 2); err != nil && !errors.Is(err, errMissingAlgoOrderType) {
		t.Errorf("Okx GetGridAlgoSubOrders() expecting %v, but found %v", err, errMissingAlgoOrderType)
	}
	if _, err := ok.GetGridAlgoSubOrders(context.Background(), "grid", "", "", "", "", "", 2); err != nil && !errors.Is(err, errMissingAlgoOrderID) {
		t.Errorf("Okx GetGridAlgoSubOrders() expecting %v, but found %v", err, errMissingAlgoOrderID)
	}
	if _, err := ok.GetGridAlgoSubOrders(context.Background(), "grid", "1234", "", "", "", "", 2); err != nil && !errors.Is(err, errMissingSubOrderType) {
		t.Errorf("Okx GetGridAlgoSubOrders() expecting %v, but found %v", err, errMissingSubOrderType)
	}
	if _, err := ok.GetGridAlgoSubOrders(context.Background(), "grid", "1234", "live", "", "", "", 2); err != nil && !errors.Is(err, errMissingSubOrderType) {
		t.Errorf("Okx GetGridAlgoSubOrders() expecting %v, but found %v", err, errMissingSubOrderType)
	}
}

const spotGridAlgoOrderPosition = `{"adl": "1","algoId": "449327675342323712","avgPx": "29215.0142857142857149","cTime": "1653400065917","ccy": "USDT","imr": "2045.386","instId": "BTC-USDT-SWAP","instType": "SWAP","last": "29206.7","lever": "5","liqPx": "661.1684795867162","markPx": "29213.9","mgnMode": "cross","mgnRatio": "217.19370606167573","mmr": "40.907720000000005","notionalUsd": "10216.70307","pos": "35","posSide": "net","uTime": "1653400066938","upl": "1.674999999999818","uplRatio": "0.0008190504784478"}`

func TestGetGridAlgoOrderPositions(t *testing.T) {
	t.Parallel()
	sharedtestvalues.SkipTestIfCredentialsUnset(t, ok)

	var resp AlgoOrderPosition
	if err := json.Unmarshal([]byte(spotGridAlgoOrderPosition), &resp); err != nil {
		t.Error("Okx Decerializing to AlgoOrderPosition error", err)
	}
	if _, err := ok.GetGridAlgoOrderPositions(context.Background(), "", ""); err != nil && !errors.Is(err, errInvalidAlgoOrderType) {
		t.Errorf("Okx GetGridAlgoOrderPositions() expecting %v, but found %v", errInvalidAlgoOrderType, err)
	}
	if _, err := ok.GetGridAlgoOrderPositions(context.Background(), "contract_grid", ""); err != nil && !errors.Is(err, errMissingAlgoOrderID) {
		t.Errorf("Okx GetGridAlgoOrderPositions() expecting %v, but found %v", errMissingAlgoOrderID, err)
	}
	if _, err := ok.GetGridAlgoOrderPositions(context.Background(), "contract_grid", ""); err != nil && !errors.Is(err, errMissingAlgoOrderID) {
		t.Errorf("Okx GetGridAlgoOrderPositions() expecting %v, but found %v", errMissingAlgoOrderID, err)
	}
	if _, err := ok.GetGridAlgoOrderPositions(context.Background(), "contract_grid", "448965992920907776"); err != nil && !strings.Contains(err.Error(), "The strategy does not exist or has stopped") {
		t.Errorf("Okx GetGridAlgoOrderPositions() expecting %v, but found %v", errMissingAlgoOrderID, err)
	}
}

func TestSpotGridWithdrawProfit(t *testing.T) {
	t.Parallel()
	sharedtestvalues.SkipTestIfCredentialsUnset(t, ok, canManipulateRealOrders)

	if _, err := ok.SpotGridWithdrawProfit(context.Background(), ""); err != nil && !errors.Is(err, errMissingAlgoOrderID) {
		t.Errorf("Okx SpotGridWithdrawProfit() expecting %v, but found %v", errMissingAlgoOrderID, err)
	}
	if _, err := ok.SpotGridWithdrawProfit(context.Background(), "1234"); err != nil {
		t.Error("Okx SpotGridWithdrawProfit() error", err)
	}
}

func TestComputeMarginBalance(t *testing.T) {
	t.Parallel()
	sharedtestvalues.SkipTestIfCredentialsUnset(t, ok)

	if _, err := ok.ComputeMarginBalance(context.Background(), MarginBalanceParam{
		AlgoID: "123456",
		Type:   "other",
	}); err != nil && !errors.Is(err, errInvalidMarginTypeAdjust) {
		t.Errorf("%s ComputeMarginBalance() expected %v, but found %v", ok.Name, errInvalidMarginTypeAdjust, err)
	}
	if _, err := ok.ComputeMarginBalance(context.Background(), MarginBalanceParam{
		AlgoID: "123456",
		Type:   "add",
	}); err != nil && !strings.Contains(err.Error(), "The strategy does not exist or has stopped") {
		t.Errorf("%s ComputeMarginBalance() error %v", ok.Name, err)
	}
}

func TestAdjustMarginBalance(t *testing.T) {
	t.Parallel()
	sharedtestvalues.SkipTestIfCredentialsUnset(t, ok, canManipulateRealOrders)

	if _, err := ok.AdjustMarginBalance(context.Background(), MarginBalanceParam{
		AlgoID: "1234",
		Type:   "add",
		Amount: 12345,
	}); err != nil {
		t.Errorf("%s AdjustMarginBalance() error %v", ok.Name, err)
	}
}

const gridAIParamJSON = `{"algoOrdType": "grid","annualizedRate": "1.5849","ccy": "USDT","direction": "",	"duration": "7D","gridNum": "5","instId": "BTC-USDT","lever": "0","maxPx": "21373.3","minInvestment": "0.89557758",	"minPx": "15544.2",	"perMaxProfitRate": "0.0733865364573281","perMinProfitRate": "0.0561101403446263","runType": "1"}`

func TestGetGridAIParameter(t *testing.T) {
	t.Parallel()
	var response GridAIParameterResponse
	if err := json.Unmarshal([]byte(gridAIParamJSON), &response); err != nil {
		t.Errorf("%s error while deserializing to GridAIParameterResponse error %v", ok.Name, err)
	}
	if _, err := ok.GetGridAIParameter(context.Background(), "grid", "BTC-USDT", "", ""); err != nil {
		t.Errorf("%s GetGridAIParameter() error %v", ok.Name, err)
	}
}
func TestGetOffers(t *testing.T) {
	t.Parallel()
	sharedtestvalues.SkipTestIfCredentialsUnset(t, ok)

	if _, err := ok.GetOffers(context.Background(), "", "", ""); err != nil {
		t.Errorf("%s GetOffers() error %v", ok.Name, err)
	}
}

func TestPurchase(t *testing.T) {
	t.Parallel()
	sharedtestvalues.SkipTestIfCredentialsUnset(t, ok, canManipulateRealOrders)

	if _, err := ok.Purchase(context.Background(), PurchaseRequestParam{
		ProductID: "1234",
		InvestData: []PurchaseInvestDataItem{
			{
				Currency: "BTC",
				Amount:   100,
			},
			{
				Currency: "ETH",
				Amount:   100,
			},
		},
		Term: 30,
	}); err != nil {
		t.Errorf("%s Purchase() %v", ok.Name, err)
	}
}

func TestRedeem(t *testing.T) {
	t.Parallel()
	sharedtestvalues.SkipTestIfCredentialsUnset(t, ok, canManipulateRealOrders)

	if _, err := ok.Redeem(context.Background(), RedeemRequestParam{
		OrderID:          "754147",
		ProtocolType:     "defi",
		AllowEarlyRedeem: true,
	}); err != nil && !strings.Contains(err.Error(), "Order not found") {
		t.Errorf("%s Redeem() error %v", ok.Name, err)
	}
}

func TestCancelPurchaseOrRedemption(t *testing.T) {
	t.Parallel()
	sharedtestvalues.SkipTestIfCredentialsUnset(t, ok, canManipulateRealOrders)

	if _, err := ok.CancelPurchaseOrRedemption(context.Background(), CancelFundingParam{
		OrderID:      "754147",
		ProtocolType: "defi",
	}); err != nil && !strings.Contains(err.Error(), "Order not found") {
		t.Errorf("%s CancelPurchaseOrRedemption() error %v", ok.Name, err)
	}
}

func TestGetEarnActiveOrders(t *testing.T) {
	t.Parallel()
	sharedtestvalues.SkipTestIfCredentialsUnset(t, ok)

	if _, err := ok.GetEarnActiveOrders(context.Background(), "", "", "", ""); err != nil {
		t.Errorf("%s GetEarnActiveOrders() error %v", ok.Name, err)
	}
}

func TestGetFundingOrderHistory(t *testing.T) {
	t.Parallel()
	sharedtestvalues.SkipTestIfCredentialsUnset(t, ok)

	if _, err := ok.GetFundingOrderHistory(context.Background(), "", "", "", time.Time{}, time.Time{}, 1); err != nil {
		t.Errorf("%s GetFundingOrderHistory() error %v", ok.Name, err)
	}
}

func TestSystemStatusResponse(t *testing.T) {
	t.Parallel()
	if _, err := ok.SystemStatusResponse(context.Background(), "completed"); err != nil {
		t.Error("Okx SystemStatusResponse() error", err)
	}
}

/**********************************  Wrapper Functions **************************************/

func TestFetchTradablePairs(t *testing.T) {
	t.Parallel()
	if _, err := ok.FetchTradablePairs(context.Background(), asset.Options); err != nil {
		t.Error("Okx FetchTradablePairs() error", err)
	}
}

func TestUpdateTradablePairs(t *testing.T) {
	t.Parallel()
	if err := ok.UpdateTradablePairs(context.Background(), true); err != nil {
		t.Error("Okx UpdateTradablePairs() error", err)
	}
}

func TestUpdateOrderExecutionLimits(t *testing.T) {
	t.Parallel()

	type limitTest struct {
		pair currency.Pair
		step float64
		min  float64
	}

	tests := map[asset.Item][]limitTest{
		asset.Spot: {
			{currency.NewPair(currency.ETH, currency.USDT), 0.01, 0.0001},
			{currency.NewPair(currency.BTC, currency.USDT), 0.1, 0.00001},
		},
		asset.Margin: {
			{currency.NewPair(currency.ETH, currency.USDT), 0.01, 0.0001},
			{currency.NewPair(currency.ETH, currency.BTC), 0.00001, 0.0001},
		},
	}

	for _, a := range []asset.Item{asset.PerpetualSwap, asset.Futures, asset.Options} {
		pairs, err := ok.FetchTradablePairs(context.Background(), a)
		if err != nil {
			t.Errorf("Error fetching dated %s pairs for test: %v", a, err)
		}
		stepIncr := 0.1
		if a == asset.Options {
			stepIncr = 0.0005
		}

		tests[a] = []limitTest{{pairs[0], stepIncr, 1}}
	}

	for _, a := range ok.GetAssetTypes(false) {
		if err := ok.UpdateOrderExecutionLimits(context.Background(), a); err != nil {
			t.Error("Okx UpdateOrderExecutionLimits() error", err)
			continue
		}

		for _, tt := range tests[a] {
			limits, err := ok.GetOrderExecutionLimits(a, tt.pair)
			if err != nil {
				t.Errorf("Okx GetOrderExecutionLimits() error during TestUpdateOrderExecutionLimits; Asset: %s Pair: %s Err: %v", a, tt.pair, err)
				continue
			}

			if got := limits.PriceStepIncrementSize; got != tt.step {
				t.Errorf("Okx UpdateOrderExecutionLimits wrong PriceStepIncrementSize; Asset: %s Pair: %s Expected: %v Got: %v", a, tt.pair, tt.step, got)
			}

			if got := limits.MinimumBaseAmount; got != tt.min {
				t.Errorf("Okx UpdateOrderExecutionLimits wrong MinAmount; Pair: %s Expected: %v Got: %v", tt.pair, tt.min, got)
			}
		}
	}
}

func TestUpdateTicker(t *testing.T) {
	t.Parallel()
	if _, err := ok.UpdateTicker(context.Background(), currency.NewPair(currency.BTC, currency.USDT), asset.Spot); err != nil {
		t.Error("Okx UpdateTicker() error", err)
	}
}

func TestUpdateTickers(t *testing.T) {
	t.Parallel()
	if err := ok.UpdateTickers(context.Background(), asset.Spot); err != nil {
		t.Error("Okx UpdateTicker() error", err)
	}
}

func TestFetchTicker(t *testing.T) {
	t.Parallel()
	_, err := ok.FetchTicker(context.Background(), currency.NewPair(currency.BTC, currency.NewCode("USDT-SWAP")), asset.PerpetualSwap)
	if err != nil {
		t.Error("Okx FetchTicker() error", err)
	}
	if _, err = ok.FetchTicker(context.Background(), currency.NewPair(currency.BTC, currency.USDT), asset.Spot); err != nil {
		t.Error("Okx FetchTicker() error", err)
	}
}

func TestFetchOrderbook(t *testing.T) {
	t.Parallel()
	if _, err := ok.FetchOrderbook(context.Background(), currency.NewPair(currency.BTC, currency.USDT), asset.Spot); err != nil {
		t.Error("Okx FetchOrderbook() error", err)
	}
}

func TestUpdateOrderbook(t *testing.T) {
	t.Parallel()
	if _, err := ok.UpdateOrderbook(context.Background(), currency.NewPair(currency.BTC, currency.NewCode("USDT-SWAP")), asset.Spot); err != nil {
		t.Error("Okx UpdateOrderbook() error", err)
	}
}

func TestUpdateAccountInfo(t *testing.T) {
	t.Parallel()
	sharedtestvalues.SkipTestIfCredentialsUnset(t, ok)

	if _, err := ok.UpdateAccountInfo(context.Background(), asset.Spot); err != nil {
		t.Error("Okx UpdateAccountInfo() error", err)
	}
}

func TestFetchAccountInfo(t *testing.T) {
	t.Parallel()
	sharedtestvalues.SkipTestIfCredentialsUnset(t, ok)

	if _, err := ok.FetchAccountInfo(context.Background(), asset.Spot); err != nil {
		t.Error("Okx FetchAccountInfo() error", err)
	}
}

func TestGetAccountFundingHistory(t *testing.T) {
	t.Parallel()
	sharedtestvalues.SkipTestIfCredentialsUnset(t, ok)

	if _, err := ok.GetAccountFundingHistory(context.Background()); err != nil {
		t.Error("Okx GetFundingHistory() error", err)
	}
}

func TestGetWithdrawalsHistory(t *testing.T) {
	t.Parallel()
	sharedtestvalues.SkipTestIfCredentialsUnset(t, ok)

	if _, err := ok.GetWithdrawalsHistory(context.Background(), currency.BTC, asset.Spot); err != nil {
		t.Error("Okx GetWithdrawalsHistory() error", err)
	}
}

func TestGetRecentTrades(t *testing.T) {
	t.Parallel()
	if _, err := ok.GetRecentTrades(context.Background(), currency.NewPair(currency.BTC, currency.USDT), asset.PerpetualSwap); err != nil {
		t.Error("Okx GetRecentTrades() error", err)
	}
}

func TestSubmitOrder(t *testing.T) {
	t.Parallel()
	sharedtestvalues.SkipTestIfCredentialsUnset(t, ok, canManipulateRealOrders)

	var resp WsPlaceOrderInput
	err := json.Unmarshal([]byte(placeOrderArgs), &resp)
	if err != nil {
		t.Fatal(err)
	}
	if len(resp.Arguments) == 0 {
		t.Error("order not found")
	}
	var orderSubmission = &order.Submit{
		Pair: currency.Pair{
			Base:  currency.LTC,
			Quote: currency.BTC,
		},
		Exchange:  ok.Name,
		Side:      order.Buy,
		Type:      order.Limit,
		Price:     1,
		Amount:    1000000000,
		ClientID:  "yeneOrder",
		AssetType: asset.Spot,
	}
	_, err = ok.SubmitOrder(context.Background(), orderSubmission)
	if err != nil {
		t.Error("Okx SubmitOrder() error", err)
	}
}

func TestCancelOrder(t *testing.T) {
	t.Parallel()
	sharedtestvalues.SkipTestIfCredentialsUnset(t, ok, canManipulateRealOrders)

	var orderCancellation = &order.Cancel{
		OrderID:       "1",
		WalletAddress: core.BitcoinDonationAddress,
		AccountID:     "1",
		Pair:          currency.NewPair(currency.LTC, currency.BTC),
		AssetType:     asset.Spot,
	}
	if err := ok.CancelOrder(context.Background(), orderCancellation); err != nil {
		t.Error(err)
	}
}

func TestCancelBatchOrders(t *testing.T) {
	t.Parallel()
	sharedtestvalues.SkipTestIfCredentialsUnset(t, ok, canManipulateRealOrders)

	var orderCancellationParams = []order.Cancel{
		{
			OrderID:       "1",
			WalletAddress: core.BitcoinDonationAddress,
			AccountID:     "1",
			Pair:          currency.NewPair(currency.LTC, currency.BTC),
			AssetType:     asset.Spot,
		},
		{
			OrderID:       "1",
			WalletAddress: core.BitcoinDonationAddress,
			AccountID:     "1",
			Pair:          currency.NewPair(currency.LTC, currency.BTC),
			AssetType:     asset.PerpetualSwap,
		},
	}
	_, err := ok.CancelBatchOrders(context.Background(), orderCancellationParams)
	if err != nil && !strings.Contains(err.Error(), "order does not exist.") {
		t.Error("Okx CancelBatchOrders() error", err)
	}
}

func TestCancelAllOrders(t *testing.T) {
	t.Parallel()
	sharedtestvalues.SkipTestIfCredentialsUnset(t, ok, canManipulateRealOrders)

	if _, err := ok.CancelAllOrders(context.Background(), &order.Cancel{}); err != nil {
		t.Errorf("%s CancelAllOrders() error: %v", ok.Name, err)
	}
}

func TestModifyOrder(t *testing.T) {
	t.Parallel()
	sharedtestvalues.SkipTestIfCredentialsUnset(t, ok, canManipulateRealOrders)

	_, err := ok.ModifyOrder(context.Background(),
		&order.Modify{
			AssetType: asset.Spot,
			Pair:      currency.NewPair(currency.LTC, currency.BTC),
			OrderID:   "1234",
			Price:     123456.44,
			Amount:    123,
		})
	if err != nil {
		t.Errorf("Okx ModifyOrder() error %v", err)
	}
}

func TestGetOrderInfo(t *testing.T) {
	t.Parallel()
	sharedtestvalues.SkipTestIfCredentialsUnset(t, ok)

	enabled, err := ok.GetEnabledPairs(asset.Spot)
	if err != nil {
		t.Error("couldn't find enabled tradable pairs")
	}
	if len(enabled) == 0 {
		t.SkipNow()
	}
	_, err = ok.GetOrderInfo(context.Background(),
		"123", enabled[0], asset.Futures)
	if err != nil && !strings.Contains(err.Error(), "Order does not exist") {
		t.Errorf("Okx GetOrderInfo() expecting %s, but found %v", "Order does not exist", err)
	}
}

func TestGetDepositAddress(t *testing.T) {
	t.Parallel()
	sharedtestvalues.SkipTestIfCredentialsUnset(t, ok)

	if _, err := ok.GetDepositAddress(context.Background(), currency.BTC, "", ""); err != nil && !errors.Is(err, errDepositAddressNotFound) {
		t.Error("Okx GetDepositAddress() error", err)
	}
}

func TestWithdraw(t *testing.T) {
	t.Parallel()
	sharedtestvalues.SkipTestIfCredentialsUnset(t, ok, canManipulateRealOrders)

	withdrawCryptoRequest := withdraw.Request{
		Exchange: ok.Name,
		Amount:   0.00000000001,
		Currency: currency.BTC,
		Crypto: withdraw.CryptoRequest{
			Address: core.BitcoinDonationAddress,
		},
	}
	if _, err := ok.WithdrawCryptocurrencyFunds(context.Background(), &withdrawCryptoRequest); err != nil {
		t.Error("Okx WithdrawCryptoCurrencyFunds() error", err)
	}
}

func TestGetPairFromInstrumentID(t *testing.T) {
	t.Parallel()
	instruments := []string{
		"BTC-USDT",
		"BTC-USDT-SWAP",
		"BTC-USDT-ER33234",
	}
	if _, err := ok.GetPairFromInstrumentID(instruments[0]); err != nil {
		t.Error("Okx GetPairFromInstrumentID() error", err)
	}
	if _, ere := ok.GetPairFromInstrumentID(instruments[1]); ere != nil {
		t.Error("Okx GetPairFromInstrumentID() error", ere)
	}
	if _, erf := ok.GetPairFromInstrumentID(instruments[2]); erf != nil {
		t.Error("Okx GetPairFromInstrumentID() error", erf)
	}
}

func TestGetActiveOrders(t *testing.T) {
	t.Parallel()
	sharedtestvalues.SkipTestIfCredentialsUnset(t, ok)

	pair, err := currency.NewPairFromString("BTC-USD")
	if err != nil {
		t.Error(err)
	}
	var getOrdersRequest = order.MultiOrderRequest{
		Type:      order.Limit,
		Pairs:     currency.Pairs{pair, currency.NewPair(currency.USDT, currency.USD), currency.NewPair(currency.USD, currency.LTC)},
		AssetType: asset.Spot,
		Side:      order.Buy,
	}
	if _, err := ok.GetActiveOrders(context.Background(), &getOrdersRequest); err != nil {
		t.Error("Okx GetActiveOrders() error", err)
	}
}

func TestGetOrderHistory(t *testing.T) {
	t.Parallel()
	sharedtestvalues.SkipTestIfCredentialsUnset(t, ok)

	var getOrdersRequest = order.MultiOrderRequest{
		Type:      order.AnyType,
		AssetType: asset.Spot,
		Side:      order.Buy,
	}
	_, err := ok.GetOrderHistory(context.Background(), &getOrdersRequest)
	if err == nil {
		t.Errorf("Okx GetOrderHistory() Expected: %v. received nil", err)
	} else if err != nil && !errors.Is(err, errMissingAtLeast1CurrencyPair) {
		t.Errorf("Okx GetOrderHistory() Expected: %v, but found %v", errMissingAtLeast1CurrencyPair, err)
	}
	getOrdersRequest.Pairs = []currency.Pair{
		currency.NewPair(currency.LTC,
			currency.BTC)}
	if _, err := ok.GetOrderHistory(context.Background(), &getOrdersRequest); err != nil {
		t.Error("Okx GetOrderHistory() error", err)
	}
}
func TestGetFeeByType(t *testing.T) {
	t.Parallel()
	sharedtestvalues.SkipTestIfCredentialsUnset(t, ok)

	if _, err := ok.GetFeeByType(context.Background(), &exchange.FeeBuilder{
		Amount:  1,
		FeeType: exchange.CryptocurrencyTradeFee,
		Pair: currency.NewPairWithDelimiter(currency.BTC.String(),
			currency.USDT.String(),
			"-"),
		PurchasePrice:       1,
		FiatCurrency:        currency.USD,
		BankTransactionType: exchange.WireTransfer,
	}); err != nil {
		t.Errorf("%s GetFeeByType() error %v", ok.Name, err)
	}
}

func TestValidateAPICredentials(t *testing.T) {
	t.Parallel()
	sharedtestvalues.SkipTestIfCredentialsUnset(t, ok)

	if err := ok.ValidateAPICredentials(context.Background(), asset.Spot); err != nil {
		t.Errorf("%s ValidateAPICredentials() error %v", ok.Name, err)
	}
}

func TestGetHistoricCandles(t *testing.T) {
	t.Parallel()
	pair := currency.NewPair(currency.BTC, currency.USDT)
	startTime := time.Date(2021, 2, 1, 0, 0, 0, 0, time.UTC)
	endTime := startTime.AddDate(0, 0, 100)
	_, err := ok.GetHistoricCandles(context.Background(), pair, asset.Spot, kline.OneDay, startTime, endTime)
	if err != nil {
		t.Fatal(err)
	}

	_, err = ok.GetHistoricCandles(context.Background(), pair, asset.Spot, kline.Interval(time.Hour*4), startTime, endTime)
	if !errors.Is(err, kline.ErrRequestExceedsExchangeLimits) {
		t.Errorf("received: '%v' but expected: '%v'", err, kline.ErrRequestExceedsExchangeLimits)
	}
}

func TestGetHistoricCandlesExtended(t *testing.T) {
	t.Parallel()
	currencyPair := currency.NewPair(currency.BTC, currency.USDT)
	_, err := ok.GetHistoricCandlesExtended(context.Background(), currencyPair, asset.Spot, kline.OneMin, time.Now().Add(-time.Hour), time.Now())
	if err != nil {
		t.Errorf("%s GetHistoricCandlesExtended() error: %v", ok.Name, err)
	}
}

const wsInstrumentPushData = `{"arg": {"channel": "instruments","instType": "FUTURES"},"data": [{"instType": "FUTURES","instId": "BTC-USD-191115","uly": "BTC-USD","category": "1","baseCcy": "","quoteCcy": "","settleCcy": "BTC","ctVal": "10","ctMult": "1","ctValCcy": "USD","optType": "","stk": "","listTime": "","expTime": "","tickSz": "0.01","lotSz": "1","minSz": "1","ctType": "linear","alias": "this_week","state": "live","maxLmtSz":"10000","maxMktSz":"99999","maxTwapSz":"99999","maxIcebergSz":"99999","maxTriggerSz":"9999","maxStopSz":"9999"}]}`

func TestWSInstruments(t *testing.T) {
	t.Parallel()
	if err := ok.WsHandleData([]byte(wsInstrumentPushData)); err != nil {
		t.Errorf("%s Websocket Instruments Push Data error %v", ok.Name, err)
	}
}

var tickerChannelPushData = `{"arg": {"channel": "tickers","instId": "%v"},"data": [{"instType": "SWAP","instId": "%v","last": "9999.99","lastSz": "0.1","askPx": "9999.99","askSz": "11","bidPx": "8888.88","bidSz": "5","open24h": "9000","high24h": "10000","low24h": "8888.88","volCcy24h": "2222","vol24h": "2222","sodUtc0": "2222","sodUtc8": "2222","ts": "1597026383085"}]}`

func TestTickerChannel(t *testing.T) {
	t.Parallel()
	curr := ok.CurrencyPairs.Pairs[asset.PerpetualSwap].Enabled[0]
	if err := ok.WsHandleData([]byte(fmt.Sprintf(tickerChannelPushData, curr, curr))); err != nil {
		t.Error("Okx TickerChannel push data error", err)
	}
}

const openInterestChannelPushData = `{"arg": {"channel": "open-interest","instId": "LTC-USD-SWAP"},"data": [{"instType": "SWAP","instId": "LTC-USD-SWAP","oi": "5000","oiCcy": "555.55","ts": "1597026383085"}]}`

func TestOpenInterestPushData(t *testing.T) {
	t.Parallel()
	if err := ok.WsHandleData([]byte(openInterestChannelPushData)); err != nil {
		t.Error("Okx Open Interest Push Data error", err)
	}
}

var candlesticksPushData = `{"arg": {"channel": "candle1D","instId": "%v"},"data": [["1597026383085","8533.02","8553.74","8527.17","8548.26","45247","529.5858061"]]}`

func TestCandlestickPushData(t *testing.T) {
	t.Parallel()
	if err := ok.WsHandleData([]byte(fmt.Sprintf(candlesticksPushData, ok.CurrencyPairs.Pairs[asset.Futures].Enabled[0]))); err != nil {
		t.Error("Okx Candlestick Push Data error", err)
	}
}

const tradePushDataJSON = `{"arg": {"channel": "trades","instId": "BTC-USDT"},"data": [{"instId": "BTC-USDT","tradeId": "130639474","px": "42219.9","sz": "0.12060306","side": "buy","ts": "1630048897897"}]}`

func TestTradePushData(t *testing.T) {
	t.Parallel()
	if err := ok.WsHandleData([]byte(tradePushDataJSON)); err != nil {
		t.Error("Okx Trade Push Data error", err)
	}
}

const estimatedDeliveryAndExercisePricePushDataJSON = `{"arg": {"args": "estimated-price","instType": "FUTURES","uly": "BTC-USD"},"data": [{"instType": "FUTURES","instId": "BTC-USD-170310","settlePx": "200","ts": "1597026383085"}]}`

func TestEstimatedDeliveryAndExercisePricePushData(t *testing.T) {
	t.Parallel()
	if err := ok.WsHandleData([]byte(estimatedDeliveryAndExercisePricePushDataJSON)); err != nil {
		t.Error("Okx Estimated Delivery and Exercise Price Push Data error", err)
	}
}

const markPricePushData = `{"arg": {"channel": "mark-price","instId": "LTC-USD-190628"},"data": [{"instType": "FUTURES","instId": "LTC-USD-190628","markPx": "0.1","ts": "1597026383085"}]}`

func TestMarkPricePushData(t *testing.T) {
	t.Parallel()
	if err := ok.WsHandleData([]byte(markPricePushData)); err != nil {
		t.Error("Okx Mark Price Push Data error", err)
	}
}

const markPriceCandlestickPushData = `{"arg": {"channel": "mark-price-candle1D","instId": "BTC-USD-190628"},"data": [["1597026383085", "3.721", "3.743", "3.677", "3.708"],["1597026383085", "3.731", "3.799", "3.494", "3.72"]]}`

func TestMarkPriceCandlestickPushData(t *testing.T) {
	t.Parallel()
	if err := ok.WsHandleData([]byte(markPriceCandlestickPushData)); err != nil {
		t.Error("Okx Mark Price Candlestick Push Data error", err)
	}
}

const priceLimitPushDataJSON = `{    "arg": {        "channel": "price-limit",        "instId": "LTC-USD-190628"    },    "data": [{        "instId": "LTC-USD-190628",        "buyLmt": "200",        "sellLmt": "300",        "ts": "1597026383085"    }]}`

func TestPriceLimitPushData(t *testing.T) {
	t.Parallel()
	if err := ok.WsHandleData([]byte(priceLimitPushDataJSON)); err != nil {
		t.Error("Okx Price Limit Push Data error", err)
	}
}

const testSnapshotOrderbookPushData = `{"arg":{"channel":"books","instId":"BTC-USDT"},"action":"snapshot","data":[{"asks":[["0.07026","5","0","1"],["0.07027","765","0","3"],["0.07028","110","0","1"],["0.0703","1264","0","1"],["0.07034","280","0","1"],["0.07035","2255","0","1"],["0.07036","28","0","1"],["0.07037","63","0","1"],["0.07039","137","0","2"],["0.0704","48","0","1"],["0.07041","32","0","1"],["0.07043","3985","0","1"],["0.07057","257","0","1"],["0.07058","7870","0","1"],["0.07059","161","0","1"],["0.07061","4539","0","1"],["0.07068","1438","0","3"],["0.07088","3162","0","1"],["0.07104","99","0","1"],["0.07108","5018","0","1"],["0.07115","1540","0","1"],["0.07129","5080","0","1"],["0.07145","1512","0","1"],["0.0715","5016","0","1"],["0.07171","5026","0","1"],["0.07192","5062","0","1"],["0.07197","1517","0","1"],["0.0726","1511","0","1"],["0.07314","10376","0","1"],["0.07354","1","0","1"],["0.07466","10277","0","1"],["0.07626","269","0","1"],["0.07636","269","0","1"],["0.0809","1","0","1"],["0.08899","1","0","1"],["0.09789","1","0","1"],["0.10768","1","0","1"]],"bids":[["0.07014","56","0","2"],["0.07011","608","0","1"],["0.07009","110","0","1"],["0.07006","1264","0","1"],["0.07004","2347","0","3"],["0.07003","279","0","1"],["0.07001","52","0","1"],["0.06997","91","0","1"],["0.06996","4242","0","2"],["0.06995","486","0","1"],["0.06992","161","0","1"],["0.06991","63","0","1"],["0.06988","7518","0","1"],["0.06976","186","0","1"],["0.06975","71","0","1"],["0.06973","1086","0","1"],["0.06961","513","0","2"],["0.06959","4603","0","1"],["0.0695","186","0","1"],["0.06946","3043","0","1"],["0.06939","103","0","1"],["0.0693","5053","0","1"],["0.06909","5039","0","1"],["0.06888","5037","0","1"],["0.06886","1526","0","1"],["0.06867","5008","0","1"],["0.06846","5065","0","1"],["0.06826","1572","0","1"],["0.06801","1565","0","1"],["0.06748","67","0","1"],["0.0674","111","0","1"],["0.0672","10038","0","1"],["0.06652","1","0","1"],["0.06625","1526","0","1"],["0.06619","10924","0","1"],["0.05986","1","0","1"],["0.05387","1","0","1"],["0.04848","1","0","1"],["0.04363","1","0","1"]],"ts":"1659792392540","checksum":-1462286744}]}`
const updateOrderBookPushDataJSON = `{"arg":{"channel":"books","instId":"BTC-USDT"},"action":"update","data":[{"asks":[["0.07026","5","0","1"],["0.07027","765","0","3"],["0.07028","110","0","1"],["0.0703","1264","0","1"],["0.07034","280","0","1"],["0.07035","2255","0","1"],["0.07036","28","0","1"],["0.07037","63","0","1"],["0.07039","137","0","2"],["0.0704","48","0","1"],["0.07041","32","0","1"],["0.07043","3985","0","1"],["0.07057","257","0","1"],["0.07058","7870","0","1"],["0.07059","161","0","1"],["0.07061","4539","0","1"],["0.07068","1438","0","3"],["0.07088","3162","0","1"],["0.07104","99","0","1"],["0.07108","5018","0","1"],["0.07115","1540","0","1"],["0.07129","5080","0","1"],["0.07145","1512","0","1"],["0.0715","5016","0","1"],["0.07171","5026","0","1"],["0.07192","5062","0","1"],["0.07197","1517","0","1"],["0.0726","1511","0","1"],["0.07314","10376","0","1"],["0.07354","1","0","1"],["0.07466","10277","0","1"],["0.07626","269","0","1"],["0.07636","269","0","1"],["0.0809","1","0","1"],["0.08899","1","0","1"],["0.09789","1","0","1"],["0.10768","1","0","1"]],"bids":[["0.07014","56","0","2"],["0.07011","608","0","1"],["0.07009","110","0","1"],["0.07006","1264","0","1"],["0.07004","2347","0","3"],["0.07003","279","0","1"],["0.07001","52","0","1"],["0.06997","91","0","1"],["0.06996","4242","0","2"],["0.06995","486","0","1"],["0.06992","161","0","1"],["0.06991","63","0","1"],["0.06988","7518","0","1"],["0.06976","186","0","1"],["0.06975","71","0","1"],["0.06973","1086","0","1"],["0.06961","513","0","2"],["0.06959","4603","0","1"],["0.0695","186","0","1"],["0.06946","3043","0","1"],["0.06939","103","0","1"],["0.0693","5053","0","1"],["0.06909","5039","0","1"],["0.06888","5037","0","1"],["0.06886","1526","0","1"],["0.06867","5008","0","1"],["0.06846","5065","0","1"],["0.06826","1572","0","1"],["0.06801","1565","0","1"],["0.06748","67","0","1"],["0.0674","111","0","1"],["0.0672","10038","0","1"],["0.06652","1","0","1"],["0.06625","1526","0","1"],["0.06619","10924","0","1"],["0.05986","1","0","1"],["0.05387","1","0","1"],["0.04848","1","0","1"],["0.04363","1","0","1"]],"ts":"1659792392540","checksum":-1462286744}]}`

func TestSnapshotAndUpdateOrderBookPushData(t *testing.T) {
	t.Parallel()
	if err := ok.WsHandleData([]byte(testSnapshotOrderbookPushData)); err != nil {
		t.Error("Okx Snapshot order book push data error", err)
	}
	if err := ok.WsHandleData([]byte(updateOrderBookPushDataJSON)); err != nil {
		t.Error("Okx Update Order Book Push Data error", err)
	}
}

var snapshotOrderBookPushData = `{"arg":{"channel":"books","instId":"%v"},"action":"snapshot","data":[{"asks":[["0.07026","5","0","1"],["0.07027","765","0","3"],["0.07028","110","0","1"],["0.0703","1264","0","1"],["0.07034","280","0","1"],["0.07035","2255","0","1"],["0.07036","28","0","1"],["0.07037","63","0","1"],["0.07039","137","0","2"],["0.0704","48","0","1"],["0.07041","32","0","1"],["0.07043","3985","0","1"],["0.07057","257","0","1"],["0.07058","7870","0","1"],["0.07059","161","0","1"],["0.07061","4539","0","1"],["0.07068","1438","0","3"],["0.07088","3162","0","1"],["0.07104","99","0","1"],["0.07108","5018","0","1"],["0.07115","1540","0","1"],["0.07129","5080","0","1"],["0.07145","1512","0","1"],["0.0715","5016","0","1"],["0.07171","5026","0","1"],["0.07192","5062","0","1"],["0.07197","1517","0","1"],["0.0726","1511","0","1"],["0.07314","10376","0","1"],["0.07354","1","0","1"],["0.07466","10277","0","1"],["0.07626","269","0","1"],["0.07636","269","0","1"],["0.0809","1","0","1"],["0.08899","1","0","1"],["0.09789","1","0","1"],["0.10768","1","0","1"]],"bids":[["0.07014","56","0","2"],["0.07011","608","0","1"],["0.07009","110","0","1"],["0.07006","1264","0","1"],["0.07004","2347","0","3"],["0.07003","279","0","1"],["0.07001","52","0","1"],["0.06997","91","0","1"],["0.06996","4242","0","2"],["0.06995","486","0","1"],["0.06992","161","0","1"],["0.06991","63","0","1"],["0.06988","7518","0","1"],["0.06976","186","0","1"],["0.06975","71","0","1"],["0.06973","1086","0","1"],["0.06961","513","0","2"],["0.06959","4603","0","1"],["0.0695","186","0","1"],["0.06946","3043","0","1"],["0.06939","103","0","1"],["0.0693","5053","0","1"],["0.06909","5039","0","1"],["0.06888","5037","0","1"],["0.06886","1526","0","1"],["0.06867","5008","0","1"],["0.06846","5065","0","1"],["0.06826","1572","0","1"],["0.06801","1565","0","1"],["0.06748","67","0","1"],["0.0674","111","0","1"],["0.0672","10038","0","1"],["0.06652","1","0","1"],["0.06625","1526","0","1"],["0.06619","10924","0","1"],["0.05986","1","0","1"],["0.05387","1","0","1"],["0.04848","1","0","1"],["0.04363","1","0","1"]],"ts":"1659792392540","checksum":-1462286744}]}`

func TestSnapshotPushData(t *testing.T) {
	t.Parallel()
	err := ok.WsHandleData([]byte(fmt.Sprintf(snapshotOrderBookPushData, ok.CurrencyPairs.Pairs[asset.Futures].Enabled[0])))
	if err != nil {
		t.Error("Okx Snapshot order book push data error", err)
	}
}

const calculateOrderbookChecksumUpdateorderbookJSON = `{"Bids":[{"Amount":56,"Price":0.07014,"ID":0,"Period":0,"LiquidationOrders":0,"OrderCount":0},{"Amount":608,"Price":0.07011,"ID":0,"Period":0,"LiquidationOrders":0,"OrderCount":0},{"Amount":110,"Price":0.07009,"ID":0,"Period":0,"LiquidationOrders":0,"OrderCount":0},{"Amount":1264,"Price":0.07006,"ID":0,"Period":0,"LiquidationOrders":0,"OrderCount":0},{"Amount":2347,"Price":0.07004,"ID":0,"Period":0,"LiquidationOrders":0,"OrderCount":0},{"Amount":279,"Price":0.07003,"ID":0,"Period":0,"LiquidationOrders":0,"OrderCount":0},{"Amount":52,"Price":0.07001,"ID":0,"Period":0,"LiquidationOrders":0,"OrderCount":0},{"Amount":91,"Price":0.06997,"ID":0,"Period":0,"LiquidationOrders":0,"OrderCount":0},{"Amount":4242,"Price":0.06996,"ID":0,"Period":0,"LiquidationOrders":0,"OrderCount":0},{"Amount":486,"Price":0.06995,"ID":0,"Period":0,"LiquidationOrders":0,"OrderCount":0},{"Amount":161,"Price":0.06992,"ID":0,"Period":0,"LiquidationOrders":0,"OrderCount":0},{"Amount":63,"Price":0.06991,"ID":0,"Period":0,"LiquidationOrders":0,
"OrderCount":0},{"Amount":7518,"Price":0.06988,"ID":0,"Period":0,"LiquidationOrders":0,"OrderCount":0},{"Amount":186,"Price":0.06976,"ID":0,"Period":0,"LiquidationOrders":0,"OrderCount":0},{"Amount":71,"Price":0.06975,"ID":0,"Period":0,"LiquidationOrders":0,"OrderCount":0},{"Amount":1086,"Price":0.06973,"ID":0,"Period":0,"LiquidationOrders":0,"OrderCount":0},{"Amount":513,"Price":0.06961,"ID":0,"Period":0,"LiquidationOrders":0,"OrderCount":0},{"Amount":4603,"Price":0.06959,"ID":0,"Period":0,"LiquidationOrders":0,"OrderCount":0},{"Amount":186,"Price":0.0695,"ID":0,"Period":0,"LiquidationOrders":0,"OrderCount":0},{"Amount":3043,"Price":0.06946,"ID":0,"Period":0,"LiquidationOrders":0,"OrderCount":0},{"Amount":103,"Price":0.06939,"ID":0,"Period":0,"LiquidationOrders":0,"OrderCount":0},{"Amount":5053,"Price":0.0693,"ID":0,"Period":0,"LiquidationOrders":0,"OrderCount":0},{"Amount":5039,"Price":0.06909,"ID":0,"Period":0,"LiquidationOrders":0,"OrderCount":0},{"Amount":5037,"Price":0.06888,"ID":0,"Period":0,"LiquidationOrders":0,"OrderCount":0},{"Amount":1526,"Price":0.06886,"ID":0,"Period":0,"LiquidationOrders":0,"OrderCount":0},{"Amount":5008,"Price":0.06867,"ID":0,"Period":0,"LiquidationOrders":0,"OrderCount":0},{"Amount":5065,"Price":0.06846,"ID":0,"Period":0,"LiquidationOrders":0,"OrderCount":0},{"Amount":1572,"Price":0.06826,"ID":0,"Period":0,"LiquidationOrders":0,"OrderCount":0},{"Amount":1565,"Price":0.06801,"ID":0,"Period":0,"LiquidationOrders":0,"OrderCount":0},{"Amount":67,"Price":0.06748,"ID":0,"Period":0,"LiquidationOrders":0,"OrderCount":0},{"Amount":111,"Price":0.0674,"ID":0,"Period":0,"LiquidationOrders":0,"OrderCount":0},{"Amount":10038,"Price":0.0672,"ID":0,"Period":0,"LiquidationOrders":0,"OrderCount":0},{"Amount":1,"Price":0.06652,"ID":0,"Period":0,"LiquidationOrders":0,"OrderCount":0},{"Amount":1526,"Price":0.06625,"ID":0,"Period":0,"LiquidationOrders":0,"OrderCount":0},{"Amount":10924,"Price":0.06619,"ID":0,"Period":0,"LiquidationOrders":0,"OrderCount":0},{"Amount":1,"Price":0.05986,"ID":0,"Period":0,"LiquidationOrders":0,"OrderCount":0},{"Amount":1,"Price":0.05387,"ID":0,"Period":0,"LiquidationOrders":0,"OrderCount":0},{"Amount":1,"Price":0.04848,"ID":0,"Period":0,"LiquidationOrders":0,"OrderCount":0},{"Amount":1,"Price":0.04363,"ID":0,"Period":0,"LiquidationOrders":0,"OrderCount":0}],"Asks":[{"Amount":5,"Price":0.07026,"ID":0,"Period":0,"LiquidationOrders":0,"OrderCount":0},{"Amount":765,"Price":0.07027,"ID":0,"Period":0,"LiquidationOrders":0,"OrderCount":0},{"Amount":110,"Price":0.07028,"ID":0,"Period":0,"LiquidationOrders":0,"OrderCount":0},{"Amount":1264,"Price":0.0703,"ID":0,"Period":0,"LiquidationOrders":0,"OrderCount":0},{"Amount":280,"Price":0.07034,"ID":0,"Period":0,"LiquidationOrders":0,"OrderCount":0},{"Amount":2255,"Price":0.07035,"ID":0,"Period":0,"LiquidationOrders":0,"OrderCount":0},{"Amount":28,"Price":0.07036,"ID":0,"Period":0,"LiquidationOrders":0,"OrderCount":0},{"Amount":63,"Price":0.07037,"ID":0,"Period":0,"LiquidationOrders":0,"OrderCount":0},{"Amount":137,"Price":0.07039,"ID":0,"Period":0,"LiquidationOrders":0,"OrderCount":0},{"Amount":48,"Price":0.0704,"ID":0,"Period":0,"LiquidationOrders":0,"OrderCount":0},{"Amount":32,"Price":0.07041,"ID":0,"Period":0,"LiquidationOrders":0,"OrderCount":0},{"Amount":3985,"Price":0.07043,"ID":0,"Period":0,"LiquidationOrders":0,"OrderCount":0},{"Amount":257,"Price":0.07057,"ID":0,"Period":0,"LiquidationOrders":0,"OrderCount":0},{"Amount":7870,"Price":0.07058,"ID":0,"Period":0,"LiquidationOrders":0,"OrderCount":0},{"Amount":161,"Price":0.07059,"ID":0,"Period":0,"LiquidationOrders":0,"OrderCount":0},{"Amount":4539,"Price":0.07061,"ID":0,"Period":0,"LiquidationOrders":0,"OrderCount":0},{"Amount":1438,"Price":0.07068,"ID":0,"Period":0,"LiquidationOrders":0,"OrderCount":0},{"Amount":3162,"Price":0.07088,"ID":0,"Period":0,"LiquidationOrders":0,"OrderCount":0},{"Amount":99,"Price":0.07104,"ID":0,"Period":0,"LiquidationOrders":0,"OrderCount":0},{"Amount":5018,"Price":0.07108,"ID":0,"Period":0,"LiquidationOrders":0,"OrderCount":0},{"Amount":1540,"Price":0.07115,"ID":0,"Period":0,"LiquidationOrders":0,"OrderCount":0},{"Amount":5080,"Price":0.07129,"ID":0,"Period":0,"LiquidationOrders":0,"OrderCount":0},{"Amount":1512,"Price":0.07145,"ID":0,"Period":0,"LiquidationOrders":0,"OrderCount":0},{"Amount":5016,"Price":0.0715,"ID":0,"Period":0,"LiquidationOrders":0,"OrderCount":0},{"Amount":5026,"Price":0.07171,"ID":0,"Period":0,"LiquidationOrders":0,"OrderCount":0},{"Amount":5062,"Price":0.07192,"ID":0,"Period":0,"LiquidationOrders":0,"OrderCount":0},{"Amount":1517,"Price":0.07197,"ID":0,"Period":0,"LiquidationOrders":0,"OrderCount":0},{"Amount":1511,"Price":0.0726,"ID":0,"Period":0,"LiquidationOrders":0,"OrderCount":0},{"Amount":10376,"Price":0.07314,"ID":0,"Period":0,"LiquidationOrders":0,"OrderCount":0},{"Amount":1,"Price":0.07354,"ID":0,"Period":0,"LiquidationOrders":0,"OrderCount":0},{"Amount":10277,"Price":0.07466,"ID":0,"Period":0,"LiquidationOrders":0,"OrderCount":0},{"Amount":269,"Price":0.07626,"ID":0,"Period":0,"LiquidationOrders":0,"OrderCount":0},{"Amount":269,"Price":0.07636,"ID":0,"Period":0,"LiquidationOrders":0,"OrderCount":0},{"Amount":1,"Price":0.0809,"ID":0,"Period":0,"LiquidationOrders":0,"OrderCount":0},{"Amount":1,"Price":0.08899,"ID":0,"Period":0,"LiquidationOrders":0,"OrderCount":0},{"Amount":1,"Price":0.09789,"ID":0,"Period":0,"LiquidationOrders":0,"OrderCount":0},{"Amount":1,"Price":0.10768,"ID":0,"Period":0,"LiquidationOrders":0,"OrderCount":0}],"Exchange":"Okx","Pair":"BTC-USDT","Asset":"spot","LastUpdated":"0001-01-01T00:00:00Z","LastUpdateID":0,"PriceDuplication":false,"IsFundingRate":false,"RestSnapshot":false,"IDAlignment":false}`

func TestCalculateUpdateOrderbookChecksum(t *testing.T) {
	t.Parallel()

	var orderbookBase orderbook.Base
	err := json.Unmarshal([]byte(calculateOrderbookChecksumUpdateorderbookJSON), &orderbookBase)
	if err != nil {
		t.Errorf("%s error while deserializing to orderbook.Base %v", ok.Name, err)
	}
	if err := ok.CalculateUpdateOrderbookChecksum(&orderbookBase, 2832680552); err != nil {
		t.Errorf("%s CalculateUpdateOrderbookChecksum() error: %v", ok.Name, err)
	}
}

const optionSummaryPushDataJSON = `{"arg": {"channel": "opt-summary","uly": "BTC-USD"},"data": [{"instType": "OPTION","instId": "BTC-USD-200103-5500-C","uly": "BTC-USD","delta": "0.7494223636","gamma": "-0.6765419039","theta": "-0.0000809873","vega": "0.0000077307","deltaBS": "0.7494223636","gammaBS": "-0.6765419039","thetaBS": "-0.0000809873","vegaBS": "0.0000077307","realVol": "0","bidVol": "","askVol": "1.5625","markVol": "0.9987","lever": "4.0342","fwdPx": "39016.8143629068452065","ts": "1597026383085"}]}`

func TestOptionSummaryPushData(t *testing.T) {
	t.Parallel()
	if err := ok.WsHandleData([]byte(optionSummaryPushDataJSON)); err != nil {
		t.Error("Okx Option Summary Push Data error", err)
	}
}

const fundingRatePushDataJSON = `{"arg": {"channel": "funding-rate","instId": "BTC-USD-SWAP"},"data": [{"instType": "SWAP","instId": "BTC-USD-SWAP","fundingRate": "0.018","nextFundingRate": "","fundingTime": "1597026383085"}]}`

func TestFundingRatePushData(t *testing.T) {
	t.Parallel()
	if err := ok.WsHandleData([]byte(fundingRatePushDataJSON)); err != nil {
		t.Error("Okx Funding Rate Push Data error", err)
	}
}

var indexCandlestickPushDataJSON = `{"arg": {"channel": "index-candle30m","instId": "BTC-USDT"},"data": [["1597026383085", "3811.31", "3811.31", "3811.31", "3811.31"]]}`

func TestIndexCandlestickPushData(t *testing.T) {
	t.Parallel()
	if err := ok.WsHandleData([]byte(indexCandlestickPushDataJSON)); err != nil {
		t.Error("Okx Index Candlestick Push Data error", err)
	}
}

const indexTickerPushDataJSON = `{"arg": {"channel": "index-tickers","instId": "BTC-USDT"},"data": [{"instId": "BTC-USDT","idxPx": "0.1","high24h": "0.5","low24h": "0.1","open24h": "0.1","sodUtc0": "0.1","sodUtc8": "0.1","ts": "1597026383085"}]}`

func TestIndexTickersPushData(t *testing.T) {
	t.Parallel()
	if err := ok.WsHandleData([]byte(indexTickerPushDataJSON)); err != nil {
		t.Error("Okx Index Ticker Push Data error", err)
	}
}

const statusPushDataJSON = `{"arg": {"channel": "status"},"data": [{"title": "Spot System Upgrade","state": "scheduled","begin": "1610019546","href": "","end": "1610019546","serviceType": "1","system": "classic","scheDesc": "","ts": "1597026383085"}]}`

func TestStatusPushData(t *testing.T) {
	t.Parallel()
	if err := ok.WsHandleData([]byte(statusPushDataJSON)); err != nil {
		t.Error("Okx Status Push Data error", err)
	}
}

const publicStructBlockTradesPushDataJSON = `{"arg":{"channel":"public-struc-block-trades"},"data":[{"cTime":"1608267227834","blockTdId":"1802896","legs":[{"px":"0.323","sz":"25.0","instId":"BTC-USD-20220114-13250-C","side":"sell","tradeId":"15102"},{"px":"0.666","sz":"25","instId":"BTC-USD-20220114-21125-C","side":"buy","tradeId":"15103"}]}]}`

func TestPublicStructBlockTrades(t *testing.T) {
	t.Parallel()
	if err := ok.WsHandleData([]byte(publicStructBlockTradesPushDataJSON)); err != nil {
		t.Error("Okx Public Struct Block Trades error", err)
	}
}

const blockTickerPushDataJSON = `{"arg": {"channel": "block-tickers"},"data": [{"instType": "SWAP","instId": "LTC-USD-SWAP","volCcy24h": "0","vol24h": "0","ts": "1597026383085"}]}`

func TestBlockTickerPushData(t *testing.T) {
	t.Parallel()
	if err := ok.WsHandleData([]byte(blockTickerPushDataJSON)); err != nil {
		t.Error("Okx Block Tickers push data error", err)
	}
}

const accountPushDataJSON = `{"arg": {"channel": "block-tickers"},"data": [{"instType": "SWAP","instId": "LTC-USD-SWAP","volCcy24h": "0","vol24h": "0","ts": "1597026383085"}]}`

func TestAccountPushData(t *testing.T) {
	t.Parallel()
	if err := ok.WsHandleData([]byte(accountPushDataJSON)); err != nil {
		t.Error("Okx Account Push Data error", err)
	}
}

const positionPushDataJSON = `{"arg":{"channel":"positions","instType":"FUTURES"},"data":[{"adl":"1","availPos":"1","avgPx":"2566.31","cTime":"1619507758793","ccy":"ETH","deltaBS":"","deltaPA":"","gammaBS":"","gammaPA":"","imr":"","instId":"ETH-USD-210430","instType":"FUTURES","interest":"0","last":"2566.22","lever":"10","liab":"","liabCcy":"","liqPx":"2352.8496681818233","markPx":"2353.849","margin":"0.0003896645377994","mgnMode":"isolated","mgnRatio":"11.731726509588816","mmr":"0.0000311811092368","notionalUsd":"2276.2546609009605","optVal":"","pTime":"1619507761462","pos":"1","posCcy":"","posId":"307173036051017730","posSide":"long","thetaBS":"","thetaPA":"","tradeId":"109844","uTime":"1619507761462","upl":"-0.0000009932766034","uplRatio":"-0.0025490556801078","vegaBS":"","vegaPA":""}]}`
const positionPushDataWithUnderlyingJSON = `{"arg": {"channel": "positions","uid": "77982378738415879","instType": "ANY"},"data": [{"adl":"1","availPos":"1","avgPx":"2566.31","cTime":"1619507758793","ccy":"ETH","deltaBS":"","deltaPA":"","gammaBS":"","gammaPA":"","imr":"","instId":"ETH-USD-210430","instType":"FUTURES","interest":"0","last":"2566.22","usdPx":"","lever":"10","liab":"","liabCcy":"","liqPx":"2352.8496681818233","markPx":"2353.849","margin":"0.0003896645377994","mgnMode":"isolated","mgnRatio":"11.731726509588816","mmr":"0.0000311811092368","notionalUsd":"2276.2546609009605","optVal":"","pTime":"1619507761462","pos":"1","posCcy":"","posId":"307173036051017730","posSide":"long","thetaBS":"","thetaPA":"","tradeId":"109844","uTime":"1619507761462","upl":"-0.0000009932766034","uplRatio":"-0.0025490556801078","vegaBS":"","vegaPA":""}, {"adl":"1","availPos":"1","avgPx":"2566.31","cTime":"1619507758793","ccy":"ETH","deltaBS":"","deltaPA":"","gammaBS":"","gammaPA":"","imr":"","instId":"ETH-USD-SWAP","instType":"SWAP","interest":"0","last":"2566.22","usdPx":"","lever":"10","liab":"","liabCcy":"","liqPx":"2352.8496681818233","markPx":"2353.849","margin":"0.0003896645377994","mgnMode":"isolated","mgnRatio":"11.731726509588816","mmr":"0.0000311811092368","notionalUsd":"2276.2546609009605","optVal":"","pTime":"1619507761462","pos":"1","posCcy":"","posId":"307173036051017730","posSide":"long","thetaBS":"","thetaPA":"","tradeId":"109844","uTime":"1619507761462","upl":"-0.0000009932766034","uplRatio":"-0.0025490556801078","vegaBS":"","vegaPA":""}]}`

func TestPositionPushData(t *testing.T) {
	t.Parallel()
	if err := ok.WsHandleData([]byte(positionPushDataJSON)); err != nil {
		t.Error("Okx Account Push Data error", err)
	}
	if err := ok.WsHandleData([]byte(positionPushDataWithUnderlyingJSON)); err != nil {
		t.Error("Okx Account Push Data error", err)
	}
}

const balanceAndPositionJSON = `{"arg": {"channel": "balance_and_position","uid": "77982378738415879"},"data": [{"pTime": "1597026383085","eventType": "snapshot","balData": [{"ccy": "BTC","cashBal": "1","uTime": "1597026383085"}],"posData": [{"posId": "1111111111","tradeId": "2","instId": "BTC-USD-191018","instType": "FUTURES","mgnMode": "cross","posSide": "long","pos": "10","ccy": "BTC","posCcy": "","avgPx": "3320","uTIme": "1597026383085"}]}]}`

func TestBalanceAndPosition(t *testing.T) {
	t.Parallel()
	if err := ok.WsHandleData([]byte(balanceAndPositionJSON)); err != nil {
		t.Error("Okx Balance And Position error", err)
	}
}

const orderPushDataJSON = `{"arg": {    "channel": "orders",    "instType": "SPOT",    "instId": "BTC-USDT",    "uid": "614488474791936"},"data": [    {        "accFillSz": "0.001",        "amendResult": "",        "avgPx": "31527.1",        "cTime": "1654084334977",        "category": "normal",        "ccy": "",        "clOrdId": "",        "code": "0",        "execType": "M",        "fee": "-0.02522168",        "feeCcy": "USDT",        "fillFee": "-0.02522168",        "fillFeeCcy": "USDT",        "fillNotionalUsd": "31.50818374",        "fillPx": "31527.1",        "fillSz": "0.001",        "fillTime": "1654084353263",        "instId": "BTC-USDT",        "instType": "SPOT",        "lever": "0",        "msg": "",        "notionalUsd": "31.50818374",        "ordId": "452197707845865472",        "ordType": "limit",        "pnl": "0",        "posSide": "",        "px": "31527.1",        "rebate": "0",        "rebateCcy": "BTC",        "reduceOnly": "false",        "reqId": "",        "side": "sell",        "slOrdPx": "",        "slTriggerPx": "",        "slTriggerPxType": "last",        "source": "",        "state": "filled",        "sz": "0.001",        "tag": "",        "tdMode": "cash",        "tgtCcy": "",        "tpOrdPx": "",        "tpTriggerPx": "",        "tpTriggerPxType": "last",        "tradeId": "242589207",        "uTime": "1654084353264"    }]}`

func TestOrderPushData(t *testing.T) {
	t.Parallel()
	if err := ok.WsHandleData([]byte(orderPushDataJSON)); err != nil {
		t.Error("Okx Order Push Data error", err)
	}
}

const algoOrdersPushDataJSON = `{"arg": {"channel": "orders-algo","uid": "77982378738415879","instType": "FUTURES","instId": "BTC-USD-200329"},"data": [{"instType": "FUTURES","instId": "BTC-USD-200329","ordId": "312269865356374016","ccy": "BTC","algoId": "1234","px": "999","sz": "3","tdMode": "cross","tgtCcy": "","notionalUsd": "","ordType": "trigger","side": "buy","posSide": "long","state": "live","lever": "20","tpTriggerPx": "","tpTriggerPxType": "","tpOrdPx": "","slTriggerPx": "","slTriggerPxType": "","triggerPx": "99","triggerPxType": "last","ordPx": "12","actualSz": "","actualPx": "","tag": "adadadadad","actualSide": "","triggerTime": "1597026383085","cTime": "1597026383000"}]}`

func TestAlgoOrderPushData(t *testing.T) {
	t.Parallel()
	if err := ok.WsHandleData([]byte(algoOrdersPushDataJSON)); err != nil {
		t.Error("Okx Algo Order Push Data error", err)
	}
}

const advancedAlgoOrderPushDataJSON = `{"arg":{"channel":"algo-advance","uid": "77982378738415879","instType":"SPOT","instId":"BTC-USDT"},"data":[{"actualPx":"","actualSide":"","actualSz":"0","algoId":"355056228680335360","cTime":"1630924001545","ccy":"","count":"1","instId":"BTC-USDT","instType":"SPOT","lever":"0","notionalUsd":"","ordPx":"","ordType":"iceberg","pTime":"1630924295204","posSide":"net","pxLimit":"10","pxSpread":"1","pxVar":"","side":"buy","slOrdPx":"","slTriggerPx":"","state":"pause","sz":"0.1","szLimit":"0.1","tdMode":"cash","timeInterval":"","tpOrdPx":"","tpTriggerPx":"","tag": "adadadadad","triggerPx":"","triggerTime":"","callbackRatio":"","callbackSpread":"","activePx":"","moveTriggerPx":""}]}`

func TestAdvancedAlgoOrderPushData(t *testing.T) {
	t.Parallel()
	if err := ok.WsHandleData([]byte(advancedAlgoOrderPushDataJSON)); err != nil {
		t.Error("Okx Advanced Algo Orders Push Data error", err)
	}
}

const positionRiskPushDataJSON = `{"arg": {"channel": "liquidation-warning","uid": "77982378738415879","instType": "ANY"},"data": [{"adl":"1","availPos":"1","avgPx":"2566.31","cTime":"1619507758793","ccy":"ETH","deltaBS":"","deltaPA":"","gammaBS":"","gammaPA":"","imr":"","instId":"ETH-USD-210430","instType":"FUTURES","interest":"0","last":"2566.22","lever":"10","liab":"","liabCcy":"","liqPx":"2352.8496681818233","markPx":"2353.849","margin":"0.0003896645377994","mgnMode":"isolated","mgnRatio":"11.731726509588816","mmr":"0.0000311811092368","notionalUsd":"2276.2546609009605","optVal":"","pTime":"1619507761462","pos":"1","posCcy":"","posId":"307173036051017730","posSide":"long","thetaBS":"","thetaPA":"","tradeId":"109844","uTime":"1619507761462","upl":"-0.0000009932766034","uplRatio":"-0.0025490556801078","vegaBS":"","vegaPA":""}, {"adl":"1","availPos":"1","avgPx":"2566.31","cTime":"1619507758793","ccy":"ETH","deltaBS":"","deltaPA":"","gammaBS":"","gammaPA":"","imr":"","instId":"ETH-USD-SWAP","instType":"SWAP","interest":"0","last":"2566.22","lever":"10","liab":"","liabCcy":"","liqPx":"2352.8496681818233","markPx":"2353.849","margin":"0.0003896645377994","mgnMode":"isolated","mgnRatio":"11.731726509588816","mmr":"0.0000311811092368","notionalUsd":"2276.2546609009605","optVal":"","pTime":"1619507761462","pos":"1","posCcy":"","posId":"307173036051017730","posSide":"long","thetaBS":"","thetaPA":"","tradeId":"109844","uTime":"1619507761462","upl":"-0.0000009932766034","uplRatio":"-0.0025490556801078","vegaBS":"","vegaPA":""}]}`

func TestPositionRiskPushDataJSON(t *testing.T) {
	t.Parallel()
	if err := ok.WsHandleData([]byte(positionRiskPushDataJSON)); err != nil {
		t.Error("Okx Position Risk Push Data error", err)
	}
}

const accountGreeksPushData = `{"arg": {"channel": "account-greeks","ccy": "BTC"},"data": [{"thetaBS": "","thetaPA":"","deltaBS":"","deltaPA":"","gammaBS":"","gammaPA":"","vegaBS":"",    "vegaPA":"","ccy":"BTC","ts":"1620282889345"}]}`

func TestAccountGreeksPushData(t *testing.T) {
	t.Parallel()
	if err := ok.WsHandleData([]byte(accountGreeksPushData)); err != nil {
		t.Error("Okx Account Greeks Push Data error", err)
	}
}

const rfqsPushDataJSON = `{"arg": {"channel": "account-greeks","ccy": "BTC"},"data": [{"thetaBS": "","thetaPA":"","deltaBS":"","deltaPA":"","gammaBS":"","gammaPA":"","vegaBS":"",    "vegaPA":"","ccy":"BTC","ts":"1620282889345"}]}`

func TestRfqs(t *testing.T) {
	t.Parallel()
	if err := ok.WsHandleData([]byte(rfqsPushDataJSON)); err != nil {
		t.Error("Okx RFQS Push Data error", err)
	}
}

const accountsPushDataJSON = `{	"arg": {	  "channel": "account",	  "ccy": "BTC",	  "uid": "77982378738415879"	},	"data": [	  {		"uTime": "1597026383085",		"totalEq": "41624.32",		"isoEq": "3624.32",		"adjEq": "41624.32",		"ordFroz": "0",		"imr": "4162.33",		"mmr": "4",		"notionalUsd": "",		"mgnRatio": "41624.32",		"details": [		  {			"availBal": "",			"availEq": "1",			"ccy": "BTC",			"cashBal": "1",			"uTime": "1617279471503",			"disEq": "50559.01",			"eq": "1",			"eqUsd": "45078.3790756226851775",			"frozenBal": "0",			"interest": "0",			"isoEq": "0",			"liab": "0",			"maxLoan": "",			"mgnRatio": "",			"notionalLever": "0.0022195262185864",			"ordFrozen": "0",			"upl": "0",			"uplLiab": "0",			"crossLiab": "0",			"isoLiab": "0",			"coinUsdPrice": "60000",			"stgyEq":"0",			"spotInUseAmt":"",			"isoUpl":""		  }		]	  }	]}`

func TestAccounts(t *testing.T) {
	t.Parallel()
	if err := ok.WsHandleData([]byte(accountsPushDataJSON)); err != nil {
		t.Errorf("%s Accounts push data error %v", ok.Name, err)
	}
}

const quotesPushDataJSON = `{"arg":{"channel":"quotes"},"data":[{"validUntil":"1608997227854","uTime":"1608267227834","cTime":"1608267227834","legs":[{"px":"0.0023","sz":"25.0","instId":"BTC-USD-220114-25000-C","side":"sell","tgtCcy":""},{"px":"0.0045","sz":"25","instId":"BTC-USD-220114-35000-C","side":"buy","tgtCcy":""}],"quoteId":"25092","rfqId":"18753","traderCode":"SATS","quoteSide":"sell","state":"canceled","clQuoteId":""}]}`

func TestQuotesPushData(t *testing.T) {
	t.Parallel()
	if err := ok.WsHandleData([]byte(quotesPushDataJSON)); err != nil {
		t.Error("Okx Quotes Push Data error", err)
	}
}

const structureBlockTradesPushDataJSON = `{"arg":{"channel":"struc-block-trades"},"data":[{"cTime":"1608267227834","rfqId":"18753","clRfqId":"","quoteId":"25092","clQuoteId":"","blockTdId":"180184","tTraderCode":"ANAND","mTraderCode":"WAGMI","legs":[{"px":"0.0023","sz":"25.0","instId":"BTC-USD-20220630-60000-C","side":"sell","fee":"0.1001","feeCcy":"BTC","tradeId":"10211","tgtCcy":""},{"px":"0.0033","sz":"25","instId":"BTC-USD-20220630-50000-C","side":"buy","fee":"0.1001","feeCcy":"BTC","tradeId":"10212","tgtCcy":""}]}]}`

func TestStructureBlockTradesPushData(t *testing.T) {
	t.Parallel()
	if err := ok.WsHandleData([]byte(structureBlockTradesPushDataJSON)); err != nil {
		t.Error("Okx Structure Block Trades error", err)
	}
}

const spotGridAlgoOrdersPushDataJSON = `{"arg": {"channel": "grid-orders-spot","instType": "ANY"},"data": [{"algoId": "448965992920907776","algoOrdType": "grid","annualizedRate": "0","arbitrageNum": "0","baseSz": "0","cTime": "1653313834104","cancelType": "0","curBaseSz": "0.001776289214","curQuoteSz": "46.801755866","floatProfit": "-0.4953878967772","gridNum": "6","gridProfit": "0","instId": "BTC-USDC","instType": "SPOT","investment": "100","maxPx": "33444.8","minPx": "24323.5","pTime": "1653476023742","perMaxProfitRate": "0.060375293181491054543","perMinProfitRate": "0.0455275366818586","pnlRatio": "0","quoteSz": "100","runPx": "30478.1","runType": "1","singleAmt": "0.00059261","slTriggerPx": "","state": "running","stopResult": "0","stopType": "0","totalAnnualizedRate": "-0.9643551057262827","totalPnl": "-0.4953878967772","tpTriggerPx": "","tradeNum": "3","triggerTime": "1653378736894","uTime": "1653378736894"}]}`

func TestSpotGridAlgoOrdersPushData(t *testing.T) {
	t.Parallel()
	if err := ok.WsHandleData([]byte(spotGridAlgoOrdersPushDataJSON)); err != nil {
		t.Error("Okx Spot Grid Algo Orders Push Data error", err)
	}
}

const contractGridAlgoOrdersPushDataJSON = `{"arg": {"channel": "grid-orders-contract","instType": "ANY"},"data": [{"actualLever": "1.02","algoId": "449327675342323712","algoOrdType": "contract_grid","annualizedRate": "0.7572437878956523","arbitrageNum": "1","basePos": true,"cTime": "1653400065912","cancelType": "0","direction": "long","eq": "10129.419829834853","floatProfit": "109.537858234853","gridNum": "50","gridProfit": "19.8819716","instId": "BTC-USDT-SWAP","instType": "SWAP","investment": "10000","lever": "5","liqPx": "603.2149534767834","maxPx": "100000","minPx": "10","pTime": "1653484573918","perMaxProfitRate": "995.7080916791230692","perMinProfitRate": "0.0946277854875634","pnlRatio": "0.0129419829834853","runPx": "29216.3","runType": "1","singleAmt": "1","slTriggerPx": "","state": "running","stopType": "0","sz": "10000","tag": "","totalAnnualizedRate": "4.929207431970923","totalPnl": "129.419829834853","tpTriggerPx": "","tradeNum": "37","triggerTime": "1653400066940","uTime": "1653484573589","uly": "BTC-USDT"}]}`

func TestContractGridAlgoOrdersPushData(t *testing.T) {
	t.Parallel()
	if err := ok.WsHandleData([]byte(contractGridAlgoOrdersPushDataJSON)); err != nil {
		t.Error("Okx Contract Grid Algo Order Push Data error", err)
	}
}

const gridPositionsPushDataJSON = `{"arg": {"channel": "grid-positions","uid": "44705892343619584","algoId": "449327675342323712"},"data": [{"adl": "1","algoId": "449327675342323712","avgPx": "29181.4638888888888895","cTime": "1653400065917","ccy": "USDT","imr": "2089.2690000000002","instId": "BTC-USDT-SWAP","instType": "SWAP","last": "29852.7","lever": "5","liqPx": "604.7617536513744","markPx": "29849.7","mgnMode": "cross","mgnRatio": "217.71740878394456","mmr": "41.78538","notionalUsd": "10435.794191550001","pTime": "1653536068723","pos": "35","posSide": "net","uTime": "1653445498682","upl": "232.83263888888962","uplRatio": "0.1139826489932205"}]}`

func TestGridPositionsPushData(t *testing.T) {
	t.Parallel()
	if err := ok.WsHandleData([]byte(gridPositionsPushDataJSON)); err != nil {
		t.Error("Okx Grid Positions Push Data error", err)
	}
}

const gridSubOrdersPushDataJSON = `{"arg": {"channel": "grid-sub-orders","uid": "44705892343619584","algoId": "449327675342323712"},"data": [{"accFillSz": "0","algoId": "449327675342323712","algoOrdType": "contract_grid","avgPx": "0","cTime": "1653445498664","ctVal": "0.01","fee": "0","feeCcy": "USDT","groupId": "-1","instId": "BTC-USDT-SWAP","instType": "SWAP","lever": "5","ordId": "449518234142904321","ordType": "limit","pTime": "1653486524502","pnl": "","posSide": "net","px": "28007.2","side": "buy","state": "live","sz": "1","tag":"","tdMode": "cross","uTime": "1653445498674"}]}`

func TestGridSubOrdersPushData(t *testing.T) {
	t.Parallel()
	if err := ok.WsHandleData([]byte(gridSubOrdersPushDataJSON)); err != nil {
		t.Error("Okx Grid Sub orders Push Data error", err)
	}
}

func TestGetHistoricTrades(t *testing.T) {
	t.Parallel()
	if _, err := ok.GetHistoricTrades(context.Background(), currency.NewPair(currency.BTC, currency.USDT), asset.Spot, time.Now().Add(-time.Minute*4), time.Now().Add(-time.Minute*2)); err != nil {
		t.Errorf("%s GetHistoricTrades() error %v", ok.Name, err)
	}
}

func setupWS() {
	if !ok.Websocket.IsEnabled() {
		return
	}
	if !sharedtestvalues.AreAPICredentialsSet(ok) {
		ok.Websocket.SetCanUseAuthenticatedEndpoints(false)
	}
	err := ok.WsConnect()
	if err != nil {
		log.Fatal(err)
	}
}

// ************************** Public Channel Subscriptions *****************************

func TestInstrumentsSubscription(t *testing.T) {
	t.Parallel()
	if err := ok.InstrumentsSubscription("subscribe", asset.Spot, currency.NewPair(currency.BTC, currency.USDT)); err != nil {
		t.Errorf("%s InstrumentsSubscription() error: %v", ok.Name, err)
	}
}

func TestTickersSubscription(t *testing.T) {
	t.Parallel()
	if err := ok.TickersSubscription("subscribe", asset.Margin, currency.NewPair(currency.BTC, currency.USDT)); err != nil {
		t.Errorf("%s TickersSubscription() error: %v", ok.Name, err)
	}
	if err := ok.TickersSubscription("unsubscribe", asset.Spot, currency.NewPair(currency.BTC, currency.USDT)); err != nil {
		t.Errorf("%s TickersSubscription() error: %v", ok.Name, err)
	}
}
func TestOpenInterestSubscription(t *testing.T) {
	t.Parallel()
	if err := ok.OpenInterestSubscription("subscribe", asset.PerpetualSwap, currency.NewPair(currency.BTC, currency.NewCode("USD-SWAP"))); err != nil {
		t.Errorf("%s OpenInterestSubscription() error: %v", ok.Name, err)
	}
}
func TestCandlesticksSubscription(t *testing.T) {
	t.Parallel()
	enabled, err := ok.GetEnabledPairs(asset.PerpetualSwap)
	if err != nil {
		t.Error("couldn't find enabled tradable pairs")
	}
	if len(enabled) == 0 {
		t.SkipNow()
	}
	if err := ok.CandlesticksSubscription("subscribe", okxChannelCandle1m, asset.Futures, enabled[0]); err != nil {
		t.Errorf("%s CandlesticksSubscription() error: %v", ok.Name, err)
	}
}

func TestTradesSubscription(t *testing.T) {
	t.Parallel()
	if err := ok.TradesSubscription("subscribe", asset.Spot, currency.NewPair(currency.BTC, currency.USDT)); err != nil {
		t.Errorf("%s TradesSubscription() error: %v", ok.Name, err)
	}
}

func TestEstimatedDeliveryExercisePriceSubscription(t *testing.T) {
	t.Parallel()
	futuresPairs, err := ok.FetchTradablePairs(context.Background(), asset.Futures)
	if err != nil {
		t.Errorf("%s error while fetching tradable pairs for instrument type %v: %v", ok.Name, asset.Futures, err)
	}
	if len(futuresPairs) == 0 {
		t.SkipNow()
	}
	if err := ok.EstimatedDeliveryExercisePriceSubscription("subscribe", asset.Futures, futuresPairs[0]); err != nil {
		t.Errorf("%s EstimatedDeliveryExercisePriceSubscription() error: %v", ok.Name, err)
	}
}

func TestMarkPriceSubscription(t *testing.T) {
	t.Parallel()
	futuresPairs, err := ok.FetchTradablePairs(context.Background(), asset.Futures)
	if err != nil {
		t.Errorf("%s error while fetching tradable pairs for instrument type %v: %v", ok.Name, asset.Futures, err)
	}
	if len(futuresPairs) == 0 {
		t.SkipNow()
	}
	if err := ok.MarkPriceSubscription("subscribe", asset.Futures, futuresPairs[0]); err != nil {
		t.Errorf("%s MarkPriceSubscription() error: %v", ok.Name, err)
	}
}

func TestMarkPriceCandlesticksSubscription(t *testing.T) {
	t.Parallel()
	enabled, err := ok.GetEnabledPairs(asset.Spot)
	if err != nil {
		t.Error("couldn't find enabled tradable pairs")
	}
	if len(enabled) == 0 {
		t.SkipNow()
	}
	if err := ok.MarkPriceCandlesticksSubscription("subscribe", okxChannelMarkPriceCandle1Y, asset.Futures, enabled[0]); err != nil {
		t.Errorf("%s MarkPriceCandlesticksSubscription() error: %v", ok.Name, err)
	}
}

func TestPriceLimitSubscription(t *testing.T) {
	t.Parallel()
	if err := ok.PriceLimitSubscription("subscribe", currency.Pair{Base: currency.NewCode("BTC"), Quote: currency.NewCode("USDT-SWAP")}); err != nil {
		t.Errorf("%s PriceLimitSubscription() error: %v", ok.Name, err)
	}
}

func TestOrderBooksSubscription(t *testing.T) {
	t.Parallel()
	enabled, err := ok.GetEnabledPairs(asset.Spot)
	if err != nil {
		t.Error("couldn't find enabled tradable pairs")
	}
	if len(enabled) == 0 {
		t.SkipNow()
	}
	if err := ok.OrderBooksSubscription("subscribe", okxChannelOrderBooks, asset.Futures, enabled[0]); err != nil {
		t.Errorf("%s OrderBooksSubscription() error: %v", ok.Name, err)
	}
	if err := ok.OrderBooksSubscription("unsubscribe", okxChannelOrderBooks, asset.Futures, enabled[0]); err != nil {
		t.Errorf("%s OrderBooksSubscription() error: %v", ok.Name, err)
	}
}

func TestOptionSummarySubscription(t *testing.T) {
	t.Parallel()
	if err := ok.OptionSummarySubscription("subscribe", currency.NewPair(currency.SOL, currency.USD)); err != nil {
		t.Errorf("%s OptionSummarySubscription() error: %v", ok.Name, err)
	}
	if err := ok.OptionSummarySubscription("unsubscribe", currency.NewPair(currency.SOL, currency.USD)); err != nil {
		t.Errorf("%s OptionSummarySubscription() error: %v", ok.Name, err)
	}
}

func TestFundingRateSubscription(t *testing.T) {
	t.Parallel()
	if err := ok.FundingRateSubscription("subscribe", asset.Spot, currency.NewPair(currency.BTC, currency.NewCode("USDT-SWAP"))); err != nil {
		t.Errorf("%s FundingRateSubscription() error: %v", ok.Name, err)
	}
	if err := ok.FundingRateSubscription("unsubscribe", asset.Spot, currency.NewPair(currency.BTC, currency.NewCode("USDT-SWAP"))); err != nil {
		t.Errorf("%s FundingRateSubscription() error: %v", ok.Name, err)
	}
}

func TestIndexCandlesticksSubscription(t *testing.T) {
	t.Parallel()
	if err := ok.IndexCandlesticksSubscription("subscribe", okxChannelIndexCandle6M, asset.Spot, currency.NewPair(currency.SOL, currency.USD)); err != nil {
		t.Errorf("%s IndexCandlesticksSubscription() error: %v", ok.Name, err)
	}
	if err := ok.IndexCandlesticksSubscription("unsubscribe", okxChannelIndexCandle6M, asset.Spot, currency.NewPair(currency.SOL, currency.USD)); err != nil {
		t.Errorf("%s IndexCandlesticksSubscription() error: %v", ok.Name, err)
	}
}
func TestIndexTickerChannelIndexTickerChannel(t *testing.T) {
	t.Parallel()
	if err := ok.IndexTickerChannel("subscribe", asset.Spot, currency.NewPair(currency.SOL, currency.USD)); err != nil {
		t.Errorf("%s IndexTickerChannel() error: %v", ok.Name, err)
	}
	if err := ok.IndexTickerChannel("unsubscribe", asset.Spot, currency.NewPair(currency.SOL, currency.USD)); err != nil {
		t.Errorf("%s IndexTickerChannel() error: %v", ok.Name, err)
	}
}

func TestStatusSubscription(t *testing.T) {
	t.Parallel()
	if err := ok.StatusSubscription("subscribe", asset.Spot, currency.NewPair(currency.SOL, currency.USD)); err != nil {
		t.Errorf("%s StatusSubscription() error: %v", ok.Name, err)
	}
	if err := ok.StatusSubscription("unsubscribe", asset.Spot, currency.NewPair(currency.SOL, currency.USD)); err != nil {
		t.Errorf("%s StatusSubscription() error: %v", ok.Name, err)
	}
}

func TestPublicStructureBlockTradesSubscription(t *testing.T) {
	t.Parallel()
	if err := ok.PublicStructureBlockTradesSubscription("subscribe", asset.Spot, currency.NewPair(currency.SOL, currency.USD)); err != nil {
		t.Errorf("%s PublicStructureBlockTradesSubscription() error: %v", ok.Name, err)
	}
	if err := ok.PublicStructureBlockTradesSubscription("unsubscribe", asset.Spot, currency.NewPair(currency.SOL, currency.USD)); err != nil {
		t.Errorf("%s PublicStructureBlockTradesSubscription() error: %v", ok.Name, err)
	}
}
func TestBlockTickerSubscription(t *testing.T) {
	t.Parallel()
	if err := ok.BlockTickerSubscription("subscribe", asset.Options, currency.NewPair(currency.BTC, currency.USDT)); err != nil {
		t.Errorf("%s BlockTickerSubscription() error: %v", ok.Name, err)
	}
	if err := ok.BlockTickerSubscription("unsubscribe", asset.Options, currency.NewPair(currency.BTC, currency.USDT)); err != nil {
		t.Errorf("%s BlockTickerSubscription() error: %v", ok.Name, err)
	}
}

// ************ Authenticated Websocket endpoints Test **********************************************

func TestWsAccountSubscription(t *testing.T) {
	t.Parallel()
	sharedtestvalues.SkipTestIfCredentialsUnset(t, ok)

	if err := ok.WsAccountSubscription("subscribe", asset.Spot, currency.NewPair(currency.BTC, currency.USDT)); err != nil {
		t.Errorf("%s WsAccountSubscription() error: %v", ok.Name, err)
	}
}

const placeOrderJSON = `{	"id": "1512",	"op": "order",	"args": [{ "instId":"BTC-USDC",    "tdMode":"cash",    "clOrdId":"b15",    "side":"Buy",    "ordType":"limit",    "px":"2.15",    "sz":"2"}	]}`

func TestWsPlaceOrder(t *testing.T) {
	t.Parallel()
	sharedtestvalues.SkipTestIfCredentialsUnset(t, ok, canManipulateRealOrders)

	var resp WsPlaceOrderInput
	err := json.Unmarshal([]byte(placeOrderArgs), &resp)
	if err != nil {
		t.Error(err)
	}
	var response OrderData
	err = json.Unmarshal([]byte(placeOrderJSON), &response)
	if err != nil {
		t.Error(err)
	}

	if _, err := ok.WsPlaceOrder(&PlaceOrderRequestParam{
		InstrumentID: "BTC-USDC",
		TradeMode:    "cross",
		Side:         "Buy",
		OrderType:    "limit",
		Amount:       2.6,
		Price:        2.1,
		Currency:     "BTC",
	}); err != nil {
		t.Errorf("%s WsPlaceOrder() error: %v", ok.Name, err)
	}
}

const placeOrderArgs = `{	"id": "1513",	"op": "batch-orders",	"args": [	  {		"side": "buy",		"instId": "BTC-USDT",		"tdMode": "cash",		"ordType": "market",		"sz": "100"	  },	  {		"side": "buy",		"instId": "LTC-USDT",		"tdMode": "cash",		"ordType": "market",		"sz": "1"	  }	]}`

func TestWsPlaceMultipleOrder(t *testing.T) {
	t.Parallel()
	sharedtestvalues.SkipTestIfCredentialsUnset(t, ok, canManipulateRealOrders)

	var resp WsPlaceOrderInput
	if err := json.Unmarshal([]byte(placeOrderArgs), &resp); err != nil {
		t.Error(err)
	}
	pairs, err := ok.FetchTradablePairs(context.Background(), asset.Spot)
	if err != nil {
		t.Fatal(err)
	} else if len(pairs) == 0 {
		t.Skip("no pairs found")
	}
	if _, err := ok.WsPlaceMultipleOrder(resp.Arguments); err != nil {
		t.Error("Okx WsPlaceMultipleOrder() error", err)
	}
}

func TestWsCancelOrder(t *testing.T) {
	t.Parallel()
	sharedtestvalues.SkipTestIfCredentialsUnset(t, ok, canManipulateRealOrders)

	if _, err := ok.WsCancelOrder(CancelOrderRequestParam{
		InstrumentID: "BTC-USD-190927",
		OrderID:      "2510789768709120",
	}); err != nil {
		t.Error("Okx WsCancelOrder() error", err)
	}
}

func TestWsCancleMultipleOrder(t *testing.T) {
	t.Parallel()
	sharedtestvalues.SkipTestIfCredentialsUnset(t, ok, canManipulateRealOrders)

	if _, err := ok.WsCancelMultipleOrder([]CancelOrderRequestParam{{
		InstrumentID: "DCR-BTC",
		OrderID:      "2510789768709120",
	}}); err != nil && !strings.Contains(err.Error(), "Cancellation failed as the order does not exist.") {
		t.Error("Okx WsCancleMultipleOrder() error", err)
	}
}

func TestWsAmendOrder(t *testing.T) {
	t.Parallel()
	sharedtestvalues.SkipTestIfCredentialsUnset(t, ok, canManipulateRealOrders)

	if _, err := ok.WsAmendOrder(&AmendOrderRequestParams{
		InstrumentID: "DCR-BTC",
		OrderID:      "2510789768709120",
		NewPrice:     1233324.332,
		NewQuantity:  1234,
	}); err != nil && !strings.Contains(err.Error(), "order does not exist.") {
		t.Errorf("%s WsAmendOrder() error %v", ok.Name, err)
	}
}

func TestWsAmendMultipleOrders(t *testing.T) {
	t.Parallel()
	sharedtestvalues.SkipTestIfCredentialsUnset(t, ok, canManipulateRealOrders)

	if _, err := ok.WsAmendMultipleOrders([]AmendOrderRequestParams{
		{
			InstrumentID: "DCR-BTC",
			OrderID:      "2510789768709120",
			NewPrice:     1233324.332,
			NewQuantity:  1234,
		},
	}); err != nil && !strings.Contains(err.Error(), "Order modification failed as the order does not exist.") {
		t.Errorf("%s WsAmendMultipleOrders() %v", ok.Name, err)
	}
}

func TestWsPositionChannel(t *testing.T) {
	t.Parallel()
	sharedtestvalues.SkipTestIfCredentialsUnset(t, ok)

	if err := ok.WsPositionChannel("subscribe", asset.Options, currency.NewPair(currency.USD, currency.BTC)); err != nil {
		t.Errorf("%s WsPositionChannel() error : %v", ok.Name, err)
	}
}

func TestBalanceAndPositionSubscription(t *testing.T) {
	t.Parallel()
	sharedtestvalues.SkipTestIfCredentialsUnset(t, ok)

	if err := ok.BalanceAndPositionSubscription("subscribe", "1234"); err != nil {
		t.Errorf("%s BalanceAndPositionSubscription() error %v", ok.Name, err)
	}
	if err := ok.BalanceAndPositionSubscription("unsubscribe", "1234"); err != nil {
		t.Errorf("%s BalanceAndPositionSubscription() error %v", ok.Name, err)
	}
}

func TestWsOrderChannel(t *testing.T) {
	t.Parallel()
	sharedtestvalues.SkipTestIfCredentialsUnset(t, ok)

	if err := ok.WsOrderChannel("subscribe", asset.Margin, currency.NewPair(currency.SOL, currency.USDT), ""); err != nil {
		t.Errorf("%s WsOrderChannel() error: %v", ok.Name, err)
	}
	if err := ok.WsOrderChannel("unsubscribe", asset.Margin, currency.NewPair(currency.SOL, currency.USDT), ""); err != nil {
		t.Errorf("%s WsOrderChannel() error: %v", ok.Name, err)
	}
}

func TestAlgoOrdersSubscription(t *testing.T) {
	t.Parallel()
	sharedtestvalues.SkipTestIfCredentialsUnset(t, ok)

	if err := ok.AlgoOrdersSubscription("subscribe", asset.PerpetualSwap, currency.NewPair(currency.SOL, currency.NewCode("USD-SWAP"))); err != nil {
		t.Errorf("%s AlgoOrdersSubscription() error: %v", ok.Name, err)
	}
	if err := ok.AlgoOrdersSubscription("unsubscribe", asset.PerpetualSwap, currency.NewPair(currency.SOL, currency.NewCode("USD-SWAP"))); err != nil {
		t.Errorf("%s AlgoOrdersSubscription() error: %v", ok.Name, err)
	}
}

func TestAdvanceAlgoOrdersSubscription(t *testing.T) {
	t.Parallel()
	sharedtestvalues.SkipTestIfCredentialsUnset(t, ok)

	if err := ok.AdvanceAlgoOrdersSubscription("subscribe", asset.PerpetualSwap, currency.NewPair(currency.SOL, currency.NewCode("USD-SWAP")), ""); err != nil {
		t.Errorf("%s AdvanceAlgoOrdersSubscription() error: %v", ok.Name, err)
	}
	if err := ok.AdvanceAlgoOrdersSubscription("unsubscribe", asset.PerpetualSwap, currency.NewPair(currency.SOL, currency.NewCode("USD-SWAP")), ""); err != nil {
		t.Errorf("%s AdvanceAlgoOrdersSubscription() error: %v", ok.Name, err)
	}
}

func TestPositionRiskWarningSubscription(t *testing.T) {
	t.Parallel()
	sharedtestvalues.SkipTestIfCredentialsUnset(t, ok)

	if err := ok.PositionRiskWarningSubscription("subscribe", asset.PerpetualSwap, currency.NewPair(currency.SOL, currency.NewCode("USD-SWAP"))); err != nil {
		t.Errorf("%s PositionRiskWarningSubscription() error: %v", ok.Name, err)
	}
	if err := ok.PositionRiskWarningSubscription("unsubscribe", asset.PerpetualSwap, currency.NewPair(currency.SOL, currency.NewCode("USD-SWAP"))); err != nil {
		t.Errorf("%s PositionRiskWarningSubscription() error: %v", ok.Name, err)
	}
}

func TestAccountGreeksSubscription(t *testing.T) {
	t.Parallel()
	sharedtestvalues.SkipTestIfCredentialsUnset(t, ok)

	if err := ok.AccountGreeksSubscription("subscribe", currency.NewPair(currency.SOL, currency.USD)); err != nil {
		t.Errorf("%s AccountGreeksSubscription() error: %v", ok.Name, err)
	}
	if err := ok.AccountGreeksSubscription("unsubscribe", currency.NewPair(currency.SOL, currency.USD)); err != nil {
		t.Errorf("%s AccountGreeksSubscription() error: %v", ok.Name, err)
	}
}

func TestRfqSubscription(t *testing.T) {
	t.Parallel()
	sharedtestvalues.SkipTestIfCredentialsUnset(t, ok)

	if err := ok.RfqSubscription("subscribe", ""); err != nil {
		t.Errorf("%s RfqSubscription() error: %v", ok.Name, err)
	}
	if err := ok.RfqSubscription("unsubscribe", ""); err != nil {
		t.Errorf("%s RfqSubscription() error: %v", ok.Name, err)
	}
}

func TestQuotesSubscription(t *testing.T) {
	t.Parallel()
	sharedtestvalues.SkipTestIfCredentialsUnset(t, ok)

	if err := ok.QuotesSubscription("subscribe"); err != nil {
		t.Errorf("%s QuotesSubscription() error: %v", ok.Name, err)
	}
	if err := ok.QuotesSubscription("unsubscribe"); err != nil {
		t.Errorf("%s QuotesSubscription() error: %v", ok.Name, err)
	}
}

func TestStructureBlockTradesSubscription(t *testing.T) {
	t.Parallel()
	sharedtestvalues.SkipTestIfCredentialsUnset(t, ok)

	if err := ok.StructureBlockTradesSubscription("subscribe"); err != nil {
		t.Errorf("%s StructureBlockTradesSubscription() error: %v", ok.Name, err)
	}
	if err := ok.StructureBlockTradesSubscription("unsubscribe"); err != nil {
		t.Errorf("%s StructureBlockTradesSubscription() error: %v", ok.Name, err)
	}
}

func TestSpotGridAlgoOrdersSubscription(t *testing.T) {
	t.Parallel()
	sharedtestvalues.SkipTestIfCredentialsUnset(t, ok)

	if err := ok.SpotGridAlgoOrdersSubscription("subscribe", asset.Empty, currency.EMPTYPAIR, ""); err != nil {
		t.Errorf("%s SpotGridAlgoOrdersSubscription() error: %v", ok.Name, err)
	}
	if err := ok.SpotGridAlgoOrdersSubscription("unsubscribe", asset.Empty, currency.EMPTYPAIR, ""); err != nil {
		t.Errorf("%s SpotGridAlgoOrdersSubscription() error: %v", ok.Name, err)
	}
}

func TestContractGridAlgoOrders(t *testing.T) {
	t.Parallel()
	sharedtestvalues.SkipTestIfCredentialsUnset(t, ok)

	if err := ok.ContractGridAlgoOrders("subscribe", asset.Empty, currency.EMPTYPAIR, ""); err != nil {
		t.Errorf("%s ContractGridAlgoOrders() error: %v", ok.Name, err)
	}
	if err := ok.ContractGridAlgoOrders("unsubscribe", asset.Empty, currency.EMPTYPAIR, ""); err != nil {
		t.Errorf("%s ContractGridAlgoOrders() error: %v", ok.Name, err)
	}
}

func TestGridPositionsSubscription(t *testing.T) {
	t.Parallel()
	sharedtestvalues.SkipTestIfCredentialsUnset(t, ok)

	if err := ok.GridPositionsSubscription("subscribe", "1234"); err != nil && !strings.Contains(err.Error(), "channel:grid-positions doesn't exist") {
		t.Errorf("%s GridPositionsSubscription() error: %v", ok.Name, err)
	}
	if err := ok.GridPositionsSubscription("unsubscribe", "1234"); err != nil && !strings.Contains(err.Error(), "channel:grid-positions doesn't exist") {
		t.Errorf("%s GridPositionsSubscription() error: %v", ok.Name, err)
	}
}

func TestGridSubOrders(t *testing.T) {
	t.Parallel()
	sharedtestvalues.SkipTestIfCredentialsUnset(t, ok)

	if err := ok.GridSubOrders("subscribe", ""); err != nil && !strings.Contains(err.Error(), "grid-sub-orders doesn't exist") {
		t.Errorf("%s GridSubOrders() error: %v", ok.Name, err)
	}
	if err := ok.GridSubOrders("unsubscribe", ""); err != nil && !strings.Contains(err.Error(), "grid-sub-orders doesn't exist") {
		t.Errorf("%s GridSubOrders() error: %v", ok.Name, err)
	}
}

func TestGetServerTime(t *testing.T) {
	t.Parallel()
	if _, err := ok.GetServerTime(context.Background(), asset.Empty); err != nil {
		t.Error(err)
	}
}

func TestGetAvailableTransferChains(t *testing.T) {
	t.Parallel()
	sharedtestvalues.SkipTestIfCredentialsUnset(t, ok)

	if _, err := ok.GetAvailableTransferChains(context.Background(), currency.BTC); err != nil {
		t.Error(err)
	}
}

func TestGetIntervalEnum(t *testing.T) {
	t.Parallel()

	tests := []struct {
		Description string
		Interval    kline.Interval
		Expected    string
		AppendUTC   bool
	}{
		{Description: "4hr with UTC", Interval: kline.FourHour, Expected: "4H", AppendUTC: true},
		{Description: "6H without UTC", Interval: kline.SixHour, Expected: "6H"},
		{Description: "6H with UTC", Interval: kline.SixHour, Expected: "6Hutc", AppendUTC: true},
		{Description: "Unsupported interval with UTC", Expected: "", AppendUTC: true},
	}

	for x := range tests {
		tt := tests[x]
		t.Run(tt.Description, func(t *testing.T) {
			t.Parallel()

			if r := ok.GetIntervalEnum(tt.Interval, tt.AppendUTC); r != tt.Expected {
				t.Errorf("%s: received: %s but expected: %s", tt.Description, r, tt.Expected)
			}
		})
	}
}

const instrumentJSON = `{"alias":"","baseCcy":"","category":"1","ctMult":"1","ctType":"linear","ctVal":"0.0001","ctValCcy":"BTC","expTime":"","instFamily":"BTC-USDC","instId":"BTC-USDC-SWAP","instType":"SWAP","lever":"125","listTime":"1666076190000","lotSz":"1","maxIcebergSz":"100000000.0000000000000000","maxLmtSz":"100000000","maxMktSz":"85000","maxStopSz":"85000","maxTriggerSz":"100000000.0000000000000000","maxTwapSz":"","minSz":"1","optType":"","quoteCcy":"","settleCcy":"USDC","state":"live","stk":"","tickSz":"0.1","uly":"BTC-USDC"}`

func TestInstrument(t *testing.T) {
	t.Parallel()

	var i Instrument
	err := json.Unmarshal([]byte(instrumentJSON), &i)
	if err != nil {
		t.Error(err)
	}

	if i.Alias != "" {
		t.Error("expected empty alias")
	}
	if i.BaseCurrency != "" {
		t.Error("expected empty base currency")
	}
	if i.Category != "1" {
		t.Error("expected 1 category")
	}
	if i.ContractMultiplier != "1" {
		t.Error("expected 1 contract multiplier")
	}
	if i.ContractType != "linear" {
		t.Error("expected linear contract type")
	}
	if i.ContractValue != "0.0001" {
		t.Error("expected 0.0001 contract value")
	}
	if i.ContractValueCurrency != currency.BTC.String() {
		t.Error("expected BTC contract value currency")
	}
	if !i.ExpTime.IsZero() {
		t.Error("expected empty expiry time")
	}
	if i.InstrumentFamily != "BTC-USDC" {
		t.Error("expected BTC-USDC instrument family")
	}
	if i.InstrumentID != "BTC-USDC-SWAP" {
		t.Error("expected BTC-USDC-SWAP instrument ID")
	}
	if i.InstrumentType != asset.PerpetualSwap {
		t.Error("expected SWAP instrument type")
	}
	if i.MaxLeverage != 125 {
		t.Error("expected 125 leverage")
	}
	if i.ListTime.UnixMilli() != 1666076190000 {
		t.Error("expected 1666076190000 listing time")
	}
	if i.LotSize != 1 {
		t.Error("expected 1 lot size")
	}
	if i.MaxSpotIcebergSize != 100000000.0000000000000000 {
		t.Error("expected 100000000.0000000000000000 max iceberg order size")
	}
	if i.MaxQuantityOfSpotLimitOrder != 100000000 {
		t.Error("expected 100000000 max limit order size")
	}
	if i.MaxQuantityOfMarketLimitOrder != 85000 {
		t.Error("expected 85000 max market order size")
	}
	if i.MaxStopSize != 85000 {
		t.Error("expected 85000 max stop order size")
	}
	if i.MaxTriggerSize != 100000000.0000000000000000 {
		t.Error("expected 100000000.0000000000000000 max trigger order size")
	}
	if i.MaxQuantityOfSpotTwapLimitOrder != 0 {
		t.Error("expected empty max TWAP size")
	}
	if i.MinimumOrderSize != 1 {
		t.Error("expected 1 min size")
	}
	if i.OptionType != "" {
		t.Error("expected empty option type")
	}
	if i.QuoteCurrency != "" {
		t.Error("expected empty quote currency")
	}
	if i.SettlementCurrency != currency.USDC.String() {
		t.Error("expected USDC settlement currency")
	}
	if i.State != "live" {
		t.Error("expected live state")
	}
	if i.StrikePrice != "" {
		t.Error("expected empty strike price")
	}
	if i.TickSize != 0.1 {
		t.Error("expected 0.1 tick size")
	}
	if i.Underlying != "BTC-USDC" {
		t.Error("expected BTC-USDC underlying")
	}
}

func TestGetLatestFundingRate(t *testing.T) {
	t.Parallel()
	cp, err := currency.NewPairFromString("BTC-USD-SWAP")
	if err != nil {
		t.Error(err)
	}
	_, err = ok.GetLatestFundingRate(contextGenerate(), &fundingrate.LatestRateRequest{
		Asset:                asset.PerpetualSwap,
		Pair:                 cp,
		IncludePredictedRate: true,
	})
	if err != nil {
		t.Error(err)
	}
}

func TestGetFundingRates(t *testing.T) {
	t.Parallel()
	cp, err := currency.NewPairFromString("BTC-USD-SWAP")
	if err != nil {
		t.Error(err)
	}
	r := &fundingrate.RatesRequest{
		Asset:                asset.PerpetualSwap,
		Pair:                 cp,
		PaymentCurrency:      currency.USDT,
		StartDate:            time.Now().Add(-time.Hour * 24 * 7),
		EndDate:              time.Now(),
		IncludePredictedRate: true,
	}
	if sharedtestvalues.AreAPICredentialsSet(ok) {
		r.IncludePayments = true
	}
	_, err = ok.GetFundingRates(contextGenerate(), r)
	if err != nil {
		t.Error(err)
	}

	r.StartDate = time.Now().Add(-time.Hour * 24 * 120)
	_, err = ok.GetFundingRates(contextGenerate(), r)
	if !errors.Is(err, fundingrate.ErrFundingRateOutsideLimits) {
		t.Error(err)
	}

	r.RespectHistoryLimits = true
	_, err = ok.GetFundingRates(contextGenerate(), r)
	if err != nil {
		t.Error(err)
	}
}

func TestIsPerpetualFutureCurrency(t *testing.T) {
	t.Parallel()
	is, err := ok.IsPerpetualFutureCurrency(asset.Binary, currency.NewPair(currency.BTC, currency.USDT))
	if err != nil {
		t.Error(err)
	}
	if is {
		t.Error("expected false")
	}

	cp, err := currency.NewPairFromString("BTC-USD-SWAP")
	if err != nil {
		t.Error(err)
	}
	is, err = ok.IsPerpetualFutureCurrency(asset.PerpetualSwap, cp)
	if err != nil {
		t.Error(err)
	}
	if !is {
		t.Error("expected true")
	}
}

func TestGetAssetsFromInstrumentTypeOrID(t *testing.T) {
	t.Parallel()
	_, err := ok.GetAssetsFromInstrumentTypeOrID("", "")
	if !errors.Is(err, errEmptyArgument) {
		t.Error(err)
	}

	assets, err := ok.GetAssetsFromInstrumentTypeOrID("SPOT", "")
	if !errors.Is(err, nil) {
		t.Error(err)
	}
	if len(assets) != 1 {
		t.Errorf("received %v expected %v", len(assets), 1)
	}
	if assets[0] != asset.Spot {
		t.Errorf("received %v expected %v", assets[0], asset.Spot)
	}

	assets, err = ok.GetAssetsFromInstrumentTypeOrID("", ok.CurrencyPairs.Pairs[asset.Futures].Enabled[0].String())
	if !errors.Is(err, nil) {
		t.Error(err)
	}
	if len(assets) != 1 {
		t.Errorf("received %v expected %v", len(assets), 1)
	}
	if assets[0] != asset.Futures {
		t.Errorf("received %v expected %v", assets[0], asset.Futures)
	}

	assets, err = ok.GetAssetsFromInstrumentTypeOrID("", ok.CurrencyPairs.Pairs[asset.PerpetualSwap].Enabled[0].String())
	if !errors.Is(err, nil) {
		t.Error(err)
	}
	if len(assets) != 1 {
		t.Errorf("received %v expected %v", len(assets), 1)
	}
	if assets[0] != asset.PerpetualSwap {
		t.Errorf("received %v expected %v", assets[0], asset.PerpetualSwap)
	}

	_, err = ok.GetAssetsFromInstrumentTypeOrID("", "test")
	if !errors.Is(err, currency.ErrCurrencyNotSupported) {
		t.Error(err)
	}

	_, err = ok.GetAssetsFromInstrumentTypeOrID("", "test-test")
	if !errors.Is(err, asset.ErrNotSupported) {
		t.Error(err)
	}

	assets, err = ok.GetAssetsFromInstrumentTypeOrID("", ok.CurrencyPairs.Pairs[asset.Margin].Enabled[0].String())
	if !errors.Is(err, nil) {
		t.Error(err)
	}
	var found bool
	for i := range assets {
		if assets[i] == asset.Margin {
			found = true
		}
	}
	if !found {
		t.Errorf("received %v expected %v", assets, asset.Margin)
	}

	assets, err = ok.GetAssetsFromInstrumentTypeOrID("", ok.CurrencyPairs.Pairs[asset.Spot].Enabled[0].String())
	if !errors.Is(err, nil) {
		t.Error(err)
	}
	found = false
	for i := range assets {
		if assets[i] == asset.Spot {
			found = true
		}
	}
	if !found {
		t.Errorf("received %v expected %v", assets, asset.Spot)
	}
}<|MERGE_RESOLUTION|>--- conflicted
+++ resolved
@@ -56,13 +56,9 @@
 		exchCfg.API.AuthenticatedSupport = true
 		exchCfg.API.AuthenticatedWebsocketSupport = true
 	}
-<<<<<<< HEAD
-	ok.Websocket = sharedtestvalues.NewTestWrapperWebsocket()
-=======
 	if !useTestNet {
-		ok.Websocket = sharedtestvalues.NewTestWebsocket()
-	}
->>>>>>> 74bf13fc
+		ok.Websocket = sharedtestvalues.NewTestWrapperWebsocket()
+	}
 	err = ok.Setup(exchCfg)
 	if err != nil {
 		log.Fatal(err)
