package okx

import (
	"context"
	"errors"
	"fmt"
	"math"
	"sort"
	"strconv"
	"strings"
	"sync"
	"time"

	"github.com/shopspring/decimal"
	"github.com/thrasher-corp/gocryptotrader/common"
	"github.com/thrasher-corp/gocryptotrader/config"
	"github.com/thrasher-corp/gocryptotrader/currency"
	exchange "github.com/thrasher-corp/gocryptotrader/exchanges"
	"github.com/thrasher-corp/gocryptotrader/exchanges/account"
	"github.com/thrasher-corp/gocryptotrader/exchanges/asset"
	"github.com/thrasher-corp/gocryptotrader/exchanges/collateral"
	"github.com/thrasher-corp/gocryptotrader/exchanges/deposit"
	"github.com/thrasher-corp/gocryptotrader/exchanges/kline"
	"github.com/thrasher-corp/gocryptotrader/exchanges/margin"
	"github.com/thrasher-corp/gocryptotrader/exchanges/order"
	"github.com/thrasher-corp/gocryptotrader/exchanges/orderbook"
	"github.com/thrasher-corp/gocryptotrader/exchanges/protocol"
	"github.com/thrasher-corp/gocryptotrader/exchanges/request"
	"github.com/thrasher-corp/gocryptotrader/exchanges/stream"
	"github.com/thrasher-corp/gocryptotrader/exchanges/stream/buffer"
	"github.com/thrasher-corp/gocryptotrader/exchanges/ticker"
	"github.com/thrasher-corp/gocryptotrader/exchanges/trade"
	"github.com/thrasher-corp/gocryptotrader/log"
	"github.com/thrasher-corp/gocryptotrader/portfolio/withdraw"
)

const (
	okxWebsocketResponseMaxLimit = time.Second * 3
)

// GetDefaultConfig returns a default exchange config
func (ok *Okx) GetDefaultConfig(ctx context.Context) (*config.Exchange, error) {
	ok.SetDefaults()
	exchCfg := new(config.Exchange)
	exchCfg.Name = ok.Name
	exchCfg.HTTPTimeout = exchange.DefaultHTTPTimeout
	exchCfg.BaseCurrencies = ok.BaseCurrencies

	err := ok.SetupDefaults(exchCfg)
	if err != nil {
		return nil, err
	}

	if ok.Features.Supports.RESTCapabilities.AutoPairUpdates {
		err = ok.UpdateTradablePairs(ctx, true)
		if err != nil {
			return nil, err
		}
	}
	return exchCfg, nil
}

// SetDefaults sets the basic defaults for Okx
func (ok *Okx) SetDefaults() {
	ok.Name = "Okx"
	ok.Enabled = true
	ok.Verbose = true

	ok.WsRequestSemaphore = make(chan int, 20)
	ok.API.CredentialsValidator.RequiresKey = true
	ok.API.CredentialsValidator.RequiresSecret = true
	ok.API.CredentialsValidator.RequiresClientID = true
<<<<<<< HEAD

	cpf := &currency.PairFormat{
		Delimiter: currency.DashDelimiter,
		Uppercase: true,
	}

	fmt1 := currency.PairStore{
		RequestFormat: cpf,
		ConfigFormat:  cpf,
=======
	pairFormat := &currency.PairFormat{
		Delimiter: currency.DashDelimiter,
		Uppercase: true,
>>>>>>> fcc5ad45
	}
	err := ok.SetGlobalPairsManager(pairFormat, pairFormat, asset.Spot, asset.Futures, asset.PerpetualSwap, asset.Options, asset.Margin)
	if err != nil {
		log.Errorln(log.ExchangeSys, err)
	}

	// Fill out the capabilities/features that the exchange supports
	ok.Features = exchange.Features{
		Supports: exchange.FeaturesSupported{
			REST:                true,
			Websocket:           true,
			MaximumOrderHistory: kline.OneDay.Duration() * 90,
			RESTCapabilities: protocol.Features{
				TickerFetching:        true,
				OrderbookFetching:     true,
				AutoPairUpdates:       true,
				AccountInfo:           true,
				CryptoDeposit:         true,
				CryptoWithdrawalFee:   true,
				CryptoWithdrawal:      true,
				TradeFee:              true,
				SubmitOrder:           true,
				GetOrder:              true,
				GetOrders:             true,
				CancelOrder:           true,
				CancelOrders:          true,
				TradeFetching:         true,
				UserTradeHistory:      true,
				MultiChainDeposits:    true,
				MultiChainWithdrawals: true,
				KlineFetching:         true,
				DepositHistory:        true,
				WithdrawalHistory:     true,
				ModifyOrder:           true,
			},
			WebsocketCapabilities: protocol.Features{
				TickerFetching:         true,
				OrderbookFetching:      true,
				Subscribe:              true,
				Unsubscribe:            true,
				AuthenticatedEndpoints: true,
				AccountInfo:            true,
				GetOrders:              true,
				TradeFetching:          true,
				KlineFetching:          true,
				GetOrder:               true,
				SubmitOrder:            true,
				CancelOrder:            true,
				CancelOrders:           true,
				ModifyOrder:            true,
			},
			FuturesCapabilities: exchange.FuturesCapabilities{
				Positions:      true,
				Leverage:       true,
				CollateralMode: true,
			},
			WithdrawPermissions: exchange.AutoWithdrawCrypto,
		},
		Enabled: exchange.FeaturesEnabled{
			AutoPairUpdates: true,
			Kline: kline.ExchangeCapabilitiesEnabled{
				Intervals: kline.DeployExchangeIntervals(
					kline.IntervalCapacity{Interval: kline.OneMin},
					kline.IntervalCapacity{Interval: kline.ThreeMin},
					kline.IntervalCapacity{Interval: kline.FiveMin},
					kline.IntervalCapacity{Interval: kline.FifteenMin},
					kline.IntervalCapacity{Interval: kline.ThirtyMin},
					kline.IntervalCapacity{Interval: kline.OneHour},
					kline.IntervalCapacity{Interval: kline.TwoHour},
					kline.IntervalCapacity{Interval: kline.FourHour},
					kline.IntervalCapacity{Interval: kline.SixHour},
					kline.IntervalCapacity{Interval: kline.TwelveHour},
					kline.IntervalCapacity{Interval: kline.OneDay},
					kline.IntervalCapacity{Interval: kline.TwoDay},
					kline.IntervalCapacity{Interval: kline.ThreeDay},
					kline.IntervalCapacity{Interval: kline.FiveDay},
					kline.IntervalCapacity{Interval: kline.OneWeek},
					kline.IntervalCapacity{Interval: kline.OneMonth},
					kline.IntervalCapacity{Interval: kline.ThreeMonth},
					kline.IntervalCapacity{Interval: kline.SixMonth},
					kline.IntervalCapacity{Interval: kline.OneYear},
				),
				GlobalResultLimit: 100, // Reference: https://www.okx.com/docs-v5/en/#rest-api-market-data-get-candlesticks-history
			},
		},
	}
	ok.Requester, err = request.New(ok.Name,
		common.NewHTTPClientWithTimeout(exchange.DefaultHTTPTimeout),
		request.WithLimiter(SetRateLimit()))
	if err != nil {
		log.Errorln(log.ExchangeSys, err)
	}

	ok.API.Endpoints = ok.NewEndpoints()
	err = ok.API.Endpoints.SetDefaultEndpoints(map[exchange.URL]string{
		exchange.RestSpot:      okxAPIURL,
		exchange.WebsocketSpot: okxAPIWebsocketPublicURL,
	})
	if err != nil {
		log.Errorln(log.ExchangeSys, err)
	}

	ok.Websocket = stream.New()
	ok.WebsocketResponseMaxLimit = okxWebsocketResponseMaxLimit
	ok.WebsocketResponseCheckTimeout = okxWebsocketResponseMaxLimit
	ok.WebsocketOrderbookBufferLimit = exchange.DefaultWebsocketOrderbookBufferLimit
}

// Setup takes in the supplied exchange configuration details and sets params
func (ok *Okx) Setup(exch *config.Exchange) error {
	err := exch.Validate()
	if err != nil {
		return err
	}
	if !exch.Enabled {
		ok.SetEnabled(false)
		return nil
	}
	err = ok.SetupDefaults(exch)
	if err != nil {
		return err
	}

	ok.WsResponseMultiplexer = wsRequestDataChannelsMultiplexer{
		WsResponseChannelsMap: make(map[string]*wsRequestInfo),
		Register:              make(chan *wsRequestInfo),
		Unregister:            make(chan string),
		Message:               make(chan *wsIncomingData),
	}

	wsRunningEndpoint, err := ok.API.Endpoints.GetURL(exchange.WebsocketSpot)
	if err != nil {
		return err
	}
	err = ok.Websocket.Setup(&stream.WebsocketSetup{
		ExchangeConfig:         exch,
		DefaultURL:             okxAPIWebsocketPublicURL,
		RunningURL:             wsRunningEndpoint,
		Connector:              ok.WsConnect,
		Subscriber:             ok.Subscribe,
		Unsubscriber:           ok.Unsubscribe,
		GenerateSubscriptions:  ok.GenerateDefaultSubscriptions,
		ConnectionMonitorDelay: exch.ConnectionMonitorDelay,
		Features:               &ok.Features.Supports.WebsocketCapabilities,
		OrderbookBufferConfig: buffer.Config{
			Checksum: ok.CalculateUpdateOrderbookChecksum,
		},
	})

	if err != nil {
		return err
	}
	err = ok.Websocket.SetupNewConnection(stream.ConnectionSetup{
		URL:                  okxAPIWebsocketPublicURL,
		ResponseCheckTimeout: exch.WebsocketResponseCheckTimeout,
		ResponseMaxLimit:     okxWebsocketResponseMaxLimit,
		RateLimit:            500,
	})
	if err != nil {
		return err
	}
	return ok.Websocket.SetupNewConnection(stream.ConnectionSetup{
		URL:                  okxAPIWebsocketPrivateURL,
		ResponseCheckTimeout: exch.WebsocketResponseCheckTimeout,
		ResponseMaxLimit:     okxWebsocketResponseMaxLimit,
		Authenticated:        true,
		RateLimit:            500,
	})
}

// Start starts the Okx go routine
func (ok *Okx) Start(ctx context.Context, wg *sync.WaitGroup) error {
	if wg == nil {
		return fmt.Errorf("%T %w", wg, common.ErrNilPointer)
	}
	wg.Add(1)
	go func() {
		ok.Run(ctx)
		wg.Done()
	}()
	return nil
}

// Run implements the Okx wrapper
func (ok *Okx) Run(ctx context.Context) {
	if ok.Verbose {
		log.Debugf(log.ExchangeSys,
			"%s Websocket: %s.",
			ok.Name,
			common.IsEnabled(ok.Websocket.IsEnabled()))
		ok.PrintEnabledPairs()
	}

	assetTypes := ok.GetAssetTypes(false)
	for i := range assetTypes {
		if err := ok.UpdateOrderExecutionLimits(ctx, assetTypes[i]); err != nil {
			log.Errorf(log.ExchangeSys,
				"%s failed to set exchange order execution limits. Err: %v",
				ok.Name,
				err)
		}
	}

	if ok.GetEnabledFeatures().AutoPairUpdates {
		if err := ok.UpdateTradablePairs(ctx, false); err != nil {
			log.Errorf(log.ExchangeSys,
				"%s failed to update tradable pairs. Err: %s",
				ok.Name,
				err)
		}
	}
}

// GetServerTime returns the current exchange server time.
func (ok *Okx) GetServerTime(ctx context.Context, _ asset.Item) (time.Time, error) {
	return ok.GetSystemTime(ctx)
}

// FetchTradablePairs returns a list of the exchanges tradable pairs
func (ok *Okx) FetchTradablePairs(ctx context.Context, a asset.Item) (currency.Pairs, error) {
	insts, err := ok.getInstrumentsForAsset(ctx, a)
	if err != nil {
		return nil, err
	}
	pairs := make([]currency.Pair, len(insts))
	for x := range insts {
		pairs[x], err = currency.NewPairDelimiter(insts[x].InstrumentID, ok.CurrencyPairs.ConfigFormat.Delimiter)
		if err != nil {
			return nil, err
		}
	}
	return pairs, nil
}

// UpdateTradablePairs updates the exchanges available pairs and stores them in the exchanges config
func (ok *Okx) UpdateTradablePairs(ctx context.Context, forceUpdate bool) error {
	assetTypes := ok.GetAssetTypes(false)
	for i := range assetTypes {
		pairs, err := ok.FetchTradablePairs(ctx, assetTypes[i])
		if err != nil {
			return fmt.Errorf("%w for asset %v", err, assetTypes[i])
		}
		err = ok.UpdatePairs(pairs, assetTypes[i], false, forceUpdate)
		if err != nil {
			return fmt.Errorf("%w for asset %v", err, assetTypes[i])
		}
	}
	return ok.EnsureOnePairEnabled()
}

// UpdateOrderExecutionLimits sets exchange execution order limits for an asset type
func (ok *Okx) UpdateOrderExecutionLimits(ctx context.Context, a asset.Item) error {
	insts, err := ok.getInstrumentsForAsset(ctx, a)
	if err != nil {
		return err
	}
	if len(insts) == 0 {
		return errNoInstrumentFound
	}
	limits := make([]order.MinMaxLevel, len(insts))
	for x := range insts {
		pair, err := currency.NewPairFromString(insts[x].InstrumentID)
		if err != nil {
			return err
		}

		limits[x] = order.MinMaxLevel{
			Pair:                   pair,
			Asset:                  a,
			PriceStepIncrementSize: insts[x].TickSize,
			MinimumBaseAmount:      insts[x].MinimumOrderSize,
		}
	}

	return ok.LoadLimits(limits)
}

// UpdateTicker updates and returns the ticker for a currency pair
func (ok *Okx) UpdateTicker(ctx context.Context, p currency.Pair, a asset.Item) (*ticker.Price, error) {
	pairFormat, err := ok.GetPairFormat(a, true)
	if err != nil {
		return nil, err
	}
	if p.IsEmpty() {
		return nil, currency.ErrCurrencyPairEmpty
	}
	instrumentID := pairFormat.Format(p)
	if !ok.SupportsAsset(a) {
		return nil, fmt.Errorf("%w: %v", asset.ErrNotSupported, a)
	}
	mdata, err := ok.GetTicker(ctx, instrumentID)
	if err != nil {
		return nil, err
	}
	var baseVolume, quoteVolume float64
	switch a {
	case asset.Spot, asset.Margin:
		baseVolume = mdata.Vol24H.Float64()
		quoteVolume = mdata.VolCcy24H.Float64()
	case asset.PerpetualSwap, asset.Futures, asset.Options:
		baseVolume = mdata.VolCcy24H.Float64()
		quoteVolume = mdata.Vol24H.Float64()
	default:
		return nil, fmt.Errorf("%w %v", asset.ErrNotSupported, a)
	}
	err = ticker.ProcessTicker(&ticker.Price{
		Last:         mdata.LastTradePrice.Float64(),
		High:         mdata.High24H.Float64(),
		Low:          mdata.Low24H.Float64(),
		Bid:          mdata.BestBidPrice.Float64(),
		BidSize:      mdata.BestBidSize.Float64(),
		Ask:          mdata.BestAskPrice.Float64(),
		AskSize:      mdata.BestAskSize.Float64(),
		Volume:       baseVolume,
		QuoteVolume:  quoteVolume,
		Open:         mdata.Open24H.Float64(),
		Pair:         p,
		ExchangeName: ok.Name,
		AssetType:    a,
	})
	if err != nil {
		return nil, err
	}
	return ticker.GetTicker(ok.Name, p, a)
}

// UpdateTickers updates all currency pairs of a given asset type
func (ok *Okx) UpdateTickers(ctx context.Context, assetType asset.Item) error {
	pairs, err := ok.GetEnabledPairs(assetType)
	if err != nil {
		return err
	}

	instrumentType := ok.GetInstrumentTypeFromAssetItem(assetType)
	if assetType == asset.Margin {
		instrumentType = okxInstTypeSpot
	}
	ticks, err := ok.GetTickers(ctx, instrumentType, "", "")
	if err != nil {
		return err
	}

	for y := range ticks {
		pair, err := ok.GetPairFromInstrumentID(ticks[y].InstrumentID)
		if err != nil {
			return err
		}
		for i := range pairs {
			pairFmt, err := ok.FormatExchangeCurrency(pairs[i], assetType)
			if err != nil {
				return err
			}
			if !pair.Equal(pairFmt) {
				continue
			}
			err = ticker.ProcessTicker(&ticker.Price{
				Last:         ticks[y].LastTradePrice.Float64(),
				High:         ticks[y].High24H.Float64(),
				Low:          ticks[y].Low24H.Float64(),
				Bid:          ticks[y].BestBidPrice.Float64(),
				BidSize:      ticks[y].BestBidSize.Float64(),
				Ask:          ticks[y].BestAskPrice.Float64(),
				AskSize:      ticks[y].BestAskSize.Float64(),
				Volume:       ticks[y].Vol24H.Float64(),
				QuoteVolume:  ticks[y].VolCcy24H.Float64(),
				Open:         ticks[y].Open24H.Float64(),
				Pair:         pairFmt,
				ExchangeName: ok.Name,
				AssetType:    assetType,
			})
			if err != nil {
				return err
			}
		}
	}
	return nil
}

// FetchTicker returns the ticker for a currency pair
func (ok *Okx) FetchTicker(ctx context.Context, p currency.Pair, assetType asset.Item) (*ticker.Price, error) {
	formattedPair, err := ok.FormatExchangeCurrency(p, assetType)
	if err != nil {
		return nil, err
	}
	tickerNew, err := ticker.GetTicker(ok.Name, formattedPair, assetType)
	if err != nil {
		return ok.UpdateTicker(ctx, p, assetType)
	}
	return tickerNew, nil
}

// FetchOrderbook returns orderbook base on the currency pair
func (ok *Okx) FetchOrderbook(ctx context.Context, pair currency.Pair, assetType asset.Item) (*orderbook.Base, error) {
	ob, err := orderbook.Get(ok.Name, pair, assetType)
	if err != nil {
		return ok.UpdateOrderbook(ctx, pair, assetType)
	}
	return ob, nil
}

// UpdateOrderbook updates and returns the orderbook for a currency pair
func (ok *Okx) UpdateOrderbook(ctx context.Context, pair currency.Pair, assetType asset.Item) (*orderbook.Base, error) {
	if pair.IsEmpty() {
		return nil, currency.ErrCurrencyPairEmpty
	}
	if err := ok.CurrencyPairs.IsAssetEnabled(assetType); err != nil {
		return nil, err
	}
	book := &orderbook.Base{
		Exchange:        ok.Name,
		Pair:            pair,
		Asset:           assetType,
		VerifyOrderbook: ok.CanVerifyOrderbook,
	}
	var orderbookNew *OrderBookResponse
	var err error
	err = ok.CurrencyPairs.IsAssetEnabled(assetType)
	if err != nil {
		return nil, err
	}
	var instrumentID string
	pairFormat, err := ok.GetPairFormat(assetType, true)
	if err != nil {
		return nil, err
	}
	if !pair.IsPopulated() {
		return nil, errIncompleteCurrencyPair
	}
	instrumentID = pairFormat.Format(pair)
	orderbookNew, err = ok.GetOrderBookDepth(ctx, instrumentID, 400)
	if err != nil {
		return book, err
	}

	orderBookD, err := orderbookNew.GetOrderBookResponseDetail()
	if err != nil {
		return nil, err
	}
	book.Bids = make(orderbook.Items, len(orderBookD.Bids))
	for x := range orderBookD.Bids {
		book.Bids[x] = orderbook.Item{
			Amount: orderBookD.Bids[x].BaseCurrencies,
			Price:  orderBookD.Bids[x].DepthPrice,
		}
	}
	book.Asks = make(orderbook.Items, len(orderBookD.Asks))
	for x := range orderBookD.Asks {
		book.Asks[x] = orderbook.Item{
			Amount: orderBookD.Asks[x].NumberOfContracts,
			Price:  orderBookD.Asks[x].DepthPrice,
		}
	}
	err = book.Process()
	if err != nil {
		return book, err
	}
	return orderbook.Get(ok.Name, pair, assetType)
}

// UpdateAccountInfo retrieves balances for all enabled currencies.
func (ok *Okx) UpdateAccountInfo(ctx context.Context, assetType asset.Item) (account.Holdings, error) {
	if err := ok.CurrencyPairs.IsAssetEnabled(assetType); err != nil {
		return account.Holdings{}, err
	}

	var info account.Holdings
	var acc account.SubAccount
	info.Exchange = ok.Name
	if !ok.SupportsAsset(assetType) {
		return info, fmt.Errorf("%w: %v", asset.ErrNotSupported, assetType)
	}
	accountBalances, err := ok.AccountBalance(ctx, "")
	if err != nil {
		return info, err
	}
	currencyBalances := []account.Balance{}
	for i := range accountBalances {
		for j := range accountBalances[i].Details {
			currencyBalances = append(currencyBalances, account.Balance{
				Currency: currency.NewCode(accountBalances[i].Details[j].Currency),
				Total:    accountBalances[i].Details[j].EquityOfCurrency.Float64(),
				Hold:     accountBalances[i].Details[j].FrozenBalance.Float64(),
				Free:     accountBalances[i].Details[j].AvailableBalance.Float64(),
			})
		}
	}
	acc.Currencies = currencyBalances
	acc.AssetType = assetType
	info.Accounts = append(info.Accounts, acc)
	creds, err := ok.GetCredentials(ctx)
	if err != nil {
		return info, err
	}
	if err := account.Process(&info, creds); err != nil {
		return account.Holdings{}, err
	}
	return info, nil
}

// FetchAccountInfo retrieves balances for all enabled currencies
func (ok *Okx) FetchAccountInfo(ctx context.Context, assetType asset.Item) (account.Holdings, error) {
	creds, err := ok.GetCredentials(ctx)
	if err != nil {
		return account.Holdings{}, err
	}
	acc, err := account.GetHoldings(ok.Name, creds, assetType)
	if err != nil {
		return ok.UpdateAccountInfo(ctx, assetType)
	}
	return acc, nil
}

// GetAccountFundingHistory returns funding history, deposits and withdrawals
func (ok *Okx) GetAccountFundingHistory(ctx context.Context) ([]exchange.FundingHistory, error) {
	depositHistories, err := ok.GetCurrencyDepositHistory(ctx, "", "", "", time.Time{}, time.Time{}, -1, 0)
	if err != nil {
		return nil, err
	}
	withdrawalHistories, err := ok.GetWithdrawalHistory(ctx, "", "", "", "", "", time.Time{}, time.Time{}, -5)
	if err != nil {
		return nil, err
	}
	resp := make([]exchange.FundingHistory, 0, len(depositHistories)+len(withdrawalHistories))
	for x := range depositHistories {
		resp = append(resp, exchange.FundingHistory{
			ExchangeName:    ok.Name,
			Status:          strconv.Itoa(depositHistories[x].State),
			Timestamp:       depositHistories[x].Timestamp.Time(),
			Currency:        depositHistories[x].Currency,
			Amount:          depositHistories[x].Amount,
			TransferType:    "deposit",
			CryptoToAddress: depositHistories[x].ToDepositAddress,
			CryptoTxID:      depositHistories[x].TransactionID,
		})
	}
	for x := range withdrawalHistories {
		resp = append(resp, exchange.FundingHistory{
			ExchangeName:    ok.Name,
			Status:          withdrawalHistories[x].StateOfWithdrawal,
			Timestamp:       withdrawalHistories[x].Timestamp.Time(),
			Currency:        withdrawalHistories[x].Currency,
			Amount:          withdrawalHistories[x].Amount,
			TransferType:    "withdrawal",
			CryptoToAddress: withdrawalHistories[x].ToReceivingAddress,
			CryptoTxID:      withdrawalHistories[x].TransactionID,
			TransferID:      withdrawalHistories[x].WithdrawalID,
			Fee:             withdrawalHistories[x].WithdrawalFee,
			CryptoChain:     withdrawalHistories[x].ChainName,
		})
	}
	return resp, nil
}

// GetWithdrawalsHistory returns previous withdrawals data
func (ok *Okx) GetWithdrawalsHistory(ctx context.Context, c currency.Code, _ asset.Item) ([]exchange.WithdrawalHistory, error) {
	withdrawals, err := ok.GetWithdrawalHistory(ctx, c.String(), "", "", "", "", time.Time{}, time.Time{}, -5)
	if err != nil {
		return nil, err
	}
	resp := make([]exchange.WithdrawalHistory, 0, len(withdrawals))
	for x := range withdrawals {
		resp = append(resp, exchange.WithdrawalHistory{
			Status:          withdrawals[x].StateOfWithdrawal,
			Timestamp:       withdrawals[x].Timestamp.Time(),
			Currency:        withdrawals[x].Currency,
			Amount:          withdrawals[x].Amount,
			TransferType:    "withdrawal",
			CryptoToAddress: withdrawals[x].ToReceivingAddress,
			CryptoTxID:      withdrawals[x].TransactionID,
			CryptoChain:     withdrawals[x].ChainName,
			TransferID:      withdrawals[x].WithdrawalID,
			Fee:             withdrawals[x].WithdrawalFee,
		})
	}
	return resp, nil
}

// GetRecentTrades returns the most recent trades for a currency and asset
func (ok *Okx) GetRecentTrades(ctx context.Context, p currency.Pair, assetType asset.Item) ([]trade.Data, error) {
	pairFormat, err := ok.GetPairFormat(assetType, true)
	if err != nil {
		return nil, err
	}
	if p.IsEmpty() {
		return nil, currency.ErrCurrencyPairEmpty
	}
<<<<<<< HEAD
	instrumentID := pairFormat.Format(p)
=======

	instrumentID := format.Format(p)
>>>>>>> fcc5ad45
	tradeData, err := ok.GetTrades(ctx, instrumentID, 1000)
	if err != nil {
		return nil, err
	}

	resp := make([]trade.Data, len(tradeData))
	var side order.Side
	for x := range tradeData {
		side, err = order.StringToOrderSide(tradeData[x].Side)
		if err != nil {
			return nil, err
		}
		resp[x] = trade.Data{
			TID:          tradeData[x].TradeID,
			Exchange:     ok.Name,
			CurrencyPair: p,
			AssetType:    assetType,
			Side:         side,
			Price:        tradeData[x].Price,
			Amount:       tradeData[x].Quantity,
			Timestamp:    tradeData[x].Timestamp.Time(),
		}
	}
	if ok.IsSaveTradeDataEnabled() {
		err = trade.AddTradesToBuffer(ok.Name, resp...)
		if err != nil {
			return nil, err
		}
	}
	sort.Sort(trade.ByDate(resp))
	return resp, nil
}

// GetHistoricTrades retrieves historic trade data within the timeframe provided
func (ok *Okx) GetHistoricTrades(ctx context.Context, p currency.Pair, assetType asset.Item, timestampStart, timestampEnd time.Time) ([]trade.Data, error) {
	if timestampStart.Before(time.Now().Add(-kline.ThreeMonth.Duration())) {
		return nil, errOnlyThreeMonthsSupported
	}
	const limit = 100
	pairFormat, err := ok.GetPairFormat(assetType, true)
	if err != nil {
		return nil, err
	}
	if p.IsEmpty() {
		return nil, currency.ErrCurrencyPairEmpty
	}
	var resp []trade.Data
	instrumentID := pairFormat.Format(p)
	tradeIDEnd := ""
allTrades:
	for {
		var trades []TradeResponse
		trades, err = ok.GetTradesHistory(ctx, instrumentID, "", tradeIDEnd, limit)
		if err != nil {
			return nil, err
		}
		if len(trades) == 0 {
			break
		}
		for i := 0; i < len(trades); i++ {
			if timestampStart.Equal(trades[i].Timestamp.Time()) ||
				trades[i].Timestamp.Time().Before(timestampStart) ||
				tradeIDEnd == trades[len(trades)-1].TradeID {
				// reached end of trades to crawl
				break allTrades
			}
			var tradeSide order.Side
			tradeSide, err = order.StringToOrderSide(trades[i].Side)
			if err != nil {
				return nil, err
			}
			resp = append(resp, trade.Data{
				TID:          trades[i].TradeID,
				Exchange:     ok.Name,
				CurrencyPair: p,
				AssetType:    assetType,
				Price:        trades[i].Price,
				Amount:       trades[i].Quantity,
				Timestamp:    trades[i].Timestamp.Time(),
				Side:         tradeSide,
			})
		}
		tradeIDEnd = trades[len(trades)-1].TradeID
	}
	if ok.IsSaveTradeDataEnabled() {
		err = trade.AddTradesToBuffer(ok.Name, resp...)
		if err != nil {
			return nil, err
		}
	}
	sort.Sort(trade.ByDate(resp))
	return trade.FilterTradesByTime(resp, timestampStart, timestampEnd), nil
}

// SubmitOrder submits a new order
func (ok *Okx) SubmitOrder(ctx context.Context, s *order.Submit) (*order.SubmitResponse, error) {
	if err := s.Validate(); err != nil {
		return nil, err
	}
	if !ok.SupportsAsset(s.AssetType) {
		return nil, fmt.Errorf("%w: %v", asset.ErrNotSupported, s.AssetType)
	}
	if s.Amount <= 0 {
		return nil, fmt.Errorf("amount, or size (sz) of quantity to buy or sell hast to be greater than zero ")
	}
	pairFormat, err := ok.GetPairFormat(s.AssetType, true)
	if err != nil {
		return nil, err
	}
	if s.Pair.IsEmpty() {
		return nil, currency.ErrCurrencyPairEmpty
	}
	instrumentID := pairFormat.Format(s.Pair)
	tradeMode := ok.marginTypeToString(s.MarginType)
	if s.Leverage != 0 && s.Leverage != 1 {
		return nil, fmt.Errorf("%w received '%v'", order.ErrSubmitLeverageNotSupported, s.Leverage)
	}
	var sideType string
	if s.Side.IsLong() {
		sideType = order.Buy.Lower()
	} else {
		sideType = order.Sell.Lower()
	}

	amount := s.Amount
	var targetCurrency string
	if s.AssetType == asset.Spot && s.Type == order.Market {
		targetCurrency = "base_ccy" // Default to base currency
		if s.QuoteAmount > 0 {
			amount = s.QuoteAmount
			targetCurrency = "quote_ccy"
		}
	}

	var orderRequest = &PlaceOrderRequestParam{
		InstrumentID:          instrumentID,
		TradeMode:             tradeMode,
		Side:                  sideType,
		OrderType:             s.Type.Lower(),
		Amount:                amount,
		ClientSupplierOrderID: s.ClientOrderID,
		Price:                 s.Price,
		QuantityType:          targetCurrency,
	}
	switch s.Type.Lower() {
	case OkxOrderLimit, OkxOrderPostOnly, OkxOrderFOK, OkxOrderIOC:
		orderRequest.Price = s.Price
	}
	var placeOrderResponse *OrderData
	if s.AssetType == asset.PerpetualSwap || s.AssetType == asset.Futures {
		if s.Type.Lower() == "" {
			orderRequest.OrderType = OkxOrderOptimalLimitIOC
		}
		// TODO: handle positionSideLong while side is Short and positionSideShort while side is Long
		if s.Side.IsLong() {
			orderRequest.PositionSide = positionSideLong
		} else {
			orderRequest.PositionSide = positionSideShort
		}
	}
	if ok.Websocket.CanUseAuthenticatedWebsocketForWrapper() {
		placeOrderResponse, err = ok.WsPlaceOrder(orderRequest)
		if err != nil {
			return nil, err
		}
	} else {
		placeOrderResponse, err = ok.PlaceOrder(ctx, orderRequest, s.AssetType)
		if err != nil {
			return nil, err
		}
	}
	if err != nil {
		return nil, err
	}
	return s.DeriveSubmitResponse(placeOrderResponse.OrderID)
}

func (ok *Okx) marginTypeToString(m margin.Type) string {
	switch m {
	case margin.Isolated:
		return "isolated"
	case margin.Multi:
		return "cross"
	default:
		return "cash"
	}
}

// ModifyOrder will allow of changing orderbook placement and limit to market conversion
func (ok *Okx) ModifyOrder(ctx context.Context, action *order.Modify) (*order.ModifyResponse, error) {
	if err := action.Validate(); err != nil {
		return nil, err
	}
	var err error
	if math.Mod(action.Amount, 1) != 0 {
		return nil, errors.New("okx contract amount can not be decimal")
	}
	pairFormat, err := ok.GetPairFormat(action.AssetType, true)
	if err != nil {
		return nil, err
	}
	if action.Pair.IsEmpty() {
		return nil, currency.ErrCurrencyPairEmpty
	}
	instrumentID := pairFormat.Format(action.Pair)
	if err != nil {
		return nil, err
	}
	amendRequest := AmendOrderRequestParams{
		InstrumentID:          instrumentID,
		NewQuantity:           action.Amount,
		OrderID:               action.OrderID,
		ClientSuppliedOrderID: action.ClientOrderID,
	}
	if ok.Websocket.CanUseAuthenticatedWebsocketForWrapper() {
		_, err = ok.WsAmendOrder(&amendRequest)
	} else {
		_, err = ok.AmendOrder(ctx, &amendRequest)
	}
	if err != nil {
		return nil, err
	}
	return action.DeriveModifyResponse()
}

// CancelOrder cancels an order by its corresponding ID number
func (ok *Okx) CancelOrder(ctx context.Context, ord *order.Cancel) error {
	if err := ord.Validate(ord.StandardCancel()); err != nil {
		return err
	}
	if !ok.SupportsAsset(ord.AssetType) {
		return fmt.Errorf("%w: %v", asset.ErrNotSupported, ord.AssetType)
	}
	pairFormat, err := ok.GetPairFormat(ord.AssetType, true)
	if err != nil {
		return err
	}
	if ord.Pair.IsEmpty() {
		return currency.ErrCurrencyPairEmpty
	}
	instrumentID := pairFormat.Format(ord.Pair)
	req := CancelOrderRequestParam{
		InstrumentID:          instrumentID,
		OrderID:               ord.OrderID,
		ClientSupplierOrderID: ord.ClientOrderID,
	}
	if ok.Websocket.CanUseAuthenticatedWebsocketForWrapper() {
		_, err = ok.WsCancelOrder(req)
	} else {
		_, err = ok.CancelSingleOrder(ctx, req)
	}
	return err
}

// CancelBatchOrders cancels orders by their corresponding ID numbers
func (ok *Okx) CancelBatchOrders(ctx context.Context, o []order.Cancel) (*order.CancelBatchResponse, error) {
	if len(o) > 20 {
		return nil, fmt.Errorf("%w, cannot cancel more than 20 orders", errExceedLimit)
	} else if len(o) == 0 {
		return nil, fmt.Errorf("%w, must have at least 1 cancel order", order.ErrCancelOrderIsNil)
	}
	cancelOrderParams := make([]CancelOrderRequestParam, len(o))
	var err error
	var format currency.PairFormat
	for x := range o {
		ord := o[x]
		err = ord.Validate(ord.StandardCancel())
		if err != nil {
			return nil, err
		}
		if !ok.SupportsAsset(ord.AssetType) {
			return nil, fmt.Errorf("%w: %v", asset.ErrNotSupported, ord.AssetType)
		}
		format, err = ok.GetPairFormat(ord.AssetType, true)

		var instrumentID string
<<<<<<< HEAD
		var pairFormat currency.PairFormat
		pairFormat, err = ok.GetPairFormat(ord.AssetType, true)
=======
>>>>>>> fcc5ad45
		if err != nil {
			return nil, err
		}
		if !ord.Pair.IsPopulated() {
			return nil, errIncompleteCurrencyPair
		}
		instrumentID = pairFormat.Format(ord.Pair)
		if err != nil {
			return nil, err
		}
		cancelOrderParams[x] = CancelOrderRequestParam{
			InstrumentID:          instrumentID,
			OrderID:               ord.OrderID,
			ClientSupplierOrderID: ord.ClientOrderID,
		}
	}
	var canceledOrders []OrderData
	if ok.Websocket.CanUseAuthenticatedWebsocketForWrapper() {
		canceledOrders, err = ok.WsCancelMultipleOrder(cancelOrderParams)
	} else {
		canceledOrders, err = ok.CancelMultipleOrders(ctx, cancelOrderParams)
	}
	if err != nil {
		return nil, err
	}
	resp := &order.CancelBatchResponse{Status: make(map[string]string)}
	for x := range canceledOrders {
		resp.Status[canceledOrders[x].OrderID] = func() string {
			if canceledOrders[x].SCode != "0" && canceledOrders[x].SCode != "2" {
				return ""
			}
			return order.Cancelled.String()
		}()
	}
	return resp, nil
}

// CancelAllOrders cancels all orders associated with a currency pair
func (ok *Okx) CancelAllOrders(ctx context.Context, orderCancellation *order.Cancel) (order.CancelAllResponse, error) {
	err := orderCancellation.Validate()
	if err != nil {
		return order.CancelAllResponse{}, err
	}
	cancelAllResponse := order.CancelAllResponse{
		Status: map[string]string{},
	}
	var instrumentType string
	if orderCancellation.AssetType.IsValid() {
		err = ok.CurrencyPairs.IsAssetEnabled(orderCancellation.AssetType)
		if err != nil {
			return order.CancelAllResponse{}, err
		}
		instrumentType = ok.GetInstrumentTypeFromAssetItem(orderCancellation.AssetType)
	}
	var oType string
	if orderCancellation.Type != order.UnknownType && orderCancellation.Type != order.AnyType {
		oType, err = ok.OrderTypeString(orderCancellation.Type)
		if err != nil {
			return order.CancelAllResponse{}, err
		}
	}
	var curr string
	if orderCancellation.Pair.IsPopulated() {
		curr = orderCancellation.Pair.Upper().String()
	}
	myOrders, err := ok.GetOrderList(ctx, &OrderListRequestParams{
		InstrumentType: instrumentType,
		OrderType:      oType,
		InstrumentID:   curr,
	})
	if err != nil {
		return cancelAllResponse, err
	}
	cancelAllOrdersRequestParams := make([]CancelOrderRequestParam, len(myOrders))
ordersLoop:
	for x := range myOrders {
		switch {
		case orderCancellation.OrderID != "" || orderCancellation.ClientOrderID != "":
			if myOrders[x].OrderID == orderCancellation.OrderID ||
				myOrders[x].ClientSupplierOrderID == orderCancellation.ClientOrderID {
				cancelAllOrdersRequestParams[x] = CancelOrderRequestParam{
					OrderID:               myOrders[x].OrderID,
					ClientSupplierOrderID: myOrders[x].ClientSupplierOrderID,
				}
				break ordersLoop
			}
		case orderCancellation.Side == order.Buy || orderCancellation.Side == order.Sell:
			if myOrders[x].Side == order.Buy || myOrders[x].Side == order.Sell {
				cancelAllOrdersRequestParams[x] = CancelOrderRequestParam{
					OrderID:               myOrders[x].OrderID,
					ClientSupplierOrderID: myOrders[x].ClientSupplierOrderID,
				}
				continue
			}
		default:
			cancelAllOrdersRequestParams[x] = CancelOrderRequestParam{
				OrderID:               myOrders[x].OrderID,
				ClientSupplierOrderID: myOrders[x].ClientSupplierOrderID,
			}
		}
	}
	remaining := cancelAllOrdersRequestParams
	loop := int(math.Ceil(float64(len(remaining)) / 20.0))
	for b := 0; b < loop; b++ {
		var response []OrderData
		if len(remaining) > 20 {
			if ok.Websocket.CanUseAuthenticatedWebsocketForWrapper() {
				response, err = ok.WsCancelMultipleOrder(remaining[:20])
			} else {
				response, err = ok.CancelMultipleOrders(ctx, remaining[:20])
			}
			remaining = remaining[20:]
		} else {
			if ok.Websocket.CanUseAuthenticatedWebsocketForWrapper() {
				response, err = ok.WsCancelMultipleOrder(remaining)
			} else {
				response, err = ok.CancelMultipleOrders(ctx, remaining)
			}
		}
		if err != nil {
			if len(cancelAllResponse.Status) == 0 {
				return cancelAllResponse, err
			}
		}
		for y := range response {
			if response[y].SCode == "0" {
				cancelAllResponse.Status[response[y].OrderID] = order.Cancelled.String()
			} else {
				cancelAllResponse.Status[response[y].OrderID] = response[y].SMessage
			}
		}
	}
	return cancelAllResponse, nil
}

// GetOrderInfo returns order information based on order ID
<<<<<<< HEAD
func (ok *Okx) GetOrderInfo(ctx context.Context, orderID string, pair currency.Pair, assetType asset.Item) (order.Detail, error) {
	var respData order.Detail
	pairFormat, err := ok.GetPairFormat(assetType, true)
=======
func (ok *Okx) GetOrderInfo(ctx context.Context, orderID string, pair currency.Pair, assetType asset.Item) (*order.Detail, error) {
	if pair.IsEmpty() {
		return nil, currency.ErrCurrencyPairEmpty
	}
	if err := ok.CurrencyPairs.IsAssetEnabled(assetType); err != nil {
		return nil, err
	}

	format, err := ok.GetPairFormat(assetType, false)
>>>>>>> fcc5ad45
	if err != nil {
		return nil, err
	}
<<<<<<< HEAD
	instrumentID := pairFormat.Format(pair)
	if !ok.SupportsAsset(assetType) {
		return respData, fmt.Errorf("%w: %v", asset.ErrNotSupported, assetType)
	}
=======

	instrumentID := format.Format(pair)
>>>>>>> fcc5ad45
	orderDetail, err := ok.GetOrderDetail(ctx, &OrderDetailRequestParam{
		InstrumentID: instrumentID,
		OrderID:      orderID,
	})
	if err != nil {
		return nil, err
	}
	status, err := order.StringToOrderStatus(orderDetail.State)
	if err != nil {
		return nil, err
	}
	orderType, err := ok.OrderTypeFromString(orderDetail.OrderType)
	if err != nil {
		return nil, err
	}

	return &order.Detail{
		Amount:         orderDetail.Size.Float64(),
		Exchange:       ok.Name,
		OrderID:        orderDetail.OrderID,
		ClientOrderID:  orderDetail.ClientSupplierOrderID,
		Side:           orderDetail.Side,
		Type:           orderType,
		Pair:           pair,
		Cost:           orderDetail.Price.Float64(),
		AssetType:      assetType,
		Status:         status,
		Price:          orderDetail.Price.Float64(),
		ExecutedAmount: orderDetail.RebateAmount.Float64(),
		Date:           orderDetail.CreationTime,
		LastUpdated:    orderDetail.UpdateTime,
	}, nil
}

// GetDepositAddress returns a deposit address for a specified currency
func (ok *Okx) GetDepositAddress(ctx context.Context, c currency.Code, _, chain string) (*deposit.Address, error) {
	response, err := ok.GetCurrencyDepositAddress(ctx, c.String())
	if err != nil {
		return nil, err
	}

	// Check if a specific chain was requested
	if chain != "" {
		for x := range response {
			if !strings.EqualFold(response[x].Chain, chain) {
				continue
			}
			return &deposit.Address{
				Address: response[x].Address,
				Tag:     response[x].Tag,
				Chain:   response[x].Chain,
			}, nil
		}
		return nil, fmt.Errorf("specified chain %s not found", chain)
	}

	// If no specific chain was requested, return the first selected address (mainnet addresses are returned first by default)
	for x := range response {
		if !response[x].Selected {
			continue
		}

		return &deposit.Address{
			Address: response[x].Address,
			Tag:     response[x].Tag,
			Chain:   response[x].Chain,
		}, nil
	}
	return nil, errDepositAddressNotFound
}

// WithdrawCryptocurrencyFunds returns a withdrawal ID when a withdrawal is submitted
func (ok *Okx) WithdrawCryptocurrencyFunds(ctx context.Context, withdrawRequest *withdraw.Request) (*withdraw.ExchangeResponse, error) {
	if err := withdrawRequest.Validate(); err != nil {
		return nil, err
	}
	input := WithdrawalInput{
		ChainName:             withdrawRequest.Crypto.Chain,
		Amount:                withdrawRequest.Amount,
		Currency:              withdrawRequest.Currency.String(),
		ToAddress:             withdrawRequest.Crypto.Address,
		TransactionFee:        withdrawRequest.Crypto.FeeAmount,
		WithdrawalDestination: "3",
	}
	resp, err := ok.Withdrawal(ctx, &input)
	if err != nil {
		return nil, err
	}
	return &withdraw.ExchangeResponse{
		ID: resp.WithdrawalID,
	}, nil
}

// WithdrawFiatFunds returns a withdrawal ID when a withdrawal is
// submitted
func (ok *Okx) WithdrawFiatFunds(_ context.Context, _ *withdraw.Request) (*withdraw.ExchangeResponse, error) {
	return nil, common.ErrFunctionNotSupported
}

// WithdrawFiatFundsToInternationalBank returns a withdrawal ID when a withdrawal is submitted
func (ok *Okx) WithdrawFiatFundsToInternationalBank(_ context.Context, _ *withdraw.Request) (*withdraw.ExchangeResponse, error) {
	return nil, common.ErrFunctionNotSupported
}

// GetActiveOrders retrieves any orders that are active/open
func (ok *Okx) GetActiveOrders(ctx context.Context, req *order.MultiOrderRequest) (order.FilteredOrders, error) {
	err := req.Validate()
	if err != nil {
		return nil, err
	}
	if !req.StartTime.IsZero() && req.StartTime.Before(time.Now().Add(-kline.ThreeMonth.Duration())) {
		return nil, errOnlyThreeMonthsSupported
	}
	if !ok.SupportsAsset(req.AssetType) {
		return nil, fmt.Errorf("%w: %v", asset.ErrNotSupported, req.AssetType)
	}
	instrumentType := ok.GetInstrumentTypeFromAssetItem(req.AssetType)
	var orderType string
	if req.Type != order.UnknownType && req.Type != order.AnyType {
		orderType, err = ok.OrderTypeString(req.Type)
		if err != nil {
			return nil, err
		}
	}
	endTime := req.EndTime
	var resp []order.Detail
allOrders:
	for {
		requestParam := &OrderListRequestParams{
			OrderType:      orderType,
			End:            endTime,
			InstrumentType: instrumentType,
		}
		var orderList []OrderDetail
		orderList, err = ok.GetOrderList(ctx, requestParam)
		if err != nil {
			return nil, err
		}
		if len(orderList) == 0 {
			break
		}
		for i := range orderList {
			if req.StartTime.Equal(orderList[i].CreationTime) ||
				orderList[i].CreationTime.Before(req.StartTime) ||
				endTime == orderList[i].CreationTime {
				// reached end of orders to crawl
				break allOrders
			}
			orderSide := orderList[i].Side
			var pair currency.Pair
			pair, err = ok.GetPairFromInstrumentID(orderList[i].InstrumentID)
			if err != nil {
				return nil, err
			}
			if len(req.Pairs) > 0 {
				x := 0
				for x = range req.Pairs {
					if req.Pairs[x].Equal(pair) {
						break
					}
				}
				if !req.Pairs[x].Equal(pair) {
					continue
				}
			}
			var orderStatus order.Status
			orderStatus, err = order.StringToOrderStatus(strings.ToUpper(orderList[i].State))
			if err != nil {
				return nil, err
			}
			var oType order.Type
			oType, err = ok.OrderTypeFromString(orderList[i].OrderType)
			if err != nil {
				return nil, err
			}
			resp = append(resp, order.Detail{
				Amount:          orderList[i].Size.Float64(),
				Pair:            pair,
				Price:           orderList[i].Price.Float64(),
				ExecutedAmount:  orderList[i].FillSize.Float64(),
				RemainingAmount: orderList[i].Size.Float64() - orderList[i].FillSize.Float64(),
				Fee:             orderList[i].TransactionFee.Float64(),
				FeeAsset:        currency.NewCode(orderList[i].FeeCurrency),
				Exchange:        ok.Name,
				OrderID:         orderList[i].OrderID,
				ClientOrderID:   orderList[i].ClientSupplierOrderID,
				Type:            oType,
				Side:            orderSide,
				Status:          orderStatus,
				AssetType:       req.AssetType,
				Date:            orderList[i].CreationTime,
				LastUpdated:     orderList[i].UpdateTime,
			})
		}
		if len(orderList) < 100 {
			// Since the we passed a limit of 0 to the method GetOrderList,
			// we expect 100 orders to be retrieved if the number of orders are more that 100.
			// If not, break out of the loop to not send another request.
			break
		}
		endTime = orderList[len(orderList)-1].CreationTime
	}
	return req.Filter(ok.Name, resp), nil
}

// GetOrderHistory retrieves account order information Can Limit response to specific order status
func (ok *Okx) GetOrderHistory(ctx context.Context, req *order.MultiOrderRequest) (order.FilteredOrders, error) {
	if err := req.Validate(); err != nil {
		return nil, err
	}
	if !req.StartTime.IsZero() && req.StartTime.Before(time.Now().Add(-kline.ThreeMonth.Duration())) {
		return nil, errOnlyThreeMonthsSupported
	}
	if len(req.Pairs) == 0 {
		return nil, errMissingAtLeast1CurrencyPair
	}
	if !ok.SupportsAsset(req.AssetType) {
		return nil, fmt.Errorf("%w: %v", asset.ErrNotSupported, req.AssetType)
	}
	instrumentType := ok.GetInstrumentTypeFromAssetItem(req.AssetType)
	endTime := req.EndTime
	var resp []order.Detail
allOrders:
	for {
		orderList, err := ok.Get3MonthOrderHistory(ctx, &OrderHistoryRequestParams{
			OrderListRequestParams: OrderListRequestParams{
				InstrumentType: instrumentType,
				End:            endTime,
			},
		})
		if err != nil {
			return nil, err
		}
		if len(orderList) == 0 {
			break
		}
		for i := range orderList {
			if req.StartTime.Equal(orderList[i].CreationTime) ||
				orderList[i].CreationTime.Before(req.StartTime) ||
				endTime == orderList[i].CreationTime {
				// reached end of orders to crawl
				break allOrders
			}
			var pair currency.Pair
			pair, err = ok.GetPairFromInstrumentID(orderList[i].InstrumentID)
			if err != nil {
				return nil, err
			}
			for j := range req.Pairs {
				if !req.Pairs[j].Equal(pair) {
					continue
				}
				var orderStatus order.Status
				orderStatus, err = order.StringToOrderStatus(strings.ToUpper(orderList[i].State))
				if err != nil {
					log.Errorf(log.ExchangeSys, "%s %v", ok.Name, err)
				}
				if orderStatus == order.Active {
					continue
				}
				orderSide := orderList[i].Side
				var oType order.Type
				oType, err = ok.OrderTypeFromString(orderList[i].OrderType)
				if err != nil {
					return nil, err
				}
				orderAmount := orderList[i].Size
				if orderList[i].QuantityType == "quote_ccy" {
					// Size is quote amount.
					orderAmount /= orderList[i].AveragePrice
				}

				remainingAmount := float64(0)
				if orderStatus != order.Filled {
					remainingAmount = orderAmount.Float64() - orderList[i].AccumulatedFillSize.Float64()
				}
				resp = append(resp, order.Detail{
					Price:                orderList[i].Price.Float64(),
					AverageExecutedPrice: orderList[i].AveragePrice.Float64(),
					Amount:               orderAmount.Float64(),
					ExecutedAmount:       orderList[i].AccumulatedFillSize.Float64(),
					RemainingAmount:      remainingAmount,
					Fee:                  orderList[i].TransactionFee.Float64(),
					FeeAsset:             currency.NewCode(orderList[i].FeeCurrency),
					Exchange:             ok.Name,
					OrderID:              orderList[i].OrderID,
					ClientOrderID:        orderList[i].ClientSupplierOrderID,
					Type:                 oType,
					Side:                 orderSide,
					Status:               orderStatus,
					AssetType:            req.AssetType,
					Date:                 orderList[i].CreationTime,
					LastUpdated:          orderList[i].UpdateTime,
					Pair:                 pair,
					Cost:                 orderList[i].AveragePrice.Float64() * orderList[i].AccumulatedFillSize.Float64(),
					CostAsset:            currency.NewCode(orderList[i].RebateCurrency),
				})
			}
		}
		if len(orderList) < 100 {
			break
		}
		endTime = orderList[len(orderList)-1].CreationTime
	}
	return req.Filter(ok.Name, resp), nil
}

// GetFeeByType returns an estimate of fee based on the type of transaction
func (ok *Okx) GetFeeByType(ctx context.Context, feeBuilder *exchange.FeeBuilder) (float64, error) {
	if feeBuilder == nil {
		return 0, fmt.Errorf("%T %w", feeBuilder, common.ErrNilPointer)
	}
	if !ok.AreCredentialsValid(ctx) && feeBuilder.FeeType == exchange.CryptocurrencyTradeFee {
		feeBuilder.FeeType = exchange.OfflineTradeFee
	}
	return ok.GetFee(ctx, feeBuilder)
}

// ValidateAPICredentials validates current credentials used for wrapper
func (ok *Okx) ValidateAPICredentials(ctx context.Context, assetType asset.Item) error {
	_, err := ok.UpdateAccountInfo(ctx, assetType)
	return ok.CheckTransientError(err)
}

// GetHistoricCandles returns candles between a time period for a set time interval
func (ok *Okx) GetHistoricCandles(ctx context.Context, pair currency.Pair, a asset.Item, interval kline.Interval, start, end time.Time) (*kline.Item, error) {
	req, err := ok.GetKlineRequest(pair, a, interval, start, end, false)
	if err != nil {
		return nil, err
	}

	candles, err := ok.GetCandlesticksHistory(ctx,
		req.RequestFormatted.Base.String()+
			currency.DashDelimiter+
			req.RequestFormatted.Quote.String(),
		req.ExchangeInterval,
		start.Add(-time.Nanosecond), // Start time not inclusive of candle.
		end,
		300)
	if err != nil {
		return nil, err
	}

	timeSeries := make([]kline.Candle, len(candles))
	for x := range candles {
		timeSeries[x] = kline.Candle{
			Time:   candles[x].OpenTime,
			Open:   candles[x].OpenPrice,
			High:   candles[x].HighestPrice,
			Low:    candles[x].LowestPrice,
			Close:  candles[x].ClosePrice,
			Volume: candles[x].Volume,
		}
	}
	return req.ProcessResponse(timeSeries)
}

// GetHistoricCandlesExtended returns candles between a time period for a set time interval
func (ok *Okx) GetHistoricCandlesExtended(ctx context.Context, pair currency.Pair, a asset.Item, interval kline.Interval, start, end time.Time) (*kline.Item, error) {
	req, err := ok.GetKlineExtendedRequest(pair, a, interval, start, end)
	if err != nil {
		return nil, err
	}

	count := kline.TotalCandlesPerInterval(req.Start, req.End, req.ExchangeInterval)
	if count > 1440 {
		return nil,
			fmt.Errorf("candles count: %d max lookback: %d, %w",
				count, 1440, kline.ErrRequestExceedsMaxLookback)
	}

	timeSeries := make([]kline.Candle, 0, req.Size())
	for y := range req.RangeHolder.Ranges {
		var candles []CandleStick
		candles, err = ok.GetCandlesticksHistory(ctx,
			req.RequestFormatted.Base.String()+
				currency.DashDelimiter+
				req.RequestFormatted.Quote.String(),
			req.ExchangeInterval,
			req.RangeHolder.Ranges[y].Start.Time.Add(-time.Nanosecond), // Start time not inclusive of candle.
			req.RangeHolder.Ranges[y].End.Time,
			300)
		if err != nil {
			return nil, err
		}
		for x := range candles {
			timeSeries = append(timeSeries, kline.Candle{
				Time:   candles[x].OpenTime,
				Open:   candles[x].OpenPrice,
				High:   candles[x].HighestPrice,
				Low:    candles[x].LowestPrice,
				Close:  candles[x].ClosePrice,
				Volume: candles[x].Volume,
			})
		}
	}
	return req.ProcessResponse(timeSeries)
}

// GetAvailableTransferChains returns the available transfer blockchains for the specific
// cryptocurrency
func (ok *Okx) GetAvailableTransferChains(ctx context.Context, cryptocurrency currency.Code) ([]string, error) {
	currencyChains, err := ok.GetFundingCurrencies(ctx)
	if err != nil {
		return nil, err
	}
	chains := make([]string, 0, len(currencyChains))
	for x := range currencyChains {
		if (!cryptocurrency.IsEmpty() && !strings.EqualFold(cryptocurrency.String(), currencyChains[x].Currency)) ||
			(!currencyChains[x].CanDeposit && !currencyChains[x].CanWithdraw) ||
			// Lightning network is currently not supported by transfer chains
			// as it is an invoice string which is generated per request and is
			// not a static address. TODO: Add a hook to generate a new invoice
			// string per request.
			(currencyChains[x].Chain != "" && currencyChains[x].Chain == "BTC-Lightning") {
			continue
		}
		chains = append(chains, currencyChains[x].Chain)
	}
	return chains, nil
}

// getInstrumentsForOptions returns the instruments for options asset type
func (ok *Okx) getInstrumentsForOptions(ctx context.Context) ([]Instrument, error) {
	underlyings, err := ok.GetPublicUnderlyings(context.Background(), okxInstTypeOption)
	if err != nil {
		return nil, err
	}
	var insts []Instrument
	for x := range underlyings {
		var instruments []Instrument
		instruments, err = ok.GetInstruments(ctx, &InstrumentsFetchParams{
			InstrumentType: okxInstTypeOption,
			Underlying:     underlyings[x],
		})
		if err != nil {
			return nil, err
		}
		insts = append(insts, instruments...)
	}
	return insts, nil
}

// getInstrumentsForAsset returns the instruments for an asset type
func (ok *Okx) getInstrumentsForAsset(ctx context.Context, a asset.Item) ([]Instrument, error) {
	if !ok.SupportsAsset(a) {
		return nil, fmt.Errorf("asset type of %s is not supported by %s", a, ok.Name)
	}

	var instType string
	switch a {
	case asset.Options:
		return ok.getInstrumentsForOptions(ctx)
	case asset.Spot:
		instType = okxInstTypeSpot
	case asset.Futures:
		instType = okxInstTypeFutures
	case asset.PerpetualSwap:
		instType = okxInstTypeSwap
	case asset.Margin:
		instType = okxInstTypeMargin
	}

	return ok.GetInstruments(ctx, &InstrumentsFetchParams{
		InstrumentType: instType,
	})
}

// SetMarginType sets the default margin type for when opening a new position
// okx allows this to be set with an order, however this sets a default
func (ok *Okx) SetMarginType(_ context.Context, _ asset.Item, _ currency.Pair, _ margin.Type) error {
	return fmt.Errorf("%w margin type is set per order", common.ErrFunctionNotSupported)
}

// SetCollateralMode sets the collateral type for your account
func (ok *Okx) SetCollateralMode(_ context.Context, _ asset.Item, _ collateral.Mode) error {
	return fmt.Errorf("%w must be set via website", common.ErrFunctionNotSupported)
}

// GetCollateralMode returns the collateral type for your account
func (ok *Okx) GetCollateralMode(ctx context.Context, item asset.Item) (collateral.Mode, error) {
	if !ok.SupportsAsset(item) {
		return 0, fmt.Errorf("%w: %v", asset.ErrNotSupported, item)
	}
	cfg, err := ok.GetAccountConfiguration(ctx)
	if err != nil {
		return 0, err
	}
	switch cfg[0].AccountLevel {
	case 1:
		if item != asset.Spot {
			return 0, fmt.Errorf("%w %v", asset.ErrNotSupported, item)
		}
		fallthrough
	case 2:
		return collateral.SingleMode, nil
	case 3:
		return collateral.MultiMode, nil
	case 4:
		return collateral.GlobalMode, nil
	default:
		return collateral.UnknownMode, fmt.Errorf("%w %v", order.ErrCollateralInvalid, cfg[0].AccountLevel)
	}
}

// ChangePositionMargin will modify a position/currencies margin parameters
func (ok *Okx) ChangePositionMargin(ctx context.Context, req *margin.PositionChangeRequest) (*margin.PositionChangeResponse, error) {
	if req == nil {
		return nil, fmt.Errorf("%w PositionChangeRequest", common.ErrNilPointer)
	}
	if !ok.SupportsAsset(req.Asset) {
		return nil, fmt.Errorf("%w: %v", asset.ErrNotSupported, req.Asset)
	}
	if req.NewAllocatedMargin == 0 {
		return nil, fmt.Errorf("%w %v %v", margin.ErrNewAllocatedMarginRequired, req.Asset, req.Pair)
	}
	if req.OriginalAllocatedMargin == 0 {
		return nil, margin.ErrOriginalPositionMarginRequired
	}
	if req.MarginType != margin.Isolated {
		return nil, fmt.Errorf("%w %v", margin.ErrMarginTypeUnsupported, req.MarginType)
	}
	pairFormat, err := ok.GetPairFormat(req.Asset, true)
	if err != nil {
		return nil, err
	}
	fPair := req.Pair.Format(pairFormat)
	marginType := "add"
	amt := req.NewAllocatedMargin - req.OriginalAllocatedMargin
	if req.NewAllocatedMargin < req.OriginalAllocatedMargin {
		marginType = "reduce"
		amt = req.OriginalAllocatedMargin - req.NewAllocatedMargin
	}
	if req.MarginSide == "" {
		req.MarginSide = "net"
	}
	r := IncreaseDecreaseMarginInput{
		InstrumentID: fPair.String(),
		PositionSide: req.MarginSide,
		Type:         marginType,
		Amount:       amt,
	}

	if req.Asset == asset.Margin {
		r.Currency = req.Pair.Base.Item.Symbol
	}

	resp, err := ok.IncreaseDecreaseMargin(ctx, r)
	if err != nil {
		return nil, err
	}

	return &margin.PositionChangeResponse{
		Exchange:        ok.Name,
		Pair:            req.Pair,
		Asset:           req.Asset,
		AllocatedMargin: resp.Amount.Float64(),
		MarginType:      req.MarginType,
	}, nil
}

// GetFuturesPositionSummary returns position summary details for an active position
func (ok *Okx) GetFuturesPositionSummary(ctx context.Context, req *order.PositionSummaryRequest) (*order.PositionSummary, error) {
	if req == nil {
		return nil, fmt.Errorf("%w PositionSummaryRequest", common.ErrNilPointer)
	}
	if req.CalculateOffline {
		return nil, common.ErrCannotCalculateOffline
	}
	if !ok.SupportsAsset(req.Asset) {
		return nil, fmt.Errorf("%w %v", asset.ErrNotSupported, req.Asset)
	}
	if !req.Asset.IsFutures() {
		return nil, fmt.Errorf("%w %v", order.ErrNotFuturesAsset, req.Asset)
	}
	fPair, err := ok.FormatExchangeCurrency(req.Pair, req.Asset)
	if err != nil {
		return nil, err
	}
	instrumentType := ok.GetInstrumentTypeFromAssetItem(req.Asset)
	positionSummaries, err := ok.GetPositions(ctx, instrumentType, fPair.String(), "")
	if err != nil {
		return nil, err
	}
	var positionSummary *AccountPosition
	for i := range positionSummaries {
		if positionSummaries[i].QuantityOfPosition.Float64() <= 0 {
			continue
		}
		positionSummary = &positionSummaries[i]
		break
	}
	if positionSummary == nil {
		return nil, fmt.Errorf("%w, received '%v', no positions found", errOnlyOneResponseExpected, len(positionSummaries))
	}
	marginMode := margin.Isolated
	if positionSummary.MarginMode == "cross" {
		marginMode = margin.Multi
	}

	acc, err := ok.AccountBalance(ctx, "")
	if err != nil {
		return nil, err
	}
	if len(acc) != 1 {
		return nil, fmt.Errorf("%w, received '%v'", errOnlyOneResponseExpected, len(acc))
	}
	var freeCollateral, totalCollateral decimal.Decimal
	for i := range acc[0].Details {
		if acc[0].Details[i].Currency != positionSummary.Currency {
			continue
		}
		freeCollateral = acc[0].Details[i].AvailableBalance.Decimal()
		totalCollateral = freeCollateral.Add(acc[0].Details[i].FrozenBalance.Decimal())
		break
	}
	collateralMode, err := ok.GetCollateralMode(ctx, req.Asset)
	if err != nil {
		return nil, err
	}
	return &order.PositionSummary{
		Pair:                         req.Pair,
		Asset:                        req.Asset,
		MarginType:                   marginMode,
		CollateralMode:               collateralMode,
		Currency:                     currency.NewCode(positionSummary.Currency),
		IsolatedMargin:               positionSummary.Margin.Decimal(),
		NotionalSize:                 positionSummary.NotionalUsd.Decimal(),
		Leverage:                     positionSummary.Leverage.Decimal(),
		MaintenanceMarginRequirement: positionSummary.MaintenanceMarginRequirement.Decimal(),
		InitialMarginRequirement:     positionSummary.InitialMarginRequirement.Decimal(),
		EstimatedLiquidationPrice:    positionSummary.LiquidationPrice.Decimal(),
		CollateralUsed:               positionSummary.NotionalUsd.Decimal(),
		MarkPrice:                    positionSummary.MarkPrice.Decimal(),
		CurrentSize:                  positionSummary.QuantityOfPosition.Decimal(),
		AverageOpenPrice:             positionSummary.AveragePrice.Decimal(),
		PositionPNL:                  positionSummary.UPNL.Decimal(),
		MaintenanceMarginFraction:    positionSummary.MarginRatio.Decimal(),
		FreeCollateral:               freeCollateral,
		TotalCollateral:              totalCollateral,
	}, nil
}

// GetFuturesPositionOrders returns the orders for futures positions
func (ok *Okx) GetFuturesPositionOrders(ctx context.Context, req *order.PositionsRequest) ([]order.PositionResponse, error) {
	if req == nil {
		return nil, fmt.Errorf("%w PositionSummaryRequest", common.ErrNilPointer)
	}
	if !ok.SupportsAsset(req.Asset) {
		return nil, fmt.Errorf("%w %v", asset.ErrNotSupported, req.Asset)
	}
	if !req.Asset.IsFutures() {
		return nil, fmt.Errorf("%w %v", order.ErrNotFuturesAsset, req.Asset)
	}
	if time.Since(req.StartDate) > ok.Features.Supports.MaximumOrderHistory {
		if req.RespectOrderHistoryLimits {
			req.StartDate = time.Now().Add(-ok.Features.Supports.MaximumOrderHistory)
		} else {
			return nil, fmt.Errorf("%w max lookup %v", order.ErrOrderHistoryTooLarge, time.Now().Add(-ok.Features.Supports.MaximumOrderHistory))
		}
	}
	if err := common.StartEndTimeCheck(req.StartDate, req.EndDate); err != nil {
		return nil, err
	}
	resp := make([]order.PositionResponse, len(req.Pairs))
	for i := range req.Pairs {
		fPair, err := ok.FormatExchangeCurrency(req.Pairs[i], req.Asset)
		if err != nil {
			return nil, err
		}
		instrumentType := ok.GetInstrumentTypeFromAssetItem(req.Asset)
		resp[i] = order.PositionResponse{
			Pair:  req.Pairs[i],
			Asset: req.Asset,
		}

		var positions []OrderDetail
		historyRequest := &OrderHistoryRequestParams{
			OrderListRequestParams: OrderListRequestParams{
				InstrumentType: instrumentType,
				InstrumentID:   fPair.String(),
				Start:          req.StartDate,
				End:            req.EndDate,
			},
		}
		if time.Since(req.StartDate) <= time.Hour*24*7 {
			positions, err = ok.Get7DayOrderHistory(ctx, historyRequest)
		} else {
			positions, err = ok.Get3MonthOrderHistory(ctx, historyRequest)
		}
		if err != nil {
			return nil, err
		}
		for j := range positions {
			if req.Pairs[i].String() != positions[j].InstrumentID {
				continue
			}
			var orderStatus order.Status
			orderStatus, err = order.StringToOrderStatus(strings.ToUpper(positions[j].State))
			if err != nil {
				log.Errorf(log.ExchangeSys, "%s %v", ok.Name, err)
			}
			orderSide := positions[j].Side
			var oType order.Type
			oType, err = ok.OrderTypeFromString(positions[j].OrderType)
			if err != nil {
				return nil, err
			}
			orderAmount := positions[j].Size
			if positions[j].QuantityType == "quote_ccy" {
				// Size is quote amount.
				orderAmount /= positions[j].AveragePrice
			}

			remainingAmount := float64(0)
			if orderStatus != order.Filled {
				remainingAmount = orderAmount.Float64() - positions[j].AccumulatedFillSize.Float64()
			}
			resp[i].Orders = append(resp[i].Orders, order.Detail{
				Price:                positions[j].Price.Float64(),
				AverageExecutedPrice: positions[j].AveragePrice.Float64(),
				Amount:               orderAmount.Float64(),
				ExecutedAmount:       positions[j].AccumulatedFillSize.Float64(),
				RemainingAmount:      remainingAmount,
				Fee:                  positions[j].TransactionFee.Float64(),
				FeeAsset:             currency.NewCode(positions[j].FeeCurrency),
				Exchange:             ok.Name,
				OrderID:              positions[j].OrderID,
				ClientOrderID:        positions[j].ClientSupplierOrderID,
				Type:                 oType,
				Side:                 orderSide,
				Status:               orderStatus,
				AssetType:            req.Asset,
				Date:                 positions[j].CreationTime,
				LastUpdated:          positions[j].UpdateTime,
				Pair:                 req.Pairs[i],
				Cost:                 positions[j].AveragePrice.Float64() * positions[j].AccumulatedFillSize.Float64(),
				CostAsset:            currency.NewCode(positions[j].RebateCurrency),
			})
		}
	}
	return resp, nil
}

// SetLeverage sets the account's initial leverage for the asset type and pair
func (ok *Okx) SetLeverage(ctx context.Context, item asset.Item, pair currency.Pair, marginType margin.Type, amount float64) error {
	switch item {
	case asset.Futures, asset.Margin, asset.Options, asset.PerpetualSwap:
		instrumentID, err := ok.FormatSymbol(pair, item)
		if err != nil {
			return err
		}
		marginMode := ok.marginTypeToString(marginType)
		_, err = ok.SetLeverageRate(ctx, SetLeverageInput{
			Leverage:     amount,
			MarginMode:   marginMode,
			InstrumentID: instrumentID,
		})
		return err
	default:
		return fmt.Errorf("%w %v", asset.ErrNotSupported, item)
	}
}

// GetLeverage gets the account's initial leverage for the asset type and pair
func (ok *Okx) GetLeverage(ctx context.Context, item asset.Item, pair currency.Pair, marginType margin.Type) (float64, error) {
	switch item {
	case asset.Futures, asset.Margin, asset.Options, asset.PerpetualSwap:
		instrumentID, err := ok.FormatSymbol(pair, item)
		if err != nil {
			return -1, err
		}
		marginMode := ok.marginTypeToString(marginType)
		lev, err := ok.GetLeverageRate(ctx, instrumentID, marginMode)
		if err != nil {
			return -1, err
		}
		if len(lev) == 0 {
			return -1, fmt.Errorf("%w %v %v %s", order.ErrPositionNotFound, item, pair, marginType)
		}
		// leverage is the same across positions
		return lev[0].Leverage.Float64(), nil
	default:
		return -1, fmt.Errorf("%w %v", asset.ErrNotSupported, item)
	}
}<|MERGE_RESOLUTION|>--- conflicted
+++ resolved
@@ -70,23 +70,13 @@
 	ok.API.CredentialsValidator.RequiresKey = true
 	ok.API.CredentialsValidator.RequiresSecret = true
 	ok.API.CredentialsValidator.RequiresClientID = true
-<<<<<<< HEAD
 
 	cpf := &currency.PairFormat{
 		Delimiter: currency.DashDelimiter,
 		Uppercase: true,
 	}
 
-	fmt1 := currency.PairStore{
-		RequestFormat: cpf,
-		ConfigFormat:  cpf,
-=======
-	pairFormat := &currency.PairFormat{
-		Delimiter: currency.DashDelimiter,
-		Uppercase: true,
->>>>>>> fcc5ad45
-	}
-	err := ok.SetGlobalPairsManager(pairFormat, pairFormat, asset.Spot, asset.Futures, asset.PerpetualSwap, asset.Options, asset.Margin)
+	err := ok.SetGlobalPairsManager(cpf, cpf, asset.Spot, asset.Futures, asset.PerpetualSwap, asset.Options, asset.Margin)
 	if err != nil {
 		log.Errorln(log.ExchangeSys, err)
 	}
@@ -671,12 +661,7 @@
 	if p.IsEmpty() {
 		return nil, currency.ErrCurrencyPairEmpty
 	}
-<<<<<<< HEAD
 	instrumentID := pairFormat.Format(p)
-=======
-
-	instrumentID := format.Format(p)
->>>>>>> fcc5ad45
 	tradeData, err := ok.GetTrades(ctx, instrumentID, 1000)
 	if err != nil {
 		return nil, err
@@ -953,11 +938,8 @@
 		format, err = ok.GetPairFormat(ord.AssetType, true)
 
 		var instrumentID string
-<<<<<<< HEAD
 		var pairFormat currency.PairFormat
 		pairFormat, err = ok.GetPairFormat(ord.AssetType, true)
-=======
->>>>>>> fcc5ad45
 		if err != nil {
 			return nil, err
 		}
@@ -1094,11 +1076,6 @@
 }
 
 // GetOrderInfo returns order information based on order ID
-<<<<<<< HEAD
-func (ok *Okx) GetOrderInfo(ctx context.Context, orderID string, pair currency.Pair, assetType asset.Item) (order.Detail, error) {
-	var respData order.Detail
-	pairFormat, err := ok.GetPairFormat(assetType, true)
-=======
 func (ok *Okx) GetOrderInfo(ctx context.Context, orderID string, pair currency.Pair, assetType asset.Item) (*order.Detail, error) {
 	if pair.IsEmpty() {
 		return nil, currency.ErrCurrencyPairEmpty
@@ -1107,20 +1084,17 @@
 		return nil, err
 	}
 
-	format, err := ok.GetPairFormat(assetType, false)
->>>>>>> fcc5ad45
-	if err != nil {
-		return nil, err
-	}
-<<<<<<< HEAD
+	pairFormat, err := ok.GetPairFormat(assetType, false)
+	if err != nil {
+		return nil, err
+	}
+	if !pair.IsPopulated() {
+		return nil, errIncompleteCurrencyPair
+	}
 	instrumentID := pairFormat.Format(pair)
 	if !ok.SupportsAsset(assetType) {
-		return respData, fmt.Errorf("%w: %v", asset.ErrNotSupported, assetType)
-	}
-=======
-
-	instrumentID := format.Format(pair)
->>>>>>> fcc5ad45
+		return nil, fmt.Errorf("%w: %v", asset.ErrNotSupported, assetType)
+	}
 	orderDetail, err := ok.GetOrderDetail(ctx, &OrderDetailRequestParam{
 		InstrumentID: instrumentID,
 		OrderID:      orderID,
