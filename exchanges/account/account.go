--- conflicted
+++ resolved
@@ -6,25 +6,15 @@
 	"strings"
 	"time"
 
-<<<<<<< HEAD
-=======
-	"github.com/gofrs/uuid"
 	"github.com/thrasher-corp/gocryptotrader/common"
 	"github.com/thrasher-corp/gocryptotrader/currency"
->>>>>>> 6a020974
 	"github.com/thrasher-corp/gocryptotrader/dispatch"
 	"github.com/thrasher-corp/gocryptotrader/exchanges/asset"
 )
 
 func init() {
-<<<<<<< HEAD
-	service = new(Service)
-	service.accounts = make(map[string]*Account)
+	service.exchangeAccounts = make(map[string]*Accounts)
 	service.mux = dispatch.GetNewMux(nil)
-=======
-	service.exchangeAccounts = make(map[string]*Accounts)
-	service.mux = dispatch.GetNewMux()
->>>>>>> 6a020974
 }
 
 var (
@@ -246,7 +236,7 @@
 			bal.load(a.Accounts[x].Currencies[y])
 		}
 	}
-	err := s.mux.Publish([]uuid.UUID{accounts.ID}, a)
+	err := s.mux.Publish(a, accounts.ID)
 	if err != nil {
 		return err
 	}
@@ -287,9 +277,6 @@
 		return nil, nil, errBalanceIsNil
 	}
 
-<<<<<<< HEAD
-	return s.mux.Publish(acc.h, acc.ID)
-=======
 	if maxWait <= 0 {
 		maxWait = time.Minute
 	}
@@ -313,5 +300,4 @@
 	b.m.Lock()
 	defer b.m.Unlock()
 	return b.free
->>>>>>> 6a020974
 }