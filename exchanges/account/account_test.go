package account

import (
	"errors"
	"sync"
	"testing"
	"time"

	"github.com/thrasher-corp/gocryptotrader/currency"
	"github.com/thrasher-corp/gocryptotrader/dispatch"
	"github.com/thrasher-corp/gocryptotrader/exchanges/asset"
)

func TestCollectBalances(t *testing.T) {
	t.Parallel()
	accounts, err := CollectBalances(
		map[string][]Balance{
			"someAccountID": {
				{CurrencyName: currency.BTC, Total: 40000, Hold: 1},
			},
		},
		asset.Spot,
	)
	subAccount := accounts[0]
	balance := subAccount.Currencies[0]
	if subAccount.ID != "someAccountID" {
		t.Error("subAccount ID not set correctly")
	}
	if subAccount.AssetType != asset.Spot {
		t.Error("subAccount AssetType not set correctly")
	}
	if balance.CurrencyName != currency.BTC || balance.Total != 40000 || balance.Hold != 1 {
		t.Error("subAccount currency balance not set correctly")
	}
	if err != nil {
		t.Error("err is not expected")
	}

	accounts, err = CollectBalances(map[string][]Balance{}, asset.Spot)
	if len(accounts) != 0 {
		t.Error("accounts should be empty")
	}
	if err != nil {
		t.Error("err is not expected")
	}

	accounts, err = CollectBalances(nil, asset.Spot)
	if len(accounts) != 0 {
		t.Error("accounts should be empty")
	}
	if err == nil {
		t.Errorf("expecting err %s", errAccountBalancesIsNil.Error())
	}

	_, err = CollectBalances(map[string][]Balance{}, "nonsense")
	if !errors.Is(err, asset.ErrNotSupported) {
		t.Fatalf("received: '%v' but expected: '%v'", err, asset.ErrNotSupported)
	}
}

func TestGetHoldings(t *testing.T) {
	err := dispatch.Start(dispatch.DefaultMaxWorkers, dispatch.DefaultJobsLimit)
	if err != nil {
		t.Fatal(err)
	}
	err = Process(nil)
	if !errors.Is(err, errHoldingsIsNil) {
		t.Fatalf("received: '%v' but expected: '%v'", err, errHoldingsIsNil)
	}

	err = Process(&Holdings{})
	if !errors.Is(err, errExchangeNameUnset) {
		t.Fatalf("received: '%v' but expected: '%v'", err, errExchangeNameUnset)
	}

	holdings := Holdings{
		Exchange: "Test",
	}

	err = Process(&holdings)
	if err != nil {
		t.Error(err)
	}

	err = Process(&Holdings{
		Exchange: "Test",
		Accounts: []SubAccount{
			{
				ID: "1337",
			}},
	})
	if !errors.Is(err, asset.ErrNotSupported) {
		t.Fatalf("received: '%v' but expected: '%v'", err, asset.ErrNotSupported)
	}

	err = Process(&Holdings{
		Exchange: "Test",
		Accounts: []SubAccount{
			{
				AssetType: asset.UpsideProfitContract,
				ID:        "1337",
			},
			{
				AssetType: asset.Spot,
				ID:        "1337",
				Currencies: []Balance{
					{
						CurrencyName: currency.BTC,
						Total:        100,
						Hold:         20,
					},
				},
			}},
	})
	if err != nil {
		t.Error(err)
	}

	// process again with no changes
	err = Process(&Holdings{
		Exchange: "Test",
		Accounts: []SubAccount{
			{
				AssetType: asset.Spot,
				ID:        "1337",
				Currencies: []Balance{
					{
						CurrencyName: currency.BTC,
						Total:        100,
						Hold:         20,
					},
				},
			}},
	})
	if err != nil {
		t.Error(err)
	}

	_, err = GetHoldings("", asset.Spot)
	if !errors.Is(err, errExchangeNameUnset) {
		t.Fatalf("received: '%v' but expected: '%v'", err, errExchangeNameUnset)
	}

	_, err = GetHoldings("bla", asset.Spot)
	if !errors.Is(err, errExchangeHoldingsNotFound) {
		t.Fatalf("received: '%v' but expected: '%v'", err, errExchangeHoldingsNotFound)
	}

<<<<<<< HEAD
	_, err = GetHoldings("bla", asset.Item("hi"))
	if !errors.Is(err, asset.ErrNotSupported) {
		t.Fatalf("received: '%v' but expected: '%v'", err, asset.ErrNotSupported)
	}

	_, err = GetHoldings("Test", asset.UpsideProfitContract)
	if !errors.Is(err, errAssetHoldingsNotFound) {
		t.Fatalf("received: '%v' but expected: '%v'", err, errAssetHoldingsNotFound)
=======
	_, err = GetHoldings("bla", asset.Empty)
	if err == nil {
		t.Error("error cannot be nil since an invalid asset type is provided")
>>>>>>> b87a0791
	}

	u, err := GetHoldings("Test", asset.Spot)
	if err != nil {
		t.Error(err)
	}

	if u.Accounts[0].ID != "1337" {
		t.Errorf("expecting 1337 but received %s", u.Accounts[0].ID)
	}

	if !u.Accounts[0].Currencies[0].CurrencyName.Equal(currency.BTC) {
		t.Errorf("expecting BTC but received %s",
			u.Accounts[0].Currencies[0].CurrencyName)
	}

	if u.Accounts[0].Currencies[0].Total != 100 {
		t.Errorf("expecting 100 but received %f",
			u.Accounts[0].Currencies[0].Total)
	}

	if u.Accounts[0].Currencies[0].Hold != 20 {
		t.Errorf("expecting 20 but received %f",
			u.Accounts[0].Currencies[0].Hold)
	}

	_, err = SubscribeToExchangeAccount("nonsense")
	if !errors.Is(err, errExchangeAccountsNotFound) {
		t.Fatalf("received: '%v' but expected: '%v'", err, errExchangeAccountsNotFound)
	}

	p, err := SubscribeToExchangeAccount("Test")
	if err != nil {
		t.Fatal(err)
	}

	var wg sync.WaitGroup
	wg.Add(1)
	go func(p dispatch.Pipe, wg *sync.WaitGroup) {
		for i := 0; i < 2; i++ {
			c := time.NewTimer(time.Second)
			select {
			case <-p.C:
			case <-c.C:
			}
		}

		wg.Done()
	}(p, &wg)

	err = Process(&Holdings{
		Exchange: "Test",
		Accounts: []SubAccount{{
			ID:        "1337",
			AssetType: asset.MarginFunding,
			Currencies: []Balance{
				{
					CurrencyName: currency.BTC,
					Total:        100000,
					Hold:         20,
				},
			},
		}},
	})
	if err != nil {
		t.Error(err)
	}

	wg.Wait()
}

func TestGetBalance(t *testing.T) {
	_, err := GetBalance("", "", "", currency.Code{})
	if !errors.Is(err, errExchangeNameUnset) {
		t.Fatalf("received: '%v' but expected: '%v'", err, errExchangeNameUnset)
	}

	_, err = GetBalance("bruh", "", "", currency.Code{})
	if !errors.Is(err, asset.ErrNotSupported) {
		t.Fatalf("received: '%v' but expected: '%v'", err, asset.ErrNotSupported)
	}

	_, err = GetBalance("bruh", "", asset.Spot, currency.Code{})
	if !errors.Is(err, currency.ErrCurrencyCodeEmpty) {
		t.Fatalf("received: '%v' but expected: '%v'", err, currency.ErrCurrencyCodeEmpty)
	}

	_, err = GetBalance("bruh", "", asset.Spot, currency.BTC)
	if !errors.Is(err, errExchangeHoldingsNotFound) {
		t.Fatalf("received: '%v' but expected: '%v'", err, errExchangeHoldingsNotFound)
	}

	err = Process(&Holdings{
		Exchange: "bruh",
		Accounts: []SubAccount{
			{
				AssetType: asset.Spot,
				ID:        "1337",
			},
		},
	})
	if err != nil {
		t.Error(err)
	}

	_, err = GetBalance("bruh", "1336", asset.Spot, currency.BTC)
	if !errors.Is(err, errNoExchangeSubAccountBalances) {
		t.Fatalf("received: '%v' but expected: '%v'", err, errNoExchangeSubAccountBalances)
	}

	_, err = GetBalance("bruh", "1337", asset.Futures, currency.BTC)
	if !errors.Is(err, errAssetHoldingsNotFound) {
		t.Fatalf("received: '%v' but expected: '%v'", err, errAssetHoldingsNotFound)
	}

	_, err = GetBalance("bruh", "1337", asset.Spot, currency.BTC)
	if !errors.Is(err, errNoBalanceFound) {
		t.Fatalf("received: '%v' but expected: '%v'", err, errNoBalanceFound)
	}

	err = Process(&Holdings{
		Exchange: "bruh",
		Accounts: []SubAccount{
			{
				AssetType: asset.Spot,
				ID:        "1337",
				Currencies: []Balance{
					{
						CurrencyName: currency.BTC,
						Total:        2,
						Hold:         1,
					},
				},
			},
		},
	})
	if err != nil {
		t.Error(err)
	}

	bal, err := GetBalance("bruh", "1337", asset.Spot, currency.BTC)
	if !errors.Is(err, nil) {
		t.Fatalf("received: '%v' but expected: '%v'", err, nil)
	}

	bal.m.Lock()
	if bal.total != 2 {
		t.Fatal("unexpected value")
	}
	if bal.hold != 1 {
		t.Fatal("unexpected value")
	}
}

func TestBalanceInternalWait(t *testing.T) {
	t.Parallel()
	var bi *ProtectedBalance
	_, _, err := bi.Wait(0)
	if !errors.Is(err, errBalanceIsNil) {
		t.Fatalf("received: '%v' but expected: '%v'", err, errBalanceIsNil)
	}

	bi = &ProtectedBalance{}
	waiter, _, err := bi.Wait(time.Nanosecond)
	if !errors.Is(err, nil) {
		t.Fatalf("received: '%v' but expected: '%v'", err, nil)
	}
	if !<-waiter {
		t.Fatal("should been alerted by timeout")
	}

	waiter, _, err = bi.Wait(0)
	if !errors.Is(err, nil) {
		t.Fatalf("received: '%v' but expected: '%v'", err, nil)
	}

	bi.notice.Alert()
	if <-waiter {
		t.Fatal("should have been alerted by change notice")
	}
}

func TestBalanceInternalLoad(t *testing.T) {
	t.Parallel()
	bi := &ProtectedBalance{}
	bi.load(Balance{Total: 1, Hold: 2, Free: 3, AvailableWithoutBorrow: 4, Borrowed: 5})
	bi.m.Lock()
	if bi.total != 1 {
		t.Fatal("unexpected value")
	}
	if bi.hold != 2 {
		t.Fatal("unexpected value")
	}
	if bi.free != 3 {
		t.Fatal("unexpected value")
	}
	if bi.availableWithoutBorrow != 4 {
		t.Fatal("unexpected value")
	}
	if bi.borrowed != 5 {
		t.Fatal("unexpected value")
	}
	bi.m.Unlock()

	if bi.GetFree() != 3 {
		t.Fatal("unexpected value")
	}
}

func TestGetFree(t *testing.T) {
	t.Parallel()
	var bi *ProtectedBalance
	if bi.GetFree() != 0 {
		t.Fatal("unexpected value")
	}
	bi = &ProtectedBalance{}
	bi.free = 1
	if bi.GetFree() != 1 {
		t.Fatal("unexpected value")
	}
}

func TestUpdate(t *testing.T) {
	t.Parallel()
	s := &Service{exchangeAccounts: make(map[string]*Accounts), mux: dispatch.GetNewMux()}
	err := s.Update(nil)
	if !errors.Is(err, errHoldingsIsNil) {
		t.Fatalf("received: '%v' but expected: '%v'", err, errHoldingsIsNil)
	}

	err = s.Update(&Holdings{})
	if !errors.Is(err, errExchangeNameUnset) {
		t.Fatalf("received: '%v' but expected: '%v'", err, errExchangeNameUnset)
	}

	err = s.Update(&Holdings{
		Exchange: "TeSt",
		Accounts: []SubAccount{
			{
				AssetType: "skiperino",
				ID:        "1337",
				Currencies: []Balance{
					{
						CurrencyName: currency.BTC,
						Total:        100,
						Hold:         20,
					},
				},
			},
			{AssetType: asset.UpsideProfitContract, ID: "1337"},
			{
				AssetType: asset.Spot,
				ID:        "1337",
				Currencies: []Balance{
					{
						CurrencyName: currency.BTC,
						Total:        100,
						Hold:         20,
					},
				},
			},
		},
	})
	if !errors.Is(err, asset.ErrNotSupported) {
		t.Fatalf("received: '%v' but expected: '%v'", err, asset.ErrNotSupported)
	}

	err = s.Update(&Holdings{ // No change
		Exchange: "tEsT",
		Accounts: []SubAccount{
			{
				AssetType: asset.Spot,
				ID:        "1337",
				Currencies: []Balance{
					{
						CurrencyName: currency.BTC,
						Total:        100,
						Hold:         20,
					},
				},
			},
		},
	})
	if !errors.Is(err, nil) {
		t.Fatalf("received: '%v' but expected: '%v'", err, nil)
	}

	acc, ok := s.exchangeAccounts["test"]
	if !ok {
		t.Fatal("account should be loaded")
	}

	b, ok := acc.SubAccounts["1337"][asset.Spot][currency.BTC.Item]
	if !ok {
		t.Fatal("account should be loaded")
	}

	if b.total != 100 {
		t.Errorf("expecting 100 but received %f", b.total)
	}

	if b.hold != 20 {
		t.Errorf("expecting 20 but received %f", b.hold)
	}
}<|MERGE_RESOLUTION|>--- conflicted
+++ resolved
@@ -52,7 +52,7 @@
 		t.Errorf("expecting err %s", errAccountBalancesIsNil.Error())
 	}
 
-	_, err = CollectBalances(map[string][]Balance{}, "nonsense")
+	_, err = CollectBalances(map[string][]Balance{}, asset.Empty)
 	if !errors.Is(err, asset.ErrNotSupported) {
 		t.Fatalf("received: '%v' but expected: '%v'", err, asset.ErrNotSupported)
 	}
@@ -146,8 +146,7 @@
 		t.Fatalf("received: '%v' but expected: '%v'", err, errExchangeHoldingsNotFound)
 	}
 
-<<<<<<< HEAD
-	_, err = GetHoldings("bla", asset.Item("hi"))
+	_, err = GetHoldings("bla", asset.Empty)
 	if !errors.Is(err, asset.ErrNotSupported) {
 		t.Fatalf("received: '%v' but expected: '%v'", err, asset.ErrNotSupported)
 	}
@@ -155,11 +154,6 @@
 	_, err = GetHoldings("Test", asset.UpsideProfitContract)
 	if !errors.Is(err, errAssetHoldingsNotFound) {
 		t.Fatalf("received: '%v' but expected: '%v'", err, errAssetHoldingsNotFound)
-=======
-	_, err = GetHoldings("bla", asset.Empty)
-	if err == nil {
-		t.Error("error cannot be nil since an invalid asset type is provided")
->>>>>>> b87a0791
 	}
 
 	u, err := GetHoldings("Test", asset.Spot)
@@ -232,12 +226,12 @@
 }
 
 func TestGetBalance(t *testing.T) {
-	_, err := GetBalance("", "", "", currency.Code{})
+	_, err := GetBalance("", "", asset.Empty, currency.Code{})
 	if !errors.Is(err, errExchangeNameUnset) {
 		t.Fatalf("received: '%v' but expected: '%v'", err, errExchangeNameUnset)
 	}
 
-	_, err = GetBalance("bruh", "", "", currency.Code{})
+	_, err = GetBalance("bruh", "", asset.Empty, currency.Code{})
 	if !errors.Is(err, asset.ErrNotSupported) {
 		t.Fatalf("received: '%v' but expected: '%v'", err, asset.ErrNotSupported)
 	}
@@ -399,7 +393,7 @@
 		Exchange: "TeSt",
 		Accounts: []SubAccount{
 			{
-				AssetType: "skiperino",
+				AssetType: 6969,
 				ID:        "1337",
 				Currencies: []Balance{
 					{
