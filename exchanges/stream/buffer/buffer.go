package buffer

import (
	"errors"
	"fmt"
	"sort"
	"time"

	"github.com/thrasher-corp/gocryptotrader/config"
	"github.com/thrasher-corp/gocryptotrader/currency"
	"github.com/thrasher-corp/gocryptotrader/exchanges/asset"
	"github.com/thrasher-corp/gocryptotrader/exchanges/orderbook"
	"github.com/thrasher-corp/gocryptotrader/log"
)

const packageError = "websocket orderbook buffer error: %w"

var (
	errExchangeConfigNil            = errors.New("exchange config is nil")
	errBufferConfigNil              = errors.New("buffer config is nil")
	errUnsetDataHandler             = errors.New("datahandler unset")
	errIssueBufferEnabledButNoLimit = errors.New("buffer enabled but no limit set")
	errUpdateIsNil                  = errors.New("update is nil")
	errUpdateNoTargets              = errors.New("update bid/ask targets cannot be nil")
	errDepthNotFound                = errors.New("orderbook depth not found")
	errRESTOverwrite                = errors.New("orderbook has been overwritten by REST protocol")
)

// Setup sets private variables
func (w *Orderbook) Setup(exchangeConfig *config.Exchange, c *Config, dataHandler chan<- interface{}) error {
	if exchangeConfig == nil { // exchange config fields are checked in stream package
		// prior to calling this, so further checks are not needed.
		return fmt.Errorf(packageError, errExchangeConfigNil)
	}
	if c == nil {
		return fmt.Errorf(packageError, errBufferConfigNil)
	}
	if dataHandler == nil {
		return fmt.Errorf(packageError, errUnsetDataHandler)
	}
	if exchangeConfig.Orderbook.WebsocketBufferEnabled &&
		exchangeConfig.Orderbook.WebsocketBufferLimit < 1 {
		return fmt.Errorf(packageError, errIssueBufferEnabledButNoLimit)
	}

	// NOTE: These variables are set by config.json under "orderbook" for each
	// individual exchange.
	w.bufferEnabled = exchangeConfig.Orderbook.WebsocketBufferEnabled
	w.obBufferLimit = exchangeConfig.Orderbook.WebsocketBufferLimit

	w.sortBuffer = c.SortBuffer
	w.sortBufferByUpdateIDs = c.SortBufferByUpdateIDs
	w.updateEntriesByID = c.UpdateEntriesByID
	w.exchangeName = exchangeConfig.Name
	w.dataHandler = dataHandler
	w.ob = make(map[currency.Code]map[currency.Code]map[asset.Item]*orderbookHolder)
	w.verbose = exchangeConfig.Verbose

	// set default publish period if missing
	orderbookPublishPeriod := config.DefaultOrderbookPublishPeriod
	if exchangeConfig.Orderbook.PublishPeriod != nil {
		orderbookPublishPeriod = *exchangeConfig.Orderbook.PublishPeriod
	}
	w.publishPeriod = orderbookPublishPeriod
	w.updateIDProgression = c.UpdateIDProgression
	w.checksum = c.Checksum
	return nil
}

// validate validates update against setup values
func (w *Orderbook) validate(u *Update) error {
	if u == nil {
		return fmt.Errorf(packageError, errUpdateIsNil)
	}
	if len(u.Bids) == 0 && len(u.Asks) == 0 {
		return fmt.Errorf(packageError, errUpdateNoTargets)
	}
	return nil
}

// Update updates a stored pointer to an orderbook.Depth struct containing a
// linked list, this switches between the usage of a buffered update
func (w *Orderbook) Update(u *Update) error {
	if err := w.validate(u); err != nil {
		return err
	}
	w.m.Lock()
	defer w.m.Unlock()
	book, ok := w.ob[u.Pair.Base][u.Pair.Quote][u.Asset]
	if !ok {
		return fmt.Errorf("%w for Exchange %s CurrencyPair: %s AssetType: %s",
			errDepthNotFound,
			w.exchangeName,
			u.Pair,
			u.Asset)
	}

	// out of order update ID can be skipped
	if w.updateIDProgression && u.UpdateID <= book.updateID {
		if w.verbose {
			log.Warnf(log.WebsocketMgr,
				"Exchange %s CurrencyPair: %s AssetType: %s out of order websocket update received",
				w.exchangeName,
				u.Pair,
				u.Asset)
		}
		return nil
	}

	// Checks for when the rest protocol overwrites a streaming dominated book
	// will stop updating book via incremental updates. This occurs because our
	// sync manager (engine/sync.go) timer has elapsed for streaming. Usually
	// because the book is highly illiquid. TODO: Book resubscribe on websocket.
	if book.ob.IsRestSnapshot() {
		if w.verbose {
			log.Warnf(log.WebsocketMgr,
				"%s for Exchange %s CurrencyPair: %s AssetType: %s consider extending synctimeoutwebsocket",
				errRESTOverwrite,
				w.exchangeName,
				u.Pair,
				u.Asset)
		}
		return fmt.Errorf("%w for Exchange %s CurrencyPair: %s AssetType: %s",
			errRESTOverwrite,
			w.exchangeName,
			u.Pair,
			u.Asset)
	}

	if w.bufferEnabled {
		processed, err := w.processBufferUpdate(book, u)
		if err != nil {
			return err
		}

		if !processed {
			return nil
		}
	} else {
		err := w.processObUpdate(book, u)
		if err != nil {
			return err
		}
	}

	if book.ob.VerifyOrderbook { // This is used here so as to not retrieve
		// book if verification is off.
		// On every update, this will retrieve and verify orderbook depths
		err := book.ob.Retrieve().Verify()
		if err != nil {
			return err
		}
	}

	// a nil ticker means that a zero publish period has been requested,
	// this means publish now whatever was received with no throttling
	if book.ticker == nil {
		go func() {
			w.dataHandler <- book.ob.Retrieve()
			book.ob.Publish()
		}()

		return nil
	}

	select {
	case <-book.ticker.C:
		// Opted to wait for receiver because we are limiting here and the sync
		// manager requires update
		go func() {
			w.dataHandler <- book.ob.Retrieve()
			book.ob.Publish()
		}()
	default:
		// We do not need to send an update to the sync manager within this time
		// window unless verbose is turned on
		if w.verbose {
			w.dataHandler <- book.ob.Retrieve()
			book.ob.Publish()
		}
	}

	return nil
}

// processBufferUpdate stores update into buffer, when buffer at capacity as
// defined by w.obBufferLimit it well then sort and apply updates.
func (w *Orderbook) processBufferUpdate(o *orderbookHolder, u *Update) (bool, error) {
	*o.buffer = append(*o.buffer, *u)
	if len(*o.buffer) < w.obBufferLimit {
		return false, nil
	}

	if w.sortBuffer {
		// sort by last updated to ensure each update is in order
		if w.sortBufferByUpdateIDs {
			sort.Slice(*o.buffer, func(i, j int) bool {
				return (*o.buffer)[i].UpdateID < (*o.buffer)[j].UpdateID
			})
		} else {
			sort.Slice(*o.buffer, func(i, j int) bool {
				return (*o.buffer)[i].UpdateTime.Before((*o.buffer)[j].UpdateTime)
			})
		}
	}
	for i := range *o.buffer {
		err := w.processObUpdate(o, &(*o.buffer)[i])
		if err != nil {
			return false, err
		}
	}
	// clear buffer of old updates
	*o.buffer = nil
	return true, nil
}

// processObUpdate processes updates either by its corresponding id or by
// price level
func (w *Orderbook) processObUpdate(o *orderbookHolder, u *Update) error {
	if w.updateEntriesByID {
		return o.updateByIDAndAction(u)
	}
	o.updateByPrice(u)
<<<<<<< HEAD
	if u.ChecksumFn != nil {
		err := u.ChecksumFn(o.ob.Retrieve(), u.Checksum)
		if err != nil {
			return err
		}
=======
	if w.checksum != nil {
		err := w.checksum(o.ob.Retrieve(), u.Checksum)
		if err != nil {
			return err
		}
		o.updateID = u.UpdateID
>>>>>>> 1669f1c6
	}
	return nil
}

// updateByPrice ammends amount if match occurs by price, deletes if amount is
// zero or less and inserts if not found.
func (o *orderbookHolder) updateByPrice(updts *Update) {
	o.ob.UpdateBidAskByPrice(updts.Bids,
		updts.Asks,
		updts.MaxDepth,
		updts.UpdateID,
		updts.UpdateIDProgression,
		updts.UpdateTime)
}

// updateByIDAndAction will receive an action to execute against the orderbook
// it will then match by IDs instead of price to perform the action
func (o *orderbookHolder) updateByIDAndAction(updts *Update) error {
	switch updts.Action {
	case Amend:
		return o.ob.UpdateBidAskByID(updts.Bids,
			updts.Asks,
			updts.UpdateID,
			updts.UpdateTime)
	case Delete:
		// edge case for Bitfinex as their streaming endpoint duplicates deletes
		bypassErr := o.ob.GetName() == "Bitfinex" && o.ob.IsFundingRate()
		return o.ob.DeleteBidAskByID(updts.Bids,
			updts.Asks,
			bypassErr,
			updts.UpdateID,
			updts.UpdateTime)
	case Insert:
		return o.ob.InsertBidAskByID(updts.Bids,
			updts.Asks,
			updts.UpdateID,
			updts.UpdateTime)
	case UpdateInsert:
		return o.ob.UpdateInsertByID(updts.Bids,
			updts.Asks,
			updts.UpdateID,
			updts.UpdateTime)
	default:
		return fmt.Errorf("invalid action [%s]", updts.Action)
	}
}

// LoadSnapshot loads initial snapshot of orderbook data from websocket
func (w *Orderbook) LoadSnapshot(book *orderbook.Base) error {
	w.m.Lock()
	defer w.m.Unlock()
	m1, ok := w.ob[book.Pair.Base]
	if !ok {
		m1 = make(map[currency.Code]map[asset.Item]*orderbookHolder)
		w.ob[book.Pair.Base] = m1
	}
	m2, ok := m1[book.Pair.Quote]
	if !ok {
		m2 = make(map[asset.Item]*orderbookHolder)
		m1[book.Pair.Quote] = m2
	}
	holder, ok := m2[book.Asset]
	if !ok {
		// Associate orderbook pointer with local exchange depth map
		depth, err := orderbook.DeployDepth(book.Exchange, book.Pair, book.Asset)
		if err != nil {
			return err
		}
		depth.AssignOptions(book)
		buffer := make([]Update, w.obBufferLimit)

		var ticker *time.Ticker
		if w.publishPeriod != 0 {
			ticker = time.NewTicker(w.publishPeriod)
		}
		holder = &orderbookHolder{
			ob:     depth,
			buffer: &buffer,
			ticker: ticker,
		}
		m2[book.Asset] = holder
	}

	holder.updateID = book.LastUpdateID

	// Checks if book can deploy to linked list
	err := book.Verify()
	if err != nil {
		return err
	}

	holder.ob.LoadSnapshot(book.Bids,
		book.Asks,
		book.LastUpdateID,
		book.LastUpdated,
		false,
	)

	if holder.ob.VerifyOrderbook { // This is used here so as to not retrieve
		// book if verification is off.
		// Checks to see if orderbook snapshot that was deployed has not been
		// altered in any way
		err = holder.ob.Retrieve().Verify()
		if err != nil {
			return err
		}
	}

	w.dataHandler <- holder.ob.Retrieve()
	holder.ob.Publish()
	return nil
}

// GetOrderbook returns an orderbook copy as orderbook.Base
func (w *Orderbook) GetOrderbook(p currency.Pair, a asset.Item) (*orderbook.Base, error) {
	w.m.Lock()
	defer w.m.Unlock()
	book, ok := w.ob[p.Base][p.Quote][a]
	if !ok {
		return nil, fmt.Errorf("%s %s %s %w",
			w.exchangeName,
			p,
			a,
			errDepthNotFound)
	}
	return book.ob.Retrieve(), nil
}

// FlushBuffer flushes w.ob data to be garbage collected and refreshed when a
// connection is lost and reconnected
func (w *Orderbook) FlushBuffer() {
	w.m.Lock()
	w.ob = make(map[currency.Code]map[currency.Code]map[asset.Item]*orderbookHolder)
	w.m.Unlock()
}

// FlushOrderbook flushes independent orderbook
func (w *Orderbook) FlushOrderbook(p currency.Pair, a asset.Item) error {
	w.m.Lock()
	defer w.m.Unlock()
	book, ok := w.ob[p.Base][p.Quote][a]
	if !ok {
		return fmt.Errorf("cannot flush orderbook %s %s %s %w",
			w.exchangeName,
			p,
			a,
			errDepthNotFound)
	}
	book.ob.Flush()
	return nil
}<|MERGE_RESOLUTION|>--- conflicted
+++ resolved
@@ -221,20 +221,12 @@
 		return o.updateByIDAndAction(u)
 	}
 	o.updateByPrice(u)
-<<<<<<< HEAD
-	if u.ChecksumFn != nil {
-		err := u.ChecksumFn(o.ob.Retrieve(), u.Checksum)
-		if err != nil {
-			return err
-		}
-=======
 	if w.checksum != nil {
 		err := w.checksum(o.ob.Retrieve(), u.Checksum)
 		if err != nil {
 			return err
 		}
 		o.updateID = u.UpdateID
->>>>>>> 1669f1c6
 	}
 	return nil
 }
@@ -246,7 +238,6 @@
 		updts.Asks,
 		updts.MaxDepth,
 		updts.UpdateID,
-		updts.UpdateIDProgression,
 		updts.UpdateTime)
 }
 
