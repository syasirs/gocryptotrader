--- conflicted
+++ resolved
@@ -320,28 +320,17 @@
 		return err
 	}
 
-<<<<<<< HEAD
-	bookKey := key.PairAsset{Base: book.Pair.Base.Item, Quote: book.Pair.Quote.Item, Asset: book.Asset}
-
-	w.mtx.RLock()
-	holder, ok := w.ob[bookKey]
-=======
 	obKey := key.PairAsset{Base: book.Pair.Base.Item, Quote: book.Pair.Quote.Item, Asset: book.Asset}
 
 	w.mtx.RLock()
 	holder, ok := w.ob[obKey]
->>>>>>> 2a87522f
 	if !ok {
 		waitForMainLock := make(chan struct{})
 		go func() { w.mtx.Lock(); close(waitForMainLock) }()
 		w.mtx.RUnlock() // Release read
 		<-waitForMainLock
 		// Re-check if orderbook has been created.
-<<<<<<< HEAD
-		holder, ok = w.ob[bookKey]
-=======
 		holder, ok = w.ob[obKey]
->>>>>>> 2a87522f
 		if !ok {
 			// Associate orderbook pointer with local exchange depth map
 			var depth *orderbook.Depth
@@ -362,11 +351,7 @@
 			}
 
 			holder = &orderbookHolder{ob: depth, buffer: &buffer, ticker: ticker}
-<<<<<<< HEAD
-			w.ob[bookKey] = holder
-=======
 			w.ob[obKey] = holder
->>>>>>> 2a87522f
 			w.mtx.Unlock()
 		} else {
 			w.mtx.Unlock()
