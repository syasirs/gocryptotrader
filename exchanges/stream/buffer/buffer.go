package buffer

import (
	"errors"
	"fmt"
	"sort"
	"time"

	"github.com/thrasher-corp/gocryptotrader/common/key"
	"github.com/thrasher-corp/gocryptotrader/config"
	"github.com/thrasher-corp/gocryptotrader/currency"
	"github.com/thrasher-corp/gocryptotrader/exchanges/asset"
	"github.com/thrasher-corp/gocryptotrader/exchanges/orderbook"
	"github.com/thrasher-corp/gocryptotrader/log"
)

const packageError = "websocket orderbook buffer error: %w"

var (
	errExchangeConfigNil            = errors.New("exchange config is nil")
	errBufferConfigNil              = errors.New("buffer config is nil")
	errUnsetDataHandler             = errors.New("datahandler unset")
	errIssueBufferEnabledButNoLimit = errors.New("buffer enabled but no limit set")
	errUpdateIsNil                  = errors.New("update is nil")
	errUpdateNoTargets              = errors.New("update bid/ask targets cannot be nil")
	errDepthNotFound                = errors.New("orderbook depth not found")
	errRESTOverwrite                = errors.New("orderbook has been overwritten by REST protocol")
	errInvalidAction                = errors.New("invalid action")
	errAmendFailure                 = errors.New("orderbook amend update failure")
	errDeleteFailure                = errors.New("orderbook delete update failure")
	errInsertFailure                = errors.New("orderbook insert update failure")
	errUpdateInsertFailure          = errors.New("orderbook update/insert update failure")
	errRESTTimerLapse               = errors.New("rest sync timer lapse with active websocket connection")
	errOrderbookFlushed             = errors.New("orderbook flushed")
	errDataHandlerReaderSlow        = errors.New("data handler reader slow")
)

// Setup sets private variables
func (w *Orderbook) Setup(exchangeConfig *config.Exchange, c *Config, dataHandler chan<- interface{}) error {
	if exchangeConfig == nil { // exchange config fields are checked in stream package
		// prior to calling this, so further checks are not needed.
		return fmt.Errorf(packageError, errExchangeConfigNil)
	}
	if c == nil {
		return fmt.Errorf(packageError, errBufferConfigNil)
	}
	if dataHandler == nil {
		return fmt.Errorf(packageError, errUnsetDataHandler)
	}
	if exchangeConfig.Orderbook.WebsocketBufferEnabled &&
		exchangeConfig.Orderbook.WebsocketBufferLimit < 1 {
		return fmt.Errorf(packageError, errIssueBufferEnabledButNoLimit)
	}

	// NOTE: These variables are set by config.json under "orderbook" for each
	// individual exchange.
	w.bufferEnabled = exchangeConfig.Orderbook.WebsocketBufferEnabled
	w.obBufferLimit = exchangeConfig.Orderbook.WebsocketBufferLimit

	w.sortBuffer = c.SortBuffer
	w.sortBufferByUpdateIDs = c.SortBufferByUpdateIDs
	w.updateEntriesByID = c.UpdateEntriesByID
	w.exchangeName = exchangeConfig.Name
	w.dataHandler = dataHandler
	w.ob = make(map[key.PairAsset]*orderbookHolder)
	w.verbose = exchangeConfig.Verbose

	// set default publish period if missing
	orderbookPublishPeriod := config.DefaultOrderbookPublishPeriod
	if exchangeConfig.Orderbook.PublishPeriod != nil {
		orderbookPublishPeriod = *exchangeConfig.Orderbook.PublishPeriod
	}
	w.publishPeriod = orderbookPublishPeriod
	w.updateIDProgression = c.UpdateIDProgression
	w.checksum = c.Checksum
	return nil
}

// validate validates update against setup values
func (w *Orderbook) validate(u *orderbook.Update) error {
	if u == nil {
		return fmt.Errorf(packageError, errUpdateIsNil)
	}
	if len(u.Bids) == 0 && len(u.Asks) == 0 {
		return fmt.Errorf(packageError, errUpdateNoTargets)
	}
	return nil
}

// Update updates a stored pointer to an orderbook.Depth struct containing a
// linked list, this switches between the usage of a buffered update
func (w *Orderbook) Update(u *orderbook.Update) error {
	if err := w.validate(u); err != nil {
		return err
	}
<<<<<<< HEAD
	w.mtx.RLock()
	defer w.mtx.RUnlock()
	book, ok := w.ob[Key{Base: u.Pair.Base.Item, Quote: u.Pair.Quote.Item, Asset: u.Asset}]
=======
	w.mtx.Lock()
	defer w.mtx.Unlock()
	book, ok := w.ob[key.PairAsset{Base: u.Pair.Base.Item, Quote: u.Pair.Quote.Item, Asset: u.Asset}]
>>>>>>> 4c928b49
	if !ok {
		return fmt.Errorf("%w for Exchange %s CurrencyPair: %s AssetType: %s",
			errDepthNotFound,
			w.exchangeName,
			u.Pair,
			u.Asset)
	}

	book.mtx.Lock()
	defer book.mtx.Unlock()

	// out of order update ID can be skipped
	if w.updateIDProgression && u.UpdateID <= book.updateID {
		if w.verbose {
			log.Warnf(log.WebsocketMgr,
				"Exchange %s CurrencyPair: %s AssetType: %s out of order websocket update received",
				w.exchangeName,
				u.Pair,
				u.Asset)
		}
		return nil
	}

	// Checks for when the rest protocol overwrites a streaming dominated book
	// will stop updating book via incremental updates. This occurs because our
	// sync manager (engine/sync.go) timer has elapsed for streaming. Usually
	// because the book is highly illiquid.
	isREST, err := book.ob.IsRESTSnapshot()
	if err != nil {
		if !errors.Is(err, orderbook.ErrOrderbookInvalid) {
			return err
		}
		// In the event a checksum or processing error invalidates the book, all
		// updates that could be stored in the websocket buffer, skip applying
		// until a new snapshot comes through.
		if w.verbose {
			log.Warnf(log.WebsocketMgr,
				"Exchange %s CurrencyPair: %s AssetType: %s underlying book is invalid, cannot apply update.",
				w.exchangeName,
				u.Pair,
				u.Asset)
		}
		return nil
	}

	if isREST {
		if w.verbose {
			log.Warnf(log.WebsocketMgr,
				"%s for Exchange %s CurrencyPair: %s AssetType: %s consider extending synctimeoutwebsocket",
				errRESTOverwrite,
				w.exchangeName,
				u.Pair,
				u.Asset)
		}
		// Instance of illiquidity, this signal notifies that there is websocket
		// activity. We can invalidate the book and request a new snapshot. All
		// further updates through the websocket should be caught above in the
		// IsRestSnapshot() call.
		return book.ob.Invalidate(errRESTTimerLapse)
	}

	if w.bufferEnabled {
		var processed bool
		processed, err = w.processBufferUpdate(book, u)
		if err != nil {
			return err
		}

		if !processed {
			return nil
		}
	} else {
		err = w.processObUpdate(book, u)
		if err != nil {
			return err
		}
	}

	var ret *orderbook.Base
	if book.ob.VerifyOrderbook {
		// This is used here so as to not retrieve book if verification is off.
		// On every update, this will retrieve and verify orderbook depth.
		ret, err = book.ob.Retrieve()
		if err != nil {
			return err
		}
		err = ret.Verify()
		if err != nil {
			return book.ob.Invalidate(err)
		}
	}

	// Publish all state changes, disregarding verbosity or sync requirements.
	book.ob.Publish()

	if book.ticker != nil {
		select {
		case <-book.ticker.C:
			// Send update to engine websocket manager to update engine
			// sync manager to reset websocket orderbook sync timeout. This will
			// stop the fall over to REST protocol fetching of orderbook data.
		default:
			if !w.verbose {
				// We do not need to send an update to the sync manager within
				// this time window unless verbose is turned on.
				return nil
			}
		}
	}

	// A nil ticker means that a zero publish period has been set and the entire
	// websocket updates will be sent to the engine websocket manager for
	// display purposes. Same as being verbose.
	select {
	// Needs to be in select case as this can cause a knock on affect with
	// websocket update and processing times.
	case w.dataHandler <- book.ob:
		return nil
	default:
		return fmt.Errorf("%w %s %s %s, dropped update", errDataHandlerReaderSlow, w.exchangeName, u.Pair, u.Asset)
	}
}

// processBufferUpdate stores update into buffer, when buffer at capacity as
// defined by w.obBufferLimit it well then sort and apply updates.
func (w *Orderbook) processBufferUpdate(o *orderbookHolder, u *orderbook.Update) (bool, error) {
	*o.buffer = append(*o.buffer, *u)
	if len(*o.buffer) < w.obBufferLimit {
		return false, nil
	}

	if w.sortBuffer {
		// sort by last updated to ensure each update is in order
		if w.sortBufferByUpdateIDs {
			sort.Slice(*o.buffer, func(i, j int) bool {
				return (*o.buffer)[i].UpdateID < (*o.buffer)[j].UpdateID
			})
		} else {
			sort.Slice(*o.buffer, func(i, j int) bool {
				return (*o.buffer)[i].UpdateTime.Before((*o.buffer)[j].UpdateTime)
			})
		}
	}
	for i := range *o.buffer {
		err := w.processObUpdate(o, &(*o.buffer)[i])
		if err != nil {
			return false, err
		}
	}
	// clear buffer of old updates
	*o.buffer = nil
	return true, nil
}

// processObUpdate processes updates either by its corresponding id or by
// price level
func (w *Orderbook) processObUpdate(o *orderbookHolder, u *orderbook.Update) error {
	if w.updateEntriesByID {
		return o.updateByIDAndAction(u)
	}
	err := o.updateByPrice(u)
	if err != nil {
		return err
	}
	if w.checksum != nil {
		compare, err := o.ob.Retrieve()
		if err != nil {
			return err
		}
		err = w.checksum(compare, u.Checksum)
		if err != nil {
			return o.ob.Invalidate(err)
		}
		o.updateID = u.UpdateID
	}
	return nil
}

// updateByPrice amends amount if match occurs by price, deletes if amount is
// zero or less and inserts if not found.
func (o *orderbookHolder) updateByPrice(updts *orderbook.Update) error {
	return o.ob.UpdateBidAskByPrice(updts)
}

// updateByIDAndAction will receive an action to execute against the orderbook
// it will then match by IDs instead of price to perform the action
func (o *orderbookHolder) updateByIDAndAction(updts *orderbook.Update) error {
	switch updts.Action {
	case orderbook.Amend:
		err := o.ob.UpdateBidAskByID(updts)
		if err != nil {
			return fmt.Errorf("%v %w", errAmendFailure, err)
		}
	case orderbook.Delete:
		// edge case for Bitfinex as their streaming endpoint duplicates deletes
		bypassErr := o.ob.GetName() == "Bitfinex" && o.ob.IsFundingRate()
		err := o.ob.DeleteBidAskByID(updts, bypassErr)
		if err != nil {
			return fmt.Errorf("%v %w", errDeleteFailure, err)
		}
	case orderbook.Insert:
		err := o.ob.InsertBidAskByID(updts)
		if err != nil {
			return fmt.Errorf("%v %w", errInsertFailure, err)
		}
	case orderbook.UpdateInsert:
		err := o.ob.UpdateInsertByID(updts)
		if err != nil {
			return fmt.Errorf("%v %w", errUpdateInsertFailure, err)
		}
	default:
		return fmt.Errorf("%w [%d]", errInvalidAction, updts.Action)
	}
	return nil
}

// LoadSnapshot loads initial snapshot of orderbook data from websocket
func (w *Orderbook) LoadSnapshot(book *orderbook.Base) error {
	// Checks if book can deploy to linked list
	err := book.Verify()
	if err != nil {
		return err
	}

<<<<<<< HEAD
	key := Key{Base: book.Pair.Base.Item, Quote: book.Pair.Quote.Item, Asset: book.Asset}

	w.mtx.RLock()
	holder, ok := w.ob[key]
=======
	w.mtx.Lock()
	defer w.mtx.Unlock()
	holder, ok := w.ob[key.PairAsset{Base: book.Pair.Base.Item, Quote: book.Pair.Quote.Item, Asset: book.Asset}]
>>>>>>> 4c928b49
	if !ok {
		waitForMainLock := make(chan struct{})
		go func() { w.mtx.Lock(); close(waitForMainLock) }()
		w.mtx.RUnlock() // Release read
		<-waitForMainLock
		// Re-check if orderbook has been created.
		holder, ok = w.ob[key]
		if !ok {
			// Associate orderbook pointer with local exchange depth map
			var depth *orderbook.Depth
			depth, err = orderbook.DeployDepth(book.Exchange, book.Pair, book.Asset)
			if err != nil {
				w.mtx.Unlock()
				return err
			}
			depth.AssignOptions(book)
			var buffer []orderbook.Update
			if w.bufferEnabled {
				buffer = make([]orderbook.Update, w.obBufferLimit)
			}

			var ticker *time.Ticker
			if w.publishPeriod != 0 {
				ticker = time.NewTicker(w.publishPeriod)
			}

			holder = &orderbookHolder{ob: depth, buffer: &buffer, ticker: ticker}
			w.ob[key] = holder
			w.mtx.Unlock()
		} else {
			w.mtx.Unlock()
		}
<<<<<<< HEAD
	} else {
		w.mtx.RUnlock()
=======
		holder = &orderbookHolder{ob: depth, buffer: &buffer, ticker: ticker}
		w.ob[key.PairAsset{Base: book.Pair.Base.Item, Quote: book.Pair.Quote.Item, Asset: book.Asset}] = holder
>>>>>>> 4c928b49
	}

	holder.mtx.Lock()
	defer holder.mtx.Unlock()

	holder.updateID = book.LastUpdateID

	err = holder.ob.LoadSnapshot(book.Bids,
		book.Asks,
		book.LastUpdateID,
		book.LastUpdated,
		false)
	if err != nil {
		return err
	}

	if holder.ob.VerifyOrderbook {
		// This is used here so as to not retrieve book if verification is off.
		// Checks to see if orderbook snapshot that was deployed has not been
		// altered in any way
		book, err = holder.ob.Retrieve()
		if err != nil {
			return err
		}
		err = book.Verify()
		if err != nil {
			return holder.ob.Invalidate(err)
		}
	}

	holder.ob.Publish()
	if !holder.initialUpdateCompleted {
		holder.initialUpdateCompleted = true
		select {
		case w.dataHandler <- holder.ob:
			return nil
		default:
			w.dataHandler <- holder.ob
			return fmt.Errorf("%w %s %s %s", errDataHandlerReaderSlow, w.exchangeName, book.Pair, book.Asset)
		}
	}

	select {
	// Needs to be in select case as this directly impacts websocket reading.
	case w.dataHandler <- holder.ob:
		return nil
	default:
		return fmt.Errorf("%w %s %s %s, dropped update", errDataHandlerReaderSlow, w.exchangeName, book.Pair, book.Asset)
	}
}

// GetOrderbook returns an orderbook copy as orderbook.Base
func (w *Orderbook) GetOrderbook(p currency.Pair, a asset.Item) (*orderbook.Base, error) {
<<<<<<< HEAD
	w.mtx.RLock()
	defer w.mtx.RUnlock()
	book, ok := w.ob[Key{Base: p.Base.Item, Quote: p.Quote.Item, Asset: a}]
=======
	w.mtx.Lock()
	defer w.mtx.Unlock()
	book, ok := w.ob[key.PairAsset{Base: p.Base.Item, Quote: p.Quote.Item, Asset: a}]
>>>>>>> 4c928b49
	if !ok {
		return nil, fmt.Errorf("%s %s %s %w", w.exchangeName, p, a, errDepthNotFound)
	}
	return book.ob.Retrieve()
}

// FlushBuffer flushes w.ob data to be garbage collected and refreshed when a
// connection is lost and reconnected
func (w *Orderbook) FlushBuffer() {
	w.mtx.Lock()
	w.ob = make(map[key.PairAsset]*orderbookHolder)
	w.mtx.Unlock()
}

// FlushOrderbook flushes independent orderbook
func (w *Orderbook) FlushOrderbook(p currency.Pair, a asset.Item) error {
	w.mtx.Lock()
	defer w.mtx.Unlock()
	book, ok := w.ob[key.PairAsset{Base: p.Base.Item, Quote: p.Quote.Item, Asset: a}]
	if !ok {
		return fmt.Errorf("cannot flush orderbook %s %s %s %w",
			w.exchangeName,
			p,
			a,
			errDepthNotFound)
	}
	// error not needed in this return
	_ = book.ob.Invalidate(errOrderbookFlushed)
	return nil
}<|MERGE_RESOLUTION|>--- conflicted
+++ resolved
@@ -93,15 +93,9 @@
 	if err := w.validate(u); err != nil {
 		return err
 	}
-<<<<<<< HEAD
 	w.mtx.RLock()
 	defer w.mtx.RUnlock()
-	book, ok := w.ob[Key{Base: u.Pair.Base.Item, Quote: u.Pair.Quote.Item, Asset: u.Asset}]
-=======
-	w.mtx.Lock()
-	defer w.mtx.Unlock()
 	book, ok := w.ob[key.PairAsset{Base: u.Pair.Base.Item, Quote: u.Pair.Quote.Item, Asset: u.Asset}]
->>>>>>> 4c928b49
 	if !ok {
 		return fmt.Errorf("%w for Exchange %s CurrencyPair: %s AssetType: %s",
 			errDepthNotFound,
@@ -326,23 +320,17 @@
 		return err
 	}
 
-<<<<<<< HEAD
-	key := Key{Base: book.Pair.Base.Item, Quote: book.Pair.Quote.Item, Asset: book.Asset}
+	bookKey := key.PairAsset{Base: book.Pair.Base.Item, Quote: book.Pair.Quote.Item, Asset: book.Asset}
 
 	w.mtx.RLock()
-	holder, ok := w.ob[key]
-=======
-	w.mtx.Lock()
-	defer w.mtx.Unlock()
-	holder, ok := w.ob[key.PairAsset{Base: book.Pair.Base.Item, Quote: book.Pair.Quote.Item, Asset: book.Asset}]
->>>>>>> 4c928b49
+	holder, ok := w.ob[bookKey]
 	if !ok {
 		waitForMainLock := make(chan struct{})
 		go func() { w.mtx.Lock(); close(waitForMainLock) }()
 		w.mtx.RUnlock() // Release read
 		<-waitForMainLock
 		// Re-check if orderbook has been created.
-		holder, ok = w.ob[key]
+		holder, ok = w.ob[bookKey]
 		if !ok {
 			// Associate orderbook pointer with local exchange depth map
 			var depth *orderbook.Depth
@@ -363,18 +351,13 @@
 			}
 
 			holder = &orderbookHolder{ob: depth, buffer: &buffer, ticker: ticker}
-			w.ob[key] = holder
+			w.ob[bookKey] = holder
 			w.mtx.Unlock()
 		} else {
 			w.mtx.Unlock()
 		}
-<<<<<<< HEAD
 	} else {
 		w.mtx.RUnlock()
-=======
-		holder = &orderbookHolder{ob: depth, buffer: &buffer, ticker: ticker}
-		w.ob[key.PairAsset{Base: book.Pair.Base.Item, Quote: book.Pair.Quote.Item, Asset: book.Asset}] = holder
->>>>>>> 4c928b49
 	}
 
 	holder.mtx.Lock()
@@ -428,15 +411,9 @@
 
 // GetOrderbook returns an orderbook copy as orderbook.Base
 func (w *Orderbook) GetOrderbook(p currency.Pair, a asset.Item) (*orderbook.Base, error) {
-<<<<<<< HEAD
 	w.mtx.RLock()
 	defer w.mtx.RUnlock()
-	book, ok := w.ob[Key{Base: p.Base.Item, Quote: p.Quote.Item, Asset: a}]
-=======
-	w.mtx.Lock()
-	defer w.mtx.Unlock()
 	book, ok := w.ob[key.PairAsset{Base: p.Base.Item, Quote: p.Quote.Item, Asset: a}]
->>>>>>> 4c928b49
 	if !ok {
 		return nil, fmt.Errorf("%s %s %s %w", w.exchangeName, p, a, errDepthNotFound)
 	}
