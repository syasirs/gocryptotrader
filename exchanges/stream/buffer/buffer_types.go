package buffer

import (
	"sync"
	"time"

	"github.com/thrasher-corp/gocryptotrader/common/key"
	"github.com/thrasher-corp/gocryptotrader/exchanges/orderbook"
)

// Config defines the configuration variables for the websocket buffer; snapshot
// and incremental update orderbook processing.
type Config struct {
	// SortBuffer enables a websocket to sort incoming updates before processing.
	SortBuffer bool
	// SortBufferByUpdateIDs allows the sorting of the buffered updates by their
	// corresponding update IDs.
	SortBufferByUpdateIDs bool
	// UpdateEntriesByID will match by IDs instead of price to perform the an
	// action. e.g. update, delete, insert.
	UpdateEntriesByID bool
	// UpdateIDProgression requires that the new update ID be greater than the
	// prior ID. This will skip processing and not error.
	UpdateIDProgression bool
	// Checksum is a package defined checksum calculation for updated books.
	Checksum func(state *orderbook.Base, checksum uint32) error
}

// Orderbook defines a local cache of orderbooks for amending, appending
// and deleting changes and updates the main store for a stream
type Orderbook struct {
	ob                    map[key.PairAsset]*orderbookHolder
	obBufferLimit         int
	bufferEnabled         bool
	sortBuffer            bool
	sortBufferByUpdateIDs bool // When timestamps aren't provided, an id can help sort
	updateEntriesByID     bool // Use the update IDs to match ob entries
	exchangeName          string
	dataHandler           chan<- interface{}
	verbose               bool

	// updateIDProgression requires that the new update ID be greater than the
	// prior ID. This will skip processing and not error.
	updateIDProgression bool
	// checksum is a package defined checksum calculation for updated books.
	checksum func(state *orderbook.Base, checksum uint32) error

	publishPeriod time.Duration

	mtx sync.RWMutex
}

// orderbookHolder defines a store of pending updates and a pointer to the
// orderbook depth
type orderbookHolder struct {
	ob     *orderbook.Depth
	buffer *[]orderbook.Update
	// Reduces the amount of outbound alerts to the data handler for example
	// coinbasepro can have up too 100 updates per second introducing overhead.
	// The sync agent only requires an alert every 15 seconds for a specific
	// currency.
	ticker   *time.Ticker
	updateID int64
<<<<<<< HEAD

	// initialUpdateCompleted determines initial sync state, the very first
	// update from any pair is critical for initial sync.
	initialUpdateCompleted bool

	// Protect indv holder. TODO: Expose orderbook.Depth mutex to use that
	// instead. This is temporary.
	mtx sync.Mutex
}

// Key defines a unique orderbook key for a specific pair and asset
type Key struct {
	Base  *currency.Item
	Quote *currency.Item
	Asset asset.Item
=======
>>>>>>> 4c928b49
}<|MERGE_RESOLUTION|>--- conflicted
+++ resolved
@@ -61,7 +61,6 @@
 	// currency.
 	ticker   *time.Ticker
 	updateID int64
-<<<<<<< HEAD
 
 	// initialUpdateCompleted determines initial sync state, the very first
 	// update from any pair is critical for initial sync.
@@ -70,13 +69,4 @@
 	// Protect indv holder. TODO: Expose orderbook.Depth mutex to use that
 	// instead. This is temporary.
 	mtx sync.Mutex
-}
-
-// Key defines a unique orderbook key for a specific pair and asset
-type Key struct {
-	Base  *currency.Item
-	Quote *currency.Item
-	Asset asset.Item
-=======
->>>>>>> 4c928b49
 }