package stream

import (
	"sync"
	"time"

	"github.com/gorilla/websocket"
	"github.com/thrasher-corp/gocryptotrader/config"
	"github.com/thrasher-corp/gocryptotrader/exchanges/asset"
	"github.com/thrasher-corp/gocryptotrader/exchanges/fill"
	"github.com/thrasher-corp/gocryptotrader/exchanges/protocol"
	"github.com/thrasher-corp/gocryptotrader/exchanges/stream/buffer"
	"github.com/thrasher-corp/gocryptotrader/exchanges/trade"
)

// Websocket functionality list and state consts
const (
	// WebsocketNotEnabled alerts of a disabled websocket
	WebsocketNotEnabled                = "exchange_websocket_not_enabled"
	WebsocketNotAuthenticatedUsingRest = "%v - Websocket not authenticated, using REST\n"
	Ping                               = "ping"
	Pong                               = "pong"
	UnhandledMessage                   = " - Unhandled websocket message: "
)

// Websocket defines a return type for websocket connections via the interface
// wrapper for routine processing
type Websocket struct {
	canUseAuthenticatedEndpoints bool
	enabled                      bool
	Init                         bool
	connected                    bool
	connecting                   bool
	verbose                      bool
	connectionMonitorRunning     bool
	trafficMonitorRunning        bool
	trafficTimeout               time.Duration
	connectionMonitorDelay       time.Duration
	proxyAddr                    string
	defaultURL                   string
	defaultURLAuth               string
	runningURL                   string
	runningURLAuth               string
	exchangeName                 string
	m                            sync.Mutex
	connectionMutex              sync.RWMutex
	connector                    func() error

	subscriptionMutex sync.Mutex
	subscriptions     []ChannelSubscription
	Subscribe         chan []ChannelSubscription
	Unsubscribe       chan []ChannelSubscription
	AssetType         asset.Item

	// Subscriber function for package defined websocket subscriber
	// functionality
	Subscriber func([]ChannelSubscription) error
	// Unsubscriber function for packaged defined websocket unsubscriber
	// functionality
	Unsubscriber func([]ChannelSubscription) error
	// GenerateSubs function for package defined websocket generate
	// subscriptions functionality
	GenerateSubs func() ([]ChannelSubscription, error)

	// SubscriptionFilter filters a channel subscription by its associated asset type
	SubscriptionFilter func([]ChannelSubscription, asset.Item) ([]ChannelSubscription, error)

	DataHandler chan interface{}
	ToRoutine   chan interface{}

	Match *Match

	// ShutdownC synchronises shutdown event across routines
	ShutdownC      chan struct{}
	AssetShutdownC chan asset.Item
	Wg             *sync.WaitGroup

	// Orderbook is a local buffer of orderbooks
	Orderbook buffer.Orderbook
	// Trade is a notifier of occurring trades
	Trade trade.Trade

	// Fills is a notifier of occurring fills
	Fills fill.Fills
	// trafficAlert monitors if there is a halt in traffic throughput
	TrafficAlert chan struct{}
	// ReadMessageErrors will received all errors from ws.ReadMessage() and
	// verify if its a disconnection
	ReadMessageErrors chan error
	features          *protocol.Features

	// Standard stream connection
	Conn Connection
	// Authenticated stream connection
	AuthConn Connection
<<<<<<< HEAD
=======

	// Latency reporter
	ExchangeLevelReporter Reporter

	// MaxSubScriptionsPerConnection defines the maximum number of
	// subscriptions per connection that is allowed by the exchange.
	MaxSubscriptionsPerConnection int
>>>>>>> ceef7a14
}

// WebsocketSetup defines variables for setting up a websocket connection
type WebsocketSetup struct {
	DefaultURL                   string
	RunningURL                   string
	RunningURLAuth               string
	Connector                    func() error
	Subscriber                   func([]ChannelSubscription) error
	Unsubscriber                 func([]ChannelSubscription) error
	GenerateSubscriptions        func() ([]ChannelSubscription, error)
	AssetType                    asset.Item
	CanUseAuthenticatedEndpoints bool
}

// WebsocketWrapperSetup defines variables for setting up the websocket wrapper instance
type WebsocketWrapperSetup struct {
	ExchangeConfig         *config.Exchange
	Features               *protocol.Features
	ConnectionMonitorDelay time.Duration
	// Local orderbook buffer config values
	OrderbookBufferConfig buffer.Config

	TradeFeed bool

	// Fill data config values
	FillsFeed bool

	// MaxWebsocketSubscriptionsPerConnection defines the maximum number of
	// subscriptions per connection that is allowed by the exchange.
	MaxWebsocketSubscriptionsPerConnection int
}

// WebsocketConnection contains all the data needed to send a message to a WS
// connection
type WebsocketConnection struct {
	Verbose   bool
	connected int32

	// Gorilla websocket does not allow more than one goroutine to utilise
	// writes methods
	writeControl sync.Mutex

	RateLimit    int64
	ExchangeName string
	URL          string
	ProxyURL     string
	Wg           *sync.WaitGroup
	Connection   *websocket.Conn
	ShutdownC    chan struct{}

	Match             *Match
	ResponseMaxLimit  time.Duration
	Traffic           chan struct{}
	readMessageErrors chan error

	Reporter Reporter
}<|MERGE_RESOLUTION|>--- conflicted
+++ resolved
@@ -93,8 +93,6 @@
 	Conn Connection
 	// Authenticated stream connection
 	AuthConn Connection
-<<<<<<< HEAD
-=======
 
 	// Latency reporter
 	ExchangeLevelReporter Reporter
@@ -102,7 +100,6 @@
 	// MaxSubScriptionsPerConnection defines the maximum number of
 	// subscriptions per connection that is allowed by the exchange.
 	MaxSubscriptionsPerConnection int
->>>>>>> ceef7a14
 }
 
 // WebsocketSetup defines variables for setting up a websocket connection
