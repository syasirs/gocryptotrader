--- conflicted
+++ resolved
@@ -196,15 +196,9 @@
 		return fmt.Errorf("%s %w", w.exchangeName, errInvalidMaxSubscriptions)
 	}
 	w.MaxSubscriptionsPerConnection = s.MaxWebsocketSubscriptionsPerConnection
-<<<<<<< HEAD
-
+	w.setState(disconnected)
 	w.Processor, err = NewProcessor(defaultChannelBufferSize, w.DataHandler)
 	return err
-=======
-	w.setState(disconnected)
-
-	return nil
->>>>>>> d5189930
 }
 
 // SetupNewConnection sets up an auth or unauth streaming connection
