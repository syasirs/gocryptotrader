--- conflicted
+++ resolved
@@ -10,11 +10,8 @@
 	"github.com/gorilla/websocket"
 	"github.com/thrasher-corp/gocryptotrader/common"
 	"github.com/thrasher-corp/gocryptotrader/config"
-<<<<<<< HEAD
 	"github.com/thrasher-corp/gocryptotrader/exchanges/asset"
-=======
 	"github.com/thrasher-corp/gocryptotrader/exchanges/subscription"
->>>>>>> 23c82bea
 	"github.com/thrasher-corp/gocryptotrader/log"
 )
 
@@ -79,126 +76,6 @@
 	globalReporter = r
 }
 
-<<<<<<< HEAD
-=======
-// New initialises the websocket struct
-func New() *Websocket {
-	return &Websocket{
-		Init:              true,
-		DataHandler:       make(chan interface{}, defaultJobBuffer),
-		ToRoutine:         make(chan interface{}, defaultJobBuffer),
-		TrafficAlert:      make(chan struct{}),
-		ReadMessageErrors: make(chan error),
-		Subscribe:         make(chan []subscription.Subscription),
-		Unsubscribe:       make(chan []subscription.Subscription),
-		Match:             NewMatch(),
-	}
-}
-
-// Setup sets main variables for websocket connection
-func (w *Websocket) Setup(s *WebsocketSetup) error {
-	if w == nil {
-		return errWebsocketIsNil
-	}
-
-	if s == nil {
-		return errWebsocketSetupIsNil
-	}
-
-	if !w.Init {
-		return fmt.Errorf("%s %w", w.exchangeName, errWebsocketAlreadyInitialised)
-	}
-
-	if s.ExchangeConfig == nil {
-		return errExchangeConfigIsNil
-	}
-
-	if s.ExchangeConfig.Name == "" {
-		return errExchangeConfigNameUnset
-	}
-	w.exchangeName = s.ExchangeConfig.Name
-	w.verbose = s.ExchangeConfig.Verbose
-
-	if s.Features == nil {
-		return fmt.Errorf("%s %w", w.exchangeName, errWebsocketFeaturesIsUnset)
-	}
-	w.features = s.Features
-
-	if s.ExchangeConfig.Features == nil {
-		return fmt.Errorf("%s %w", w.exchangeName, errConfigFeaturesIsNil)
-	}
-	w.enabled = s.ExchangeConfig.Features.Enabled.Websocket
-
-	if s.Connector == nil {
-		return fmt.Errorf("%s %w", w.exchangeName, errWebsocketConnectorUnset)
-	}
-	w.connector = s.Connector
-
-	if s.Subscriber == nil {
-		return fmt.Errorf("%s %w", w.exchangeName, errWebsocketSubscriberUnset)
-	}
-	w.Subscriber = s.Subscriber
-
-	if w.features.Unsubscribe && s.Unsubscriber == nil {
-		return fmt.Errorf("%s %w", w.exchangeName, errWebsocketUnsubscriberUnset)
-	}
-	w.connectionMonitorDelay = s.ExchangeConfig.ConnectionMonitorDelay
-	if w.connectionMonitorDelay <= 0 {
-		w.connectionMonitorDelay = config.DefaultConnectionMonitorDelay
-	}
-	w.Unsubscriber = s.Unsubscriber
-
-	if s.GenerateSubscriptions == nil {
-		return fmt.Errorf("%s %w", w.exchangeName, errWebsocketSubscriptionsGeneratorUnset)
-	}
-	w.GenerateSubs = s.GenerateSubscriptions
-
-	if s.DefaultURL == "" {
-		return fmt.Errorf("%s websocket %w", w.exchangeName, errDefaultURLIsEmpty)
-	}
-	w.defaultURL = s.DefaultURL
-	if s.RunningURL == "" {
-		return fmt.Errorf("%s websocket %w", w.exchangeName, errRunningURLIsEmpty)
-	}
-	err := w.SetWebsocketURL(s.RunningURL, false, false)
-	if err != nil {
-		return fmt.Errorf("%s %w", w.exchangeName, err)
-	}
-
-	if s.RunningURLAuth != "" {
-		err = w.SetWebsocketURL(s.RunningURLAuth, true, false)
-		if err != nil {
-			return fmt.Errorf("%s %w", w.exchangeName, err)
-		}
-	}
-
-	if s.ExchangeConfig.WebsocketTrafficTimeout < time.Second {
-		return fmt.Errorf("%s %w cannot be less than %s",
-			w.exchangeName,
-			errInvalidTrafficTimeout,
-			time.Second)
-	}
-	w.trafficTimeout = s.ExchangeConfig.WebsocketTrafficTimeout
-
-	w.ShutdownC = make(chan struct{})
-	w.Wg = new(sync.WaitGroup)
-	w.SetCanUseAuthenticatedEndpoints(s.ExchangeConfig.API.AuthenticatedWebsocketSupport)
-
-	if err := w.Orderbook.Setup(s.ExchangeConfig, &s.OrderbookBufferConfig, w.DataHandler); err != nil {
-		return err
-	}
-
-	w.Trade.Setup(w.exchangeName, s.TradeFeed, w.DataHandler)
-	w.Fills.Setup(s.FillsFeed, w.DataHandler)
-
-	if s.MaxWebsocketSubscriptionsPerConnection < 0 {
-		return fmt.Errorf("%s %w", w.exchangeName, errInvalidMaxSubscriptions)
-	}
-	w.MaxSubscriptionsPerConnection = s.MaxWebsocketSubscriptionsPerConnection
-	return nil
-}
-
->>>>>>> 23c82bea
 // SetupNewConnection sets up an auth or unauth streaming connection
 func (w *Websocket) SetupNewConnection(c ConnectionSetup) error {
 	if w == nil {
