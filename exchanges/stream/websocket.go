package stream

import (
	"errors"
	"fmt"
	"net"
	"net/url"
	"strings"
	"sync"
	"time"

	"github.com/gorilla/websocket"
	"github.com/thrasher-corp/gocryptotrader/config"
	"github.com/thrasher-corp/gocryptotrader/log"
)

const (
	defaultJobBuffer = 1000
	// defaultTrafficPeriod defines a period of pause for the traffic monitor,
	// as there are periods with large incoming traffic alerts which requires a
	// timer reset, this limits work on this routine to a more effective rate
	// of check.
	defaultTrafficPeriod = time.Second
)

var (
	// ErrSubscriptionFailure defines an error when a subscription fails
	ErrSubscriptionFailure = errors.New("subscription failure")
<<<<<<< HEAD
	// ErrAlreadyDisabled is returned when you double-disable the websocket
	ErrAlreadyDisabled = errors.New("websocket already disabled")
=======
	// ErrNotConnected defines an error when websocket is not connected
	ErrNotConnected = errors.New("websocket is not connected")
>>>>>>> d23898e6

	errAlreadyRunning                       = errors.New("connection monitor is already running")
	errExchangeConfigIsNil                  = errors.New("exchange config is nil")
	errWebsocketIsNil                       = errors.New("websocket is nil")
	errWebsocketSetupIsNil                  = errors.New("websocket setup is nil")
	errWebsocketAlreadyInitialised          = errors.New("websocket already initialised")
	errWebsocketFeaturesIsUnset             = errors.New("websocket features is unset")
	errConfigFeaturesIsNil                  = errors.New("exchange config features is nil")
	errDefaultURLIsEmpty                    = errors.New("default url is empty")
	errRunningURLIsEmpty                    = errors.New("running url cannot be empty")
	errInvalidWebsocketURL                  = errors.New("invalid websocket url")
	errExchangeConfigNameUnset              = errors.New("exchange config name unset")
	errInvalidTrafficTimeout                = errors.New("invalid traffic timeout")
	errWebsocketSubscriberUnset             = errors.New("websocket subscriber function needs to be set")
	errWebsocketUnsubscriberUnset           = errors.New("websocket unsubscriber functionality allowed but unsubscriber function not set")
	errWebsocketConnectorUnset              = errors.New("websocket connector function not set")
	errWebsocketSubscriptionsGeneratorUnset = errors.New("websocket subscriptions generator function needs to be set")
	errClosedConnection                     = errors.New("use of closed network connection")
)

var globalReporter Reporter

// SetupGlobalReporter sets a reporter interface to be used
// for all exchange requests
func SetupGlobalReporter(r Reporter) {
	globalReporter = r
}

// New initialises the websocket struct
func New() *Websocket {
	return &Websocket{
		Init:              true,
		DataHandler:       make(chan interface{}),
		ToRoutine:         make(chan interface{}, defaultJobBuffer),
		TrafficAlert:      make(chan struct{}),
		ReadMessageErrors: make(chan error),
		Subscribe:         make(chan []ChannelSubscription),
		Unsubscribe:       make(chan []ChannelSubscription),
		Match:             NewMatch(),
	}
}

// Setup sets main variables for websocket connection
func (w *Websocket) Setup(s *WebsocketSetup) error {
	if w == nil {
		return errWebsocketIsNil
	}

	if s == nil {
		return errWebsocketSetupIsNil
	}

	if !w.Init {
		return fmt.Errorf("%s %w", w.exchangeName, errWebsocketAlreadyInitialised)
	}

	if s.ExchangeConfig == nil {
		return errExchangeConfigIsNil
	}

	if s.ExchangeConfig.Name == "" {
		return errExchangeConfigNameUnset
	}
	w.exchangeName = s.ExchangeConfig.Name
	w.verbose = s.ExchangeConfig.Verbose

	if s.Features == nil {
		return fmt.Errorf("%s %w", w.exchangeName, errWebsocketFeaturesIsUnset)
	}
	w.features = s.Features

	if s.ExchangeConfig.Features == nil {
		return fmt.Errorf("%s %w", w.exchangeName, errConfigFeaturesIsNil)
	}
	w.enabled = s.ExchangeConfig.Features.Enabled.Websocket

	if s.Connector == nil {
		return fmt.Errorf("%s %w", w.exchangeName, errWebsocketConnectorUnset)
	}
	w.connector = s.Connector

	if s.Subscriber == nil {
		return fmt.Errorf("%s %w", w.exchangeName, errWebsocketSubscriberUnset)
	}
	w.Subscriber = s.Subscriber

	if w.features.Unsubscribe && s.Unsubscriber == nil {
		return fmt.Errorf("%s %w", w.exchangeName, errWebsocketUnsubscriberUnset)
	}
	w.connectionMonitorDelay = s.ConnectionMonitorDelay
	if w.connectionMonitorDelay <= 0 {
		w.connectionMonitorDelay = config.DefaultConnectionMonitorDelay
	}
	w.Unsubscriber = s.Unsubscriber

	if s.GenerateSubscriptions == nil {
		return fmt.Errorf("%s %w", w.exchangeName, errWebsocketSubscriptionsGeneratorUnset)
	}
	w.GenerateSubs = s.GenerateSubscriptions

	if s.DefaultURL == "" {
		return fmt.Errorf("%s websocket %w", w.exchangeName, errDefaultURLIsEmpty)
	}
	w.defaultURL = s.DefaultURL
	if s.RunningURL == "" {
		return fmt.Errorf("%s websocket %w", w.exchangeName, errRunningURLIsEmpty)
	}
	err := w.SetWebsocketURL(s.RunningURL, false, false)
	if err != nil {
		return fmt.Errorf("%s %w", w.exchangeName, err)
	}

	if s.RunningURLAuth != "" {
		err = w.SetWebsocketURL(s.RunningURLAuth, true, false)
		if err != nil {
			return fmt.Errorf("%s %w", w.exchangeName, err)
		}
	}

	if s.ExchangeConfig.WebsocketTrafficTimeout < time.Second {
		return fmt.Errorf("%s %w cannot be less than %s",
			w.exchangeName,
			errInvalidTrafficTimeout,
			time.Second)
	}
	w.trafficTimeout = s.ExchangeConfig.WebsocketTrafficTimeout

	w.ShutdownC = make(chan struct{})
	w.Wg = new(sync.WaitGroup)
	w.SetCanUseAuthenticatedEndpoints(s.ExchangeConfig.API.AuthenticatedWebsocketSupport)

	if err := w.Orderbook.Setup(s.ExchangeConfig, &s.OrderbookBufferConfig, w.DataHandler); err != nil {
		return err
	}

	w.Trade.Setup(w.exchangeName, s.TradeFeed, w.DataHandler)
	w.Fills.Setup(s.FillsFeed, w.DataHandler)
	return nil
}

// SetupNewConnection sets up an auth or unauth streaming connection
func (w *Websocket) SetupNewConnection(c ConnectionSetup) error {
	if w == nil {
		return errors.New("setting up new connection error: websocket is nil")
	}
	if c == (ConnectionSetup{}) {
		return errors.New("setting up new connection error: websocket connection configuration empty")
	}

	if w.exchangeName == "" {
		return errors.New("setting up new connection error: exchange name not set, please call setup first")
	}

	if w.TrafficAlert == nil {
		return errors.New("setting up new connection error: traffic alert is nil, please call setup first")
	}

	if w.ReadMessageErrors == nil {
		return errors.New("setting up new connection error: read message errors is nil, please call setup first")
	}

	connectionURL := w.GetWebsocketURL()
	if c.URL != "" {
		connectionURL = c.URL
	}

	if c.ConnectionLevelReporter == nil {
		c.ConnectionLevelReporter = w.ExchangeLevelReporter
	}

	if c.ConnectionLevelReporter == nil {
		c.ConnectionLevelReporter = globalReporter
	}

	newConn := &WebsocketConnection{
		ExchangeName:      w.exchangeName,
		URL:               connectionURL,
		ProxyURL:          w.GetProxyAddress(),
		Verbose:           w.verbose,
		ResponseMaxLimit:  c.ResponseMaxLimit,
		Traffic:           w.TrafficAlert,
		readMessageErrors: w.ReadMessageErrors,
		ShutdownC:         w.ShutdownC,
		Wg:                w.Wg,
		Match:             w.Match,
		RateLimit:         c.RateLimit,
		Reporter:          c.ConnectionLevelReporter,
	}

	if c.Authenticated {
		w.AuthConn = newConn
	} else {
		w.Conn = newConn
	}

	return nil
}

// Connect initiates a websocket connection by using a package defined connection
// function
func (w *Websocket) Connect() error {
	if w.connector == nil {
		return errors.New("websocket connect function not set, cannot continue")
	}
	w.m.Lock()
	defer w.m.Unlock()

	if !w.IsEnabled() {
		return errors.New(WebsocketNotEnabled)
	}
	if w.IsConnecting() {
		return fmt.Errorf("%v Websocket already attempting to connect",
			w.exchangeName)
	}
	if w.IsConnected() {
		return fmt.Errorf("%v Websocket already connected",
			w.exchangeName)
	}

	w.dataMonitor()
	w.trafficMonitor()
	w.setConnectingStatus(true)

	err := w.connector()
	if err != nil {
		w.setConnectingStatus(false)
		return fmt.Errorf("%v Error connecting %s",
			w.exchangeName, err)
	}
	w.setConnectedStatus(true)
	w.setConnectingStatus(false)
	w.setInit(true)

	err = w.connectionMonitor()
	if err != nil {
		log.Errorf(log.WebsocketMgr,
			"%s cannot start websocket connection monitor %v",
			w.GetName(),
			err)
	}

	subs, err := w.GenerateSubs() // regenerate state on new connection
	if err != nil {
		return fmt.Errorf("%v %w: %v", w.exchangeName, ErrSubscriptionFailure, err)
	}
	err = w.Subscriber(subs)
	if err != nil {
		return fmt.Errorf("%v %w: %v", w.exchangeName, ErrSubscriptionFailure, err)
	}
	return nil
}

// Disable disables the exchange websocket protocol
func (w *Websocket) Disable() error {
	if !w.IsEnabled() {
		return fmt.Errorf("%w for exchange '%s'", ErrAlreadyDisabled, w.exchangeName)
	}

	w.setEnabled(false)
	return nil
}

// Enable enables the exchange websocket protocol
func (w *Websocket) Enable() error {
	if w.IsConnected() || w.IsEnabled() {
		return fmt.Errorf("websocket is already enabled for exchange %s",
			w.exchangeName)
	}

	w.setEnabled(true)
	return w.Connect()
}

// dataMonitor monitors job throughput and logs if there is a back log of data
func (w *Websocket) dataMonitor() {
	if w.IsDataMonitorRunning() {
		return
	}
	w.setDataMonitorRunning(true)
	w.Wg.Add(1)

	go func() {
		defer func() {
			for {
				// Bleeds data from the websocket connection if needed
				select {
				case <-w.DataHandler:
				default:
					w.setDataMonitorRunning(false)
					w.Wg.Done()
					return
				}
			}
		}()

		for {
			select {
			case <-w.ShutdownC:
				return
			case d := <-w.DataHandler:
				select {
				case w.ToRoutine <- d:
				case <-w.ShutdownC:
					return
				default:
					log.Warnf(log.WebsocketMgr,
						"%s exchange backlog in websocket processing detected",
						w.exchangeName)
					select {
					case w.ToRoutine <- d:
					case <-w.ShutdownC:
						return
					}
				}
			}
		}
	}()
}

// connectionMonitor ensures that the WS keeps connecting
func (w *Websocket) connectionMonitor() error {
	if w.checkAndSetMonitorRunning() {
		return errAlreadyRunning
	}
	w.connectionMutex.RLock()
	delay := w.connectionMonitorDelay
	w.connectionMutex.RUnlock()

	go func() {
		timer := time.NewTimer(delay)
		for {
			if w.verbose {
				log.Debugf(log.WebsocketMgr,
					"%v websocket: running connection monitor cycle\n",
					w.exchangeName)
			}
			if !w.IsEnabled() {
				if w.verbose {
					log.Debugf(log.WebsocketMgr,
						"%v websocket: connectionMonitor - websocket disabled, shutting down\n",
						w.exchangeName)
				}
				if w.IsConnected() {
					err := w.Shutdown()
					if err != nil {
						log.Error(log.WebsocketMgr, err)
					}
				}
				if w.verbose {
					log.Debugf(log.WebsocketMgr,
						"%v websocket: connection monitor exiting\n",
						w.exchangeName)
				}
				timer.Stop()
				w.setConnectionMonitorRunning(false)
				return
			}
			select {
			case err := <-w.ReadMessageErrors:
				if isDisconnectionError(err) {
					w.setInit(false)
					log.Warnf(log.WebsocketMgr,
						"%v websocket has been disconnected. Reason: %v",
						w.exchangeName, err)
					w.setConnectedStatus(false)
				} else {
					// pass off non disconnect errors to datahandler to manage
					w.DataHandler <- err
				}
			case <-timer.C:
				if !w.IsConnecting() && !w.IsConnected() {
					err := w.Connect()
					if err != nil {
						log.Error(log.WebsocketMgr, err)
					}
				}
				if !timer.Stop() {
					select {
					case <-timer.C:
					default:
					}
				}
				timer.Reset(delay)
			}
		}
	}()
	return nil
}

// Shutdown attempts to shut down a websocket connection and associated routines
// by using a package defined shutdown function
func (w *Websocket) Shutdown() error {
	w.m.Lock()
	defer w.m.Unlock()

	if !w.IsConnected() {
		return fmt.Errorf("%v websocket: cannot shutdown %w",
			w.exchangeName,
			ErrNotConnected)
	}

	// TODO: Interrupt connection and or close connection when it is re-established.
	if w.IsConnecting() {
		return fmt.Errorf("%v websocket: cannot shutdown, in the process of reconnection",
			w.exchangeName)
	}

	if w.verbose {
		log.Debugf(log.WebsocketMgr,
			"%v websocket: shutting down websocket\n",
			w.exchangeName)
	}

	defer w.Orderbook.FlushBuffer()

	if w.Conn != nil {
		if err := w.Conn.Shutdown(); err != nil {
			return err
		}
	}

	if w.AuthConn != nil {
		if err := w.AuthConn.Shutdown(); err != nil {
			return err
		}
	}

	// flush any subscriptions from last connection if needed
	w.subscriptionMutex.Lock()
	w.subscriptions = nil
	w.subscriptionMutex.Unlock()

	close(w.ShutdownC)
	w.Wg.Wait()
	w.ShutdownC = make(chan struct{})
	w.setConnectedStatus(false)
	w.setConnectingStatus(false)
	if w.verbose {
		log.Debugf(log.WebsocketMgr,
			"%v websocket: completed websocket shutdown\n",
			w.exchangeName)
	}
	return nil
}

// FlushChannels flushes channel subscriptions when there is a pair/asset change
func (w *Websocket) FlushChannels() error {
	if !w.IsEnabled() {
		return fmt.Errorf("%s websocket: service not enabled", w.exchangeName)
	}

	if !w.IsConnected() {
		return fmt.Errorf("%s websocket: service not connected", w.exchangeName)
	}

	if w.features.Subscribe {
		newsubs, err := w.GenerateSubs()
		if err != nil {
			return err
		}

		subs, unsubs := w.GetChannelDifference(newsubs)
		if w.features.Unsubscribe {
			if len(unsubs) != 0 {
				err := w.UnsubscribeChannels(unsubs)
				if err != nil {
					return err
				}
			}
		}

		if len(subs) < 1 {
			return nil
		}
		return w.SubscribeToChannels(subs)
	} else if w.features.FullPayloadSubscribe {
		// FullPayloadSubscribe means that the endpoint requires all
		// subscriptions to be sent via the websocket connection e.g. if you are
		// subscribed to ticker and orderbook but require trades as well, you
		// would need to send ticker, orderbook and trades channel subscription
		// messages.
		newsubs, err := w.GenerateSubs()
		if err != nil {
			return err
		}

		if len(newsubs) != 0 {
			// Purge subscription list as there will be conflicts
			w.subscriptionMutex.Lock()
			w.subscriptions = nil
			w.subscriptionMutex.Unlock()
			return w.SubscribeToChannels(newsubs)
		}
		return nil
	}

	if err := w.Shutdown(); err != nil {
		return err
	}
	return w.Connect()
}

// trafficMonitor uses a timer of WebsocketTrafficLimitTime and once it expires,
// it will reconnect if the TrafficAlert channel has not received any data. The
// trafficTimer will reset on each traffic alert
func (w *Websocket) trafficMonitor() {
	if w.IsTrafficMonitorRunning() {
		return
	}
	w.setTrafficMonitorRunning(true)
	w.Wg.Add(1)

	go func() {
		var trafficTimer = time.NewTimer(w.trafficTimeout)
		pause := make(chan struct{})
		for {
			select {
			case <-w.ShutdownC:
				if w.verbose {
					log.Debugf(log.WebsocketMgr,
						"%v websocket: trafficMonitor shutdown message received\n",
						w.exchangeName)
				}
				trafficTimer.Stop()
				w.setTrafficMonitorRunning(false)
				w.Wg.Done()
				return
			case <-w.TrafficAlert:
				if !trafficTimer.Stop() {
					select {
					case <-trafficTimer.C:
					default:
					}
				}
				w.setConnectedStatus(true)
				trafficTimer.Reset(w.trafficTimeout)
			case <-trafficTimer.C: // Falls through when timer runs out
				if w.verbose {
					log.Warnf(log.WebsocketMgr,
						"%v websocket: has not received a traffic alert in %v. Reconnecting",
						w.exchangeName,
						w.trafficTimeout)
				}
				trafficTimer.Stop()
				w.setTrafficMonitorRunning(false)
				w.Wg.Done() // without this the w.Shutdown() call below will deadlock
				if !w.IsConnecting() && w.IsConnected() {
					err := w.Shutdown()
					if err != nil {
						log.Errorf(log.WebsocketMgr,
							"%v websocket: trafficMonitor shutdown err: %s",
							w.exchangeName, err)
					}
				}

				return
			}

			if w.IsConnected() {
				// Routine pausing mechanism
				go func(p chan<- struct{}) {
					time.Sleep(defaultTrafficPeriod)
					select {
					case p <- struct{}{}:
					default:
					}
				}(pause)
				select {
				case <-w.ShutdownC:
					trafficTimer.Stop()
					w.setTrafficMonitorRunning(false)
					w.Wg.Done()
					return
				case <-pause:
				}
			}
		}
	}()
}

func (w *Websocket) setConnectedStatus(b bool) {
	w.connectionMutex.Lock()
	w.connected = b
	w.connectionMutex.Unlock()
}

// IsConnected returns status of connection
func (w *Websocket) IsConnected() bool {
	w.connectionMutex.RLock()
	defer w.connectionMutex.RUnlock()
	return w.connected
}

func (w *Websocket) setConnectingStatus(b bool) {
	w.connectionMutex.Lock()
	w.connecting = b
	w.connectionMutex.Unlock()
}

// IsConnecting returns status of connecting
func (w *Websocket) IsConnecting() bool {
	w.connectionMutex.RLock()
	defer w.connectionMutex.RUnlock()
	return w.connecting
}

func (w *Websocket) setEnabled(b bool) {
	w.connectionMutex.Lock()
	w.enabled = b
	w.connectionMutex.Unlock()
}

// IsEnabled returns status of enabled
func (w *Websocket) IsEnabled() bool {
	w.connectionMutex.RLock()
	defer w.connectionMutex.RUnlock()
	return w.enabled
}

func (w *Websocket) setInit(b bool) {
	w.connectionMutex.Lock()
	w.Init = b
	w.connectionMutex.Unlock()
}

// IsInit returns status of init
func (w *Websocket) IsInit() bool {
	w.connectionMutex.RLock()
	defer w.connectionMutex.RUnlock()
	return w.Init
}

func (w *Websocket) setTrafficMonitorRunning(b bool) {
	w.connectionMutex.Lock()
	w.trafficMonitorRunning = b
	w.connectionMutex.Unlock()
}

// IsTrafficMonitorRunning returns status of the traffic monitor
func (w *Websocket) IsTrafficMonitorRunning() bool {
	w.connectionMutex.RLock()
	defer w.connectionMutex.RUnlock()
	return w.trafficMonitorRunning
}

func (w *Websocket) checkAndSetMonitorRunning() (alreadyRunning bool) {
	w.connectionMutex.Lock()
	defer w.connectionMutex.Unlock()
	if w.connectionMonitorRunning {
		return true
	}
	w.connectionMonitorRunning = true
	return false
}

func (w *Websocket) setConnectionMonitorRunning(b bool) {
	w.connectionMutex.Lock()
	w.connectionMonitorRunning = b
	w.connectionMutex.Unlock()
}

// IsConnectionMonitorRunning returns status of connection monitor
func (w *Websocket) IsConnectionMonitorRunning() bool {
	w.connectionMutex.RLock()
	defer w.connectionMutex.RUnlock()
	return w.connectionMonitorRunning
}

func (w *Websocket) setDataMonitorRunning(b bool) {
	w.connectionMutex.Lock()
	w.dataMonitorRunning = b
	w.connectionMutex.Unlock()
}

// IsDataMonitorRunning returns status of data monitor
func (w *Websocket) IsDataMonitorRunning() bool {
	w.connectionMutex.RLock()
	defer w.connectionMutex.RUnlock()
	return w.dataMonitorRunning
}

// CanUseAuthenticatedWebsocketForWrapper Handles a common check to
// verify whether a wrapper can use an authenticated websocket endpoint
func (w *Websocket) CanUseAuthenticatedWebsocketForWrapper() bool {
	if w.IsConnected() && w.CanUseAuthenticatedEndpoints() {
		return true
	} else if w.IsConnected() && !w.CanUseAuthenticatedEndpoints() {
		log.Infof(log.WebsocketMgr,
			WebsocketNotAuthenticatedUsingRest,
			w.exchangeName)
	}
	return false
}

// SetWebsocketURL sets websocket URL and can refresh underlying connections
func (w *Websocket) SetWebsocketURL(url string, auth, reconnect bool) error {
	defaultVals := url == "" || url == config.WebsocketURLNonDefaultMessage
	if auth {
		if defaultVals {
			url = w.defaultURLAuth
		}

		err := checkWebsocketURL(url)
		if err != nil {
			return err
		}
		w.runningURLAuth = url

		if w.verbose {
			log.Debugf(log.WebsocketMgr,
				"%s websocket: setting authenticated websocket URL: %s\n",
				w.exchangeName,
				url)
		}

		if w.AuthConn != nil {
			w.AuthConn.SetURL(url)
		}
	} else {
		if defaultVals {
			url = w.defaultURL
		}
		err := checkWebsocketURL(url)
		if err != nil {
			return err
		}
		w.runningURL = url

		if w.verbose {
			log.Debugf(log.WebsocketMgr,
				"%s websocket: setting unauthenticated websocket URL: %s\n",
				w.exchangeName,
				url)
		}

		if w.Conn != nil {
			w.Conn.SetURL(url)
		}
	}

	if w.IsConnected() && reconnect {
		log.Debugf(log.WebsocketMgr,
			"%s websocket: flushing websocket connection to %s\n",
			w.exchangeName,
			url)
		return w.Shutdown()
	}
	return nil
}

// GetWebsocketURL returns the running websocket URL
func (w *Websocket) GetWebsocketURL() string {
	return w.runningURL
}

// SetProxyAddress sets websocket proxy address
func (w *Websocket) SetProxyAddress(proxyAddr string) error {
	if proxyAddr != "" {
		_, err := url.ParseRequestURI(proxyAddr)
		if err != nil {
			return fmt.Errorf("%v websocket: cannot set proxy address error '%v'",
				w.exchangeName,
				err)
		}

		if w.proxyAddr == proxyAddr {
			return fmt.Errorf("%v websocket: cannot set proxy address to the same address '%v'",
				w.exchangeName,
				w.proxyAddr)
		}

		log.Debugf(log.ExchangeSys,
			"%s websocket: setting websocket proxy: %s\n",
			w.exchangeName,
			proxyAddr)
	} else {
		log.Debugf(log.ExchangeSys,
			"%s websocket: removing websocket proxy\n",
			w.exchangeName)
	}

	if w.Conn != nil {
		w.Conn.SetProxy(proxyAddr)
	}
	if w.AuthConn != nil {
		w.AuthConn.SetProxy(proxyAddr)
	}

	w.proxyAddr = proxyAddr
	if w.IsInit() && w.IsEnabled() {
		if w.IsConnected() {
			err := w.Shutdown()
			if err != nil {
				return err
			}
		}
		return w.Connect()
	}
	return nil
}

// GetProxyAddress returns the current websocket proxy
func (w *Websocket) GetProxyAddress() string {
	return w.proxyAddr
}

// GetName returns exchange name
func (w *Websocket) GetName() string {
	return w.exchangeName
}

// GetChannelDifference finds the difference between the subscribed channels
// and the new subscription list when pairs are disabled or enabled.
func (w *Websocket) GetChannelDifference(genSubs []ChannelSubscription) (sub, unsub []ChannelSubscription) {
	w.subscriptionMutex.Lock()
	defer w.subscriptionMutex.Unlock()

oldsubs:
	for x := range w.subscriptions {
		for y := range genSubs {
			if w.subscriptions[x].Equal(&genSubs[y]) {
				continue oldsubs
			}
		}
		unsub = append(unsub, w.subscriptions[x])
	}

newsubs:
	for x := range genSubs {
		for y := range w.subscriptions {
			if genSubs[x].Equal(&w.subscriptions[y]) {
				continue newsubs
			}
		}
		sub = append(sub, genSubs[x])
	}
	return
}

// UnsubscribeChannels unsubscribes from a websocket channel
func (w *Websocket) UnsubscribeChannels(channels []ChannelSubscription) error {
	if len(channels) == 0 {
		return fmt.Errorf("%s websocket: channels not populated cannot remove",
			w.exchangeName)
	}
	w.subscriptionMutex.Lock()

channels:
	for x := range channels {
		for y := range w.subscriptions {
			if channels[x].Equal(&w.subscriptions[y]) {
				continue channels
			}
		}
		w.subscriptionMutex.Unlock()
		return fmt.Errorf("%s websocket: subscription not found in list: %+v",
			w.exchangeName,
			channels[x])
	}
	w.subscriptionMutex.Unlock()
	return w.Unsubscriber(channels)
}

// ResubscribeToChannel resubscribes to channel
func (w *Websocket) ResubscribeToChannel(subscribedChannel *ChannelSubscription) error {
	err := w.UnsubscribeChannels([]ChannelSubscription{*subscribedChannel})
	if err != nil {
		return err
	}
	return w.SubscribeToChannels([]ChannelSubscription{*subscribedChannel})
}

// SubscribeToChannels appends supplied channels to channelsToSubscribe
func (w *Websocket) SubscribeToChannels(channels []ChannelSubscription) error {
	if len(channels) == 0 {
		return fmt.Errorf("%s websocket: cannot subscribe no channels supplied",
			w.exchangeName)
	}
	w.subscriptionMutex.Lock()
	for x := range channels {
		for y := range w.subscriptions {
			if channels[x].Equal(&w.subscriptions[y]) {
				w.subscriptionMutex.Unlock()
				return fmt.Errorf("%s websocket: %v already subscribed",
					w.exchangeName,
					channels[x])
			}
		}
	}
	w.subscriptionMutex.Unlock()
	if err := w.Subscriber(channels); err != nil {
		return fmt.Errorf("%v %w: %v", w.exchangeName, ErrSubscriptionFailure, err)
	}
	return nil
}

// AddSuccessfulSubscriptions adds subscriptions to the subscription lists that
// has been successfully subscribed
func (w *Websocket) AddSuccessfulSubscriptions(channels ...ChannelSubscription) {
	w.subscriptionMutex.Lock()
	w.subscriptions = append(w.subscriptions, channels...)
	w.subscriptionMutex.Unlock()
}

// RemoveSuccessfulUnsubscriptions removes subscriptions from the subscription
// list that has been successfulling unsubscribed
func (w *Websocket) RemoveSuccessfulUnsubscriptions(channels ...ChannelSubscription) {
	w.subscriptionMutex.Lock()
	defer w.subscriptionMutex.Unlock()
	for x := range channels {
		for y := range w.subscriptions {
			if channels[x].Equal(&w.subscriptions[y]) {
				w.subscriptions[y] = w.subscriptions[len(w.subscriptions)-1]
				w.subscriptions[len(w.subscriptions)-1] = ChannelSubscription{}
				w.subscriptions = w.subscriptions[:len(w.subscriptions)-1]
				break
			}
		}
	}
}

// Equal two WebsocketChannelSubscription to determine equality
func (w *ChannelSubscription) Equal(s *ChannelSubscription) bool {
	return strings.EqualFold(w.Channel, s.Channel) &&
		w.Currency.Equal(s.Currency)
}

// GetSubscriptions returns a copied list of subscriptions
// and is a private member that cannot be manipulated
func (w *Websocket) GetSubscriptions() []ChannelSubscription {
	w.subscriptionMutex.Lock()
	defer w.subscriptionMutex.Unlock()
	return append(w.subscriptions[:0:0], w.subscriptions...)
}

// SetCanUseAuthenticatedEndpoints sets canUseAuthenticatedEndpoints val in
// a thread safe manner
func (w *Websocket) SetCanUseAuthenticatedEndpoints(val bool) {
	w.subscriptionMutex.Lock()
	defer w.subscriptionMutex.Unlock()
	w.canUseAuthenticatedEndpoints = val
}

// CanUseAuthenticatedEndpoints gets canUseAuthenticatedEndpoints val in
// a thread safe manner
func (w *Websocket) CanUseAuthenticatedEndpoints() bool {
	w.subscriptionMutex.Lock()
	defer w.subscriptionMutex.Unlock()
	return w.canUseAuthenticatedEndpoints
}

// isDisconnectionError Determines if the error sent over chan ReadMessageErrors is a disconnection error
func isDisconnectionError(err error) bool {
	if websocket.IsUnexpectedCloseError(err) {
		return true
	}
	if _, ok := err.(*net.OpError); ok {
		return !errors.Is(err, errClosedConnection)
	}
	return false
}

// checkWebsocketURL checks for a valid websocket url
func checkWebsocketURL(s string) error {
	u, err := url.Parse(s)
	if err != nil {
		return err
	}
	if u.Scheme != "ws" && u.Scheme != "wss" {
		return fmt.Errorf("cannot set %w %s", errInvalidWebsocketURL, s)
	}
	return nil
}<|MERGE_RESOLUTION|>--- conflicted
+++ resolved
@@ -26,13 +26,10 @@
 var (
 	// ErrSubscriptionFailure defines an error when a subscription fails
 	ErrSubscriptionFailure = errors.New("subscription failure")
-<<<<<<< HEAD
 	// ErrAlreadyDisabled is returned when you double-disable the websocket
 	ErrAlreadyDisabled = errors.New("websocket already disabled")
-=======
 	// ErrNotConnected defines an error when websocket is not connected
 	ErrNotConnected = errors.New("websocket is not connected")
->>>>>>> d23898e6
 
 	errAlreadyRunning                       = errors.New("connection monitor is already running")
 	errExchangeConfigIsNil                  = errors.New("exchange config is nil")
