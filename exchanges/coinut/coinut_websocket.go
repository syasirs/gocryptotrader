--- conflicted
+++ resolved
@@ -630,15 +630,11 @@
 }
 
 // Subscribe sends a websocket message to receive data from the channel
-<<<<<<< HEAD
-func (c *COINUT) Subscribe(channelsToSubscribe []stream.ChannelSubscription) error {
+func (c *COINUT) Subscribe(channelsToSubscribe []subscription.Subscription) error {
 	spotWebsocket, err := c.Websocket.GetAssetWebsocket(asset.Spot)
 	if err != nil {
 		return fmt.Errorf("%w asset type: %v", err, asset.Spot)
 	}
-=======
-func (c *COINUT) Subscribe(channelsToSubscribe []subscription.Subscription) error {
->>>>>>> 23c82bea
 	var errs error
 	for i := range channelsToSubscribe {
 		fPair, err := c.FormatExchangeCurrency(channelsToSubscribe[i].Pair, asset.Spot)
@@ -667,15 +663,11 @@
 }
 
 // Unsubscribe sends a websocket message to stop receiving data from the channel
-<<<<<<< HEAD
-func (c *COINUT) Unsubscribe(channelToUnsubscribe []stream.ChannelSubscription) error {
+func (c *COINUT) Unsubscribe(channelToUnsubscribe []subscription.Subscription) error {
 	spotWebsocket, err := c.Websocket.GetAssetWebsocket(asset.Spot)
 	if err != nil {
 		return fmt.Errorf("%w asset type: %v", err, asset.Spot)
 	}
-=======
-func (c *COINUT) Unsubscribe(channelToUnsubscribe []subscription.Subscription) error {
->>>>>>> 23c82bea
 	var errs error
 	for i := range channelToUnsubscribe {
 		fPair, err := c.FormatExchangeCurrency(channelToUnsubscribe[i].Pair, asset.Spot)
