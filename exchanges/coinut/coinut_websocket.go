package coinut

import (
	"context"
	"encoding/json"
	"errors"
	"fmt"
	"net/http"
	"strconv"
	"strings"
	"time"

	"github.com/gorilla/websocket"
	"github.com/thrasher-corp/gocryptotrader/common"
	"github.com/thrasher-corp/gocryptotrader/common/crypto"
	"github.com/thrasher-corp/gocryptotrader/currency"
	"github.com/thrasher-corp/gocryptotrader/exchanges/asset"
	"github.com/thrasher-corp/gocryptotrader/exchanges/order"
	"github.com/thrasher-corp/gocryptotrader/exchanges/orderbook"
	"github.com/thrasher-corp/gocryptotrader/exchanges/stream"
	"github.com/thrasher-corp/gocryptotrader/exchanges/stream/buffer"
	"github.com/thrasher-corp/gocryptotrader/exchanges/ticker"
	"github.com/thrasher-corp/gocryptotrader/exchanges/trade"
	"github.com/thrasher-corp/gocryptotrader/log"
)

const (
	coinutWebsocketURL       = "wss://wsapi.coinut.com"
	coinutWebsocketRateLimit = 30
)

var (
	channels map[string]chan []byte
)

// NOTE for speed considerations
// wss://wsapi-as.coinut.com
// wss://wsapi-na.coinut.com
// wss://wsapi-eu.coinut.com

// WsConnect intiates a websocket connection
func (c *COINUT) WsConnect() error {
	if !c.Websocket.IsEnabled() || !c.IsEnabled() {
		return errors.New(stream.WebsocketNotEnabled)
	}
	var dialer websocket.Dialer
	err := c.Websocket.Conn.Dial(&dialer, http.Header{})
	if err != nil {
		return err
	}

	c.Websocket.Wg.Add(1)
	go c.wsReadData()

	if !c.instrumentMap.IsLoaded() {
		_, err = c.WsGetInstruments()
		if err != nil {
			return err
		}
	}
	err = c.wsAuthenticate(context.TODO())
	if err != nil {
		c.Websocket.SetCanUseAuthenticatedEndpoints(false)
		log.Error(log.WebsocketMgr, err)
	}

	// define bi-directional communication
	channels = make(map[string]chan []byte)
	channels["hb"] = make(chan []byte, 1)

	return nil
}

// wsReadData receives and passes on websocket messages for processing
func (c *COINUT) wsReadData() {
	defer c.Websocket.Wg.Done()

	for {
		resp := c.Websocket.Conn.ReadMessage()
		if resp.Raw == nil {
			return
		}

		if strings.HasPrefix(string(resp.Raw), "[") {
			var incoming []wsResponse
			err := json.Unmarshal(resp.Raw, &incoming)
			if err != nil {
				c.Websocket.DataHandler <- err
				continue
			}
			for i := range incoming {
				if incoming[i].Nonce > 0 {
					if c.Websocket.Match.IncomingWithData(incoming[i].Nonce, resp.Raw) {
						break
					}
				}
				var individualJSON []byte
				individualJSON, err = json.Marshal(incoming[i])
				if err != nil {
					c.Websocket.DataHandler <- err
					continue
				}
				err = c.wsHandleData(context.TODO(), individualJSON)
				if err != nil {
					c.Websocket.DataHandler <- err
				}
			}
		} else {
			var incoming wsResponse
			err := json.Unmarshal(resp.Raw, &incoming)
			if err != nil {
				c.Websocket.DataHandler <- err
				continue
			}
			err = c.wsHandleData(context.TODO(), resp.Raw)
			if err != nil {
				c.Websocket.DataHandler <- err
			}
		}
	}
}

func (c *COINUT) wsHandleData(ctx context.Context, respRaw []byte) error {
	if strings.HasPrefix(string(respRaw), "[") {
		var orders []wsOrderContainer
		err := json.Unmarshal(respRaw, &orders)
		if err != nil {
			return err
		}
		for i := range orders {
			o, err2 := c.parseOrderContainer(&orders[i])
			if err2 != nil {
				return err2
			}
			c.Websocket.DataHandler <- o
		}
		return nil
	}

	var incoming wsResponse
	err := json.Unmarshal(respRaw, &incoming)
	if err != nil {
		return err
	}
	if strings.Contains(string(respRaw), "client_ord_id") {
		if c.Websocket.Match.IncomingWithData(incoming.Nonce, respRaw) {
			return nil
		}
	}

	format, err := c.GetPairFormat(asset.Spot, true)
	if err != nil {
		return err
	}

	switch incoming.Reply {
	case "hb":
		channels["hb"] <- respRaw
	case "login":
		var login WsLoginResponse
		err := json.Unmarshal(respRaw, &login)
		if err != nil {
			return err
		}

		creds, err := c.GetCredentials(ctx)
		if err != nil {
			return err
		}

		var endpointFailure []byte
		if login.APIKey != creds.Key {
			endpointFailure = []byte("failed to authenticate")
		}

		if c.Websocket.Match.IncomingWithData(login.Nonce, endpointFailure) {
			return nil
		}

	case "user_balance":
		var userBalance WsUserBalanceResponse
		err := json.Unmarshal(respRaw, &userBalance)
		if err != nil {
			return err
		}
	case "user_open_orders":
		var openOrders WsUserOpenOrdersResponse
		err := json.Unmarshal(respRaw, &openOrders)
		if err != nil {
			return err
		}
	case "cancel_order":
		var cancel WsCancelOrderResponse
		err := json.Unmarshal(respRaw, &cancel)
		if err != nil {
			return err
		}
		c.Websocket.DataHandler <- &order.Modify{
			Exchange:    c.Name,
			ID:          strconv.FormatInt(cancel.OrderID, 10),
			Status:      order.Cancelled,
			LastUpdated: time.Now(),
			AssetType:   asset.Spot,
		}
	case "cancel_orders":
		var cancels WsCancelOrdersResponse
		err := json.Unmarshal(respRaw, &cancels)
		if err != nil {
			return err
		}
		for i := range cancels.Results {
			c.Websocket.DataHandler <- &order.Modify{
				Exchange:    c.Name,
				ID:          strconv.FormatInt(cancels.Results[i].OrderID, 10),
				Status:      order.Cancelled,
				LastUpdated: time.Now(),
				AssetType:   asset.Spot,
			}
		}
	case "trade_history":
		var trades WsTradeHistoryResponse
		err := json.Unmarshal(respRaw, &trades)
		if err != nil {
			return err
		}
	case "inst_list":
		var instList wsInstList
		err := json.Unmarshal(respRaw, &instList)
		if err != nil {
			return err
		}
		for k, v := range instList.Spot {
			for _, v2 := range v {
				c.instrumentMap.Seed(k, v2.InstrumentID)
			}
		}
	case "inst_tick":
		var wsTicker WsTicker
		err := json.Unmarshal(respRaw, &wsTicker)
		if err != nil {
			return err
		}
		pairs, err := c.GetEnabledPairs(asset.Spot)
		if err != nil {
			return err
		}
		currencyPair := c.instrumentMap.LookupInstrument(wsTicker.InstID)
		p, err := currency.NewPairFromFormattedPairs(currencyPair,
			pairs,
			format)
		if err != nil {
			return err
		}

		c.Websocket.DataHandler <- &ticker.Price{
			ExchangeName: c.Name,
			Volume:       wsTicker.Volume24,
			QuoteVolume:  wsTicker.Volume24Quote,
			Bid:          wsTicker.HighestBuy,
			Ask:          wsTicker.LowestSell,
			High:         wsTicker.High24,
			Low:          wsTicker.Low24,
			Last:         wsTicker.Last,
			LastUpdated:  time.Unix(0, wsTicker.Timestamp),
			AssetType:    asset.Spot,
			Pair:         p,
		}
	case "inst_order_book":
		var orderbookSnapshot WsOrderbookSnapshot
		err := json.Unmarshal(respRaw, &orderbookSnapshot)
		if err != nil {
			return err
		}
		err = c.WsProcessOrderbookSnapshot(&orderbookSnapshot)
		if err != nil {
			return err
		}
	case "inst_order_book_update":
		var orderbookUpdate WsOrderbookUpdate
		err := json.Unmarshal(respRaw, &orderbookUpdate)
		if err != nil {
			return err
		}
		err = c.WsProcessOrderbookUpdate(&orderbookUpdate)
		if err != nil {
			return err
		}
	case "inst_trade":
		if !c.IsSaveTradeDataEnabled() {
			return nil
		}
		var tradeSnap WsTradeSnapshot
		err := json.Unmarshal(respRaw, &tradeSnap)
		if err != nil {
			return err
		}
		var trades []trade.Data
		for i := range tradeSnap.Trades {
			pairs, err := c.GetEnabledPairs(asset.Spot)
			if err != nil {
				return err
			}
			currencyPair := c.instrumentMap.LookupInstrument(tradeSnap.InstrumentID)
			p, err := currency.NewPairFromFormattedPairs(currencyPair,
				pairs,
				format)
			if err != nil {
				return err
			}

			tSide, err := order.StringToOrderSide(tradeSnap.Trades[i].Side)
			if err != nil {
				c.Websocket.DataHandler <- order.ClassificationError{
					Exchange: c.Name,
					Err:      err,
				}
			}

			trades = append(trades, trade.Data{
				Timestamp:    time.Unix(0, tradeSnap.Trades[i].Timestamp*1000),
				CurrencyPair: p,
				AssetType:    asset.Spot,
				Exchange:     c.Name,
				Price:        tradeSnap.Trades[i].Price,
				Side:         tSide,
				Amount:       tradeSnap.Trades[i].Quantity,
				TID:          strconv.FormatInt(tradeSnap.Trades[i].TransID, 10),
			})
		}
		return trade.AddTradesToBuffer(c.Name, trades...)
	case "inst_trade_update":
		if !c.IsSaveTradeDataEnabled() {
			return nil
		}
		var tradeUpdate WsTradeUpdate
		err := json.Unmarshal(respRaw, &tradeUpdate)
		if err != nil {
			return err
		}

		pairs, err := c.GetEnabledPairs(asset.Spot)
		if err != nil {
			return err
		}
		currencyPair := c.instrumentMap.LookupInstrument(tradeUpdate.InstID)
		p, err := currency.NewPairFromFormattedPairs(currencyPair,
			pairs,
			format)
		if err != nil {
			return err
		}

		tSide, err := order.StringToOrderSide(tradeUpdate.Side)
		if err != nil {
			c.Websocket.DataHandler <- order.ClassificationError{
				Exchange: c.Name,
				Err:      err,
			}
		}

		return trade.AddTradesToBuffer(c.Name, trade.Data{
			Timestamp:    time.Unix(0, tradeUpdate.Timestamp*1000),
			CurrencyPair: p,
			AssetType:    asset.Spot,
			Exchange:     c.Name,
			Price:        tradeUpdate.Price,
			Side:         tSide,
			Amount:       tradeUpdate.Quantity,
			TID:          strconv.FormatInt(tradeUpdate.TransID, 10),
		})
	case "order_filled", "order_rejected", "order_accepted":
		var orderContainer wsOrderContainer
		err := json.Unmarshal(respRaw, &orderContainer)
		if err != nil {
			return err
		}
		o, err := c.parseOrderContainer(&orderContainer)
		if err != nil {
			return err
		}
		c.Websocket.DataHandler <- o
	default:
		c.Websocket.DataHandler <- stream.UnhandledMessageWarning{Message: c.Name + stream.UnhandledMessage + string(respRaw)}
		return nil
	}
	return nil
}

func stringToOrderStatus(status string, quantity float64) (order.Status, error) {
	switch status {
	case "order_accepted":
		return order.Active, nil
	case "order_filled":
		if quantity > 0 {
			return order.PartiallyFilled, nil
		}
		return order.Filled, nil
	case "order_rejected":
		return order.Rejected, nil
	default:
		return order.UnknownStatus, errors.New(status + " not recognised as order status")
	}
}

func (c *COINUT) parseOrderContainer(oContainer *wsOrderContainer) (*order.Detail, error) {
	var oSide order.Side
	var oStatus order.Status
	var err error
	var orderID = strconv.FormatInt(oContainer.OrderID, 10)
	if oContainer.Side != "" {
		oSide, err = order.StringToOrderSide(oContainer.Side)
		if err != nil {
			c.Websocket.DataHandler <- order.ClassificationError{
				Exchange: c.Name,
				OrderID:  orderID,
				Err:      err,
			}
		}
	} else if oContainer.Order.Side != "" {
		oSide, err = order.StringToOrderSide(oContainer.Order.Side)
		if err != nil {
			c.Websocket.DataHandler <- order.ClassificationError{
				Exchange: c.Name,
				OrderID:  orderID,
				Err:      err,
			}
		}
	}

	oStatus, err = stringToOrderStatus(oContainer.Reply, oContainer.OpenQuantity)
	if err != nil {
		c.Websocket.DataHandler <- order.ClassificationError{
			Exchange: c.Name,
			OrderID:  orderID,
			Err:      err,
		}
	}
	if oContainer.Status[0] != "OK" {
		return nil, fmt.Errorf("%s - Order rejected: %v", c.Name, oContainer.Status)
	}
	if len(oContainer.Reasons) > 0 {
		return nil, fmt.Errorf("%s - Order rejected: %v", c.Name, oContainer.Reasons)
	}

	o := &order.Detail{
		Price:           oContainer.Price,
		Amount:          oContainer.Quantity,
		ExecutedAmount:  oContainer.FillQuantity,
		RemainingAmount: oContainer.OpenQuantity,
		Exchange:        c.Name,
		ID:              orderID,
		Side:            oSide,
		Status:          oStatus,
		Date:            time.Unix(0, oContainer.Timestamp),
		Trades:          nil,
	}
	if oContainer.Reply == "order_filled" {
		o.Side, err = order.StringToOrderSide(oContainer.Order.Side)
		if err != nil {
			c.Websocket.DataHandler <- order.ClassificationError{
				Exchange: c.Name,
				OrderID:  orderID,
				Err:      err,
			}
		}
		o.RemainingAmount = oContainer.Order.OpenQuantity
		o.Amount = oContainer.Order.Quantity
		o.ID = strconv.FormatInt(oContainer.Order.OrderID, 10)
		o.LastUpdated = time.Unix(0, oContainer.Timestamp)
		o.Pair, o.AssetType, err = c.GetRequestFormattedPairAndAssetType(c.instrumentMap.LookupInstrument(oContainer.Order.InstrumentID))
		if err != nil {
			return nil, err
		}
		o.Trades = []order.TradeHistory{
			{
				Price:     oContainer.FillPrice,
				Amount:    oContainer.FillQuantity,
				Exchange:  c.Name,
				TID:       strconv.FormatInt(oContainer.TransactionID, 10),
				Side:      oSide,
				Timestamp: time.Unix(0, oContainer.Timestamp),
			},
		}
	} else {
		o.Pair, o.AssetType, err = c.GetRequestFormattedPairAndAssetType(c.instrumentMap.LookupInstrument(oContainer.InstrumentID))
		if err != nil {
			return nil, err
		}
	}
	return o, nil
}

// WsGetInstruments fetches instrument list and propagates a local cache
func (c *COINUT) WsGetInstruments() (Instruments, error) {
	var list Instruments
	request := wsRequest{
		Request:      "inst_list",
		SecurityType: strings.ToUpper(asset.Spot.String()),
		Nonce:        getNonce(),
	}
	resp, err := c.Websocket.Conn.SendMessageReturnResponse(request.Nonce, request)
	if err != nil {
		return list, err
	}
	err = json.Unmarshal(resp, &list)
	if err != nil {
		return list, err
	}
	for curr, data := range list.Instruments {
		c.instrumentMap.Seed(curr, data[0].InstrumentID)
	}
	if len(c.instrumentMap.GetInstrumentIDs()) == 0 {
		return list, errors.New("instrument list failed to populate")
	}
	return list, nil
}

// WsProcessOrderbookSnapshot processes the orderbook snapshot
func (c *COINUT) WsProcessOrderbookSnapshot(ob *WsOrderbookSnapshot) error {
	var bids []orderbook.Item
	for i := range ob.Buy {
		bids = append(bids, orderbook.Item{
			Amount: ob.Buy[i].Volume,
			Price:  ob.Buy[i].Price,
		})
	}

	var asks []orderbook.Item
	for i := range ob.Sell {
		asks = append(asks, orderbook.Item{
			Amount: ob.Sell[i].Volume,
			Price:  ob.Sell[i].Price,
		})
	}

	var newOrderBook orderbook.Base
	newOrderBook.Asks = asks
	newOrderBook.Bids = bids
	newOrderBook.VerifyOrderbook = c.CanVerifyOrderbook

	pairs, err := c.GetEnabledPairs(asset.Spot)
	if err != nil {
		return err
	}

	format, err := c.GetPairFormat(asset.Spot, true)
	if err != nil {
		return err
	}

	newOrderBook.Pair, err = currency.NewPairFromFormattedPairs(
		c.instrumentMap.LookupInstrument(ob.InstID),
		pairs,
		format)
	if err != nil {
		return err
	}

	newOrderBook.Asset = asset.Spot
	newOrderBook.Exchange = c.Name

	return c.Websocket.Orderbook.LoadSnapshot(&newOrderBook)
}

// WsProcessOrderbookUpdate process an orderbook update
func (c *COINUT) WsProcessOrderbookUpdate(update *WsOrderbookUpdate) error {
	pairs, err := c.GetEnabledPairs(asset.Spot)
	if err != nil {
		return err
	}

	format, err := c.GetPairFormat(asset.Spot, true)
	if err != nil {
		return err
	}

	p, err := currency.NewPairFromFormattedPairs(
		c.instrumentMap.LookupInstrument(update.InstID),
		pairs,
		format)
	if err != nil {
		return err
	}

	bufferUpdate := &buffer.Update{
		Pair:     p,
		UpdateID: update.TransID,
		Asset:    asset.Spot,
	}
	if strings.EqualFold(update.Side, order.Buy.Lower()) {
		bufferUpdate.Bids = []orderbook.Item{{Price: update.Price, Amount: update.Volume}}
	} else {
		bufferUpdate.Asks = []orderbook.Item{{Price: update.Price, Amount: update.Volume}}
	}
	return c.Websocket.Orderbook.Update(bufferUpdate)
}

// GenerateDefaultSubscriptions Adds default subscriptions to websocket to be handled by ManageSubscriptions()
func (c *COINUT) GenerateDefaultSubscriptions() ([]stream.ChannelSubscription, error) {
	var channels = []string{"inst_tick", "inst_order_book", "inst_trade"}
	var subscriptions []stream.ChannelSubscription
	enabledCurrencies, err := c.GetEnabledPairs(asset.Spot)
	if err != nil {
		return nil, err
	}
	for i := range channels {
		for j := range enabledCurrencies {
			subscriptions = append(subscriptions, stream.ChannelSubscription{
				Channel:  channels[i],
				Currency: enabledCurrencies[j],
				Asset:    asset.Spot,
			})
		}
	}
	return subscriptions, nil
}

// Subscribe sends a websocket message to receive data from the channel
func (c *COINUT) Subscribe(channelsToSubscribe []stream.ChannelSubscription) error {
	var errs common.Errors
	for i := range channelsToSubscribe {
		fpair, err := c.FormatExchangeCurrency(channelsToSubscribe[i].Currency, asset.Spot)
		if err != nil {
			errs = append(errs, err)
			continue
		}

		subscribe := wsRequest{
			Request:      channelsToSubscribe[i].Channel,
			InstrumentID: c.instrumentMap.LookupID(fpair.String()),
			Subscribe:    true,
			Nonce:        getNonce(),
		}
		err = c.Websocket.Conn.SendJSONMessage(subscribe)
		if err != nil {
			errs = append(errs, err)
			continue
		}
		c.Websocket.AddSuccessfulSubscriptions(channelsToSubscribe[i])
	}
	if errs != nil {
		return errs
	}
	return nil
}

// Unsubscribe sends a websocket message to stop receiving data from the channel
func (c *COINUT) Unsubscribe(channelToUnsubscribe []stream.ChannelSubscription) error {
	var errs common.Errors
	for i := range channelToUnsubscribe {
		fpair, err := c.FormatExchangeCurrency(channelToUnsubscribe[i].Currency, asset.Spot)
		if err != nil {
			errs = append(errs, err)
			continue
		}

		subscribe := wsRequest{
			Request:      channelToUnsubscribe[i].Channel,
			InstrumentID: c.instrumentMap.LookupID(fpair.String()),
			Subscribe:    false,
			Nonce:        getNonce(),
		}
		resp, err := c.Websocket.Conn.SendMessageReturnResponse(subscribe.Nonce,
			subscribe)
		if err != nil {
			errs = append(errs, err)
			continue
		}
		var response map[string]interface{}
		err = json.Unmarshal(resp, &response)
		if err != nil {
			errs = append(errs, err)
			continue
		}
		if response["status"].([]interface{})[0] != "OK" {
			errs = append(errs, fmt.Errorf("%v unsubscribe failed for channel %v",
				c.Name,
				channelToUnsubscribe[i].Channel))
			continue
		}
		c.Websocket.RemoveSuccessfulUnsubscriptions(channelToUnsubscribe[i])
	}
	if errs != nil {
		return errs
	}
	return nil
}

<<<<<<< HEAD
func (c *COINUT) wsAuthenticate() error {
	if !c.IsAuthenticatedWebsocketSupported() {
		return fmt.Errorf("%v AuthenticatedWebsocketAPISupport not enabled",
			c.Name)
=======
func (c *COINUT) wsAuthenticate(ctx context.Context) error {
	creds, err := c.GetCredentials(ctx)
	if err != nil {
		return err
>>>>>>> 1669f1c6
	}
	timestamp := time.Now().Unix()
	nonce := getNonce()
	payload := creds.ClientID + "|" +
		strconv.FormatInt(timestamp, 10) + "|" +
		strconv.FormatInt(nonce, 10)

	hmac, err := crypto.GetHMAC(crypto.HashSHA256,
		[]byte(payload),
		[]byte(creds.Key))
	if err != nil {
		return err
	}

	loginRequest := struct {
		Request   string `json:"request"`
		Username  string `json:"username"`
		Nonce     int64  `json:"nonce"`
		Hmac      string `json:"hmac_sha256"`
		Timestamp int64  `json:"timestamp"`
	}{
		Request:   "login",
		Username:  creds.ClientID,
		Nonce:     nonce,
		Hmac:      crypto.HexEncodeToString(hmac),
		Timestamp: timestamp,
	}

	resp, err := c.Websocket.Conn.SendMessageReturnResponse(loginRequest.Nonce,
		loginRequest)
	if err != nil {
		return err
	}
	if resp != nil {
		c.Websocket.SetCanUseAuthenticatedEndpoints(false)
		return fmt.Errorf("%v %s", c.Name, resp)
	}
	c.Websocket.SetCanUseAuthenticatedEndpoints(true)
	return nil
}

func (c *COINUT) wsGetAccountBalance() (*UserBalance, error) {
	if !c.Websocket.CanUseAuthenticatedEndpoints() {
		return nil, fmt.Errorf("%v not authorised to submit order", c.Name)
	}
	accBalance := wsRequest{
		Request: "user_balance",
		Nonce:   getNonce(),
	}
	resp, err := c.Websocket.Conn.SendMessageReturnResponse(accBalance.Nonce,
		accBalance)
	if err != nil {
		return nil, err
	}
	var response UserBalance
	err = json.Unmarshal(resp, &response)
	if err != nil {
		return nil, err
	}
	if response.Status[0] != "OK" {
		return &response, fmt.Errorf("%v get account balance failed", c.Name)
	}
	return &response, nil
}

func (c *COINUT) wsSubmitOrder(o *WsSubmitOrderParameters) (*order.Detail, error) {
	if !c.Websocket.CanUseAuthenticatedEndpoints() {
		return nil, fmt.Errorf("%v not authorised to submit order", c.Name)
	}

	curr, err := c.FormatExchangeCurrency(o.Currency, asset.Spot)
	if err != nil {
		return nil, err
	}

	var orderSubmissionRequest WsSubmitOrderRequest
	orderSubmissionRequest.Request = "new_order"
	orderSubmissionRequest.Nonce = getNonce()
	orderSubmissionRequest.InstrumentID = c.instrumentMap.LookupID(curr.String())
	orderSubmissionRequest.Quantity = o.Amount
	orderSubmissionRequest.Price = o.Price
	orderSubmissionRequest.Side = string(o.Side)

	if o.OrderID > 0 {
		orderSubmissionRequest.OrderID = o.OrderID
	}
	resp, err := c.Websocket.Conn.SendMessageReturnResponse(orderSubmissionRequest.Nonce,
		orderSubmissionRequest)
	if err != nil {
		return nil, err
	}
	var incoming wsOrderContainer
	err = json.Unmarshal(resp, &incoming)
	if err != nil {
		return nil, err
	}
	var ord *order.Detail
	ord, err = c.parseOrderContainer(&incoming)
	if err != nil {
		return nil, err
	}
	return ord, nil
}

func (c *COINUT) wsSubmitOrders(orders []WsSubmitOrderParameters) ([]order.Detail, []error) {
	var errs []error
	var ordersResponse []order.Detail
	if !c.Websocket.CanUseAuthenticatedEndpoints() {
		errs = append(errs, fmt.Errorf("%v not authorised to submit orders",
			c.Name))
		return nil, errs
	}
	orderRequest := WsSubmitOrdersRequest{}
	for i := range orders {
		curr, err := c.FormatExchangeCurrency(orders[i].Currency, asset.Spot)
		if err != nil {
			return nil, []error{err}
		}

		orderRequest.Orders = append(orderRequest.Orders,
			WsSubmitOrdersRequestData{
				Quantity:      orders[i].Amount,
				Price:         orders[i].Price,
				Side:          string(orders[i].Side),
				InstrumentID:  c.instrumentMap.LookupID(curr.String()),
				ClientOrderID: i + 1,
			})
	}

	orderRequest.Nonce = getNonce()
	orderRequest.Request = "new_orders"
	resp, err := c.Websocket.Conn.SendMessageReturnResponse(orderRequest.Nonce,
		orderRequest)
	if err != nil {
		errs = append(errs, err)
		return nil, errs
	}
	var incoming []wsOrderContainer
	err = json.Unmarshal(resp, &incoming)
	if err != nil {
		errs = append(errs, err)
		return nil, errs
	}
	for i := range incoming {
		o, err := c.parseOrderContainer(&incoming[i])
		if err != nil {
			errs = append(errs, err)
			continue
		}
		ordersResponse = append(ordersResponse, *o)
	}

	return ordersResponse, errs
}

func (c *COINUT) wsGetOpenOrders(curr string) (*WsUserOpenOrdersResponse, error) {
	var response *WsUserOpenOrdersResponse
	if !c.Websocket.CanUseAuthenticatedEndpoints() {
		return response, fmt.Errorf("%v not authorised to get open orders",
			c.Name)
	}
	var openOrdersRequest WsGetOpenOrdersRequest
	openOrdersRequest.Request = "user_open_orders"
	openOrdersRequest.Nonce = getNonce()
	openOrdersRequest.InstrumentID = c.instrumentMap.LookupID(curr)

	resp, err := c.Websocket.Conn.SendMessageReturnResponse(openOrdersRequest.Nonce,
		openOrdersRequest)
	if err != nil {
		return response, err
	}
	err = json.Unmarshal(resp, &response)
	if err != nil {
		return response, err
	}
	if response.Status[0] != "OK" {
		return response, fmt.Errorf("%v get open orders failed for currency %v",
			c.Name,
			curr)
	}
	return response, nil
}

func (c *COINUT) wsCancelOrder(cancellation *WsCancelOrderParameters) (*CancelOrdersResponse, error) {
	var response *CancelOrdersResponse
	if !c.Websocket.CanUseAuthenticatedEndpoints() {
		return response, fmt.Errorf("%v not authorised to cancel order", c.Name)
	}

	curr, err := c.FormatExchangeCurrency(cancellation.Currency, asset.Spot)
	if err != nil {
		return nil, err
	}

	var cancellationRequest WsCancelOrderRequest
	cancellationRequest.Request = "cancel_order"
	cancellationRequest.InstrumentID = c.instrumentMap.LookupID(curr.String())
	cancellationRequest.OrderID = cancellation.OrderID
	cancellationRequest.Nonce = getNonce()

	resp, err := c.Websocket.Conn.SendMessageReturnResponse(cancellationRequest.Nonce,
		cancellationRequest)
	if err != nil {
		return response, err
	}
	err = json.Unmarshal(resp, &response)
	if err != nil {
		return response, err
	}
	if response.Status[0] != "OK" {
		return response, fmt.Errorf("%v order cancellation failed for currency %v and orderID %v, message %v",
			c.Name,
			cancellation.Currency,
			cancellation.OrderID,
			response.Status[0])
	}
	return response, nil
}

func (c *COINUT) wsCancelOrders(cancellations []WsCancelOrderParameters) (*CancelOrdersResponse, error) {
	var err error
	var response *CancelOrdersResponse
	if !c.Websocket.CanUseAuthenticatedEndpoints() {
		return nil, err
	}
	var cancelOrderRequest WsCancelOrdersRequest
	for i := range cancellations {
		var curr currency.Pair
		curr, err = c.FormatExchangeCurrency(cancellations[i].Currency,
			asset.Spot)
		if err != nil {
			return nil, err
		}
		cancelOrderRequest.Entries = append(cancelOrderRequest.Entries,
			WsCancelOrdersRequestEntry{
				InstID:  c.instrumentMap.LookupID(curr.String()),
				OrderID: cancellations[i].OrderID,
			})
	}

	cancelOrderRequest.Request = "cancel_orders"
	cancelOrderRequest.Nonce = getNonce()
	resp, err := c.Websocket.Conn.SendMessageReturnResponse(cancelOrderRequest.Nonce,
		cancelOrderRequest)
	if err != nil {
		return response, err
	}
	err = json.Unmarshal(resp, &response)
	if err != nil {
		return response, err
	}
	return response, err
}

func (c *COINUT) wsGetTradeHistory(p currency.Pair, start, limit int64) (*WsTradeHistoryResponse, error) {
	var response *WsTradeHistoryResponse
	if !c.Websocket.CanUseAuthenticatedEndpoints() {
		return response, fmt.Errorf("%v not authorised to get trade history",
			c.Name)
	}

	curr, err := c.FormatExchangeCurrency(p, asset.Spot)
	if err != nil {
		return nil, err
	}

	var request WsTradeHistoryRequest
	request.Request = "trade_history"
	request.InstID = c.instrumentMap.LookupID(curr.String())
	request.Nonce = getNonce()
	request.Start = start
	request.Limit = limit

	resp, err := c.Websocket.Conn.SendMessageReturnResponse(request.Nonce,
		request)
	if err != nil {
		return response, err
	}
	err = json.Unmarshal(resp, &response)
	if err != nil {
		return response, err
	}
	if response.Status[0] != "OK" {
		return response, fmt.Errorf("%v get trade history failed for %v",
			c.Name,
			request)
	}
	return response, nil
}<|MERGE_RESOLUTION|>--- conflicted
+++ resolved
@@ -686,17 +686,14 @@
 	return nil
 }
 
-<<<<<<< HEAD
-func (c *COINUT) wsAuthenticate() error {
+func (c *COINUT) wsAuthenticate(ctx context.Context) error {
 	if !c.IsAuthenticatedWebsocketSupported() {
 		return fmt.Errorf("%v AuthenticatedWebsocketAPISupport not enabled",
 			c.Name)
-=======
-func (c *COINUT) wsAuthenticate(ctx context.Context) error {
+	}
 	creds, err := c.GetCredentials(ctx)
 	if err != nil {
 		return err
->>>>>>> 1669f1c6
 	}
 	timestamp := time.Now().Unix()
 	nonce := getNonce()
