--- conflicted
+++ resolved
@@ -37,13 +37,8 @@
 // wss://wsapi-na.coinut.com
 // wss://wsapi-eu.coinut.com
 
-<<<<<<< HEAD
-// WsConnect intiates a websocket connection
+// WsConnect initiates a websocket connection
 func (c *COINUT) WsConnect(ctx context.Context) error {
-=======
-// WsConnect initiates a websocket connection
-func (c *COINUT) WsConnect() error {
->>>>>>> 4c928b49
 	if !c.Websocket.IsEnabled() || !c.IsEnabled() {
 		return errors.New(stream.WebsocketNotEnabled)
 	}
