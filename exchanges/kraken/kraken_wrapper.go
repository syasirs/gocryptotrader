--- conflicted
+++ resolved
@@ -678,9 +678,12 @@
 			}
 			submitOrderResponse.OrderID = resp
 			submitOrderResponse.IsOrderPlaced = true
-		} else {
+			fPair, err := k.FormatExchangeCurrency(s.Pair, s.AssetType)
+			if err != nil {
+				return submitOrderResponse, err
+			}
 			var response AddOrderResponse
-			response, err = k.AddOrder(s.Pair.String(),
+			response, err = k.AddOrder(fPair.String(),
 				s.Side.String(),
 				s.Type.String(),
 				s.Amount,
@@ -699,7 +702,6 @@
 			submitOrderResponse.FullyMatched = true
 		}
 		submitOrderResponse.IsOrderPlaced = true
-<<<<<<< HEAD
 
 	case asset.Futures:
 		fPair, err := k.FormatExchangeCurrency(s.Pair, asset.Futures)
@@ -714,17 +716,6 @@
 			"",
 			s.ClientOrderID,
 			"",
-=======
-	} else {
-		fPair, err := k.FormatExchangeCurrency(s.Pair, s.AssetType)
-		if err != nil {
-			return submitOrderResponse, err
-		}
-		var response AddOrderResponse
-		response, err = k.AddOrder(fPair.String(),
-			s.Side.String(),
-			s.Type.String(),
->>>>>>> 220245c5
 			s.Amount,
 			s.Price,
 			0,
@@ -815,53 +806,61 @@
 	return cancelAllOrdersResponse, nil
 }
 
-<<<<<<< HEAD
 // GetOrderInfo returns information on a current open order
-func (k *Kraken) GetOrderInfo(orderID string, assetType asset.Item) (order.Detail, error) {
-	var orderDetail order.Detail
-
-	switch assetType {
-
-	case asset.Spot:
-		var emptyOrderOptions OrderInfoOptions
-		openOrders, err := k.GetOpenOrders(emptyOrderOptions)
-		if err != nil {
-			return orderDetail, err
-		}
-		orderInfo, ok := openOrders.Open[orderID]
-		if !ok {
-			return orderDetail, errors.New(k.Name + " - Order ID not found: " + orderID)
-		}
-
-		avail, err := k.GetAvailablePairs(asset.Spot)
-		if err != nil {
-			return orderDetail, err
-		}
-=======
-// GetOrderInfo returns order information based on order ID
 func (k *Kraken) GetOrderInfo(orderID string, pair currency.Pair, assetType asset.Item) (order.Detail, error) {
 	var orderDetail order.Detail
-	resp, err := k.QueryOrdersInfo(OrderInfoOptions{
-		Trades: true,
-	}, orderID)
-	if err != nil {
-		return orderDetail, err
-	}
->>>>>>> 220245c5
-
-	orderInfo, ok := resp[orderID]
-	if !ok {
-		return orderDetail, fmt.Errorf("order %s not found in response", orderID)
-	}
-
-	if assetType == "" {
-		assetType = asset.Spot
-	}
-
-<<<<<<< HEAD
+
+	switch assetType {
+
+	case asset.Spot:
+		resp, err := k.QueryOrdersInfo(OrderInfoOptions{
+			Trades: true,
+		}, orderID)
+		if err != nil {
+			return orderDetail, err
+		}
+
+		orderInfo, ok := resp[orderID]
+		if !ok {
+			return orderDetail, fmt.Errorf("order %s not found in response", orderID)
+		}
+
+		if assetType == "" {
+			assetType = asset.Spot
+		}
+
+		avail, err := k.GetAvailablePairs(assetType)
+		if err != nil {
+			return orderDetail, err
+		}
+
+		format, err := k.GetPairFormat(assetType, true)
+		if err != nil {
+			return orderDetail, err
+		}
+
+		var trades []order.TradeHistory
+		for i := range orderInfo.Trades {
+			trades = append(trades, order.TradeHistory{
+				TID: orderInfo.Trades[i],
+			})
+		}
+		side, err := order.StringToOrderSide(orderInfo.Description.Type)
+		if err != nil {
+			return orderDetail, err
+		}
+		status, err := order.StringToOrderStatus(orderInfo.Status)
+		if err != nil {
+			return orderDetail, err
+		}
+		oType, err := order.StringToOrderType(orderInfo.Description.OrderType)
+		if err != nil {
+			return orderDetail, err
+		}
+
 		p, err := currency.NewPairFromFormattedPairs(orderInfo.Description.Pair,
 			avail,
-			fmt)
+			format)
 		if err != nil {
 			return orderDetail, err
 		}
@@ -872,6 +871,7 @@
 			Side:            side,
 			Type:            oType,
 			Date:            convert.TimeFromUnixTimestampDecimal(orderInfo.OpenTime),
+			CloseTime:       convert.TimeFromUnixTimestampDecimal(orderInfo.CloseTime),
 			Status:          status,
 			Price:           orderInfo.Price,
 			Amount:          orderInfo.Volume,
@@ -918,58 +918,6 @@
 				}
 			}
 		}
-=======
-	avail, err := k.GetAvailablePairs(assetType)
-	if err != nil {
-		return orderDetail, err
-	}
-
-	format, err := k.GetPairFormat(assetType, true)
-	if err != nil {
-		return orderDetail, err
-	}
-
-	var trades []order.TradeHistory
-	for i := range orderInfo.Trades {
-		trades = append(trades, order.TradeHistory{
-			TID: orderInfo.Trades[i],
-		})
-	}
-	side, err := order.StringToOrderSide(orderInfo.Description.Type)
-	if err != nil {
-		return orderDetail, err
-	}
-	status, err := order.StringToOrderStatus(orderInfo.Status)
-	if err != nil {
-		return orderDetail, err
-	}
-	oType, err := order.StringToOrderType(orderInfo.Description.OrderType)
-	if err != nil {
-		return orderDetail, err
-	}
-
-	p, err := currency.NewPairFromFormattedPairs(orderInfo.Description.Pair,
-		avail,
-		format)
-	if err != nil {
-		return orderDetail, err
-	}
-	orderDetail = order.Detail{
-		Exchange:        k.Name,
-		ID:              orderID,
-		Pair:            p,
-		Side:            side,
-		Type:            oType,
-		Date:            convert.TimeFromUnixTimestampDecimal(orderInfo.OpenTime),
-		CloseTime:       convert.TimeFromUnixTimestampDecimal(orderInfo.CloseTime),
-		Status:          status,
-		Price:           orderInfo.Price,
-		Amount:          orderInfo.Volume,
-		ExecutedAmount:  orderInfo.VolumeExecuted,
-		RemainingAmount: orderInfo.Volume - orderInfo.VolumeExecuted,
-		Fee:             orderInfo.Fee,
-		Trades:          trades,
->>>>>>> 220245c5
 	}
 
 	return orderDetail, nil
