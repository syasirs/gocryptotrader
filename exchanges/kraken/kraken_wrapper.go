--- conflicted
+++ resolved
@@ -1739,11 +1739,7 @@
 		} else {
 			underlyingStr = underlyingBase[1]
 		}
-<<<<<<< HEAD
-		usdIndex := strings.Index(strings.ToLower(underlyingStr), "usd")
-=======
 		usdIndex := strings.LastIndex(strings.ToLower(underlyingStr), "usd")
->>>>>>> 75111e08
 		if usdIndex <= 0 {
 			log.Warnf(log.ExchangeSys, "%v unable to find USD index in %v to process contract", k.Name, underlyingStr)
 			continue
