package kraken

import (
	"errors"
<<<<<<< HEAD
	"sort"
=======
	"fmt"
>>>>>>> fab9d934
	"strconv"
	"strings"
	"sync"
	"time"

	"github.com/thrasher-corp/gocryptotrader/common"
	"github.com/thrasher-corp/gocryptotrader/common/convert"
	"github.com/thrasher-corp/gocryptotrader/config"
	"github.com/thrasher-corp/gocryptotrader/currency"
	exchange "github.com/thrasher-corp/gocryptotrader/exchanges"
	"github.com/thrasher-corp/gocryptotrader/exchanges/account"
	"github.com/thrasher-corp/gocryptotrader/exchanges/asset"
	"github.com/thrasher-corp/gocryptotrader/exchanges/kline"
	"github.com/thrasher-corp/gocryptotrader/exchanges/order"
	"github.com/thrasher-corp/gocryptotrader/exchanges/orderbook"
	"github.com/thrasher-corp/gocryptotrader/exchanges/protocol"
	"github.com/thrasher-corp/gocryptotrader/exchanges/request"
	"github.com/thrasher-corp/gocryptotrader/exchanges/stream"
	"github.com/thrasher-corp/gocryptotrader/exchanges/ticker"
	"github.com/thrasher-corp/gocryptotrader/exchanges/trade"
	"github.com/thrasher-corp/gocryptotrader/log"
	"github.com/thrasher-corp/gocryptotrader/portfolio/withdraw"
)

// GetDefaultConfig returns a default exchange config
func (k *Kraken) GetDefaultConfig() (*config.ExchangeConfig, error) {
	k.SetDefaults()
	exchCfg := new(config.ExchangeConfig)
	exchCfg.Name = k.Name
	exchCfg.HTTPTimeout = exchange.DefaultHTTPTimeout
	exchCfg.BaseCurrencies = k.BaseCurrencies

	err := k.SetupDefaults(exchCfg)
	if err != nil {
		return nil, err
	}

	if k.Features.Supports.RESTCapabilities.AutoPairUpdates {
		err = k.UpdateTradablePairs(true)
		if err != nil {
			return nil, err
		}
	}

	return exchCfg, nil
}

// SetDefaults sets current default settings
func (k *Kraken) SetDefaults() {
	k.Name = "Kraken"
	k.Enabled = true
	k.Verbose = true
	k.API.CredentialsValidator.RequiresKey = true
	k.API.CredentialsValidator.RequiresSecret = true
	k.API.CredentialsValidator.RequiresBase64DecodeSecret = true

	requestFmt := &currency.PairFormat{
		Uppercase: true,
		Separator: ",",
	}
	configFmt := &currency.PairFormat{
		Uppercase: true,
		Delimiter: currency.DashDelimiter,
		Separator: ",",
	}
	err := k.SetGlobalPairsManager(requestFmt, configFmt, asset.Spot)
	if err != nil {
		log.Errorln(log.ExchangeSys, err)
	}

	k.Features = exchange.Features{
		Supports: exchange.FeaturesSupported{
			REST:      true,
			Websocket: true,
			RESTCapabilities: protocol.Features{
				TickerBatching:      true,
				TickerFetching:      true,
				KlineFetching:       true,
				TradeFetching:       true,
				OrderbookFetching:   true,
				AutoPairUpdates:     true,
				AccountInfo:         true,
				GetOrder:            true,
				GetOrders:           true,
				CancelOrder:         true,
				SubmitOrder:         true,
				UserTradeHistory:    true,
				CryptoDeposit:       true,
				CryptoWithdrawal:    true,
				FiatDeposit:         true,
				FiatWithdraw:        true,
				TradeFee:            true,
				FiatDepositFee:      true,
				FiatWithdrawalFee:   true,
				CryptoDepositFee:    true,
				CryptoWithdrawalFee: true,
			},
			WebsocketCapabilities: protocol.Features{
				TickerFetching:     true,
				TradeFetching:      true,
				KlineFetching:      true,
				OrderbookFetching:  true,
				Subscribe:          true,
				Unsubscribe:        true,
				MessageCorrelation: true,
				SubmitOrder:        true,
				CancelOrder:        true,
				CancelOrders:       true,
				GetOrders:          true,
				GetOrder:           true,
			},
			WithdrawPermissions: exchange.AutoWithdrawCryptoWithSetup |
				exchange.WithdrawCryptoWith2FA |
				exchange.AutoWithdrawFiatWithSetup |
				exchange.WithdrawFiatWith2FA,
			Kline: kline.ExchangeCapabilitiesSupported{
				DateRanges: true,
				Intervals:  true,
			},
		},
		Enabled: exchange.FeaturesEnabled{
			AutoPairUpdates: true,
			Kline: kline.ExchangeCapabilitiesEnabled{
				Intervals: map[string]bool{
					kline.OneMin.Word():     true,
					kline.ThreeMin.Word():   true,
					kline.FiveMin.Word():    true,
					kline.FifteenMin.Word(): true,
					kline.ThirtyMin.Word():  true,
					kline.OneHour.Word():    true,
					kline.FourHour.Word():   true,
					kline.OneDay.Word():     true,
					kline.FifteenDay.Word(): true,
					kline.OneWeek.Word():    true,
				},
			},
		},
	}

	k.Requester = request.New(k.Name,
		common.NewHTTPClientWithTimeout(exchange.DefaultHTTPTimeout),
		request.WithLimiter(request.NewBasicRateLimit(krakenRateInterval, krakenRequestRate)))

	k.API.Endpoints.URLDefault = krakenAPIURL
	k.API.Endpoints.URL = k.API.Endpoints.URLDefault
	k.Websocket = stream.New()
	k.API.Endpoints.WebsocketURL = krakenWSURL
	k.WebsocketResponseMaxLimit = exchange.DefaultWebsocketResponseMaxLimit
	k.WebsocketResponseCheckTimeout = exchange.DefaultWebsocketResponseCheckTimeout
	k.WebsocketOrderbookBufferLimit = exchange.DefaultWebsocketOrderbookBufferLimit
}

// Setup sets current exchange configuration
func (k *Kraken) Setup(exch *config.ExchangeConfig) error {
	if !exch.Enabled {
		k.SetEnabled(false)
		return nil
	}

	err := k.SetupDefaults(exch)
	if err != nil {
		return err
	}

	err = k.SeedAssets()
	if err != nil {
		return err
	}

	err = k.Websocket.Setup(&stream.WebsocketSetup{
		Enabled:                          exch.Features.Enabled.Websocket,
		Verbose:                          exch.Verbose,
		AuthenticatedWebsocketAPISupport: exch.API.AuthenticatedWebsocketSupport,
		WebsocketTimeout:                 exch.WebsocketTrafficTimeout,
		DefaultURL:                       krakenWSURL,
		ExchangeName:                     exch.Name,
		RunningURL:                       exch.API.Endpoints.WebsocketURL,
		Connector:                        k.WsConnect,
		Subscriber:                       k.Subscribe,
		UnSubscriber:                     k.Unsubscribe,
		GenerateSubscriptions:            k.GenerateDefaultSubscriptions,
		Features:                         &k.Features.Supports.WebsocketCapabilities,
		OrderbookBufferLimit:             exch.WebsocketOrderbookBufferLimit,
		BufferEnabled:                    true,
		SortBuffer:                       true,
	})
	if err != nil {
		return err
	}

	err = k.Websocket.SetupNewConnection(stream.ConnectionSetup{
		RateLimit:            krakenWsRateLimit,
		ResponseCheckTimeout: exch.WebsocketResponseCheckTimeout,
		ResponseMaxLimit:     exch.WebsocketResponseMaxLimit,
		URL:                  krakenWSURL,
	})
	if err != nil {
		return err
	}

	return k.Websocket.SetupNewConnection(stream.ConnectionSetup{
		RateLimit:            krakenWsRateLimit,
		ResponseCheckTimeout: exch.WebsocketResponseCheckTimeout,
		ResponseMaxLimit:     exch.WebsocketResponseMaxLimit,
		URL:                  krakenAuthWSURL,
		Authenticated:        true,
	})
}

// Start starts the Kraken go routine
func (k *Kraken) Start(wg *sync.WaitGroup) {
	wg.Add(1)
	go func() {
		k.Run()
		wg.Done()
	}()
}

// Run implements the Kraken wrapper
func (k *Kraken) Run() {
	if k.Verbose {
		k.PrintEnabledPairs()
	}

	forceUpdate := false
	format, err := k.GetPairFormat(asset.Spot, false)
	if err != nil {
		log.Errorf(log.ExchangeSys,
			"%s failed to update tradable pairs. Err: %s",
			k.Name,
			err)
		return
	}
	enabled, err := k.GetEnabledPairs(asset.Spot)
	if err != nil {
		log.Errorf(log.ExchangeSys,
			"%s failed to update tradable pairs. Err: %s",
			k.Name,
			err)
		return
	}

	avail, err := k.GetAvailablePairs(asset.Spot)
	if err != nil {
		log.Errorf(log.ExchangeSys,
			"%s failed to update tradable pairs. Err: %s",
			k.Name,
			err)
		return
	}

	if !common.StringDataContains(enabled.Strings(), format.Delimiter) ||
		!common.StringDataContains(avail.Strings(), format.Delimiter) ||
		common.StringDataContains(avail.Strings(), "ZUSD") {
		var p currency.Pairs
		p, err = currency.NewPairsFromStrings([]string{currency.XBT.String() +
			format.Delimiter +
			currency.USD.String()})
		if err != nil {
			log.Errorf(log.ExchangeSys,
				"%s failed to update currencies. Err: %s\n",
				k.Name,
				err)
		} else {
			log.Warn(log.ExchangeSys, "Available pairs for Kraken reset due to config upgrade, please enable the ones you would like again")
			forceUpdate = true

			err = k.UpdatePairs(p, asset.Spot, true, true)
			if err != nil {
				log.Errorf(log.ExchangeSys,
					"%s failed to update currencies. Err: %s\n",
					k.Name,
					err)
			}
		}
	}

	if !k.GetEnabledFeatures().AutoPairUpdates && !forceUpdate {
		return
	}

	err = k.UpdateTradablePairs(forceUpdate)
	if err != nil {
		log.Errorf(log.ExchangeSys,
			"%s failed to update tradable pairs. Err: %s",
			k.Name,
			err)
	}
}

// FetchTradablePairs returns a list of the exchanges tradable pairs
func (k *Kraken) FetchTradablePairs(asset asset.Item) ([]string, error) {
	if !assetTranslator.Seeded() {
		if err := k.SeedAssets(); err != nil {
			return nil, err
		}
	}

	pairs, err := k.GetAssetPairs()
	if err != nil {
		return nil, err
	}

	format, err := k.GetPairFormat(asset, false)
	if err != nil {
		return nil, err
	}

	var products []string
	for i := range pairs {
		if strings.Contains(pairs[i].Altname, ".d") {
			continue
		}

		base := assetTranslator.LookupAltname(pairs[i].Base)
		if base == "" {
			log.Warnf(log.ExchangeSys,
				"%s unable to lookup altname for base currency %s",
				k.Name,
				pairs[i].Base)
			continue
		}

		quote := assetTranslator.LookupAltname(pairs[i].Quote)
		if quote == "" {
			log.Warnf(log.ExchangeSys,
				"%s unable to lookup altname for quote currency %s",
				k.Name,
				pairs[i].Quote)
			continue
		}
		products = append(products, base+format.Delimiter+quote)
	}
	return products, nil
}

// UpdateTradablePairs updates the exchanges available pairs and stores
// them in the exchanges config
func (k *Kraken) UpdateTradablePairs(forceUpdate bool) error {
	pairs, err := k.FetchTradablePairs(asset.Spot)
	if err != nil {
		return err
	}

	p, err := currency.NewPairsFromStrings(pairs)
	if err != nil {
		return err
	}
	return k.UpdatePairs(p, asset.Spot, false, forceUpdate)
}

// UpdateTicker updates and returns the ticker for a currency pair
func (k *Kraken) UpdateTicker(p currency.Pair, assetType asset.Item) (*ticker.Price, error) {
	pairs, err := k.GetEnabledPairs(assetType)
	if err != nil {
		return nil, err
	}
	pairsCollated, err := k.FormatExchangeCurrencies(pairs, assetType)
	if err != nil {
		return nil, err
	}
	tickers, err := k.GetTickers(pairsCollated)
	if err != nil {
		return nil, err
	}

	for i := range pairs {
		for c, t := range tickers {
			pairFmt, err := k.FormatExchangeCurrency(pairs[i], assetType)
			if err != nil {
				return nil, err
			}
			if !strings.EqualFold(pairFmt.String(), c) {
				altCurrency := assetTranslator.LookupAltname(c)
				if altCurrency == "" {
					continue
				}
				if !strings.EqualFold(pairFmt.String(), altCurrency) {
					continue // This looks dodge
				}
			}

			err = ticker.ProcessTicker(&ticker.Price{
				Last:         t.Last,
				High:         t.High,
				Low:          t.Low,
				Bid:          t.Bid,
				Ask:          t.Ask,
				Volume:       t.Volume,
				Open:         t.Open,
				Pair:         pairs[i],
				ExchangeName: k.Name,
				AssetType:    assetType})
			if err != nil {
				return nil, err
			}
		}
	}
	return ticker.GetTicker(k.Name, p, assetType)
}

// FetchTicker returns the ticker for a currency pair
func (k *Kraken) FetchTicker(p currency.Pair, assetType asset.Item) (*ticker.Price, error) {
	tickerNew, err := ticker.GetTicker(k.Name, p, assetType)
	if err != nil {
		return k.UpdateTicker(p, assetType)
	}
	return tickerNew, nil
}

// FetchOrderbook returns orderbook base on the currency pair
func (k *Kraken) FetchOrderbook(p currency.Pair, assetType asset.Item) (*orderbook.Base, error) {
	ob, err := orderbook.Get(k.Name, p, assetType)
	if err != nil {
		return k.UpdateOrderbook(p, assetType)
	}
	return ob, nil
}

// UpdateOrderbook updates and returns the orderbook for a currency pair
func (k *Kraken) UpdateOrderbook(p currency.Pair, assetType asset.Item) (*orderbook.Base, error) {
	fpair, err := k.FormatExchangeCurrency(p, assetType)
	if err != nil {
		return nil, err
	}

	orderbookNew, err := k.GetDepth(fpair.String())
	if err != nil {
		return nil, err
	}

	var orderBook = new(orderbook.Base)
	for x := range orderbookNew.Bids {
		orderBook.Bids = append(orderBook.Bids, orderbook.Item{
			Amount: orderbookNew.Bids[x].Amount,
			Price:  orderbookNew.Bids[x].Price,
		})
	}

	for x := range orderbookNew.Asks {
		orderBook.Asks = append(orderBook.Asks, orderbook.Item{
			Amount: orderbookNew.Asks[x].Amount,
			Price:  orderbookNew.Asks[x].Price,
		})
	}

	orderBook.Pair = p
	orderBook.ExchangeName = k.Name
	orderBook.AssetType = assetType

	err = orderBook.Process()
	if err != nil {
		return orderBook, err
	}

	return orderbook.Get(k.Name, p, assetType)
}

// UpdateAccountInfo retrieves balances for all enabled currencies for the
// Kraken exchange - to-do
func (k *Kraken) UpdateAccountInfo() (account.Holdings, error) {
	var info account.Holdings
	info.Exchange = k.Name

	bal, err := k.GetBalance()
	if err != nil {
		return info, err
	}

	var balances []account.Balance
	for key := range bal {
		translatedCurrency := assetTranslator.LookupAltname(key)
		if translatedCurrency == "" {
			log.Warnf(log.ExchangeSys, "%s unable to translate currency: %s\n",
				k.Name,
				key)
			continue
		}
		balances = append(balances, account.Balance{
			CurrencyName: currency.NewCode(translatedCurrency),
			TotalValue:   bal[key],
		})
	}

	info.Accounts = append(info.Accounts, account.SubAccount{
		Currencies: balances,
	})

	err = account.Process(&info)
	if err != nil {
		return account.Holdings{}, err
	}

	return info, nil
}

// FetchAccountInfo retrieves balances for all enabled currencies
func (k *Kraken) FetchAccountInfo() (account.Holdings, error) {
	acc, err := account.GetHoldings(k.Name)
	if err != nil {
		return k.UpdateAccountInfo()
	}

	return acc, nil
}

// GetFundingHistory returns funding history, deposits and
// withdrawals
func (k *Kraken) GetFundingHistory() ([]exchange.FundHistory, error) {
	return nil, common.ErrFunctionNotSupported
}

// GetRecentTrades returns the most recent trades for a currency and asset
func (k *Kraken) GetRecentTrades(p currency.Pair, assetType asset.Item) ([]trade.Data, error) {
	var err error
	p, err = k.FormatExchangeCurrency(p, assetType)
	if err != nil {
		return nil, err
	}
	var tradeData []RecentTrades
	tradeData, err = k.GetTrades(assetTranslator.LookupCurrency(p.String()))
	if err != nil {
		return nil, err
	}
	var resp []trade.Data
	for i := range tradeData {
		side := order.Buy
		if tradeData[i].BuyOrSell == "s" {
			side = order.Sell
		}
		resp = append(resp, trade.Data{
			Exchange:     k.Name,
			CurrencyPair: p,
			AssetType:    assetType,
			Side:         side,
			Price:        tradeData[i].Price,
			Amount:       tradeData[i].Volume,
			Timestamp:    convert.TimeFromUnixTimestampDecimal(tradeData[i].Time),
		})
	}

	err = k.AddTradesToBuffer(resp...)
	if err != nil {
		return nil, err
	}

	sort.Sort(trade.ByDate(resp))
	return resp, nil
}

// GetHistoricTrades returns historic trade data within the timeframe provided
func (k *Kraken) GetHistoricTrades(_ currency.Pair, _ asset.Item, _, _ time.Time) ([]trade.Data, error) {
	return nil, common.ErrFunctionNotSupported
}

// SubmitOrder submits a new order
func (k *Kraken) SubmitOrder(s *order.Submit) (order.SubmitResponse, error) {
	var submitOrderResponse order.SubmitResponse
	err := s.Validate()
	if err != nil {
		return submitOrderResponse, err
	}

	if k.Websocket.CanUseAuthenticatedWebsocketForWrapper() {
		var resp string
		resp, err = k.wsAddOrder(&WsAddOrderRequest{
			OrderType: s.Type.String(),
			OrderSide: s.Side.String(),
			Pair:      s.Pair.String(),
			Price:     s.Price,
			Volume:    s.Amount,
		})
		if err != nil {
			return submitOrderResponse, err
		}
		submitOrderResponse.OrderID = resp
		submitOrderResponse.IsOrderPlaced = true
	} else {
		var response AddOrderResponse
		response, err = k.AddOrder(s.Pair.String(),
			s.Side.String(),
			s.Type.String(),
			s.Amount,
			s.Price,
			0,
			0,
			&AddOrderOptions{})
		if err != nil {
			return submitOrderResponse, err
		}
		if len(response.TransactionIds) > 0 {
			submitOrderResponse.OrderID = strings.Join(response.TransactionIds, ", ")
		}
	}
	if s.Type == order.Market {
		submitOrderResponse.FullyMatched = true
	}
	submitOrderResponse.IsOrderPlaced = true
	return submitOrderResponse, nil
}

// ModifyOrder will allow of changing orderbook placement and limit to
// market conversion
func (k *Kraken) ModifyOrder(action *order.Modify) (string, error) {
	return "", common.ErrFunctionNotSupported
}

// CancelOrder cancels an order by its corresponding ID number
func (k *Kraken) CancelOrder(o *order.Cancel) error {
	if err := o.Validate(o.StandardCancel()); err != nil {
		return err
	}
	if k.Websocket.CanUseAuthenticatedWebsocketForWrapper() {
		return k.wsCancelOrders([]string{o.ID})
	}
	_, err := k.CancelExistingOrder(o.ID)

	return err
}

// CancelAllOrders cancels all orders associated with a currency pair
func (k *Kraken) CancelAllOrders(_ *order.Cancel) (order.CancelAllResponse, error) {
	cancelAllOrdersResponse := order.CancelAllResponse{
		Status: make(map[string]string),
	}

	var emptyOrderOptions OrderInfoOptions
	openOrders, err := k.GetOpenOrders(emptyOrderOptions)
	if err != nil {
		return cancelAllOrdersResponse, err
	}
	for orderID := range openOrders.Open {
		var err error
		if k.Websocket.CanUseAuthenticatedWebsocketForWrapper() {
			err = k.wsCancelOrders([]string{orderID})
		} else {
			_, err = k.CancelExistingOrder(orderID)
		}
		if err != nil {
			cancelAllOrdersResponse.Status[orderID] = err.Error()
		}
	}
	return cancelAllOrdersResponse, nil
}

// GetOrderInfo returns order information based on order ID
func (k *Kraken) GetOrderInfo(orderID string, pair currency.Pair, assetType asset.Item) (order.Detail, error) {
	var orderDetail order.Detail
	resp, err := k.QueryOrdersInfo(OrderInfoOptions{
		Trades: true,
	}, orderID)
	if err != nil {
		return orderDetail, err
	}

	orderInfo, ok := resp[orderID]
	if !ok {
		return orderDetail, fmt.Errorf("order %s not found in response", orderID)
	}

	if assetType == "" {
		assetType = asset.Spot
	}

	avail, err := k.GetAvailablePairs(assetType)
	if err != nil {
		return orderDetail, err
	}

	format, err := k.GetPairFormat(assetType, true)
	if err != nil {
		return orderDetail, err
	}

	var trades []order.TradeHistory
	for i := range orderInfo.Trades {
		trades = append(trades, order.TradeHistory{
			TID: orderInfo.Trades[i],
		})
	}
	side, err := order.StringToOrderSide(orderInfo.Description.Type)
	if err != nil {
		return orderDetail, err
	}
	status, err := order.StringToOrderStatus(orderInfo.Status)
	if err != nil {
		return orderDetail, err
	}
	oType, err := order.StringToOrderType(orderInfo.Description.OrderType)
	if err != nil {
		return orderDetail, err
	}

	p, err := currency.NewPairFromFormattedPairs(orderInfo.Description.Pair,
		avail,
		format)
	if err != nil {
		return orderDetail, err
	}
	orderDetail = order.Detail{
		Exchange:        k.Name,
		ID:              orderID,
		Pair:            p,
		Side:            side,
		Type:            oType,
		Date:            convert.TimeFromUnixTimestampDecimal(orderInfo.OpenTime),
		CloseTime:       convert.TimeFromUnixTimestampDecimal(orderInfo.CloseTime),
		Status:          status,
		Price:           orderInfo.Price,
		Amount:          orderInfo.Volume,
		ExecutedAmount:  orderInfo.VolumeExecuted,
		RemainingAmount: orderInfo.Volume - orderInfo.VolumeExecuted,
		Fee:             orderInfo.Fee,
		Trades:          trades,
	}

	return orderDetail, nil
}

// GetDepositAddress returns a deposit address for a specified currency
func (k *Kraken) GetDepositAddress(cryptocurrency currency.Code, _ string) (string, error) {
	methods, err := k.GetDepositMethods(cryptocurrency.String())
	if err != nil {
		return "", err
	}

	var method string
	for _, m := range methods {
		method = m.Method
	}

	if method == "" {
		return "", errors.New("method not found")
	}

	return k.GetCryptoDepositAddress(method, cryptocurrency.String())
}

// WithdrawCryptocurrencyFunds returns a withdrawal ID when a withdrawal
// Populate exchange.WithdrawRequest.TradePassword with withdrawal key name, as set up on your account
func (k *Kraken) WithdrawCryptocurrencyFunds(withdrawRequest *withdraw.Request) (*withdraw.ExchangeResponse, error) {
	if err := withdrawRequest.Validate(); err != nil {
		return nil, err
	}
	v, err := k.Withdraw(withdrawRequest.Currency.String(), withdrawRequest.TradePassword, withdrawRequest.Amount)
	if err != nil {
		return nil, err
	}
	return &withdraw.ExchangeResponse{
		ID: v,
	}, nil
}

// WithdrawFiatFunds returns a withdrawal ID when a
// withdrawal is submitted
func (k *Kraken) WithdrawFiatFunds(withdrawRequest *withdraw.Request) (*withdraw.ExchangeResponse, error) {
	if err := withdrawRequest.Validate(); err != nil {
		return nil, err
	}
	v, err := k.Withdraw(withdrawRequest.Currency.String(), withdrawRequest.TradePassword, withdrawRequest.Amount)
	if err != nil {
		return nil, err
	}
	return &withdraw.ExchangeResponse{
		Status: v,
	}, nil
}

// WithdrawFiatFundsToInternationalBank returns a withdrawal ID when a
// withdrawal is submitted
func (k *Kraken) WithdrawFiatFundsToInternationalBank(withdrawRequest *withdraw.Request) (*withdraw.ExchangeResponse, error) {
	if err := withdrawRequest.Validate(); err != nil {
		return nil, err
	}
	v, err := k.Withdraw(withdrawRequest.Currency.String(), withdrawRequest.TradePassword, withdrawRequest.Amount)
	if err != nil {
		return nil, err
	}
	return &withdraw.ExchangeResponse{
		Status: v,
	}, nil
}

// GetFeeByType returns an estimate of fee based on type of transaction
func (k *Kraken) GetFeeByType(feeBuilder *exchange.FeeBuilder) (float64, error) {
	if !k.AllowAuthenticatedRequest() && // Todo check connection status
		feeBuilder.FeeType == exchange.CryptocurrencyTradeFee {
		feeBuilder.FeeType = exchange.OfflineTradeFee
	}
	return k.GetFee(feeBuilder)
}

// GetActiveOrders retrieves any orders that are active/open
func (k *Kraken) GetActiveOrders(req *order.GetOrdersRequest) ([]order.Detail, error) {
	if err := req.Validate(); err != nil {
		return nil, err
	}
	resp, err := k.GetOpenOrders(OrderInfoOptions{})
	if err != nil {
		return nil, err
	}

	avail, err := k.GetAvailablePairs(asset.Spot)
	if err != nil {
		return nil, err
	}

	fmt, err := k.GetPairFormat(asset.Spot, true)
	if err != nil {
		return nil, err
	}

	var orders []order.Detail
	for i := range resp.Open {
		p, err := currency.NewPairFromFormattedPairs(resp.Open[i].Description.Pair,
			avail,
			fmt)
		if err != nil {
			return nil, err
		}

		side := order.Side(strings.ToUpper(resp.Open[i].Description.Type))
		orderType := order.Type(strings.ToUpper(resp.Open[i].Description.OrderType))
		orders = append(orders, order.Detail{
			ID:              i,
			Amount:          resp.Open[i].Volume,
			RemainingAmount: (resp.Open[i].Volume - resp.Open[i].VolumeExecuted),
			ExecutedAmount:  resp.Open[i].VolumeExecuted,
			Exchange:        k.Name,
			Date:            convert.TimeFromUnixTimestampDecimal(resp.Open[i].OpenTime),
			Price:           resp.Open[i].Description.Price,
			Side:            side,
			Type:            orderType,
			Pair:            p,
		})
	}

	order.FilterOrdersByTickRange(&orders, req.StartTicks, req.EndTicks)
	order.FilterOrdersBySide(&orders, req.Side)
	order.FilterOrdersByCurrencies(&orders, req.Pairs)
	return orders, nil
}

// GetOrderHistory retrieves account order information
// Can Limit response to specific order status
func (k *Kraken) GetOrderHistory(getOrdersRequest *order.GetOrdersRequest) ([]order.Detail, error) {
	if err := getOrdersRequest.Validate(); err != nil {
		return nil, err
	}
	req := GetClosedOrdersOptions{}
	if getOrdersRequest.StartTicks.Unix() > 0 {
		req.Start = strconv.FormatInt(getOrdersRequest.StartTicks.Unix(), 10)
	}
	if getOrdersRequest.EndTicks.Unix() > 0 {
		req.End = strconv.FormatInt(getOrdersRequest.EndTicks.Unix(), 10)
	}

	avail, err := k.GetAvailablePairs(asset.Spot)
	if err != nil {
		return nil, err
	}

	fmt, err := k.GetPairFormat(asset.Spot, true)
	if err != nil {
		return nil, err
	}

	resp, err := k.GetClosedOrders(req)
	if err != nil {
		return nil, err
	}

	var orders []order.Detail
	for i := range resp.Closed {
		p, err := currency.NewPairFromFormattedPairs(resp.Closed[i].Description.Pair,
			avail,
			fmt)
		if err != nil {
			return nil, err
		}

		side := order.Side(strings.ToUpper(resp.Closed[i].Description.Type))
		orderType := order.Type(strings.ToUpper(resp.Closed[i].Description.OrderType))
		orders = append(orders, order.Detail{
			ID:              i,
			Amount:          resp.Closed[i].Volume,
			RemainingAmount: (resp.Closed[i].Volume - resp.Closed[i].VolumeExecuted),
			ExecutedAmount:  resp.Closed[i].VolumeExecuted,
			Exchange:        k.Name,
			Date:            convert.TimeFromUnixTimestampDecimal(resp.Closed[i].OpenTime),
			CloseTime:       convert.TimeFromUnixTimestampDecimal(resp.Closed[i].CloseTime),
			Price:           resp.Closed[i].Description.Price,
			Side:            side,
			Type:            orderType,
			Pair:            p,
		})
	}

	order.FilterOrdersBySide(&orders, getOrdersRequest.Side)
	order.FilterOrdersByCurrencies(&orders, getOrdersRequest.Pairs)
	return orders, nil
}

// AuthenticateWebsocket sends an authentication message to the websocket
func (k *Kraken) AuthenticateWebsocket() error {
	resp, err := k.GetWebsocketToken()
	if resp != "" {
		authToken = resp
	}
	return err
}

// ValidateCredentials validates current credentials used for wrapper
// functionality
func (k *Kraken) ValidateCredentials() error {
	_, err := k.UpdateAccountInfo()
	return k.CheckTransientError(err)
}

// FormatExchangeKlineInterval returns Interval to exchange formatted string
func (k *Kraken) FormatExchangeKlineInterval(in kline.Interval) string {
	return strconv.FormatFloat(in.Duration().Minutes(), 'f', -1, 64)
}

// GetHistoricCandles returns candles between a time period for a set time interval
func (k *Kraken) GetHistoricCandles(pair currency.Pair, a asset.Item, start, end time.Time, interval kline.Interval) (kline.Item, error) {
	if err := k.ValidateKline(pair, a, interval); err != nil {
		return kline.Item{}, err
	}

	ret := kline.Item{
		Exchange: k.Name,
		Pair:     pair,
		Asset:    a,
		Interval: interval,
	}

	formattedPair, err := k.FormatExchangeCurrency(pair, a)
	if err != nil {
		return kline.Item{}, err
	}

	candles, err := k.GetOHLC(assetTranslator.LookupCurrency(formattedPair.Upper().String()), k.FormatExchangeKlineInterval(interval))
	if err != nil {
		return kline.Item{}, err
	}
	for x := range candles {
		timeValue, err := convert.TimeFromUnixTimestampFloat(candles[x].Time * 1000)
		if err != nil {
			return kline.Item{}, err
		}
		if timeValue.Before(start) || timeValue.After(end) {
			continue
		}
		ret.Candles = append(ret.Candles, kline.Candle{
			Time:   timeValue,
			Open:   candles[x].Open,
			High:   candles[x].High,
			Low:    candles[x].Low,
			Close:  candles[x].Close,
			Volume: candles[x].Volume,
		})
	}

	ret.SortCandlesByTimestamp(false)
	return ret, nil
}

// GetHistoricCandlesExtended returns candles between a time period for a set time interval
func (k *Kraken) GetHistoricCandlesExtended(pair currency.Pair, a asset.Item, start, end time.Time, interval kline.Interval) (kline.Item, error) {
	if err := k.ValidateKline(pair, a, interval); err != nil {
		return kline.Item{}, err
	}
	ret := kline.Item{
		Exchange: k.Name,
		Pair:     pair,
		Asset:    a,
		Interval: interval,
	}

	formattedPair, err := k.FormatExchangeCurrency(pair, a)
	if err != nil {
		return kline.Item{}, err
	}

	candles, err := k.GetOHLC(assetTranslator.LookupCurrency(formattedPair.Upper().String()), k.FormatExchangeKlineInterval(interval))
	if err != nil {
		return kline.Item{}, err
	}
	for i := range candles {
		timeValue, err := convert.TimeFromUnixTimestampFloat(candles[i].Time * 1000)
		if err != nil {
			return kline.Item{}, err
		}
		if timeValue.Before(start) || timeValue.After(end) {
			continue
		}
		ret.Candles = append(ret.Candles, kline.Candle{
			Time:   timeValue,
			Open:   candles[i].Open,
			High:   candles[i].High,
			Low:    candles[i].Low,
			Close:  candles[i].Close,
			Volume: candles[i].Volume,
		})
	}

	ret.SortCandlesByTimestamp(false)
	return ret, nil
}<|MERGE_RESOLUTION|>--- conflicted
+++ resolved
@@ -2,11 +2,8 @@
 
 import (
 	"errors"
-<<<<<<< HEAD
+	"fmt"
 	"sort"
-=======
-	"fmt"
->>>>>>> fab9d934
 	"strconv"
 	"strings"
 	"sync"
