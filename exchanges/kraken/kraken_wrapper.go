package kraken

import (
	"errors"
	"fmt"
	"sort"
	"strconv"
	"strings"
	"sync"
	"time"

	"github.com/thrasher-corp/gocryptotrader/common"
	"github.com/thrasher-corp/gocryptotrader/common/convert"
	"github.com/thrasher-corp/gocryptotrader/config"
	"github.com/thrasher-corp/gocryptotrader/currency"
	exchange "github.com/thrasher-corp/gocryptotrader/exchanges"
	"github.com/thrasher-corp/gocryptotrader/exchanges/account"
	"github.com/thrasher-corp/gocryptotrader/exchanges/asset"
	"github.com/thrasher-corp/gocryptotrader/exchanges/kline"
	"github.com/thrasher-corp/gocryptotrader/exchanges/order"
	"github.com/thrasher-corp/gocryptotrader/exchanges/orderbook"
	"github.com/thrasher-corp/gocryptotrader/exchanges/protocol"
	"github.com/thrasher-corp/gocryptotrader/exchanges/request"
	"github.com/thrasher-corp/gocryptotrader/exchanges/stream"
	"github.com/thrasher-corp/gocryptotrader/exchanges/ticker"
	"github.com/thrasher-corp/gocryptotrader/exchanges/trade"
	"github.com/thrasher-corp/gocryptotrader/log"
	"github.com/thrasher-corp/gocryptotrader/portfolio/withdraw"
)

// GetDefaultConfig returns a default exchange config
func (k *Kraken) GetDefaultConfig() (*config.ExchangeConfig, error) {
	k.SetDefaults()
	exchCfg := new(config.ExchangeConfig)
	exchCfg.Name = k.Name
	exchCfg.HTTPTimeout = exchange.DefaultHTTPTimeout
	exchCfg.BaseCurrencies = k.BaseCurrencies

	err := k.SetupDefaults(exchCfg)
	if err != nil {
		return nil, err
	}

	if k.Features.Supports.RESTCapabilities.AutoPairUpdates {
		err = k.UpdateTradablePairs(true)
		if err != nil {
			return nil, err
		}
	}

	return exchCfg, nil
}

// SetDefaults sets current default settings
func (k *Kraken) SetDefaults() {
	k.Name = "Kraken"
	k.Enabled = true
	k.Verbose = true
	k.API.CredentialsValidator.RequiresKey = true
	k.API.CredentialsValidator.RequiresSecret = true
	k.API.CredentialsValidator.RequiresBase64DecodeSecret = true

	pairStore := currency.PairStore{
		RequestFormat: &currency.PairFormat{
			Uppercase: true,
			Separator: ",",
		},
		ConfigFormat: &currency.PairFormat{
			Uppercase: true,
			Delimiter: currency.UnderscoreDelimiter,
			Separator: ",",
		},
	}

	futures := currency.PairStore{
		RequestFormat: &currency.PairFormat{
			Delimiter: currency.UnderscoreDelimiter,
			Uppercase: true,
		},
		ConfigFormat: &currency.PairFormat{
			Uppercase: true,
			Delimiter: currency.UnderscoreDelimiter,
		},
	}

	err := k.StoreAssetPairFormat(asset.Spot, pairStore)
	if err != nil {
		log.Errorln(log.ExchangeSys, err)
	}

	err = k.StoreAssetPairFormat(asset.Futures, futures)
	if err != nil {
		log.Errorln(log.ExchangeSys, err)
	}

	k.Features = exchange.Features{
		Supports: exchange.FeaturesSupported{
			REST:      true,
			Websocket: true,
			RESTCapabilities: protocol.Features{
				TickerBatching:      true,
				TickerFetching:      true,
				KlineFetching:       true,
				TradeFetching:       true,
				OrderbookFetching:   true,
				AutoPairUpdates:     true,
				AccountInfo:         true,
				GetOrder:            true,
				GetOrders:           true,
				CancelOrder:         true,
				SubmitOrder:         true,
				UserTradeHistory:    true,
				CryptoDeposit:       true,
				CryptoWithdrawal:    true,
				FiatDeposit:         true,
				FiatWithdraw:        true,
				TradeFee:            true,
				FiatDepositFee:      true,
				FiatWithdrawalFee:   true,
				CryptoDepositFee:    true,
				CryptoWithdrawalFee: true,
			},
			WebsocketCapabilities: protocol.Features{
				TickerFetching:     true,
				TradeFetching:      true,
				KlineFetching:      true,
				OrderbookFetching:  true,
				Subscribe:          true,
				Unsubscribe:        true,
				MessageCorrelation: true,
				SubmitOrder:        true,
				CancelOrder:        true,
				CancelOrders:       true,
				GetOrders:          true,
				GetOrder:           true,
			},
			WithdrawPermissions: exchange.AutoWithdrawCryptoWithSetup |
				exchange.WithdrawCryptoWith2FA |
				exchange.AutoWithdrawFiatWithSetup |
				exchange.WithdrawFiatWith2FA,
			Kline: kline.ExchangeCapabilitiesSupported{
				DateRanges: true,
				Intervals:  true,
			},
		},
		Enabled: exchange.FeaturesEnabled{
			AutoPairUpdates: true,
			Kline: kline.ExchangeCapabilitiesEnabled{
				Intervals: map[string]bool{
					kline.OneMin.Word():     true,
					kline.ThreeMin.Word():   true,
					kline.FiveMin.Word():    true,
					kline.FifteenMin.Word(): true,
					kline.ThirtyMin.Word():  true,
					kline.OneHour.Word():    true,
					kline.FourHour.Word():   true,
					kline.OneDay.Word():     true,
					kline.FifteenDay.Word(): true,
					kline.OneWeek.Word():    true,
				},
			},
		},
	}

	k.Requester = request.New(k.Name,
		common.NewHTTPClientWithTimeout(exchange.DefaultHTTPTimeout),
		request.WithLimiter(request.NewBasicRateLimit(krakenRateInterval, krakenRequestRate)))
	k.API.Endpoints = k.NewEndpoints()
	k.API.Endpoints.CreateMap(map[exchange.URL]string{
		exchange.RestSpot:      krakenAPIURL,
		exchange.RestFutures:   futuresURL,
		exchange.WebsocketSpot: krakenWSURL,
	})
	k.Websocket = stream.New()
	k.WebsocketResponseMaxLimit = exchange.DefaultWebsocketResponseMaxLimit
	k.WebsocketResponseCheckTimeout = exchange.DefaultWebsocketResponseCheckTimeout
	k.WebsocketOrderbookBufferLimit = exchange.DefaultWebsocketOrderbookBufferLimit
}

// Setup sets current exchange configuration
func (k *Kraken) Setup(exch *config.ExchangeConfig) error {
	if !exch.Enabled {
		k.SetEnabled(false)
		return nil
	}

	err := k.SetupDefaults(exch)
	if err != nil {
		return err
	}

	err = k.SeedAssets()
	if err != nil {
		return err
	}

	wsRunningURL, err := k.API.Endpoints.GetURL(exchange.WebsocketSpot)
	if err != nil {
		return err
	}
	err = k.Websocket.Setup(&stream.WebsocketSetup{
		Enabled:                          exch.Features.Enabled.Websocket,
		Verbose:                          exch.Verbose,
		AuthenticatedWebsocketAPISupport: exch.API.AuthenticatedWebsocketSupport,
		WebsocketTimeout:                 exch.WebsocketTrafficTimeout,
		DefaultURL:                       krakenWSURL,
		ExchangeName:                     exch.Name,
		RunningURL:                       wsRunningURL,
		Connector:                        k.WsConnect,
		Subscriber:                       k.Subscribe,
		UnSubscriber:                     k.Unsubscribe,
		GenerateSubscriptions:            k.GenerateDefaultSubscriptions,
		Features:                         &k.Features.Supports.WebsocketCapabilities,
		OrderbookBufferLimit:             exch.OrderbookConfig.WebsocketBufferLimit,
		BufferEnabled:                    exch.OrderbookConfig.WebsocketBufferEnabled,
		SortBuffer:                       true,
	})
	if err != nil {
		return err
	}

	err = k.Websocket.SetupNewConnection(stream.ConnectionSetup{
		RateLimit:            krakenWsRateLimit,
		ResponseCheckTimeout: exch.WebsocketResponseCheckTimeout,
		ResponseMaxLimit:     exch.WebsocketResponseMaxLimit,
		URL:                  krakenWSURL,
	})
	if err != nil {
		return err
	}

	return k.Websocket.SetupNewConnection(stream.ConnectionSetup{
		RateLimit:            krakenWsRateLimit,
		ResponseCheckTimeout: exch.WebsocketResponseCheckTimeout,
		ResponseMaxLimit:     exch.WebsocketResponseMaxLimit,
		URL:                  krakenAuthWSURL,
		Authenticated:        true,
	})
}

// Start starts the Kraken go routine
func (k *Kraken) Start(wg *sync.WaitGroup) {
	wg.Add(1)
	go func() {
		k.Run()
		wg.Done()
	}()
}

// Run implements the Kraken wrapper
func (k *Kraken) Run() {
	if k.Verbose {
		k.PrintEnabledPairs()
	}

	forceUpdate := false
	format, err := k.GetPairFormat(asset.UseDefault(), false)
	if err != nil {
		log.Errorf(log.ExchangeSys,
			"%s failed to update tradable pairs. Err: %s",
			k.Name,
			err)
		return
	}
	enabled, err := k.GetEnabledPairs(asset.UseDefault())
	if err != nil {
		log.Errorf(log.ExchangeSys,
			"%s failed to update tradable pairs. Err: %s",
			k.Name,
			err)
		return
	}

	avail, err := k.GetAvailablePairs(asset.UseDefault())
	if err != nil {
		log.Errorf(log.ExchangeSys,
			"%s failed to update tradable pairs. Err: %s",
			k.Name,
			err)
		return
	}

	if !common.StringDataContains(enabled.Strings(), format.Delimiter) ||
		!common.StringDataContains(avail.Strings(), format.Delimiter) ||
		common.StringDataContains(avail.Strings(), "ZUSD") {
		var p currency.Pairs
		p, err = currency.NewPairsFromStrings([]string{currency.XBT.String() +
			format.Delimiter +
			currency.USD.String()})
		if err != nil {
			log.Errorf(log.ExchangeSys,
				"%s failed to update currencies. Err: %s\n",
				k.Name,
				err)
		} else {
			log.Warn(log.ExchangeSys, "Available pairs for Kraken reset due to config upgrade, please enable the ones you would like again")
			forceUpdate = true

			err = k.UpdatePairs(p, asset.UseDefault(), true, true)
			if err != nil {
				log.Errorf(log.ExchangeSys,
					"%s failed to update currencies. Err: %s\n",
					k.Name,
					err)
			}
		}
	}

	if !k.GetEnabledFeatures().AutoPairUpdates && !forceUpdate {
		return
	}

	err = k.UpdateTradablePairs(forceUpdate)
	if err != nil {
		log.Errorf(log.ExchangeSys,
			"%s failed to update tradable pairs. Err: %s",
			k.Name,
			err)
	}
}

// FetchTradablePairs returns a list of the exchanges tradable pairs
func (k *Kraken) FetchTradablePairs(assetType asset.Item) ([]string, error) {
	var products []string

	switch assetType {
	case asset.Spot:
		if !assetTranslator.Seeded() {
			if err := k.SeedAssets(); err != nil {
				return nil, err
			}
		}
		pairs, err := k.GetAssetPairs([]string{}, "")
		if err != nil {
			return nil, err
		}
		format, err := k.GetPairFormat(assetType, false)
		if err != nil {
			return nil, err
		}
		for i := range pairs {
			if strings.Contains(pairs[i].Altname, ".d") {
				continue
			}
			base := assetTranslator.LookupAltname(pairs[i].Base)
			if base == "" {
				log.Warnf(log.ExchangeSys,
					"%s unable to lookup altname for base currency %s",
					k.Name,
					pairs[i].Base)
				continue
			}
			quote := assetTranslator.LookupAltname(pairs[i].Quote)
			if quote == "" {
				log.Warnf(log.ExchangeSys,
					"%s unable to lookup altname for quote currency %s",
					k.Name,
					pairs[i].Quote)
				continue
			}
			products = append(products, base+format.Delimiter+quote)
		}
	case asset.Futures:
		pairs, err := k.GetFuturesMarkets()
		if err != nil {
			return nil, err
		}
		for x := range pairs.Instruments {
			if pairs.Instruments[x].Tradable {
				products = append(products, pairs.Instruments[x].Symbol)
			}
		}
	}
	return products, nil
}

// UpdateTradablePairs updates the exchanges available pairs and stores
// them in the exchanges config
func (k *Kraken) UpdateTradablePairs(forceUpdate bool) error {
	assets := k.GetAssetTypes()
	for x := range assets {
		pairs, err := k.FetchTradablePairs(assets[x])
		if err != nil {
			return err
		}
		p, err := currency.NewPairsFromStrings(pairs)
		if err != nil {
			return err
		}
		err = k.UpdatePairs(p, assets[x], false, forceUpdate)
		if err != nil {
			return err
		}
	}
	return nil
}

// UpdateTicker updates and returns the ticker for a currency pair
func (k *Kraken) UpdateTicker(p currency.Pair, assetType asset.Item) (*ticker.Price, error) {
	switch assetType {
	case asset.Spot:
		t, err := k.GetTicker(p)
		if err != nil {
			return nil, err
		}
		err = ticker.ProcessTicker(&ticker.Price{
			Last:         t.Last,
			High:         t.High,
			Low:          t.Low,
			Bid:          t.Bid,
			Ask:          t.Ask,
			Volume:       t.Volume,
			Open:         t.Open,
			Pair:         p,
			ExchangeName: k.Name,
			AssetType:    assetType})
		if err != nil {
			return nil, err
		}
	case asset.Futures:
		t, err := k.GetFuturesTickers()
		if err != nil {
			return nil, err
		}
		for x := range t.Tickers {
			pair, err := currency.NewPairFromString(t.Tickers[x].Symbol)
			if err != nil {
				return nil, err
			}
			err = ticker.ProcessTicker(&ticker.Price{
				Last:         t.Tickers[x].Last,
				Bid:          t.Tickers[x].Bid,
				Ask:          t.Tickers[x].Ask,
				Volume:       t.Tickers[x].Vol24h,
				Open:         t.Tickers[x].Open24H,
				Pair:         pair,
				ExchangeName: k.Name,
				AssetType:    assetType})
			if err != nil {
				return nil, err
			}
		}
	default:
		return nil, fmt.Errorf("assetType not supported: %v", assetType)
	}
	return ticker.GetTicker(k.Name, p, assetType)
}

// FetchTicker returns the ticker for a currency pair
func (k *Kraken) FetchTicker(p currency.Pair, assetType asset.Item) (*ticker.Price, error) {
	tickerNew, err := ticker.GetTicker(k.Name, p, assetType)
	if err != nil {
		return k.UpdateTicker(p, assetType)
	}
	return tickerNew, nil
}

// FetchOrderbook returns orderbook base on the currency pair
func (k *Kraken) FetchOrderbook(p currency.Pair, assetType asset.Item) (*orderbook.Base, error) {
	ob, err := orderbook.Get(k.Name, p, assetType)
	if err != nil {
		return k.UpdateOrderbook(p, assetType)
	}
	return ob, nil
}

// UpdateOrderbook updates and returns the orderbook for a currency pair
func (k *Kraken) UpdateOrderbook(p currency.Pair, assetType asset.Item) (*orderbook.Base, error) {
<<<<<<< HEAD
	book := &orderbook.Base{ExchangeName: k.Name, Pair: p, AssetType: assetType}
	var err error
	switch assetType {
	case asset.Spot:
		var orderbookNew Orderbook
		orderbookNew, err = k.GetDepth(p)
		if err != nil {
			return nil, err
		}
		for x := range orderbookNew.Bids {
			book.Bids = append(book.Bids, orderbook.Item{
				Amount: orderbookNew.Bids[x].Amount,
				Price:  orderbookNew.Bids[x].Price,
			})
		}
		for y := range orderbookNew.Asks {
			book.Asks = append(book.Asks, orderbook.Item{
				Amount: orderbookNew.Asks[y].Amount,
				Price:  orderbookNew.Asks[y].Price,
			})
		}
	case asset.Futures:
		var futuresOB FuturesOrderbookData
		futuresOB, err = k.GetFuturesOrderbook(p)
		if err != nil {
			return nil, err
		}
		for x := range futuresOB.Orderbook.Asks {
			book.Asks = append(book.Asks, orderbook.Item{
				Price:  futuresOB.Orderbook.Asks[x][0],
				Amount: futuresOB.Orderbook.Asks[x][1],
			})
		}
		for y := range futuresOB.Orderbook.Bids {
			book.Bids = append(book.Bids, orderbook.Item{
				Price:  futuresOB.Orderbook.Bids[y][0],
				Amount: futuresOB.Orderbook.Bids[y][1],
			})
		}
	default:
		return book, fmt.Errorf("invalid assetType: %v", assetType)
=======
	book := &orderbook.Base{
		ExchangeName:       k.Name,
		Pair:               p,
		AssetType:          assetType,
		VerificationBypass: k.OrderbookVerificationBypass,
	}
	fpair, err := k.FormatExchangeCurrency(p, assetType)
	if err != nil {
		return book, err
	}

	orderbookNew, err := k.GetDepth(fpair.String())
	if err != nil {
		return book, err
	}

	for x := range orderbookNew.Bids {
		book.Bids = append(book.Bids, orderbook.Item{
			Amount: orderbookNew.Bids[x].Amount,
			Price:  orderbookNew.Bids[x].Price,
		})
	}

	for x := range orderbookNew.Asks {
		book.Asks = append(book.Asks, orderbook.Item{
			Amount: orderbookNew.Asks[x].Amount,
			Price:  orderbookNew.Asks[x].Price,
		})
>>>>>>> 7431bf88
	}
	err = book.Process()
	if err != nil {
		return book, err
	}
	return orderbook.Get(k.Name, p, assetType)
}

// UpdateAccountInfo retrieves balances for all enabled currencies for the
// Kraken exchange - to-do
func (k *Kraken) UpdateAccountInfo() (account.Holdings, error) {
	var info account.Holdings
	var balances []account.Balance
	info.Exchange = k.Name
	assetTypes := k.GetAssetTypes()
	for x := range assetTypes {
		switch assetTypes[x] {
		case asset.Spot:
			bal, err := k.GetBalance()
			if err != nil {
				return info, err
			}
			for key := range bal {
				translatedCurrency := assetTranslator.LookupAltname(key)
				if translatedCurrency == "" {
					log.Warnf(log.ExchangeSys, "%s unable to translate currency: %s\n",
						k.Name,
						key)
					continue
				}
				balances = append(balances, account.Balance{
					CurrencyName: currency.NewCode(translatedCurrency),
					TotalValue:   bal[key],
				})
			}
			info.Accounts = append(info.Accounts, account.SubAccount{
				Currencies: balances,
			})
		case asset.Futures:
			bal, err := k.GetFuturesAccountData()
			if err != nil {
				return info, err
			}
			for name := range bal.Accounts {
				for code := range bal.Accounts[name].Balances {
					translatedCurrency := assetTranslator.LookupAltname(strings.ToUpper(code))
					if translatedCurrency == "" {
						log.Warnf(log.ExchangeSys, "%s unable to translate currency: %s\n",
							k.Name,
							code)
						continue
					}
					balances = append(balances, account.Balance{
						CurrencyName: currency.NewCode(translatedCurrency),
						TotalValue:   bal.Accounts[name].Balances[code],
					})
				}
				info.Accounts = append(info.Accounts, account.SubAccount{
					ID:         name,
					AssetType:  asset.Futures,
					Currencies: balances,
				})
			}
		}
		err := account.Process(&info)
		if err != nil {
			return account.Holdings{}, err
		}
	}
	return info, nil
}

// FetchAccountInfo retrieves balances for all enabled currencies
func (k *Kraken) FetchAccountInfo() (account.Holdings, error) {
	acc, err := account.GetHoldings(k.Name)
	if err != nil {
		return k.UpdateAccountInfo()
	}
	return acc, nil
}

// GetFundingHistory returns funding history, deposits and
// withdrawals
func (k *Kraken) GetFundingHistory() ([]exchange.FundHistory, error) {
	return nil, common.ErrFunctionNotSupported
}

// GetWithdrawalsHistory returns previous withdrawals data
func (k *Kraken) GetWithdrawalsHistory(c currency.Code) (resp []exchange.WithdrawalHistory, err error) {
	withdrawals, err := k.WithdrawStatus(c, "")
	for i := range withdrawals {
		resp = append(resp, exchange.WithdrawalHistory{
			Status:          withdrawals[i].Status,
			TransferID:      withdrawals[i].Refid,
			Timestamp:       time.Unix(int64(withdrawals[i].Time), 0),
			Amount:          withdrawals[i].Amount,
			Fee:             withdrawals[i].Fee,
			CryptoToAddress: withdrawals[i].Info,
			CryptoTxID:      withdrawals[i].TxID,
			Currency:        c.String(),
		})
	}

	return
}

// GetRecentTrades returns the most recent trades for a currency and asset
func (k *Kraken) GetRecentTrades(p currency.Pair, assetType asset.Item) ([]trade.Data, error) {
	var err error
	var tradeData []RecentTrades
	tradeData, err = k.GetTrades(p)
	if err != nil {
		return nil, err
	}
	var resp []trade.Data
	for i := range tradeData {
		side := order.Buy
		if tradeData[i].BuyOrSell == "s" {
			side = order.Sell
		}
		resp = append(resp, trade.Data{
			Exchange:     k.Name,
			CurrencyPair: p,
			AssetType:    assetType,
			Side:         side,
			Price:        tradeData[i].Price,
			Amount:       tradeData[i].Volume,
			Timestamp:    convert.TimeFromUnixTimestampDecimal(tradeData[i].Time),
		})
	}

	err = k.AddTradesToBuffer(resp...)
	if err != nil {
		return nil, err
	}

	sort.Sort(trade.ByDate(resp))
	return resp, nil
}

// GetHistoricTrades returns historic trade data within the timeframe provided
func (k *Kraken) GetHistoricTrades(_ currency.Pair, _ asset.Item, _, _ time.Time) ([]trade.Data, error) {
	return nil, common.ErrFunctionNotSupported
}

// SubmitOrder submits a new order
func (k *Kraken) SubmitOrder(s *order.Submit) (order.SubmitResponse, error) {
	var submitOrderResponse order.SubmitResponse
	err := s.Validate()
	if err != nil {
		return submitOrderResponse, err
	}
	switch s.AssetType {
	case asset.Spot:
		if k.Websocket.CanUseAuthenticatedWebsocketForWrapper() {
			var resp string
			s.Pair.Delimiter = "/" // required pair format: ISO 4217-A3
			resp, err = k.wsAddOrder(&WsAddOrderRequest{
				OrderType: strings.ToLower(s.Type.String()),
				OrderSide: strings.ToLower(s.Side.String()),
				Pair:      s.Pair.String(),
				Price:     s.Price,
				Volume:    s.Amount,
			})
			if err != nil {
				return submitOrderResponse, err
			}
			submitOrderResponse.OrderID = resp
			submitOrderResponse.IsOrderPlaced = true
		} else {
			var response AddOrderResponse
			response, err = k.AddOrder(s.Pair,
				s.Side.String(),
				s.Type.String(),
				s.Amount,
				s.Price,
				0,
				0,
				&AddOrderOptions{})
			if err != nil {
				return submitOrderResponse, err
			}
			if len(response.TransactionIds) > 0 {
				submitOrderResponse.OrderID = strings.Join(response.TransactionIds, ", ")
			}
		}
		if s.Type == order.Market {
			submitOrderResponse.FullyMatched = true
		}
		submitOrderResponse.IsOrderPlaced = true
	case asset.Futures:
		order, err := k.FuturesSendOrder(
			s.Type,
			s.Pair,
			s.Side.Lower(),
			"",
			s.ClientOrderID,
			"",
			s.Amount,
			s.Price,
			0,
		)
		if err != nil {
			return submitOrderResponse, err
		}
		submitOrderResponse.OrderID = order.SendStatus.OrderID
		submitOrderResponse.IsOrderPlaced = true
	default:
		return submitOrderResponse, fmt.Errorf("invalid assetType")
	}
	return submitOrderResponse, nil
}

// ModifyOrder will allow of changing orderbook placement and limit to
// market conversion
func (k *Kraken) ModifyOrder(action *order.Modify) (string, error) {
	return "", common.ErrFunctionNotSupported
}

// CancelOrder cancels an order by its corresponding ID number
func (k *Kraken) CancelOrder(o *order.Cancel) error {
	if err := o.Validate(o.StandardCancel()); err != nil {
		return err
	}
	switch o.AssetType {
	case asset.Spot:
		if k.Websocket.CanUseAuthenticatedWebsocketForWrapper() {
			return k.wsCancelOrders([]string{o.ID})
		}
		_, err := k.CancelExistingOrder(o.ID)
		return err
	case asset.Futures:
		_, err := k.FuturesCancelOrder(o.ID, "")
		if err != nil {
			return err
		}
	}
	return nil
}

// CancelBatchOrders cancels an orders by their corresponding ID numbers
func (k *Kraken) CancelBatchOrders(orders []order.Cancel) (order.CancelBatchResponse, error) {
	var ordersList []string
	for i := range orders {
		if err := orders[i].Validate(orders[i].StandardCancel()); err != nil {
			return order.CancelBatchResponse{}, err
		}
		ordersList = append(ordersList, orders[i].ID)
	}

	if k.Websocket.CanUseAuthenticatedWebsocketForWrapper() {
		err := k.wsCancelOrders(ordersList)
		return order.CancelBatchResponse{}, err
	}

	return order.CancelBatchResponse{}, common.ErrFunctionNotSupported
}

// CancelAllOrders cancels all orders associated with a currency pair
func (k *Kraken) CancelAllOrders(req *order.Cancel) (order.CancelAllResponse, error) {
	cancelAllOrdersResponse := order.CancelAllResponse{
		Status: make(map[string]string),
	}
	switch req.AssetType {
	case asset.Spot:
		if k.Websocket.CanUseAuthenticatedWebsocketForWrapper() {
			resp, err := k.wsCancelAllOrders()
			if err != nil {
				return cancelAllOrdersResponse, err
			}

			cancelAllOrdersResponse.Count = resp.Count
			return cancelAllOrdersResponse, err
		}

		var emptyOrderOptions OrderInfoOptions
		openOrders, err := k.GetOpenOrders(emptyOrderOptions)
		if err != nil {
			return cancelAllOrdersResponse, err
		}
		for orderID := range openOrders.Open {
			var err error
			if k.Websocket.CanUseAuthenticatedWebsocketForWrapper() {
				err = k.wsCancelOrders([]string{orderID})
			} else {
				_, err = k.CancelExistingOrder(orderID)
			}
			if err != nil {
				cancelAllOrdersResponse.Status[orderID] = err.Error()
			}
		}
	case asset.Futures:
		cancelData, err := k.FuturesCancelAllOrders(req.Pair)
		if err != nil {
			return cancelAllOrdersResponse, err
		}
		for x := range cancelData.CancelStatus.CancelledOrders {
			cancelAllOrdersResponse.Status[cancelData.CancelStatus.CancelledOrders[x].OrderID] = "cancelled"
		}
	}
	return cancelAllOrdersResponse, nil
}

// GetOrderInfo returns information on a current open order
func (k *Kraken) GetOrderInfo(orderID string, pair currency.Pair, assetType asset.Item) (order.Detail, error) {
	var orderDetail order.Detail
	switch assetType {
	case asset.Spot:
		resp, err := k.QueryOrdersInfo(OrderInfoOptions{
			Trades: true,
		}, orderID)
		if err != nil {
			return orderDetail, err
		}

		orderInfo, ok := resp[orderID]
		if !ok {
			return orderDetail, fmt.Errorf("order %s not found in response", orderID)
		}

		if !assetType.IsValid() {
			assetType = asset.UseDefault()
		}

		avail, err := k.GetAvailablePairs(assetType)
		if err != nil {
			return orderDetail, err
		}

		format, err := k.GetPairFormat(assetType, true)
		if err != nil {
			return orderDetail, err
		}

		var trades []order.TradeHistory
		for i := range orderInfo.Trades {
			trades = append(trades, order.TradeHistory{
				TID: orderInfo.Trades[i],
			})
		}
		side, err := order.StringToOrderSide(orderInfo.Description.Type)
		if err != nil {
			return orderDetail, err
		}
		status, err := order.StringToOrderStatus(orderInfo.Status)
		if err != nil {
			return orderDetail, err
		}
		oType, err := order.StringToOrderType(orderInfo.Description.OrderType)
		if err != nil {
			return orderDetail, err
		}

		p, err := currency.NewPairFromFormattedPairs(orderInfo.Description.Pair,
			avail,
			format)
		if err != nil {
			return orderDetail, err
		}

		price := orderInfo.Price
		if orderInfo.Status == statusOpen {
			price = orderInfo.Description.Price
		}

		orderDetail = order.Detail{
			Exchange:        k.Name,
			ID:              orderID,
			Pair:            p,
			Side:            side,
			Type:            oType,
			Date:            convert.TimeFromUnixTimestampDecimal(orderInfo.OpenTime),
			CloseTime:       convert.TimeFromUnixTimestampDecimal(orderInfo.CloseTime),
			Status:          status,
			Price:           price,
			Amount:          orderInfo.Volume,
			ExecutedAmount:  orderInfo.VolumeExecuted,
			RemainingAmount: orderInfo.Volume - orderInfo.VolumeExecuted,
			Fee:             orderInfo.Fee,
			Trades:          trades,
		}
	case asset.Futures:
		orderInfo, err := k.FuturesGetFills(time.Time{})
		if err != nil {
			return orderDetail, err
		}
		for y := range orderInfo.Fills {
			if orderInfo.Fills[y].OrderID != orderID {
				continue
			}
			pair, err := currency.NewPairFromString(orderInfo.Fills[y].Symbol)
			if err != nil {
				return orderDetail, err
			}
			vars, err := compatibleVars(orderInfo.Fills[y].Side, "", "", orderInfo.Fills[y].FillType)
			if err != nil {
				return orderDetail, err
			}
			timeVar, err := time.Parse(krakenFormat, orderInfo.Fills[y].FillTime)
			if err != nil {
				return orderDetail, err
			}
			orderDetail = order.Detail{
				ID:       orderID,
				Price:    orderInfo.Fills[y].Price,
				Amount:   orderInfo.Fills[y].Size,
				Side:     vars.Side,
				Type:     vars.OrderType,
				Date:     timeVar,
				Pair:     pair,
				Exchange: k.Name,
			}
		}
	}
	return orderDetail, nil
}

// GetDepositAddress returns a deposit address for a specified currency
func (k *Kraken) GetDepositAddress(cryptocurrency currency.Code, _ string) (string, error) {
	methods, err := k.GetDepositMethods(cryptocurrency.String())
	if err != nil {
		return "", err
	}
	var method string
	for _, m := range methods {
		method = m.Method
	}
	if method == "" {
		return "", errors.New("method not found")
	}
	return k.GetCryptoDepositAddress(method, cryptocurrency.String())
}

// WithdrawCryptocurrencyFunds returns a withdrawal ID when a withdrawal
// Populate exchange.WithdrawRequest.TradePassword with withdrawal key name, as set up on your account
func (k *Kraken) WithdrawCryptocurrencyFunds(withdrawRequest *withdraw.Request) (*withdraw.ExchangeResponse, error) {
	if err := withdrawRequest.Validate(); err != nil {
		return nil, err
	}
	v, err := k.Withdraw(withdrawRequest.Currency.String(), withdrawRequest.TradePassword, withdrawRequest.Amount)
	if err != nil {
		return nil, err
	}
	return &withdraw.ExchangeResponse{
		ID: v,
	}, nil
}

// WithdrawFiatFunds returns a withdrawal ID when a
// withdrawal is submitted
func (k *Kraken) WithdrawFiatFunds(withdrawRequest *withdraw.Request) (*withdraw.ExchangeResponse, error) {
	if err := withdrawRequest.Validate(); err != nil {
		return nil, err
	}
	v, err := k.Withdraw(withdrawRequest.Currency.String(), withdrawRequest.TradePassword, withdrawRequest.Amount)
	if err != nil {
		return nil, err
	}
	return &withdraw.ExchangeResponse{
		Status: v,
	}, nil
}

// WithdrawFiatFundsToInternationalBank returns a withdrawal ID when a
// withdrawal is submitted
func (k *Kraken) WithdrawFiatFundsToInternationalBank(withdrawRequest *withdraw.Request) (*withdraw.ExchangeResponse, error) {
	if err := withdrawRequest.Validate(); err != nil {
		return nil, err
	}
	v, err := k.Withdraw(withdrawRequest.Currency.String(), withdrawRequest.TradePassword, withdrawRequest.Amount)
	if err != nil {
		return nil, err
	}
	return &withdraw.ExchangeResponse{
		Status: v,
	}, nil
}

// GetFeeByType returns an estimate of fee based on type of transaction
func (k *Kraken) GetFeeByType(feeBuilder *exchange.FeeBuilder) (float64, error) {
	if !k.AllowAuthenticatedRequest() && // Todo check connection status
		feeBuilder.FeeType == exchange.CryptocurrencyTradeFee {
		feeBuilder.FeeType = exchange.OfflineTradeFee
	}
	return k.GetFee(feeBuilder)
}

// GetActiveOrders retrieves any orders that are active/open
func (k *Kraken) GetActiveOrders(req *order.GetOrdersRequest) ([]order.Detail, error) {
	if err := req.Validate(); err != nil {
		return nil, err
	}
	var orders []order.Detail
	switch req.AssetType {
	case asset.Spot:
		resp, err := k.GetOpenOrders(OrderInfoOptions{})
		if err != nil {
			return nil, err
		}

		assetType := req.AssetType
		if !req.AssetType.IsValid() {
			assetType = asset.UseDefault()
		}

		avail, err := k.GetAvailablePairs(assetType)
		if err != nil {
			return nil, err
		}

		format, err := k.GetPairFormat(assetType, true)
		if err != nil {
			return nil, err
		}
		for i := range resp.Open {
			p, err := currency.NewPairFromFormattedPairs(resp.Open[i].Description.Pair,
				avail,
				format)
			if err != nil {
				return nil, err
			}
			side := order.Side(strings.ToUpper(resp.Open[i].Description.Type))
			orderType := order.Type(strings.ToUpper(resp.Open[i].Description.OrderType))
			orders = append(orders, order.Detail{
				ID:              i,
				Amount:          resp.Open[i].Volume,
				RemainingAmount: (resp.Open[i].Volume - resp.Open[i].VolumeExecuted),
				ExecutedAmount:  resp.Open[i].VolumeExecuted,
				Exchange:        k.Name,
				Date:            convert.TimeFromUnixTimestampDecimal(resp.Open[i].OpenTime),
				Price:           resp.Open[i].Description.Price,
				Side:            side,
				Type:            orderType,
				Pair:            p,
			})
		}
	case asset.Futures:
		var err error
		var pairs currency.Pairs
		if len(req.Pairs) > 0 {
			pairs = req.Pairs
		} else {
			pairs, err = k.GetEnabledPairs(asset.Futures)
			if err != nil {
				return orders, err
			}
		}
		activeOrders, err := k.FuturesOpenOrders()
		if err != nil {
			return orders, err
		}
		for i := range pairs {
			fPair, err := k.FormatExchangeCurrency(pairs[i], asset.Futures)
			if err != nil {
				return orders, err
			}
			for a := range activeOrders.OpenOrders {
				if activeOrders.OpenOrders[a].Symbol != fPair.String() {
					continue
				}
				vars, err := compatibleVars(activeOrders.OpenOrders[a].Side, "", activeOrders.OpenOrders[a].OrderType, "")
				if err != nil {
					return orders, err
				}
				timeVar, err := time.Parse(krakenFormat, activeOrders.OpenOrders[a].ReceivedTime)
				if err != nil {
					return orders, err
				}
				orders = append(orders, order.Detail{
					ID:       activeOrders.OpenOrders[a].OrderID,
					Price:    activeOrders.OpenOrders[a].LimitPrice,
					Amount:   activeOrders.OpenOrders[a].FilledSize,
					Side:     vars.Side,
					Type:     vars.OrderType,
					Date:     timeVar,
					Pair:     fPair,
					Exchange: k.Name,
				})
			}
		}
	default:
		return nil, fmt.Errorf("%s assetType not supported", req.AssetType)
	}
	order.FilterOrdersByTickRange(&orders, req.StartTicks, req.EndTicks)
	order.FilterOrdersBySide(&orders, req.Side)
	order.FilterOrdersByCurrencies(&orders, req.Pairs)
	return orders, nil
}

// GetOrderHistory retrieves account order information
// Can Limit response to specific order status
func (k *Kraken) GetOrderHistory(getOrdersRequest *order.GetOrdersRequest) ([]order.Detail, error) {
	if err := getOrdersRequest.Validate(); err != nil {
		return nil, err
	}
	var orders []order.Detail
	switch getOrdersRequest.AssetType {
	case asset.Spot:
		req := GetClosedOrdersOptions{}
		if getOrdersRequest.StartTicks.Unix() > 0 {
			req.Start = strconv.FormatInt(getOrdersRequest.StartTicks.Unix(), 10)
		}
		if getOrdersRequest.EndTicks.Unix() > 0 {
			req.End = strconv.FormatInt(getOrdersRequest.EndTicks.Unix(), 10)
		}

		assetType := getOrdersRequest.AssetType
		if !getOrdersRequest.AssetType.IsValid() {
			assetType = asset.UseDefault()
		}

		avail, err := k.GetAvailablePairs(assetType)
		if err != nil {
			return nil, err
		}

		format, err := k.GetPairFormat(assetType, true)
		if err != nil {
			return nil, err
		}

		resp, err := k.GetClosedOrders(req)
		if err != nil {
			return nil, err
		}

		for i := range resp.Closed {
			p, err := currency.NewPairFromFormattedPairs(resp.Closed[i].Description.Pair,
				avail,
				format)
			if err != nil {
				return nil, err
			}

			side := order.Side(strings.ToUpper(resp.Closed[i].Description.Type))
			orderType := order.Type(strings.ToUpper(resp.Closed[i].Description.OrderType))
			orders = append(orders, order.Detail{
				ID:              i,
				Amount:          resp.Closed[i].Volume,
				RemainingAmount: (resp.Closed[i].Volume - resp.Closed[i].VolumeExecuted),
				ExecutedAmount:  resp.Closed[i].VolumeExecuted,
				Exchange:        k.Name,
				Date:            convert.TimeFromUnixTimestampDecimal(resp.Closed[i].OpenTime),
				CloseTime:       convert.TimeFromUnixTimestampDecimal(resp.Closed[i].CloseTime),
				Price:           resp.Closed[i].Description.Price,
				Side:            side,
				Type:            orderType,
				Pair:            p,
			})
		}
	case asset.Futures:
		var orderHistory FuturesRecentOrdersData
		var err error
		var pairs currency.Pairs
		if len(getOrdersRequest.Pairs) > 0 {
			pairs = getOrdersRequest.Pairs
		} else {
			pairs, err = k.GetEnabledPairs(asset.Futures)
			if err != nil {
				return orders, err
			}
		}
		for p := range pairs {
			orderHistory, err = k.FuturesRecentOrders(pairs[p])
			if err != nil {
				return orders, err
			}
			for o := range orderHistory.OrderEvents {
				switch {
				case orderHistory.OrderEvents[o].Event.ExecutionEvent.Execution.UID != "":
					timeVar, err := time.Parse(krakenFormat,
						orderHistory.OrderEvents[o].Event.ExecutionEvent.Execution.TakerOrder.Timestamp)
					if err != nil {
						return orders, err
					}
					vars, err := compatibleVars("", orderHistory.OrderEvents[o].Event.ExecutionEvent.Execution.TakerOrder.Direction,
						orderHistory.OrderEvents[o].Event.ExecutionEvent.Execution.TakerOrder.OrderType, "")
					if err != nil {
						return orders, err
					}
					orders = append(orders, order.Detail{
						Price:          orderHistory.OrderEvents[o].Event.ExecutionEvent.Execution.TakerOrder.LimitPrice,
						Amount:         orderHistory.OrderEvents[o].Event.ExecutionEvent.Execution.TakerOrder.Quantity,
						ExecutedAmount: orderHistory.OrderEvents[o].Event.ExecutionEvent.Execution.TakerOrder.Filled,
						RemainingAmount: orderHistory.OrderEvents[o].Event.ExecutionEvent.Execution.TakerOrder.Quantity -
							orderHistory.OrderEvents[o].Event.ExecutionEvent.Execution.TakerOrder.Filled,
						ID:        orderHistory.OrderEvents[o].Event.ExecutionEvent.Execution.TakerOrder.UID,
						ClientID:  orderHistory.OrderEvents[o].Event.ExecutionEvent.Execution.TakerOrder.ClientID,
						AssetType: asset.Futures,
						Type:      vars.OrderType,
						Date:      timeVar,
						Side:      vars.Side,
						Exchange:  k.Name,
						Pair:      pairs[p],
					})
				case orderHistory.OrderEvents[o].Event.OrderRejected.RecentOrder.UID != "":
					timeVar, err := time.Parse(krakenFormat,
						orderHistory.OrderEvents[o].Event.OrderRejected.RecentOrder.Timestamp)
					if err != nil {
						return orders, err
					}

					vars, err := compatibleVars("", orderHistory.OrderEvents[o].Event.OrderRejected.RecentOrder.Direction,
						orderHistory.OrderEvents[o].Event.OrderRejected.RecentOrder.OrderType, "")
					if err != nil {
						return orders, err
					}
					orders = append(orders, order.Detail{
						Price:          orderHistory.OrderEvents[o].Event.OrderRejected.RecentOrder.LimitPrice,
						Amount:         orderHistory.OrderEvents[o].Event.OrderRejected.RecentOrder.Quantity,
						ExecutedAmount: orderHistory.OrderEvents[o].Event.OrderRejected.RecentOrder.Filled,
						RemainingAmount: orderHistory.OrderEvents[o].Event.OrderRejected.RecentOrder.Quantity -
							orderHistory.OrderEvents[o].Event.OrderRejected.RecentOrder.Filled,
						ID:        orderHistory.OrderEvents[o].Event.OrderRejected.RecentOrder.UID,
						ClientID:  orderHistory.OrderEvents[o].Event.OrderRejected.RecentOrder.AccountID,
						AssetType: asset.Futures,
						Type:      vars.OrderType,
						Date:      timeVar,
						Side:      vars.Side,
						Exchange:  k.Name,
						Pair:      pairs[p],
						Status:    order.Rejected,
					})
				case orderHistory.OrderEvents[o].Event.OrderCancelled.RecentOrder.UID != "":
					timeVar, err := time.Parse(krakenFormat,
						orderHistory.OrderEvents[o].Event.OrderCancelled.RecentOrder.Timestamp)
					if err != nil {
						return orders, err
					}

					vars, err := compatibleVars("", orderHistory.OrderEvents[o].Event.OrderCancelled.RecentOrder.Direction,
						orderHistory.OrderEvents[o].Event.OrderCancelled.RecentOrder.OrderType, "")
					if err != nil {
						return orders, err
					}
					orders = append(orders, order.Detail{
						Price:          orderHistory.OrderEvents[o].Event.OrderCancelled.RecentOrder.LimitPrice,
						Amount:         orderHistory.OrderEvents[o].Event.OrderCancelled.RecentOrder.Quantity,
						ExecutedAmount: orderHistory.OrderEvents[o].Event.OrderCancelled.RecentOrder.Filled,
						RemainingAmount: orderHistory.OrderEvents[o].Event.OrderCancelled.RecentOrder.Quantity -
							orderHistory.OrderEvents[o].Event.OrderCancelled.RecentOrder.Filled,
						ID:        orderHistory.OrderEvents[o].Event.OrderCancelled.RecentOrder.UID,
						ClientID:  orderHistory.OrderEvents[o].Event.OrderCancelled.RecentOrder.AccountID,
						AssetType: asset.Futures,
						Type:      vars.OrderType,
						Date:      timeVar,
						Side:      vars.Side,
						Exchange:  k.Name,
						Pair:      pairs[p],
						Status:    order.Cancelled,
					})
				case orderHistory.OrderEvents[o].Event.OrderPlaced.RecentOrder.UID != "":
					timeVar, err := time.Parse(krakenFormat,
						orderHistory.OrderEvents[o].Event.OrderPlaced.RecentOrder.Timestamp)
					if err != nil {
						return orders, err
					}

					vars, err := compatibleVars("", orderHistory.OrderEvents[o].Event.OrderPlaced.RecentOrder.Direction,
						orderHistory.OrderEvents[o].Event.OrderPlaced.RecentOrder.OrderType, "")
					if err != nil {
						return orders, err
					}
					orders = append(orders, order.Detail{
						Price:          orderHistory.OrderEvents[o].Event.OrderPlaced.RecentOrder.LimitPrice,
						Amount:         orderHistory.OrderEvents[o].Event.OrderPlaced.RecentOrder.Quantity,
						ExecutedAmount: orderHistory.OrderEvents[o].Event.OrderPlaced.RecentOrder.Filled,
						RemainingAmount: orderHistory.OrderEvents[o].Event.OrderPlaced.RecentOrder.Quantity -
							orderHistory.OrderEvents[o].Event.OrderPlaced.RecentOrder.Filled,
						ID:        orderHistory.OrderEvents[o].Event.OrderPlaced.RecentOrder.UID,
						ClientID:  orderHistory.OrderEvents[o].Event.OrderPlaced.RecentOrder.AccountID,
						AssetType: asset.Futures,
						Type:      vars.OrderType,
						Date:      timeVar,
						Side:      vars.Side,
						Exchange:  k.Name,
						Pair:      pairs[p],
					})
				default:
					return orders, fmt.Errorf("invalid orderHistory data")
				}
			}
		}
	}

	order.FilterOrdersBySide(&orders, getOrdersRequest.Side)
	order.FilterOrdersByCurrencies(&orders, getOrdersRequest.Pairs)
	return orders, nil
}

// AuthenticateWebsocket sends an authentication message to the websocket
func (k *Kraken) AuthenticateWebsocket() error {
	resp, err := k.GetWebsocketToken()
	if resp != "" {
		authToken = resp
	}
	return err
}

// ValidateCredentials validates current credentials used for wrapper
// functionality
func (k *Kraken) ValidateCredentials() error {
	_, err := k.UpdateAccountInfo()
	return k.CheckTransientError(err)
}

// FormatExchangeKlineInterval returns Interval to exchange formatted string
func (k *Kraken) FormatExchangeKlineInterval(in kline.Interval) string {
	return strconv.FormatFloat(in.Duration().Minutes(), 'f', -1, 64)
}

// GetHistoricCandles returns candles between a time period for a set time interval
func (k *Kraken) GetHistoricCandles(pair currency.Pair, a asset.Item, start, end time.Time, interval kline.Interval) (kline.Item, error) {
	if err := k.ValidateKline(pair, a, interval); err != nil {
		return kline.Item{}, err
	}
	ret := kline.Item{
		Exchange: k.Name,
		Pair:     pair,
		Asset:    a,
		Interval: interval,
	}
	candles, err := k.GetOHLC(pair, k.FormatExchangeKlineInterval(interval))
	if err != nil {
		return kline.Item{}, err
	}
	for x := range candles {
		timeValue, err := convert.TimeFromUnixTimestampFloat(candles[x].Time * 1000)
		if err != nil {
			return kline.Item{}, err
		}
		if timeValue.Before(start) || timeValue.After(end) {
			continue
		}
		ret.Candles = append(ret.Candles, kline.Candle{
			Time:   timeValue,
			Open:   candles[x].Open,
			High:   candles[x].High,
			Low:    candles[x].Low,
			Close:  candles[x].Close,
			Volume: candles[x].Volume,
		})
	}
	ret.SortCandlesByTimestamp(false)
	return ret, nil
}

// GetHistoricCandlesExtended returns candles between a time period for a set time interval
func (k *Kraken) GetHistoricCandlesExtended(pair currency.Pair, a asset.Item, start, end time.Time, interval kline.Interval) (kline.Item, error) {
	if err := k.ValidateKline(pair, a, interval); err != nil {
		return kline.Item{}, err
	}
	ret := kline.Item{
		Exchange: k.Name,
		Pair:     pair,
		Asset:    a,
		Interval: interval,
	}
	candles, err := k.GetOHLC(pair, k.FormatExchangeKlineInterval(interval))
	if err != nil {
		return kline.Item{}, err
	}
	for i := range candles {
		timeValue, err := convert.TimeFromUnixTimestampFloat(candles[i].Time * 1000)
		if err != nil {
			return kline.Item{}, err
		}
		if timeValue.Before(start) || timeValue.After(end) {
			continue
		}
		ret.Candles = append(ret.Candles, kline.Candle{
			Time:   timeValue,
			Open:   candles[i].Open,
			High:   candles[i].High,
			Low:    candles[i].Low,
			Close:  candles[i].Close,
			Volume: candles[i].Volume,
		})
	}
	ret.SortCandlesByTimestamp(false)
	return ret, nil
}

// compatibleVars gets compatible variables for order vars
func compatibleVars(side, direction, orderType, fillType string) (OrderVars, error) {
	var resp OrderVars
	if direction != "" {
		switch direction {
		case "BUY":
			resp.Side = order.Buy
		case "SELL":
			resp.Side = order.Sell
		}
	}
	switch side {
	case "buy":
		resp.Side = order.Buy
	case "sell":
		resp.Side = order.Sell
	default:
		return resp, fmt.Errorf("invalid orderSide")
	}
	if orderType != "" {
		switch orderType {
		case "lmt":
			resp.OrderType = order.Limit
		case "stp":
			resp.OrderType = order.Stop
		case "take_profit":
			resp.OrderType = order.TakeProfit
		default:
			return resp, fmt.Errorf("invalid orderType")
		}
		return resp, nil
	}
	switch fillType {
	case "maker":
		resp.OrderType = order.Limit
	case "taker":
		resp.OrderType = order.Market
	case "liquidation":
		resp.OrderType = order.Liquidation
	default:
		return resp, fmt.Errorf("invalid orderPriceType")
	}
	return resp, nil
}<|MERGE_RESOLUTION|>--- conflicted
+++ resolved
@@ -466,8 +466,12 @@
 
 // UpdateOrderbook updates and returns the orderbook for a currency pair
 func (k *Kraken) UpdateOrderbook(p currency.Pair, assetType asset.Item) (*orderbook.Base, error) {
-<<<<<<< HEAD
-	book := &orderbook.Base{ExchangeName: k.Name, Pair: p, AssetType: assetType}
+	book := &orderbook.Base{
+		ExchangeName:       k.Name,
+		Pair:               p,
+		AssetType:          assetType,
+		VerificationBypass: k.OrderbookVerificationBypass,
+	}
 	var err error
 	switch assetType {
 	case asset.Spot:
@@ -508,36 +512,6 @@
 		}
 	default:
 		return book, fmt.Errorf("invalid assetType: %v", assetType)
-=======
-	book := &orderbook.Base{
-		ExchangeName:       k.Name,
-		Pair:               p,
-		AssetType:          assetType,
-		VerificationBypass: k.OrderbookVerificationBypass,
-	}
-	fpair, err := k.FormatExchangeCurrency(p, assetType)
-	if err != nil {
-		return book, err
-	}
-
-	orderbookNew, err := k.GetDepth(fpair.String())
-	if err != nil {
-		return book, err
-	}
-
-	for x := range orderbookNew.Bids {
-		book.Bids = append(book.Bids, orderbook.Item{
-			Amount: orderbookNew.Bids[x].Amount,
-			Price:  orderbookNew.Bids[x].Price,
-		})
-	}
-
-	for x := range orderbookNew.Asks {
-		book.Asks = append(book.Asks, orderbook.Item{
-			Amount: orderbookNew.Asks[x].Amount,
-			Price:  orderbookNew.Asks[x].Price,
-		})
->>>>>>> 7431bf88
 	}
 	err = book.Process()
 	if err != nil {
