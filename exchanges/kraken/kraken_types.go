package kraken

<<<<<<< HEAD
// TimeResponse type
type TimeResponse struct {
	Unixtime int64  `json:"unixtime"`
	Rfc1123  string `json:"rfc1123"`
}

// Asset holds asset information
type Asset struct {
	Altname         string `json:"altname"`
	AclassBase      string `json:"aclass_base"`
	Decimals        int    `json:"decimals"`
	DisplayDecimals int    `json:"display_decimals"`
=======
import "github.com/kempeng/gocryptotrader/decimal"

// GeneralResponse is a generalized response type
type GeneralResponse struct {
	Result map[string]interface{} `json:"result"`
	Error  []interface{}          `json:"error"`
>>>>>>> 3bb7af00
}

// AssetPairs holds asset pair information
type AssetPairs struct {
	Altname           string              `json:"altname"`
	AclassBase        string              `json:"aclass_base"`
	Base              string              `json:"base"`
	AclassQuote       string              `json:"aclass_quote"`
	Quote             string              `json:"quote"`
	Lot               string              `json:"lot"`
	PairDecimals      int                 `json:"pair_decimals"`
	LotDecimals       int                 `json:"lot_decimals"`
	LotMultiplier     int                 `json:"lot_multiplier"`
	LeverageBuy       []int               `json:"leverage_buy"`
	LeverageSell      []int               `json:"leverage_sell"`
	Fees              [][]decimal.Decimal `json:"fees"`
	FeesMaker         [][]decimal.Decimal `json:"fees_maker"`
	FeeVolumeCurrency string              `json:"fee_volume_currency"`
	MarginCall        int                 `json:"margin_call"`
	MarginStop        int                 `json:"margin_stop"`
}

// Ticker is a standard ticker type
type Ticker struct {
	Ask    decimal.Decimal
	Bid    decimal.Decimal
	Last   decimal.Decimal
	Volume decimal.Decimal
	VWAP   decimal.Decimal
	Trades int64
	Low    decimal.Decimal
	High   decimal.Decimal
	Open   decimal.Decimal
}

// TickerResponse holds ticker information before its put into the Ticker struct
type TickerResponse struct {
	Ask    []string `json:"a"`
	Bid    []string `json:"b"`
	Last   []string `json:"c"`
	Volume []string `json:"v"`
	VWAP   []string `json:"p"`
	Trades []int64  `json:"t"`
	Low    []string `json:"l"`
	High   []string `json:"h"`
	Open   string   `json:"o"`
}

// OpenHighLowClose contains ticker event information
type OpenHighLowClose struct {
	Time   decimal.Decimal
	Open   decimal.Decimal
	High   decimal.Decimal
	Low    decimal.Decimal
	Close  decimal.Decimal
	Vwap   decimal.Decimal
	Volume decimal.Decimal
	Count  decimal.Decimal
}

// RecentTrades holds recent trade data
type RecentTrades struct {
	Price         decimal.Decimal
	Volume        decimal.Decimal
	Time          decimal.Decimal
	BuyOrSell     string
	MarketOrLimit string
	Miscellaneous interface{}
}

// OrderbookBase stores the orderbook price and amount data
type OrderbookBase struct {
	Price  decimal.Decimal
	Amount decimal.Decimal
}

// Orderbook stores the bids and asks orderbook data
type Orderbook struct {
	Bids []OrderbookBase
	Asks []OrderbookBase
}

// Spread holds the spread between trades
type Spread struct {
<<<<<<< HEAD
	Time float64
	Bid  float64
	Ask  float64
}

// TradeBalanceOptions type
type TradeBalanceOptions struct {
	Aclass string
	Asset  string
}

// TradeBalanceInfo type
type TradeBalanceInfo struct {
	EquivalentBalance float64 `json:"eb,string"` // combined balance of all currencies
	TradeBalance      float64 `json:"tb,string"` // combined balance of all equity currencies
	MarginAmount      float64 `json:"m,string"`  // margin amount of open positions
	Net               float64 `json:"n,string"`  // unrealized net profit/loss of open positions
	Equity            float64 `json:"e,string"`  // trade balance + unrealized net profit/loss
	FreeMargin        float64 `json:"mf,string"` // equity - initial margin (maximum margin available to open new positions)
	MarginLevel       float64 `json:"ml,string"` // (equity / initial margin) * 100
}

// OrderInfo type
type OrderInfo struct {
	RefID    string  `json:"refid"`
	UserRef  int32   `json:"userref"`
	Status   string  `json:"status"`
	OpenTm   float64 `json:"opentm"`
	StartTm  float64 `json:"starttm"`
	ExpireTm float64 `json:"expiretm"`
	Descr    struct {
		Pair      string  `json:"pair"`
		Type      string  `json:"type"`
		OrderType string  `json:"ordertype"`
		Price     float64 `json:"price,string"`
		Price2    float64 `json:"price2,string"`
		Leverage  string  `json:"leverage"`
		Order     string  `json:"order"`
		Close     string  `json:"close"`
	} `json:"descr"`
	Vol        float64  `json:"vol,string"`
	VolExec    float64  `json:"vol_exec,string"`
	Cost       float64  `json:"cost,string"`
	Fee        float64  `json:"fee,string"`
	Price      float64  `json:"price,string"`
	StopPrice  float64  `json:"stopprice,string"`
	LimitPrice float64  `json:"limitprice,string"`
	Misc       string   `json:"misc"`
	Oflags     string   `json:"oflags"`
	Trades     []string `json:"trades"`
}

// OpenOrders type
type OpenOrders struct {
	Open  map[string]OrderInfo `json:"open"`
	Count int64                `json:"count"`
}

// ClosedOrders type
type ClosedOrders struct {
	Closed map[string]OrderInfo `json:"closed"`
	Count  int64                `json:"count"`
}

// GetClosedOrdersOptions type
type GetClosedOrdersOptions struct {
	Trades    bool
	UserRef   int32
	Start     string
	End       string
	Ofs       int64
	CloseTime string
}

// OrderInfoOptions type
type OrderInfoOptions struct {
	Trades  bool
	UserRef int32
}

// GetTradesHistoryOptions type
type GetTradesHistoryOptions struct {
	Type   string
	Trades bool
	Start  string
	End    string
	Ofs    int64
}

// TradesHistory type
type TradesHistory struct {
	Trades map[string]TradeInfo `json:"trades"`
	Count  int64                `json:"count"`
}

// TradeInfo type
type TradeInfo struct {
	OrderTxID string   `json:"ordertxid"`
	Pair      string   `json:"pair"`
	Time      float64  `json:"time"`
	Type      string   `json:"type"`
	OrderType string   `json:"ordertype"`
	Price     float64  `json:"price,string"`
	Cost      float64  `json:"cost,string"`
	Fee       float64  `json:"fee,string"`
	Vol       float64  `json:"vol,string"`
	Margin    float64  `json:"margin,string"`
	Misc      string   `json:"misc"`
	PosTxID   string   `json:"postxid"`
	Cprice    float64  `json:"cprice,string"`
	Cfee      float64  `json:"cfee,string"`
	Cvol      float64  `json:"cvol,string"`
	Cmargin   float64  `json:"cmargin,string"`
	Trades    []string `json:"trades"`
	PosStatus string   `json:"posstatus"`
}

// Position holds the opened position
type Position struct {
	Ordertxid  string  `json:"ordertxid"`
	Pair       string  `json:"pair"`
	Time       float64 `json:"time"`
	Type       string  `json:"type"`
	OrderType  string  `json:"ordertype"`
	Cost       float64 `json:"cost,string"`
	Fee        float64 `json:"fee,string"`
	Vol        float64 `json:"vol,string"`
	VolClosed  float64 `json:"vol_closed,string"`
	Margin     float64 `json:"margin,string"`
	Rollovertm int64   `json:"rollovertm,string"`
	Misc       string  `json:"misc"`
	Oflags     string  `json:"oflags"`
	PosStatus  string  `json:"posstatus"`
	Net        string  `json:"net"`
	Terms      string  `json:"terms"`
}

// GetLedgersOptions type
type GetLedgersOptions struct {
	Aclass string
	Asset  string
	Type   string
	Start  string
	End    string
	Ofs    int64
}

// Ledgers type
type Ledgers struct {
	Ledger map[string]LedgerInfo `json:"ledger"`
	Count  int64                 `json:"count"`
}

// LedgerInfo type
type LedgerInfo struct {
	Refid   string  `json:"refid"`
	Time    float64 `json:"time"`
	Type    string  `json:"type"`
	Aclass  string  `json:"aclass"`
	Asset   string  `json:"asset"`
	Amount  float64 `json:"amount,string"`
	Fee     float64 `json:"fee,string"`
	Balance float64 `json:"balance,string"`
}

// TradeVolumeResponse type
type TradeVolumeResponse struct {
	Currency  string                    `json:"currency"`
	Volume    float64                   `json:"volume,string"`
	Fees      map[string]TradeVolumeFee `json:"fees"`
	FeesMaker map[string]TradeVolumeFee `json:"fees_maker"`
}

// TradeVolumeFee type
type TradeVolumeFee struct {
	Fee        float64 `json:"fee,string"`
	MinFee     float64 `json:"minfee,string"`
	MaxFee     float64 `json:"maxfee,string"`
	NextFee    float64 `json:"nextfee,string"`
	NextVolume float64 `json:"nextvolume,string"`
	TierVolume float64 `json:"tiervolume,string"`
}

// AddOrderResponse type
type AddOrderResponse struct {
	Description    OrderDescription `json:"descr"`
	TransactionIds []string         `json:"txid"`
}

// OrderDescription represents an orders description
type OrderDescription struct {
	Close string `json:"close"`
	Order string `json:"order"`
}

// AddOrderOptions represents the AddOrder options
type AddOrderOptions struct {
	UserRef        int32
	Oflags         string
	StartTm        string
	ExpireTm       string
	CloseOrderType string
	ClosePrice     float64
	ClosePrice2    float64
	Validate       bool
}

// CancelOrderResponse type
type CancelOrderResponse struct {
	Count   int64       `json:"count"`
	Pending interface{} `json:"pending"`
=======
	Time decimal.Decimal
	Bid  decimal.Decimal
	Ask  decimal.Decimal
>>>>>>> 3bb7af00
}<|MERGE_RESOLUTION|>--- conflicted
+++ resolved
@@ -1,6 +1,7 @@
 package kraken
 
-<<<<<<< HEAD
+import "github.com/thrasher-/gocryptotrader/decimal"
+
 // TimeResponse type
 type TimeResponse struct {
 	Unixtime int64  `json:"unixtime"`
@@ -13,14 +14,6 @@
 	AclassBase      string `json:"aclass_base"`
 	Decimals        int    `json:"decimals"`
 	DisplayDecimals int    `json:"display_decimals"`
-=======
-import "github.com/kempeng/gocryptotrader/decimal"
-
-// GeneralResponse is a generalized response type
-type GeneralResponse struct {
-	Result map[string]interface{} `json:"result"`
-	Error  []interface{}          `json:"error"`
->>>>>>> 3bb7af00
 }
 
 // AssetPairs holds asset pair information
@@ -105,10 +98,9 @@
 
 // Spread holds the spread between trades
 type Spread struct {
-<<<<<<< HEAD
-	Time float64
-	Bid  float64
-	Ask  float64
+	Time decimal.Decimal
+	Bid  decimal.Decimal
+	Ask  decimal.Decimal
 }
 
 // TradeBalanceOptions type
@@ -317,9 +309,4 @@
 type CancelOrderResponse struct {
 	Count   int64       `json:"count"`
 	Pending interface{} `json:"pending"`
-=======
-	Time decimal.Decimal
-	Bid  decimal.Decimal
-	Ask  decimal.Decimal
->>>>>>> 3bb7af00
 }