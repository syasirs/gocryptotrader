package kraken

import (
	"bytes"
	"compress/flate"
	"errors"
	"fmt"
	"io/ioutil"
	"math"
	"net/http"
	"net/url"
	"sort"
	"strconv"
	"sync"
	"time"

	"github.com/gorilla/websocket"
	"github.com/thrasher-/gocryptotrader/common"
	"github.com/thrasher-/gocryptotrader/currency"
	exchange "github.com/thrasher-/gocryptotrader/exchanges"
	"github.com/thrasher-/gocryptotrader/exchanges/asset"
	"github.com/thrasher-/gocryptotrader/exchanges/orderbook"
	log "github.com/thrasher-/gocryptotrader/logger"
)

// List of all websocket channels to subscribe to
const (
	krakenWSURL              = "wss://ws.kraken.com"
	krakenWSSandboxURL       = "wss://sandbox.kraken.com"
	krakenWSSupportedVersion = "0.1.1"
	// If a checksum fails, then resubscribing to the channel fails, fatal after these attempts
	krakenWsResubscribeFailureLimit   = 3
	krakenWsResubscribeDelayInSeconds = 3
	// WS endpoints
	krakenWsHeartbeat          = "heartbeat"
	krakenWsPing               = "ping"
	krakenWsPong               = "pong"
	krakenWsSystemStatus       = "systemStatus"
	krakenWsSubscribe          = "subscribe"
	krakenWsSubscriptionStatus = "subscriptionStatus"
	krakenWsUnsubscribe        = "unsubscribe"
	krakenWsTicker             = "ticker"
	krakenWsOHLC               = "ohlc"
	krakenWsTrade              = "trade"
	krakenWsSpread             = "spread"
	krakenWsOrderbook          = "book"
	// Only supported asset type
	krakenWsAssetType    = "SPOT"
	orderbookBufferLimit = 3
	krakenWsRateLimit    = 50 * time.Millisecond
)

// orderbookMutex Ensures if two entries arrive at once, only one can be processed at a time
var orderbookMutex sync.Mutex
var subscriptionChannelPair []WebsocketChannelData

// krakenOrderBooks TODO THIS IS A TEMPORARY SOLUTION UNTIL ENGINE BRANCH IS MERGED
// WS orderbook data can only rely on WS orderbook data
// Currently REST and WS runs simultaneously, dirtying the data
var krakenOrderBooks map[int64]orderbook.Base

// orderbookBuffer Stores orderbook updates per channel
var orderbookBuffer map[int64][]orderbook.Base
var subscribeToDefaultChannels = true

// Channels require a topic and a currency
// Format [[ticker,but-t4u],[orderbook,nce-btt]]
var defaultSubscribedChannels = []string{krakenWsTicker, krakenWsTrade, krakenWsOrderbook, krakenWsOHLC, krakenWsSpread}

// writeToWebsocket sends a message to the websocket endpoint
func (k *Kraken) writeToWebsocket(message []byte) error {
	k.wsRequestMtx.Lock()
	defer k.wsRequestMtx.Unlock()
	if k.Verbose {
		log.Debugf("Sending message to WS: %v",
			string(message))
	}
	// Really basic WS rate limit
	time.Sleep(krakenWsRateLimit)
	return k.WebsocketConn.WriteMessage(websocket.TextMessage, message)
}

// WsConnect initiates a websocket connection
func (k *Kraken) WsConnect() error {
	if !k.Websocket.IsEnabled() || !k.IsEnabled() {
		return errors.New(exchange.WebsocketNotEnabled)
	}

	var dialer websocket.Dialer
	if k.Websocket.GetProxyAddress() != "" {
		proxy, err := url.Parse(k.Websocket.GetProxyAddress())
		if err != nil {
			return err
		}

		dialer.Proxy = http.ProxyURL(proxy)
	}

	var err error
	if k.Verbose {
		log.Debugf("Attempting to connect to %v",
			k.Websocket.GetWebsocketURL())
	}
	k.WebsocketConn, _, err = dialer.Dial(k.Websocket.GetWebsocketURL(),
		http.Header{})
	if err != nil {
		return fmt.Errorf("%s Unable to connect to Websocket. Error: %s",
			k.Name,
			err)
	}
	if k.Verbose {
		log.Debugf("Successful connection to %v",
			k.Websocket.GetWebsocketURL())
	}
	go k.WsHandleData()
	go k.wsPingHandler()
	if subscribeToDefaultChannels {
		k.GenerateDefaultSubscriptions()
	}

	return nil
}

// WsReadData reads data from the websocket connection
func (k *Kraken) WsReadData() (exchange.WebsocketResponse, error) {
	mType, resp, err := k.WebsocketConn.ReadMessage()
	if err != nil {
		return exchange.WebsocketResponse{}, err
	}
	k.Websocket.TrafficAlert <- struct{}{}
	var standardMessage []byte
	switch mType {
	case websocket.TextMessage:
		standardMessage = resp

	case websocket.BinaryMessage:
		reader := flate.NewReader(bytes.NewReader(resp))
		standardMessage, err = ioutil.ReadAll(reader)
		reader.Close()
		if err != nil {
			return exchange.WebsocketResponse{}, err
		}
	}
	if k.Verbose {
		log.Debugf("%v Websocket message received: %v",
			k.Name,
			string(standardMessage))
	}

	return exchange.WebsocketResponse{Raw: standardMessage}, nil
}

// wsPingHandler sends a message "ping" every 27 to maintain the connection to the websocket
func (k *Kraken) wsPingHandler() {
	k.Websocket.Wg.Add(1)
	defer k.Websocket.Wg.Done()
	ticker := time.NewTicker(time.Second * 27)
	defer ticker.Stop()

	for {
		select {
		case <-k.Websocket.ShutdownC:
			return

		case <-ticker.C:
			pingEvent := fmt.Sprintf("{\"event\":\"%v\"}", krakenWsPing)
			if k.Verbose {
				log.Debugf("%v sending ping",
					k.GetName())
			}
			err := k.writeToWebsocket([]byte(pingEvent))
			if err != nil {
				k.Websocket.DataHandler <- err
			}
		}
	}
}

// WsHandleData handles the read data from the websocket connection
func (k *Kraken) WsHandleData() {
	k.Websocket.Wg.Add(1)
	defer func() {
		k.Websocket.Wg.Done()
	}()

	for {
		select {
		case <-k.Websocket.ShutdownC:
			return
		default:
			resp, err := k.WsReadData()
			if err != nil {
				k.Websocket.DataHandler <- fmt.Errorf("%v WsHandleData: %v",
					k.Name,
					err)
				time.Sleep(time.Second)
			}
			// event response handling
			var eventResponse WebsocketEventResponse
			err = common.JSONDecode(resp.Raw, &eventResponse)
			if err == nil && eventResponse.Event != "" {
				k.WsHandleEventResponse(&eventResponse)
				continue
			}
			// Data response handling
			var dataResponse WebsocketDataResponse
			err = common.JSONDecode(resp.Raw, &dataResponse)
			if err == nil && dataResponse[0].(float64) >= 0 {
				k.WsHandleDataResponse(dataResponse)
				continue
			}
			continue
		}
	}
}

// WsHandleDataResponse classifies the WS response and sends to appropriate handler
func (k *Kraken) WsHandleDataResponse(response WebsocketDataResponse) {
	channelID := int64(response[0].(float64))
	channelData := getSubscriptionChannelData(channelID)
	switch channelData.Subscription {
	case krakenWsTicker:
		if k.Verbose {
			log.Debugf("%v Websocket ticker data received",
				k.GetName())
		}
		k.wsProcessTickers(&channelData, response[1])
	case krakenWsOHLC:
		if k.Verbose {
			log.Debugf("%v Websocket OHLC data received",
				k.GetName())
		}
		k.wsProcessCandles(&channelData, response[1])
	case krakenWsOrderbook:
		if k.Verbose {
			log.Debugf("%v Websocket Orderbook data received",
				k.GetName())
		}
		k.wsProcessOrderBook(&channelData, response[1])
	case krakenWsSpread:
		if k.Verbose {
			log.Debugf("%v Websocket Spread data received",
				k.GetName())
		}
		k.wsProcessSpread(&channelData, response[1])
	case krakenWsTrade:
		if k.Verbose {
			log.Debugf("%v Websocket Trade data received",
				k.GetName())
		}
		k.wsProcessTrades(&channelData, response[1])
	default:
		log.Errorf("%v Unidentified websocket data received: %v",
			k.GetName(), response)
	}
}

// WsHandleEventResponse classifies the WS response and sends to appropriate handler
func (k *Kraken) WsHandleEventResponse(response *WebsocketEventResponse) {
	switch response.Event {
	case krakenWsHeartbeat:
		if k.Verbose {
			log.Debugf("%v Websocket heartbeat data received",
				k.GetName())
		}
	case krakenWsPong:
		if k.Verbose {
			log.Debugf("%v Websocket pong data received",
				k.GetName())
		}
	case krakenWsSystemStatus:
		if k.Verbose {
			log.Debugf("%v Websocket status data received",
				k.GetName())
		}
		if response.Status != "online" {
			k.Websocket.DataHandler <- fmt.Errorf("%v Websocket status '%v'",
				k.GetName(), response.Status)
		}
		if response.WebsocketStatusResponse.Version != krakenWSSupportedVersion {
			log.Warnf("%v New version of Websocket API released. Was %v Now %v",
				k.GetName(), krakenWSSupportedVersion, response.WebsocketStatusResponse.Version)
		}
	case krakenWsSubscriptionStatus:
		if k.Verbose {
			log.Debugf("%v Websocket subscription status data received",
				k.GetName())
		}
		if response.Status != "subscribed" {
			if response.RequestID > 0 {
				k.Websocket.DataHandler <- fmt.Errorf("requestID: '%v'. Error: %v", response.RequestID, response.WebsocketErrorResponse.ErrorMessage)
			} else {
				k.Websocket.DataHandler <- fmt.Errorf(response.WebsocketErrorResponse.ErrorMessage)
			}
			return
		}
		addNewSubscriptionChannelData(response)
	default:
		log.Errorf("%v Unidentified websocket data received: %v", k.GetName(), response)
	}
}

// addNewSubscriptionChannelData stores channel ids, pairs and subscription types to an array
// allowing correlation between subscriptions and returned data
func addNewSubscriptionChannelData(response *WebsocketEventResponse) {
	for i := range subscriptionChannelPair {
		if response.ChannelID != subscriptionChannelPair[i].ChannelID {
			continue
		}
		// kill the stale orderbooks due to resubscribing
		if orderbookBuffer == nil {
			orderbookBuffer = make(map[int64][]orderbook.Base)
		}
		orderbookBuffer[response.ChannelID] = []orderbook.Base{}
		if krakenOrderBooks == nil {
			krakenOrderBooks = make(map[int64]orderbook.Base)
		}
		krakenOrderBooks[response.ChannelID] = orderbook.Base{}
		return
	}

	// We change the / to - to maintain compatibility with REST/config
	pair := currency.NewPairWithDelimiter(response.Pair.Base.String(), response.Pair.Quote.String(), "-")
	subscriptionChannelPair = append(subscriptionChannelPair, WebsocketChannelData{
		Subscription: response.Subscription.Name,
		Pair:         pair,
		ChannelID:    response.ChannelID,
	})
}

// getSubscriptionChannelData retrieves WebsocketChannelData based on response ID
func getSubscriptionChannelData(id int64) WebsocketChannelData {
	for i := range subscriptionChannelPair {
		if id == subscriptionChannelPair[i].ChannelID {
			return subscriptionChannelPair[i]
		}
	}
	return WebsocketChannelData{}
}

// wsProcessTickers converts ticker data and sends it to the datahandler
func (k *Kraken) wsProcessTickers(channelData *WebsocketChannelData, data interface{}) {
	tickerData := data.(map[string]interface{})
	closeData := tickerData["c"].([]interface{})
	openData := tickerData["o"].([]interface{})
	lowData := tickerData["l"].([]interface{})
	highData := tickerData["h"].([]interface{})
	volumeData := tickerData["v"].([]interface{})
	closePrice, _ := strconv.ParseFloat(closeData[0].(string), 64)
	openPrice, _ := strconv.ParseFloat(openData[0].(string), 64)
	highPrice, _ := strconv.ParseFloat(highData[0].(string), 64)
	lowPrice, _ := strconv.ParseFloat(lowData[0].(string), 64)
	quantity, _ := strconv.ParseFloat(volumeData[0].(string), 64)

	k.Websocket.DataHandler <- exchange.TickerData{
		Timestamp:  time.Now(),
		Exchange:   k.GetName(),
		AssetType:  krakenWsAssetType,
		Pair:       channelData.Pair,
		ClosePrice: closePrice,
		OpenPrice:  openPrice,
		HighPrice:  highPrice,
		LowPrice:   lowPrice,
		Quantity:   quantity,
	}
}

// wsProcessTickers converts ticker data and sends it to the datahandler
func (k *Kraken) wsProcessSpread(channelData *WebsocketChannelData, data interface{}) {
	spreadData := data.([]interface{})
	bestBid := spreadData[0].(string)
	bestAsk := spreadData[1].(string)
	timeData, _ := strconv.ParseFloat(spreadData[2].(string), 64)
	sec, dec := math.Modf(timeData)
	spreadTimestamp := time.Unix(int64(sec), int64(dec*(1e9)))
	if k.Verbose {
		log.Debugf("Spread data for '%v' received. Best bid: '%v' Best ask: '%v' Time: '%v'",
			channelData.Pair,
			bestBid,
			bestAsk,
			spreadTimestamp)
	}
}

// wsProcessTrades converts trade data and sends it to the datahandler
func (k *Kraken) wsProcessTrades(channelData *WebsocketChannelData, data interface{}) {
	tradeData := data.([]interface{})
	for i := range tradeData {
		trade := tradeData[i].([]interface{})
		timeData, _ := strconv.ParseInt(trade[2].(string), 10, 64)
		timeUnix := time.Unix(timeData, 0)
		price, _ := strconv.ParseFloat(trade[0].(string), 64)
		amount, _ := strconv.ParseFloat(trade[1].(string), 64)

		k.Websocket.DataHandler <- exchange.TradeData{
			AssetType:    krakenWsAssetType,
			CurrencyPair: channelData.Pair,
			EventTime:    time.Now().Unix(),
			Exchange:     k.GetName(),
			Price:        price,
			Amount:       amount,
			Timestamp:    timeUnix,
			Side:         trade[3].(string),
		}
	}
}

// wsProcessOrderBook determines if the orderbook data is partial or update
// Then sends to appropriate fun
func (k *Kraken) wsProcessOrderBook(channelData *WebsocketChannelData, data interface{}) {
	obData := data.(map[string]interface{})
	if _, ok := obData["as"]; ok {
		k.wsProcessOrderBookPartial(channelData, obData)
	} else {
		_, asksExist := obData["a"]
		_, bidsExist := obData["b"]
		if asksExist || bidsExist {
			k.wsRequestMtx.Lock()
			defer k.wsRequestMtx.Unlock()
			k.wsProcessOrderBookBuffer(channelData, obData)
			if len(orderbookBuffer[channelData.ChannelID]) >= orderbookBufferLimit {
				err := k.wsProcessOrderBookUpdate(channelData)
				if err != nil {
					subscriptionToRemove := exchange.WebsocketChannelSubscription{
						Channel:  krakenWsOrderbook,
						Currency: channelData.Pair,
					}
					k.Websocket.ResubscribeToChannel(subscriptionToRemove)
				}
			}
		}
	}
}

// wsProcessOrderBookPartial creates a new orderbook entry for a given currency pair
func (k *Kraken) wsProcessOrderBookPartial(channelData *WebsocketChannelData, obData map[string]interface{}) {
	ob := orderbook.Base{
		Pair:      channelData.Pair,
		AssetType: krakenWsAssetType,
	}
	// Kraken ob data is timestamped per price, GCT orderbook data is timestamped per entry
	// Using the highest last update time, we can attempt to respect both within a reasonable degree
	var highestLastUpdate time.Time
	askData := obData["as"].([]interface{})
	for i := range askData {
		asks := askData[i].([]interface{})
		price, _ := strconv.ParseFloat(asks[0].(string), 64)
		amount, _ := strconv.ParseFloat(asks[1].(string), 64)
		ob.Asks = append(ob.Asks, orderbook.Item{
			Amount: amount,
			Price:  price,
		})

		timeData, _ := strconv.ParseFloat(asks[2].(string), 64)
		sec, dec := math.Modf(timeData)
		askUpdatedTime := time.Unix(int64(sec), int64(dec*(1e9)))
		if highestLastUpdate.Before(askUpdatedTime) {
			highestLastUpdate = askUpdatedTime
		}
	}

	bidData := obData["bs"].([]interface{})
	for i := range bidData {
		bids := bidData[i].([]interface{})
		price, _ := strconv.ParseFloat(bids[0].(string), 64)
		amount, _ := strconv.ParseFloat(bids[1].(string), 64)
		ob.Bids = append(ob.Bids, orderbook.Item{
			Amount: amount,
			Price:  price,
		})

		timeData, _ := strconv.ParseFloat(bids[2].(string), 64)
		sec, dec := math.Modf(timeData)
		bidUpdateTime := time.Unix(int64(sec), int64(dec*(1e9)))
		if highestLastUpdate.Before(bidUpdateTime) {
			highestLastUpdate = bidUpdateTime
		}
	}

	ob.LastUpdated = highestLastUpdate
	err := k.Websocket.Orderbook.LoadSnapshot(&ob, k.GetName(), true)
	if err != nil {
		k.Websocket.DataHandler <- err
		return
	}

	k.Websocket.DataHandler <- exchange.WebsocketOrderbookUpdate{
		Exchange: k.GetName(),
		Asset:    krakenWsAssetType,
		Pair:     channelData.Pair,
	}

	if krakenOrderBooks == nil {
		krakenOrderBooks = make(map[int64]orderbook.Base)
	}
	krakenOrderBooks[channelData.ChannelID] = ob
}

func (k *Kraken) wsProcessOrderBookBuffer(channelData *WebsocketChannelData, obData map[string]interface{}) {
	ob := orderbook.Base{
		AssetType:    krakenWsAssetType,
		ExchangeName: k.GetName(),
		Pair:         channelData.Pair,
	}

	var highestLastUpdate time.Time
	// Ask data is not always sent
	if _, ok := obData["a"]; ok {
		askData := obData["a"].([]interface{})
		for i := range askData {
			asks := askData[i].([]interface{})
			price, _ := strconv.ParseFloat(asks[0].(string), 64)
			amount, _ := strconv.ParseFloat(asks[1].(string), 64)
			ob.Asks = append(ob.Asks, orderbook.Item{
				Amount: amount,
				Price:  price,
			})

			timeData, _ := strconv.ParseFloat(asks[2].(string), 64)
			sec, dec := math.Modf(timeData)
			askUpdatedTime := time.Unix(int64(sec), int64(dec*(1e9)))
			if highestLastUpdate.Before(askUpdatedTime) {
				highestLastUpdate = askUpdatedTime
			}
		}
	}
	// Bid data is not always sent
	if _, ok := obData["b"]; ok {
		bidData := obData["b"].([]interface{})
		for i := range bidData {
			bids := bidData[i].([]interface{})
			price, _ := strconv.ParseFloat(bids[0].(string), 64)
			amount, _ := strconv.ParseFloat(bids[1].(string), 64)
			ob.Bids = append(ob.Bids, orderbook.Item{
				Amount: amount,
				Price:  price,
			})

			timeData, _ := strconv.ParseFloat(bids[2].(string), 64)
			sec, dec := math.Modf(timeData)
			bidUpdatedTime := time.Unix(int64(sec), int64(dec*(1e9)))
			if highestLastUpdate.Before(bidUpdatedTime) {
				highestLastUpdate = bidUpdatedTime
			}
		}
	}
	ob.LastUpdated = highestLastUpdate
	if orderbookBuffer == nil {
		orderbookBuffer = make(map[int64][]orderbook.Base)
	}
	orderbookBuffer[channelData.ChannelID] = append(orderbookBuffer[channelData.ChannelID], ob)
	if k.Verbose {
		log.Debugf("Adding orderbook to buffer for channel %v. Lastupdated: %v. %v / %v",
			channelData.ChannelID,
			ob.LastUpdated,
			len(orderbookBuffer[channelData.ChannelID]),
			orderbookBufferLimit)
	}
}

// wsProcessOrderBookUpdate updates an orderbook entry for a given currency pair
func (k *Kraken) wsProcessOrderBookUpdate(channelData *WebsocketChannelData) error {
	if k.Verbose {
		log.Debugf("Current orderbook 'LastUpdated': %v",
			krakenOrderBooks[channelData.ChannelID].LastUpdated)
	}
	lowestLastUpdated := orderbookBuffer[channelData.ChannelID][0].LastUpdated
	if k.Verbose {
		log.Debugf("Sorting orderbook. Earliest 'LastUpdated' entry: %v",
			lowestLastUpdated)
	}
	sort.Slice(orderbookBuffer[channelData.ChannelID], func(i, j int) bool {
		return orderbookBuffer[channelData.ChannelID][i].LastUpdated.Before(orderbookBuffer[channelData.ChannelID][j].LastUpdated)
	})

	lowestLastUpdated = orderbookBuffer[channelData.ChannelID][0].LastUpdated
	if k.Verbose {
		log.Debugf("Sorted orderbook. Earliest 'LastUpdated' entry: %v",
			lowestLastUpdated)
	}
	// The earliest update has to be after the previously stored orderbook
	if krakenOrderBooks[channelData.ChannelID].LastUpdated.After(lowestLastUpdated) {
		err := fmt.Errorf("orderbook update out of order. Existing: %v, Attempted: %v",
			krakenOrderBooks[channelData.ChannelID].LastUpdated,
			lowestLastUpdated)
		k.Websocket.DataHandler <- err
		return err
	}

	k.updateChannelOrderbookEntries(channelData)
	highestLastUpdate := orderbookBuffer[channelData.ChannelID][len(orderbookBuffer[channelData.ChannelID])-1].LastUpdated
	if k.Verbose {
		log.Debugf("Saving orderbook. Lastupdated: %v",
			highestLastUpdate)
	}

	ob := krakenOrderBooks[channelData.ChannelID]
	ob.LastUpdated = highestLastUpdate
	err := k.Websocket.Orderbook.LoadSnapshot(&ob, k.GetName(), true)
	if err != nil {
		k.Websocket.DataHandler <- err
		return err
	}

	k.Websocket.DataHandler <- exchange.WebsocketOrderbookUpdate{
		Exchange: k.GetName(),
		Asset:    krakenWsAssetType,
		Pair:     channelData.Pair,
	}
	// Reset the buffer
	orderbookBuffer[channelData.ChannelID] = []orderbook.Base{}
	return nil
}

func (k *Kraken) updateChannelOrderbookEntries(channelData *WebsocketChannelData) {
	for i := 0; i < len(orderbookBuffer[channelData.ChannelID]); i++ {
		for j := 0; j < len(orderbookBuffer[channelData.ChannelID][i].Asks); j++ {
			k.updateChannelOrderbookAsks(i, j, channelData)
		}
		for j := 0; j < len(orderbookBuffer[channelData.ChannelID][i].Bids); j++ {
			k.updateChannelOrderbookBids(i, j, channelData)
		}
	}
}

func (k *Kraken) updateChannelOrderbookAsks(i, j int, channelData *WebsocketChannelData) {
	askFound := k.updateChannelOrderbookAsk(i, j, channelData)
	if !askFound {
		if k.Verbose {
			log.Debugf("Adding Ask for channel %v. Price %v. Amount %v",
				channelData.ChannelID,
				orderbookBuffer[channelData.ChannelID][i].Asks[j].Price,
				orderbookBuffer[channelData.ChannelID][i].Asks[j].Amount)
		}
		ob := krakenOrderBooks[channelData.ChannelID]
		ob.Asks = append(ob.Asks, orderbookBuffer[channelData.ChannelID][i].Asks[j])
		krakenOrderBooks[channelData.ChannelID] = ob
	}
}

func (k *Kraken) updateChannelOrderbookAsk(i, j int, channelData *WebsocketChannelData) bool {
	askFound := false
	for l := 0; l < len(krakenOrderBooks[channelData.ChannelID].Asks); l++ {
		if krakenOrderBooks[channelData.ChannelID].Asks[l].Price == orderbookBuffer[channelData.ChannelID][i].Asks[j].Price {
			askFound = true
			if orderbookBuffer[channelData.ChannelID][i].Asks[j].Amount == 0 {
				// Remove existing entry
				if k.Verbose {
					log.Debugf("Removing Ask for channel %v. Price %v. Old amount %v. Buffer %v",
						channelData.ChannelID,
						orderbookBuffer[channelData.ChannelID][i].Asks[j].Price,
						krakenOrderBooks[channelData.ChannelID].Asks[l].Amount, i)
				}
				ob := krakenOrderBooks[channelData.ChannelID]
				ob.Asks = append(ob.Asks[:l], ob.Asks[l+1:]...)
				krakenOrderBooks[channelData.ChannelID] = ob
				l--
			} else if krakenOrderBooks[channelData.ChannelID].Asks[l].Amount != orderbookBuffer[channelData.ChannelID][i].Asks[j].Amount {
				if k.Verbose {
					log.Debugf("Updating Ask for channel %v. Price %v. Old amount %v, New Amount %v",
						channelData.ChannelID,
						orderbookBuffer[channelData.ChannelID][i].Asks[j].Price,
						krakenOrderBooks[channelData.ChannelID].Asks[l].Amount,
						orderbookBuffer[channelData.ChannelID][i].Asks[j].Amount)
				}
				krakenOrderBooks[channelData.ChannelID].Asks[l].Amount = orderbookBuffer[channelData.ChannelID][i].Asks[j].Amount
			}
			return askFound
		}
	}
	return askFound
}

func (k *Kraken) updateChannelOrderbookBids(i, j int, channelData *WebsocketChannelData) {
	bidFound := k.updateChannelOrderbookBid(i, j, channelData)
	if !bidFound {
		if k.Verbose {
			log.Debugf("Adding Bid for channel %v. Price %v. Amount %v",
				channelData.ChannelID,
				orderbookBuffer[channelData.ChannelID][i].Bids[j].Price,
				orderbookBuffer[channelData.ChannelID][i].Bids[j].Amount)
		}
		ob := krakenOrderBooks[channelData.ChannelID]
		ob.Bids = append(ob.Bids, orderbookBuffer[channelData.ChannelID][i].Bids[j])
		krakenOrderBooks[channelData.ChannelID] = ob
	}
}

func (k *Kraken) updateChannelOrderbookBid(i, j int, channelData *WebsocketChannelData) bool {
	bidFound := false
	for l := 0; l < len(krakenOrderBooks[channelData.ChannelID].Bids); l++ {
		if krakenOrderBooks[channelData.ChannelID].Bids[l].Price == orderbookBuffer[channelData.ChannelID][i].Bids[j].Price {
			bidFound = true
			if orderbookBuffer[channelData.ChannelID][i].Bids[j].Amount == 0 {
				// Remove existing entry
				if k.Verbose {
					log.Debugf("Removing Bid for channel %v. Price %v. Old amount %v. Buffer %v",
						channelData.ChannelID,
						orderbookBuffer[channelData.ChannelID][i].Bids[j].Price,
						krakenOrderBooks[channelData.ChannelID].Bids[l].Amount, i)
				}
				ob := krakenOrderBooks[channelData.ChannelID]
				ob.Bids = append(ob.Bids[:l], ob.Bids[l+1:]...)
				krakenOrderBooks[channelData.ChannelID] = ob
				l--
			} else if krakenOrderBooks[channelData.ChannelID].Bids[l].Amount != orderbookBuffer[channelData.ChannelID][i].Bids[j].Amount {
				if k.Verbose {
					log.Debugf("Updating Bid for channel %v. Price %v. Old amount %v, New Amount %v",
						channelData.ChannelID,
						orderbookBuffer[channelData.ChannelID][i].Bids[j].Price,
						krakenOrderBooks[channelData.ChannelID].Bids[l].Amount,
						orderbookBuffer[channelData.ChannelID][i].Bids[j].Amount)
				}
				krakenOrderBooks[channelData.ChannelID].Bids[l].Amount = orderbookBuffer[channelData.ChannelID][i].Bids[j].Amount
			}
			return bidFound
		}
	}
	return bidFound
}

// wsProcessCandles converts candle data and sends it to the data handler
func (k *Kraken) wsProcessCandles(channelData *WebsocketChannelData, data interface{}) {
	candleData := data.([]interface{})
	startTimeData, _ := strconv.ParseInt(candleData[0].(string), 10, 64)
	startTimeUnix := time.Unix(startTimeData, 0)
	endTimeData, _ := strconv.ParseInt(candleData[1].(string), 10, 64)
	endTimeUnix := time.Unix(endTimeData, 0)
	openPrice, _ := strconv.ParseFloat(candleData[2].(string), 64)
	highPrice, _ := strconv.ParseFloat(candleData[3].(string), 64)
	lowPrice, _ := strconv.ParseFloat(candleData[4].(string), 64)
	closePrice, _ := strconv.ParseFloat(candleData[5].(string), 64)
	volume, _ := strconv.ParseFloat(candleData[7].(string), 64)

	k.Websocket.DataHandler <- exchange.KlineData{
		AssetType: krakenWsAssetType,
		Pair:      channelData.Pair,
		Timestamp: time.Now(),
		Exchange:  k.GetName(),
		StartTime: startTimeUnix,
		CloseTime: endTimeUnix,
		// Candles are sent every 60 seconds
		Interval:   "60",
		HighPrice:  highPrice,
		LowPrice:   lowPrice,
		OpenPrice:  openPrice,
		ClosePrice: closePrice,
		Volume:     volume,
	}
}

// GenerateDefaultSubscriptions Adds default subscriptions to websocket to be handled by ManageSubscriptions()
func (k *Kraken) GenerateDefaultSubscriptions() {
<<<<<<< HEAD
	enabledCurrencies := k.GetEnabledPairs(asset.Spot)
	subscriptions := []exchange.WebsocketChannelSubscription{}
=======
	enabledCurrencies := k.GetEnabledCurrencies()
	var subscriptions []exchange.WebsocketChannelSubscription
>>>>>>> 3a66e998
	for i := range defaultSubscribedChannels {
		for j := range enabledCurrencies {
			enabledCurrencies[j].Delimiter = "/"
			subscriptions = append(subscriptions, exchange.WebsocketChannelSubscription{
				Channel:  defaultSubscribedChannels[i],
				Currency: enabledCurrencies[j],
			})
		}
	}
	k.Websocket.SubscribeToChannels(subscriptions)
}

// Subscribe sends a websocket message to receive data from the channel
func (k *Kraken) Subscribe(channelToSubscribe exchange.WebsocketChannelSubscription) error {
	resp := WebsocketSubscriptionEventRequest{
		Event: krakenWsSubscribe,
		Pairs: []string{channelToSubscribe.Currency.String()},
		Subscription: WebsocketSubscriptionData{
			Name: channelToSubscribe.Channel,
		},
	}
	json, err := common.JSONEncode(resp)
	if err != nil {
		if k.Verbose {
			log.Debugf("%v subscribe error: %v", k.Name, err)
		}
		return err
	}
	return k.writeToWebsocket(json)
}

// Unsubscribe sends a websocket message to stop receiving data from the channel
func (k *Kraken) Unsubscribe(channelToSubscribe exchange.WebsocketChannelSubscription) error {
	resp := WebsocketSubscriptionEventRequest{
		Event: krakenWsUnsubscribe,
		Pairs: []string{channelToSubscribe.Currency.String()},
		Subscription: WebsocketSubscriptionData{
			Name: channelToSubscribe.Channel,
		},
	}
	json, err := common.JSONEncode(resp)
	if err != nil {
		if k.Verbose {
			log.Debugf("%v unsubscribe error: %v", k.Name, err)
		}
		return err
	}
	return k.writeToWebsocket(json)
}<|MERGE_RESOLUTION|>--- conflicted
+++ resolved
@@ -751,13 +751,8 @@
 
 // GenerateDefaultSubscriptions Adds default subscriptions to websocket to be handled by ManageSubscriptions()
 func (k *Kraken) GenerateDefaultSubscriptions() {
-<<<<<<< HEAD
 	enabledCurrencies := k.GetEnabledPairs(asset.Spot)
-	subscriptions := []exchange.WebsocketChannelSubscription{}
-=======
-	enabledCurrencies := k.GetEnabledCurrencies()
 	var subscriptions []exchange.WebsocketChannelSubscription
->>>>>>> 3a66e998
 	for i := range defaultSubscribedChannels {
 		for j := range enabledCurrencies {
 			enabledCurrencies[j].Delimiter = "/"
