package kraken

import (
	"context"
	"encoding/base64"
	"encoding/json"
	"errors"
	"fmt"
	"net/http"
	"net/url"
	"strconv"
	"strings"
	"sync"
	"time"

	"github.com/thrasher-corp/gocryptotrader/common"
	"github.com/thrasher-corp/gocryptotrader/common/crypto"
	"github.com/thrasher-corp/gocryptotrader/currency"
	exchange "github.com/thrasher-corp/gocryptotrader/exchanges"
	"github.com/thrasher-corp/gocryptotrader/exchanges/order"
	"github.com/thrasher-corp/gocryptotrader/exchanges/request"
	"github.com/thrasher-corp/gocryptotrader/log"
)

const (
<<<<<<< HEAD
	krakenAPIURL     = "https://api.kraken.com"
	krakenFuturesURL = "https://futures.kraken.com"
	futuresURL       = "https://futures.kraken.com/derivatives"
=======
	krakenAPIURL           = "https://api.kraken.com"
	krakenAPIVersion       = "0"
	krakenServerTime       = "Time"
	krakenAssets           = "Assets"
	krakenAssetPairs       = "AssetPairs"
	krakenTicker           = "Ticker"
	krakenOHLC             = "OHLC"
	krakenDepth            = "Depth"
	krakenTrades           = "Trades"
	krakenSpread           = "Spread"
	krakenBalance          = "Balance"
	krakenTradeBalance     = "TradeBalance"
	krakenOpenOrders       = "OpenOrders"
	krakenClosedOrders     = "ClosedOrders"
	krakenQueryOrders      = "QueryOrders"
	krakenTradeHistory     = "TradesHistory"
	krakenQueryTrades      = "QueryTrades"
	krakenOpenPositions    = "OpenPositions"
	krakenLedgers          = "Ledgers"
	krakenQueryLedgers     = "QueryLedgers"
	krakenTradeVolume      = "TradeVolume"
	krakenOrderCancel      = "CancelOrder"
	krakenOrderPlace       = "AddOrder"
	krakenWithdrawInfo     = "WithdrawInfo"
	krakenWithdraw         = "Withdraw"
	krakenDepositMethods   = "DepositMethods"
	krakenDepositAddresses = "DepositAddresses"
	krakenWithdrawStatus   = "WithdrawStatus"
	krakenWithdrawCancel   = "WithdrawCancel"
	krakenWebsocketToken   = "GetWebSocketsToken"

	// Rate limit consts
	krakenRateInterval = time.Second
	krakenRequestRate  = 1

	// Status consts
	StatusOpen = "open"
)

var (
	assetTranslator assetTranslatorStore
>>>>>>> ba4ac4f3
)

// Kraken is the overarching type across the alphapoint package
type Kraken struct {
	exchange.Base
	wsRequestMtx sync.Mutex
}

// FuturesBatchOrder places a batch order for futures
func (k *Kraken) FuturesBatchOrder(data []PlaceBatchOrderData) (FuturesAccountsData, error) {
	var resp FuturesAccountsData
	req := make(map[string]interface{})
	req["batchOrder"] = data
	return resp, k.SendFuturesAuthRequest(http.MethodPost, futuresBatchOrder, nil, req, &resp)
}

// FuturesEditOrder edits a futures order
func (k *Kraken) FuturesEditOrder(orderID, clientOrderID string, size, limitPrice, stopPrice float64) (FuturesAccountsData, error) {
	var resp FuturesAccountsData
	params := url.Values{}
	if orderID != "" {
		params.Set("orderId", orderID)
	}
	if clientOrderID != "" {
		params.Set("cliOrderId", clientOrderID)
	}
	params.Set("size", strconv.FormatFloat(size, 'f', -1, 64))
	params.Set("limitPrice", strconv.FormatFloat(limitPrice, 'f', -1, 64))
	params.Set("stopPrice", strconv.FormatFloat(stopPrice, 'f', -1, 64))
	return resp, k.SendFuturesAuthRequest(http.MethodPost, futuresEditOrder, params, nil, &resp)
}

// FuturesSendOrder sends a futures order
func (k *Kraken) FuturesSendOrder(orderType order.Type, symbol, side, triggerSignal, clientOrderID, reduceOnly string,
	size, limitPrice, stopPrice float64) (FuturesSendOrderData, error) {
	var resp FuturesSendOrderData
	oType, ok := validOrderTypes[orderType]
	if !ok {
		return resp, errors.New("invalid orderType")
	}
	params := url.Values{}
	params.Set("orderType", oType)
	params.Set("symbol", symbol)
	if !common.StringDataCompare(validSide, side) {
		return resp, errors.New("invalid side")
	}
	params.Set("side", side)
	if triggerSignal != "" {
		if !common.StringDataCompare(validTriggerSignal, triggerSignal) {
			return resp, errors.New("invalid triggerSignal")
		}
		params.Set("triggerSignal", triggerSignal)
	}
	if clientOrderID != "" {
		params.Set("cliOrdId", clientOrderID)
	}
	if reduceOnly != "" {
		if !common.StringDataCompare(validReduceOnly, reduceOnly) {
			return resp, errors.New("invalid reduceOnly")
		}
		params.Set("reduceOnly", reduceOnly)
	}
	params.Set("size", strconv.FormatFloat(size, 'f', -1, 64))
	params.Set("limitPrice", strconv.FormatFloat(limitPrice, 'f', -1, 64))
	if stopPrice != 0 {
		params.Set("stopPrice", strconv.FormatFloat(stopPrice, 'f', -1, 64))
	}
	return resp, k.SendFuturesAuthRequest(http.MethodPost, futuresSendOrder, params, nil, &resp)
}

// FuturesCancelOrder cancels an order
func (k *Kraken) FuturesCancelOrder(orderID, clientOrderID string) (FuturesCancelOrderData, error) {
	var resp FuturesCancelOrderData
	params := url.Values{}
	if orderID != "" {
		params.Set("order_id", orderID)
	}
	if clientOrderID != "" {
		params.Set("cliOrdId", clientOrderID)
	}
	return resp, k.SendFuturesAuthRequest(http.MethodPost, futuresCancelOrder, params, nil, &resp)
}

// FuturesGetFills gets order fills for futures
func (k *Kraken) FuturesGetFills(lastFillTime time.Time) (FuturesFillsData, error) {
	var resp FuturesFillsData
	params := url.Values{}
	if !lastFillTime.IsZero() {
		params.Set("lastFillTime", lastFillTime.UTC().Format("2006-01-02T15:04:05.999Z"))
	}
	return resp, k.SendFuturesAuthRequest(http.MethodGet, futuresOrderFills, params, nil, &resp)
}

// FuturesTransfer transfers funds between accounts
func (k *Kraken) FuturesTransfer(fromAccount, toAccount, unit string, amount float64) (FuturesTransferData, error) {
	var resp FuturesTransferData
	req := make(map[string]interface{})
	req["fromAccount"] = fromAccount
	req["toAccount"] = toAccount
	req["unit"] = unit
	req["amount"] = amount
	return resp, k.SendFuturesAuthRequest(http.MethodPost, futuresTransfer, nil, nil, &resp)
}

// FuturesGetOpenPositions gets futures platform's notifications
func (k *Kraken) FuturesGetOpenPositions() (FuturesOpenPositions, error) {
	var resp FuturesOpenPositions
	return resp, k.SendFuturesAuthRequest(http.MethodGet, futuresOpenPositions, nil, nil, &resp)
}

// FuturesNotifications gets futures notifications
func (k *Kraken) FuturesNotifications() (FuturesNotificationData, error) {
	var resp FuturesNotificationData
	return resp, k.SendFuturesAuthRequest(http.MethodGet, futuresNotifications, nil, nil, &resp)
}

// FuturesCancelAllOrders cancels all futures orders for a given symbol or all symbols
func (k *Kraken) FuturesCancelAllOrders(symbol string) (CancelAllOrdersData, error) {
	var resp CancelAllOrdersData
	params := url.Values{}
	if symbol != "" {
		params.Set("symbol", symbol)
	}
	return resp, k.SendFuturesAuthRequest(http.MethodPost, futuresCancelAllOrders, params, nil, &resp)
}

// FuturesCancelAllOrdersAfter cancels all futures orders for all symbols after a period of time (timeout measured in seconds)
func (k *Kraken) FuturesCancelAllOrdersAfter(timeout int64) (CancelOrdersAfterData, error) {
	var resp CancelOrdersAfterData
	params := url.Values{}
	params.Set("timeout", strconv.FormatInt(timeout, 10))
	return resp, k.SendFuturesAuthRequest(http.MethodPost, futuresCancelOrdersAfter, params, nil, &resp)
}

// FuturesOpenOrders gets all futures open orders
func (k *Kraken) FuturesOpenOrders() (FuturesOpenOrdersData, error) {
	var resp FuturesOpenOrdersData
	return resp, k.SendFuturesAuthRequest(http.MethodGet, futuresOpenOrders, nil, nil, &resp)
}

// FuturesRecentOrders gets recent futures orders for a symbol or all symbols
func (k *Kraken) FuturesRecentOrders(symbol string) (FuturesRecentOrdersData, error) {
	var resp FuturesRecentOrdersData
	params := url.Values{}
	if symbol != "" {
		params.Set("symbol", symbol)
	}
	return resp, k.SendFuturesAuthRequest(http.MethodGet, futuresRecentOrders, nil, nil, &resp)
}

// FuturesWithdrawToSpotWallet withdraws currencies from futures wallet to spot wallet
func (k *Kraken) FuturesWithdrawToSpotWallet(currency string, amount float64) (GenericResponse, error) {
	var resp GenericResponse
	params := url.Values{}
	params.Set("currency", currency)
	params.Set("amount", strconv.FormatFloat(amount, 'f', -1, 64))
	return resp, k.SendFuturesAuthRequest(http.MethodPost, futuresWithdraw, params, nil, &resp)
}

// FuturesGetTransfers withdraws currencies from futures wallet to spot wallet
func (k *Kraken) FuturesGetTransfers(lastTransferTime time.Time) (GenericResponse, error) {
	var resp GenericResponse
	params := url.Values{}
	if !lastTransferTime.IsZero() {
		params.Set("lastTransferTime", lastTransferTime.UTC().Format(time.RFC3339))
	}
	return resp, k.SendFuturesAuthRequest(http.MethodGet, futuresTransfers, params, nil, &resp)
}

// GetFuturesAccountData gets account data for futures
func (k *Kraken) GetFuturesAccountData() (FuturesAccountsData, error) {
	var resp FuturesAccountsData
	return resp, k.SendFuturesAuthRequest(http.MethodGet, futuresAccountData, nil, nil, &resp)
}

// GetServerTime returns current server time
func (k *Kraken) GetServerTime() (TimeResponse, error) {
	path := fmt.Sprintf("/%s/public/%s", krakenAPIVersion, krakenServerTime)

	var response struct {
		Error  []string     `json:"error"`
		Result TimeResponse `json:"result"`
	}

	if err := k.SendHTTPRequest(exchange.RestSpot, path, &response); err != nil {
		return response.Result, err
	}

	return response.Result, GetError(response.Error)
}

// SeedAssets seeds Kraken's asset list and stores it in the
// asset translator
func (k *Kraken) SeedAssets() error {
	assets, err := k.GetAssets()
	if err != nil {
		return err
	}
	for orig, val := range assets {
		assetTranslator.Seed(orig, val.Altname)
	}

	assetPairs, err := k.GetAssetPairs([]string{}, "")
	if err != nil {
		return err
	}
	for k := range assetPairs {
		assetTranslator.Seed(k, assetPairs[k].Altname)
	}
	return nil
}

// GetFuturesOrderbook gets orderbook data for futures
func (k *Kraken) GetFuturesOrderbook(symbol string) (FuturesOrderbookData, error) {
	var resp FuturesOrderbookData
	params := url.Values{}
	params.Set("symbol", symbol)
	return resp, k.SendHTTPRequest(exchange.RestFutures, futuresOrderbook+"?"+params.Encode(), &resp)
}

// GetFuturesMarkets gets a list of futures markets and their data
func (k *Kraken) GetFuturesMarkets() (FuturesInstrumentData, error) {
	var resp FuturesInstrumentData
	return resp, k.SendHTTPRequest(exchange.RestFutures, futuresInstruments, &resp)
}

// GetFuturesTickers gets a list of futures tickers and their data
func (k *Kraken) GetFuturesTickers() (FuturesTickerData, error) {
	var resp FuturesTickerData
	return resp, k.SendHTTPRequest(exchange.RestFutures, futuresTickers, &resp)
}

// GetFuturesTradeHistory gets public trade history data for futures
func (k *Kraken) GetFuturesTradeHistory(symbol string, lastTime time.Time) (FuturesTradeHistoryData, error) {
	var resp FuturesTradeHistoryData
	params := url.Values{}
	params.Set("symbol", symbol)
	if !lastTime.IsZero() {
		params.Set("lastTime", lastTime.Format("2006-01-02T15:04:05.070Z"))
	}
	return resp, k.SendHTTPRequest(exchange.RestFutures, futuresTradeHistory+"?"+params.Encode(), &resp)
}

// GetAssets returns a full asset list
func (k *Kraken) GetAssets() (map[string]*Asset, error) {
	path := fmt.Sprintf("/%s/public/%s", krakenAPIVersion, krakenAssets)

	var response struct {
		Error  []string          `json:"error"`
		Result map[string]*Asset `json:"result"`
	}

	if err := k.SendHTTPRequest(exchange.RestSpot, path, &response); err != nil {
		return response.Result, err
	}
	return response.Result, GetError(response.Error)
}

// GetAssetPairs returns a full asset pair list
// Parameter 'info' only supports 4 strings: "fees", "leverage", "margin", "info" <- (default)
func (k *Kraken) GetAssetPairs(assetPairs []string, info string) (map[string]AssetPairs, error) {
	path := fmt.Sprintf("/%s/public/%s", krakenAPIVersion, krakenAssetPairs)
	params := url.Values{}
	var assets string
	if len(assetPairs) != 0 {
		assets = strings.Join(assetPairs, ",")
		params.Set("pair", assets)
	}
	var response struct {
		Error  []string              `json:"error"`
		Result map[string]AssetPairs `json:"result"`
	}
	if info != "" {
		if (info != "margin") && (info != "leverage") && (info != "fees") && (info != "info") {
			return response.Result, errors.New("parameter info can only be 'asset', 'margin' or 'fees'")
		}
		params.Set("info", info)
	}
	if err := k.SendHTTPRequest(exchange.RestSpot, path+params.Encode(), &response); err != nil {
		return response.Result, err
	}
	return response.Result, GetError(response.Error)
}

// GetTicker returns ticker information from kraken
func (k *Kraken) GetTicker(symbol string) (Ticker, error) {
	tick := Ticker{}
	values := url.Values{}
	values.Set("pair", symbol)

	type Response struct {
		Error []interface{}             `json:"error"`
		Data  map[string]TickerResponse `json:"result"`
	}

	resp := Response{}
	path := fmt.Sprintf("/%s/public/%s?%s", krakenAPIVersion, krakenTicker, values.Encode())

	err := k.SendHTTPRequest(exchange.RestSpot, path, &resp)
	if err != nil {
		return tick, err
	}

	if len(resp.Error) > 0 {
		return tick, fmt.Errorf("%s error: %s", k.Name, resp.Error)
	}

	for i := range resp.Data {
		tick.Ask, _ = strconv.ParseFloat(resp.Data[i].Ask[0], 64)
		tick.Bid, _ = strconv.ParseFloat(resp.Data[i].Bid[0], 64)
		tick.Last, _ = strconv.ParseFloat(resp.Data[i].Last[0], 64)
		tick.Volume, _ = strconv.ParseFloat(resp.Data[i].Volume[1], 64)
		tick.VolumeWeightedAveragePrice, _ = strconv.ParseFloat(resp.Data[i].VolumeWeightedAveragePrice[1], 64)
		tick.Trades = resp.Data[i].Trades[1]
		tick.Low, _ = strconv.ParseFloat(resp.Data[i].Low[1], 64)
		tick.High, _ = strconv.ParseFloat(resp.Data[i].High[1], 64)
		tick.Open, _ = strconv.ParseFloat(resp.Data[i].Open, 64)
	}
	return tick, nil
}

// GetTickers supports fetching multiple tickers from Kraken
// pairList must be in the format pairs separated by commas
// ("LTCUSD,ETCUSD")
func (k *Kraken) GetTickers(pairList string) (map[string]Ticker, error) {
	values := url.Values{}
	values.Set("pair", pairList)

	type Response struct {
		Error []interface{}             `json:"error"`
		Data  map[string]TickerResponse `json:"result"`
	}

	resp := Response{}
	path := fmt.Sprintf("/%s/public/%s?%s", krakenAPIVersion, krakenTicker, values.Encode())

	err := k.SendHTTPRequest(exchange.RestSpot, path, &resp)
	if err != nil {
		return nil, err
	}

	if len(resp.Error) > 0 {
		return nil, fmt.Errorf("%s error: %s", k.Name, resp.Error)
	}

	tickers := make(map[string]Ticker)

	for i := range resp.Data {
		tick := Ticker{}
		tick.Ask, _ = strconv.ParseFloat(resp.Data[i].Ask[0], 64)
		tick.Bid, _ = strconv.ParseFloat(resp.Data[i].Bid[0], 64)
		tick.Last, _ = strconv.ParseFloat(resp.Data[i].Last[0], 64)
		tick.Volume, _ = strconv.ParseFloat(resp.Data[i].Volume[1], 64)
		tick.VolumeWeightedAveragePrice, _ = strconv.ParseFloat(resp.Data[i].VolumeWeightedAveragePrice[1], 64)
		tick.Trades = resp.Data[i].Trades[1]
		tick.Low, _ = strconv.ParseFloat(resp.Data[i].Low[1], 64)
		tick.High, _ = strconv.ParseFloat(resp.Data[i].High[1], 64)
		tick.Open, _ = strconv.ParseFloat(resp.Data[i].Open, 64)
		tickers[i] = tick
	}
	return tickers, nil
}

// GetOHLC returns an array of open high low close values of a currency pair
func (k *Kraken) GetOHLC(symbol, interval string) ([]OpenHighLowClose, error) {
	values := url.Values{}
	values.Set("pair", symbol)
	values.Set("interval", interval)
	type Response struct {
		Error []interface{}          `json:"error"`
		Data  map[string]interface{} `json:"result"`
	}

	var OHLC []OpenHighLowClose
	var result Response

	path := fmt.Sprintf("/%s/public/%s?%s", krakenAPIVersion, krakenOHLC, values.Encode())

	err := k.SendHTTPRequest(exchange.RestSpot, path, &result)
	if err != nil {
		return OHLC, err
	}

	if len(result.Error) != 0 {
		return OHLC, fmt.Errorf("getOHLC error: %s", result.Error)
	}

	_, ok := result.Data[symbol].([]interface{})
	if !ok {
		return nil, errors.New("invalid data returned")
	}

	for _, y := range result.Data[symbol].([]interface{}) {
		o := OpenHighLowClose{}
		for i, x := range y.([]interface{}) {
			switch i {
			case 0:
				o.Time = x.(float64)
			case 1:
				o.Open, _ = strconv.ParseFloat(x.(string), 64)
			case 2:
				o.High, _ = strconv.ParseFloat(x.(string), 64)
			case 3:
				o.Low, _ = strconv.ParseFloat(x.(string), 64)
			case 4:
				o.Close, _ = strconv.ParseFloat(x.(string), 64)
			case 5:
				o.VolumeWeightedAveragePrice, _ = strconv.ParseFloat(x.(string), 64)
			case 6:
				o.Volume, _ = strconv.ParseFloat(x.(string), 64)
			case 7:
				o.Count = x.(float64)
			}
		}
		OHLC = append(OHLC, o)
	}
	return OHLC, nil
}

// GetDepth returns the orderbook for a particular currency
func (k *Kraken) GetDepth(symbol string) (Orderbook, error) {
	values := url.Values{}
	values.Set("pair", symbol)

	var result interface{}
	var orderBook Orderbook

	path := fmt.Sprintf("/%s/public/%s?%s", krakenAPIVersion, krakenDepth, values.Encode())
	err := k.SendHTTPRequest(exchange.RestSpot, path, &result)
	if err != nil {
		return orderBook, err
	}

	if result == nil {
		return orderBook, fmt.Errorf("%s GetDepth result is nil", k.Name)
	}

	data := result.(map[string]interface{})
	if data["result"] == nil {
		return orderBook, fmt.Errorf("%s GetDepth data[result] is nil", k.Name)
	}
	orderbookData := data["result"].(map[string]interface{})

	var bidsData []interface{}
	var asksData []interface{}
	for _, y := range orderbookData {
		yData := y.(map[string]interface{})
		bidsData = yData["bids"].([]interface{})
		asksData = yData["asks"].([]interface{})
	}

	processOrderbook := func(data []interface{}) ([]OrderbookBase, error) {
		var result []OrderbookBase
		for x := range data {
			entry := data[x].([]interface{})

			price, priceErr := strconv.ParseFloat(entry[0].(string), 64)
			if priceErr != nil {
				return nil, priceErr
			}

			amount, amountErr := strconv.ParseFloat(entry[1].(string), 64)
			if amountErr != nil {
				return nil, amountErr
			}

			result = append(result, OrderbookBase{Price: price, Amount: amount})
		}
		return result, nil
	}

	orderBook.Bids, err = processOrderbook(bidsData)
	if err != nil {
		return orderBook, err
	}

	orderBook.Asks, err = processOrderbook(asksData)
	return orderBook, err
}

// GetTrades returns current trades on Kraken
func (k *Kraken) GetTrades(symbol string) ([]RecentTrades, error) {
	values := url.Values{}
	values.Set("pair", symbol)

	var recentTrades []RecentTrades
	var result interface{}

	path := fmt.Sprintf("/%s/public/%s?%s", krakenAPIVersion, krakenTrades, values.Encode())

	err := k.SendHTTPRequest(exchange.RestSpot, path, &result)
	if err != nil {
		return nil, err
	}

	data, ok := result.(map[string]interface{})
	if !ok {
		return nil, errors.New("unable to parse trade data")
	}
	var dataError interface{}
	dataError, ok = data["error"]
	if ok {
		var dataErrorInterface interface{}
		dataErrorInterface, ok = dataError.(interface{})
		if ok {
			var errorList []interface{}
			errorList, ok = dataErrorInterface.([]interface{})
			if ok {
				var errs common.Errors
				for i := range errorList {
					var errString string
					errString, ok = errorList[i].(string)
					if !ok {
						continue
					}
					errs = append(errs, errors.New(errString))
				}
				if len(errs) > 0 {
					return nil, errs
				}
			}
		}
	}

	var resultField interface{}
	resultField, ok = data["result"]
	if !ok {
		return nil, errors.New("unable to find field 'result'")
	}
	var tradeInfo map[string]interface{}
	tradeInfo, ok = resultField.(map[string]interface{})
	if !ok {
		return nil, errors.New("unable to parse field 'result'")
	}

	var trades []interface{}
	var tradesForSymbol interface{}
	tradesForSymbol, ok = tradeInfo[symbol]
	if !ok {
		return nil, fmt.Errorf("no data returned for symbol %v", symbol)
	}

	trades, ok = tradesForSymbol.([]interface{})
	if !ok {
		return nil, fmt.Errorf("no trades returned for symbol %v", symbol)
	}

	for _, x := range trades {
		r := RecentTrades{}
		var individualTrade []interface{}
		individualTrade, ok = x.([]interface{})
		if !ok {
			return nil, errors.New("unable to parse individual trade data")
		}
		if len(individualTrade) != 6 {
			return nil, errors.New("unrecognised trade data received")
		}
		r.Price, err = strconv.ParseFloat(individualTrade[0].(string), 64)
		if err != nil {
			return nil, err
		}
		r.Volume, err = strconv.ParseFloat(individualTrade[1].(string), 64)
		if err != nil {
			return nil, err
		}
		r.Time, ok = individualTrade[2].(float64)
		if !ok {
			return nil, errors.New("unable to parse time for individual trade data")
		}
		r.BuyOrSell, ok = individualTrade[3].(string)
		if !ok {
			return nil, errors.New("unable to parse order side for individual trade data")
		}
		r.MarketOrLimit, ok = individualTrade[4].(string)
		if !ok {
			return nil, errors.New("unable to parse order type for individual trade data")
		}
		r.Miscellaneous, ok = individualTrade[5].(string)
		if !ok {
			return nil, errors.New("unable to parse misc field for individual trade data")
		}
		recentTrades = append(recentTrades, r)
	}
	return recentTrades, nil
}

// GetSpread returns the full spread on Kraken
func (k *Kraken) GetSpread(symbol string) ([]Spread, error) {
	values := url.Values{}
	values.Set("pair", symbol)

	var peanutButter []Spread
	var response interface{}

	path := fmt.Sprintf("/%s/public/%s?%s", krakenAPIVersion, krakenSpread, values.Encode())

	err := k.SendHTTPRequest(exchange.RestSpot, path, &response)
	if err != nil {
		return peanutButter, err
	}

	data := response.(map[string]interface{})
	result := data["result"].(map[string]interface{})

	for _, x := range result[symbol].([]interface{}) {
		s := Spread{}
		for i, y := range x.([]interface{}) {
			switch i {
			case 0:
				s.Time = y.(float64)
			case 1:
				s.Bid, _ = strconv.ParseFloat(y.(string), 64)
			case 2:
				s.Ask, _ = strconv.ParseFloat(y.(string), 64)
			}
		}
		peanutButter = append(peanutButter, s)
	}
	return peanutButter, nil
}

// GetBalance returns your balance associated with your keys
func (k *Kraken) GetBalance() (map[string]float64, error) {
	var response struct {
		Error  []string          `json:"error"`
		Result map[string]string `json:"result"`
	}

	if err := k.SendAuthenticatedHTTPRequest(exchange.RestSpot, krakenBalance, url.Values{}, &response); err != nil {
		return nil, err
	}

	result := make(map[string]float64)
	for curency, balance := range response.Result {
		var err error
		if result[curency], err = strconv.ParseFloat(balance, 64); err != nil {
			return nil, err
		}
	}

	return result, GetError(response.Error)
}

// GetWithdrawInfo gets withdrawal fees
func (k *Kraken) GetWithdrawInfo(currency string, amount float64) (WithdrawInformation, error) {
	var response struct {
		Error  []string            `json:"error"`
		Result WithdrawInformation `json:"result"`
	}
	params := url.Values{}
	params.Set("asset ", currency)
	params.Set("key  ", "")
	params.Set("amount ", fmt.Sprintf("%f", amount))

	if err := k.SendAuthenticatedHTTPRequest(exchange.RestSpot, krakenWithdrawInfo, params, &response); err != nil {
		return response.Result, err
	}

	return response.Result, GetError(response.Error)
}

// Withdraw withdraws funds
func (k *Kraken) Withdraw(asset, key string, amount float64) (string, error) {
	var response struct {
		Error       []string `json:"error"`
		ReferenceID string   `json:"refid"`
	}
	params := url.Values{}
	params.Set("asset", asset)
	params.Set("key", key)
	params.Set("amount", fmt.Sprintf("%f", amount))

	if err := k.SendAuthenticatedHTTPRequest(exchange.RestSpot, krakenWithdraw, params, &response); err != nil {
		return response.ReferenceID, err
	}

	return response.ReferenceID, GetError(response.Error)
}

// GetDepositMethods gets withdrawal fees
func (k *Kraken) GetDepositMethods(currency string) ([]DepositMethods, error) {
	var response struct {
		Error  []string         `json:"error"`
		Result []DepositMethods `json:"result"`
	}
	params := url.Values{}
	params.Set("asset", currency)

	err := k.SendAuthenticatedHTTPRequest(exchange.RestSpot, krakenDepositMethods, params, &response)
	if err != nil {
		return response.Result, err
	}

	return response.Result, GetError(response.Error)
}

// GetTradeBalance returns full information about your trades on Kraken
func (k *Kraken) GetTradeBalance(args ...TradeBalanceOptions) (TradeBalanceInfo, error) {
	params := url.Values{}

	if args != nil {
		if len(args[0].Aclass) > 0 {
			params.Set("aclass", args[0].Aclass)
		}

		if len(args[0].Asset) > 0 {
			params.Set("asset", args[0].Asset)
		}
	}

	var response struct {
		Error  []string         `json:"error"`
		Result TradeBalanceInfo `json:"result"`
	}

	if err := k.SendAuthenticatedHTTPRequest(exchange.RestSpot, krakenTradeBalance, params, &response); err != nil {
		return response.Result, err
	}

	return response.Result, GetError(response.Error)
}

// GetOpenOrders returns all current open orders
func (k *Kraken) GetOpenOrders(args OrderInfoOptions) (OpenOrders, error) {
	params := url.Values{}

	if args.Trades {
		params.Set("trades", "true")
	}

	if args.UserRef != 0 {
		params.Set("userref", strconv.FormatInt(int64(args.UserRef), 10))
	}

	var response struct {
		Error  []string   `json:"error"`
		Result OpenOrders `json:"result"`
	}

	if err := k.SendAuthenticatedHTTPRequest(exchange.RestSpot, krakenOpenOrders, params, &response); err != nil {
		return response.Result, err
	}

	return response.Result, GetError(response.Error)
}

// GetClosedOrders returns a list of closed orders
func (k *Kraken) GetClosedOrders(args GetClosedOrdersOptions) (ClosedOrders, error) {
	params := url.Values{}

	if args.Trades {
		params.Set("trades", "true")
	}

	if args.UserRef != 0 {
		params.Set("userref", strconv.FormatInt(int64(args.UserRef), 10))
	}

	if len(args.Start) > 0 {
		params.Set("start", args.Start)
	}

	if len(args.End) > 0 {
		params.Set("end", args.End)
	}

	if args.Ofs > 0 {
		params.Set("ofs", strconv.FormatInt(args.Ofs, 10))
	}

	if len(args.CloseTime) > 0 {
		params.Set("closetime", args.CloseTime)
	}

	var response struct {
		Error  []string     `json:"error"`
		Result ClosedOrders `json:"result"`
	}

	if err := k.SendAuthenticatedHTTPRequest(exchange.RestSpot, krakenClosedOrders, params, &response); err != nil {
		return response.Result, err
	}

	return response.Result, GetError(response.Error)
}

// QueryOrdersInfo returns order information
func (k *Kraken) QueryOrdersInfo(args OrderInfoOptions, txid string, txids ...string) (map[string]OrderInfo, error) {
	params := url.Values{
		"txid": {txid},
	}

	if txids != nil {
		params.Set("txid", txid+","+strings.Join(txids, ","))
	}

	if args.Trades {
		params.Set("trades", "true")
	}

	if args.UserRef != 0 {
		params.Set("userref", strconv.FormatInt(int64(args.UserRef), 10))
	}

	var response struct {
		Error  []string             `json:"error"`
		Result map[string]OrderInfo `json:"result"`
	}

	if err := k.SendAuthenticatedHTTPRequest(exchange.RestSpot, krakenQueryOrders, params, &response); err != nil {
		return response.Result, err
	}

	return response.Result, GetError(response.Error)
}

// GetTradesHistory returns trade history information
func (k *Kraken) GetTradesHistory(args ...GetTradesHistoryOptions) (TradesHistory, error) {
	params := url.Values{}

	if args != nil {
		if len(args[0].Type) > 0 {
			params.Set("type", args[0].Type)
		}

		if args[0].Trades {
			params.Set("trades", "true")
		}

		if len(args[0].Start) > 0 {
			params.Set("start", args[0].Start)
		}

		if len(args[0].End) > 0 {
			params.Set("end", args[0].End)
		}

		if args[0].Ofs > 0 {
			params.Set("ofs", strconv.FormatInt(args[0].Ofs, 10))
		}
	}

	var response struct {
		Error  []string      `json:"error"`
		Result TradesHistory `json:"result"`
	}

	if err := k.SendAuthenticatedHTTPRequest(exchange.RestSpot, krakenTradeHistory, params, &response); err != nil {
		return response.Result, err
	}

	return response.Result, GetError(response.Error)
}

// QueryTrades returns information on a specific trade
func (k *Kraken) QueryTrades(trades bool, txid string, txids ...string) (map[string]TradeInfo, error) {
	params := url.Values{
		"txid": {txid},
	}

	if trades {
		params.Set("trades", "true")
	}

	if txids != nil {
		params.Set("txid", txid+","+strings.Join(txids, ","))
	}

	var response struct {
		Error  []string             `json:"error"`
		Result map[string]TradeInfo `json:"result"`
	}

	if err := k.SendAuthenticatedHTTPRequest(exchange.RestSpot, krakenQueryTrades, params, &response); err != nil {
		return response.Result, err
	}

	return response.Result, GetError(response.Error)
}

// OpenPositions returns current open positions
func (k *Kraken) OpenPositions(docalcs bool, txids ...string) (map[string]Position, error) {
	params := url.Values{}

	if txids != nil {
		params.Set("txid", strings.Join(txids, ","))
	}

	if docalcs {
		params.Set("docalcs", "true")
	}

	var response struct {
		Error  []string            `json:"error"`
		Result map[string]Position `json:"result"`
	}

	if err := k.SendAuthenticatedHTTPRequest(exchange.RestSpot, krakenOpenPositions, params, &response); err != nil {
		return response.Result, err
	}

	return response.Result, GetError(response.Error)
}

// GetLedgers returns current ledgers
func (k *Kraken) GetLedgers(args ...GetLedgersOptions) (Ledgers, error) {
	params := url.Values{}

	if args != nil {
		if args[0].Aclass == "" {
			params.Set("aclass", args[0].Aclass)
		}

		if args[0].Asset == "" {
			params.Set("asset", args[0].Asset)
		}

		if args[0].Type == "" {
			params.Set("type", args[0].Type)
		}

		if args[0].Start == "" {
			params.Set("start", args[0].Start)
		}

		if args[0].End == "" {
			params.Set("end", args[0].End)
		}

		if args[0].Ofs != 0 {
			params.Set("ofs", strconv.FormatInt(args[0].Ofs, 10))
		}
	}

	var response struct {
		Error  []string `json:"error"`
		Result Ledgers  `json:"result"`
	}

	if err := k.SendAuthenticatedHTTPRequest(exchange.RestSpot, krakenLedgers, params, &response); err != nil {
		return response.Result, err
	}

	return response.Result, GetError(response.Error)
}

// QueryLedgers queries an individual ledger by ID
func (k *Kraken) QueryLedgers(id string, ids ...string) (map[string]LedgerInfo, error) {
	params := url.Values{
		"id": {id},
	}

	if ids != nil {
		params.Set("id", id+","+strings.Join(ids, ","))
	}

	var response struct {
		Error  []string              `json:"error"`
		Result map[string]LedgerInfo `json:"result"`
	}

	if err := k.SendAuthenticatedHTTPRequest(exchange.RestSpot, krakenQueryLedgers, params, &response); err != nil {
		return response.Result, err
	}

	return response.Result, GetError(response.Error)
}

// GetTradeVolume returns your trade volume by currency
func (k *Kraken) GetTradeVolume(feeinfo bool, symbol ...string) (TradeVolumeResponse, error) {
	params := url.Values{}

	if symbol != nil {
		params.Set("pair", strings.Join(symbol, ","))
	}

	if feeinfo {
		params.Set("fee-info", "true")
	}

	var response struct {
		Error  []string            `json:"error"`
		Result TradeVolumeResponse `json:"result"`
	}

	if err := k.SendAuthenticatedHTTPRequest(exchange.RestSpot, krakenTradeVolume, params, &response); err != nil {
		return response.Result, err
	}

	return response.Result, GetError(response.Error)
}

// AddOrder adds a new order for Kraken exchange
func (k *Kraken) AddOrder(symbol, side, orderType string, volume, price, price2, leverage float64, args *AddOrderOptions) (AddOrderResponse, error) {
	params := url.Values{
		"pair":      {symbol},
		"type":      {strings.ToLower(side)},
		"ordertype": {strings.ToLower(orderType)},
		"volume":    {strconv.FormatFloat(volume, 'f', -1, 64)},
	}

	if orderType == order.Limit.Lower() || price > 0 {
		params.Set("price", strconv.FormatFloat(price, 'f', -1, 64))
	}

	if price2 != 0 {
		params.Set("price2", strconv.FormatFloat(price2, 'f', -1, 64))
	}

	if leverage != 0 {
		params.Set("leverage", strconv.FormatFloat(leverage, 'f', -1, 64))
	}

	if args.OrderFlags != "" {
		params.Set("oflags", args.OrderFlags)
	}

	if args.StartTm != "" {
		params.Set("starttm", args.StartTm)
	}

	if args.ExpireTm != "" {
		params.Set("expiretm", args.ExpireTm)
	}

	if args.CloseOrderType != "" {
		params.Set("close[ordertype]", args.ExpireTm)
	}

	if args.ClosePrice != 0 {
		params.Set("close[price]", strconv.FormatFloat(args.ClosePrice, 'f', -1, 64))
	}

	if args.ClosePrice2 != 0 {
		params.Set("close[price2]", strconv.FormatFloat(args.ClosePrice2, 'f', -1, 64))
	}

	if args.Validate {
		params.Set("validate", "true")
	}

	var response struct {
		Error  []string         `json:"error"`
		Result AddOrderResponse `json:"result"`
	}

	if err := k.SendAuthenticatedHTTPRequest(exchange.RestSpot, krakenOrderPlace, params, &response); err != nil {
		return response.Result, err
	}

	return response.Result, GetError(response.Error)
}

// CancelExistingOrder cancels order by orderID
func (k *Kraken) CancelExistingOrder(txid string) (CancelOrderResponse, error) {
	values := url.Values{
		"txid": {txid},
	}

	var response struct {
		Error  []string            `json:"error"`
		Result CancelOrderResponse `json:"result"`
	}

	if err := k.SendAuthenticatedHTTPRequest(exchange.RestSpot, krakenOrderCancel, values, &response); err != nil {
		return response.Result, err
	}

	return response.Result, GetError(response.Error)
}

// GetError parse Exchange errors in response and return the first one
// Error format from API doc:
//   error = array of error messages in the format of:
//       <char-severity code><string-error category>:<string-error type>[:<string-extra info>]
//       severity code can be E for error or W for warning
func GetError(apiErrors []string) error {
	const exchangeName = "Kraken"
	for _, e := range apiErrors {
		switch e[0] {
		case 'W':
			log.Warnf(log.ExchangeSys, "%s API warning: %v\n", exchangeName, e[1:])
		default:
			return fmt.Errorf("%s API error: %v", exchangeName, e[1:])
		}
	}

	return nil
}

// SendHTTPRequest sends an unauthenticated HTTP requests
func (k *Kraken) SendHTTPRequest(ep exchange.URL, path string, result interface{}) error {
	endpoint, err := k.API.Endpoints.GetRunning(ep)
	if err != nil {
		return err
	}
	return k.SendPayload(context.Background(), &request.Item{
		Method:        http.MethodGet,
		Path:          endpoint + path,
		Result:        result,
		Verbose:       k.Verbose,
		HTTPDebugging: k.HTTPDebugging,
		HTTPRecording: k.HTTPRecording,
	})
}

// SendAuthenticatedHTTPRequest sends an authenticated HTTP request
func (k *Kraken) SendAuthenticatedHTTPRequest(ep exchange.URL, method string, params url.Values, result interface{}) (err error) {
	if !k.AllowAuthenticatedRequest() {
		return fmt.Errorf(exchange.WarningAuthenticatedRequestWithoutCredentialsSet,
			k.Name)
	}
	endpoint, err := k.API.Endpoints.GetRunning(ep)
	if err != nil {
		return err
	}
	path := fmt.Sprintf("/%s/private/%s", "3", method)

	params.Set("nonce", k.Requester.GetNonce(true).String())
	encoded := params.Encode()
	shasum := crypto.GetSHA256([]byte(params.Get("nonce") + encoded))
	signature := crypto.Base64Encode(crypto.GetHMAC(crypto.HashSHA512,
		append([]byte(path), shasum...), []byte(k.API.Credentials.Secret)))

	if k.Verbose {
		log.Debugf(log.ExchangeSys, "Sending POST request to %s, path: %s, params: %s",
			endpoint,
			path,
			encoded)
	}

	headers := make(map[string]string)
	headers["API-Key"] = k.API.Credentials.Key
	headers["API-Sign"] = signature

	return k.SendPayload(context.Background(), &request.Item{
		Method:        http.MethodPost,
		Path:          endpoint + path,
		Headers:       headers,
		Body:          strings.NewReader(encoded),
		Result:        result,
		AuthRequest:   true,
		NonceEnabled:  true,
		Verbose:       k.Verbose,
		HTTPDebugging: k.HTTPDebugging,
		HTTPRecording: k.HTTPRecording,
	})
}

func (k *Kraken) signFuturesRequest(endpoint, nonce, data string) string {
	message := data + nonce + endpoint
	hash := crypto.GetSHA256([]byte(message))
	hc := crypto.GetHMAC(crypto.HashSHA512, hash, []byte(k.API.Credentials.Secret))
	return base64.StdEncoding.EncodeToString(hc)
}

// SendFuturesAuthRequest will send an auth req
func (k *Kraken) SendFuturesAuthRequest(method, path string, postData url.Values, data map[string]interface{}, result interface{}) (err error) {
	if !k.AllowAuthenticatedRequest() {
		return fmt.Errorf(exchange.WarningAuthenticatedRequestWithoutCredentialsSet,
			k.Name)
	}
	if postData == nil {
		postData = url.Values{}
	}
	nonce := strconv.FormatInt(time.Now().UnixNano()/1000000, 10)
	reqData := ""
	if len(data) > 0 {
		temp, err := json.Marshal(data)
		if err != nil {
			return err
		}
		postData.Add("json", string(temp))
		reqData = "json=" + string(temp)
	}
	sig := k.signFuturesRequest(path, nonce, reqData)
	headers := map[string]string{
		"APIKey":  k.API.Credentials.Key,
		"Authent": sig,
		"Nonce":   nonce,
	}
	return k.SendPayload(context.Background(), &request.Item{
		Method:        method,
		Path:          krakenFuturesURL + common.EncodeURLValues(path, postData),
		Headers:       headers,
		Body:          nil,
		Result:        result,
		AuthRequest:   true,
		Verbose:       k.Verbose,
		HTTPDebugging: k.HTTPDebugging,
		HTTPRecording: k.HTTPRecording,
	})
}

// GetFee returns an estimate of fee based on type of transaction
func (k *Kraken) GetFee(feeBuilder *exchange.FeeBuilder) (float64, error) {
	var fee float64
	c := feeBuilder.Pair.Base.String() +
		feeBuilder.Pair.Delimiter +
		feeBuilder.Pair.Quote.String()

	switch feeBuilder.FeeType {
	case exchange.CryptocurrencyTradeFee:
		feePair, err := k.GetTradeVolume(true, c)
		if err != nil {
			return 0, err
		}
		if feeBuilder.IsMaker {
			fee = calculateTradingFee(c,
				feePair.FeesMaker,
				feeBuilder.PurchasePrice,
				feeBuilder.Amount)
		} else {
			fee = calculateTradingFee(c,
				feePair.Fees,
				feeBuilder.PurchasePrice,
				feeBuilder.Amount)
		}
	case exchange.CryptocurrencyWithdrawalFee:
		fee = getWithdrawalFee(feeBuilder.Pair.Base)
	case exchange.InternationalBankDepositFee:
		depositMethods, err := k.GetDepositMethods(feeBuilder.FiatCurrency.String())
		if err != nil {
			return 0, err
		}

		for _, i := range depositMethods {
			if feeBuilder.BankTransactionType == exchange.WireTransfer {
				if i.Method == "SynapsePay (US Wire)" {
					fee = i.Fee
					return fee, nil
				}
			}
		}
	case exchange.CyptocurrencyDepositFee:
		fee = getCryptocurrencyDepositFee(feeBuilder.Pair.Base)

	case exchange.InternationalBankWithdrawalFee:
		fee = getWithdrawalFee(feeBuilder.FiatCurrency)
	case exchange.OfflineTradeFee:
		fee = getOfflineTradeFee(feeBuilder.PurchasePrice, feeBuilder.Amount)
	}
	if fee < 0 {
		fee = 0
	}

	return fee, nil
}

// getOfflineTradeFee calculates the worst case-scenario trading fee
func getOfflineTradeFee(price, amount float64) float64 {
	return 0.0016 * price * amount
}

func getWithdrawalFee(c currency.Code) float64 {
	return WithdrawalFees[c]
}

func getCryptocurrencyDepositFee(c currency.Code) float64 {
	return DepositFees[c]
}

func calculateTradingFee(currency string, feePair map[string]TradeVolumeFee, purchasePrice, amount float64) float64 {
	return (feePair[currency].Fee / 100) * purchasePrice * amount
}

// GetCryptoDepositAddress returns a deposit address for a cryptocurrency
func (k *Kraken) GetCryptoDepositAddress(method, code string) (string, error) {
	var resp = struct {
		Error  []string         `json:"error"`
		Result []DepositAddress `json:"result"`
	}{}

	values := url.Values{}
	values.Set("asset", code)
	values.Set("method", method)

	err := k.SendAuthenticatedHTTPRequest(exchange.RestSpot, krakenDepositAddresses, values, &resp)
	if err != nil {
		return "", err
	}

	for _, a := range resp.Result {
		return a.Address, nil
	}

	return "", errors.New("no addresses returned")
}

// WithdrawStatus gets the status of recent withdrawals
func (k *Kraken) WithdrawStatus(c currency.Code, method string) ([]WithdrawStatusResponse, error) {
	var response struct {
		Error  []string                 `json:"error"`
		Result []WithdrawStatusResponse `json:"result"`
	}

	params := url.Values{}
	params.Set("asset ", c.String())
	if method != "" {
		params.Set("method", method)
	}

	if err := k.SendAuthenticatedHTTPRequest(exchange.RestSpot, krakenWithdrawStatus, params, &response); err != nil {
		return response.Result, err
	}

	return response.Result, GetError(response.Error)
}

// WithdrawCancel sends a withdrawal cancelation request
func (k *Kraken) WithdrawCancel(c currency.Code, refID string) (bool, error) {
	var response struct {
		Error  []string `json:"error"`
		Result bool     `json:"result"`
	}

	params := url.Values{}
	params.Set("asset ", c.String())
	params.Set("refid", refID)

	if err := k.SendAuthenticatedHTTPRequest(exchange.RestSpot, krakenWithdrawCancel, params, &response); err != nil {
		return response.Result, err
	}

	return response.Result, GetError(response.Error)
}

// GetWebsocketToken returns a websocket token
func (k *Kraken) GetWebsocketToken() (string, error) {
	var response WsTokenResponse
	if err := k.SendAuthenticatedHTTPRequest(exchange.RestSpot, krakenWebsocketToken, url.Values{}, &response); err != nil {
		return "", err
	}
	if len(response.Error) > 0 {
		return "", fmt.Errorf("%s - %v", k.Name, response.Error)
	}
	return response.Result.Token, nil
}

// LookupAltname converts a currency into its altname (ZUSD -> USD)
func (a *assetTranslatorStore) LookupAltname(target string) string {
	a.l.RLock()
	alt, ok := a.Assets[target]
	if !ok {
		a.l.RUnlock()
		return ""
	}
	a.l.RUnlock()
	return alt
}

// LookupAltname converts an altname to its original type (USD -> ZUSD)
func (a *assetTranslatorStore) LookupCurrency(target string) string {
	a.l.RLock()
	for k, v := range a.Assets {
		if v == target {
			a.l.RUnlock()
			return k
		}
	}
	a.l.RUnlock()
	return ""
}

// Seed seeds a currency translation pair
func (a *assetTranslatorStore) Seed(orig, alt string) {
	a.l.Lock()
	if a.Assets == nil {
		a.Assets = make(map[string]string)
	}

	_, ok := a.Assets[orig]
	if ok {
		a.l.Unlock()
		return
	}

	a.Assets[orig] = alt
	a.l.Unlock()
}

// Seeded returns whether or not the asset translator has been seeded
func (a *assetTranslatorStore) Seeded() bool {
	a.l.RLock()
	isSeeded := len(a.Assets) > 0
	a.l.RUnlock()
	return isSeeded
}<|MERGE_RESOLUTION|>--- conflicted
+++ resolved
@@ -23,53 +23,11 @@
 )
 
 const (
-<<<<<<< HEAD
 	krakenAPIURL     = "https://api.kraken.com"
 	krakenFuturesURL = "https://futures.kraken.com"
 	futuresURL       = "https://futures.kraken.com/derivatives"
-=======
-	krakenAPIURL           = "https://api.kraken.com"
-	krakenAPIVersion       = "0"
-	krakenServerTime       = "Time"
-	krakenAssets           = "Assets"
-	krakenAssetPairs       = "AssetPairs"
-	krakenTicker           = "Ticker"
-	krakenOHLC             = "OHLC"
-	krakenDepth            = "Depth"
-	krakenTrades           = "Trades"
-	krakenSpread           = "Spread"
-	krakenBalance          = "Balance"
-	krakenTradeBalance     = "TradeBalance"
-	krakenOpenOrders       = "OpenOrders"
-	krakenClosedOrders     = "ClosedOrders"
-	krakenQueryOrders      = "QueryOrders"
-	krakenTradeHistory     = "TradesHistory"
-	krakenQueryTrades      = "QueryTrades"
-	krakenOpenPositions    = "OpenPositions"
-	krakenLedgers          = "Ledgers"
-	krakenQueryLedgers     = "QueryLedgers"
-	krakenTradeVolume      = "TradeVolume"
-	krakenOrderCancel      = "CancelOrder"
-	krakenOrderPlace       = "AddOrder"
-	krakenWithdrawInfo     = "WithdrawInfo"
-	krakenWithdraw         = "Withdraw"
-	krakenDepositMethods   = "DepositMethods"
-	krakenDepositAddresses = "DepositAddresses"
-	krakenWithdrawStatus   = "WithdrawStatus"
-	krakenWithdrawCancel   = "WithdrawCancel"
-	krakenWebsocketToken   = "GetWebSocketsToken"
-
-	// Rate limit consts
-	krakenRateInterval = time.Second
-	krakenRequestRate  = 1
-
 	// Status consts
 	StatusOpen = "open"
-)
-
-var (
-	assetTranslator assetTranslatorStore
->>>>>>> ba4ac4f3
 )
 
 // Kraken is the overarching type across the alphapoint package
