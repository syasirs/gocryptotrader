--- conflicted
+++ resolved
@@ -13,17 +13,12 @@
 
 var (
 	// ErrUnsetName is an error for when the exchange name is not set
-<<<<<<< HEAD
-	ErrUnsetName  = errors.New("unset exchange name")
-	errNilRequest = errors.New("nil kline request")
-	// ErrNoTimeSeriesDataToConvert is an error for when no candlestick data is available for specific instrument
-	ErrNoTimeSeriesDataToConvert = errors.New("no time series data to convert")
-=======
 	ErrUnsetName                    = errors.New("unset exchange name")
 	errNilRequest                   = errors.New("nil kline request")
-	errNoTimeSeriesDataToConvert    = errors.New("no time series data to convert")
 	errInvalidSpecificEndpointLimit = errors.New("specific endpoint limit must be greater than 0")
->>>>>>> 492ea20f
+
+	// ErrNoTimeSeriesDataToConvert returned when no candlestick data is available for specific instrument
+	ErrNoTimeSeriesDataToConvert = errors.New("no time series data to convert")
 
 	// PartialCandle is string flag for when the most recent candle is partially
 	// formed.
