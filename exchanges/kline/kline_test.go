package kline

import (
	"fmt"
	"math/rand"
	"strings"
	"testing"
	"time"

	"github.com/thrasher-corp/gocryptotrader/common/crypto"
	"github.com/thrasher-corp/gocryptotrader/currency"
	"github.com/thrasher-corp/gocryptotrader/exchanges/asset"
	"github.com/thrasher-corp/gocryptotrader/exchanges/order"
)

func TestValidateData(t *testing.T) {
	err := validateData(nil)
	if err == nil {
		t.Error("error cannot be nil")
	}

	var empty []order.TradeHistory
	err = validateData(empty)
	if err == nil {
		t.Error("error cannot be nil")
	}

	tn := time.Now()
	trade1 := []order.TradeHistory{
		{Timestamp: tn.Add(2 * time.Minute), TID: "2"},
		{Timestamp: tn.Add(time.Minute), TID: "1"},
		{Timestamp: tn.Add(3 * time.Minute), TID: "3"},
	}

	err = validateData(trade1)
	if err == nil {
		t.Error("error cannot be nil")
	}

	trade2 := []order.TradeHistory{
		{Timestamp: tn.Add(2 * time.Minute), TID: "2", Amount: 1, Price: 0},
	}

	err = validateData(trade2)
	if err == nil {
		t.Error("error cannot be nil")
	}

	trade3 := []order.TradeHistory{
		{TID: "2", Amount: 1, Price: 0},
	}

	err = validateData(trade3)
	if err == nil {
		t.Error("error cannot be nil")
	}

	trade4 := []order.TradeHistory{
		{Timestamp: tn.Add(2 * time.Minute), TID: "2", Amount: 1, Price: 1000},
		{Timestamp: tn.Add(time.Minute), TID: "1", Amount: 1, Price: 1001},
		{Timestamp: tn.Add(3 * time.Minute), TID: "3", Amount: 1, Price: 1001.5},
	}

	err = validateData(trade4)
	if err != nil {
		t.Error(err)
	}

	if trade4[0].TID != "1" || trade4[1].TID != "2" || trade4[2].TID != "3" {
		t.Error("trade history sorted incorrectly")
	}
}

func TestCreateKline(t *testing.T) {
	c, err := CreateKline(nil,
		OneMin,
		currency.NewPair(currency.BTC, currency.USD),
		asset.Spot,
		"Binance")
	if err == nil {
		t.Fatal("error cannot be nil")
	}

	var trades []order.TradeHistory
	rand.Seed(time.Now().Unix())
	for i := 0; i < 24000; i++ {
		trades = append(trades, order.TradeHistory{
			Timestamp: time.Now().Add((time.Duration(rand.Intn(10)) * time.Minute) +
				(time.Duration(rand.Intn(10)) * time.Second)),
			TID:    crypto.HexEncodeToString([]byte(string(i))),
			Amount: float64(rand.Intn(20)) + 1,
			Price:  1000 + float64(rand.Intn(1000)),
		})
	}

	c, err = CreateKline(trades,
		0,
		currency.NewPair(currency.BTC, currency.USD),
		asset.Spot,
		"Binance")
	if err == nil {
		t.Fatal("error cannot be nil")
	}

	c, err = CreateKline(trades,
		OneMin,
		currency.NewPair(currency.BTC, currency.USD),
		asset.Spot,
		"Binance")
	if err != nil {
		t.Fatal(err)
	}

	if len(c.Candles) == 0 {
		t.Fatal("no data returned, expecting a lot.")
	}
}

func TestKlineWord(t *testing.T) {
	if OneDay.Word() != "oneday" {
		t.Fatalf("unexpected result: %v", OneDay.Word())
	}
}

func TestKlineDuration(t *testing.T) {
	if OneDay.Duration() != time.Hour*24 {
		t.Fatalf("unexpected result: %v", OneDay.Duration())
	}
}

func TestKlineShort(t *testing.T) {
	if OneDay.Short() != "24h" {
		t.Fatalf("unexpected result: %v", OneDay.Short())
	}
}

func TestDurationToWord(t *testing.T) {
	testCases := []struct {
		name     string
		interval Interval
	}{
		{
			"OneMin",
			OneMin,
		},
		{
			"ThreeMin",
			ThreeMin,
		},
		{
			"FiveMin",
			FiveMin,
		},
		{
			"TenMin",
			TenMin,
		},
		{
			"FifteenMin",
			FifteenMin,
		},
		{
			"ThirtyMin",
			ThirtyMin,
		},
		{
			"OneHour",
			OneHour,
		},
		{
			"TwoHour",
			TwoHour,
		},
		{
			"FourHour",
			FourHour,
		},
		{
			"SixHour",
			SixHour,
		},
		{
			"EightHour",
			OneHour * 8,
		},
		{
			"TwelveHour",
			TwelveHour,
		},
		{
			"OneDay",
			OneDay,
		},
		{
			"ThreeDay",
			ThreeDay,
		},
		{
			"FifteenDay",
<<<<<<< HEAD
			Fifteenday,
=======
			FifteenDay,
>>>>>>> 0ad03c48
		},
		{
			"OneWeek",
			OneWeek,
		},
		{
			"TwoWeek",
			TwoWeek,
		},
		{
			"OneMonth",
			OneMonth,
		},
		{
			"notfound",
			Interval(time.Hour * 1337),
		},
	}
	for x := range testCases {
		test := testCases[x]
		t.Run(test.name, func(t *testing.T) {
			v := durationToWord(test.interval)
			if !strings.EqualFold(v, test.name) {
				t.Fatalf("%v: received %v expected %v", test.name, v, test.name)
			}
		})
	}
}

func TestKlineErrors(t *testing.T) {
	v := ErrorKline{
		Interval: OneYear,
	}

	if v.Error() != "oneyear interval unsupported by exchange" {
		t.Fatal("unexpected error returned")
	}

	if v.Unwrap().Error() != "8760h0m0s interval unsupported by exchange" {
		t.Fatal("unexpected error returned")
	}
}

func ExampleTotalCandlesPerInterval() {
	end := time.Now()
	start := end.AddDate(-1, 0, 0)
<<<<<<< HEAD
	fmt.Println(TotalCandlesPerInterval(start, end, Fifteenday))
=======
	fmt.Println(TotalCandlesPerInterval(start, end, FifteenDay))
>>>>>>> 0ad03c48
	// Output: 24
}

func TestTotalCandlesPerInterval(t *testing.T) {
	end := time.Now()
	start := end.AddDate(-1, 0, 0)

	v := TotalCandlesPerInterval(start, end, OneYear)
	if v != 1 {
		t.Fatalf("unexpected result expected 1 received %v", v)
	}
<<<<<<< HEAD
	v = TotalCandlesPerInterval(start, end, Fifteenday)
=======
	v = TotalCandlesPerInterval(start, end, FifteenDay)
>>>>>>> 0ad03c48
	if v != 24 {
		t.Fatalf("unexpected result expected 24 received %v", v)
	}
}

func TestCalcDateRanges(t *testing.T) {
	start := time.Unix(1546300800, 0)
	end := time.Unix(1577836799, 0)

	v := CalcDateRanges(start, end, OneMin, 300)

	if v[0].Start.Unix() != time.Unix(1546300800, 0).Unix() {
		t.Fatalf("unexpected result received %v", v[0].Start.Unix())
	}

	v = CalcDateRanges(time.Now(), time.Now().AddDate(0, 0, 1), OneDay, 100)
	if len(v) != 1 {
		t.Fatal("expected CalcDateRanges() with a Candle count lower than limit to return 1 result")
	}
}

func TestItem_SortCandlesByTimestamp(t *testing.T) {
	var tempKline = Item{
		Exchange: "testExchange",
		Pair:     currency.NewPair(currency.BTC, currency.USDT),
		Asset:    asset.Spot,
		Interval: OneDay,
	}

	for x := 0; x < 100; x++ {
		y := rand.Float64()
		tempKline.Candles = append(tempKline.Candles,
			Candle{
				Time:   time.Now().AddDate(0, 0, -x),
				Open:   y,
				High:   y + float64(x),
				Low:    y - float64(x),
				Close:  y,
				Volume: y,
			})
	}

	tempKline.SortCandlesByTimestamp(false)
	if tempKline.Candles[0].Time.After(tempKline.Candles[1].Time) {
		t.Fatal("expected kline.Candles to be in descending order")
	}

	tempKline.SortCandlesByTimestamp(true)
	if tempKline.Candles[0].Time.Before(tempKline.Candles[1].Time) {
		t.Fatal("expected kline.Candles to be in ascending order")
	}
}<|MERGE_RESOLUTION|>--- conflicted
+++ resolved
@@ -197,11 +197,7 @@
 		},
 		{
 			"FifteenDay",
-<<<<<<< HEAD
-			Fifteenday,
-=======
 			FifteenDay,
->>>>>>> 0ad03c48
 		},
 		{
 			"OneWeek",
@@ -248,11 +244,7 @@
 func ExampleTotalCandlesPerInterval() {
 	end := time.Now()
 	start := end.AddDate(-1, 0, 0)
-<<<<<<< HEAD
-	fmt.Println(TotalCandlesPerInterval(start, end, Fifteenday))
-=======
 	fmt.Println(TotalCandlesPerInterval(start, end, FifteenDay))
->>>>>>> 0ad03c48
 	// Output: 24
 }
 
@@ -264,11 +256,7 @@
 	if v != 1 {
 		t.Fatalf("unexpected result expected 1 received %v", v)
 	}
-<<<<<<< HEAD
-	v = TotalCandlesPerInterval(start, end, Fifteenday)
-=======
 	v = TotalCandlesPerInterval(start, end, FifteenDay)
->>>>>>> 0ad03c48
 	if v != 24 {
 		t.Fatalf("unexpected result expected 24 received %v", v)
 	}
