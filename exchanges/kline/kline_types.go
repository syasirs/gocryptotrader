package kline

import (
	"errors"
	"time"

	"github.com/gofrs/uuid"
	"github.com/thrasher-corp/gocryptotrader/currency"
	"github.com/thrasher-corp/gocryptotrader/exchanges/asset"
)

// Consts here define basic time intervals
const (
<<<<<<< HEAD
	HundredMilliSec = Interval(100 * time.Millisecond)
	FifteenSecond   = Interval(15 * time.Second)
	OneMin          = Interval(time.Minute)
	ThreeMin        = 3 * OneMin
	FiveMin         = 5 * OneMin
	TenMin          = 10 * OneMin
	FifteenMin      = 15 * OneMin
	ThirtyMin       = 30 * OneMin
	OneHour         = Interval(time.Hour)
	TwoHour         = 2 * OneHour
	ThreeHour       = 3 * OneHour
	FourHour        = 4 * OneHour
	SixHour         = 6 * OneHour
	EightHour       = 8 * OneHour
	TwelveHour      = 12 * OneHour
	OneDay          = 24 * OneHour
	TwoDay          = 2 * OneDay
	ThreeDay        = 3 * OneDay
	SevenDay        = 7 * OneDay
	FifteenDay      = 15 * OneDay
	OneWeek         = 7 * OneDay
	TwoWeek         = 2 * OneWeek
	OneMonth        = 31 * OneDay
	ThreeMonth      = 12 * OneWeek
	SixMonth        = 2 * ThreeMonth
	OneYear         = 365 * OneDay
=======
	FifteenSecond = Interval(15 * time.Second)
	OneMin        = Interval(time.Minute)
	ThreeMin      = 3 * OneMin
	FiveMin       = 5 * OneMin
	TenMin        = 10 * OneMin
	FifteenMin    = 15 * OneMin
	ThirtyMin     = 30 * OneMin
	OneHour       = Interval(time.Hour)
	TwoHour       = 2 * OneHour
	ThreeHour     = 3 * OneHour
	FourHour      = 4 * OneHour
	SixHour       = 6 * OneHour
	EightHour     = 8 * OneHour
	TwelveHour    = 12 * OneHour
	OneDay        = 24 * OneHour
	TwoDay        = 2 * OneDay
	ThreeDay      = 3 * OneDay
	FiveDay       = 5 * OneDay
	SevenDay      = 7 * OneDay
	FifteenDay    = 15 * OneDay
	OneWeek       = 7 * OneDay
	TwoWeek       = 2 * OneWeek
	OneMonth      = 30 * OneDay
	ThreeMonth    = 3 * OneMonth
	SixMonth      = 6 * OneMonth
	OneYear       = 365 * OneDay
>>>>>>> c785ae73
)

var (
	// ErrUnsetInterval is an error for date range calculation
	ErrUnsetInterval = errors.New("cannot calculate range, interval unset")
	// ErrRequestExceedsExchangeLimits locale for exceeding rate limits message
	ErrRequestExceedsExchangeLimits = errors.New("request will exceed exchange limits, please reduce start-end time window or use GetHistoricCandlesExtended")
	// ErrUnsupportedInterval returns when the provided interval is not supported by an exchange
	ErrUnsupportedInterval = errors.New("interval unsupported by exchange")
	// ErrCanOnlyUpscaleCandles returns when attempting to upscale candles
	ErrCanOnlyUpscaleCandles = errors.New("interval must be a longer duration to scale")
	// ErrWholeNumberScaling returns when old interval data cannot neatly fit into new interval size
	ErrWholeNumberScaling = errors.New("old interval must scale properly into new candle")
	// ErrNotFoundAtTime returned when looking up a candle at a specific time
	ErrNotFoundAtTime = errors.New("candle not found at time")
	// ErrItemNotEqual returns when comparison between two kline items fail
	ErrItemNotEqual = errors.New("kline item not equal")
	// ErrItemUnderlyingNotEqual returns when the underlying pair is not equal
	ErrItemUnderlyingNotEqual = errors.New("kline item underlying pair not equal")
	// ErrValidatingParams defines an error when the kline params are either not
	// enabled or are invalid.
	ErrValidatingParams = errors.New("kline param(s) are invalid")
	// ErrInvalidInterval defines when an interval is invalid e.g. interval <= 0
	ErrInvalidInterval = errors.New("invalid/unset interval")
	// ErrCannotConstructInterval defines an error when an interval cannot be
	// constructed from a list of support intervals.
	ErrCannotConstructInterval = errors.New("cannot construct required interval from supported intervals")
	// ErrInsufficientCandleData defines an error when you have a candle that
	// requires multiple candles to generate.
	ErrInsufficientCandleData = errors.New("insufficient candle data to generate new candle")
	// ErrRequestExceedsMaxLookback defines an error for when you cannot look
	// back further than what is allowed.
	ErrRequestExceedsMaxLookback = errors.New("the requested time window exceeds the maximum lookback period available in the historical data, please reduce window between start and end date of your request")

	errInsufficientTradeData     = errors.New("insufficient trade data")
	errCandleDataNotPadded       = errors.New("candle data not padded")
	errCannotEstablishTimeWindow = errors.New("cannot establish time window")
	errNilKline                  = errors.New("kline item is nil")

	oneYearDurationInNano = float64(OneYear.Duration().Nanoseconds())

	// SupportedIntervals is a list of all supported intervals
	SupportedIntervals = []Interval{
		FifteenSecond,
		OneMin,
		ThreeMin,
		FiveMin,
		TenMin,
		FifteenMin,
		ThirtyMin,
		OneHour,
		TwoHour,
		ThreeHour,
		FourHour,
		SixHour,
		EightHour,
		TwelveHour,
		OneDay,
		ThreeDay,
		SevenDay,
		FifteenDay,
		OneWeek,
		TwoWeek,
		OneMonth,
		ThreeMonth,
		SixMonth,
		OneYear,
	}
)

// Item holds all the relevant information for internal kline elements
type Item struct {
	Exchange        string
	Pair            currency.Pair
	UnderlyingPair  currency.Pair
	Asset           asset.Item
	Interval        Interval
	Candles         []Candle
	SourceJobID     uuid.UUID
	ValidationJobID uuid.UUID
}

// Candle holds historic rate information.
type Candle struct {
	Time             time.Time
	Open             float64
	High             float64
	Low              float64
	Close            float64
	Volume           float64
	ValidationIssues string
}

// ExchangeCapabilitiesSupported all kline related exchange supported options
type ExchangeCapabilitiesSupported struct {
	Intervals  bool
	DateRanges bool
}

// ExchangeCapabilitiesEnabled all kline related exchange enabled options
type ExchangeCapabilitiesEnabled struct {
	Intervals   ExchangeIntervals
	ResultLimit uint32
}

// ExchangeIntervals stores the supported intervals in an optimized lookup table
// with a supplementary aligned retrieval list
type ExchangeIntervals struct {
	supported map[Interval]bool
	aligned   []Interval
}

// Interval type for kline Interval usage
type Interval time.Duration

// IntervalRangeHolder holds the entire range of intervals
// and the start end dates of everything
type IntervalRangeHolder struct {
	Start  IntervalTime
	End    IntervalTime
	Ranges []IntervalRange
	Limit  int
}

// IntervalRange is a subset of candles based on exchange API request limits
type IntervalRange struct {
	Start     IntervalTime
	End       IntervalTime
	Intervals []IntervalData
}

// IntervalData is used to monitor which candles contain data
// to determine if any data is missing
type IntervalData struct {
	Start   IntervalTime
	End     IntervalTime
	HasData bool
}

// IntervalTime benchmarks demonstrate, see
// BenchmarkJustifyIntervalTimeStoringUnixValues1 &&
// BenchmarkJustifyIntervalTimeStoringUnixValues2
type IntervalTime struct {
	Time  time.Time
	Ticks int64
}<|MERGE_RESOLUTION|>--- conflicted
+++ resolved
@@ -11,7 +11,6 @@
 
 // Consts here define basic time intervals
 const (
-<<<<<<< HEAD
 	HundredMilliSec = Interval(100 * time.Millisecond)
 	FifteenSecond   = Interval(15 * time.Second)
 	OneMin          = Interval(time.Minute)
@@ -38,34 +37,7 @@
 	ThreeMonth      = 12 * OneWeek
 	SixMonth        = 2 * ThreeMonth
 	OneYear         = 365 * OneDay
-=======
-	FifteenSecond = Interval(15 * time.Second)
-	OneMin        = Interval(time.Minute)
-	ThreeMin      = 3 * OneMin
-	FiveMin       = 5 * OneMin
-	TenMin        = 10 * OneMin
-	FifteenMin    = 15 * OneMin
-	ThirtyMin     = 30 * OneMin
-	OneHour       = Interval(time.Hour)
-	TwoHour       = 2 * OneHour
-	ThreeHour     = 3 * OneHour
-	FourHour      = 4 * OneHour
-	SixHour       = 6 * OneHour
-	EightHour     = 8 * OneHour
-	TwelveHour    = 12 * OneHour
-	OneDay        = 24 * OneHour
-	TwoDay        = 2 * OneDay
-	ThreeDay      = 3 * OneDay
-	FiveDay       = 5 * OneDay
-	SevenDay      = 7 * OneDay
-	FifteenDay    = 15 * OneDay
-	OneWeek       = 7 * OneDay
-	TwoWeek       = 2 * OneWeek
-	OneMonth      = 30 * OneDay
-	ThreeMonth    = 3 * OneMonth
-	SixMonth      = 6 * OneMonth
-	OneYear       = 365 * OneDay
->>>>>>> c785ae73
+	FiveDay         = 5 * OneDay
 )
 
 var (
