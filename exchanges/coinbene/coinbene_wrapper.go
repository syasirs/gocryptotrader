--- conflicted
+++ resolved
@@ -768,13 +768,6 @@
 
 // GetHistoricCandles returns candles between a time period for a set time interval
 func (c *Coinbene) GetHistoricCandles(pair currency.Pair, a asset.Item, start, end time.Time, interval kline.Interval) (kline.Item, error) {
-<<<<<<< HEAD
-	return c.GetKlines(pair, start, end, interval)
-}
-
-// GetHistoricCandlesEx returns candles between a time period for a set time interval
-func (c *Coinbene) GetHistoricCandlesEx(pair currency.Pair, a asset.Item, start, end time.Time, interval kline.Interval) (kline.Item, error) {
-=======
 	if !c.KlineIntervalEnabled(interval) {
 		return kline.Item{}, kline.ErrorKline{
 			Interval: interval,
@@ -788,6 +781,5 @@
 
 // GetHistoricCandlesExtended returns candles between a time period for a set time interval
 func (c *Coinbene) GetHistoricCandlesExtended(pair currency.Pair, a asset.Item, start, end time.Time, interval kline.Interval) (kline.Item, error) {
->>>>>>> 0ad03c48
 	return c.GetHistoricCandles(pair, a, start, end, interval)
 }