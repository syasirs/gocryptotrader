package coinbene

import (
	"time"

	"github.com/thrasher-corp/gocryptotrader/exchanges/order"
)

// TickerData stores ticker data
type TickerData struct {
	Symbol      string  `json:"symbol"`
	LatestPrice float64 `json:"latestPrice,string"`
	BestBid     float64 `json:"bestBid,string"`
	BestAsk     float64 `json:"bestAsk,string"`
	DailyHigh   float64 `json:"high24h,string"`
	DailyLow    float64 `json:"low24h,string"`
	DailyVolume float64 `json:"volume24h,string"`
}

// OrderbookItem stores an individual orderbook item
type OrderbookItem struct {
	Price  float64
	Amount float64
	Count  int64
}

// Orderbook stores the orderbook data
type Orderbook struct {
	Bids   []OrderbookItem
	Asks   []OrderbookItem
	Symbol string
	Time   time.Time
}

// TradeItem stores a single trade
type TradeItem struct {
	CurrencyPair string
	Price        float64
	Volume       float64
	Direction    string
	TradeTime    time.Time
}

// Trades stores trade data
type Trades []TradeItem

// PairData stores pair data
type PairData struct {
	Symbol           string  `json:"symbol"`
	BaseAsset        string  `json:"baseAsset"`
	QuoteAsset       string  `json:"quoteAsset"`
	PricePrecision   int64   `json:"pricePrecision,string"`
	AmountPrecision  int64   `json:"amountPrecision,string"`
	TakerFeeRate     float64 `json:"takerFeeRate,string"`
	MakerFeeRate     float64 `json:"makerFeeRate,string"`
	MinAmount        float64 `json:"minAmount,string"`
	Site             string  `json:"site"`
	PriceFluctuation float64 `json:"priceFluctuation,string"`
}

// UserBalanceData stores user balance data
type UserBalanceData struct {
	Asset     string  `json:"asset"`
	Available float64 `json:"available,string"`
	Reserved  float64 `json:"reserved,string"`
	Total     float64 `json:"total,string"`
}

// PlaceOrderRequest places an order request
type PlaceOrderRequest struct {
	Price     float64
	Quantity  float64
	Symbol    string
	Direction string
	OrderType string
	ClientID  string
	Notional  int
}

// CancelOrdersResponse stores data for a cancelled order
type CancelOrdersResponse struct {
	OrderID string `json:"orderId"`
	Message string `json:"message"`
}

// OrderInfo stores order info
type OrderInfo struct {
	OrderID      string    `json:"orderId"`
	BaseAsset    string    `json:"baseAsset"`
	QuoteAsset   string    `json:"quoteAsset"`
	OrderType    string    `json:"orderDirection"`
	Quantity     float64   `json:"quntity,string"`
	Amount       float64   `json:"amout,string"`
	FilledAmount float64   `json:"filledAmount"`
	TakerRate    float64   `json:"takerFeeRate,string"`
	MakerRate    float64   `json:"makerFeeRate,string"`
	AvgPrice     float64   `json:"avgPrice,string"`
	OrderPrice   float64   `json:"orderPrice,string"`
	OrderStatus  string    `json:"orderStatus"`
	OrderTime    time.Time `json:"orderTime"`
	TotalFee     float64   `json:"totalFee"`
}

// OrderFills stores the fill info
type OrderFills struct {
	Price     float64   `json:"price,string"`
	Quantity  float64   `json:"quantity,string"`
	Amount    float64   `json:"amount,string"`
	Fee       float64   `json:"fee,string"`
	Direction string    `json:"direction"`
	TradeTime time.Time `json:"tradeTime"`
	FeeByConi float64   `json:"feeByConi,string"`
}

// OrdersInfo stores a collection of orders
type OrdersInfo []OrderInfo

// WsSub stores subscription data
type WsSub struct {
	Operation string   `json:"op"`
	Arguments []string `json:"args"`
}

// WsTickerData stores websocket ticker data
type WsTickerData struct {
	Symbol        string    `json:"symbol"`
	LastPrice     float64   `json:"lastPrice,string"`
	MarkPrice     float64   `json:"markPrice,string"`
	BestAskPrice  float64   `json:"bestAskPrice,string"`
	BestBidPrice  float64   `json:"bestBidPrice,string"`
	BestAskVolume float64   `json:"bestAskVolume,string"`
	BestBidVolume float64   `json:"bestBidVolume,string"`
	High24h       float64   `json:"high24h,string"`
	Low24h        float64   `json:"low24h,string"`
	Volume24h     float64   `json:"volume24h,string"`
	Timestamp     time.Time `json:"timestamp"`
}

// WsTicker stores websocket ticker
type WsTicker struct {
	Topic string         `json:"topic"`
	Data  []WsTickerData `json:"data"`
}

// WsTradeList stores websocket tradelist data
type WsTradeList struct {
	Topic string     `json:"topic"`
	Data  [][]string `json:"data"`
}

// WsKline stores websocket kline data
type WsKline struct {
	Topic string          `json:"topic"`
	Data  [][]interface{} `json:"data"`
}

// WsUserData stores websocket user data
type WsUserData struct {
	Asset     string    `json:"string"`
	Available float64   `json:"availableBalance,string"`
	Locked    float64   `json:"frozenBalance,string"`
	Total     float64   `json:"balance,string"`
	Timestamp time.Time `json:"timestamp"`
}

// WsUserInfo stores websocket user info
type WsUserInfo struct {
	Topic string       `json:"topic"`
	Data  []WsUserData `json:"data"`
}

// WsPositionData stores websocket info on user's position
type WsPositionData struct {
	AvailableQuantity float64   `json:"availableQuantity,string"`
	AveragePrice      float64   `json:"avgPrice,string"`
	Leverage          int64     `json:"leverage,string"`
	LiquidationPrice  float64   `json:"liquidationPrice,string"`
	MarkPrice         float64   `json:"markPrice,string"`
	PositionMargin    float64   `json:"positionMargin,string"`
	Quantity          float64   `json:"quantity,string"`
	RealisedPNL       float64   `json:"realisedPnl,string"`
	Side              string    `json:"side"`
	Symbol            string    `json:"symbol"`
	MarginMode        int64     `json:"marginMode,string"`
	CreateTime        time.Time `json:"createTime"`
}

// WsPosition stores websocket info on user's positions
type WsPosition struct {
	Topic string           `json:"topic"`
	Data  []WsPositionData `json:"data"`
}

// WsOrderData stores websocket user order data
type WsOrderData struct {
	OrderID          string    `json:"orderId"`
	Direction        string    `json:"direction"`
	Leverage         int64     `json:"leverage,string"`
	Symbol           string    `json:"symbol"`
	OrderType        string    `json:"orderType"`
	Quantity         float64   `json:"quantity,string"`
	OrderPrice       float64   `json:"orderPrice,string"`
	OrderValue       float64   `json:"orderValue,string"`
	Fee              float64   `json:"fee,string"`
	FilledQuantity   float64   `json:"filledQuantity,string"`
	AveragePrice     float64   `json:"averagePrice,string"`
	OrderTime        time.Time `json:"orderTime"`
	Status           string    `json:"status"`
	LastFillQuantity float64   `json:"lastFillQuantity,string"`
	LastFillPrice    float64   `json:"lastFillPrice,string"`
	LastFillTime     string    `json:"lastFillTime"`
}

// WsUserOrders stores websocket user orders' data
type WsUserOrders struct {
	Topic string        `json:"topic"`
	Data  []WsOrderData `json:"data"`
}

// SwapTicker stores the swap ticker info
type SwapTicker struct {
	LastPrice     float64   `json:"lastPrice,string"`
	MarkPrice     float64   `json:"markPrice,string"`
	BestAskPrice  float64   `json:"bestAskPrice,string"`
	BestBidPrice  float64   `json:"bestBidPrice,string"`
	High24Hour    float64   `json:"high24h,string"`
	Low24Hour     float64   `json:"low24h,string"`
	Volume24Hour  float64   `json:"volume24h,string"`
	BestAskVolume float64   `json:"bestAskVolume,string"`
	BestBidVolume float64   `json:"bestBidVolume,string"`
	Turnover      float64   `json:"turnover,string"`
	Timestamp     time.Time `json:"timeStamp"`
}

// SwapTickers stores a map of swap tickers
type SwapTickers map[string]SwapTicker

// SwapKlineItem stores an individual kline data item
type SwapKlineItem struct {
	Time        time.Time
	Open        float64
	Close       float64
	High        float64
	Low         float64
	Volume      float64
	Turnover    float64
	BuyVolume   float64
	BuyTurnover float64
}

// SwapKlines stores an array of kline data
type SwapKlines []SwapKlineItem

// SwapTrade stores an individual trade
type SwapTrade struct {
	Price  float64
	Side   order.Side
	Volume float64
	Time   time.Time
}

// SwapTrades stores an array of swap trades
type SwapTrades []SwapTrade

// SwapAccountInfo returns the swap account balance info
type SwapAccountInfo struct {
	AvailableBalance        float64 `json:"availableBalance,string"`
	FrozenBalance           float64 `json:"frozenBalance,string"`
	MarginBalance           float64 `json:"marginBalance,string"`
	MarginRate              float64 `json:"marginRate,string"`
	Balance                 float64 `json:"balance,string"`
	UnrealisedProfitAndLoss float64 `json:"unrealisedPnl,string"`
}

// SwapPosition stores a single swap position's data
type SwapPosition struct {
	AvailableQuantity       float64   `json:"availableQuantity,string"`
	AveragePrice            float64   `json:"averagePrice,string"`
	CreateTime              time.Time `json:"createTime"`
	DeleveragePercentile    int64     `json:"deleveragePercentile,string"`
	Leverage                int64     `json:"leverage,string"`
	LiquidationPrice        float64   `json:"liquidationPrice,string"`
	MarkPrice               float64   `json:"markPrice,string"`
	PositionMargin          float64   `json:"positionMargin,string"`
	PositionValue           float64   `json:"positionValue,string"`
	Quantity                float64   `json:"quantity,string"`
	RateOfReturn            float64   `json:"roe,string"`
	Side                    string    `json:"side"`
	Symbol                  string    `json:"symbol"`
	UnrealisedProfitAndLoss float64   `json:"UnrealisedPnl,string"`
}

// SwapPositions stores a collection of swap positions
type SwapPositions []SwapPosition

// SwapPlaceOrderResponse stores the response data for placing a swap order
type SwapPlaceOrderResponse struct {
	OrderID  string `json:"orderId"`
	ClientID string `json:"clientId"`
}

// SwapOrder stores the swap order data
type SwapOrder struct {
	OrderID        string    `json:"orderId"`
	Direction      string    `json:"direction"`
	Leverage       int64     `json:"leverage,string"`
	OrderType      string    `json:"orderType"`
	Quantity       float64   `json:"quantity,string"`
	OrderPrice     float64   `json:"orderPrice,string"`
	OrderValue     float64   `json:"orderValue,string"`
	Fee            float64   `json:"fee"`
	FilledQuantity float64   `json:"filledQuantity,string"`
	AveragePrice   float64   `json:"averagePrice,string"`
	OrderTime      time.Time `json:"orderTime"`
	Status         string    `json:"status"`
}

// SwapOrders stores a collection of swap orders
type SwapOrders []SwapOrder

// OrderCancellationResponse returns a list of cancel order status
type OrderCancellationResponse struct {
	OrderID string `json:"orderId"`
	Code    int    `json:"code,string"`
	Message string `json:"message"`
}

// OrderPlacementResponse stores the order placement data
type OrderPlacementResponse OrderCancellationResponse

// SwapOrderFill stores a swap orders fill info
type SwapOrderFill struct {
	Symbol    string    `json:"symbol"`
	TradeTime time.Time `json:"tradeTime"`
	TradeID   int64     `json:"tradeId,string"`
	OrderID   int64     `json:"orderId,string"`
	Price     float64   `json:"price,string"`
	Fee       float64   `json:"fee,string"`
	ExecType  string    `json:"execType"`
	Side      string    `json:"side"`
	Quantity  float64   `json:"quantity,string"`
}

// SwapOrderFills stores a collection of swap order fills
type SwapOrderFills []SwapOrderFill

// SwapFundingRate stores a collection of funding rates
type SwapFundingRate struct {
	Symbol        string  `json:"symbol"`
	Side          string  `json:"side"`
	MarkPrice     float64 `json:"markPrice,string"`
	PositionValue float64 `json:"positionValue,string"`
	Fee           float64 `json:"fee,string"`
	FeeRate       float64 `json:"feeRate,string"`
	Leverage      int64   `json:"leverage"`
}

// CandleResponse stores returned kline data
type CandleResponse struct {
<<<<<<< HEAD
	Code    int64            `json:"code"`
	Message string           `json:"message"`
	Data    [][6]interface{} `json:"data"`
=======
	Code    int64           `json:"code"`
	Message string          `json:"message"`
	Data    [][]interface{} `json:"data"`
>>>>>>> fe17b184
}<|MERGE_RESOLUTION|>--- conflicted
+++ resolved
@@ -357,13 +357,7 @@
 
 // CandleResponse stores returned kline data
 type CandleResponse struct {
-<<<<<<< HEAD
-	Code    int64            `json:"code"`
-	Message string           `json:"message"`
-	Data    [][6]interface{} `json:"data"`
-=======
 	Code    int64           `json:"code"`
 	Message string          `json:"message"`
 	Data    [][]interface{} `json:"data"`
->>>>>>> fe17b184
 }