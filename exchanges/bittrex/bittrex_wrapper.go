--- conflicted
+++ resolved
@@ -596,12 +596,7 @@
 	return kline.Item{}, common.ErrFunctionNotSupported
 }
 
-<<<<<<< HEAD
-// GetHistoricCandlesEx returns candles between a time period for a set time interval
-func (b *Bittrex) GetHistoricCandlesEx(pair currency.Pair, a asset.Item, start, end time.Time, interval kline.Interval) (kline.Item, error) {
-=======
 // GetHistoricCandlesExtended returns candles between a time period for a set time interval
 func (b *Bittrex) GetHistoricCandlesExtended(pair currency.Pair, a asset.Item, start, end time.Time, interval kline.Interval) (kline.Item, error) {
->>>>>>> 0ad03c48
 	return kline.Item{}, common.ErrFunctionNotSupported
 }