--- conflicted
+++ resolved
@@ -341,11 +341,7 @@
 }
 
 // GetExchangeHistory returns historic trade data since exchange opening.
-<<<<<<< HEAD
-func (b *Bittrex) GetExchangeHistory(req *trade.HistoryRequest) ([]trade.History, error) {
-=======
 func (b *Bittrex) GetExchangeHistory(*trade.HistoryRequest) ([]trade.History, error) {
->>>>>>> fe17b184
 	return nil, common.ErrNotYetImplemented
 }
 
