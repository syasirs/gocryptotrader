--- conflicted
+++ resolved
@@ -525,12 +525,8 @@
 }
 
 // GetWithdrawalsHistory returns previous withdrawals data
-<<<<<<< HEAD
-func (b *Bittrex) GetWithdrawalsHistory(ctx context.Context, c currency.Code, a asset.Item) ([]exchange.WithdrawalHistory, error) {
-=======
 func (b *Bittrex) GetWithdrawalsHistory(_ context.Context, _ currency.Code, _ asset.Item) (resp []exchange.WithdrawalHistory, err error) {
->>>>>>> 492ea20f
-	return nil, common.ErrNotYetImplemented
+	return nil, common.ErrFunctionNotSupported
 }
 
 // GetRecentTrades returns the most recent trades for a currency and asset
@@ -662,11 +658,7 @@
 }
 
 // GetOrderInfo returns information on a current open order
-<<<<<<< HEAD
 func (b *Bittrex) GetOrderInfo(ctx context.Context, orderID string, _ currency.Pair, _ asset.Item) (*order.Detail, error) {
-=======
-func (b *Bittrex) GetOrderInfo(ctx context.Context, orderID string, _ currency.Pair, _ asset.Item) (order.Detail, error) {
->>>>>>> 492ea20f
 	orderData, err := b.GetOrder(ctx, orderID)
 	if err != nil {
 		return nil, err
@@ -992,13 +984,7 @@
 
 	year, month, day := req.End.Date()
 	curYear, curMonth, curDay := time.Now().Date()
-<<<<<<< HEAD
-
 	var getHistoric, getRecent bool
-
-=======
-	var getHistoric, getRecent bool
->>>>>>> 492ea20f
 	switch req.ExchangeInterval {
 	case kline.OneMin, kline.FiveMin:
 		if time.Since(req.Start) > oneDay {
