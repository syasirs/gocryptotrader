package bittrex

import (
	"context"
	"errors"
	"fmt"
	"sort"
	"sync"
	"time"

	"github.com/thrasher-corp/gocryptotrader/common"
	"github.com/thrasher-corp/gocryptotrader/config"
	"github.com/thrasher-corp/gocryptotrader/currency"
	exchange "github.com/thrasher-corp/gocryptotrader/exchanges"
	"github.com/thrasher-corp/gocryptotrader/exchanges/account"
	"github.com/thrasher-corp/gocryptotrader/exchanges/asset"
	"github.com/thrasher-corp/gocryptotrader/exchanges/deposit"
	"github.com/thrasher-corp/gocryptotrader/exchanges/kline"
	"github.com/thrasher-corp/gocryptotrader/exchanges/order"
	"github.com/thrasher-corp/gocryptotrader/exchanges/orderbook"
	"github.com/thrasher-corp/gocryptotrader/exchanges/protocol"
	"github.com/thrasher-corp/gocryptotrader/exchanges/request"
	"github.com/thrasher-corp/gocryptotrader/exchanges/stream"
	"github.com/thrasher-corp/gocryptotrader/exchanges/stream/buffer"
	"github.com/thrasher-corp/gocryptotrader/exchanges/ticker"
	"github.com/thrasher-corp/gocryptotrader/exchanges/trade"
	"github.com/thrasher-corp/gocryptotrader/log"
	"github.com/thrasher-corp/gocryptotrader/portfolio/withdraw"
)

var (
	oneDay   = time.Hour * 24
	oneMonth = oneDay * 31
	oneYear  = oneDay * 366
)

// GetDefaultConfig returns a default exchange config
func (b *Bittrex) GetDefaultConfig(ctx context.Context) (*config.Exchange, error) {
	b.SetDefaults()
	exchCfg, err := b.GetStandardConfig()
	if err != nil {
		return nil, err
	}

	err = b.SetupDefaults(exchCfg)
	if err != nil {
		return nil, err
	}

	if b.Features.Supports.RESTCapabilities.AutoPairUpdates {
		err = b.UpdateTradablePairs(ctx, true)
		if err != nil {
			return nil, err
		}
	}
	return exchCfg, nil
}

// SetDefaults sets the basic defaults for Bittrex
func (b *Bittrex) SetDefaults() {
	b.Name = "Bittrex"
	b.Enabled = true
	b.Verbose = true
	b.API.CredentialsValidator.RequiresKey = true
	b.API.CredentialsValidator.RequiresSecret = true

	spot := currency.PairStore{
		RequestFormat: &currency.PairFormat{
			Uppercase: true,
			Delimiter: currency.DashDelimiter,
		},
		ConfigFormat: &currency.PairFormat{
			Uppercase: true,
			Delimiter: currency.DashDelimiter,
		},
	}

	err := b.StoreAssetPairFormat(asset.Spot, spot)
	if err != nil {
		log.Errorln(log.ExchangeSys, err)
	}

	b.Features = exchange.Features{
		Supports: exchange.FeaturesSupported{
			REST:      true,
			Websocket: true,
			RESTCapabilities: protocol.Features{
				TickerBatching:      true,
				TickerFetching:      true,
				KlineFetching:       true,
				TradeFetching:       true,
				OrderbookFetching:   true,
				AutoPairUpdates:     true,
				GetOrder:            true,
				GetOrders:           true,
				CancelOrder:         true,
				CancelOrders:        true,
				SubmitOrder:         true,
				DepositHistory:      true,
				WithdrawalHistory:   true,
				UserTradeHistory:    true,
				CryptoDeposit:       true,
				CryptoWithdrawal:    true,
				TradeFee:            true,
				CryptoWithdrawalFee: true,
			},
			WebsocketCapabilities: protocol.Features{
				TickerFetching:    true,
				OrderbookFetching: true,
				Subscribe:         true,
				Unsubscribe:       true,
			},
			WithdrawPermissions: exchange.AutoWithdrawCryptoWithAPIPermission |
				exchange.NoFiatWithdrawals,
		},
		Enabled: exchange.FeaturesEnabled{
			AutoPairUpdates: true,
			Kline: kline.ExchangeCapabilitiesEnabled{
				Intervals: kline.DeployExchangeIntervals(
					kline.IntervalCapacity{Interval: kline.OneMin, Capacity: 1440}, // 1m interval: candles for 1 day (0:00 - 23:59)
					kline.IntervalCapacity{Interval: kline.FiveMin, Capacity: 288}, // 5m interval: candles for 1 day (0:00 - 23:55)
					kline.IntervalCapacity{Interval: kline.OneHour, Capacity: 744}, // 1 hour interval: candles for 31 days (0:00 - 23:00)
					kline.IntervalCapacity{Interval: kline.OneDay, Capacity: 366},  // 1 day interval: candles for 366 days
				),
			},
		},
	}

	b.Requester, err = request.New(b.Name,
		common.NewHTTPClientWithTimeout(exchange.DefaultHTTPTimeout),
		request.WithLimiter(request.NewBasicRateLimit(ratePeriod, rateLimit)))
	if err != nil {
		log.Errorln(log.ExchangeSys, err)
	}

	b.API.Endpoints = b.NewEndpoints()

	err = b.API.Endpoints.SetDefaultEndpoints(map[exchange.URL]string{
		exchange.RestSpot:                   bittrexAPIRestURL,
		exchange.WebsocketSpot:              bittrexAPIWSURL,
		exchange.WebsocketSpotSupplementary: bittrexAPIWSNegotiationsURL,
	})
	if err != nil {
		log.Errorln(log.ExchangeSys, err)
	}
	b.Websocket = stream.NewWrapper()
	b.WebsocketResponseMaxLimit = exchange.DefaultWebsocketResponseMaxLimit
	b.WebsocketResponseCheckTimeout = exchange.DefaultWebsocketResponseCheckTimeout
	b.WebsocketOrderbookBufferLimit = exchange.DefaultWebsocketOrderbookBufferLimit
}

// Setup takes in the supplied exchange configuration details and sets params
func (b *Bittrex) Setup(exch *config.Exchange) error {
	err := exch.Validate()
	if err != nil {
		return err
	}
	if !exch.Enabled {
		b.SetEnabled(false)
		return nil
	}
	err = b.SetupDefaults(exch)
	if err != nil {
		return err
	}

	wsRunningEndpoint, err := b.API.Endpoints.GetURL(exchange.WebsocketSpot)
	if err != nil {
		return err
	}

	// Websocket details setup below
<<<<<<< HEAD
	err = b.Websocket.Setup(&stream.WebsocketWrapperSetup{
		ExchangeConfig:         exch,
		ConnectionMonitorDelay: exch.ConnectionMonitorDelay,
=======
	err = b.Websocket.Setup(&stream.WebsocketSetup{
		ExchangeConfig:        exch,
		DefaultURL:            bittrexAPIWSURL, // Default ws endpoint so we can roll back via CLI if needed.
		RunningURL:            wsRunningEndpoint,
		Connector:             b.WsConnect,                                // Connector function outlined above.
		Subscriber:            b.Subscribe,                                // Subscriber function outlined above.
		Unsubscriber:          b.Unsubscribe,                              // Unsubscriber function outlined above.
		GenerateSubscriptions: b.GenerateDefaultSubscriptions,             // GenerateDefaultSubscriptions function outlined above.
		Features:              &b.Features.Supports.WebsocketCapabilities, // Defines the capabilities of the websocket outlined in supported features struct. This allows the websocket connection to be flushed appropriately if we have a pair/asset enable/disable change. This is outlined below.
>>>>>>> e8c91231
		OrderbookBufferConfig: buffer.Config{
			SortBuffer:            true,
			SortBufferByUpdateIDs: true,
		},
		Features: &b.Features.Supports.WebsocketCapabilities,
	})
	if err != nil {
		return err
	}
	spotWebsocket, err := b.Websocket.AddWebsocket(&stream.WebsocketSetup{
		DefaultURL:            bittrexAPIWSURL, // Default ws endpoint so we can roll back via CLI if needed.
		RunningURL:            wsRunningEndpoint,
		Connector:             b.WsConnect,                    // Connector function outlined above.
		Subscriber:            b.Subscribe,                    // Subscriber function outlined above.
		Unsubscriber:          b.Unsubscribe,                  // Unsubscriber function outlined above.
		GenerateSubscriptions: b.GenerateDefaultSubscriptions, // GenerateDefaultSubscriptions function outlined above.
		AssetType:             asset.Spot,
	})
	if err != nil {
		return err
	}
	// Sets up a new connection for the websocket, there are two separate connections denoted by the ConnectionSetup struct auth bool.
	return spotWebsocket.SetupNewConnection(stream.ConnectionSetup{
		ResponseCheckTimeout: exch.WebsocketResponseCheckTimeout,
		ResponseMaxLimit:     exch.WebsocketResponseMaxLimit,
		RateLimit:            wsRateLimit,
		// Authenticated        bool  sets if the connection is dedicated for an authenticated websocket stream which can be accessed from the Websocket field variable AuthConn e.g. f.Websocket.AuthConn
	})
}

// GetServerTime returns the current exchange server time.
func (b *Bittrex) GetServerTime(_ context.Context, _ asset.Item) (time.Time, error) {
	return time.Time{}, common.ErrFunctionNotSupported
}

// Start starts the Bittrex go routine
func (b *Bittrex) Start(ctx context.Context, wg *sync.WaitGroup) error {
	if wg == nil {
		return fmt.Errorf("%T %w", wg, common.ErrNilPointer)
	}
	wg.Add(1)
	go func() {
		b.Run(ctx)
		wg.Done()
	}()
	return nil
}

// Run implements the Bittrex wrapper
func (b *Bittrex) Run(ctx context.Context) {
	if b.Verbose {
		log.Debugf(log.ExchangeSys,
			"%s Websocket: %s.",
			b.Name,
			common.IsEnabled(b.Websocket.IsEnabled()))
		b.PrintEnabledPairs()
	}

	if !b.GetEnabledFeatures().AutoPairUpdates {
		return
	}

	err := b.UpdateTradablePairs(ctx, false)
	if err != nil {
		log.Errorf(log.ExchangeSys,
			"%s failed to update tradable pairs. Err: %s",
			b.Name,
			err)
	}
	restURL, err := b.API.Endpoints.GetURL(exchange.RestSpot)
	if err != nil {
		log.Errorf(log.ExchangeSys,
			"%s failed to check REST Spot URL. Err: %s",
			b.Name,
			err)
	}
	if restURL == bittrexAPIDeprecatedURL {
		err = b.API.Endpoints.SetRunning(exchange.RestSpot.String(), bittrexAPIRestURL)
		if err != nil {
			log.Errorf(log.ExchangeSys,
				"%s failed to update deprecated REST Spot URL. Err: %s",
				b.Name,
				err)
		}
		b.Config.API.Endpoints[exchange.RestSpot.String()] = bittrexAPIRestURL
		log.Warnf(log.ExchangeSys,
			"Deprecated %s REST URL updated from %s to %s", b.Name, bittrexAPIDeprecatedURL, bittrexAPIRestURL)
	}
}

// FetchTradablePairs returns a list of the exchanges tradable pairs
func (b *Bittrex) FetchTradablePairs(ctx context.Context, a asset.Item) (currency.Pairs, error) {
	// Bittrex only supports spot trading
	if !b.SupportsAsset(a) {
		return nil, fmt.Errorf("%w %v", asset.ErrNotSupported, a)
	}
	markets, err := b.GetMarkets(ctx)
	if err != nil {
		return nil, err
	}

	pairs := make([]currency.Pair, 0, len(markets))
	for x := range markets {
		if markets[x].Status != "ONLINE" {
			continue
		}
		var pair currency.Pair
		pair, err = currency.NewPairFromString(markets[x].Symbol)
		if err != nil {
			return nil, err
		}
		pairs = append(pairs, pair)
	}
	return pairs, nil
}

// UpdateTradablePairs updates the exchanges available pairs and stores
// them in the exchanges config
func (b *Bittrex) UpdateTradablePairs(ctx context.Context, forceUpdate bool) error {
	pairs, err := b.FetchTradablePairs(ctx, asset.Spot)
	if err != nil {
		return err
	}
	err = b.UpdatePairs(pairs, asset.Spot, false, forceUpdate)
	if err != nil {
		return err
	}
	return b.EnsureOnePairEnabled()
}

// UpdateTickers updates the ticker for all currency pairs of a given asset type
func (b *Bittrex) UpdateTickers(_ context.Context, _ asset.Item) error {
	return common.ErrFunctionNotSupported
}

// UpdateTicker updates and returns the ticker for a currency pair
func (b *Bittrex) UpdateTicker(ctx context.Context, p currency.Pair, a asset.Item) (*ticker.Price, error) {
	formattedPair, err := b.FormatExchangeCurrency(p, a)
	if err != nil {
		return nil, err
	}

	t, err := b.GetTicker(ctx, formattedPair.String())
	if err != nil {
		return nil, err
	}

	s, err := b.GetMarketSummary(ctx, formattedPair.String())
	if err != nil {
		return nil, err
	}

	pair, err := currency.NewPairFromString(t.Symbol)
	if err != nil {
		return nil, err
	}

	tickerPrice := b.constructTicker(t, &s, pair, a)

	err = ticker.ProcessTicker(tickerPrice)
	if err != nil {
		return nil, err
	}

	return ticker.GetTicker(b.Name, p, a)
}

// constructTicker constructs a ticker price from the underlying data
func (b *Bittrex) constructTicker(t TickerData, s *MarketSummaryData, pair currency.Pair, assetType asset.Item) *ticker.Price {
	return &ticker.Price{
		Pair:         pair,
		Last:         t.LastTradeRate,
		Bid:          t.BidRate,
		Ask:          t.AskRate,
		High:         s.High,
		Low:          s.Low,
		Volume:       s.Volume,
		QuoteVolume:  s.QuoteVolume,
		LastUpdated:  s.UpdatedAt,
		AssetType:    assetType,
		ExchangeName: b.Name,
	}
}

// FetchTicker returns the ticker for a currency pair
func (b *Bittrex) FetchTicker(ctx context.Context, p currency.Pair, assetType asset.Item) (*ticker.Price, error) {
	resp, err := ticker.GetTicker(b.Name, p, assetType)
	if err != nil {
		return b.UpdateTicker(ctx, p, assetType)
	}
	return resp, nil
}

// FetchOrderbook returns orderbook base on the currency pair
func (b *Bittrex) FetchOrderbook(ctx context.Context, c currency.Pair, assetType asset.Item) (*orderbook.Base, error) {
	resp, err := orderbook.Get(b.Name, c, assetType)
	if err != nil {
		return b.UpdateOrderbook(ctx, c, assetType)
	}
	return resp, nil
}

// UpdateOrderbook updates and returns the orderbook for a currency pair
func (b *Bittrex) UpdateOrderbook(ctx context.Context, p currency.Pair, assetType asset.Item) (*orderbook.Base, error) {
	if p.IsEmpty() {
		return nil, currency.ErrCurrencyPairEmpty
	}
	if err := b.CurrencyPairs.IsAssetEnabled(assetType); err != nil {
		return nil, err
	}
	book := &orderbook.Base{
		Exchange:        b.Name,
		Pair:            p,
		Asset:           assetType,
		VerifyOrderbook: b.CanVerifyOrderbook,
	}

	formattedPair, err := b.FormatExchangeCurrency(p, assetType)
	if err != nil {
		return book, err
	}

	// Valid order book depths are 1, 25 and 500
	orderbookData, sequence, err := b.GetOrderbook(ctx, formattedPair.String(), orderbookDepth)
	if err != nil {
		return book, err
	}

	book.LastUpdateID = sequence
	book.Bids = make(orderbook.Items, len(orderbookData.Bid))
	book.Asks = make(orderbook.Items, len(orderbookData.Ask))

	for x := range orderbookData.Bid {
		book.Bids[x] = orderbook.Item{
			Amount: orderbookData.Bid[x].Quantity,
			Price:  orderbookData.Bid[x].Rate,
		}
	}

	for x := range orderbookData.Ask {
		book.Asks[x] = orderbook.Item{
			Amount: orderbookData.Ask[x].Quantity,
			Price:  orderbookData.Ask[x].Rate,
		}
	}
	err = book.Process()
	if err != nil {
		return book, err
	}

	return orderbook.Get(b.Name, p, assetType)
}

// UpdateAccountInfo retrieves balances for all enabled currencies
func (b *Bittrex) UpdateAccountInfo(ctx context.Context, assetType asset.Item) (account.Holdings, error) {
	var resp account.Holdings
	balanceData, err := b.GetBalances(ctx)
	if err != nil {
		return resp, err
	}

	currencies := make([]account.Balance, len(balanceData))
	for i := range balanceData {
		currencies[i] = account.Balance{
			Currency: currency.NewCode(balanceData[i].CurrencySymbol),
			Total:    balanceData[i].Total,
			Hold:     balanceData[i].Total - balanceData[i].Available,
			Free:     balanceData[i].Available,
		}
	}

	resp.Accounts = append(resp.Accounts, account.SubAccount{
		AssetType:  assetType,
		Currencies: currencies,
	})
	resp.Exchange = b.Name

	creds, err := b.GetCredentials(ctx)
	if err != nil {
		return account.Holdings{}, err
	}
	return resp, account.Process(&resp, creds)
}

// FetchAccountInfo retrieves balances for all enabled currencies
func (b *Bittrex) FetchAccountInfo(ctx context.Context, assetType asset.Item) (account.Holdings, error) {
	creds, err := b.GetCredentials(ctx)
	if err != nil {
		return account.Holdings{}, err
	}
	resp, err := account.GetHoldings(b.Name, creds, assetType)
	if err != nil {
		return b.UpdateAccountInfo(ctx, assetType)
	}
	return resp, nil
}

// GetAccountFundingHistory returns funding history, deposits and
// withdrawals
func (b *Bittrex) GetAccountFundingHistory(ctx context.Context) ([]exchange.FundingHistory, error) {
	closedDepositData, err := b.GetClosedDeposits(ctx)
	if err != nil {
		return nil, err
	}
	openDepositData, err := b.GetOpenDeposits(ctx)
	if err != nil {
		return nil, err
	}
	closedWithdrawalData, err := b.GetClosedWithdrawals(ctx)
	if err != nil {
		return nil, err
	}
	openWithdrawalData, err := b.GetOpenWithdrawals(ctx)
	if err != nil {
		return nil, err
	}

	depositData := make([]DepositData, 0, len(closedDepositData)+len(openDepositData))
	depositData = append(depositData, closedDepositData...)
	depositData = append(depositData, openDepositData...)

	withdrawalData := make([]WithdrawalData, 0, len(closedWithdrawalData)+len(openWithdrawalData))
	withdrawalData = append(withdrawalData, closedWithdrawalData...)
	withdrawalData = append(withdrawalData, openWithdrawalData...)

	resp := make([]exchange.FundingHistory, 0, len(depositData)+len(withdrawalData))
	for x := range depositData {
		resp = append(resp, exchange.FundingHistory{
			ExchangeName:    b.Name,
			Status:          depositData[x].Status,
			Description:     depositData[x].CryptoAddressTag,
			Timestamp:       depositData[x].UpdatedAt,
			Currency:        depositData[x].CurrencySymbol,
			Amount:          depositData[x].Quantity,
			TransferType:    "deposit",
			CryptoToAddress: depositData[x].CryptoAddress,
			CryptoTxID:      depositData[x].TxID,
		})
	}
	for x := range withdrawalData {
		resp = append(resp, exchange.FundingHistory{
			ExchangeName:    b.Name,
			Status:          withdrawalData[x].Status,
			Description:     withdrawalData[x].CryptoAddressTag,
			Timestamp:       depositData[x].UpdatedAt,
			Currency:        withdrawalData[x].CurrencySymbol,
			Amount:          withdrawalData[x].Quantity,
			Fee:             withdrawalData[x].TxCost,
			TransferType:    "withdrawal",
			CryptoToAddress: withdrawalData[x].CryptoAddress,
			CryptoTxID:      withdrawalData[x].TxID,
			TransferID:      withdrawalData[x].ID,
		})
	}
	return resp, nil
}

// GetWithdrawalsHistory returns previous withdrawals data
func (b *Bittrex) GetWithdrawalsHistory(_ context.Context, _ currency.Code, _ asset.Item) (resp []exchange.WithdrawalHistory, err error) {
	return nil, common.ErrFunctionNotSupported
}

// GetRecentTrades returns the most recent trades for a currency and asset
func (b *Bittrex) GetRecentTrades(ctx context.Context, p currency.Pair, assetType asset.Item) ([]trade.Data, error) {
	formattedPair, err := b.FormatExchangeCurrency(p, assetType)
	if err != nil {
		return nil, err
	}

	tradeData, err := b.GetMarketHistory(ctx, formattedPair.String())
	if err != nil {
		return nil, err
	}

	resp := make([]trade.Data, len(tradeData))
	for i := range tradeData {
		var side order.Side
		side, err = order.StringToOrderSide(tradeData[i].TakerSide)
		if err != nil {
			return nil, err
		}
		resp[i] = trade.Data{
			Exchange:     b.Name,
			TID:          tradeData[i].ID,
			CurrencyPair: formattedPair,
			AssetType:    assetType,
			Side:         side,
			Price:        tradeData[i].Rate,
			Amount:       tradeData[i].Quantity,
			Timestamp:    tradeData[i].ExecutedAt,
		}
	}

	err = b.AddTradesToBuffer(resp...)
	if err != nil {
		return nil, err
	}

	sort.Sort(trade.ByDate(resp))
	return resp, nil
}

// GetHistoricTrades returns historic trade data within the timeframe provided
// Bittrex only reports recent trades
func (b *Bittrex) GetHistoricTrades(_ context.Context, _ currency.Pair, _ asset.Item, _, _ time.Time) ([]trade.Data, error) {
	return nil, common.ErrFunctionNotSupported
}

// SubmitOrder submits a new order
func (b *Bittrex) SubmitOrder(ctx context.Context, s *order.Submit) (*order.SubmitResponse, error) {
	if err := s.Validate(); err != nil {
		return nil, err
	}

	if s.Side.IsShort() {
		s.Side = order.Sell
	}

	if s.Side.IsLong() {
		s.Side = order.Buy
	}

	formattedPair, err := b.FormatExchangeCurrency(s.Pair, s.AssetType)
	if err != nil {
		return nil, err
	}

	orderData, err := b.Order(ctx,
		formattedPair.String(),
		s.Side.String(),
		s.Type.String(),
		GoodTilCancelled,
		s.Price,
		s.Amount,
		0.0)
	if err != nil {
		return nil, err
	}
	return s.DeriveSubmitResponse(orderData.ID)
}

// ModifyOrder will allow of changing orderbook placement and limit to
// market conversion
func (b *Bittrex) ModifyOrder(_ context.Context, _ *order.Modify) (*order.ModifyResponse, error) {
	return nil, common.ErrFunctionNotSupported
}

// CancelOrder cancels an order by its corresponding ID number
func (b *Bittrex) CancelOrder(ctx context.Context, ord *order.Cancel) error {
	if err := ord.Validate(ord.StandardCancel()); err != nil {
		return err
	}
	_, err := b.CancelExistingOrder(ctx, ord.OrderID)
	return err
}

// CancelBatchOrders cancels an orders by their corresponding ID numbers
func (b *Bittrex) CancelBatchOrders(_ context.Context, _ []order.Cancel) (*order.CancelBatchResponse, error) {
	return nil, common.ErrFunctionNotSupported
}

// CancelAllOrders cancels all orders associated with a currency pair, or cancels all orders for all
// pairs if no pair was specified
func (b *Bittrex) CancelAllOrders(ctx context.Context, orderCancellation *order.Cancel) (order.CancelAllResponse, error) {
	var pair string
	if orderCancellation != nil {
		formattedPair, err := b.FormatExchangeCurrency(orderCancellation.Pair, orderCancellation.AssetType)
		if err != nil {
			return order.CancelAllResponse{}, err
		}
		pair = formattedPair.String()
	}
	orderData, err := b.CancelOpenOrders(ctx, pair)
	if err != nil {
		return order.CancelAllResponse{}, err
	}

	tempMap := make(map[string]string)
	for x := range orderData {
		if orderData[x].Result.Status == "CLOSED" {
			tempMap[orderData[x].ID] = "Success"
		}
	}
	resp := order.CancelAllResponse{
		Status: tempMap,
		Count:  int64(len(tempMap)),
	}
	return resp, nil
}

// GetOrderInfo returns information on a current open order
func (b *Bittrex) GetOrderInfo(ctx context.Context, orderID string, _ currency.Pair, _ asset.Item) (*order.Detail, error) {
	orderData, err := b.GetOrder(ctx, orderID)
	if err != nil {
		return nil, err
	}

	return b.ConstructOrderDetail(&orderData)
}

// ConstructOrderDetail constructs an order detail item from the underlying data
func (b *Bittrex) ConstructOrderDetail(orderData *OrderData) (*order.Detail, error) {
	immediateOrCancel := false
	if orderData.TimeInForce == string(ImmediateOrCancel) {
		immediateOrCancel = true
	}

	format, err := b.GetPairFormat(asset.Spot, false)
	if err != nil {
		return nil, err
	}
	orderPair, err := currency.NewPairDelimiter(orderData.MarketSymbol,
		format.Delimiter)
	if err != nil {
		log.Errorf(log.ExchangeSys,
			"Exchange %v Func %v Order %v Could not parse currency pair %v",
			b.Name,
			"GetActiveOrders",
			orderData.ID,
			err)
	}
	orderType, err := order.StringToOrderType(orderData.Type)
	if err != nil {
		log.Errorf(log.ExchangeSys, "%s %v", b.Name, err)
	}

	var orderStatus order.Status
	switch orderData.Status {
	case order.Open.String():
		switch orderData.FillQuantity {
		case 0:
			orderStatus = order.Open
		default:
			orderStatus = order.PartiallyFilled
		}
	case order.Closed.String():
		switch orderData.FillQuantity {
		case 0:
			orderStatus = order.Cancelled
		case orderData.Quantity:
			orderStatus = order.Filled
		default:
			orderStatus = order.PartiallyCancelled
		}
	}

	return &order.Detail{
		ImmediateOrCancel: immediateOrCancel,
		Amount:            orderData.Quantity,
		ExecutedAmount:    orderData.FillQuantity,
		RemainingAmount:   orderData.Quantity - orderData.FillQuantity,
		Price:             orderData.Limit,
		Date:              orderData.CreatedAt,
		OrderID:           orderData.ID,
		Exchange:          b.Name,
		Type:              orderType,
		Pair:              orderPair,
		Status:            orderStatus,
	}, nil
}

// GetDepositAddress returns a deposit address for a specified currency
func (b *Bittrex) GetDepositAddress(ctx context.Context, cryptocurrency currency.Code, _, _ string) (*deposit.Address, error) {
	depositAddr, err := b.GetCryptoDepositAddress(ctx, cryptocurrency.String())
	if err != nil {
		return nil, err
	}

	return &deposit.Address{
		Address: depositAddr.CryptoAddress,
		Tag:     depositAddr.CryptoAddressTag,
	}, nil
}

// WithdrawCryptocurrencyFunds returns a withdrawal ID when a withdrawal is
// submitted
func (b *Bittrex) WithdrawCryptocurrencyFunds(ctx context.Context, withdrawRequest *withdraw.Request) (*withdraw.ExchangeResponse, error) {
	if err := withdrawRequest.Validate(); err != nil {
		return nil, err
	}
	result, err := b.Withdraw(ctx,
		withdrawRequest.Currency.String(),
		withdrawRequest.Crypto.AddressTag,
		withdrawRequest.Crypto.Address,
		withdrawRequest.Amount)
	if err != nil {
		return nil, err
	}
	return &withdraw.ExchangeResponse{
		Name:   b.Name,
		ID:     result.ID,
		Status: result.Status,
	}, err
}

// WithdrawFiatFunds returns a withdrawal ID when a
// withdrawal is submitted
func (b *Bittrex) WithdrawFiatFunds(_ context.Context, _ *withdraw.Request) (*withdraw.ExchangeResponse, error) {
	return nil, common.ErrFunctionNotSupported
}

// WithdrawFiatFundsToInternationalBank returns a withdrawal ID when a
// withdrawal is submitted
func (b *Bittrex) WithdrawFiatFundsToInternationalBank(_ context.Context, _ *withdraw.Request) (*withdraw.ExchangeResponse, error) {
	return nil, common.ErrFunctionNotSupported
}

// GetActiveOrders retrieves any orders that are active/open
func (b *Bittrex) GetActiveOrders(ctx context.Context, req *order.MultiOrderRequest) (order.FilteredOrders, error) {
	err := req.Validate()
	if err != nil {
		return nil, err
	}

	var currPair string
	if len(req.Pairs) == 1 {
		var formattedPair currency.Pair
		formattedPair, err = b.FormatExchangeCurrency(req.Pairs[0], asset.Spot)
		if err != nil {
			return nil, err
		}
		currPair = formattedPair.String()
	}

	format, err := b.GetPairFormat(asset.Spot, false)
	if err != nil {
		return nil, err
	}

	orderData, sequence, err := b.GetOpenOrders(ctx, currPair)
	if err != nil {
		return nil, err
	}

	resp := make([]order.Detail, 0, len(orderData))
	for i := range orderData {
		var pair currency.Pair
		pair, err = currency.NewPairDelimiter(orderData[i].MarketSymbol,
			format.Delimiter)
		if err != nil {
			log.Errorf(log.ExchangeSys,
				"Exchange %v Func %v Order %v Could not parse currency pair %v",
				b.Name,
				"GetActiveOrders",
				orderData[i].ID,
				err)
		}

		var orderType order.Type
		orderType, err = order.StringToOrderType(orderData[i].Type)
		if err != nil {
			log.Errorf(log.ExchangeSys, "%s %v", b.Name, err)
		}

		var orderSide order.Side
		orderSide, err = order.StringToOrderSide(orderData[i].Direction)
		if err != nil {
			log.Errorf(log.ExchangeSys, "GetActiveOrders - %s - cannot get order side - %s\n", b.Name, err.Error())
		}

		resp = append(resp, order.Detail{
			Amount:          orderData[i].Quantity,
			RemainingAmount: orderData[i].Quantity - orderData[i].FillQuantity,
			ExecutedAmount:  orderData[i].FillQuantity,
			Price:           orderData[i].Limit,
			Date:            orderData[i].CreatedAt,
			OrderID:         orderData[i].ID,
			Exchange:        b.Name,
			Type:            orderType,
			Side:            orderSide,
			Status:          order.Active,
			Pair:            pair,
		})
	}
	b.WsSequenceOrders = sequence
	return req.Filter(b.Name, resp), nil
}

// GetOrderHistory retrieves account order information
// Can Limit response to specific order status
func (b *Bittrex) GetOrderHistory(ctx context.Context, req *order.MultiOrderRequest) (order.FilteredOrders, error) {
	err := req.Validate()
	if err != nil {
		return nil, err
	}
	if len(req.Pairs) == 0 {
		return nil, errors.New("at least one currency is required to fetch order history")
	}

	format, err := b.GetPairFormat(asset.Spot, false)
	if err != nil {
		return nil, err
	}

	var resp []order.Detail
	for x := range req.Pairs {
		var formattedPair currency.Pair
		formattedPair, err = b.FormatExchangeCurrency(req.Pairs[x], req.AssetType)
		if err != nil {
			return nil, err
		}

		var orderData []OrderData
		orderData, err = b.GetOrderHistoryForCurrency(ctx, formattedPair.String())
		if err != nil {
			return nil, err
		}

		for i := range orderData {
			var pair currency.Pair
			pair, err = currency.NewPairDelimiter(orderData[i].MarketSymbol,
				format.Delimiter)
			if err != nil {
				log.Errorf(log.ExchangeSys,
					"Exchange %v Func %v Order %v Could not parse currency pair %v",
					b.Name,
					"GetOrderHistory",
					orderData[i].ID,
					err)
			}
			var orderType order.Type
			orderType, err = order.StringToOrderType(orderData[i].Type)
			if err != nil {
				log.Errorf(log.ExchangeSys, "%s %v", b.Name, err)
			}

			var orderSide order.Side
			orderSide, err = order.StringToOrderSide(orderData[i].Direction)
			if err != nil {
				log.Errorf(log.ExchangeSys, "GetActiveOrders - %s - cannot get order side - %s\n", b.Name, err.Error())
			}

			var orderStatus order.Status
			orderStatus, err = order.StringToOrderStatus(orderData[i].Status)
			if err != nil {
				log.Errorf(log.ExchangeSys, "GetActiveOrders - %s - cannot get order status - %s\n", b.Name, err.Error())
			}

			detail := order.Detail{
				Amount:          orderData[i].Quantity,
				ExecutedAmount:  orderData[i].FillQuantity,
				RemainingAmount: orderData[i].Quantity - orderData[i].FillQuantity,
				Price:           orderData[i].Limit,
				Date:            orderData[i].CreatedAt,
				CloseTime:       orderData[i].ClosedAt,
				OrderID:         orderData[i].ID,
				Exchange:        b.Name,
				Type:            orderType,
				Side:            orderSide,
				Status:          orderStatus,
				Fee:             orderData[i].Commission,
				Pair:            pair,
			}
			detail.InferCostsAndTimes()
			resp = append(resp, detail)
		}
	}
	return req.Filter(b.Name, resp), nil
}

// GetFeeByType returns an estimate of fee based on type of transaction
func (b *Bittrex) GetFeeByType(ctx context.Context, feeBuilder *exchange.FeeBuilder) (float64, error) {
	if feeBuilder == nil {
		return 0, fmt.Errorf("%T %w", feeBuilder, common.ErrNilPointer)
	}
	if !b.AreCredentialsValid(ctx) && // Todo check connection status
		feeBuilder.FeeType == exchange.CryptocurrencyTradeFee {
		feeBuilder.FeeType = exchange.OfflineTradeFee
	}
	return b.GetFee(ctx, feeBuilder)
}

// ValidateAPICredentials validates current credentials used for wrapper
// functionality
func (b *Bittrex) ValidateAPICredentials(ctx context.Context, assetType asset.Item) error {
	_, err := b.UpdateAccountInfo(ctx, assetType)
	return b.CheckTransientError(err)
}

// FormatExchangeKlineInterval returns Interval to string
// Overrides Base function
func (b *Bittrex) FormatExchangeKlineInterval(in kline.Interval) string {
	switch in {
	case kline.OneMin:
		return "MINUTE_1"
	case kline.FiveMin:
		return "MINUTE_5"
	case kline.OneHour:
		return "HOUR_1"
	case kline.OneDay:
		return "DAY_1"
	default:
		return "notfound"
	}
}

// GetHistoricCandles returns candles between a time period for a set time interval
// Candles set size returned by Bittrex depends on interval length:
// - 1m interval: candles for 1 day (0:00 - 23:59)
// - 5m interval: candles for 1 day (0:00 - 23:55)
// - 1 hour interval: candles for 31 days
// - 1 day interval: candles for 366 days
// This implementation rounds returns candles up to the next interval or to the end
// time (whichever comes first)
func (b *Bittrex) GetHistoricCandles(ctx context.Context, pair currency.Pair, a asset.Item, interval kline.Interval, start, end time.Time) (*kline.Item, error) {
	req, err := b.GetKlineRequest(pair, a, interval, start, end, false)
	if err != nil {
		return nil, err
	}

	candleInterval := b.FormatExchangeKlineInterval(req.ExchangeInterval)
	if candleInterval == "notfound" {
		return nil, fmt.Errorf("%w %v", kline.ErrInvalidInterval, interval)
	}

	year, month, day := req.End.Date()
	curYear, curMonth, curDay := time.Now().Date()
	var getHistoric, getRecent bool
	switch req.ExchangeInterval {
	case kline.OneMin, kline.FiveMin:
		if time.Since(req.Start) > oneDay {
			getHistoric = true
		}
		if year >= curYear && month >= curMonth && day >= curDay {
			getRecent = true
		}
	case kline.OneHour:
		if time.Since(req.Start) > oneMonth {
			getHistoric = true
		}
		if year >= curYear && month >= curMonth {
			getRecent = true
		}
	case kline.OneDay:
		if time.Since(req.Start) > oneYear {
			getHistoric = true
		}
		if year >= curYear {
			getRecent = true
		}
	}

	if !getHistoric && !getRecent {
		return nil, errors.New("start end time range cannot get historic or recent candles")
	}

	var candleData []CandleData
	if getHistoric {
		historicData, err := b.GetHistoricalCandles(ctx,
			req.RequestFormatted.String(),
			candleInterval,
			"TRADE",
			start.Year(),
			int(start.Month()),
			start.Day())
		if err != nil {
			return nil, err
		}
		candleData = append(candleData, historicData...)
	}

	if getRecent {
		recentData, err := b.GetRecentCandles(ctx,
			req.RequestFormatted.String(),
			candleInterval,
			"TRADE")
		if err != nil {
			return nil, err
		}
		candleData = append(candleData, recentData...)
	}

	timeSeries := make([]kline.Candle, 0, len(candleData))
	for x := range candleData {
		if candleData[x].StartsAt.Before(req.Start) || candleData[x].StartsAt.After(req.End) {
			continue
		}
		timeSeries = append(timeSeries, kline.Candle{
			Time:   candleData[x].StartsAt,
			Open:   candleData[x].Open,
			High:   candleData[x].High,
			Low:    candleData[x].Low,
			Close:  candleData[x].Close,
			Volume: candleData[x].Volume,
		})
	}
	return req.ProcessResponse(timeSeries)
}

// GetHistoricCandlesExtended returns candles between a time period for a set time interval
func (b *Bittrex) GetHistoricCandlesExtended(_ context.Context, _ currency.Pair, _ asset.Item, _ kline.Interval, _, _ time.Time) (*kline.Item, error) {
	// TODO implement with API upgrade˜
	return nil, common.ErrFunctionNotSupported
}<|MERGE_RESOLUTION|>--- conflicted
+++ resolved
@@ -170,21 +170,9 @@
 	}
 
 	// Websocket details setup below
-<<<<<<< HEAD
 	err = b.Websocket.Setup(&stream.WebsocketWrapperSetup{
 		ExchangeConfig:         exch,
 		ConnectionMonitorDelay: exch.ConnectionMonitorDelay,
-=======
-	err = b.Websocket.Setup(&stream.WebsocketSetup{
-		ExchangeConfig:        exch,
-		DefaultURL:            bittrexAPIWSURL, // Default ws endpoint so we can roll back via CLI if needed.
-		RunningURL:            wsRunningEndpoint,
-		Connector:             b.WsConnect,                                // Connector function outlined above.
-		Subscriber:            b.Subscribe,                                // Subscriber function outlined above.
-		Unsubscriber:          b.Unsubscribe,                              // Unsubscriber function outlined above.
-		GenerateSubscriptions: b.GenerateDefaultSubscriptions,             // GenerateDefaultSubscriptions function outlined above.
-		Features:              &b.Features.Supports.WebsocketCapabilities, // Defines the capabilities of the websocket outlined in supported features struct. This allows the websocket connection to be flushed appropriately if we have a pair/asset enable/disable change. This is outlined below.
->>>>>>> e8c91231
 		OrderbookBufferConfig: buffer.Config{
 			SortBuffer:            true,
 			SortBufferByUpdateIDs: true,
