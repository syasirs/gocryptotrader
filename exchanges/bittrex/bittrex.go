package bittrex

import (
	"errors"
	"fmt"
	"log"
	"net/url"
	"strconv"
	"time"

	"github.com/shopspring/decimal"
	"github.com/thrasher-/gocryptotrader/common"
	"github.com/thrasher-/gocryptotrader/config"
	"github.com/thrasher-/gocryptotrader/exchanges"
	"github.com/thrasher-/gocryptotrader/exchanges/request"
	"github.com/thrasher-/gocryptotrader/exchanges/ticker"
)

const (
	bittrexAPIURL              = "https://bittrex.com/api/v1.1"
	bittrexAPIVersion          = "v1.1"
	bittrexMaxOpenOrders       = 500
	bittrexMaxOrderCountPerDay = 200000

	// Returned messages from Bittrex API
	bittrexAddressGenerating      = "ADDRESS_GENERATING"
	bittrexErrorMarketNotProvided = "MARKET_NOT_PROVIDED"
	bittrexErrorInvalidMarket     = "INVALID_MARKET"
	bittrexErrorAPIKeyInvalid     = "APIKEY_INVALID"
	bittrexErrorInvalidPermission = "INVALID_PERMISSION"

	// Public requests
	bittrexAPIGetMarkets         = "public/getmarkets"
	bittrexAPIGetCurrencies      = "public/getcurrencies"
	bittrexAPIGetTicker          = "public/getticker"
	bittrexAPIGetMarketSummaries = "public/getmarketsummaries"
	bittrexAPIGetMarketSummary   = "public/getmarketsummary"
	bittrexAPIGetOrderbook       = "public/getorderbook"
	bittrexAPIGetMarketHistory   = "public/getmarkethistory"

	// Market requests
	bittrexAPIBuyLimit      = "market/buylimit"
	bittrexAPISellLimit     = "market/selllimit"
	bittrexAPICancel        = "market/cancel"
	bittrexAPIGetOpenOrders = "market/getopenorders"

	// Account requests
	bittrexAPIGetBalances          = "account/getbalances"
	bittrexAPIGetBalance           = "account/getbalance"
	bittrexAPIGetDepositAddress    = "account/getdepositaddress"
	bittrexAPIWithdraw             = "account/withdraw"
	bittrexAPIGetOrder             = "account/getorder"
	bittrexAPIGetOrderHistory      = "account/getorderhistory"
	bittrexAPIGetWithdrawalHistory = "account/getwithdrawalhistory"
	bittrexAPIGetDepositHistory    = "account/getdeposithistory"

	bittrexAuthRate   = 0
	bittrexUnauthRate = 0
)

// Bittrex is the overaching type across the bittrex methods
type Bittrex struct {
	exchange.Base
}

// SetDefaults method assignes the default values for Bittrex
func (b *Bittrex) SetDefaults() {
	b.Name = "Bittrex"
	b.Enabled = false
	b.Verbose = false
	b.Websocket = false
	b.RESTPollingDelay = 10
	b.RequestCurrencyPairFormat.Delimiter = "-"
	b.RequestCurrencyPairFormat.Uppercase = true
	b.ConfigCurrencyPairFormat.Delimiter = "-"
	b.ConfigCurrencyPairFormat.Uppercase = true
	b.AssetTypes = []string{ticker.Spot}
	b.SupportsAutoPairUpdating = true
	b.SupportsRESTTickerBatching = true
	b.Requester = request.New(b.Name,
		request.NewRateLimit(time.Second, bittrexAuthRate),
		request.NewRateLimit(time.Second, bittrexUnauthRate),
		common.NewHTTPClientWithTimeout(exchange.DefaultHTTPTimeout))
	b.APIUrlDefault = bittrexAPIURL
	b.APIUrl = b.APIUrlDefault
}

// Setup method sets current configuration details if enabled
func (b *Bittrex) Setup(exch config.ExchangeConfig) {
	if !exch.Enabled {
		b.SetEnabled(false)
	} else {
		b.Enabled = true
		b.AuthenticatedAPISupport = exch.AuthenticatedAPISupport
		b.SetAPIKeys(exch.APIKey, exch.APISecret, exch.ClientID, false)
		b.SetHTTPClientTimeout(exch.HTTPTimeout)
		b.SetHTTPClientUserAgent(exch.HTTPUserAgent)
		b.RESTPollingDelay = exch.RESTPollingDelay
		b.Verbose = exch.Verbose
		b.Websocket = exch.Websocket
		b.BaseCurrencies = common.SplitStrings(exch.BaseCurrencies, ",")
		b.AvailablePairs = common.SplitStrings(exch.AvailablePairs, ",")
		b.EnabledPairs = common.SplitStrings(exch.EnabledPairs, ",")
		err := b.SetCurrencyPairFormat()
		if err != nil {
			log.Fatal(err)
		}
		err = b.SetAssetTypes()
		if err != nil {
			log.Fatal(err)
		}
		err = b.SetAutoPairDefaults()
		if err != nil {
			log.Fatal(err)
		}
		err = b.SetAPIURL(exch)
		if err != nil {
			log.Fatal(err)
		}
	}
}

// GetMarkets is used to get the open and available trading markets at Bittrex
// along with other meta data.
func (b *Bittrex) GetMarkets() (Market, error) {
	var markets Market
	path := fmt.Sprintf("%s/%s/", b.APIUrl, bittrexAPIGetMarkets)

	if err := b.SendHTTPRequest(path, &markets); err != nil {
		return markets, err
	}

	if !markets.Success {
		return markets, errors.New(markets.Message)
	}
	return markets, nil
}

// GetCurrencies is used to get all supported currencies at Bittrex
func (b *Bittrex) GetCurrencies() (Currency, error) {
	var currencies Currency
	path := fmt.Sprintf("%s/%s/", b.APIUrl, bittrexAPIGetCurrencies)

	if err := b.SendHTTPRequest(path, &currencies); err != nil {
		return currencies, err
	}

	if !currencies.Success {
		return currencies, errors.New(currencies.Message)
	}
	return currencies, nil
}

// GetTicker sends a public get request and returns current ticker information
// on the supplied currency. Example currency input param "btc-ltc".
func (b *Bittrex) GetTicker(currencyPair string) (Ticker, error) {
	ticker := Ticker{}
	path := fmt.Sprintf("%s/%s?market=%s", b.APIUrl, bittrexAPIGetTicker,
		common.StringToUpper(currencyPair),
	)

	if err := b.SendHTTPRequest(path, &ticker); err != nil {
		return ticker, err
	}

	if !ticker.Success {
		return ticker, errors.New(ticker.Message)
	}
	return ticker, nil
}

// GetMarketSummaries is used to get the last 24 hour summary of all active
// exchanges
func (b *Bittrex) GetMarketSummaries() (MarketSummary, error) {
	var summaries MarketSummary
	path := fmt.Sprintf("%s/%s/", b.APIUrl, bittrexAPIGetMarketSummaries)

	if err := b.SendHTTPRequest(path, &summaries); err != nil {
		return summaries, err
	}

	if !summaries.Success {
		return summaries, errors.New(summaries.Message)
	}
	return summaries, nil
}

// GetMarketSummary is used to get the last 24 hour summary of all active
// exchanges by currency pair (btc-ltc).
func (b *Bittrex) GetMarketSummary(currencyPair string) (MarketSummary, error) {
	var summary MarketSummary
	path := fmt.Sprintf("%s/%s?market=%s", b.APIUrl,
		bittrexAPIGetMarketSummary, common.StringToLower(currencyPair),
	)

	if err := b.SendHTTPRequest(path, &summary); err != nil {
		return summary, err
	}

	if !summary.Success {
		return summary, errors.New(summary.Message)
	}
	return summary, nil
}

// GetOrderbook method returns current order book information by currency, type
// & depth.
// "Currency Pair" ie btc-ltc
// "Category" either "buy", "sell" or "both"; for ease of use and reduced
// complexity this function is set to "both"
// "Depth" max depth is 50 but you can literally set it any integer you want and
// it returns full depth. So depth default is 50.
func (b *Bittrex) GetOrderbook(currencyPair string) (OrderBooks, error) {
	var orderbooks OrderBooks
	path := fmt.Sprintf("%s/%s?market=%s&type=both&depth=50", b.APIUrl,
		bittrexAPIGetOrderbook, common.StringToUpper(currencyPair),
	)

	if err := b.SendHTTPRequest(path, &orderbooks); err != nil {
		return orderbooks, err
	}

	if !orderbooks.Success {
		return orderbooks, errors.New(orderbooks.Message)
	}
	return orderbooks, nil
}

// GetMarketHistory retrieves the latest trades that have occurred for a specific
// market
func (b *Bittrex) GetMarketHistory(currencyPair string) (MarketHistory, error) {
	var marketHistoriae MarketHistory
	path := fmt.Sprintf("%s/%s?market=%s", b.APIUrl,
		bittrexAPIGetMarketHistory, common.StringToUpper(currencyPair),
	)

	if err := b.SendHTTPRequest(path, &marketHistoriae); err != nil {
		return marketHistoriae, err
	}

	if !marketHistoriae.Success {
		return marketHistoriae, errors.New(marketHistoriae.Message)
	}
	return marketHistoriae, nil
}

// PlaceBuyLimit is used to place a buy order in a specific market. Use buylimit
// to place limit orders. Make sure you have the proper permissions set on your
// API keys for this call to work.
// "Currency" ie "btc-ltc"
// "Quantity" is the amount to purchase
// "Rate" is the rate at which to purchase
func (b *Bittrex) PlaceBuyLimit(currencyPair string, quantity, rate decimal.Decimal) (UUID, error) {
	var id UUID
	values := url.Values{}
	values.Set("market", currencyPair)
<<<<<<< HEAD
	values.Set("quantity", strconv.FormatFloat(common.DecimalToFloat(quantity), 'E', -1, 64))
	values.Set("rate", strconv.FormatFloat(common.DecimalToFloat(rate), 'E', -1, 64))
	path := fmt.Sprintf("%s/%s", bittrexAPIURL, bittrexAPIBuyLimit)
=======
	values.Set("quantity", strconv.FormatFloat(quantity, 'E', -1, 64))
	values.Set("rate", strconv.FormatFloat(rate, 'E', -1, 64))
	path := fmt.Sprintf("%s/%s", b.APIUrl, bittrexAPIBuyLimit)
>>>>>>> fb4e2d14

	if err := b.SendAuthenticatedHTTPRequest(path, values, &id); err != nil {
		return id, err
	}

	if !id.Success {
		return id, errors.New(id.Message)
	}
	return id, nil
}

// PlaceSellLimit is used to place a sell order in a specific market. Use
// selllimit to place limit orders. Make sure you have the proper permissions
// set on your API keys for this call to work.
// "Currency" ie "btc-ltc"
// "Quantity" is the amount to purchase
// "Rate" is the rate at which to purchase
func (b *Bittrex) PlaceSellLimit(currencyPair string, quantity, rate decimal.Decimal) (UUID, error) {
	var id UUID
	values := url.Values{}
	values.Set("market", currencyPair)
<<<<<<< HEAD
	values.Set("quantity", strconv.FormatFloat(common.DecimalToFloat(quantity), 'E', -1, 64))
	values.Set("rate", strconv.FormatFloat(common.DecimalToFloat(rate), 'E', -1, 64))
	path := fmt.Sprintf("%s/%s", bittrexAPIURL, bittrexAPISellLimit)
=======
	values.Set("quantity", strconv.FormatFloat(quantity, 'E', -1, 64))
	values.Set("rate", strconv.FormatFloat(rate, 'E', -1, 64))
	path := fmt.Sprintf("%s/%s", b.APIUrl, bittrexAPISellLimit)
>>>>>>> fb4e2d14

	if err := b.SendAuthenticatedHTTPRequest(path, values, &id); err != nil {
		return id, err
	}

	if !id.Success {
		return id, errors.New(id.Message)
	}
	return id, nil
}

// GetOpenOrders returns all orders that you currently have opened.
// A specific market can be requested for example "btc-ltc"
func (b *Bittrex) GetOpenOrders(currencyPair string) (Order, error) {
	var orders Order
	values := url.Values{}
	if !(currencyPair == "" || currencyPair == " ") {
		values.Set("market", currencyPair)
	}
	path := fmt.Sprintf("%s/%s", b.APIUrl, bittrexAPIGetOpenOrders)

	if err := b.SendAuthenticatedHTTPRequest(path, values, &orders); err != nil {
		return orders, err
	}

	if !orders.Success {
		return orders, errors.New(orders.Message)
	}
	return orders, nil
}

// CancelOrder is used to cancel a buy or sell order.
func (b *Bittrex) CancelOrder(uuid string) (Balances, error) {
	var balances Balances
	values := url.Values{}
	values.Set("uuid", uuid)
	path := fmt.Sprintf("%s/%s", b.APIUrl, bittrexAPICancel)

	if err := b.SendAuthenticatedHTTPRequest(path, values, &balances); err != nil {
		return balances, err
	}

	if !balances.Success {
		return balances, errors.New(balances.Message)
	}
	return balances, nil
}

// GetAccountBalances is used to retrieve all balances from your account
func (b *Bittrex) GetAccountBalances() (Balances, error) {
	var balances Balances
	path := fmt.Sprintf("%s/%s", b.APIUrl, bittrexAPIGetBalances)

	if err := b.SendAuthenticatedHTTPRequest(path, url.Values{}, &balances); err != nil {
		return balances, err
	}

	if !balances.Success {
		return balances, errors.New(balances.Message)
	}
	return balances, nil
}

// GetAccountBalanceByCurrency is used to retrieve the balance from your account
// for a specific currency. ie. "btc" or "ltc"
func (b *Bittrex) GetAccountBalanceByCurrency(currency string) (Balance, error) {
	var balance Balance
	values := url.Values{}
	values.Set("currency", currency)
	path := fmt.Sprintf("%s/%s", b.APIUrl, bittrexAPIGetBalance)

	if err := b.SendAuthenticatedHTTPRequest(path, values, &balance); err != nil {
		return balance, err
	}

	if !balance.Success {
		return balance, errors.New(balance.Message)
	}
	return balance, nil
}

// GetDepositAddress is used to retrieve or generate an address for a specific
// currency. If one does not exist, the call will fail and return
// ADDRESS_GENERATING until one is available.
func (b *Bittrex) GetDepositAddress(currency string) (DepositAddress, error) {
	var address DepositAddress
	values := url.Values{}
	values.Set("currency", currency)
	path := fmt.Sprintf("%s/%s", b.APIUrl, bittrexAPIGetDepositAddress)

	if err := b.SendAuthenticatedHTTPRequest(path, values, &address); err != nil {
		return address, err
	}

	if !address.Success {
		return address, errors.New(address.Message)
	}
	return address, nil
}

// Withdraw is used to withdraw funds from your account.
// note: Please account for transaction fee.
func (b *Bittrex) Withdraw(currency, paymentID, address string, quantity decimal.Decimal) (UUID, error) {
	var id UUID
	values := url.Values{}
	values.Set("currency", currency)
	values.Set("quantity", strconv.FormatFloat(common.DecimalToFloat(quantity), 'E', -1, 64))
	values.Set("address", address)
	path := fmt.Sprintf("%s/%s", b.APIUrl, bittrexAPIWithdraw)

	if err := b.SendAuthenticatedHTTPRequest(path, values, &id); err != nil {
		return id, err
	}

	if !id.Success {
		return id, errors.New(id.Message)
	}
	return id, nil
}

// GetOrder is used to retrieve a single order by UUID.
func (b *Bittrex) GetOrder(uuid string) (Order, error) {
	var order Order
	values := url.Values{}
	values.Set("uuid", uuid)
	path := fmt.Sprintf("%s/%s", b.APIUrl, bittrexAPIGetOrder)

	if err := b.SendAuthenticatedHTTPRequest(path, values, &order); err != nil {
		return order, err
	}

	if !order.Success {
		return order, errors.New(order.Message)
	}
	return order, nil
}

// GetOrderHistory is used to retrieve your order history. If currencyPair
// omitted it will return the entire order History.
func (b *Bittrex) GetOrderHistory(currencyPair string) (Order, error) {
	var orders Order
	values := url.Values{}

	if !(currencyPair == "" || currencyPair == " ") {
		values.Set("market", currencyPair)
	}
	path := fmt.Sprintf("%s/%s", b.APIUrl, bittrexAPIGetOrderHistory)

	if err := b.SendAuthenticatedHTTPRequest(path, values, &orders); err != nil {
		return orders, err
	}

	if !orders.Success {
		return orders, errors.New(orders.Message)
	}
	return orders, nil
}

// GetWithdrawalHistory is used to retrieve your withdrawal history. If currency
// omitted it will return the entire history
func (b *Bittrex) GetWithdrawalHistory(currency string) (WithdrawalHistory, error) {
	var history WithdrawalHistory
	values := url.Values{}

	if !(currency == "" || currency == " ") {
		values.Set("currency", currency)
	}
	path := fmt.Sprintf("%s/%s", b.APIUrl, bittrexAPIGetWithdrawalHistory)

	if err := b.SendAuthenticatedHTTPRequest(path, values, &history); err != nil {
		return history, err
	}

	if !history.Success {
		return history, errors.New(history.Message)
	}
	return history, nil
}

// GetDepositHistory is used to retrieve your deposit history. If currency is
// is omitted it will return the entire deposit history
func (b *Bittrex) GetDepositHistory(currency string) (WithdrawalHistory, error) {
	var history WithdrawalHistory
	values := url.Values{}

	if !(currency == "" || currency == " ") {
		values.Set("currency", currency)
	}
	path := fmt.Sprintf("%s/%s", b.APIUrl, bittrexAPIGetDepositHistory)

	if err := b.SendAuthenticatedHTTPRequest(path, values, &history); err != nil {
		return history, err
	}

	if !history.Success {
		return history, errors.New(history.Message)
	}
	return history, nil
}

// SendHTTPRequest sends an unauthenticated HTTP request
func (b *Bittrex) SendHTTPRequest(path string, result interface{}) error {
	return b.SendPayload("GET", path, nil, nil, result, false, b.Verbose)
}

// SendAuthenticatedHTTPRequest sends an authenticated http request to a desired
// path
func (b *Bittrex) SendAuthenticatedHTTPRequest(path string, values url.Values, result interface{}) (err error) {
	if !b.AuthenticatedAPISupport {
		return fmt.Errorf(exchange.WarningAuthenticatedRequestWithoutCredentialsSet, b.Name)
	}

	if b.Nonce.Get() == 0 {
		b.Nonce.Set(time.Now().UnixNano())
	} else {
		b.Nonce.Inc()
	}
	values.Set("apikey", b.APIKey)
	values.Set("nonce", b.Nonce.String())
	rawQuery := path + "?" + values.Encode()
	hmac := common.GetHMAC(
		common.HashSHA512, []byte(rawQuery), []byte(b.APISecret),
	)
	headers := make(map[string]string)
	headers["apisign"] = common.HexEncodeToString(hmac)

	return b.SendPayload("GET", rawQuery, headers, nil, result, true, b.Verbose)
}<|MERGE_RESOLUTION|>--- conflicted
+++ resolved
@@ -254,15 +254,10 @@
 	var id UUID
 	values := url.Values{}
 	values.Set("market", currencyPair)
-<<<<<<< HEAD
 	values.Set("quantity", strconv.FormatFloat(common.DecimalToFloat(quantity), 'E', -1, 64))
 	values.Set("rate", strconv.FormatFloat(common.DecimalToFloat(rate), 'E', -1, 64))
 	path := fmt.Sprintf("%s/%s", bittrexAPIURL, bittrexAPIBuyLimit)
-=======
-	values.Set("quantity", strconv.FormatFloat(quantity, 'E', -1, 64))
-	values.Set("rate", strconv.FormatFloat(rate, 'E', -1, 64))
-	path := fmt.Sprintf("%s/%s", b.APIUrl, bittrexAPIBuyLimit)
->>>>>>> fb4e2d14
+
 
 	if err := b.SendAuthenticatedHTTPRequest(path, values, &id); err != nil {
 		return id, err
@@ -284,15 +279,9 @@
 	var id UUID
 	values := url.Values{}
 	values.Set("market", currencyPair)
-<<<<<<< HEAD
 	values.Set("quantity", strconv.FormatFloat(common.DecimalToFloat(quantity), 'E', -1, 64))
 	values.Set("rate", strconv.FormatFloat(common.DecimalToFloat(rate), 'E', -1, 64))
 	path := fmt.Sprintf("%s/%s", bittrexAPIURL, bittrexAPISellLimit)
-=======
-	values.Set("quantity", strconv.FormatFloat(quantity, 'E', -1, 64))
-	values.Set("rate", strconv.FormatFloat(rate, 'E', -1, 64))
-	path := fmt.Sprintf("%s/%s", b.APIUrl, bittrexAPISellLimit)
->>>>>>> fb4e2d14
 
 	if err := b.SendAuthenticatedHTTPRequest(path, values, &id); err != nil {
 		return id, err
