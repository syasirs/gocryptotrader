package bittrex

import (
	"log"
	"os"
	"testing"

	"github.com/thrasher-corp/gocryptotrader/common"
	"github.com/thrasher-corp/gocryptotrader/config"
	"github.com/thrasher-corp/gocryptotrader/currency"
	exchange "github.com/thrasher-corp/gocryptotrader/exchanges"
	"github.com/thrasher-corp/gocryptotrader/exchanges/order"
	"github.com/thrasher-corp/gocryptotrader/withdraw"
)

// Please supply you own test keys here to run better tests.
const (
	apiKey                  = ""
	apiSecret               = ""
	canManipulateRealOrders = false
	currPair                = "USDT-BTC"
	curr                    = "BTC"
)

var b Bittrex

func TestMain(m *testing.M) {
	b.SetDefaults()
	cfg := config.GetConfig()
	err := cfg.LoadConfig("../../testdata/configtest.json", true)
	if err != nil {
		log.Fatal(err)
	}
	bConfig, err := cfg.GetExchangeConfig("Bittrex")
	if err != nil {
		log.Fatal(err)
	}
	bConfig.API.Credentials.Key = apiKey
	bConfig.API.Credentials.Secret = apiSecret
	bConfig.API.AuthenticatedSupport = true

	err = b.Setup(bConfig)
	if err != nil {
		log.Fatal(err)
	}

	if !b.IsEnabled() || !b.API.AuthenticatedSupport ||
		b.Verbose || len(b.BaseCurrencies) < 1 {
		log.Fatal("Bittrex Setup values not set correctly")
	}

	os.Exit(m.Run())
}

func TestGetMarkets(t *testing.T) {
	t.Parallel()
	_, err := b.GetMarkets()
	if err != nil {
		t.Error(err)
	}
}

func TestGetCurrencies(t *testing.T) {
	t.Parallel()
	_, err := b.GetCurrencies()
	if err != nil {
		t.Error(err)
	}
}

func TestGetTicker(t *testing.T) {
	t.Parallel()
	_, err := b.GetTicker(currPair)
	if err != nil {
		t.Error(err)
	}
}

func TestGetMarketSummaries(t *testing.T) {
	t.Parallel()
	_, err := b.GetMarketSummaries()
	if err != nil {
		t.Error(err)
	}
}

func TestGetMarketSummary(t *testing.T) {
	t.Parallel()
	_, err := b.GetMarketSummary(currPair)
	if err != nil {
		t.Error(err)
	}
}

func TestGetOrderbook(t *testing.T) {
	t.Parallel()

	_, err := b.GetOrderbook(currPair)
	if err != nil {
		t.Error(err)
	}
}

func TestGetMarketHistory(t *testing.T) {
	t.Parallel()

	_, err := b.GetMarketHistory(currPair)
	if err != nil {
		t.Error(err)
	}
}

func TestPlaceBuyLimit(t *testing.T) {
	t.Parallel()

	_, err := b.PlaceBuyLimit(currPair, 1, 1)
	if err == nil {
		t.Error("Expected error")
	}
}

func TestPlaceSellLimit(t *testing.T) {
	t.Parallel()

	_, err := b.PlaceSellLimit(currPair, 1, 1)
	if err == nil {
		t.Error("Expected error")
	}
}

func TestGetOpenOrders(t *testing.T) {
	t.Parallel()

	_, err := b.GetOpenOrders("")
	if areTestAPIKeysSet() && err != nil {
		t.Error(err)
	} else if !areTestAPIKeysSet() && err == nil {
		t.Error("Expected error")
	}
	_, err = b.GetOpenOrders(currPair)
	if areTestAPIKeysSet() && err != nil {
		t.Error(err)
	} else if !areTestAPIKeysSet() && err == nil {
		t.Error("Expected error")
	}
}

func TestCancelExistingOrder(t *testing.T) {
	t.Parallel()

	_, err := b.CancelExistingOrder("invalid-order")
	if err == nil {
		t.Error("Expected error")
	}
}

func TestGetAccountBalances(t *testing.T) {
	t.Parallel()

	_, err := b.GetAccountBalances()
	if areTestAPIKeysSet() && err != nil {
		t.Error(err)
	} else if !areTestAPIKeysSet() && err == nil {
		t.Error("Expected error")
	}
}

func TestGetAccountBalanceByCurrency(t *testing.T) {
	t.Parallel()

	_, err := b.GetAccountBalanceByCurrency(curr)
	if areTestAPIKeysSet() && err != nil {
		t.Error(err)
	} else if !areTestAPIKeysSet() && err == nil {
		t.Error("Expected error")
	}
}

func TestGetOrder(t *testing.T) {
	t.Parallel()

	_, err := b.GetOrder("0cb4c4e4-bdc7-4e13-8c13-430e587d2cc1")
	if areTestAPIKeysSet() && err != nil {
		t.Error(err)
	} else if !areTestAPIKeysSet() && err == nil {
		t.Error("Expected error")
	}
	_, err = b.GetOrder("")
	if areTestAPIKeysSet() && err == nil {
		t.Error("Expected error")
	} else if !areTestAPIKeysSet() && err == nil {
		t.Error("Expected error")
	}
}

func TestGetOrderHistoryForCurrency(t *testing.T) {
	t.Parallel()

	_, err := b.GetOrderHistoryForCurrency("")
	if areTestAPIKeysSet() && err != nil {
		t.Error(err)
	} else if !areTestAPIKeysSet() && err == nil {
		t.Error("Expected error")
	}
	_, err = b.GetOrderHistoryForCurrency(currPair)
	if areTestAPIKeysSet() && err != nil {
		t.Error(err)
	} else if !areTestAPIKeysSet() && err == nil {
		t.Error("Expected error")
	}
}

func TestGetwithdrawalHistory(t *testing.T) {
	t.Parallel()

	_, err := b.GetWithdrawalHistory("")
	if areTestAPIKeysSet() && err != nil {
		t.Error(err)
	} else if !areTestAPIKeysSet() && err == nil {
		t.Error("Expected error")
	}
	_, err = b.GetWithdrawalHistory(curr)
	if areTestAPIKeysSet() && err != nil {
		t.Error(err)
	} else if !areTestAPIKeysSet() && err == nil {
		t.Error("Expected error")
	}
}

func TestGetDepositHistory(t *testing.T) {
	t.Parallel()
	_, err := b.GetDepositHistory("")
	if areTestAPIKeysSet() && err != nil {
		t.Error(err)
	} else if !areTestAPIKeysSet() && err == nil {
		t.Error("Expected error")
	}
	_, err = b.GetDepositHistory(currPair)
	if err == nil {
		t.Error("Expected error")
	}
}

func setFeeBuilder() *exchange.FeeBuilder {
	return &exchange.FeeBuilder{
		Amount:        1,
		FeeType:       exchange.CryptocurrencyTradeFee,
		Pair:          currency.NewPair(currency.BTC, currency.LTC),
		PurchasePrice: 1,
	}
}

// TestGetFeeByTypeOfflineTradeFee logic test
func TestGetFeeByTypeOfflineTradeFee(t *testing.T) {
	var feeBuilder = setFeeBuilder()
	b.GetFeeByType(feeBuilder)
	if !areTestAPIKeysSet() {
		if feeBuilder.FeeType != exchange.OfflineTradeFee {
			t.Errorf("Expected %v, received %v", exchange.OfflineTradeFee, feeBuilder.FeeType)
		}
	} else {
		if feeBuilder.FeeType != exchange.CryptocurrencyTradeFee {
			t.Errorf("Expected %v, received %v", exchange.CryptocurrencyTradeFee, feeBuilder.FeeType)
		}
	}
}

func TestGetFee(t *testing.T) {
	var feeBuilder = setFeeBuilder()
	// CryptocurrencyTradeFee Basic
	if resp, err := b.GetFee(feeBuilder); resp != float64(0.0025) || err != nil {
		t.Error(err)
		t.Errorf("Expected: %f, Received: %f", float64(0.0025), resp)
	}

	// CryptocurrencyTradeFee High quantity
	feeBuilder = setFeeBuilder()
	feeBuilder.Amount = 1000
	feeBuilder.PurchasePrice = 1000
	if resp, err := b.GetFee(feeBuilder); resp != float64(2500) || err != nil {
		t.Errorf("Expected: %f, Received: %f", float64(2500), resp)
		t.Error(err)
	}

	// CryptocurrencyTradeFee IsMaker
	feeBuilder = setFeeBuilder()
	feeBuilder.IsMaker = true
	if resp, err := b.GetFee(feeBuilder); resp != float64(0.0025) || err != nil {
		t.Errorf("Expected: %f, Received: %f", float64(0.0025), resp)
		t.Error(err)
	}

	// CryptocurrencyTradeFee Negative purchase price
	feeBuilder = setFeeBuilder()
	feeBuilder.PurchasePrice = -1000
	if resp, err := b.GetFee(feeBuilder); resp != float64(0) || err != nil {
		t.Errorf("Expected: %f, Received: %f", float64(0), resp)
		t.Error(err)
	}

	// CryptocurrencyWithdrawalFee Basic
	feeBuilder = setFeeBuilder()
	feeBuilder.FeeType = exchange.CryptocurrencyWithdrawalFee
	if resp, err := b.GetFee(feeBuilder); resp != float64(0.0005) || err != nil {
		t.Errorf("Expected: %f, Received: %f", float64(0.0005), resp)
		t.Error(err)
	}

	// CyptocurrencyDepositFee Basic
	feeBuilder = setFeeBuilder()
	feeBuilder.FeeType = exchange.CyptocurrencyDepositFee
	if resp, err := b.GetFee(feeBuilder); resp != float64(0) || err != nil {
		t.Errorf("Expected: %f, Received: %f", float64(0), resp)
		t.Error(err)
	}

	// InternationalBankDepositFee Basic
	feeBuilder = setFeeBuilder()
	feeBuilder.FeeType = exchange.InternationalBankDepositFee
	feeBuilder.FiatCurrency = currency.HKD
	if resp, err := b.GetFee(feeBuilder); resp != float64(0) || err != nil {
		t.Errorf("Expected: %f, Received: %f", float64(0), resp)
		t.Error(err)
	}

	// InternationalBankWithdrawalFee Basic
	feeBuilder = setFeeBuilder()
	feeBuilder.FeeType = exchange.InternationalBankWithdrawalFee
	feeBuilder.FiatCurrency = currency.HKD
	if resp, err := b.GetFee(feeBuilder); resp != float64(0) || err != nil {
		t.Errorf("Expected: %f, Received: %f", float64(0), resp)
		t.Error(err)
	}
}

func TestFormatWithdrawPermissions(t *testing.T) {
	expectedResult := exchange.AutoWithdrawCryptoWithAPIPermissionText + " & " + exchange.NoFiatWithdrawalsText
	withdrawPermissions := b.FormatWithdrawPermissions()
	if withdrawPermissions != expectedResult {
		t.Errorf("Expected: %s, Received: %s", expectedResult, withdrawPermissions)
	}
}

func TestGetActiveOrders(t *testing.T) {
	var getOrdersRequest = order.GetOrdersRequest{
		OrderType:  order.AnyType,
		Currencies: []currency.Pair{currency.NewPairFromString(currPair)},
	}

	getOrdersRequest.Currencies[0].Delimiter = "-"

	_, err := b.GetActiveOrders(&getOrdersRequest)
	if areTestAPIKeysSet() && err != nil {
		t.Errorf("Could not get open orders: %s", err)
	} else if !areTestAPIKeysSet() && err == nil {
		t.Error("Expecting an error when no keys are set")
	}
}

func TestGetOrderHistory(t *testing.T) {
	var getOrdersRequest = order.GetOrdersRequest{
		OrderType: order.AnyType,
	}

	_, err := b.GetOrderHistory(&getOrdersRequest)
	if areTestAPIKeysSet() && err != nil {
		t.Errorf("Could not get order history: %s", err)
	} else if !areTestAPIKeysSet() && err == nil {
		t.Error("Expecting an error when no keys are set")
	}
}

// Any tests below this line have the ability to impact your orders on the exchange. Enable canManipulateRealOrders to run them
// ----------------------------------------------------------------------------------------------------------------------------
func areTestAPIKeysSet() bool {
	return b.ValidateAPICredentials()
}

func TestSubmitOrder(t *testing.T) {
	if areTestAPIKeysSet() && !canManipulateRealOrders {
		t.Skip("API keys set, canManipulateRealOrders false, skipping test")
	}

	var orderSubmission = &order.Submit{
		Pair: currency.Pair{
			Delimiter: "-",
			Base:      currency.BTC,
			Quote:     currency.LTC,
		},
		OrderSide: order.Buy,
		OrderType: order.Limit,
		Price:     1,
		Amount:    1,
		ClientID:  "meowOrder",
	}
	response, err := b.SubmitOrder(orderSubmission)
	if areTestAPIKeysSet() && (err != nil || !response.IsOrderPlaced) {
		t.Errorf("Order failed to be placed: %v", err)
	} else if !areTestAPIKeysSet() && err == nil {
		t.Error("Expecting an error when no keys are set")
	}
}

func TestCancelExchangeOrder(t *testing.T) {
	if areTestAPIKeysSet() && !canManipulateRealOrders {
		t.Skip("API keys set, canManipulateRealOrders false, skipping test")
	}

	currencyPair := currency.NewPair(currency.LTC, currency.BTC)
	var orderCancellation = &order.Cancel{
		OrderID:       "1",
		WalletAddress: "1F5zVDgNjorJ51oGebSvNCrSAHpwGkUdDB",
		AccountID:     "1",
		CurrencyPair:  currencyPair,
	}

	err := b.CancelOrder(orderCancellation)
	if !areTestAPIKeysSet() && err == nil {
		t.Error("Expecting an error when no keys are set")
	}
	if areTestAPIKeysSet() && err != nil {
		t.Errorf("Could not cancel orders: %v", err)
	}
}

func TestCancelAllExchangeOrders(t *testing.T) {
	if areTestAPIKeysSet() && !canManipulateRealOrders {
		t.Skip("API keys set, canManipulateRealOrders false, skipping test")
	}

	currencyPair := currency.NewPair(currency.LTC, currency.BTC)
	var orderCancellation = &order.Cancel{
		OrderID:       "1",
		WalletAddress: "1F5zVDgNjorJ51oGebSvNCrSAHpwGkUdDB",
		AccountID:     "1",
		CurrencyPair:  currencyPair,
	}

	resp, err := b.CancelAllOrders(orderCancellation)

	if !areTestAPIKeysSet() && err == nil {
		t.Error("Expecting an error when no keys are set")
	}
	if areTestAPIKeysSet() && err != nil {
		t.Errorf("Could not cancel orders: %v", err)
	}

	if len(resp.Status) > 0 {
		t.Errorf("%v orders failed to cancel", len(resp.Status))
	}
}

func TestModifyOrder(t *testing.T) {
	if areTestAPIKeysSet() && !canManipulateRealOrders {
		t.Skip("API keys set, canManipulateRealOrders false, skipping test")
	}
	_, err := b.ModifyOrder(&order.Modify{})
	if err == nil {
		t.Error("Expected error")
	}
}

func TestWithdraw(t *testing.T) {
	withdrawCryptoRequest := withdraw.Request{
		Amount:      -1,
		Currency:    currency.BTC,
		Description: "WITHDRAW IT ALL",
		Crypto: &withdraw.CryptoRequest{
			Address: "1F5zVDgNjorJ51oGebSvNCrSAHpwGkUdDB",
		},
	}

	if areTestAPIKeysSet() && !canManipulateRealOrders {
		t.Skip("API keys set, canManipulateRealOrders false, skipping test")
	}

	_, err := b.WithdrawCryptocurrencyFunds(&withdrawCryptoRequest)
	if !areTestAPIKeysSet() && err == nil {
		t.Error("Expecting an error when no keys are set")
	}
	if areTestAPIKeysSet() && err != nil {
		t.Errorf("Withdraw failed to be placed: %v", err)
	}
}

func TestWithdrawFiat(t *testing.T) {
	if areTestAPIKeysSet() && !canManipulateRealOrders {
		t.Skip("API keys set, canManipulateRealOrders false, skipping test")
	}

<<<<<<< HEAD
	var withdrawFiatRequest = withdraw.Request{}

=======
	var withdrawFiatRequest = withdraw.FiatRequest{}
>>>>>>> 4b9de0fd
	_, err := b.WithdrawFiatFunds(&withdrawFiatRequest)
	if err != common.ErrFunctionNotSupported {
		t.Errorf("Expected '%v', received: '%v'", common.ErrFunctionNotSupported, err)
	}
}

func TestWithdrawInternationalBank(t *testing.T) {
	if areTestAPIKeysSet() && !canManipulateRealOrders {
		t.Skip("API keys set, canManipulateRealOrders false, skipping test")
	}

<<<<<<< HEAD
	var withdrawFiatRequest = withdraw.Request{}

=======
	var withdrawFiatRequest = withdraw.FiatRequest{}
>>>>>>> 4b9de0fd
	_, err := b.WithdrawFiatFundsToInternationalBank(&withdrawFiatRequest)
	if err != common.ErrFunctionNotSupported {
		t.Errorf("Expected '%v', received: '%v'", common.ErrFunctionNotSupported, err)
	}
}

func TestGetDepositAddress(t *testing.T) {
	if areTestAPIKeysSet() {
		_, err := b.GetDepositAddress(currency.BTC, "")
		if err != nil {
			t.Error(err)
		}
	} else {
		_, err := b.GetDepositAddress(currency.BTC, "")
		if err == nil {
			t.Error("error cannot be nil")
		}
	}
}

func TestParseTime(t *testing.T) {
	t.Parallel()

	tm, err := parseTime("2019-11-21T02:08:34.87")
	if err != nil {
		t.Fatal(err)
	}

	if tm.Year() != 2019 ||
		tm.Month() != 11 ||
		tm.Day() != 21 ||
		tm.Hour() != 2 ||
		tm.Minute() != 8 ||
		tm.Second() != 34 {
		t.Error("invalid time values")
	}
}<|MERGE_RESOLUTION|>--- conflicted
+++ resolved
@@ -488,12 +488,8 @@
 		t.Skip("API keys set, canManipulateRealOrders false, skipping test")
 	}
 
-<<<<<<< HEAD
 	var withdrawFiatRequest = withdraw.Request{}
 
-=======
-	var withdrawFiatRequest = withdraw.FiatRequest{}
->>>>>>> 4b9de0fd
 	_, err := b.WithdrawFiatFunds(&withdrawFiatRequest)
 	if err != common.ErrFunctionNotSupported {
 		t.Errorf("Expected '%v', received: '%v'", common.ErrFunctionNotSupported, err)
@@ -505,12 +501,8 @@
 		t.Skip("API keys set, canManipulateRealOrders false, skipping test")
 	}
 
-<<<<<<< HEAD
 	var withdrawFiatRequest = withdraw.Request{}
 
-=======
-	var withdrawFiatRequest = withdraw.FiatRequest{}
->>>>>>> 4b9de0fd
 	_, err := b.WithdrawFiatFundsToInternationalBank(&withdrawFiatRequest)
 	if err != common.ErrFunctionNotSupported {
 		t.Errorf("Expected '%v', received: '%v'", common.ErrFunctionNotSupported, err)
