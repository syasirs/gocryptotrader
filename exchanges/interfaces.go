--- conflicted
+++ resolved
@@ -100,12 +100,9 @@
 	GetOrderExecutionLimits(a asset.Item, cp currency.Pair) (*order.Limits, error)
 	CheckOrderExecutionLimits(a asset.Item, cp currency.Pair, price, amount float64, orderType order.Type) error
 	UpdateOrderExecutionLimits(ctx context.Context, a asset.Item) error
-<<<<<<< HEAD
 
 	FeeManagement
 	CurrencyStateManagement
-=======
->>>>>>> 10554851
 }
 
 // FeeManagement defines functionality for fee management
