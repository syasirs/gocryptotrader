package orderbook

import (
	"fmt"
	"sort"
	"strings"
	"time"

	"github.com/gofrs/uuid"
	"github.com/thrasher-corp/gocryptotrader/currency"
	"github.com/thrasher-corp/gocryptotrader/dispatch"
	"github.com/thrasher-corp/gocryptotrader/exchanges/asset"
	"github.com/thrasher-corp/gocryptotrader/log"
)

// Get checks and returns the orderbook given an exchange name and currency pair
func Get(exchange string, p currency.Pair, a asset.Item) (*Base, error) {
	return service.Retrieve(exchange, p, a)
}

// SubscribeOrderbook subcribes to an orderbook and returns a communication
// channel to stream orderbook data updates
func SubscribeOrderbook(exchange string, p currency.Pair, a asset.Item) (dispatch.Pipe, error) {
	exchange = strings.ToLower(exchange)
	service.Lock()
	defer service.Unlock()
	book, ok := service.Books[exchange][a][p.Base.Item][p.Quote.Item]
	if !ok {
		return dispatch.Pipe{},
			fmt.Errorf("orderbook item not found for %s %s %s",
				exchange,
				p,
				a)
	}
	return service.mux.Subscribe(book.Main)
}

// SubscribeToExchangeOrderbooks subcribes to all orderbooks on an exchange
func SubscribeToExchangeOrderbooks(exchange string) (dispatch.Pipe, error) {
	service.Lock()
	defer service.Unlock()
	id, ok := service.Exchange[strings.ToLower(exchange)]
	if !ok {
		return dispatch.Pipe{}, fmt.Errorf("%s exchange orderbooks not found",
			exchange)
	}
	return service.mux.Subscribe(id)
}

// Update stores orderbook data
func (s *Service) Update(b *Base) error {
	name := strings.ToLower(b.ExchangeName)
	s.Lock()
	m1, ok := s.Books[name]
	if !ok {
		m1 = make(map[asset.Item]map[*currency.Item]map[*currency.Item]*Book)
		s.Books[name] = m1
	}

	m2, ok := m1[b.AssetType]
	if !ok {
		m2 = make(map[*currency.Item]map[*currency.Item]*Book)
		m1[b.AssetType] = m2
	}

	m3, ok := m2[b.Pair.Base.Item]
	if !ok {
		m3 = make(map[*currency.Item]*Book)
		m2[b.Pair.Base.Item] = m3
	}

	book, ok := m3[b.Pair.Quote.Item]
	if !ok {
		book = new(Book)
		m3[b.Pair.Quote.Item] = book
		err := s.SetNewData(b, book, name)
		s.Unlock()
		return err
	}

	book.b.Bids = append(b.Bids[:0:0], b.Bids...) // nolint:gocritic // Short hand to not use make and copy
	book.b.Asks = append(b.Asks[:0:0], b.Asks...) // nolint:gocritic // Short hand to not use make and copy
	book.b.LastUpdated = b.LastUpdated
	ids := append(book.Assoc, book.Main)
	s.Unlock()
	return s.mux.Publish(ids, b)
}

// SetNewData sets new data
func (s *Service) SetNewData(ob *Base, book *Book, exch string) error {
	var err error
	book.Assoc, err = s.getAssociations(strings.ToLower(exch))
	if err != nil {
		return err
	}
	book.Main, err = s.mux.GetID()
	if err != nil {
		return err
	}

	// Below instigates orderbook item separation so we can ensure, in the event
	// of a simultaneous update via websocket/rest/fix, we don't affect package
	// scoped orderbook data which could result in a potential panic
	cpy := *ob
	cpy.Bids = append(cpy.Bids[:0:0], cpy.Bids...)
	cpy.Asks = append(cpy.Asks[:0:0], cpy.Asks...)
	book.b = &cpy
	return nil
}

// GetAssociations links a singular book with it's dispatch associations
func (s *Service) getAssociations(exch string) ([]uuid.UUID, error) {
	var ids []uuid.UUID
	exchangeID, ok := s.Exchange[exch]
	if !ok {
		var err error
		exchangeID, err = s.mux.GetID()
		if err != nil {
			return nil, err
		}
		s.Exchange[exch] = exchangeID
	}

	ids = append(ids, exchangeID)
	return ids, nil
}

// Retrieve gets orderbook data from the slice
func (s *Service) Retrieve(exchange string, p currency.Pair, a asset.Item) (*Base, error) {
	s.Lock()
	defer s.Unlock()
	m1, ok := s.Books[strings.ToLower(exchange)]
	if !ok {
		return nil, fmt.Errorf("no orderbooks for %s exchange", exchange)
	}

	m2, ok := m1[a]
	if !ok {
		return nil, fmt.Errorf("no orderbooks associated with asset type %s",
			a)
	}

	m3, ok := m2[p.Base.Item]
	if !ok {
		return nil, fmt.Errorf("no orderbooks associated with base currency %s",
			p.Base)
	}

	book, ok := m3[p.Quote.Item]
	if !ok {
		return nil, fmt.Errorf("no orderbooks associated with base currency %s",
			p.Quote)
	}

	ob := *book.b
	ob.Bids = append(ob.Bids[:0:0], ob.Bids...)
	ob.Asks = append(ob.Asks[:0:0], ob.Asks...)
	return &ob, nil
}

// TotalBidsAmount returns the total amount of bids and the total orderbook
// bids value
func (b *Base) TotalBidsAmount() (amountCollated, total float64) {
	for x := range b.Bids {
		amountCollated += b.Bids[x].Amount
		total += b.Bids[x].Amount * b.Bids[x].Price
	}
	return amountCollated, total
}

// TotalAsksAmount returns the total amount of asks and the total orderbook
// asks value
func (b *Base) TotalAsksAmount() (amountCollated, total float64) {
	for y := range b.Asks {
		amountCollated += b.Asks[y].Amount
		total += b.Asks[y].Amount * b.Asks[y].Price
	}
	return amountCollated, total
}

// Update updates the bids and asks
func (b *Base) Update(bids, asks []Item) {
	b.Bids = bids
	b.Asks = asks
	b.LastUpdated = time.Now()
}

// Verify ensures that the orderbook items are correctly sorted prior to being
// set and will reject any book with incorrect values.
// Bids should always go from a high price to a low price and
// Asks should always go from a low price to a higher price
func (b *Base) Verify() error {
	// Checking for both ask and bid lengths being zero has been removed and
	// a warning has been put in place some exchanges e.g. LakeBTC return zero
	// level books. In the event that there is a massive liquidity change where
	// a book dries up, this will still update so we do not traverse potential
	// incorrect old data.
	if len(b.Asks) == 0 || len(b.Bids) == 0 {
		log.Warnf(log.OrderBook,
			bookLengthIssue,
			b.ExchangeName,
			b.Pair,
			b.AssetType,
			len(b.Bids),
			len(b.Asks))
	}
	for i := range b.Bids {
		if b.Bids[i].Price == 0 {
			return fmt.Errorf(bidLoadBookFailure, b.ExchangeName, b.Pair, b.AssetType, errPriceNotSet)
		}
		if b.Bids[i].Amount <= 0 {
			return fmt.Errorf(bidLoadBookFailure, b.ExchangeName, b.Pair, b.AssetType, errAmountInvalid)
		}
		if b.IsFundingRate && b.Bids[i].Period == 0 {
			return fmt.Errorf(bidLoadBookFailure, b.ExchangeName, b.Pair, b.AssetType, errPeriodUnset)
		}
		if i != 0 {
			if b.Bids[i].Price > b.Bids[i-1].Price {
				return fmt.Errorf(bidLoadBookFailure, b.ExchangeName, b.Pair, b.AssetType, errOutOfOrder)
			}

			if !b.NotAggregated && b.Bids[i].Price == b.Bids[i-1].Price {
				return fmt.Errorf(bidLoadBookFailure, b.ExchangeName, b.Pair, b.AssetType, errDuplication)
			}

			if b.Bids[i].ID != 0 && b.Bids[i].ID == b.Bids[i-1].ID {
				return fmt.Errorf(bidLoadBookFailure, b.ExchangeName, b.Pair, b.AssetType, errIDDuplication)
			}
		}
	}

	for i := range b.Asks {
		if b.Asks[i].Price == 0 {
			return fmt.Errorf(askLoadBookFailure, b.ExchangeName, b.Pair, b.AssetType, errPriceNotSet)
		}
		if b.Asks[i].Amount <= 0 {
			return fmt.Errorf(askLoadBookFailure, b.ExchangeName, b.Pair, b.AssetType, errAmountInvalid)
		}
		if b.IsFundingRate && b.Asks[i].Period == 0 {
			return fmt.Errorf(askLoadBookFailure, b.ExchangeName, b.Pair, b.AssetType, errPeriodUnset)
		}
		if i != 0 {
			if b.Asks[i].Price < b.Asks[i-1].Price {
				return fmt.Errorf(askLoadBookFailure, b.ExchangeName, b.Pair, b.AssetType, errOutOfOrder)
			}

			if !b.NotAggregated && b.Asks[i].Price == b.Asks[i-1].Price {
				return fmt.Errorf(askLoadBookFailure, b.ExchangeName, b.Pair, b.AssetType, errDuplication)
			}

			if b.Asks[i].ID != 0 && b.Asks[i].ID == b.Asks[i-1].ID {
				return fmt.Errorf(askLoadBookFailure, b.ExchangeName, b.Pair, b.AssetType, errIDDuplication)
			}
		}
	}
	return nil
}

// Process processes incoming orderbooks, creating or updating the orderbook
// list
func (b *Base) Process() error {
	if b.ExchangeName == "" {
		return errExchangeNameUnset
	}

	if b.Pair.IsEmpty() {
		return errPairNotSet
	}

	if b.AssetType.String() == "" {
		return errAssetTypeNotSet
	}

	if b.LastUpdated.IsZero() {
		b.LastUpdated = time.Now()
	}

<<<<<<< HEAD
	if !b.VerificationBypass {
=======
	if !b.HasChecksumValidation {
>>>>>>> 010fab02
		err := b.Verify()
		if err != nil {
			return err
		}
	}
	return service.Update(b)
}

// Reverse reverses the order of orderbook items; some bid/asks are
// returned in either ascending or descending order. One bid or ask slice
// depending on whats received can be reversed. This is usually faster than
// using a sort algorithm as the algorithm could be impeded by a worst case time
// complexity when elements are shifted as opposed to just swapping element
// values.
func Reverse(elem []Item) {
	eLen := len(elem)
	var target int
	for i := eLen/2 - 1; i >= 0; i-- {
		target = eLen - 1 - i
		elem[i], elem[target] = elem[target], elem[i]
	}
}

// SortAsks sorts ask items to the correct ascending order if pricing values are
// scattered. If order from exchange is descending consider using the Reverse
// function.
func SortAsks(d []Item) []Item {
	sort.Sort(byOBPrice(d))
	return d
}

// SortBids sorts bid items to the correct descending order if pricing values
// are scattered. If order from exchange is ascending consider using the Reverse
// function.
func SortBids(d []Item) []Item {
	sort.Sort(sort.Reverse(byOBPrice(d)))
	return d
}<|MERGE_RESOLUTION|>--- conflicted
+++ resolved
@@ -275,11 +275,7 @@
 		b.LastUpdated = time.Now()
 	}
 
-<<<<<<< HEAD
-	if !b.VerificationBypass {
-=======
-	if !b.HasChecksumValidation {
->>>>>>> 010fab02
+	if !b.VerificationBypass && !b.HasChecksumValidation {
 		err := b.Verify()
 		if err != nil {
 			return err
