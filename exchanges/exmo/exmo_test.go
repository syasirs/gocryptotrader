package exmo

import (
	"context"
	"errors"
	"log"
	"os"
	"sync"
	"testing"
	"time"

	"github.com/thrasher-corp/gocryptotrader/common"
	"github.com/thrasher-corp/gocryptotrader/config"
	"github.com/thrasher-corp/gocryptotrader/core"
	"github.com/thrasher-corp/gocryptotrader/currency"
	exchange "github.com/thrasher-corp/gocryptotrader/exchanges"
	"github.com/thrasher-corp/gocryptotrader/exchanges/asset"
	"github.com/thrasher-corp/gocryptotrader/exchanges/order"
	"github.com/thrasher-corp/gocryptotrader/exchanges/sharedtestvalues"
	"github.com/thrasher-corp/gocryptotrader/portfolio/withdraw"
)

const (
	APIKey                  = ""
	APISecret               = ""
	canManipulateRealOrders = false
)

var e = &EXMO{}

func TestMain(m *testing.M) {
	e.SetDefaults()
	cfg := config.GetConfig()
	err := cfg.LoadConfig("../../testdata/configtest.json", true)
	if err != nil {
		log.Fatal("Exmo load config error", err)
	}
	exmoConf, err := cfg.GetExchangeConfig("EXMO")
	if err != nil {
		log.Fatal("Exmo Setup() init error")
	}

	err = e.Setup(exmoConf)
	if err != nil {
		log.Fatal("Exmo setup error", err)
	}

	e.API.AuthenticatedSupport = true
	e.SetCredentials(APIKey, APISecret, "", "", "", "")
	os.Exit(m.Run())
}

func TestStart(t *testing.T) {
	t.Parallel()
	err := e.Start(context.Background(), nil)
	if !errors.Is(err, common.ErrNilPointer) {
		t.Fatalf("received: '%v' but expected: '%v'", err, common.ErrNilPointer)
	}
	var testWg sync.WaitGroup
	err = e.Start(context.Background(), &testWg)
	if err != nil {
		t.Fatal(err)
	}
	testWg.Wait()
}

func TestGetTrades(t *testing.T) {
	t.Parallel()
	_, err := e.GetTrades(context.Background(), "BTC_USD")
	if err != nil {
		t.Errorf("Err: %s", err)
	}
}

func TestGetOrderbook(t *testing.T) {
	t.Parallel()
	_, err := e.GetOrderbook(context.Background(), "BTC_USD")
	if err != nil {
		t.Errorf("Err: %s", err)
	}
}

func TestGetTicker(t *testing.T) {
	t.Parallel()
	_, err := e.GetTicker(context.Background())
	if err != nil {
		t.Errorf("Err: %s", err)
	}
}

func TestGetPairSettings(t *testing.T) {
	t.Parallel()
	_, err := e.GetPairSettings(context.Background())
	if err != nil {
		t.Errorf("Err: %s", err)
	}
}

func TestGetCurrency(t *testing.T) {
	t.Parallel()
	_, err := e.GetCurrency(context.Background())
	if err != nil {
		t.Errorf("Err: %s", err)
	}
}

func TestGetUserInfo(t *testing.T) {
	t.Parallel()
<<<<<<< HEAD
	if !areTestAPIKeysSet() {
		t.Skip("API Keys unset, skipping")
	}
=======
	sharedtestvalues.SkipTestIfCredentialsUnset(t, e)

>>>>>>> b20cf75d
	_, err := e.GetUserInfo(context.Background())
	if err != nil {
		t.Errorf("Err: %s", err)
	}
}

func TestGetRequiredAmount(t *testing.T) {
	t.Parallel()
<<<<<<< HEAD
	if !areTestAPIKeysSet() {
		t.Skip("API Keys unset, skipping")
	}
=======
	sharedtestvalues.SkipTestIfCredentialsUnset(t, e)

>>>>>>> b20cf75d
	_, err := e.GetRequiredAmount(context.Background(), "BTC_USD", 100)
	if err != nil {
		t.Errorf("Err: %s", err)
	}
}

func setFeeBuilder() *exchange.FeeBuilder {
	return &exchange.FeeBuilder{
		Amount:              1,
		FeeType:             exchange.CryptocurrencyTradeFee,
		Pair:                currency.NewPair(currency.BTC, currency.LTC),
		PurchasePrice:       1,
		FiatCurrency:        currency.USD,
		BankTransactionType: exchange.WireTransfer,
	}
}

// TestGetFeeByTypeOfflineTradeFee logic test
func TestGetFeeByTypeOfflineTradeFee(t *testing.T) {
	var feeBuilder = setFeeBuilder()
	_, err := e.GetFeeByType(context.Background(), feeBuilder)
	if err != nil {
		t.Fatal(err)
	}
	if !sharedtestvalues.AreAPICredentialsSet(e) {
		if feeBuilder.FeeType != exchange.OfflineTradeFee {
			t.Errorf("Expected %v, received %v", exchange.OfflineTradeFee, feeBuilder.FeeType)
		}
	} else {
		if feeBuilder.FeeType != exchange.CryptocurrencyTradeFee {
			t.Errorf("Expected %v, received %v", exchange.CryptocurrencyTradeFee, feeBuilder.FeeType)
		}
	}
}

func TestGetFee(t *testing.T) {
	t.Parallel()

	var feeBuilder = setFeeBuilder()

	// CryptocurrencyTradeFee Basic
	if _, err := e.GetFee(feeBuilder); err != nil {
		t.Error(err)
	}

	// CryptocurrencyTradeFee High quantity
	feeBuilder = setFeeBuilder()
	feeBuilder.Amount = 1000
	feeBuilder.PurchasePrice = 1000
	if _, err := e.GetFee(feeBuilder); err != nil {
		t.Error(err)
	}

	// CryptocurrencyTradeFee IsMaker
	feeBuilder = setFeeBuilder()
	feeBuilder.IsMaker = true
	if _, err := e.GetFee(feeBuilder); err != nil {
		t.Error(err)
	}

	// CryptocurrencyTradeFee Negative purchase price
	feeBuilder = setFeeBuilder()
	feeBuilder.PurchasePrice = -1000
	if _, err := e.GetFee(feeBuilder); err != nil {
		t.Error(err)
	}

	// CryptocurrencyWithdrawalFee Basic
	feeBuilder = setFeeBuilder()
	feeBuilder.FeeType = exchange.CryptocurrencyWithdrawalFee
	if _, err := e.GetFee(feeBuilder); err != nil {
		t.Error(err)
	}

	// CryptocurrencyWithdrawalFee Invalid currency
	feeBuilder = setFeeBuilder()
	feeBuilder.Pair.Base = currency.NewCode("hello")
	feeBuilder.FeeType = exchange.CryptocurrencyWithdrawalFee
	if _, err := e.GetFee(feeBuilder); err != nil {
		t.Error(err)
	}

	// CryptocurrencyDepositFee Basic
	feeBuilder = setFeeBuilder()
	feeBuilder.FeeType = exchange.CryptocurrencyDepositFee
	if _, err := e.GetFee(feeBuilder); err != nil {
		t.Error(err)
	}

	// InternationalBankDepositFee Basic
	feeBuilder = setFeeBuilder()
	feeBuilder.FeeType = exchange.InternationalBankDepositFee
	feeBuilder.FiatCurrency = currency.RUB
	if _, err := e.GetFee(feeBuilder); err != nil {
		t.Error(err)
	}

	// InternationalBankDepositFee Basic
	feeBuilder = setFeeBuilder()
	feeBuilder.FeeType = exchange.InternationalBankDepositFee
	feeBuilder.FiatCurrency = currency.PLN
	if _, err := e.GetFee(feeBuilder); err != nil {
		t.Error(err)
	}

	// InternationalBankWithdrawalFee Basic
	feeBuilder = setFeeBuilder()
	feeBuilder.FeeType = exchange.InternationalBankWithdrawalFee
	feeBuilder.FiatCurrency = currency.PLN
	if _, err := e.GetFee(feeBuilder); err != nil {
		t.Error(err)
	}

	// InternationalBankWithdrawalFee Basic
	feeBuilder = setFeeBuilder()
	feeBuilder.FeeType = exchange.InternationalBankWithdrawalFee
	feeBuilder.FiatCurrency = currency.TRY
	if _, err := e.GetFee(feeBuilder); err != nil {
		t.Error(err)
	}

	// InternationalBankWithdrawalFee Basic
	feeBuilder = setFeeBuilder()
	feeBuilder.FeeType = exchange.InternationalBankWithdrawalFee
	feeBuilder.FiatCurrency = currency.EUR
	if _, err := e.GetFee(feeBuilder); err != nil {
		t.Error(err)
	}

	// InternationalBankWithdrawalFee Basic
	feeBuilder = setFeeBuilder()
	feeBuilder.FeeType = exchange.InternationalBankWithdrawalFee
	feeBuilder.FiatCurrency = currency.RUB
	if _, err := e.GetFee(feeBuilder); err != nil {
		t.Error(err)
	}
}

func TestFormatWithdrawPermissions(t *testing.T) {
	expectedResult := exchange.AutoWithdrawCryptoWithSetupText + " & " + exchange.NoFiatWithdrawalsText
	withdrawPermissions := e.FormatWithdrawPermissions()
	if withdrawPermissions != expectedResult {
		t.Errorf("Expected: %s, Received: %s", expectedResult, withdrawPermissions)
	}
}

func TestGetActiveOrders(t *testing.T) {
<<<<<<< HEAD
	var getOrdersRequest = order.MultiOrderRequest{
=======
	t.Parallel()
	var getOrdersRequest = order.GetOrdersRequest{
>>>>>>> b20cf75d
		Type:      order.AnyType,
		AssetType: asset.Spot,
		Side:      order.AnySide,
	}

	_, err := e.GetActiveOrders(context.Background(), &getOrdersRequest)
	if sharedtestvalues.AreAPICredentialsSet(e) && err != nil {
		t.Errorf("Could not get open orders: %s", err)
	} else if !sharedtestvalues.AreAPICredentialsSet(e) && err == nil {
		t.Error("Expecting an error when no keys are set")
	}
}

func TestGetOrderHistory(t *testing.T) {
<<<<<<< HEAD
	var getOrdersRequest = order.MultiOrderRequest{
=======
	t.Parallel()
	var getOrdersRequest = order.GetOrdersRequest{
>>>>>>> b20cf75d
		Type:      order.AnyType,
		AssetType: asset.Spot,
		Side:      order.AnySide,
	}
	currPair := currency.NewPair(currency.BTC, currency.USD)
	currPair.Delimiter = "_"
	getOrdersRequest.Pairs = []currency.Pair{currPair}

	_, err := e.GetOrderHistory(context.Background(), &getOrdersRequest)
	if sharedtestvalues.AreAPICredentialsSet(e) && err != nil {
		t.Errorf("Could not get order history: %s", err)
	} else if !sharedtestvalues.AreAPICredentialsSet(e) && err == nil {
		t.Error("Expecting an error when no keys are set")
	}
}

// Any tests below this line have the ability to impact your orders on the exchange. Enable canManipulateRealOrders to run them
// ----------------------------------------------------------------------------------------------------------------------------

func TestSubmitOrder(t *testing.T) {
	t.Parallel()
	sharedtestvalues.SkipTestIfCannotManipulateOrders(t, e, canManipulateRealOrders)

	var orderSubmission = &order.Submit{
		Exchange: e.Name,
		Pair: currency.Pair{
			Delimiter: "_",
			Base:      currency.BTC,
			Quote:     currency.USD,
		},
		Side:      order.Buy,
		Type:      order.Limit,
		Price:     1,
		Amount:    1,
		ClientID:  "meowOrder",
		AssetType: asset.Spot,
	}
	response, err := e.SubmitOrder(context.Background(), orderSubmission)
	if sharedtestvalues.AreAPICredentialsSet(e) && (err != nil || response.Status != order.New) {
		t.Errorf("Order failed to be placed: %v", err)
	} else if !sharedtestvalues.AreAPICredentialsSet(e) && err == nil {
		t.Error("Expecting an error when no keys are set")
	}
}

func TestCancelExchangeOrder(t *testing.T) {
	t.Parallel()
	sharedtestvalues.SkipTestIfCannotManipulateOrders(t, e, canManipulateRealOrders)

	currencyPair := currency.NewPair(currency.LTC, currency.BTC)
	var orderCancellation = &order.Cancel{
		OrderID:       "1",
		WalletAddress: core.BitcoinDonationAddress,
		AccountID:     "1",
		Pair:          currencyPair,
		AssetType:     asset.Spot,
	}

	err := e.CancelOrder(context.Background(), orderCancellation)
	if !sharedtestvalues.AreAPICredentialsSet(e) && err == nil {
		t.Error("Expecting an error when no keys are set")
	}
	if sharedtestvalues.AreAPICredentialsSet(e) && err != nil {
		t.Errorf("Could not cancel orders: %v", err)
	}
}

func TestCancelAllExchangeOrders(t *testing.T) {
	t.Parallel()
	sharedtestvalues.SkipTestIfCannotManipulateOrders(t, e, canManipulateRealOrders)

	currencyPair := currency.NewPair(currency.LTC, currency.BTC)
	var orderCancellation = &order.Cancel{
		OrderID:       "1",
		WalletAddress: core.BitcoinDonationAddress,
		AccountID:     "1",
		Pair:          currencyPair,
		AssetType:     asset.Spot,
	}

	resp, err := e.CancelAllOrders(context.Background(), orderCancellation)

	if !sharedtestvalues.AreAPICredentialsSet(e) && err == nil {
		t.Error("Expecting an error when no keys are set")
	}
	if sharedtestvalues.AreAPICredentialsSet(e) && err != nil {
		t.Errorf("Could not cancel orders: %v", err)
	}

	if len(resp.Status) > 0 {
		t.Errorf("%v orders failed to cancel", len(resp.Status))
	}
}

func TestModifyOrder(t *testing.T) {
	t.Parallel()
	sharedtestvalues.SkipTestIfCannotManipulateOrders(t, e, canManipulateRealOrders)

	_, err := e.ModifyOrder(context.Background(), &order.Modify{AssetType: asset.Spot})
	if err == nil {
		t.Error("ModifyOrder() Expected error")
	}
}

func TestWithdraw(t *testing.T) {
	t.Parallel()
	sharedtestvalues.SkipTestIfCannotManipulateOrders(t, e, canManipulateRealOrders)

	withdrawCryptoRequest := withdraw.Request{
		Exchange:    e.Name,
		Amount:      -1,
		Currency:    currency.BTC,
		Description: "WITHDRAW IT ALL",
		Crypto: withdraw.CryptoRequest{
			Address: core.BitcoinDonationAddress,
		},
	}

	_, err := e.WithdrawCryptocurrencyFunds(context.Background(),
		&withdrawCryptoRequest)
	if !sharedtestvalues.AreAPICredentialsSet(e) && err == nil {
		t.Error("Expecting an error when no keys are set")
	}
	if sharedtestvalues.AreAPICredentialsSet(e) && err != nil {
		t.Errorf("Withdraw failed to be placed: %v", err)
	}
}

func TestWithdrawFiat(t *testing.T) {
	t.Parallel()
	sharedtestvalues.SkipTestIfCannotManipulateOrders(t, e, canManipulateRealOrders)

	var withdrawFiatRequest = withdraw.Request{}
	_, err := e.WithdrawFiatFunds(context.Background(), &withdrawFiatRequest)
	if err != common.ErrFunctionNotSupported {
		t.Errorf("Expected '%v', received: '%v'", common.ErrFunctionNotSupported, err)
	}
}

func TestWithdrawInternationalBank(t *testing.T) {
	t.Parallel()
	sharedtestvalues.SkipTestIfCannotManipulateOrders(t, e, canManipulateRealOrders)

	var withdrawFiatRequest = withdraw.Request{}
	_, err := e.WithdrawFiatFundsToInternationalBank(context.Background(),
		&withdrawFiatRequest)
	if err != common.ErrFunctionNotSupported {
		t.Errorf("Expected '%v', received: '%v'", common.ErrFunctionNotSupported, err)
	}
}

func TestGetDepositAddress(t *testing.T) {
<<<<<<< HEAD
	t.Parallel()
	if !areTestAPIKeysSet() {
		t.Skip("API keys not set, skipping test")
	}
	_, err := e.GetDepositAddress(context.Background(), currency.USDT, "", "ERC20")
	if err != nil {
		t.Error("GetDepositAddress() error", err)
	}
}

func TestGetCryptoDepositAddress(t *testing.T) {
	t.Parallel()
	if !areTestAPIKeysSet() {
		t.Skip("API keys not set, skipping test")
	}
	_, err := e.GetCryptoDepositAddress(context.Background())
	if err != nil {
		t.Error(err)
=======
	if sharedtestvalues.AreAPICredentialsSet(e) {
		_, err := e.GetDepositAddress(context.Background(), currency.USDT, "", "ERC20")
		if err != nil {
			t.Error("GetDepositAddress() error", err)
		}
	} else {
		_, err := e.GetDepositAddress(context.Background(), currency.LTC, "", "")
		if err == nil {
			t.Error("GetDepositAddress() error cannot be nil")
		}
>>>>>>> b20cf75d
	}
}

func TestGetRecentTrades(t *testing.T) {
	t.Parallel()
	currencyPair, err := currency.NewPairFromString("BTC_USD")
	if err != nil {
		t.Fatal(err)
	}
	_, err = e.GetRecentTrades(context.Background(), currencyPair, asset.Spot)
	if err != nil {
		t.Error(err)
	}
}

func TestGetHistoricTrades(t *testing.T) {
	t.Parallel()
	currencyPair, err := currency.NewPairFromString("BTC_USD")
	if err != nil {
		t.Fatal(err)
	}
	_, err = e.GetHistoricTrades(context.Background(),
		currencyPair, asset.Spot, time.Now().Add(-time.Minute*15), time.Now())
	if err != nil && err != common.ErrFunctionNotSupported {
		t.Error(err)
	}
}

func TestUpdateTicker(t *testing.T) {
	t.Parallel()
	cp, err := currency.NewPairFromString("BTC_USD")
	if err != nil {
		t.Fatal(err)
	}
	_, err = e.UpdateTicker(context.Background(), cp, asset.Spot)
	if err != nil {
		t.Error(err)
	}
}

func TestUpdateTickers(t *testing.T) {
	err := e.UpdateTickers(context.Background(), asset.Spot)
	if err != nil {
		t.Error(err)
	}
}

func TestGetCryptoPaymentProvidersList(t *testing.T) {
	t.Parallel()
	_, err := e.GetCryptoPaymentProvidersList(context.Background())
	if err != nil {
		t.Fatal(err)
	}
}

func TestGetAvailableTransferChains(t *testing.T) {
	t.Parallel()
	_, err := e.GetAvailableTransferChains(context.Background(), currency.USDT)
	if err != nil {
		t.Error(err)
	}
}

func TestGetAccountFundingHistory(t *testing.T) {
	t.Parallel()
	if !areTestAPIKeysSet() {
		t.Skip("API keys not set, skipping test")
	}
	_, err := e.GetAccountFundingHistory(context.Background())
	if err != nil {
		t.Error(err)
	}
}

func TestGetWithdrawalsHistory(t *testing.T) {
	t.Parallel()
	if !areTestAPIKeysSet() {
		t.Skip("API keys not set, skipping test")
	}
	_, err := e.GetWithdrawalsHistory(context.Background(), currency.BTC, asset.Spot)
	if err != nil {
		t.Error(err)
	}
}<|MERGE_RESOLUTION|>--- conflicted
+++ resolved
@@ -106,14 +106,8 @@
 
 func TestGetUserInfo(t *testing.T) {
 	t.Parallel()
-<<<<<<< HEAD
-	if !areTestAPIKeysSet() {
-		t.Skip("API Keys unset, skipping")
-	}
-=======
 	sharedtestvalues.SkipTestIfCredentialsUnset(t, e)
 
->>>>>>> b20cf75d
 	_, err := e.GetUserInfo(context.Background())
 	if err != nil {
 		t.Errorf("Err: %s", err)
@@ -122,14 +116,8 @@
 
 func TestGetRequiredAmount(t *testing.T) {
 	t.Parallel()
-<<<<<<< HEAD
-	if !areTestAPIKeysSet() {
-		t.Skip("API Keys unset, skipping")
-	}
-=======
 	sharedtestvalues.SkipTestIfCredentialsUnset(t, e)
 
->>>>>>> b20cf75d
 	_, err := e.GetRequiredAmount(context.Background(), "BTC_USD", 100)
 	if err != nil {
 		t.Errorf("Err: %s", err)
@@ -277,12 +265,8 @@
 }
 
 func TestGetActiveOrders(t *testing.T) {
-<<<<<<< HEAD
+	t.Parallel()
 	var getOrdersRequest = order.MultiOrderRequest{
-=======
-	t.Parallel()
-	var getOrdersRequest = order.GetOrdersRequest{
->>>>>>> b20cf75d
 		Type:      order.AnyType,
 		AssetType: asset.Spot,
 		Side:      order.AnySide,
@@ -297,12 +281,8 @@
 }
 
 func TestGetOrderHistory(t *testing.T) {
-<<<<<<< HEAD
+	t.Parallel()
 	var getOrdersRequest = order.MultiOrderRequest{
-=======
-	t.Parallel()
-	var getOrdersRequest = order.GetOrdersRequest{
->>>>>>> b20cf75d
 		Type:      order.AnyType,
 		AssetType: asset.Spot,
 		Side:      order.AnySide,
@@ -455,26 +435,6 @@
 }
 
 func TestGetDepositAddress(t *testing.T) {
-<<<<<<< HEAD
-	t.Parallel()
-	if !areTestAPIKeysSet() {
-		t.Skip("API keys not set, skipping test")
-	}
-	_, err := e.GetDepositAddress(context.Background(), currency.USDT, "", "ERC20")
-	if err != nil {
-		t.Error("GetDepositAddress() error", err)
-	}
-}
-
-func TestGetCryptoDepositAddress(t *testing.T) {
-	t.Parallel()
-	if !areTestAPIKeysSet() {
-		t.Skip("API keys not set, skipping test")
-	}
-	_, err := e.GetCryptoDepositAddress(context.Background())
-	if err != nil {
-		t.Error(err)
-=======
 	if sharedtestvalues.AreAPICredentialsSet(e) {
 		_, err := e.GetDepositAddress(context.Background(), currency.USDT, "", "ERC20")
 		if err != nil {
@@ -485,9 +445,18 @@
 		if err == nil {
 			t.Error("GetDepositAddress() error cannot be nil")
 		}
->>>>>>> b20cf75d
-	}
-}
+	}
+}
+
+func TestGetCryptoDepositAddress(t *testing.T) {
+	t.Parallel()
+	sharedtestvalues.SkipTestIfCredentialsUnset(t, e)
+	_, err := e.GetCryptoDepositAddress(context.Background())
+	if err != nil {
+		t.Error(err)
+	}
+}
+
 
 func TestGetRecentTrades(t *testing.T) {
 	t.Parallel()
