package exmo

import (
	"context"
	"errors"
	"fmt"
	"net/http"
	"net/url"
	"strconv"
	"strings"
	"time"

	"github.com/thrasher-corp/gocryptotrader/common"
	"github.com/thrasher-corp/gocryptotrader/common/crypto"
	exchange "github.com/thrasher-corp/gocryptotrader/exchanges"
	"github.com/thrasher-corp/gocryptotrader/exchanges/request"
)

const (
	exmoAPIURL        = "https://api.exmo.com"
	exmoAPIVersion    = "1"
	exmoAPIVersion1p1 = "1.1"

	exmoTrades       = "trades"
	exmoOrderbook    = "order_book"
	exmoTicker       = "ticker"
	exmoPairSettings = "pair_settings"
	exmoCurrency     = "currency"

	exmoUserInfo                  = "user_info"
	exmoOrderCreate               = "order_create"
	exmoOrderCancel               = "order_cancel"
	exmoOpenOrders                = "user_open_orders"
	exmoUserTrades                = "user_trades"
	exmoCancelledOrders           = "user_cancelled_orders"
	exmoOrderTrades               = "order_trades"
	exmoRequiredAmount            = "required_amount"
	exmoDepositAddress            = "deposit_address"
	exmoWithdrawCrypt             = "withdraw_crypt"
	exmoGetWithdrawTXID           = "withdraw_get_txid"
	exmoExcodeCreate              = "excode_create"
	exmoExcodeLoad                = "excode_load"
	exmoWalletHistory             = "wallet_history"
	exmoCryptoPaymentProviderList = "payments/providers/crypto/list"
	exmoPairList                  = "margin/pair/list"

	// Rate limit: 180 per/minute
	exmoRateInterval = time.Minute
	exmoRequestRate  = 180
)

// EXMO exchange struct
type EXMO struct {
	exchange.Base
}

// GetTrades returns the trades for a symbol or symbols
func (e *EXMO) GetTrades(ctx context.Context, symbol string) (map[string][]Trades, error) {
	v := url.Values{}
	v.Set("pair", symbol)
	result := make(map[string][]Trades)
	urlPath := fmt.Sprintf("/v%s/%s", exmoAPIVersion, exmoTrades)
	return result, e.SendHTTPRequest(ctx, exchange.RestSpot, common.EncodeURLValues(urlPath, v), &result)
}

// GetOrderbook returns the orderbook for a symbol or symbols
func (e *EXMO) GetOrderbook(ctx context.Context, symbol string) (map[string]Orderbook, error) {
	v := url.Values{}
	v.Set("pair", symbol)
	result := make(map[string]Orderbook)
	urlPath := fmt.Sprintf("/v%s/%s", exmoAPIVersion, exmoOrderbook)
	return result, e.SendHTTPRequest(ctx, exchange.RestSpot, common.EncodeURLValues(urlPath, v), &result)
}

// GetTicker returns the ticker for a symbol or symbols
func (e *EXMO) GetTicker(ctx context.Context) (map[string]Ticker, error) {
	v := url.Values{}
	result := make(map[string]Ticker)
	urlPath := fmt.Sprintf("/v%s/%s", exmoAPIVersion, exmoTicker)
	return result, e.SendHTTPRequest(ctx, exchange.RestSpot, common.EncodeURLValues(urlPath, v), &result)
}

// GetPairSettings returns the pair settings for a symbol or symbols
func (e *EXMO) GetPairSettings(ctx context.Context) (map[string]PairSettings, error) {
	result := make(map[string]PairSettings)
	urlPath := fmt.Sprintf("/v%s/%s", exmoAPIVersion, exmoPairSettings)
	return result, e.SendHTTPRequest(ctx, exchange.RestSpot, urlPath, &result)
}

// GetCurrency returns a list of currencies
func (e *EXMO) GetCurrency(ctx context.Context) ([]string, error) {
	var result []string
	urlPath := fmt.Sprintf("/v%s/%s", exmoAPIVersion, exmoCurrency)
	return result, e.SendHTTPRequest(ctx, exchange.RestSpot, urlPath, &result)
}

// GetUserInfo returns the user info
func (e *EXMO) GetUserInfo(ctx context.Context) (UserInfo, error) {
	var result UserInfo
	err := e.SendAuthenticatedHTTPRequest(ctx, exchange.RestSpot, http.MethodPost, exmoAPIVersion, exmoUserInfo, url.Values{}, &result)
	return result, err
}

// CreateOrder creates an order
// Params: pair, quantity, price and type
// Type can be buy, sell, market_buy, market_sell, market_buy_total and market_sell_total
func (e *EXMO) CreateOrder(ctx context.Context, pair, orderType string, price, amount float64) (int64, error) {
	type response struct {
		OrderID int64  `json:"order_id"`
		Result  bool   `json:"result"`
		Error   string `json:"error"`
	}

	v := url.Values{}
	v.Set("pair", pair)
	v.Set("type", orderType)
	v.Set("price", strconv.FormatFloat(price, 'f', -1, 64))
	v.Set("quantity", strconv.FormatFloat(amount, 'f', -1, 64))

	var resp response
	err := e.SendAuthenticatedHTTPRequest(ctx, exchange.RestSpot, http.MethodPost, exmoAPIVersion, exmoOrderCreate, v, &resp)
	if !resp.Result {
		return -1, errors.New(resp.Error)
	}
	return resp.OrderID, err
}

// CancelExistingOrder cancels an order by the orderID
func (e *EXMO) CancelExistingOrder(ctx context.Context, orderID int64) error {
	v := url.Values{}
	v.Set("order_id", strconv.FormatInt(orderID, 10))
	type response struct {
		Result bool   `json:"result"`
		Error  string `json:"error"`
	}
	var resp response
	err := e.SendAuthenticatedHTTPRequest(ctx, exchange.RestSpot, http.MethodPost, exmoAPIVersion, exmoOrderCancel, v, &resp)
	if !resp.Result {
		return errors.New(resp.Error)
	}
	return err
}

// GetOpenOrders returns the users open orders
func (e *EXMO) GetOpenOrders(ctx context.Context) (map[string]OpenOrders, error) {
	result := make(map[string]OpenOrders)
	err := e.SendAuthenticatedHTTPRequest(ctx, exchange.RestSpot, http.MethodPost, exmoAPIVersion, exmoOpenOrders, url.Values{}, &result)
	return result, err
}

// GetUserTrades returns the user trades
func (e *EXMO) GetUserTrades(ctx context.Context, pair, offset, limit string) (map[string][]UserTrades, error) {
	result := make(map[string][]UserTrades)
	v := url.Values{}
	v.Set("pair", pair)

	if offset != "" {
		v.Set("offset", offset)
	}

	if limit != "" {
		v.Set("limit", limit)
	}

	err := e.SendAuthenticatedHTTPRequest(ctx, exchange.RestSpot, http.MethodPost, exmoAPIVersion, exmoUserTrades, v, &result)
	return result, err
}

// GetCancelledOrders returns a list of cancelled orders
func (e *EXMO) GetCancelledOrders(ctx context.Context, offset, limit string) ([]CancelledOrder, error) {
	var result []CancelledOrder
	v := url.Values{}

	if offset != "" {
		v.Set("offset", offset)
	}

	if limit != "" {
		v.Set("limit", limit)
	}

	err := e.SendAuthenticatedHTTPRequest(ctx, exchange.RestSpot, http.MethodPost, exmoAPIVersion, exmoCancelledOrders, v, &result)
	return result, err
}

// GetOrderTrades returns a history of order trade details for the specific orderID
func (e *EXMO) GetOrderTrades(ctx context.Context, orderID int64) (OrderTrades, error) {
	var result OrderTrades
	v := url.Values{}
	v.Set("order_id", strconv.FormatInt(orderID, 10))

	err := e.SendAuthenticatedHTTPRequest(ctx, exchange.RestSpot, http.MethodPost, exmoAPIVersion, exmoOrderTrades, v, &result)
	return result, err
}

// GetRequiredAmount calculates the sum of buying a certain amount of currency
// for the particular currency pair
func (e *EXMO) GetRequiredAmount(ctx context.Context, pair string, amount float64) (RequiredAmount, error) {
	v := url.Values{}
	v.Set("pair", pair)
	v.Set("quantity", strconv.FormatFloat(amount, 'f', -1, 64))
	var result RequiredAmount
	err := e.SendAuthenticatedHTTPRequest(ctx, exchange.RestSpot, http.MethodPost, exmoAPIVersion, exmoRequiredAmount, v, &result)
	return result, err
}

// GetCryptoDepositAddress returns a list of addresses for cryptocurrency deposits
func (e *EXMO) GetCryptoDepositAddress(ctx context.Context) (map[string]string, error) {
	var result interface{}
	err := e.SendAuthenticatedHTTPRequest(ctx, exchange.RestSpot, http.MethodPost, exmoAPIVersion, exmoDepositAddress, url.Values{}, &result)
	if err != nil {
		return nil, err
	}

	switch r := result.(type) {
	case map[string]interface{}:
		mapString := make(map[string]string)
		for key, value := range r {
			v, ok := value.(string)
			if !ok {
				return nil, errors.New("unable to type assert value data")
			}
			mapString[key] = v
		}
		return mapString, nil
	default:
		return nil, errors.New("no addresses found, generate required addresses via site")
	}
}

// WithdrawCryptocurrency withdraws a cryptocurrency from the exchange to the desired address
// NOTE: This API function is available only after request to their tech support team
func (e *EXMO) WithdrawCryptocurrency(ctx context.Context, currency, address, invoice, transport string, amount float64) (int64, error) {
	type response struct {
		TaskID  int64  `json:"task_id,string"`
		Result  bool   `json:"result"`
		Error   string `json:"error"`
		Success int64  `json:"success"`
	}

	v := url.Values{}
	v.Set("currency", currency)
	v.Set("address", address)

	if invoice != "" {
		v.Set("invoice", invoice)
	}

	if transport != "" {
		v.Set("transport", strings.ToUpper(transport))
	}

	v.Set("amount", strconv.FormatFloat(amount, 'f', -1, 64))
	var resp response
	err := e.SendAuthenticatedHTTPRequest(ctx, exchange.RestSpot, http.MethodPost, exmoAPIVersion, exmoWithdrawCrypt, v, &resp)
	if err != nil {
		return -1, err
	}
	if resp.Success == 0 || !resp.Result {
		return -1, errors.New(resp.Error)
	}
	return resp.TaskID, err
}

// GetWithdrawTXID gets the result of a withdrawal request
func (e *EXMO) GetWithdrawTXID(ctx context.Context, taskID int64) (string, error) {
	type response struct {
		Status bool   `json:"status"`
		TXID   string `json:"txid"`
	}

	v := url.Values{}
	v.Set("task_id", strconv.FormatInt(taskID, 10))

	var result response
	err := e.SendAuthenticatedHTTPRequest(ctx, exchange.RestSpot, http.MethodPost, exmoAPIVersion, exmoGetWithdrawTXID, v, &result)
	return result.TXID, err
}

// ExcodeCreate creates an EXMO coupon
func (e *EXMO) ExcodeCreate(ctx context.Context, currency string, amount float64) (ExcodeCreate, error) {
	v := url.Values{}
	v.Set("currency", currency)
	v.Set("amount", strconv.FormatFloat(amount, 'f', -1, 64))

	var result ExcodeCreate
	err := e.SendAuthenticatedHTTPRequest(ctx, exchange.RestSpot, http.MethodPost, exmoAPIVersion, exmoExcodeCreate, v, &result)
	return result, err
}

// ExcodeLoad loads an EXMO coupon
func (e *EXMO) ExcodeLoad(ctx context.Context, excode string) (ExcodeLoad, error) {
	v := url.Values{}
	v.Set("code", excode)

	var result ExcodeLoad
	err := e.SendAuthenticatedHTTPRequest(ctx, exchange.RestSpot, http.MethodPost, exmoAPIVersion, exmoExcodeLoad, v, &result)
	return result, err
}

// GetWalletHistory returns the users deposit/withdrawal history
func (e *EXMO) GetWalletHistory(ctx context.Context, date int64) (WalletHistory, error) {
	v := url.Values{}
	v.Set("date", strconv.FormatInt(date, 10))

	var result WalletHistory
	err := e.SendAuthenticatedHTTPRequest(ctx, exchange.RestSpot, http.MethodPost, exmoAPIVersion, exmoWalletHistory, v, &result)
	return result, err
}

// GetPairInfo returns pair info for margin pairs
func (e *EXMO) GetPairInfo(ctx context.Context) ([]PairInformation, error) {
	var result struct {
		Pairs []PairInformation `json:"pairs"`
	}
	v := url.Values{}
	err := e.SendAuthenticatedHTTPRequest(ctx, exchange.RestSpot, http.MethodPost, exmoAPIVersion1p1, exmoPairList, v, &result)
	return result.Pairs, err
}

// SendHTTPRequest sends an unauthenticated HTTP request
func (e *EXMO) SendHTTPRequest(ctx context.Context, endpoint exchange.URL, path string, result interface{}) error {
	urlPath, err := e.API.Endpoints.GetURL(endpoint)
	if err != nil {
		return err
	}

	item := &request.Item{
		Method:        http.MethodGet,
		Path:          urlPath + path,
		Result:        result,
		Verbose:       e.Verbose,
		HTTPDebugging: e.HTTPDebugging,
		HTTPRecording: e.HTTPRecording,
	}
	return e.SendPayload(ctx, request.Unset, func() (*request.Item, error) {
		return item, nil
	})
}

// SendAuthenticatedHTTPRequest sends an authenticated HTTP request
<<<<<<< HEAD
func (e *EXMO) SendAuthenticatedHTTPRequest(ctx context.Context, epath exchange.URL, method, version, endpoint string, vals url.Values, result interface{}) error {
	if !e.AllowAuthenticatedRequest() {
		return fmt.Errorf("%s %w", e.Name, exchange.ErrAuthenticatedRequestWithoutCredentialsSet)
=======
func (e *EXMO) SendAuthenticatedHTTPRequest(ctx context.Context, epath exchange.URL, method, endpoint string, vals url.Values, result interface{}) error {
	creds, err := e.GetCredentials(ctx)
	if err != nil {
		return err
>>>>>>> 1669f1c6
	}

	urlPath, err := e.API.Endpoints.GetURL(epath)
	if err != nil {
		return err
	}

	path := urlPath + fmt.Sprintf("/v%s/%s", version, endpoint)

	return e.SendPayload(ctx, request.Unset, func() (*request.Item, error) {
		n := e.Requester.GetNonce(true).String()
		vals.Set("nonce", n)

		payload := vals.Encode()
		hash, err := crypto.GetHMAC(crypto.HashSHA512,
			[]byte(payload),
			[]byte(creds.Secret))
		if err != nil {
			return nil, err
		}

		headers := make(map[string]string)
		headers["Key"] = creds.Key
		headers["Sign"] = crypto.HexEncodeToString(hash)
		headers["Content-Type"] = "application/x-www-form-urlencoded"

		return &request.Item{
			Method:        method,
			Path:          path,
			Headers:       headers,
			Body:          strings.NewReader(payload),
			Result:        result,
			AuthRequest:   true,
			NonceEnabled:  true,
			Verbose:       e.Verbose,
			HTTPDebugging: e.HTTPDebugging,
			HTTPRecording: e.HTTPRecording,
		}, nil
	})
}

// GetCryptoPaymentProvidersList returns a map of all the supported cryptocurrency transfer settings
func (e *EXMO) GetCryptoPaymentProvidersList(ctx context.Context) (map[string][]CryptoPaymentProvider, error) {
	var result map[string][]CryptoPaymentProvider
	path := "/v" + exmoAPIVersion + "/" + exmoCryptoPaymentProviderList
	return result, e.SendHTTPRequest(ctx, exchange.RestSpot, path, &result)
}<|MERGE_RESOLUTION|>--- conflicted
+++ resolved
@@ -339,16 +339,10 @@
 }
 
 // SendAuthenticatedHTTPRequest sends an authenticated HTTP request
-<<<<<<< HEAD
 func (e *EXMO) SendAuthenticatedHTTPRequest(ctx context.Context, epath exchange.URL, method, version, endpoint string, vals url.Values, result interface{}) error {
-	if !e.AllowAuthenticatedRequest() {
-		return fmt.Errorf("%s %w", e.Name, exchange.ErrAuthenticatedRequestWithoutCredentialsSet)
-=======
-func (e *EXMO) SendAuthenticatedHTTPRequest(ctx context.Context, epath exchange.URL, method, endpoint string, vals url.Values, result interface{}) error {
 	creds, err := e.GetCredentials(ctx)
 	if err != nil {
 		return err
->>>>>>> 1669f1c6
 	}
 
 	urlPath, err := e.API.Endpoints.GetURL(epath)
