--- conflicted
+++ resolved
@@ -1872,7 +1872,6 @@
 	}
 }
 
-<<<<<<< HEAD
 func TestBase_ValidateKline(t *testing.T) {
 	pairs := currency.Pairs{
 		currency.Pair{Base: currency.BTC, Quote: currency.USDT},
@@ -1918,7 +1917,9 @@
 	err = b.ValidateKline(availablePairs[1], asset.Index, kline.OneYear)
 	if err == nil {
 		t.Fatal("expected validation to fail")
-=======
+	}
+}
+
 func TestCheckTransientError(t *testing.T) {
 	b := Base{}
 	err := b.CheckTransientError(nil)
@@ -2040,7 +2041,7 @@
 
 func TestKlineIntervalEnabled(t *testing.T) {
 	b := Base{}
-	if b.KlineIntervalEnabled(kline.EightHour) {
+	if b.klineIntervalEnabled(kline.EightHour) {
 		t.Fatal("unexpected value")
 	}
 }
@@ -2049,6 +2050,5 @@
 	b := Base{}
 	if b.FormatExchangeKlineInterval(kline.EightHour) != "28800" {
 		t.Fatal("unexpected value")
->>>>>>> 870c8cb9
 	}
 }