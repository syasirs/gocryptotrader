package exchange

import (
	"net/http"
	"strings"
	"testing"
	"time"

	"github.com/thrasher-corp/gocryptotrader/common"
	"github.com/thrasher-corp/gocryptotrader/config"
	"github.com/thrasher-corp/gocryptotrader/currency"
<<<<<<< HEAD
	"github.com/thrasher-corp/gocryptotrader/exchanges/asset"
	"github.com/thrasher-corp/gocryptotrader/exchanges/request"
	"github.com/thrasher-corp/gocryptotrader/exchanges/wshandler"
=======
	"github.com/thrasher-corp/gocryptotrader/exchanges/orderbook"
	"github.com/thrasher-corp/gocryptotrader/exchanges/request"
	"github.com/thrasher-corp/gocryptotrader/exchanges/ticker"
	"github.com/thrasher-corp/gocryptotrader/exchanges/websocket/wshandler"
>>>>>>> 4f982dcd
)

const (
	defaultTestExchange     = "ANX"
	defaultTestCurrencyPair = "BTC-USD"
)

func TestSupportsRESTTickerBatchUpdates(t *testing.T) {
	b := Base{
		Name: "RAWR",
		Features: Features{
			Supports: FeaturesSupported{
				REST: true,
				RESTCapabilities: ProtocolFeatures{
					TickerBatching: true,
				},
			},
		},
	}

	if !b.SupportsRESTTickerBatchUpdates() {
		t.Fatal("Test failed. TestSupportsRESTTickerBatchUpdates returned false")
	}
}

func TestHTTPClient(t *testing.T) {
	r := Base{Name: "asdf"}
	r.SetHTTPClientTimeout(time.Second * 5)

	if r.GetHTTPClient().Timeout != time.Second*5 {
		t.Fatalf("Test failed. TestHTTPClient unexpected value")
	}

	r.Requester = nil
	newClient := new(http.Client)
	newClient.Timeout = time.Second * 10

	r.SetHTTPClient(newClient)
	if r.GetHTTPClient().Timeout != time.Second*10 {
		t.Fatalf("Test failed. TestHTTPClient unexpected value")
	}

	r.Requester = nil
	if r.GetHTTPClient() == nil {
		t.Fatalf("Test failed. TestHTTPClient unexpected value")
	}

	b := Base{Name: "RAWR"}
	b.Requester = request.New(b.Name,
		request.NewRateLimit(time.Second, 1),
		request.NewRateLimit(time.Second, 1),
		new(http.Client))

	b.SetHTTPClientTimeout(time.Second * 5)
	if b.GetHTTPClient().Timeout != time.Second*5 {
		t.Fatalf("Test failed. TestHTTPClient unexpected value")
	}

	newClient = new(http.Client)
	newClient.Timeout = time.Second * 10

	b.SetHTTPClient(newClient)
	if b.GetHTTPClient().Timeout != time.Second*10 {
		t.Fatalf("Test failed. TestHTTPClient unexpected value")
	}
}

func TestSetClientProxyAddress(t *testing.T) {
	requester := request.New("testicles",
		&request.RateLimit{},
		&request.RateLimit{},
		&http.Client{})

	newBase := Base{Name: "Testicles", Requester: requester}

	newBase.Websocket = wshandler.New()

	err := newBase.SetClientProxyAddress(":invalid")
	if err == nil {
		t.Error("Test failed. SetClientProxyAddress parsed invalid URL")
	}

	if newBase.Websocket.GetProxyAddress() != "" {
		t.Error("Test failed. SetClientProxyAddress error", err)
	}

	err = newBase.SetClientProxyAddress("www.valid.com")
	if err != nil {
		t.Error("Test failed. SetClientProxyAddress error", err)
	}

	if newBase.Websocket.GetProxyAddress() != "www.valid.com" {
		t.Error("Test failed. SetClientProxyAddress error", err)
	}
}

func TestSetAutoPairDefaults(t *testing.T) {
	cfg := config.GetConfig()
	err := cfg.LoadConfig(config.ConfigTestFile)
	if err != nil {
		t.Fatalf("Test failed. TestSetAutoPairDefaults failed to load config file. Error: %s", err)
	}

	exch, err := cfg.GetExchangeConfig("Bitstamp")
	if err != nil {
		t.Fatalf("Test failed. TestSetAutoPairDefaults load config failed. Error %s", err)
	}

	if !exch.Features.Supports.RESTCapabilities.AutoPairUpdates {
		t.Fatalf("Test failed. TestSetAutoPairDefaults Incorrect value")
	}

	if exch.CurrencyPairs.LastUpdated != 0 {
		t.Fatalf("Test failed. TestSetAutoPairDefaults Incorrect value")
	}

	exch.Features.Supports.RESTCapabilities.AutoPairUpdates = false
	cfg.UpdateExchangeConfig(exch)

	exch, err = cfg.GetExchangeConfig("Bitstamp")
	if err != nil {
		t.Fatalf("Test failed. TestSetAutoPairDefaults load config failed. Error %s", err)
	}

	if exch.Features.Supports.RESTCapabilities.AutoPairUpdates {
		t.Fatal("Test failed. TestSetAutoPairDefaults Incorrect value")
	}
}

func TestSupportsAutoPairUpdates(t *testing.T) {
	b := Base{
		Name: "TESTNAME",
	}

	if b.SupportsAutoPairUpdates() {
		t.Fatal("Test failed. TestSupportsAutoPairUpdates Incorrect value")
	}
}

func TestGetLastPairsUpdateTime(t *testing.T) {
	testTime := time.Now().Unix()
	var b Base
	b.CurrencyPairs.LastUpdated = testTime

	if b.GetLastPairsUpdateTime() != testTime {
		t.Fatal("Test failed. TestGetLastPairsUpdateTim Incorrect value")
	}
}

func TestSetAssetTypes(t *testing.T) {
	cfg := config.GetConfig()
	err := cfg.LoadConfig(config.ConfigTestFile)
	if err != nil {
		t.Fatalf("Test failed. TestSetAssetTypes failed to load config file. Error: %s", err)
	}

	b := Base{
		Name: "TESTNAME",
	}

<<<<<<< HEAD
	b.Name = "ANX"
	b.CurrencyPairs.AssetTypes = asset.Items{asset.Spot}
=======
	err = b.SetAssetTypes()
	if err == nil {
		t.Fatal("Test failed. TestSetAssetTypes returned nil error for a non-existent exchange")
	}

	b.Name = defaultTestExchange
	b.AssetTypes = []string{orderbook.Spot}
	err = b.SetAssetTypes()
	if err != nil {
		t.Fatalf("Test failed. TestSetAssetTypes. Error %s", err)
	}

>>>>>>> 4f982dcd
	exch, err := cfg.GetExchangeConfig(b.Name)
	if err != nil {
		t.Fatalf("Test failed. TestSetAssetTypes load config failed. Error %s", err)
	}

	exch.CurrencyPairs.AssetTypes = asset.New("")
	err = cfg.UpdateExchangeConfig(exch)
	if err != nil {
		t.Fatalf("Test failed. TestSetAssetTypes update config failed. Error %s", err)
	}

	exch, err = cfg.GetExchangeConfig(b.Name)
	if err != nil {
		t.Fatalf("Test failed. TestSetAssetTypes load config failed. Error %s", err)
	}
	b.Config = exch

	if exch.CurrencyPairs.AssetTypes.JoinToString(",") != "" {
		t.Fatal("Test failed. TestSetAssetTypes assetTypes != ''")
	}

	b.SetAssetTypes()
	if !common.StringDataCompare(b.CurrencyPairs.AssetTypes.Strings(), asset.Spot.String()) {
		t.Fatal("Test failed. TestSetAssetTypes assetTypes is not set")
	}
}

func TestGetAssetTypes(t *testing.T) {
	testExchange := Base{
<<<<<<< HEAD
		CurrencyPairs: currency.PairsManager{
			AssetTypes: asset.Items{
				asset.Spot,
				asset.Binary,
				asset.Futures,
			},
		},
=======
		AssetTypes: []string{orderbook.Spot, "Binary", "Futures"},
>>>>>>> 4f982dcd
	}

	aT := testExchange.GetAssetTypes()
	if len(aT) != 3 {
		t.Error("Test failed. TestGetAssetTypes failed")
	}
}

func TestSetCurrencyPairFormat(t *testing.T) {
	t.Skip()
	// TO-DO
	cfg := config.GetConfig()
	err := cfg.LoadConfig(config.ConfigTestFile)
	if err != nil {
		t.Fatalf("Test failed. TestSetCurrencyPairFormat failed to load config file. Error: %s", err)
	}

	b := Base{
		Name: "TESTNAME",
	}

	b.Name = "ANX"
	exch, err := cfg.GetExchangeConfig(b.Name)
	if err != nil {
		t.Fatalf("Test failed. TestSetCurrencyPairFormat load config failed. Error %s", err)
	}
	b.Config = exch
	b.SetCurrencyPairFormat()
	if exch.CurrencyPairs.Get(asset.Spot).ConfigFormat.Delimiter != "-" && !exch.CurrencyPairs.ConfigFormat.Uppercase {
		t.Fatal("Test failed. TestSetCurrencyPairFormat exch values are not nil")
	}

	exch.CurrencyPairs.ConfigFormat = nil
	exch.CurrencyPairs.RequestFormat = nil
	err = cfg.UpdateExchangeConfig(exch)
	if err != nil {
		t.Fatalf("Test failed. TestSetCurrencyPairFormat update config failed. Error %s", err)
	}

	exch, err = cfg.GetExchangeConfig(b.Name)
	if err != nil {
		t.Fatalf("Test failed. TestSetCurrencyPairFormat load config failed. Error %s", err)
	}

	if exch.CurrencyPairs.ConfigFormat != nil && exch.CurrencyPairs.RequestFormat != nil {
		t.Fatal("Test failed. TestSetCurrencyPairFormat exch values are not nil")
	}

	b.SetCurrencyPairFormat()
	if exch.CurrencyPairs.Get(asset.Spot).ConfigFormat.Delimiter != "-" && !exch.CurrencyPairs.ConfigFormat.Uppercase {
		t.Fatal("Test failed. TestSetCurrencyPairFormat exch values are not nil")
	}
}

// TestGetAuthenticatedAPISupport logic test
func TestGetAuthenticatedAPISupport(t *testing.T) {
	base := Base{
		API: API{
			AuthenticatedSupport:          true,
			AuthenticatedWebsocketSupport: false,
		},
	}

	if !base.GetAuthenticatedAPISupport(RestAuthentication) {
		t.Fatal("Test failed. Expected RestAuthentication to return true")
	}
	if base.GetAuthenticatedAPISupport(WebsocketAuthentication) {
		t.Fatal("Test failed. Expected WebsocketAuthentication to return false")
	}
	base.API.AuthenticatedWebsocketSupport = true
	if !base.GetAuthenticatedAPISupport(WebsocketAuthentication) {
		t.Fatal("Test failed. Expected WebsocketAuthentication to return true")
	}
	if base.GetAuthenticatedAPISupport(2) {
		t.Fatal("Test failed. Expected default case of 'false' to be returned")
	}
}

func TestGetName(t *testing.T) {
	GetName := Base{
		Name: "TESTNAME",
	}

	name := GetName.GetName()
	if name != "TESTNAME" {
		t.Error("Test Failed - Exchange GetName() returned incorrect name")
	}
}

func TestGetEnabledPairs(t *testing.T) {
	b := Base{
		Name: "TESTNAME",
	}

	b.CurrencyPairs.StorePairs(asset.Spot,
		currency.NewPairsFromStrings([]string{"BTC-USD"}), true)
	format := currency.PairFormat{
		Delimiter: "-",
		Index:     "",
		Uppercase: true,
	}

	assetType := asset.Spot
	b.CurrencyPairs.UseGlobalFormat = true
	b.CurrencyPairs.RequestFormat = &format
	b.CurrencyPairs.ConfigFormat = &format

	c := b.GetEnabledPairs(assetType)
	if c[0].String() != defaultTestCurrencyPair {
		t.Error("Test Failed - Exchange GetAvailablePairs() incorrect string")
	}

	format.Delimiter = "~"
	b.CurrencyPairs.RequestFormat = &format
	c = b.GetEnabledPairs(assetType)
	if c[0].String() != "BTC~USD" {
		t.Error("Test Failed - Exchange GetAvailablePairs() incorrect string")
	}

	format.Delimiter = ""
	b.CurrencyPairs.ConfigFormat = &format
	c = b.GetEnabledPairs(assetType)
	if c[0].String() != "BTCUSD" {
		t.Error("Test Failed - Exchange GetAvailablePairs() incorrect string")
	}

	b.CurrencyPairs.StorePairs(asset.Spot,
		currency.NewPairsFromStrings([]string{"BTCDOGE"}), true)
	format.Index = currency.BTC.String()
	b.CurrencyPairs.ConfigFormat = &format
	c = b.GetEnabledPairs(assetType)
	if c[0].Base != currency.BTC && c[0].Quote != currency.DOGE {
		t.Error("Test Failed - Exchange GetAvailablePairs() incorrect string")
	}

	b.CurrencyPairs.StorePairs(asset.Spot,
		currency.NewPairsFromStrings([]string{"BTC_USD"}), true)
	b.CurrencyPairs.RequestFormat.Delimiter = ""
	b.CurrencyPairs.ConfigFormat.Delimiter = "_"
	c = b.GetEnabledPairs(assetType)
	if c[0].Base != currency.BTC && c[0].Quote != currency.USD {
		t.Error("Test Failed - Exchange GetAvailablePairs() incorrect string")
	}

	b.CurrencyPairs.StorePairs(asset.Spot,
		currency.NewPairsFromStrings([]string{"BTCDOGE"}), true)
	b.CurrencyPairs.RequestFormat.Delimiter = ""
	b.CurrencyPairs.ConfigFormat.Delimiter = ""
	b.CurrencyPairs.ConfigFormat.Index = currency.BTC.String()
	c = b.GetEnabledPairs(assetType)
	if c[0].Base != currency.BTC && c[0].Quote != currency.DOGE {
		t.Error("Test Failed - Exchange GetAvailablePairs() incorrect string")
	}

	b.CurrencyPairs.StorePairs(asset.Spot,
		currency.NewPairsFromStrings([]string{"BTCUSD"}), true)
	b.CurrencyPairs.ConfigFormat.Index = ""
	c = b.GetEnabledPairs(assetType)
	if c[0].Base != currency.BTC && c[0].Quote != currency.USD {
		t.Error("Test Failed - Exchange GetAvailablePairs() incorrect string")
	}
}

func TestGetAvailablePairs(t *testing.T) {
	b := Base{
		Name: "TESTNAME",
	}

	b.CurrencyPairs.StorePairs(asset.Spot,
		currency.NewPairsFromStrings([]string{defaultTestCurrencyPair}), false)
	format := currency.PairFormat{
		Delimiter: "-",
		Index:     "",
		Uppercase: true,
	}

	assetType := asset.Spot
	b.CurrencyPairs.UseGlobalFormat = true
	b.CurrencyPairs.RequestFormat = &format
	b.CurrencyPairs.ConfigFormat = &format

	c := b.GetAvailablePairs(assetType)
	if c[0].String() != defaultTestCurrencyPair {
		t.Error("Test Failed - Exchange GetAvailablePairs() incorrect string")
	}

	format.Delimiter = "~"
	b.CurrencyPairs.RequestFormat = &format
	c = b.GetAvailablePairs(assetType)
	if c[0].String() != "BTC~USD" {
		t.Error("Test Failed - Exchange GetAvailablePairs() incorrect string")
	}

	format.Delimiter = ""
	b.CurrencyPairs.ConfigFormat = &format
	c = b.GetAvailablePairs(assetType)
	if c[0].String() != "BTCUSD" {
		t.Error("Test Failed - Exchange GetAvailablePairs() incorrect string")
	}

	b.CurrencyPairs.StorePairs(asset.Spot,
		currency.NewPairsFromStrings([]string{"BTCDOGE"}), false)
	format.Index = currency.BTC.String()
	b.CurrencyPairs.ConfigFormat = &format
	c = b.GetAvailablePairs(assetType)
	if c[0].Base != currency.BTC && c[0].Quote != currency.DOGE {
		t.Error("Test Failed - Exchange GetAvailablePairs() incorrect string")
	}

	b.CurrencyPairs.StorePairs(asset.Spot,
		currency.NewPairsFromStrings([]string{"BTC_USD"}), false)
	b.CurrencyPairs.RequestFormat.Delimiter = ""
	b.CurrencyPairs.ConfigFormat.Delimiter = "_"
	c = b.GetAvailablePairs(assetType)
	if c[0].Base != currency.BTC && c[0].Quote != currency.USD {
		t.Error("Test Failed - Exchange GetAvailablePairs() incorrect string")
	}

	b.CurrencyPairs.StorePairs(asset.Spot,
		currency.NewPairsFromStrings([]string{"BTCDOGE"}), false)
	b.CurrencyPairs.RequestFormat.Delimiter = ""
	b.CurrencyPairs.ConfigFormat.Delimiter = "_"
	b.CurrencyPairs.ConfigFormat.Index = currency.BTC.String()
	c = b.GetAvailablePairs(assetType)
	if c[0].Base != currency.BTC && c[0].Quote != currency.DOGE {
		t.Error("Test Failed - Exchange GetAvailablePairs() incorrect string")
	}

	b.CurrencyPairs.StorePairs(asset.Spot,
		currency.NewPairsFromStrings([]string{"BTCUSD"}), false)
	b.CurrencyPairs.ConfigFormat.Index = ""
	c = b.GetAvailablePairs(assetType)
	if c[0].Base != currency.BTC && c[0].Quote != currency.USD {
		t.Error("Test Failed - Exchange GetAvailablePairs() incorrect string")
	}
}

func TestSupportsPair(t *testing.T) {
	b := Base{
		Name: "TESTNAME",
	}

	b.CurrencyPairs.StorePairs(asset.Spot,
		currency.NewPairsFromStrings([]string{
			defaultTestCurrencyPair, "ETH-USD"}), false)
	b.CurrencyPairs.StorePairs(asset.Spot,
		currency.NewPairsFromStrings([]string{defaultTestCurrencyPair}), true)

	format := &currency.PairFormat{
		Delimiter: "-",
		Index:     "",
	}

	b.CurrencyPairs.UseGlobalFormat = true
	b.CurrencyPairs.RequestFormat = format
	b.CurrencyPairs.ConfigFormat = format
	assetType := asset.Spot

	if !b.SupportsPair(currency.NewPair(currency.BTC, currency.USD), true, assetType) {
		t.Error("Test Failed - Exchange SupportsPair() incorrect value")
	}

	if !b.SupportsPair(currency.NewPair(currency.ETH, currency.USD), false, assetType) {
		t.Error("Test Failed - Exchange SupportsPair() incorrect value")
	}

	if b.SupportsPair(currency.NewPairFromStrings("ASD", "ASDF"), true, assetType) {
		t.Error("Test Failed - Exchange SupportsPair() incorrect value")
	}
}

func TestFormatExchangeCurrencies(t *testing.T) {
	e := Base{
		CurrencyPairs: currency.PairsManager{
			UseGlobalFormat: true,

			RequestFormat: &currency.PairFormat{
				Uppercase: false,
				Delimiter: "~",
				Separator: "^",
			},

			ConfigFormat: &currency.PairFormat{
				Uppercase: true,
				Delimiter: "_",
			},
		},
	}

	var pairs = []currency.Pair{
		currency.NewPairDelimiter("BTC_USD", "_"),
		currency.NewPairDelimiter("LTC_BTC", "_"),
	}

	actual, err := e.FormatExchangeCurrencies(pairs, asset.Spot)
	if err != nil {
		t.Errorf("Test failed - Exchange TestFormatExchangeCurrencies error %s", err)
	}
	expected := "btc~usd^ltc~btc"

	if actual != expected {
		t.Errorf("Test failed - Exchange TestFormatExchangeCurrencies %s != %s",
			actual, expected)
	}
}

func TestFormatExchangeCurrency(t *testing.T) {
	var b Base
	b.CurrencyPairs.UseGlobalFormat = true
	b.CurrencyPairs.RequestFormat = &currency.PairFormat{
		Uppercase: true,
		Delimiter: "-",
	}

	p := currency.NewPair(currency.BTC, currency.USD)
	expected := defaultTestCurrencyPair
	actual := b.FormatExchangeCurrency(p, asset.Spot)

	if actual.String() != expected {
		t.Errorf("Test failed - Exchange TestFormatExchangeCurrency %s != %s",
			actual, expected)
	}
}

func TestSetEnabled(t *testing.T) {
	SetEnabled := Base{
		Name:    "TESTNAME",
		Enabled: false,
	}

	SetEnabled.SetEnabled(true)
	if !SetEnabled.Enabled {
		t.Error("Test Failed - Exchange SetEnabled(true) did not set boolean")
	}
}

func TestIsEnabled(t *testing.T) {
	IsEnabled := Base{
		Name:    "TESTNAME",
		Enabled: false,
	}

	if IsEnabled.IsEnabled() {
		t.Error("Test Failed - Exchange IsEnabled() did not return correct boolean")
	}
}

// TestSetAPIKeys logic test
func TestSetAPIKeys(t *testing.T) {
	SetAPIKeys := Base{
		Name:    "TESTNAME",
		Enabled: false,
		API: API{
			AuthenticatedSupport:          false,
			AuthenticatedWebsocketSupport: false,
		},
	}

	SetAPIKeys.SetAPIKeys("RocketMan", "Digereedoo", "007")
	if SetAPIKeys.API.Credentials.Key != "RocketMan" && SetAPIKeys.API.Credentials.Secret != "Digereedoo" && SetAPIKeys.API.Credentials.ClientID != "007" {
		t.Error("Test Failed - SetAPIKeys() unable to set API credentials")
	}
}

func TestSetPairs(t *testing.T) {
	t.Skip()
	// TO-DO
	cfg := config.GetConfig()
	err := cfg.LoadConfig(config.ConfigTestFile)
	if err != nil {
		t.Fatal("Test failed. TestSetPairs failed to load config")
	}

	anxCfg, err := cfg.GetExchangeConfig(defaultTestExchange)
	if err != nil {
		t.Fatal("Test failed. TestSetPairs failed to load config")
	}

	newPair := currency.NewPairDelimiter("ETH_USDT", "_")
	assetType := asset.Spot

	var UAC Base
	UAC.Name = "ANX"
	UAC.Config = anxCfg
	err = UAC.SetupDefaults(anxCfg)
	if err != nil {
		t.Fatalf("Test failed. TestSetPairs unable to set defaults: %s", err)
	}

	err = UAC.SetPairs([]currency.Pair{newPair}, asset.Spot, true)
	if err != nil {
		t.Fatalf("Test failed. TestSetPairs failed to set currencies: %s", err)
	}

	if !UAC.GetEnabledPairs(assetType).Contains(newPair, true) {
		t.Fatal("Test failed. TestSetPairs failed to set currencies")
	}

	UAC.SetPairs([]currency.Pair{newPair}, asset.Spot, false)
	if !UAC.GetAvailablePairs(assetType).Contains(newPair, true) {
		t.Fatal("Test failed. TestSetPairs failed to set currencies")
	}

	err = UAC.SetPairs(nil, asset.Spot, false)
	if err == nil {
		t.Fatal("Test failed. TestSetPairs should return an error when attempting to set an empty pairs array")
	}
}

func TestUpdatePairs(t *testing.T) {
	cfg := config.GetConfig()
	err := cfg.LoadConfig(config.ConfigTestFile)
	if err != nil {
		t.Fatal("Test failed. TestUpdatePairs failed to load config")
	}

	anxCfg, err := cfg.GetExchangeConfig("ANX")
	if err != nil {
		t.Fatal("Test failed. TestUpdatePairs failed to load config")
	}

	UAC := Base{Name: "ANX"}
	UAC.Config = anxCfg
	exchangeProducts := currency.NewPairsFromStrings([]string{"ltc", "btc", "usd", "aud", ""})
	err = UAC.UpdatePairs(exchangeProducts, asset.Spot, true, false)
	if err != nil {
		t.Errorf("Test Failed - TestUpdatePairs error: %s", err)
	}

	// Test updating the same new products, diff should be 0
	err = UAC.UpdatePairs(exchangeProducts, asset.Spot, true, false)
	if err != nil {
		t.Errorf("Test Failed - TestUpdatePairs error: %s", err)
	}

	// Test force updating to only one product
	exchangeProducts = currency.NewPairsFromStrings([]string{"btc"})
	err = UAC.UpdatePairs(exchangeProducts, asset.Spot, true, true)
	if err != nil {
		t.Errorf("Test Failed - TestUpdatePairs error: %s", err)
	}

	// Test updating exchange products
	exchangeProducts = currency.NewPairsFromStrings([]string{"ltc", "btc", "usd", "aud"})
	UAC.Name = "ANX"
	err = UAC.UpdatePairs(exchangeProducts, asset.Spot, false, false)
	if err != nil {
		t.Errorf("Test Failed - Exchange UpdatePairs() error: %s", err)
	}

	// Test updating the same new products, diff should be 0
	err = UAC.UpdatePairs(exchangeProducts, asset.Spot, false, false)
	if err != nil {
		t.Errorf("Test Failed - Exchange UpdatePairs() error: %s", err)
	}

	// Test force updating to only one product
	exchangeProducts = currency.NewPairsFromStrings([]string{"btc"})
	err = UAC.UpdatePairs(exchangeProducts, asset.Spot, false, true)
	if err != nil {
		t.Errorf("Test Failed - Forced Exchange UpdatePairs() error: %s", err)
	}

	// Test update currency pairs with btc excluded
	exchangeProducts = currency.NewPairsFromStrings([]string{"ltc", "eth"})
	err = UAC.UpdatePairs(exchangeProducts, asset.Spot, false, false)
	if err != nil {
		t.Errorf("Test Failed - Forced Exchange UpdatePairs() error: %s", err)
	}

	// Test that empty exchange products should return an error
	exchangeProducts = nil
	err = UAC.UpdatePairs(exchangeProducts, asset.Spot, false, false)
	if err == nil {
		t.Errorf("Test failed - empty available pairs should return an error")
	}
}

func TestSetAPIURL(t *testing.T) {
	testURL := "https://api.something.com"
	testURLSecondary := "https://api.somethingelse.com"
	testURLDefault := "https://api.defaultsomething.com"
	testURLSecondaryDefault := "https://api.defaultsomethingelse.com"

	tester := Base{Name: "test"}
	tester.Config = new(config.ExchangeConfig)

	err := tester.SetAPIURL()
	if err == nil {
		t.Error("test failed - setting zero value config")
	}

	tester.Config.API.Endpoints.URL = testURL
	tester.Config.API.Endpoints.URLSecondary = testURLSecondary

	tester.API.Endpoints.URLDefault = testURLDefault
	tester.API.Endpoints.URLSecondaryDefault = testURLSecondaryDefault

	err = tester.SetAPIURL()
	if err != nil {
		t.Error("test failed", err)
	}

	if tester.GetAPIURL() != testURL {
		t.Error("test failed - incorrect return URL")
	}

	if tester.GetSecondaryAPIURL() != testURLSecondary {
		t.Error("test failed - incorrect return URL")
	}

	if tester.GetAPIURLDefault() != testURLDefault {
		t.Error("test failed - incorrect return URL")
	}

	if tester.GetAPIURLSecondaryDefault() != testURLSecondaryDefault {
		t.Error("test failed - incorrect return URL")
	}
}

func BenchmarkSetAPIURL(b *testing.B) {
	tester := Base{Name: "test"}

	test := config.ExchangeConfig{}

	test.API.Endpoints.URL = "https://api.something.com"
	test.API.Endpoints.URLSecondary = "https://api.somethingelse.com"

	tester.API.Endpoints.URLDefault = "https://api.defaultsomething.com"
	tester.API.Endpoints.URLDefault = "https://api.defaultsomethingelse.com"

	tester.Config = &test

	for i := 0; i < b.N; i++ {
		err := tester.SetAPIURL()
		if err != nil {
			b.Errorf("Benchmark failed %v", err)
		}
	}
}

func TestSupportsWithdrawPermissions(t *testing.T) {
	UAC := Base{Name: defaultTestExchange}
	UAC.Features.Supports.WithdrawPermissions = AutoWithdrawCrypto | AutoWithdrawCryptoWithAPIPermission
	withdrawPermissions := UAC.SupportsWithdrawPermissions(AutoWithdrawCrypto)

	if !withdrawPermissions {
		t.Errorf("Expected: %v, Received: %v", true, withdrawPermissions)
	}

	withdrawPermissions = UAC.SupportsWithdrawPermissions(AutoWithdrawCrypto | AutoWithdrawCryptoWithAPIPermission)
	if !withdrawPermissions {
		t.Errorf("Expected: %v, Received: %v", true, withdrawPermissions)
	}

	withdrawPermissions = UAC.SupportsWithdrawPermissions(AutoWithdrawCrypto | WithdrawCryptoWith2FA)
	if withdrawPermissions {
		t.Errorf("Expected: %v, Received: %v", false, withdrawPermissions)
	}

	withdrawPermissions = UAC.SupportsWithdrawPermissions(AutoWithdrawCrypto | AutoWithdrawCryptoWithAPIPermission | WithdrawCryptoWith2FA)
	if withdrawPermissions {
		t.Errorf("Expected: %v, Received: %v", false, withdrawPermissions)
	}

	withdrawPermissions = UAC.SupportsWithdrawPermissions(WithdrawCryptoWith2FA)
	if withdrawPermissions {
		t.Errorf("Expected: %v, Received: %v", false, withdrawPermissions)
	}
}

func TestFormatWithdrawPermissions(t *testing.T) {
	UAC := Base{Name: "ANX"}
	UAC.Features.Supports.WithdrawPermissions = AutoWithdrawCrypto |
		AutoWithdrawCryptoWithAPIPermission |
		AutoWithdrawCryptoWithSetup |
		WithdrawCryptoWith2FA |
		WithdrawCryptoWithSMS |
		WithdrawCryptoWithEmail |
		WithdrawCryptoWithWebsiteApproval |
		WithdrawCryptoWithAPIPermission |
		AutoWithdrawFiat |
		AutoWithdrawFiatWithAPIPermission |
		AutoWithdrawFiatWithSetup |
		WithdrawFiatWith2FA |
		WithdrawFiatWithSMS |
		WithdrawFiatWithEmail |
		WithdrawFiatWithWebsiteApproval |
		WithdrawFiatWithAPIPermission |
		WithdrawCryptoViaWebsiteOnly |
		WithdrawFiatViaWebsiteOnly |
		NoFiatWithdrawals |
		1<<19
	withdrawPermissions := UAC.FormatWithdrawPermissions()
	if withdrawPermissions != "AUTO WITHDRAW CRYPTO & AUTO WITHDRAW CRYPTO WITH API PERMISSION & AUTO WITHDRAW CRYPTO WITH SETUP & WITHDRAW CRYPTO WITH 2FA & WITHDRAW CRYPTO WITH SMS & WITHDRAW CRYPTO WITH EMAIL & WITHDRAW CRYPTO WITH WEBSITE APPROVAL & WITHDRAW CRYPTO WITH API PERMISSION & AUTO WITHDRAW FIAT & AUTO WITHDRAW FIAT WITH API PERMISSION & AUTO WITHDRAW FIAT WITH SETUP & WITHDRAW FIAT WITH 2FA & WITHDRAW FIAT WITH SMS & WITHDRAW FIAT WITH EMAIL & WITHDRAW FIAT WITH WEBSITE APPROVAL & WITHDRAW FIAT WITH API PERMISSION & WITHDRAW CRYPTO VIA WEBSITE ONLY & WITHDRAW FIAT VIA WEBSITE ONLY & NO FIAT WITHDRAWAL & UNKNOWN[1<<19]" {
		t.Errorf("Expected: %s, Received: %s", AutoWithdrawCryptoText+" & "+AutoWithdrawCryptoWithAPIPermissionText, withdrawPermissions)
	}

	UAC.Features.Supports.WithdrawPermissions = NoAPIWithdrawalMethods
	withdrawPermissions = UAC.FormatWithdrawPermissions()

	if withdrawPermissions != NoAPIWithdrawalMethodsText {
		t.Errorf("Expected: %s, Received: %s", NoAPIWithdrawalMethodsText, withdrawPermissions)
	}
}

func TestOrderSides(t *testing.T) {
	var os = BuyOrderSide
	if os.ToString() != "BUY" {
		t.Errorf("test failed - unexpected string %s", os.ToString())
	}

	if os.ToLower() != "buy" {
		t.Errorf("test failed - unexpected string %s", os.ToString())
	}
}

func TestOrderTypes(t *testing.T) {
	var ot OrderType = "Mo'Money"

	if ot.ToString() != "Mo'Money" {
		t.Errorf("test failed - unexpected string %s", ot.ToString())
	}

	if ot.ToLower() != "mo'money" {
		t.Errorf("test failed - unexpected string %s", ot.ToString())
	}
}

func TestFilterOrdersByType(t *testing.T) {
	var orders = []OrderDetail{
		{
			OrderType: ImmediateOrCancelOrderType,
		},
		{
			OrderType: LimitOrderType,
		},
	}

	FilterOrdersByType(&orders, AnyOrderType)
	if len(orders) != 2 {
		t.Errorf("Orders failed to be filtered. Expected %v, received %v", 2, len(orders))
	}

	FilterOrdersByType(&orders, LimitOrderType)
	if len(orders) != 1 {
		t.Errorf("Orders failed to be filtered. Expected %v, received %v", 1, len(orders))
	}

	FilterOrdersByType(&orders, StopOrderType)
	if len(orders) != 0 {
		t.Errorf("Orders failed to be filtered. Expected %v, received %v", 0, len(orders))
	}
}

func TestFilterOrdersBySide(t *testing.T) {
	var orders = []OrderDetail{
		{
			OrderSide: BuyOrderSide,
		},
		{
			OrderSide: SellOrderSide,
		},
		{},
	}

	FilterOrdersBySide(&orders, AnyOrderSide)
	if len(orders) != 3 {
		t.Errorf("Orders failed to be filtered. Expected %v, received %v", 3, len(orders))
	}

	FilterOrdersBySide(&orders, BuyOrderSide)
	if len(orders) != 1 {
		t.Errorf("Orders failed to be filtered. Expected %v, received %v", 1, len(orders))
	}

	FilterOrdersBySide(&orders, SellOrderSide)
	if len(orders) != 0 {
		t.Errorf("Orders failed to be filtered. Expected %v, received %v", 0, len(orders))
	}
}

func TestFilterOrdersByTickRange(t *testing.T) {
	var orders = []OrderDetail{
		{
			OrderDate: time.Unix(100, 0),
		},
		{
			OrderDate: time.Unix(110, 0),
		},
		{
			OrderDate: time.Unix(111, 0),
		},
	}

	FilterOrdersByTickRange(&orders, time.Unix(0, 0), time.Unix(0, 0))
	if len(orders) != 3 {
		t.Errorf("Orders failed to be filtered. Expected %v, received %v", 3, len(orders))
	}

	FilterOrdersByTickRange(&orders, time.Unix(100, 0), time.Unix(111, 0))
	if len(orders) != 3 {
		t.Errorf("Orders failed to be filtered. Expected %v, received %v", 3, len(orders))
	}

	FilterOrdersByTickRange(&orders, time.Unix(101, 0), time.Unix(111, 0))
	if len(orders) != 2 {
		t.Errorf("Orders failed to be filtered. Expected %v, received %v", 2, len(orders))
	}

	FilterOrdersByTickRange(&orders, time.Unix(200, 0), time.Unix(300, 0))
	if len(orders) != 0 {
		t.Errorf("Orders failed to be filtered. Expected %v, received %v", 0, len(orders))
	}
}

func TestFilterOrdersByCurrencies(t *testing.T) {
	var orders = []OrderDetail{
		{
			CurrencyPair: currency.NewPair(currency.BTC, currency.USD),
		},
		{
			CurrencyPair: currency.NewPair(currency.LTC, currency.EUR),
		},
		{
			CurrencyPair: currency.NewPair(currency.DOGE, currency.RUB),
		},
	}

	currencies := []currency.Pair{currency.NewPair(currency.BTC, currency.USD),
		currency.NewPair(currency.LTC, currency.EUR),
		currency.NewPair(currency.DOGE, currency.RUB)}
	FilterOrdersByCurrencies(&orders, currencies)
	if len(orders) != 3 {
		t.Errorf("Orders failed to be filtered. Expected %v, received %v", 3, len(orders))
	}

	currencies = []currency.Pair{currency.NewPair(currency.BTC, currency.USD),
		currency.NewPair(currency.LTC, currency.EUR)}
	FilterOrdersByCurrencies(&orders, currencies)
	if len(orders) != 2 {
		t.Errorf("Orders failed to be filtered. Expected %v, received %v", 2, len(orders))
	}

	currencies = []currency.Pair{currency.NewPair(currency.BTC, currency.USD)}
	FilterOrdersByCurrencies(&orders, currencies)
	if len(orders) != 1 {
		t.Errorf("Orders failed to be filtered. Expected %v, received %v", 1, len(orders))
	}

	currencies = []currency.Pair{}
	FilterOrdersByCurrencies(&orders, currencies)
	if len(orders) != 1 {
		t.Errorf("Orders failed to be filtered. Expected %v, received %v", 1, len(orders))
	}
}

func TestSortOrdersByPrice(t *testing.T) {
	orders := []OrderDetail{
		{
			Price: 100,
		}, {
			Price: 0,
		}, {
			Price: 50,
		},
	}

	SortOrdersByPrice(&orders, false)
	if orders[0].Price != 0 {
		t.Errorf("Test failed. Expected: '%v', received: '%v'", 0, orders[0].Price)
	}

	SortOrdersByPrice(&orders, true)
	if orders[0].Price != 100 {
		t.Errorf("Test failed. Expected: '%v', received: '%v'", 100, orders[0].Price)
	}
}

func TestSortOrdersByDate(t *testing.T) {
	orders := []OrderDetail{
		{
			OrderDate: time.Unix(0, 0),
		}, {
			OrderDate: time.Unix(1, 0),
		}, {
			OrderDate: time.Unix(2, 0),
		},
	}

	SortOrdersByDate(&orders, false)
	if orders[0].OrderDate.Unix() != time.Unix(0, 0).Unix() {
		t.Errorf("Test failed. Expected: '%v', received: '%v'",
			time.Unix(0, 0).Unix(),
			orders[0].OrderDate.Unix())
	}

	SortOrdersByDate(&orders, true)
	if orders[0].OrderDate.Unix() != time.Unix(2, 0).Unix() {
		t.Errorf("Test failed. Expected: '%v', received: '%v'",
			time.Unix(2, 0).Unix(),
			orders[0].OrderDate.Unix())
	}
}

func TestSortOrdersByCurrency(t *testing.T) {
	orders := []OrderDetail{
		{
			CurrencyPair: currency.NewPairWithDelimiter(currency.BTC.String(),
				currency.USD.String(),
				"-"),
		}, {
			CurrencyPair: currency.NewPairWithDelimiter(currency.DOGE.String(),
				currency.USD.String(),
				"-"),
		}, {
			CurrencyPair: currency.NewPairWithDelimiter(currency.BTC.String(),
				currency.RUB.String(),
				"-"),
		}, {
			CurrencyPair: currency.NewPairWithDelimiter(currency.LTC.String(),
				currency.EUR.String(),
				"-"),
		}, {
			CurrencyPair: currency.NewPairWithDelimiter(currency.LTC.String(),
				currency.AUD.String(),
				"-"),
		},
	}

	SortOrdersByCurrency(&orders, false)
	if orders[0].CurrencyPair.String() != currency.BTC.String()+"-"+currency.RUB.String() {
		t.Errorf("Test failed. Expected: '%v', received: '%v'",
			currency.BTC.String()+"-"+currency.RUB.String(),
			orders[0].CurrencyPair.String())
	}

	SortOrdersByCurrency(&orders, true)
	if orders[0].CurrencyPair.String() != currency.LTC.String()+"-"+currency.EUR.String() {
		t.Errorf("Test failed. Expected: '%v', received: '%v'",
			currency.LTC.String()+"-"+currency.EUR.String(),
			orders[0].CurrencyPair.String())
	}
}

func TestSortOrdersByOrderSide(t *testing.T) {
	orders := []OrderDetail{
		{
			OrderSide: BuyOrderSide,
		}, {
			OrderSide: SellOrderSide,
		}, {
			OrderSide: SellOrderSide,
		}, {
			OrderSide: BuyOrderSide,
		},
	}

	SortOrdersBySide(&orders, false)
	if !strings.EqualFold(orders[0].OrderSide.ToString(), BuyOrderSide.ToString()) {
		t.Errorf("Test failed. Expected: '%v', received: '%v'",
			BuyOrderSide,
			orders[0].OrderSide)
	}

	SortOrdersBySide(&orders, true)
	if !strings.EqualFold(orders[0].OrderSide.ToString(), SellOrderSide.ToString()) {
		t.Errorf("Test failed. Expected: '%v', received: '%v'",
			SellOrderSide,
			orders[0].OrderSide)
	}
}

func TestSortOrdersByOrderType(t *testing.T) {
	orders := []OrderDetail{
		{
			OrderType: MarketOrderType,
		}, {
			OrderType: LimitOrderType,
		}, {
			OrderType: ImmediateOrCancelOrderType,
		}, {
			OrderType: TrailingStopOrderType,
		},
	}

	SortOrdersByType(&orders, false)
	if !strings.EqualFold(orders[0].OrderType.ToString(), ImmediateOrCancelOrderType.ToString()) {
		t.Errorf("Test failed. Expected: '%v', received: '%v'", ImmediateOrCancelOrderType, orders[0].OrderType)
	}

	SortOrdersByType(&orders, true)
	if !strings.EqualFold(orders[0].OrderType.ToString(), TrailingStopOrderType.ToString()) {
		t.Errorf("Test failed. Expected: '%v', received: '%v'", TrailingStopOrderType, orders[0].OrderType)
	}
}<|MERGE_RESOLUTION|>--- conflicted
+++ resolved
@@ -9,16 +9,9 @@
 	"github.com/thrasher-corp/gocryptotrader/common"
 	"github.com/thrasher-corp/gocryptotrader/config"
 	"github.com/thrasher-corp/gocryptotrader/currency"
-<<<<<<< HEAD
 	"github.com/thrasher-corp/gocryptotrader/exchanges/asset"
 	"github.com/thrasher-corp/gocryptotrader/exchanges/request"
-	"github.com/thrasher-corp/gocryptotrader/exchanges/wshandler"
-=======
-	"github.com/thrasher-corp/gocryptotrader/exchanges/orderbook"
-	"github.com/thrasher-corp/gocryptotrader/exchanges/request"
-	"github.com/thrasher-corp/gocryptotrader/exchanges/ticker"
 	"github.com/thrasher-corp/gocryptotrader/exchanges/websocket/wshandler"
->>>>>>> 4f982dcd
 )
 
 const (
@@ -179,23 +172,8 @@
 		Name: "TESTNAME",
 	}
 
-<<<<<<< HEAD
 	b.Name = "ANX"
 	b.CurrencyPairs.AssetTypes = asset.Items{asset.Spot}
-=======
-	err = b.SetAssetTypes()
-	if err == nil {
-		t.Fatal("Test failed. TestSetAssetTypes returned nil error for a non-existent exchange")
-	}
-
-	b.Name = defaultTestExchange
-	b.AssetTypes = []string{orderbook.Spot}
-	err = b.SetAssetTypes()
-	if err != nil {
-		t.Fatalf("Test failed. TestSetAssetTypes. Error %s", err)
-	}
-
->>>>>>> 4f982dcd
 	exch, err := cfg.GetExchangeConfig(b.Name)
 	if err != nil {
 		t.Fatalf("Test failed. TestSetAssetTypes load config failed. Error %s", err)
@@ -225,7 +203,6 @@
 
 func TestGetAssetTypes(t *testing.T) {
 	testExchange := Base{
-<<<<<<< HEAD
 		CurrencyPairs: currency.PairsManager{
 			AssetTypes: asset.Items{
 				asset.Spot,
@@ -233,9 +210,6 @@
 				asset.Futures,
 			},
 		},
-=======
-		AssetTypes: []string{orderbook.Spot, "Binary", "Futures"},
->>>>>>> 4f982dcd
 	}
 
 	aT := testExchange.GetAssetTypes()
