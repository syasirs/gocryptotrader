package exchange

import (
	"context"
	"errors"
	"net"
	"testing"
	"time"

	"github.com/thrasher-corp/gocryptotrader/common"
	"github.com/thrasher-corp/gocryptotrader/common/convert"
	"github.com/thrasher-corp/gocryptotrader/config"
	"github.com/thrasher-corp/gocryptotrader/currency"
	"github.com/thrasher-corp/gocryptotrader/exchanges/asset"
	"github.com/thrasher-corp/gocryptotrader/exchanges/kline"
	"github.com/thrasher-corp/gocryptotrader/exchanges/protocol"
	"github.com/thrasher-corp/gocryptotrader/exchanges/request"
	"github.com/thrasher-corp/gocryptotrader/exchanges/stream"
	"github.com/thrasher-corp/gocryptotrader/portfolio/banking"
)

const (
	defaultTestExchange     = "Bitfinex"
	defaultTestCurrencyPair = "BTC-USD"
)

func TestSupportsRESTTickerBatchUpdates(t *testing.T) {
	t.Parallel()

	b := Base{
		Name: "RAWR",
		Features: Features{
			Supports: FeaturesSupported{
				REST: true,
				RESTCapabilities: protocol.Features{
					TickerBatching: true,
				},
			},
		},
	}

	if !b.SupportsRESTTickerBatchUpdates() {
		t.Fatal("TestSupportsRESTTickerBatchUpdates returned false")
	}
}

func TestCreateMap(t *testing.T) {
	t.Parallel()
	b := Base{
		Name: "HELOOOOOOOO",
	}
	b.API.Endpoints = b.NewEndpoints()
	err := b.API.Endpoints.SetDefaultEndpoints(map[URL]string{
		EdgeCase1: "http://test1url.com/",
		EdgeCase2: "http://test2url.com/",
	})
	if err != nil {
		t.Error(err)
	}
	val, ok := b.API.Endpoints.defaults[EdgeCase1.String()]
	if !ok || val != "http://test1url.com/" {
		t.Errorf("CreateMap failed, incorrect value received for the given key")
	}
}

func TestSet(t *testing.T) {
	t.Parallel()
	b := Base{
		Name: "HELOOOOOOOO",
	}
	b.API.Endpoints = b.NewEndpoints()
	err := b.API.Endpoints.SetDefaultEndpoints(map[URL]string{
		EdgeCase1: "http://test1url.com/",
		EdgeCase2: "http://test2url.com/",
	})
	if err != nil {
		t.Error(err)
	}
	err = b.API.Endpoints.SetRunning(EdgeCase2.String(), "http://google.com/")
	if err != nil {
		t.Error(err)
	}
	val, ok := b.API.Endpoints.defaults[EdgeCase2.String()]
	if !ok {
		t.Error("set method or createmap failed")
	}
	if val != "http://google.com/" {
		t.Errorf("vals didnt match. expecting: %s, got: %s\n", "http://google.com/", val)
	}
	err = b.API.Endpoints.SetRunning(EdgeCase3.String(), "Added Edgecase3")
	if err != nil {
		t.Errorf("not expecting an error since invalid url val err should be logged but received: %v", err)
	}
}

func TestGetURL(t *testing.T) {
	t.Parallel()
	b := Base{
		Name: "HELAAAAAOOOOOOOOO",
	}
	b.API.Endpoints = b.NewEndpoints()
	err := b.API.Endpoints.SetDefaultEndpoints(map[URL]string{
		EdgeCase1: "http://test1.com/",
		EdgeCase2: "http://test2.com/",
	})
	if err != nil {
		t.Fatal(err)
	}
	getVal, err := b.API.Endpoints.GetURL(EdgeCase1)
	if err != nil {
		t.Error(err)
	}
	if getVal != "http://test1.com/" {
		t.Errorf("getVal failed")
	}
	err = b.API.Endpoints.SetRunning(EdgeCase2.String(), "http://OVERWRITTENBRO.com.au/")
	if err != nil {
		t.Error(err)
	}
	getChangedVal, err := b.API.Endpoints.GetURL(EdgeCase2)
	if err != nil {
		t.Error(err)
	}
	if getChangedVal != "http://OVERWRITTENBRO.com.au/" {
		t.Error("couldnt get changed val")
	}
	_, err = b.API.Endpoints.GetURL(URL(100))
	if err == nil {
		t.Error("expecting error due to invalid URL key parsed")
	}
}

func TestGetAll(t *testing.T) {
	t.Parallel()
	b := Base{
		Name: "HELLLLLLO",
	}
	b.API.Endpoints = b.NewEndpoints()
	err := b.API.Endpoints.SetDefaultEndpoints(map[URL]string{
		EdgeCase1: "http://test1.com.au/",
		EdgeCase2: "http://test2.com.au/",
	})
	if err != nil {
		t.Error(err)
	}
	allRunning := b.API.Endpoints.GetURLMap()
	if len(allRunning) != 2 {
		t.Error("invalid running map received")
	}
}

func TestSetDefaultEndpoints(t *testing.T) {
	t.Parallel()
	b := Base{
		Name: "HELLLLLLO",
	}
	b.API.Endpoints = b.NewEndpoints()
	err := b.API.Endpoints.SetDefaultEndpoints(map[URL]string{
		EdgeCase1: "http://test1.com.au/",
		EdgeCase2: "http://test2.com.au/",
	})
	if err != nil {
		t.Error(err)
	}
	b.API.Endpoints = b.NewEndpoints()
	err = b.API.Endpoints.SetDefaultEndpoints(map[URL]string{
		URL(15): "http://test2.com.au/",
	})
	if err == nil {
		t.Error("expecting an error due to invalid url key")
	}
	err = b.API.Endpoints.SetDefaultEndpoints(map[URL]string{
		EdgeCase1: "",
	})
	if err != nil {
		t.Errorf("expecting a warning due due to invalid url val but got an error: %v", err)
	}
}

func TestSetClientProxyAddress(t *testing.T) {
	t.Parallel()

	requester, err := request.New("rawr",
		common.NewHTTPClientWithTimeout(time.Second*15))
	if err != nil {
		t.Fatal(err)
	}

	newBase := Base{
		Name:      "rawr",
		Requester: requester}

	newBase.Websocket = stream.New()
	err = newBase.SetClientProxyAddress("")
	if err != nil {
		t.Error(err)
	}
	err = newBase.SetClientProxyAddress(":invalid")
	if err == nil {
		t.Error("SetClientProxyAddress parsed invalid URL")
	}

	if newBase.Websocket.GetProxyAddress() != "" {
		t.Error("SetClientProxyAddress error", err)
	}

	err = newBase.SetClientProxyAddress("http://www.valid.com")
	if err != nil {
		t.Error("SetClientProxyAddress error", err)
	}

	// calling this again will cause the ws check to fail
	err = newBase.SetClientProxyAddress("http://www.valid.com")
	if err == nil {
		t.Error("trying to set the same proxy addr should thrown an err for ws")
	}

	if newBase.Websocket.GetProxyAddress() != "http://www.valid.com" {
		t.Error("SetClientProxyAddress error", err)
	}
}

func TestSetFeatureDefaults(t *testing.T) {
	t.Parallel()

	// Test nil features with basic support capabilities
	b := Base{
		Config: &config.Exchange{
			CurrencyPairs: &currency.PairsManager{},
		},
		Features: Features{
			Supports: FeaturesSupported{
				REST: true,
				RESTCapabilities: protocol.Features{
					TickerBatching: true,
				},
				Websocket: true,
			},
		},
	}
	b.SetFeatureDefaults()
	if !b.Config.Features.Supports.REST && b.Config.CurrencyPairs.LastUpdated == 0 {
		t.Error("incorrect values")
	}

	// Test upgrade when SupportsAutoPairUpdates is enabled
	bptr := func(a bool) *bool { return &a }
	b.Config.Features = nil
	b.Config.SupportsAutoPairUpdates = bptr(true)
	b.SetFeatureDefaults()
	if !b.Config.Features.Supports.RESTCapabilities.AutoPairUpdates &&
		!b.Features.Enabled.AutoPairUpdates {
		t.Error("incorrect values")
	}

	// Test non migrated features config
	b.Config.Features.Supports.REST = false
	b.Config.Features.Supports.RESTCapabilities.TickerBatching = false
	b.Config.Features.Supports.Websocket = false
	b.SetFeatureDefaults()

	if !b.Features.Supports.REST ||
		!b.Features.Supports.RESTCapabilities.TickerBatching ||
		!b.Features.Supports.Websocket {
		t.Error("incorrect values")
	}
}

func TestSetAutoPairDefaults(t *testing.T) {
	t.Parallel()
	bs := "Bitstamp"
	cfg := &config.Config{Exchanges: []config.Exchange{
		{
			Name:          bs,
			CurrencyPairs: &currency.PairsManager{},
			Features: &config.FeaturesConfig{
				Supports: config.FeaturesSupportedConfig{
					RESTCapabilities: protocol.Features{
						AutoPairUpdates: true,
					},
				},
			},
		},
	}}

	exch, err := cfg.GetExchangeConfig(bs)
	if err != nil {
		t.Fatalf("TestSetAutoPairDefaults load config failed. Error %s", err)
	}

	if !exch.Features.Supports.RESTCapabilities.AutoPairUpdates {
		t.Fatalf("TestSetAutoPairDefaults Incorrect value")
	}

	if exch.CurrencyPairs.LastUpdated != 0 {
		t.Fatalf("TestSetAutoPairDefaults Incorrect value")
	}

	exch.Features.Supports.RESTCapabilities.AutoPairUpdates = false

	exch, err = cfg.GetExchangeConfig(bs)
	if err != nil {
		t.Fatalf("TestSetAutoPairDefaults load config failed. Error %s", err)
	}

	if exch.Features.Supports.RESTCapabilities.AutoPairUpdates {
		t.Fatal("TestSetAutoPairDefaults Incorrect value")
	}
}

func TestSupportsAutoPairUpdates(t *testing.T) {
	t.Parallel()

	b := Base{
		Name: "TESTNAME",
	}

	if b.SupportsAutoPairUpdates() {
		t.Error("exchange shouldn't support auto pair updates")
	}

	b.Features.Supports.RESTCapabilities.AutoPairUpdates = true
	if !b.SupportsAutoPairUpdates() {
		t.Error("exchange should support auto pair updates")
	}
}

func TestGetLastPairsUpdateTime(t *testing.T) {
	t.Parallel()

	testTime := time.Now().Unix()
	var b Base
	b.CurrencyPairs.LastUpdated = testTime

	if b.GetLastPairsUpdateTime() != testTime {
		t.Fatal("TestGetLastPairsUpdateTim Incorrect value")
	}
}

func TestGetAssetTypes(t *testing.T) {
	t.Parallel()

	testExchange := Base{
		CurrencyPairs: currency.PairsManager{
			Pairs: map[asset.Item]*currency.PairStore{
				asset.Spot:    new(currency.PairStore),
				asset.Binary:  new(currency.PairStore),
				asset.Futures: new(currency.PairStore),
			},
		},
	}

	aT := testExchange.GetAssetTypes(false)
	if len(aT) != 3 {
		t.Error("TestGetAssetTypes failed")
	}
}

func TestGetClientBankAccounts(t *testing.T) {
	cfg := config.GetConfig()
	err := cfg.LoadConfig(config.TestFile, true)
	if err != nil {
		t.Fatal(err)
	}

	var b Base
	var r *banking.Account
	r, err = b.GetClientBankAccounts("Kraken", "USD")
	if err != nil {
		t.Error(err)
	}

	if r.BankName != "test" {
		t.Error("incorrect bank name")
	}

	_, err = b.GetClientBankAccounts("MEOW", "USD")
	if err == nil {
		t.Error("an error should have been thrown for a non-existent exchange")
	}
}

func TestGetExchangeBankAccounts(t *testing.T) {
	cfg := config.GetConfig()
	err := cfg.LoadConfig(config.TestFile, true)
	if err != nil {
		t.Fatal(err)
	}

	var b = Base{Name: "Bitfinex"}
	r, err := b.GetExchangeBankAccounts("", "USD")
	if err != nil {
		t.Error(err)
	}

	if r.BankName != "Deutsche Bank Privat Und Geschaeftskunden AG" {
		t.Fatal("incorrect bank name")
	}
}

func TestSetCurrencyPairFormat(t *testing.T) {
	t.Parallel()

	b := Base{
		Config: &config.Exchange{},
	}
	err := b.SetCurrencyPairFormat()
	if err != nil {
		t.Fatal(err)
	}
	if b.Config.CurrencyPairs == nil {
		t.Error("currencyPairs shouldn't be nil")
	}

	// Test global format logic
	b.Config.CurrencyPairs.UseGlobalFormat = true
	b.CurrencyPairs.UseGlobalFormat = true
	pFmt := &currency.PairFormat{
		Delimiter: "#",
	}
	b.CurrencyPairs.RequestFormat = pFmt
	b.CurrencyPairs.ConfigFormat = pFmt
	err = b.SetCurrencyPairFormat()
	if err != nil {
		t.Fatal(err)
	}
	spot, err := b.GetPairFormat(asset.Spot, true)
	if err != nil {
		t.Fatal(err)
	}

	if spot.Delimiter != "#" {
		t.Error("incorrect pair format delimiter")
	}

	// Test individual asset type formatting logic
	b.CurrencyPairs.UseGlobalFormat = false
	// Store non-nil pair stores
	err = b.CurrencyPairs.Store(asset.Spot, &currency.PairStore{
		ConfigFormat: &currency.PairFormat{Delimiter: "~"},
	})
	if err != nil {
		t.Fatal(err)
	}
	err = b.CurrencyPairs.Store(asset.Futures, &currency.PairStore{
		ConfigFormat: &currency.PairFormat{Delimiter: ":)"},
	})
	if err != nil {
		t.Fatal(err)
	}
	err = b.SetCurrencyPairFormat()
	if err != nil {
		t.Fatal(err)
	}
	spot, err = b.GetPairFormat(asset.Spot, false)
	if err != nil {
		t.Fatal(err)
	}
	if spot.Delimiter != "~" {
		t.Error("incorrect pair format delimiter")
	}
	futures, err := b.GetPairFormat(asset.Futures, false)
	if err != nil {
		t.Fatal(err)
	}
	if futures.Delimiter != ":)" {
		t.Error("incorrect pair format delimiter")
	}
}

func TestLoadConfigPairs(t *testing.T) {
	t.Parallel()

	pairs := currency.Pairs{
		currency.Pair{Base: currency.BTC, Quote: currency.USD},
		currency.Pair{Base: currency.LTC, Quote: currency.USD},
	}

	b := Base{
		CurrencyPairs: currency.PairsManager{
			UseGlobalFormat: true,
			RequestFormat: &currency.PairFormat{
				Delimiter: ">",
				Uppercase: false,
			},
			ConfigFormat: &currency.PairFormat{
				Delimiter: "^",
				Uppercase: true,
			},
			Pairs: map[asset.Item]*currency.PairStore{
				asset.Spot: {
					RequestFormat: &currency.EMPTYFORMAT,
					ConfigFormat:  &currency.EMPTYFORMAT,
				},
			},
		},
		Config: &config.Exchange{
			CurrencyPairs: &currency.PairsManager{},
		},
	}

	// Test a nil PairsManager
	err := b.SetConfigPairs()
	if err != nil {
		t.Fatal(err)
	}

	// Now setup a proper PairsManager
	b.Config.CurrencyPairs = &currency.PairsManager{
		UseGlobalFormat: true,
		RequestFormat: &currency.PairFormat{
			Delimiter: "!",
			Uppercase: true,
		},
		ConfigFormat: &currency.PairFormat{
			Delimiter: "!",
			Uppercase: true,
		},
		Pairs: map[asset.Item]*currency.PairStore{
			asset.Spot: {
				AssetEnabled: convert.BoolPtr(true),
				Enabled:      pairs,
				Available:    pairs,
			},
		},
	}

	// Test UseGlobalFormat setting of pairs
	err = b.SetCurrencyPairFormat()
	if err != nil {
		t.Fatal(err)
	}

	err = b.SetConfigPairs()
	if err != nil {
		t.Fatal(err)
	}
	// Test four things:
	// 1) Config pairs are set
	// 2) pair format is set for RequestFormat
	// 3) pair format is set for ConfigFormat
	// 4) Config global format delimiter is updated based off exchange.Base
	pFmt, err := b.GetPairFormat(asset.Spot, false)
	if err != nil {
		t.Fatal(err)
	}
	pairs, err = b.GetEnabledPairs(asset.Spot)
	if err != nil {
		t.Fatal(err)
	}

	p := pairs[0].Format(pFmt).String()
	if p != "BTC^USD" {
		t.Errorf("incorrect value, expected BTC^USD")
	}

	avail, err := b.GetAvailablePairs(asset.Spot)
	if err != nil {
		t.Fatal(err)
	}

	format, err := b.FormatExchangeCurrency(avail[0], asset.Spot)
	if err != nil {
		t.Fatal(err)
	}

	p = format.String()
	if p != "btc>usd" {
		t.Error("incorrect value, expected btc>usd")
	}
	if b.Config.CurrencyPairs.RequestFormat.Delimiter != ">" ||
		b.Config.CurrencyPairs.RequestFormat.Uppercase ||
		b.Config.CurrencyPairs.ConfigFormat.Delimiter != "^" ||
		!b.Config.CurrencyPairs.ConfigFormat.Uppercase {
		t.Error("incorrect delimiter values")
	}

	// Test !UseGlobalFormat setting of pairs
	err = b.CurrencyPairs.StoreFormat(asset.Spot, &currency.PairFormat{Delimiter: "~"}, false)
	if err != nil {
		t.Fatal(err)
	}
	err = b.CurrencyPairs.StoreFormat(asset.Spot, &currency.PairFormat{Delimiter: "/"}, true)
	if err != nil {
		t.Fatal(err)
	}
	pairs = append(pairs, currency.Pair{Base: currency.XRP, Quote: currency.USD})
	err = b.Config.CurrencyPairs.StorePairs(asset.Spot, pairs, false)
	if err != nil {
		t.Fatal(err)
	}
	err = b.Config.CurrencyPairs.StorePairs(asset.Spot, pairs, true)
	if err != nil {
		t.Fatal(err)
	}
	b.Config.CurrencyPairs.UseGlobalFormat = false
	b.CurrencyPairs.UseGlobalFormat = false

	err = b.SetConfigPairs()
	if err != nil {
		t.Fatal(err)
	}
	// Test four things:
	// 1) XRP-USD is set
	// 2) pair format is set for RequestFormat
	// 3) pair format is set for ConfigFormat
	// 4) Config pair store formats are the same as the exchanges
	configFmt, err := b.GetPairFormat(asset.Spot, false)
	if err != nil {
		t.Fatal(err)
	}
	pairs, err = b.GetEnabledPairs(asset.Spot)
	if err != nil {
		t.Fatal(err)
	}
	p = pairs[2].Format(configFmt).String()
	if p != "xrp/usd" {
		t.Error("incorrect value, expected xrp/usd", p)
	}

	avail, err = b.GetAvailablePairs(asset.Spot)
	if err != nil {
		t.Fatal(err)
	}

	format, err = b.FormatExchangeCurrency(avail[2], asset.Spot)
	if err != nil {
		t.Fatal(err)
	}
	p = format.String()
	if p != "xrp~usd" {
		t.Error("incorrect value, expected xrp~usd", p)
	}
	ps, err := b.Config.CurrencyPairs.Get(asset.Spot)
	if err != nil {
		t.Fatal(err)
	}
	if ps.RequestFormat.Delimiter != "~" ||
		ps.RequestFormat.Uppercase ||
		ps.ConfigFormat.Delimiter != "/" ||
		ps.ConfigFormat.Uppercase {
		t.Error("incorrect delimiter values")
	}
}

func TestGetName(t *testing.T) {
	t.Parallel()

	b := Base{
		Name: "TESTNAME",
	}

	if name := b.GetName(); name != "TESTNAME" {
		t.Error("Exchange GetName() returned incorrect name")
	}
}

func TestGetFeatures(t *testing.T) {
	t.Parallel()

	// Test GetEnabledFeatures
	var b Base
	if b.GetEnabledFeatures().AutoPairUpdates {
		t.Error("auto pair updates should be disabled")
	}
	b.Features.Enabled.AutoPairUpdates = true
	if !b.GetEnabledFeatures().AutoPairUpdates {
		t.Error("auto pair updates should be enabled")
	}

	// Test GetSupportedFeatures
	b.Features.Supports.RESTCapabilities.AutoPairUpdates = true
	if !b.GetSupportedFeatures().RESTCapabilities.AutoPairUpdates {
		t.Error("auto pair updates should be supported")
	}
	if b.GetSupportedFeatures().RESTCapabilities.TickerBatching {
		t.Error("ticker batching shouldn't be supported")
	}
}

func TestGetPairFormat(t *testing.T) {
	t.Parallel()

	// Test global formatting
	var b Base
	b.CurrencyPairs.UseGlobalFormat = true
	b.CurrencyPairs.ConfigFormat = &currency.PairFormat{
		Uppercase: true,
	}
	b.CurrencyPairs.RequestFormat = &currency.PairFormat{
		Delimiter: "~",
	}
	pFmt, err := b.GetPairFormat(asset.Spot, true)
	if err != nil {
		t.Fatal(err)
	}
	if pFmt.Delimiter != "~" && !pFmt.Uppercase {
		t.Error("incorrect pair format values")
	}
	pFmt, err = b.GetPairFormat(asset.Spot, false)
	if err != nil {
		t.Fatal(err)
	}
	if pFmt.Delimiter != "" && pFmt.Uppercase {
		t.Error("incorrect pair format values")
	}

	// Test individual asset pair store formatting
	b.CurrencyPairs.UseGlobalFormat = false
	err = b.CurrencyPairs.Store(asset.Spot, &currency.PairStore{
		ConfigFormat:  &pFmt,
		RequestFormat: &currency.PairFormat{Delimiter: "/", Uppercase: true},
	})
	if err != nil {
		t.Fatal(err)
	}
	pFmt, err = b.GetPairFormat(asset.Spot, false)
	if err != nil {
		t.Fatal(err)
	}
	if pFmt.Delimiter != "" && pFmt.Uppercase {
		t.Error("incorrect pair format values")
	}
	pFmt, err = b.GetPairFormat(asset.Spot, true)
	if err != nil {
		t.Fatal(err)
	}
	if pFmt.Delimiter != "~" && !pFmt.Uppercase {
		t.Error("incorrect pair format values")
	}
}

func TestGetEnabledPairs(t *testing.T) {
	t.Parallel()

	b := Base{
		Name: "TESTNAME",
	}

	defaultPairs, err := currency.NewPairsFromStrings([]string{defaultTestCurrencyPair})
	if err != nil {
		t.Fatal(err)
	}

	err = b.CurrencyPairs.StorePairs(asset.Spot, defaultPairs, true)
	if err != nil {
		t.Fatal(err)
	}
	err = b.CurrencyPairs.StorePairs(asset.Spot, defaultPairs, false)
	if err != nil {
		t.Fatal(err)
	}
	format := currency.PairFormat{
		Delimiter: "-",
		Index:     "",
		Uppercase: true,
	}

	err = b.CurrencyPairs.SetAssetEnabled(asset.Spot, true)
	if err != nil {
		t.Fatal(err)
	}

	b.CurrencyPairs.UseGlobalFormat = true
	b.CurrencyPairs.RequestFormat = &format
	b.CurrencyPairs.ConfigFormat = &format

	c, err := b.GetEnabledPairs(asset.Spot)
	if err != nil {
		t.Fatal(err)
	}

	if c[0].String() != defaultTestCurrencyPair {
		t.Error("Exchange GetAvailablePairs() incorrect string")
	}

	format.Delimiter = "~"
	b.CurrencyPairs.RequestFormat = &format
	c, err = b.GetEnabledPairs(asset.Spot)
	if err != nil {
		t.Fatal(err)
	}
	if c[0].String() != "BTC~USD" {
		t.Error("Exchange GetAvailablePairs() incorrect string")
	}

	format.Delimiter = ""
	b.CurrencyPairs.ConfigFormat = &format
	c, err = b.GetEnabledPairs(asset.Spot)
	if err != nil {
		t.Fatal(err)
	}
	if c[0].String() != "BTCUSD" {
		t.Error("Exchange GetAvailablePairs() incorrect string")
	}

	btcdoge, err := currency.NewPairsFromStrings([]string{"BTCDOGE"})
	if err != nil {
		t.Fatal(err)
	}

	err = b.CurrencyPairs.StorePairs(asset.Spot, btcdoge, true)
	if err != nil {
		t.Fatal(err)
	}
	err = b.CurrencyPairs.StorePairs(asset.Spot, btcdoge, false)
	if err != nil {
		t.Fatal(err)
	}
	format.Index = currency.BTC.String()
	b.CurrencyPairs.ConfigFormat = &format
	c, err = b.GetEnabledPairs(asset.Spot)
	if err != nil {
		t.Fatal(err)
	}
	if c[0].Base != currency.BTC && c[0].Quote != currency.DOGE {
		t.Error("Exchange GetAvailablePairs() incorrect string")
	}

	btcusdUnderscore, err := currency.NewPairsFromStrings([]string{"BTC_USD"})
	if err != nil {
		t.Fatal(err)
	}

	err = b.CurrencyPairs.StorePairs(asset.Spot, btcusdUnderscore, true)
	if err != nil {
		t.Fatal(err)
	}
	err = b.CurrencyPairs.StorePairs(asset.Spot, btcusdUnderscore, false)
	if err != nil {
		t.Fatal(err)
	}
	b.CurrencyPairs.RequestFormat.Delimiter = ""
	b.CurrencyPairs.ConfigFormat.Delimiter = "_"
	c, err = b.GetEnabledPairs(asset.Spot)
	if err != nil {
		t.Fatal(err)
	}
	if c[0].Base != currency.BTC && c[0].Quote != currency.USD {
		t.Error("Exchange GetAvailablePairs() incorrect string")
	}

	err = b.CurrencyPairs.StorePairs(asset.Spot, btcdoge, true)
	if err != nil {
		t.Fatal(err)
	}
	err = b.CurrencyPairs.StorePairs(asset.Spot, btcdoge, false)
	if err != nil {
		t.Fatal(err)
	}
	b.CurrencyPairs.RequestFormat.Delimiter = ""
	b.CurrencyPairs.ConfigFormat.Delimiter = ""
	b.CurrencyPairs.ConfigFormat.Index = currency.BTC.String()
	c, err = b.GetEnabledPairs(asset.Spot)
	if err != nil {
		t.Fatal(err)
	}
	if c[0].Base != currency.BTC && c[0].Quote != currency.DOGE {
		t.Error("Exchange GetAvailablePairs() incorrect string")
	}

	btcusd, err := currency.NewPairsFromStrings([]string{"BTCUSD"})
	if err != nil {
		t.Fatal(err)
	}

	err = b.CurrencyPairs.StorePairs(asset.Spot, btcusd, true)
	if err != nil {
		t.Fatal(err)
	}
	err = b.CurrencyPairs.StorePairs(asset.Spot, btcusd, false)
	if err != nil {
		t.Fatal(err)
	}
	b.CurrencyPairs.ConfigFormat.Index = ""
	c, err = b.GetEnabledPairs(asset.Spot)
	if err != nil {
		t.Fatal(err)
	}
	if c[0].Base != currency.BTC && c[0].Quote != currency.USD {
		t.Error("Exchange GetAvailablePairs() incorrect string")
	}
}

func TestGetAvailablePairs(t *testing.T) {
	t.Parallel()

	b := Base{
		Name: "TESTNAME",
	}

	defaultPairs, err := currency.NewPairsFromStrings([]string{defaultTestCurrencyPair})
	if err != nil {
		t.Fatal(err)
	}

	err = b.CurrencyPairs.StorePairs(asset.Spot, defaultPairs, false)
	if err != nil {
		t.Fatal(err)
	}
	format := currency.PairFormat{
		Delimiter: "-",
		Index:     "",
		Uppercase: true,
	}

	assetType := asset.Spot
	b.CurrencyPairs.UseGlobalFormat = true
	b.CurrencyPairs.RequestFormat = &format
	b.CurrencyPairs.ConfigFormat = &format

	c, err := b.GetAvailablePairs(assetType)
	if err != nil {
		t.Fatal(err)
	}

	if c[0].String() != defaultTestCurrencyPair {
		t.Error("Exchange GetAvailablePairs() incorrect string")
	}

	format.Delimiter = "~"
	b.CurrencyPairs.RequestFormat = &format
	c, err = b.GetAvailablePairs(assetType)
	if err != nil {
		t.Fatal(err)
	}

	if c[0].String() != "BTC~USD" {
		t.Error("Exchange GetAvailablePairs() incorrect string")
	}

	format.Delimiter = ""
	b.CurrencyPairs.ConfigFormat = &format
	c, err = b.GetAvailablePairs(assetType)
	if err != nil {
		t.Fatal(err)
	}

	if c[0].String() != "BTCUSD" {
		t.Error("Exchange GetAvailablePairs() incorrect string")
	}

	dogePairs, err := currency.NewPairsFromStrings([]string{"BTCDOGE"})
	if err != nil {
		t.Fatal(err)
	}

	err = b.CurrencyPairs.StorePairs(asset.Spot, dogePairs, false)
	if err != nil {
		t.Fatal(err)
	}

	format.Index = currency.BTC.String()
	b.CurrencyPairs.ConfigFormat = &format
	c, err = b.GetAvailablePairs(assetType)
	if err != nil {
		t.Fatal(err)
	}

	if c[0].Base != currency.BTC && c[0].Quote != currency.DOGE {
		t.Error("Exchange GetAvailablePairs() incorrect string")
	}

	btcusdUnderscore, err := currency.NewPairsFromStrings([]string{"BTC_USD"})
	if err != nil {
		t.Fatal(err)
	}

	err = b.CurrencyPairs.StorePairs(asset.Spot, btcusdUnderscore, false)
	if err != nil {
		t.Fatal(err)
	}

	b.CurrencyPairs.RequestFormat.Delimiter = ""
	b.CurrencyPairs.ConfigFormat.Delimiter = "_"
	c, err = b.GetAvailablePairs(assetType)
	if err != nil {
		t.Fatal(err)
	}

	if c[0].Base != currency.BTC && c[0].Quote != currency.USD {
		t.Error("Exchange GetAvailablePairs() incorrect string")
	}

	err = b.CurrencyPairs.StorePairs(asset.Spot, dogePairs, false)
	if err != nil {
		t.Fatal(err)
	}

	b.CurrencyPairs.RequestFormat.Delimiter = ""
	b.CurrencyPairs.ConfigFormat.Delimiter = "_"
	b.CurrencyPairs.ConfigFormat.Index = currency.BTC.String()
	c, err = b.GetAvailablePairs(assetType)
	if err != nil {
		t.Fatal(err)
	}

	if c[0].Base != currency.BTC && c[0].Quote != currency.DOGE {
		t.Error("Exchange GetAvailablePairs() incorrect string")
	}

	btcusd, err := currency.NewPairsFromStrings([]string{"BTCUSD"})
	if err != nil {
		t.Fatal(err)
	}

	err = b.CurrencyPairs.StorePairs(asset.Spot, btcusd, false)
	if err != nil {
		t.Fatal(err)
	}

	b.CurrencyPairs.ConfigFormat.Index = ""
	c, err = b.GetAvailablePairs(assetType)
	if err != nil {
		t.Fatal(err)
	}

	if c[0].Base != currency.BTC && c[0].Quote != currency.USD {
		t.Error("Exchange GetAvailablePairs() incorrect string")
	}
}

func TestSupportsPair(t *testing.T) {
	t.Parallel()

	b := Base{
		Name: "TESTNAME",
		CurrencyPairs: currency.PairsManager{
			Pairs: map[asset.Item]*currency.PairStore{
				asset.Spot: {
					AssetEnabled: convert.BoolPtr(true),
				},
			},
		},
	}

	pairs, err := currency.NewPairsFromStrings([]string{defaultTestCurrencyPair,
		"ETH-USD"})
	if err != nil {
		t.Fatal(err)
	}

	err = b.CurrencyPairs.StorePairs(asset.Spot, pairs, false)
	if err != nil {
		t.Fatal(err)
	}

	defaultpairs, err := currency.NewPairsFromStrings([]string{defaultTestCurrencyPair})
	if err != nil {
		t.Fatal(err)
	}

	err = b.CurrencyPairs.StorePairs(asset.Spot, defaultpairs, true)
	if err != nil {
		t.Fatal(err)
	}

	format := &currency.PairFormat{
		Delimiter: "-",
		Index:     "",
	}

	b.CurrencyPairs.UseGlobalFormat = true
	b.CurrencyPairs.RequestFormat = format
	b.CurrencyPairs.ConfigFormat = format
	assetType := asset.Spot

	if b.SupportsPair(currency.NewPair(currency.BTC, currency.USD), true, assetType) != nil {
		t.Error("Exchange SupportsPair() incorrect value")
	}

	if b.SupportsPair(currency.NewPair(currency.ETH, currency.USD), false, assetType) != nil {
		t.Error("Exchange SupportsPair() incorrect value")
	}

	asdasdf, err := currency.NewPairFromStrings("ASD", "ASDF")
	if err != nil {
		t.Fatal(err)
	}

	if b.SupportsPair(asdasdf, true, assetType) == nil {
		t.Error("Exchange SupportsPair() incorrect value")
	}
}

func TestFormatExchangeCurrencies(t *testing.T) {
	t.Parallel()

	e := Base{
		CurrencyPairs: currency.PairsManager{
			UseGlobalFormat: true,

			RequestFormat: &currency.PairFormat{
				Uppercase: false,
				Delimiter: "~",
				Separator: "^",
			},

			ConfigFormat: &currency.PairFormat{
				Uppercase: true,
				Delimiter: "_",
			},
		},
	}
	p1, err := currency.NewPairDelimiter("BTC_USD", "_")
	if err != nil {
		t.Fatal(err)
	}
	p2, err := currency.NewPairDelimiter("LTC_BTC", "_")
	if err != nil {
		t.Fatal(err)
	}
	var pairs = []currency.Pair{
		p1,
		p2,
	}

	actual, err := e.FormatExchangeCurrencies(pairs, asset.Spot)
	if err != nil {
		t.Errorf("Exchange TestFormatExchangeCurrencies error %s", err)
	}
	if expected := "btc~usd^ltc~btc"; actual != expected {
		t.Errorf("Exchange TestFormatExchangeCurrencies %s != %s",
			actual, expected)
	}

	_, err = e.FormatExchangeCurrencies(nil, asset.Spot)
	if err == nil {
		t.Error("nil pairs should return an error")
	}
}

func TestFormatExchangeCurrency(t *testing.T) {
	t.Parallel()

	var b Base
	b.CurrencyPairs.UseGlobalFormat = true
	b.CurrencyPairs.RequestFormat = &currency.PairFormat{
		Uppercase: true,
		Delimiter: "-",
	}

	p := currency.NewPair(currency.BTC, currency.USD)
	expected := defaultTestCurrencyPair
	actual, err := b.FormatExchangeCurrency(p, asset.Spot)
	if err != nil {
		t.Fatal(err)
	}

	if actual.String() != expected {
		t.Errorf("Exchange TestFormatExchangeCurrency %s != %s",
			actual, expected)
	}
}

func TestSetEnabled(t *testing.T) {
	t.Parallel()

	SetEnabled := Base{
		Name:    "TESTNAME",
		Enabled: false,
	}

	SetEnabled.SetEnabled(true)
	if !SetEnabled.Enabled {
		t.Error("Exchange SetEnabled(true) did not set boolean")
	}
}

func TestIsEnabled(t *testing.T) {
	t.Parallel()

	IsEnabled := Base{
		Name:    "TESTNAME",
		Enabled: false,
	}

	if IsEnabled.IsEnabled() {
		t.Error("Exchange IsEnabled() did not return correct boolean")
	}
}

func TestSetupDefaults(t *testing.T) {
	t.Parallel()

	newRequester, err := request.New("testSetupDefaults",
		common.NewHTTPClientWithTimeout(0))
	if err != nil {
		t.Fatal(err)
	}

	var b = Base{
		Name:      "awesomeTest",
		Requester: newRequester,
	}
	cfg := config.Exchange{
		HTTPTimeout: time.Duration(-1),
		API: config.APIConfig{
			AuthenticatedSupport: true,
		},
	}

	err = b.SetupDefaults(&cfg)
	if err != nil {
		t.Fatal(err)
	}
	if cfg.HTTPTimeout.String() != "15s" {
		t.Error("HTTP timeout should be set to 15s")
	}

	// Test custom HTTP timeout is set
	cfg.HTTPTimeout = time.Second * 30
	err = b.SetupDefaults(&cfg)
	if err != nil {
		t.Fatal(err)
	}
	if cfg.HTTPTimeout.String() != "30s" {
		t.Error("HTTP timeout should be set to 30s")
	}

	// Test asset types
	p, err := currency.NewPairDelimiter(defaultTestCurrencyPair, "-")
	if err != nil {
		t.Fatal(err)
	}
	err = b.CurrencyPairs.Store(asset.Spot, &currency.PairStore{
		Enabled: currency.Pairs{p},
	})
	if err != nil {
		t.Fatal(err)
	}
	err = b.SetupDefaults(&cfg)
	if err != nil {
		t.Fatal(err)
	}
	ps, err := cfg.CurrencyPairs.Get(asset.Spot)
	if err != nil {
		t.Fatal(err)
	}
	if !ps.Enabled.Contains(p, true) {
		t.Error("default pair should be stored in the configs pair store")
	}

	// Test websocket support
	b.Websocket = stream.New()
	b.Features.Supports.Websocket = true
	err = b.Websocket.Setup(&stream.WebsocketSetup{
		ExchangeConfig: &config.Exchange{
			WebsocketTrafficTimeout: time.Second * 30,
			Name:                    "test",
			Features:                &config.FeaturesConfig{},
		},
		Features:              &protocol.Features{},
		DefaultURL:            "ws://something.com",
		RunningURL:            "ws://something.com",
		Connector:             func() error { return nil },
		GenerateSubscriptions: func() ([]stream.ChannelSubscription, error) { return []stream.ChannelSubscription{}, nil },
		Subscriber:            func(cs []stream.ChannelSubscription) error { return nil },
	})
	if err != nil {
		t.Fatal(err)
	}
	err = b.Websocket.Enable()
	if err != nil {
		t.Fatal(err)
	}
	if !b.IsWebsocketEnabled() {
		t.Error("websocket should be enabled")
	}
}

func TestSetPairs(t *testing.T) {
	t.Parallel()

	b := Base{
		CurrencyPairs: currency.PairsManager{
			UseGlobalFormat: true,
			ConfigFormat: &currency.PairFormat{
				Uppercase: true,
			},
		},
		Config: &config.Exchange{
			CurrencyPairs: &currency.PairsManager{
				UseGlobalFormat: true,
				ConfigFormat: &currency.PairFormat{
					Uppercase: true,
				},
				Pairs: map[asset.Item]*currency.PairStore{
					asset.Spot: {
						AssetEnabled: convert.BoolPtr(true),
					},
				},
			},
		},
	}

	if err := b.SetPairs(nil, asset.Spot, true); err == nil {
		t.Error("nil pairs should throw an error")
	}

	pairs := currency.Pairs{
		currency.NewPair(currency.BTC, currency.USD),
	}
	err := b.SetPairs(pairs, asset.Spot, true)
	if err != nil {
		t.Error(err)
	}

	err = b.SetPairs(pairs, asset.Spot, false)
	if err != nil {
		t.Error(err)
	}

	err = b.SetConfigPairs()
	if err != nil {
		t.Fatal(err)
	}

	p, err := b.GetEnabledPairs(asset.Spot)
	if err != nil {
		t.Fatal(err)
	}

	if len(p) != 1 {
		t.Error("pairs shouldn't be nil")
	}
}

func TestUpdatePairs(t *testing.T) {
	t.Parallel()
	cfg := &config.Config{
		Exchanges: []config.Exchange{
			{
				Name:          defaultTestExchange,
				CurrencyPairs: &currency.PairsManager{},
			},
		},
	}

	exchCfg, err := cfg.GetExchangeConfig(defaultTestExchange)
	if err != nil {
		t.Fatal("TestUpdatePairs failed to load config")
	}

	UAC := Base{
		Name: defaultTestExchange,
		CurrencyPairs: currency.PairsManager{
			Pairs: map[asset.Item]*currency.PairStore{
				asset.Spot: {
					AssetEnabled: convert.BoolPtr(true),
				},
			},
			ConfigFormat:    &currency.PairFormat{Uppercase: true, Delimiter: currency.DashDelimiter},
			UseGlobalFormat: true,
		},
	}
	UAC.Config = exchCfg
	exchangeProducts, err := currency.NewPairsFromStrings([]string{"ltcusd",
		"btcusd",
		"usdbtc",
		"audusd"})
	if err != nil {
		t.Fatal(err)
	}
	err = UAC.UpdatePairs(exchangeProducts, asset.Spot, true, false)
	if err != nil {
		t.Errorf("TestUpdatePairs error: %s", err)
	}

	err = UAC.UpdatePairs(exchangeProducts, asset.Spot, false, false)
	if err != nil {
		t.Errorf("TestUpdatePairs error: %s", err)
	}

	// Test updating the same new products, diff should be 0
	err = UAC.UpdatePairs(exchangeProducts, asset.Spot, true, false)
	if err != nil {
		t.Errorf("TestUpdatePairs error: %s", err)
	}

	// Test force updating to only one product
	exchangeProducts, err = currency.NewPairsFromStrings([]string{"btcusd"})
	if err != nil {
		t.Fatal(err)
	}

	err = UAC.UpdatePairs(exchangeProducts, asset.Spot, true, true)
	if err != nil {
		t.Errorf("TestUpdatePairs error: %s", err)
	}

	// Test updating exchange products
	exchangeProducts, err = currency.NewPairsFromStrings([]string{"ltcusd",
		"btcusd",
		"usdbtc",
		"audbtc"})
	if err != nil {
		t.Fatal(err)
	}
	UAC.Name = defaultTestExchange
	err = UAC.UpdatePairs(exchangeProducts, asset.Spot, false, false)
	if err != nil {
		t.Errorf("Exchange UpdatePairs() error: %s", err)
	}

	// Test updating the same new products, diff should be 0
	err = UAC.UpdatePairs(exchangeProducts, asset.Spot, false, false)
	if err != nil {
		t.Errorf("Exchange UpdatePairs() error: %s", err)
	}

	// Test force updating to only one product
	exchangeProducts, err = currency.NewPairsFromStrings([]string{"btcusd"})
	if err != nil {
		t.Fatal(err)
	}
	err = UAC.UpdatePairs(exchangeProducts, asset.Spot, false, true)
	if err != nil {
		t.Errorf("Forced Exchange UpdatePairs() error: %s", err)
	}

	// Test update currency pairs with btc excluded
	exchangeProducts, err = currency.NewPairsFromStrings([]string{"ltcusd", "ethusd"})
	if err != nil {
		t.Fatal(err)
	}
	err = UAC.UpdatePairs(exchangeProducts, asset.Spot, false, false)
	if err != nil {
		t.Errorf("Exchange UpdatePairs() error: %s", err)
	}

	// Test empty pair
	p, err := currency.NewPairDelimiter(defaultTestCurrencyPair, "-")
	if err != nil {
		t.Fatal(err)
	}
	pairs := currency.Pairs{currency.EMPTYPAIR, p}
	err = UAC.UpdatePairs(pairs, asset.Spot, true, true)
	if !errors.Is(err, currency.ErrCurrencyPairEmpty) {
		t.Fatalf("received: '%v' but expected: '%v'", err, currency.ErrCurrencyPairEmpty)
	}

	pairs = currency.Pairs{p, p}
	err = UAC.UpdatePairs(pairs, asset.Spot, false, true)
	if !errors.Is(err, currency.ErrPairDuplication) {
		t.Fatalf("received: '%v' but expected: '%v'", err, currency.ErrPairDuplication)
	}

	pairs = currency.Pairs{p}
	err = UAC.UpdatePairs(pairs, asset.Spot, false, true)
	if !errors.Is(err, nil) {
		t.Fatalf("received: '%v' but expected: '%v'", err, nil)
	}

	err = UAC.UpdatePairs(pairs, asset.Spot, true, true)
	if !errors.Is(err, nil) {
		t.Fatalf("received: '%v' but expected: '%v'", err, nil)
	}

	UAC.CurrencyPairs.UseGlobalFormat = true
	UAC.CurrencyPairs.ConfigFormat = &currency.PairFormat{
		Delimiter: "-",
	}

	uacPairs, err := UAC.GetEnabledPairs(asset.Spot)
	if err != nil {
		t.Fatal(err)
	}
	if !uacPairs.Contains(p, true) {
		t.Fatal("expected currency pair not found")
	}

	pairs = currency.Pairs{
		currency.NewPair(currency.XRP, currency.USD),
		currency.NewPair(currency.BTC, currency.USD),
		currency.NewPair(currency.LTC, currency.USD),
		currency.NewPair(currency.LTC, currency.USDT),
	}
	err = UAC.UpdatePairs(pairs, asset.Spot, true, true)
	if !errors.Is(err, nil) {
		t.Fatalf("received: '%v' but expected: '%v'", err, nil)
	}

	pairs = currency.Pairs{
		currency.NewPair(currency.WABI, currency.USD),
		currency.NewPair(currency.EASY, currency.USD),
		currency.NewPair(currency.LARIX, currency.USD),
		currency.NewPair(currency.LTC, currency.USDT),
	}
	err = UAC.UpdatePairs(pairs, asset.Spot, false, true)
	if !errors.Is(err, nil) {
		t.Fatalf("received: '%v' but expected: '%v'", err, nil)
	}

	uacEnabledPairs, err := UAC.GetEnabledPairs(asset.Spot)
	if err != nil {
		t.Fatal(err)
	}
	if uacEnabledPairs.Contains(currency.NewPair(currency.XRP, currency.USD), true) {
		t.Fatal("expected currency pair not found")
	}
	if uacEnabledPairs.Contains(currency.NewPair(currency.BTC, currency.USD), true) {
		t.Fatal("expected currency pair not found")
	}
	if uacEnabledPairs.Contains(currency.NewPair(currency.LTC, currency.USD), true) {
		t.Fatal("expected currency pair not found")
	}
	if !uacEnabledPairs.Contains(currency.NewPair(currency.LTC, currency.USDT), true) {
		t.Fatal("expected currency pair not found")
	}

	// This should be matched and formatted to `link-usd`
	unintentionalInput, err := currency.NewPairFromString("linkusd")
	if !errors.Is(err, nil) {
		t.Fatalf("received: '%v' but expected: '%v'", err, nil)
	}

	pairs = currency.Pairs{
		currency.NewPair(currency.WABI, currency.USD),
		currency.NewPair(currency.EASY, currency.USD),
		currency.NewPair(currency.LARIX, currency.USD),
		currency.NewPair(currency.LTC, currency.USDT),
		unintentionalInput,
	}

	err = UAC.UpdatePairs(pairs, asset.Spot, true, true)
	if !errors.Is(err, nil) {
		t.Fatalf("received: '%v' but expected: '%v'", err, nil)
	}

	pairs = currency.Pairs{
		currency.NewPair(currency.WABI, currency.USD),
		currency.NewPair(currency.EASY, currency.USD),
		currency.NewPair(currency.LARIX, currency.USD),
		currency.NewPair(currency.LTC, currency.USDT),
		currency.NewPair(currency.LINK, currency.USD),
	}

	err = UAC.UpdatePairs(pairs, asset.Spot, false, true)
	if !errors.Is(err, nil) {
		t.Fatalf("received: '%v' but expected: '%v'", err, nil)
	}

	uacEnabledPairs, err = UAC.GetEnabledPairs(asset.Spot)
	if err != nil {
		t.Fatal(err)
	}

	if !uacEnabledPairs.Contains(currency.NewPair(currency.LINK, currency.USD), true) {
		t.Fatalf("received: '%v' but expected: '%v'", false, true)
	}
}

func TestSupportsWebsocket(t *testing.T) {
	t.Parallel()

	var b Base
	if b.SupportsWebsocket() {
		t.Error("exchange doesn't support websocket")
	}

	b.Features.Supports.Websocket = true
	if !b.SupportsWebsocket() {
		t.Error("exchange supports websocket")
	}
}

func TestSupportsREST(t *testing.T) {
	t.Parallel()

	var b Base
	if b.SupportsREST() {
		t.Error("exchange doesn't support REST")
	}

	b.Features.Supports.REST = true
	if !b.SupportsREST() {
		t.Error("exchange supports REST")
	}
}

func TestIsWebsocketEnabled(t *testing.T) {
	t.Parallel()

	var b Base
	if b.IsWebsocketEnabled() {
		t.Error("exchange doesn't support websocket")
	}

	b.Websocket = stream.New()
	err := b.Websocket.Setup(&stream.WebsocketSetup{
		ExchangeConfig: &config.Exchange{
			Enabled:                 true,
			WebsocketTrafficTimeout: time.Second * 30,
			Name:                    "test",
			Features: &config.FeaturesConfig{
				Enabled: config.FeaturesEnabledConfig{
					Websocket: true,
				},
			},
		},
		Features:              &protocol.Features{},
		DefaultURL:            "ws://something.com",
		RunningURL:            "ws://something.com",
		Connector:             func() error { return nil },
		GenerateSubscriptions: func() ([]stream.ChannelSubscription, error) { return nil, nil },
		Subscriber:            func(cs []stream.ChannelSubscription) error { return nil },
	})
	if err != nil {
		t.Error(err)
	}
	if !b.IsWebsocketEnabled() {
		t.Error("websocket should be enabled")
	}
}

func TestSupportsWithdrawPermissions(t *testing.T) {
	t.Parallel()

	UAC := Base{Name: defaultTestExchange}
	UAC.Features.Supports.WithdrawPermissions = AutoWithdrawCrypto | AutoWithdrawCryptoWithAPIPermission
	withdrawPermissions := UAC.SupportsWithdrawPermissions(AutoWithdrawCrypto)

	if !withdrawPermissions {
		t.Errorf("Expected: %v, Received: %v", true, withdrawPermissions)
	}

	withdrawPermissions = UAC.SupportsWithdrawPermissions(AutoWithdrawCrypto | AutoWithdrawCryptoWithAPIPermission)
	if !withdrawPermissions {
		t.Errorf("Expected: %v, Received: %v", true, withdrawPermissions)
	}

	withdrawPermissions = UAC.SupportsWithdrawPermissions(AutoWithdrawCrypto | WithdrawCryptoWith2FA)
	if withdrawPermissions {
		t.Errorf("Expected: %v, Received: %v", false, withdrawPermissions)
	}

	withdrawPermissions = UAC.SupportsWithdrawPermissions(AutoWithdrawCrypto | AutoWithdrawCryptoWithAPIPermission | WithdrawCryptoWith2FA)
	if withdrawPermissions {
		t.Errorf("Expected: %v, Received: %v", false, withdrawPermissions)
	}

	withdrawPermissions = UAC.SupportsWithdrawPermissions(WithdrawCryptoWith2FA)
	if withdrawPermissions {
		t.Errorf("Expected: %v, Received: %v", false, withdrawPermissions)
	}
}

func TestFormatWithdrawPermissions(t *testing.T) {
	t.Parallel()

	UAC := Base{Name: defaultTestExchange}
	UAC.Features.Supports.WithdrawPermissions = AutoWithdrawCrypto |
		AutoWithdrawCryptoWithAPIPermission |
		AutoWithdrawCryptoWithSetup |
		WithdrawCryptoWith2FA |
		WithdrawCryptoWithSMS |
		WithdrawCryptoWithEmail |
		WithdrawCryptoWithWebsiteApproval |
		WithdrawCryptoWithAPIPermission |
		AutoWithdrawFiat |
		AutoWithdrawFiatWithAPIPermission |
		AutoWithdrawFiatWithSetup |
		WithdrawFiatWith2FA |
		WithdrawFiatWithSMS |
		WithdrawFiatWithEmail |
		WithdrawFiatWithWebsiteApproval |
		WithdrawFiatWithAPIPermission |
		WithdrawCryptoViaWebsiteOnly |
		WithdrawFiatViaWebsiteOnly |
		NoFiatWithdrawals |
		1<<19
	withdrawPermissions := UAC.FormatWithdrawPermissions()
	if withdrawPermissions != "AUTO WITHDRAW CRYPTO & AUTO WITHDRAW CRYPTO WITH API PERMISSION & AUTO WITHDRAW CRYPTO WITH SETUP & WITHDRAW CRYPTO WITH 2FA & WITHDRAW CRYPTO WITH SMS & WITHDRAW CRYPTO WITH EMAIL & WITHDRAW CRYPTO WITH WEBSITE APPROVAL & WITHDRAW CRYPTO WITH API PERMISSION & AUTO WITHDRAW FIAT & AUTO WITHDRAW FIAT WITH API PERMISSION & AUTO WITHDRAW FIAT WITH SETUP & WITHDRAW FIAT WITH 2FA & WITHDRAW FIAT WITH SMS & WITHDRAW FIAT WITH EMAIL & WITHDRAW FIAT WITH WEBSITE APPROVAL & WITHDRAW FIAT WITH API PERMISSION & WITHDRAW CRYPTO VIA WEBSITE ONLY & WITHDRAW FIAT VIA WEBSITE ONLY & NO FIAT WITHDRAWAL & UNKNOWN[1<<19]" {
		t.Errorf("Expected: %s, Received: %s", AutoWithdrawCryptoText+" & "+AutoWithdrawCryptoWithAPIPermissionText, withdrawPermissions)
	}

	UAC.Features.Supports.WithdrawPermissions = NoAPIWithdrawalMethods
	withdrawPermissions = UAC.FormatWithdrawPermissions()

	if withdrawPermissions != NoAPIWithdrawalMethodsText {
		t.Errorf("Expected: %s, Received: %s", NoAPIWithdrawalMethodsText, withdrawPermissions)
	}
}

func TestSupportsAsset(t *testing.T) {
	t.Parallel()
	var b Base
	b.CurrencyPairs.Pairs = map[asset.Item]*currency.PairStore{
		asset.Spot: {},
	}
	if !b.SupportsAsset(asset.Spot) {
		t.Error("spot should be supported")
	}
	if b.SupportsAsset(asset.Index) {
		t.Error("index shouldn't be supported")
	}
}

func TestPrintEnabledPairs(t *testing.T) {
	t.Parallel()

	var b Base
	b.CurrencyPairs.Pairs = make(map[asset.Item]*currency.PairStore)
	b.CurrencyPairs.Pairs[asset.Spot] = &currency.PairStore{
		Enabled: currency.Pairs{
			currency.NewPair(currency.BTC, currency.USD),
		},
	}

	b.PrintEnabledPairs()
}
func TestGetBase(t *testing.T) {
	t.Parallel()

	b := Base{
		Name: "MEOW",
	}

	p := b.GetBase()
	p.Name = "rawr"

	if b.Name != "rawr" {
		t.Error("name should be rawr")
	}
}

func TestGetAssetType(t *testing.T) {
	var b Base
	p := currency.NewPair(currency.BTC, currency.USD)
	if _, err := b.GetPairAssetType(p); err == nil {
		t.Fatal("error cannot be nil")
	}
	b.CurrencyPairs.Pairs = make(map[asset.Item]*currency.PairStore)
	b.CurrencyPairs.Pairs[asset.Spot] = &currency.PairStore{
		AssetEnabled: convert.BoolPtr(true),
		Enabled: currency.Pairs{
			currency.NewPair(currency.BTC, currency.USD),
		},
		Available: currency.Pairs{
			currency.NewPair(currency.BTC, currency.USD),
		},
		ConfigFormat: &currency.PairFormat{Delimiter: "-"},
	}

	a, err := b.GetPairAssetType(p)
	if err != nil {
		t.Fatal(err)
	}

	if a != asset.Spot {
		t.Error("should be spot but is", a)
	}
}

func TestGetFormattedPairAndAssetType(t *testing.T) {
	t.Parallel()
	b := Base{
		Config: &config.Exchange{},
	}
	err := b.SetCurrencyPairFormat()
	if err != nil {
		t.Fatal(err)
	}
	b.Config.CurrencyPairs.UseGlobalFormat = true
	b.CurrencyPairs.UseGlobalFormat = true
	pFmt := &currency.PairFormat{
		Delimiter: "#",
	}
	b.CurrencyPairs.RequestFormat = pFmt
	b.CurrencyPairs.ConfigFormat = pFmt
	b.CurrencyPairs.Pairs = make(map[asset.Item]*currency.PairStore)
	b.CurrencyPairs.Pairs[asset.Spot] = &currency.PairStore{
		AssetEnabled: convert.BoolPtr(true),
		Enabled: currency.Pairs{
			currency.NewPair(currency.BTC, currency.USD),
		},
		Available: currency.Pairs{
			currency.NewPair(currency.BTC, currency.USD),
		},
	}
	p, a, err := b.GetRequestFormattedPairAndAssetType("btc#usd")
	if err != nil {
		t.Error(err)
	}
	if p.String() != "btc#usd" {
		t.Error("Expected pair to match")
	}
	if a != asset.Spot {
		t.Error("Expected spot asset")
	}
	_, _, err = b.GetRequestFormattedPairAndAssetType("btcusd")
	if err == nil {
		t.Error("Expected error")
	}
}

func TestStoreAssetPairFormat(t *testing.T) {
	b := Base{
		Config: &config.Exchange{Name: "kitties"},
	}

	err := b.StoreAssetPairFormat(asset.Empty, currency.PairStore{})
	if err == nil {
		t.Error("error cannot be nil")
	}

	err = b.StoreAssetPairFormat(asset.Spot, currency.PairStore{})
	if err == nil {
		t.Error("error cannot be nil")
	}

	err = b.StoreAssetPairFormat(asset.Spot, currency.PairStore{
		RequestFormat: &currency.PairFormat{Uppercase: true}})
	if err == nil {
		t.Error("error cannot be nil")
	}

	err = b.StoreAssetPairFormat(asset.Spot, currency.PairStore{
		RequestFormat: &currency.PairFormat{Uppercase: true},
		ConfigFormat:  &currency.PairFormat{Uppercase: true}})
	if !errors.Is(err, errConfigPairFormatRequiresDelimiter) {
		t.Fatalf("received: '%v' but expected: '%v'", err, errConfigPairFormatRequiresDelimiter)
	}

	err = b.StoreAssetPairFormat(asset.Futures, currency.PairStore{
		RequestFormat: &currency.PairFormat{Uppercase: true},
		ConfigFormat:  &currency.PairFormat{Uppercase: true, Delimiter: currency.DashDelimiter}})
	if err != nil {
		t.Error(err)
	}

	err = b.StoreAssetPairFormat(asset.Futures, currency.PairStore{
		RequestFormat: &currency.PairFormat{Uppercase: true},
		ConfigFormat:  &currency.PairFormat{Uppercase: true, Delimiter: currency.DashDelimiter}})
	if err != nil {
		t.Error(err)
	}
}

func TestSetGlobalPairsManager(t *testing.T) {
	b := Base{
		Config: &config.Exchange{Name: "kitties"},
	}

	err := b.SetGlobalPairsManager(nil, nil, asset.Empty)
	if err == nil {
		t.Error("error cannot be nil")
	}

	err = b.SetGlobalPairsManager(&currency.PairFormat{Uppercase: true}, nil, asset.Empty)
	if err == nil {
		t.Error("error cannot be nil")
	}

	err = b.SetGlobalPairsManager(&currency.PairFormat{Uppercase: true},
		&currency.PairFormat{Uppercase: true})
	if err == nil {
		t.Error("error cannot be nil")
	}

	err = b.SetGlobalPairsManager(&currency.PairFormat{Uppercase: true},
		&currency.PairFormat{Uppercase: true}, asset.Empty)
	if err == nil {
		t.Error("error cannot be nil")
	}

	err = b.SetGlobalPairsManager(&currency.PairFormat{Uppercase: true},
		&currency.PairFormat{Uppercase: true},
		asset.Spot,
		asset.Binary)
	if !errors.Is(err, errConfigPairFormatRequiresDelimiter) {
		t.Fatalf("received: '%v' but expected: '%v'", err, errConfigPairFormatRequiresDelimiter)
	}

	err = b.SetGlobalPairsManager(&currency.PairFormat{Uppercase: true},
		&currency.PairFormat{Uppercase: true, Delimiter: currency.DashDelimiter},
		asset.Spot,
		asset.Binary)
	if err != nil {
		t.Error(err)
	}

	if !b.SupportsAsset(asset.Binary) || !b.SupportsAsset(asset.Spot) {
		t.Fatal("global pairs manager not set correctly")
	}

	err = b.SetGlobalPairsManager(&currency.PairFormat{Uppercase: true},
		&currency.PairFormat{Uppercase: true}, asset.Spot, asset.Binary)
	if err == nil {
		t.Error("error cannot be nil")
	}
}
func Test_FormatExchangeKlineInterval(t *testing.T) {
	testCases := []struct {
		name     string
		interval kline.Interval
		output   string
	}{
		{
			"OneMin",
			kline.OneMin,
			"60",
		},
		{
			"OneDay",
			kline.OneDay,
			"86400",
		},
	}

	b := Base{}
	for x := range testCases {
		test := testCases[x]

		t.Run(test.name, func(t *testing.T) {
			ret := b.FormatExchangeKlineInterval(test.interval)

			if ret != test.output {
				t.Fatalf("unexpected result return expected: %v received: %v", test.output, ret)
			}
		})
	}
}

func TestBase_ValidateKline(t *testing.T) {
	pairs := currency.Pairs{
		currency.Pair{Base: currency.BTC, Quote: currency.USDT},
	}

	availablePairs := currency.Pairs{
		currency.Pair{Base: currency.BTC, Quote: currency.USDT},
		currency.Pair{Base: currency.BTC, Quote: currency.AUD},
	}

	b := Base{
		Name: "TESTNAME",
		CurrencyPairs: currency.PairsManager{
			Pairs: map[asset.Item]*currency.PairStore{
				asset.Spot: {
					AssetEnabled: convert.BoolPtr(true),
					Enabled:      pairs,
					Available:    availablePairs,
				},
			},
		},
		Features: Features{
			Enabled: FeaturesEnabled{
				Kline: kline.ExchangeCapabilitiesEnabled{
					Intervals: kline.DeployExchangeIntervals(kline.OneMin),
				},
			},
		},
	}

	err := b.ValidateKline(availablePairs[0], asset.Spot, kline.OneMin)
	if err != nil {
		t.Fatalf("expected validation to pass received error: %v", err)
	}

	err = b.ValidateKline(availablePairs[1], asset.Spot, kline.OneYear)
	if err == nil {
		t.Fatal("expected validation to fail")
	}

	err = b.ValidateKline(availablePairs[1], asset.Index, kline.OneYear)
	if err == nil {
		t.Fatal("expected validation to fail")
	}
}

func TestCheckTransientError(t *testing.T) {
	b := Base{}
	err := b.CheckTransientError(nil)
	if err != nil {
		t.Fatal(err)
	}

	err = b.CheckTransientError(errors.New("wow"))
	if err == nil {
		t.Fatal("error cannot be nil")
	}

	nErr := net.DNSError{}
	err = b.CheckTransientError(&nErr)
	if err != nil {
		t.Fatal("error cannot be nil")
	}
}

func TestDisableEnableRateLimiter(t *testing.T) {
	b := Base{}
	err := b.EnableRateLimiter()
	if !errors.Is(err, request.ErrRequestSystemIsNil) {
		t.Fatalf("received: '%v' but expected: '%v'", err, request.ErrRequestSystemIsNil)
	}

	b.Requester, err = request.New("testingRateLimiter", common.NewHTTPClientWithTimeout(0))
	if err != nil {
		t.Fatal(err)
	}

	err = b.DisableRateLimiter()
	if !errors.Is(err, nil) {
		t.Fatalf("received: '%v' but expected: '%v'", err, nil)
	}

	err = b.DisableRateLimiter()
	if !errors.Is(err, request.ErrRateLimiterAlreadyDisabled) {
		t.Fatalf("received: '%v' but expected: '%v'", err, request.ErrRateLimiterAlreadyDisabled)
	}

	err = b.EnableRateLimiter()
	if !errors.Is(err, nil) {
		t.Fatalf("received: '%v' but expected: '%v'", err, nil)
	}

	err = b.EnableRateLimiter()
	if !errors.Is(err, request.ErrRateLimiterAlreadyEnabled) {
		t.Fatalf("received: '%v' but expected: '%v'", err, request.ErrRateLimiterAlreadyEnabled)
	}
}

func TestGetWebsocket(t *testing.T) {
	b := Base{}
	_, err := b.GetWebsocket()
	if err == nil {
		t.Fatal("error cannot be nil")
	}
	b.Websocket = &stream.Websocket{}
	_, err = b.GetWebsocket()
	if err != nil {
		t.Fatal(err)
	}
}

func TestFlushWebsocketChannels(t *testing.T) {
	b := Base{}
	err := b.FlushWebsocketChannels()
	if err != nil {
		t.Fatal(err)
	}

	b.Websocket = &stream.Websocket{}
	err = b.FlushWebsocketChannels()
	if err == nil {
		t.Fatal(err)
	}
}

func TestSubscribeToWebsocketChannels(t *testing.T) {
	b := Base{}
	err := b.SubscribeToWebsocketChannels(nil)
	if err == nil {
		t.Fatal(err)
	}

	b.Websocket = &stream.Websocket{}
	err = b.SubscribeToWebsocketChannels(nil)
	if err == nil {
		t.Fatal(err)
	}
}

func TestUnsubscribeToWebsocketChannels(t *testing.T) {
	b := Base{}
	err := b.UnsubscribeToWebsocketChannels(nil)
	if err == nil {
		t.Fatal(err)
	}

	b.Websocket = &stream.Websocket{}
	err = b.UnsubscribeToWebsocketChannels(nil)
	if err == nil {
		t.Fatal(err)
	}
}

func TestGetSubscriptions(t *testing.T) {
	b := Base{}
	_, err := b.GetSubscriptions()
	if err == nil {
		t.Fatal(err)
	}

	b.Websocket = &stream.Websocket{}
	_, err = b.GetSubscriptions()
	if err != nil {
		t.Fatal(err)
	}
}

func TestAuthenticateWebsocket(t *testing.T) {
	b := Base{}
	if err := b.AuthenticateWebsocket(context.Background()); err == nil {
		t.Fatal("error cannot be nil")
	}
}

func TestKlineIntervalEnabled(t *testing.T) {
	b := Base{}
	if b.klineIntervalEnabled(kline.EightHour) {
		t.Fatal("unexpected value")
	}
}

func TestFormatExchangeKlineInterval(t *testing.T) {
	b := Base{}
	if b.FormatExchangeKlineInterval(kline.EightHour) != "28800" {
		t.Fatal("unexpected value")
	}
}

func TestSetSaveTradeDataStatus(t *testing.T) {
	b := Base{
		Features: Features{
			Enabled: FeaturesEnabled{
				SaveTradeData: false,
			},
		},
		Config: &config.Exchange{
			Features: &config.FeaturesConfig{
				Enabled: config.FeaturesEnabledConfig{},
			},
		},
	}

	if b.IsSaveTradeDataEnabled() {
		t.Errorf("expected false")
	}
	b.SetSaveTradeDataStatus(true)
	if !b.IsSaveTradeDataEnabled() {
		t.Errorf("expected true")
	}
	b.SetSaveTradeDataStatus(false)
	if b.IsSaveTradeDataEnabled() {
		t.Errorf("expected false")
	}
	// data race this
	go b.SetSaveTradeDataStatus(false)
	go b.SetSaveTradeDataStatus(true)
}

func TestAddTradesToBuffer(t *testing.T) {
	b := Base{
		Features: Features{
			Enabled: FeaturesEnabled{},
		},
		Config: &config.Exchange{
			Features: &config.FeaturesConfig{
				Enabled: config.FeaturesEnabledConfig{},
			},
		},
	}
	err := b.AddTradesToBuffer()
	if err != nil {
		t.Error(err)
	}

	b.SetSaveTradeDataStatus(true)
	err = b.AddTradesToBuffer()
	if err != nil {
		t.Error(err)
	}
}

func TestString(t *testing.T) {
	if RestSpot.String() != "RestSpotURL" {
		t.Errorf("invalid string conversion")
	}
	if RestSpotSupplementary.String() != "RestSpotSupplementaryURL" {
		t.Errorf("invalid string conversion")
	}
	if RestUSDTMargined.String() != "RestUSDTMarginedFuturesURL" {
		t.Errorf("invalid string conversion")
	}
	if RestCoinMargined.String() != "RestCoinMarginedFuturesURL" {
		t.Errorf("invalid string conversion")
	}
	if RestFutures.String() != "RestFuturesURL" {
		t.Errorf("invalid string conversion")
	}
	if RestUSDCMargined.String() != "RestUSDCMarginedFuturesURL" {
		t.Errorf("invalid string conversion")
	}
	if RestSandbox.String() != "RestSandboxURL" {
		t.Errorf("invalid string conversion")
	}
	if RestSwap.String() != "RestSwapURL" {
		t.Errorf("invalid string conversion")
	}
	if WebsocketSpot.String() != "WebsocketSpotURL" {
		t.Errorf("invalid string conversion")
	}
	if WebsocketSpotSupplementary.String() != "WebsocketSpotSupplementaryURL" {
		t.Errorf("invalid string conversion")
	}
	if ChainAnalysis.String() != "ChainAnalysisURL" {
		t.Errorf("invalid string conversion")
	}
	if EdgeCase1.String() != "EdgeCase1URL" {
		t.Errorf("invalid string conversion")
	}
	if EdgeCase2.String() != "EdgeCase2URL" {
		t.Errorf("invalid string conversion")
	}
	if EdgeCase3.String() != "EdgeCase3URL" {
		t.Errorf("invalid string conversion")
	}
}

func TestFormatSymbol(t *testing.T) {
	b := Base{}
	spotStore := currency.PairStore{
		RequestFormat: &currency.PairFormat{Uppercase: true},
		ConfigFormat: &currency.PairFormat{
			Delimiter: currency.DashDelimiter,
			Uppercase: true,
		},
	}
	err := b.StoreAssetPairFormat(asset.Spot, spotStore)
	if err != nil {
		t.Error(err)
	}
	pair, err := currency.NewPairFromString("BTC-USD")
	if err != nil {
		t.Error(err)
	}
	sym, err := b.FormatSymbol(pair, asset.Spot)
	if err != nil {
		t.Error(err)
	}
	if sym != "BTCUSD" {
		t.Error("formatting failed")
	}
	_, err = b.FormatSymbol(pair, asset.Futures)
	if err == nil {
		t.Error("expecting an error since asset pair format has not been set")
	}
}

func TestSetAPIURL(t *testing.T) {
	b := Base{
		Name: "SomeExchange",
	}
	b.Config = &config.Exchange{}
	var mappy struct {
		Mappymap map[string]string `json:"urlEndpoints"`
	}
	mappy.Mappymap = make(map[string]string)
	mappy.Mappymap["hi"] = "http://google.com/"
	b.Config.API.Endpoints = mappy.Mappymap
	b.API.Endpoints = b.NewEndpoints()
	err := b.SetAPIURL()
	if err == nil {
		t.Error("expecting an error since the key provided is invalid")
	}
	mappy.Mappymap = make(map[string]string)
	b.Config.API.Endpoints = mappy.Mappymap
	mappy.Mappymap["RestSpotURL"] = "hi"
	b.API.Endpoints = b.NewEndpoints()
	err = b.SetAPIURL()
	if err != nil {
		t.Errorf("expecting no error since invalid url value should be logged but received the following error: %v", err)
	}
	mappy.Mappymap = make(map[string]string)
	b.Config.API.Endpoints = mappy.Mappymap
	mappy.Mappymap["RestSpotURL"] = "http://google.com/"
	b.API.Endpoints = b.NewEndpoints()
	err = b.SetAPIURL()
	if err != nil {
		t.Error(err)
	}
	mappy.Mappymap = make(map[string]string)
	b.Config.API.OldEndPoints = &config.APIEndpointsConfig{}
	b.Config.API.Endpoints = mappy.Mappymap
	mappy.Mappymap["RestSpotURL"] = "http://google.com/"
	b.API.Endpoints = b.NewEndpoints()
	b.Config.API.OldEndPoints.URL = "heloo"
	err = b.SetAPIURL()
	if err != nil {
		t.Errorf("expecting a warning since invalid oldendpoints url but got an error: %v", err)
	}
	mappy.Mappymap = make(map[string]string)
	b.Config.API.OldEndPoints = &config.APIEndpointsConfig{}
	b.Config.API.Endpoints = mappy.Mappymap
	mappy.Mappymap["RestSpotURL"] = "http://google.com/"
	b.API.Endpoints = b.NewEndpoints()
	b.Config.API.OldEndPoints.URL = "https://www.bitstamp.net/"
	b.Config.API.OldEndPoints.URLSecondary = "https://www.secondary.net/"
	b.Config.API.OldEndPoints.WebsocketURL = "https://www.websocket.net/"
	err = b.SetAPIURL()
	if err != nil {
		t.Error(err)
	}
	var urlLookup URL
	for x := range keyURLs {
		if keyURLs[x].String() == "RestSpotURL" {
			urlLookup = keyURLs[x]
		}
	}
	urlData, err := b.API.Endpoints.GetURL(urlLookup)
	if err != nil {
		t.Error(err)
	}
	if urlData != "https://www.bitstamp.net/" {
		t.Error("oldendpoints url setting failed")
	}
}

func TestSetRunning(t *testing.T) {
	b := Base{
		Name: "HELOOOOOOOO",
	}
	b.API.Endpoints = b.NewEndpoints()
	err := b.API.Endpoints.SetRunning(EdgeCase1.String(), "http://google.com/")
	if err != nil {
		t.Error(err)
	}
}

func TestAssetWebsocketFunctionality(t *testing.T) {
	b := Base{}
	if !b.IsAssetWebsocketSupported(asset.Spot) {
		t.Fatal("error asset is not turned off, unexpected response")
	}

	err := b.DisableAssetWebsocketSupport(asset.Spot)
	if !errors.Is(err, asset.ErrNotSupported) {
		t.Fatalf("expected error: %v but received: %v", asset.ErrNotSupported, err)
	}

	err = b.StoreAssetPairFormat(asset.Spot, currency.PairStore{
		RequestFormat: &currency.PairFormat{
			Uppercase: true,
		},
		ConfigFormat: &currency.PairFormat{
			Uppercase: true,
			Delimiter: currency.DashDelimiter,
		},
	})
	if !errors.Is(err, nil) {
		t.Fatalf("received: '%v' but expected: '%v'", err, nil)
	}

	err = b.DisableAssetWebsocketSupport(asset.Spot)
	if !errors.Is(err, nil) {
		t.Fatalf("expected error: %v but received: %v", nil, err)
	}

	if b.IsAssetWebsocketSupported(asset.Spot) {
		t.Fatal("error asset is not turned off, unexpected response")
	}

	// Edge case
	b.AssetWebsocketSupport.unsupported = make(map[asset.Item]bool)
	b.AssetWebsocketSupport.unsupported[asset.Spot] = true
	b.AssetWebsocketSupport.unsupported[asset.Futures] = false

	if b.IsAssetWebsocketSupported(asset.Spot) {
		t.Fatal("error asset is turned off, unexpected response")
	}

	if !b.IsAssetWebsocketSupported(asset.Futures) {
		t.Fatal("error asset is not turned off, unexpected response")
	}
}

func TestGetGetURLTypeFromString(t *testing.T) {
	t.Parallel()
	testCases := []struct {
		Endpoint string
		Expected URL
		Error    error
	}{
		{Endpoint: "RestSpotURL", Expected: RestSpot},
		{Endpoint: "RestSpotSupplementaryURL", Expected: RestSpotSupplementary},
		{Endpoint: "RestUSDTMarginedFuturesURL", Expected: RestUSDTMargined},
		{Endpoint: "RestCoinMarginedFuturesURL", Expected: RestCoinMargined},
		{Endpoint: "RestFuturesURL", Expected: RestFutures},
		{Endpoint: "RestUSDCMarginedFuturesURL", Expected: RestUSDCMargined},
		{Endpoint: "RestSandboxURL", Expected: RestSandbox},
		{Endpoint: "RestSwapURL", Expected: RestSwap},
		{Endpoint: "WebsocketSpotURL", Expected: WebsocketSpot},
		{Endpoint: "WebsocketSpotSupplementaryURL", Expected: WebsocketSpotSupplementary},
		{Endpoint: "ChainAnalysisURL", Expected: ChainAnalysis},
		{Endpoint: "EdgeCase1URL", Expected: EdgeCase1},
		{Endpoint: "EdgeCase2URL", Expected: EdgeCase2},
		{Endpoint: "EdgeCase3URL", Expected: EdgeCase3},
		{Endpoint: "sillyMcSillyBilly", Expected: 0, Error: errEndpointStringNotFound},
	}

	for _, tt := range testCases {
		tt := tt
		t.Run(tt.Endpoint, func(t *testing.T) {
			t.Parallel()
			u, err := getURLTypeFromString(tt.Endpoint)
			if !errors.Is(err, tt.Error) {
				t.Fatalf("received: %v but expected: %v", err, tt.Error)
			}

			if u != tt.Expected {
				t.Fatalf("received: %v but expected: %v", u, tt.Expected)
			}
		})
	}
}

func TestGetAvailableTransferChains(t *testing.T) {
	t.Parallel()
	var b Base
	if _, err := b.GetAvailableTransferChains(context.Background(), currency.BTC); !errors.Is(err, common.ErrFunctionNotSupported) {
		t.Errorf("received: %v, expected: %v", err, common.ErrFunctionNotSupported)
	}
}

func TestCalculatePNL(t *testing.T) {
	t.Parallel()
	var b Base
	if _, err := b.CalculatePNL(context.Background(), nil); !errors.Is(err, common.ErrNotYetImplemented) {
		t.Errorf("received: %v, expected: %v", err, common.ErrNotYetImplemented)
	}
}

func TestScaleCollateral(t *testing.T) {
	t.Parallel()
	var b Base
	if _, err := b.ScaleCollateral(context.Background(), nil); !errors.Is(err, common.ErrNotYetImplemented) {
		t.Errorf("received: %v, expected: %v", err, common.ErrNotYetImplemented)
	}
}

func TestCalculateTotalCollateral(t *testing.T) {
	t.Parallel()
	var b Base
	if _, err := b.CalculateTotalCollateral(context.Background(), nil); !errors.Is(err, common.ErrNotYetImplemented) {
		t.Errorf("received: %v, expected: %v", err, common.ErrNotYetImplemented)
	}
}

func TestUpdateCurrencyStates(t *testing.T) {
	t.Parallel()
	var b Base
	if err := b.UpdateCurrencyStates(context.Background(), asset.Spot); !errors.Is(err, common.ErrNotYetImplemented) {
		t.Errorf("received: %v, expected: %v", err, common.ErrNotYetImplemented)
	}
}

func TestUpdateOrderExecutionLimits(t *testing.T) {
	t.Parallel()
	var b Base
	if err := b.UpdateOrderExecutionLimits(context.Background(), asset.Spot); !errors.Is(err, common.ErrNotYetImplemented) {
		t.Errorf("received: %v, expected: %v", err, common.ErrNotYetImplemented)
	}
}

func TestSetTradeFeedStatus(t *testing.T) {
	t.Parallel()
	b := Base{
		Config: &config.Exchange{
			Features: &config.FeaturesConfig{},
		},
		Verbose: true,
	}
	b.SetTradeFeedStatus(true)
	if !b.IsTradeFeedEnabled() {
		t.Error("expected true")
	}
	b.SetTradeFeedStatus(false)
	if b.IsTradeFeedEnabled() {
		t.Error("expected false")
	}
}

func TestSetFillsFeedStatus(t *testing.T) {
	t.Parallel()
	b := Base{
		Config: &config.Exchange{
			Features: &config.FeaturesConfig{},
		},
		Verbose: true,
	}
	b.SetFillsFeedStatus(true)
	if !b.IsFillsFeedEnabled() {
		t.Error("expected true")
	}
	b.SetFillsFeedStatus(false)
	if b.IsFillsFeedEnabled() {
		t.Error("expected false")
	}
}

func TestGetServerTime(t *testing.T) {
	t.Parallel()
	var b Base
	if _, err := b.GetServerTime(context.Background(), asset.Spot); !errors.Is(err, common.ErrNotYetImplemented) {
		t.Errorf("received: %v, expected: %v", err, common.ErrNotYetImplemented)
	}
}

func TestGetFundingRateHistory(t *testing.T) {
	t.Parallel()
	var b Base
	if _, err := b.GetMarginRatesHistory(context.Background(), nil); !errors.Is(err, common.ErrNotYetImplemented) {
		t.Errorf("received: %v, expected: %v", err, common.ErrNotYetImplemented)
	}
}

func TestGetPositionSummary(t *testing.T) {
	t.Parallel()
	var b Base
	if _, err := b.GetPositionSummary(context.Background(), nil); !errors.Is(err, common.ErrNotYetImplemented) {
		t.Errorf("received: %v, expected: %v", err, common.ErrNotYetImplemented)
	}
}

func TestGetFuturesPositions(t *testing.T) {
	t.Parallel()
	var b Base
	if _, err := b.GetFuturesPositions(context.Background(), nil); !errors.Is(err, common.ErrNotYetImplemented) {
		t.Errorf("received: %v, expected: %v", err, common.ErrNotYetImplemented)
	}
}

func TestGetFundingPaymentDetails(t *testing.T) {
	t.Parallel()
	var b Base
	if _, err := b.GetFundingPaymentDetails(context.Background(), nil); !errors.Is(err, common.ErrNotYetImplemented) {
		t.Errorf("received: %v, expected: %v", err, common.ErrNotYetImplemented)
	}
}

func TestGetFundingRates(t *testing.T) {
	t.Parallel()
	var b Base
	if _, err := b.GetFundingRates(context.Background(), nil); !errors.Is(err, common.ErrNotYetImplemented) {
		t.Errorf("received: %v, expected: %v", err, common.ErrNotYetImplemented)
	}
}

func TestIsPerpetualFutureCurrency(t *testing.T) {
	t.Parallel()
	var b Base
	if _, err := b.IsPerpetualFutureCurrency(asset.Spot, currency.NewPair(currency.BTC, currency.USD)); !errors.Is(err, common.ErrNotYetImplemented) {
		t.Errorf("received: %v, expected: %v", err, common.ErrNotYetImplemented)
	}
}

func TestGetPairAndAssetTypeRequestFormatted(t *testing.T) {
	t.Parallel()

	expected := currency.Pair{Base: currency.BTC, Quote: currency.USDT}
	enabledPairs := currency.Pairs{expected}
	availablePairs := currency.Pairs{
		currency.Pair{Base: currency.BTC, Quote: currency.USDT},
		currency.Pair{Base: currency.BTC, Quote: currency.AUD},
	}

	b := Base{
		CurrencyPairs: currency.PairsManager{
			Pairs: map[asset.Item]*currency.PairStore{
				asset.Spot: {
					AssetEnabled:  convert.BoolPtr(true),
					Enabled:       enabledPairs,
					Available:     availablePairs,
					RequestFormat: &currency.PairFormat{Delimiter: "-", Uppercase: true},
					ConfigFormat:  &currency.EMPTYFORMAT,
				},
				asset.PerpetualContract: {
					AssetEnabled:  convert.BoolPtr(true),
					Enabled:       enabledPairs,
					Available:     availablePairs,
					RequestFormat: &currency.PairFormat{Delimiter: "_", Uppercase: true},
					ConfigFormat:  &currency.EMPTYFORMAT,
				},
			},
		},
	}

	_, _, err := b.GetPairAndAssetTypeRequestFormatted("")
	if !errors.Is(err, currency.ErrCurrencyPairEmpty) {
		t.Fatalf("received: '%v' but expected: '%v'", err, currency.ErrCurrencyPairEmpty)
	}

	_, _, err = b.GetPairAndAssetTypeRequestFormatted("BTCAUD")
	if !errors.Is(err, errSymbolCannotBeMatched) {
		t.Fatalf("received: '%v' but expected: '%v'", err, errSymbolCannotBeMatched)
	}

	_, _, err = b.GetPairAndAssetTypeRequestFormatted("BTCUSDT")
	if !errors.Is(err, errSymbolCannotBeMatched) {
		t.Fatalf("received: '%v' but expected: '%v'", err, errSymbolCannotBeMatched)
	}

	p, a, err := b.GetPairAndAssetTypeRequestFormatted("BTC-USDT")
	if !errors.Is(err, nil) {
		t.Fatalf("received: '%v' but expected: '%v'", err, nil)
	}
	if a != asset.Spot {
		t.Fatal("unexpected value", a)
	}
	if !p.Equal(expected) {
		t.Fatalf("received: '%v' but expected: '%v'", p, expected)
	}

	p, a, err = b.GetPairAndAssetTypeRequestFormatted("BTC_USDT")
	if !errors.Is(err, nil) {
		t.Fatalf("received: '%v' but expected: '%v'", err, nil)
	}
	if a != asset.PerpetualContract {
		t.Fatal("unexpected value", a)
	}
	if !p.Equal(expected) {
		t.Fatalf("received: '%v' but expected: '%v'", p, expected)
	}
}

func TestSetRequester(t *testing.T) {
	t.Parallel()

	b := Base{
		Config:    &config.Exchange{Name: "kitties"},
		Requester: nil,
	}

	err := b.SetRequester(nil)
	if err == nil {
		t.Fatal("error cannot be nil")
	}

	requester, err := request.New("testingRequester", common.NewHTTPClientWithTimeout(0))
	if err != nil {
		t.Fatal(err)
	}

	err = b.SetRequester(requester)
	if err != nil {
		t.Fatalf("expected no error, received %v", err)
	}

	if b.Requester == nil {
		t.Fatal("requester not set correctly")
	}
}

<<<<<<< HEAD
func TestGetKlineRequest(t *testing.T) {
	t.Parallel()
	b := Base{Name: "klineTest"}
	_, err := b.GetKlineRequest(currency.EMPTYPAIR, asset.Empty, 0, time.Time{}, time.Time{})
	if !errors.Is(err, currency.ErrCurrencyPairEmpty) {
		t.Fatalf("received: '%v' but expected: '%v'", err, currency.ErrCurrencyPairEmpty)
	}

	pair := currency.NewPair(currency.BTC, currency.USDT)
	_, err = b.GetKlineRequest(pair, asset.Empty, 0, time.Time{}, time.Time{})
	if !errors.Is(err, asset.ErrNotSupported) {
		t.Fatalf("received: '%v' but expected: '%v'", err, asset.ErrNotSupported)
	}

	_, err = b.GetKlineRequest(pair, asset.Spot, 0, time.Time{}, time.Time{})
	if !errors.Is(err, kline.ErrInvalidInterval) {
		t.Fatalf("received: '%v' but expected: '%v'", err, kline.ErrInvalidInterval)
	}

	_, err = b.GetKlineRequest(pair, asset.Spot, kline.OneMin, time.Time{}, time.Time{})
	if !errors.Is(err, kline.ErrCannotConstructInterval) {
		t.Fatalf("received: '%v' but expected: '%v'", err, kline.ErrCannotConstructInterval)
	}

	b.Features.Enabled.Kline.Intervals = kline.DeployExchangeIntervals(kline.OneMin)
	b.Features.Enabled.Kline.ResultLimit = 1439
	start := time.Date(2020, 12, 1, 0, 0, 0, 0, time.UTC)
	end := start.AddDate(0, 0, 1)
	_, err = b.GetKlineRequest(pair, asset.Spot, kline.OneMin, start, end)
	if !errors.Is(err, kline.ErrRequestExceedsExchangeLimits) {
		t.Fatalf("received: '%v' but expected: '%v'", err, kline.ErrRequestExceedsExchangeLimits)
	}

	b.Features.Enabled.Kline.Intervals = kline.DeployExchangeIntervals(kline.OneHour)
	_, err = b.GetKlineRequest(pair, asset.Spot, kline.OneHour, start, end)
	if !errors.Is(err, kline.ErrValidatingParams) {
		t.Fatalf("received: '%v' but expected: '%v'", err, kline.ErrValidatingParams)
	}

	err = b.CurrencyPairs.Store(asset.Spot, &currency.PairStore{
		AssetEnabled: convert.BoolPtr(true),
		Enabled:      []currency.Pair{pair},
		Available:    []currency.Pair{pair},
	})
	if !errors.Is(err, nil) {
		t.Fatalf("received: '%v' but expected: '%v'", err, nil)
	}

	_, err = b.GetKlineRequest(pair, asset.Spot, kline.OneHour, start, end)
	if !errors.Is(err, errAssetRequestFormatIsNil) {
		t.Fatalf("received: '%v' but expected: '%v'", err, errAssetRequestFormatIsNil)
	}

	err = b.CurrencyPairs.Store(asset.Spot, &currency.PairStore{
		AssetEnabled:  convert.BoolPtr(true),
		Enabled:       []currency.Pair{pair},
		Available:     []currency.Pair{pair},
		RequestFormat: &currency.PairFormat{Uppercase: true},
	})
	if !errors.Is(err, nil) {
		t.Fatalf("received: '%v' but expected: '%v'", err, nil)
	}

	r, err := b.GetKlineRequest(pair, asset.Spot, kline.OneHour, start, end)
	if !errors.Is(err, nil) {
		t.Fatalf("received: '%v' but expected: '%v'", err, nil)
	}

	if r.Exchange != "klineTest" {
		t.Fatalf("received: '%v' but expected: '%v'", r.Exchange, "klineTest")
	}

	if !r.Pair.Equal(pair) {
		t.Fatalf("received: '%v' but expected: '%v'", r.Pair, pair)
	}

	if r.Asset != asset.Spot {
		t.Fatalf("received: '%v' but expected: '%v'", r.Asset, asset.Spot)
	}

	if r.ExchangeInterval != kline.OneHour {
		t.Fatalf("received: '%v' but expected: '%v'", r.ExchangeInterval, kline.OneHour)
	}

	if r.ClientRequired != kline.OneHour {
		t.Fatalf("received: '%v' but expected: '%v'", r.ClientRequired, kline.OneHour)
	}

	if r.Start != start {
		t.Fatalf("received: '%v' but expected: '%v'", r.Start, start)
	}

	if r.End != end {
		t.Fatalf("received: '%v' but expected: '%v'", r.End, end)
	}

	if r.RequestFormatted.String() != "BTCUSDT" {
		t.Fatalf("received: '%v' but expected: '%v'", r.RequestFormatted.String(), "BTCUSDT")
	}
}

func TestGetKlineExtendedRequest(t *testing.T) {
	t.Parallel()
	b := Base{Name: "klineTest"}
	_, err := b.GetKlineExtendedRequest(currency.EMPTYPAIR, asset.Empty, 0, time.Time{}, time.Time{})
	if !errors.Is(err, currency.ErrCurrencyPairEmpty) {
		t.Fatalf("received: '%v' but expected: '%v'", err, currency.ErrCurrencyPairEmpty)
	}

	pair := currency.NewPair(currency.BTC, currency.USDT)
	_, err = b.GetKlineExtendedRequest(pair, asset.Empty, 0, time.Time{}, time.Time{})
	if !errors.Is(err, asset.ErrNotSupported) {
		t.Fatalf("received: '%v' but expected: '%v'", err, asset.ErrNotSupported)
	}

	_, err = b.GetKlineExtendedRequest(pair, asset.Spot, 0, time.Time{}, time.Time{})
	if !errors.Is(err, kline.ErrInvalidInterval) {
		t.Fatalf("received: '%v' but expected: '%v'", err, kline.ErrInvalidInterval)
	}

	_, err = b.GetKlineExtendedRequest(pair, asset.Spot, kline.OneHour, time.Time{}, time.Time{})
	if !errors.Is(err, kline.ErrCannotConstructInterval) {
		t.Fatalf("received: '%v' but expected: '%v'", err, kline.ErrCannotConstructInterval)
	}

	b.Features.Enabled.Kline.Intervals = kline.DeployExchangeIntervals(kline.OneMin)
	b.Features.Enabled.Kline.ResultLimit = 100
	start := time.Date(2020, 12, 1, 0, 0, 0, 0, time.UTC)
	end := start.AddDate(0, 0, 1)

	_, err = b.GetKlineExtendedRequest(pair, asset.Spot, kline.OneHour, start, end)
	if !errors.Is(err, kline.ErrValidatingParams) {
		t.Fatalf("received: '%v' but expected: '%v'", err, kline.ErrValidatingParams)
	}

	err = b.CurrencyPairs.Store(asset.Spot, &currency.PairStore{
		AssetEnabled: convert.BoolPtr(true),
		Enabled:      []currency.Pair{pair},
		Available:    []currency.Pair{pair},
	})
	if !errors.Is(err, nil) {
		t.Fatalf("received: '%v' but expected: '%v'", err, nil)
	}

	_, err = b.GetKlineExtendedRequest(pair, asset.Spot, kline.OneHour, start, end)
	if !errors.Is(err, errAssetRequestFormatIsNil) {
		t.Fatalf("received: '%v' but expected: '%v'", err, errAssetRequestFormatIsNil)
	}

	err = b.CurrencyPairs.Store(asset.Spot, &currency.PairStore{
		AssetEnabled:  convert.BoolPtr(true),
		Enabled:       []currency.Pair{pair},
		Available:     []currency.Pair{pair},
		RequestFormat: &currency.PairFormat{Uppercase: true},
	})
	if !errors.Is(err, nil) {
		t.Fatalf("received: '%v' but expected: '%v'", err, nil)
	}

	// The one hour time interval is not supported in this context, so it will
	// be converted to a one minute interval to be used in a request to
	// construct one hour candles.
	r, err := b.GetKlineExtendedRequest(pair, asset.Spot, kline.OneHour, start, end)
	if !errors.Is(err, nil) {
		t.Fatalf("received: '%v' but expected: '%v'", err, nil)
	}

	if r.Exchange != "klineTest" {
		t.Fatalf("received: '%v' but expected: '%v'", r.Exchange, "klineTest")
	}

	if !r.Pair.Equal(pair) {
		t.Fatalf("received: '%v' but expected: '%v'", r.Pair, pair)
	}

	if r.Asset != asset.Spot {
		t.Fatalf("received: '%v' but expected: '%v'", r.Asset, asset.Spot)
	}

	if r.ExchangeInterval != kline.OneMin {
		t.Fatalf("received: '%v' but expected: '%v'", r.ExchangeInterval, kline.OneMin)
	}

	if r.ClientRequired != kline.OneHour {
		t.Fatalf("received: '%v' but expected: '%v'", r.ClientRequired, kline.OneHour)
	}

	if r.Request.Start != start {
		t.Fatalf("received: '%v' but expected: '%v'", r.Request.Start, start)
	}

	if r.Request.End != end {
		t.Fatalf("received: '%v' but expected: '%v'", r.Request.End, end)
	}

	if r.RequestFormatted.String() != "BTCUSDT" {
		t.Fatalf("received: '%v' but expected: '%v'", r.RequestFormatted.String(), "BTCUSDT")
	}

	if len(r.Ranges) != 15 { // 15 request at max 100 candles == 1440 1 min candles.
		t.Fatalf("received: '%v' but expected: '%v'", len(r.Ranges), 15)
=======
func TestGetCollateralCurrencyForContract(t *testing.T) {
	t.Parallel()
	b := Base{}
	_, _, err := b.GetCollateralCurrencyForContract(asset.Futures, currency.NewPair(currency.XRP, currency.BABYDOGE))
	if !errors.Is(err, common.ErrNotYetImplemented) {
		t.Fatalf("received: '%v' but expected: '%v'", err, common.ErrNotYetImplemented)
	}
}

func TestGetCurrencyForRealisedPNL(t *testing.T) {
	t.Parallel()
	b := Base{}
	_, _, err := b.GetCurrencyForRealisedPNL(asset.Empty, currency.EMPTYPAIR)
	if !errors.Is(err, common.ErrNotYetImplemented) {
		t.Fatalf("received: '%v' but expected: '%v'", err, common.ErrNotYetImplemented)
	}
}

func TestHasAssetTypeAccountSegregation(t *testing.T) {
	t.Parallel()
	b := Base{
		Name: "RAWR",
		Features: Features{
			Supports: FeaturesSupported{
				REST: true,
				RESTCapabilities: protocol.Features{
					HasAssetTypeAccountSegregation: true,
				},
			},
		},
	}

	has := b.HasAssetTypeAccountSegregation()
	if !has {
		t.Errorf("expected '%v' received '%v'", true, false)
>>>>>>> 017cdf13
	}
}<|MERGE_RESOLUTION|>--- conflicted
+++ resolved
@@ -2643,209 +2643,6 @@
 	}
 }
 
-<<<<<<< HEAD
-func TestGetKlineRequest(t *testing.T) {
-	t.Parallel()
-	b := Base{Name: "klineTest"}
-	_, err := b.GetKlineRequest(currency.EMPTYPAIR, asset.Empty, 0, time.Time{}, time.Time{})
-	if !errors.Is(err, currency.ErrCurrencyPairEmpty) {
-		t.Fatalf("received: '%v' but expected: '%v'", err, currency.ErrCurrencyPairEmpty)
-	}
-
-	pair := currency.NewPair(currency.BTC, currency.USDT)
-	_, err = b.GetKlineRequest(pair, asset.Empty, 0, time.Time{}, time.Time{})
-	if !errors.Is(err, asset.ErrNotSupported) {
-		t.Fatalf("received: '%v' but expected: '%v'", err, asset.ErrNotSupported)
-	}
-
-	_, err = b.GetKlineRequest(pair, asset.Spot, 0, time.Time{}, time.Time{})
-	if !errors.Is(err, kline.ErrInvalidInterval) {
-		t.Fatalf("received: '%v' but expected: '%v'", err, kline.ErrInvalidInterval)
-	}
-
-	_, err = b.GetKlineRequest(pair, asset.Spot, kline.OneMin, time.Time{}, time.Time{})
-	if !errors.Is(err, kline.ErrCannotConstructInterval) {
-		t.Fatalf("received: '%v' but expected: '%v'", err, kline.ErrCannotConstructInterval)
-	}
-
-	b.Features.Enabled.Kline.Intervals = kline.DeployExchangeIntervals(kline.OneMin)
-	b.Features.Enabled.Kline.ResultLimit = 1439
-	start := time.Date(2020, 12, 1, 0, 0, 0, 0, time.UTC)
-	end := start.AddDate(0, 0, 1)
-	_, err = b.GetKlineRequest(pair, asset.Spot, kline.OneMin, start, end)
-	if !errors.Is(err, kline.ErrRequestExceedsExchangeLimits) {
-		t.Fatalf("received: '%v' but expected: '%v'", err, kline.ErrRequestExceedsExchangeLimits)
-	}
-
-	b.Features.Enabled.Kline.Intervals = kline.DeployExchangeIntervals(kline.OneHour)
-	_, err = b.GetKlineRequest(pair, asset.Spot, kline.OneHour, start, end)
-	if !errors.Is(err, kline.ErrValidatingParams) {
-		t.Fatalf("received: '%v' but expected: '%v'", err, kline.ErrValidatingParams)
-	}
-
-	err = b.CurrencyPairs.Store(asset.Spot, &currency.PairStore{
-		AssetEnabled: convert.BoolPtr(true),
-		Enabled:      []currency.Pair{pair},
-		Available:    []currency.Pair{pair},
-	})
-	if !errors.Is(err, nil) {
-		t.Fatalf("received: '%v' but expected: '%v'", err, nil)
-	}
-
-	_, err = b.GetKlineRequest(pair, asset.Spot, kline.OneHour, start, end)
-	if !errors.Is(err, errAssetRequestFormatIsNil) {
-		t.Fatalf("received: '%v' but expected: '%v'", err, errAssetRequestFormatIsNil)
-	}
-
-	err = b.CurrencyPairs.Store(asset.Spot, &currency.PairStore{
-		AssetEnabled:  convert.BoolPtr(true),
-		Enabled:       []currency.Pair{pair},
-		Available:     []currency.Pair{pair},
-		RequestFormat: &currency.PairFormat{Uppercase: true},
-	})
-	if !errors.Is(err, nil) {
-		t.Fatalf("received: '%v' but expected: '%v'", err, nil)
-	}
-
-	r, err := b.GetKlineRequest(pair, asset.Spot, kline.OneHour, start, end)
-	if !errors.Is(err, nil) {
-		t.Fatalf("received: '%v' but expected: '%v'", err, nil)
-	}
-
-	if r.Exchange != "klineTest" {
-		t.Fatalf("received: '%v' but expected: '%v'", r.Exchange, "klineTest")
-	}
-
-	if !r.Pair.Equal(pair) {
-		t.Fatalf("received: '%v' but expected: '%v'", r.Pair, pair)
-	}
-
-	if r.Asset != asset.Spot {
-		t.Fatalf("received: '%v' but expected: '%v'", r.Asset, asset.Spot)
-	}
-
-	if r.ExchangeInterval != kline.OneHour {
-		t.Fatalf("received: '%v' but expected: '%v'", r.ExchangeInterval, kline.OneHour)
-	}
-
-	if r.ClientRequired != kline.OneHour {
-		t.Fatalf("received: '%v' but expected: '%v'", r.ClientRequired, kline.OneHour)
-	}
-
-	if r.Start != start {
-		t.Fatalf("received: '%v' but expected: '%v'", r.Start, start)
-	}
-
-	if r.End != end {
-		t.Fatalf("received: '%v' but expected: '%v'", r.End, end)
-	}
-
-	if r.RequestFormatted.String() != "BTCUSDT" {
-		t.Fatalf("received: '%v' but expected: '%v'", r.RequestFormatted.String(), "BTCUSDT")
-	}
-}
-
-func TestGetKlineExtendedRequest(t *testing.T) {
-	t.Parallel()
-	b := Base{Name: "klineTest"}
-	_, err := b.GetKlineExtendedRequest(currency.EMPTYPAIR, asset.Empty, 0, time.Time{}, time.Time{})
-	if !errors.Is(err, currency.ErrCurrencyPairEmpty) {
-		t.Fatalf("received: '%v' but expected: '%v'", err, currency.ErrCurrencyPairEmpty)
-	}
-
-	pair := currency.NewPair(currency.BTC, currency.USDT)
-	_, err = b.GetKlineExtendedRequest(pair, asset.Empty, 0, time.Time{}, time.Time{})
-	if !errors.Is(err, asset.ErrNotSupported) {
-		t.Fatalf("received: '%v' but expected: '%v'", err, asset.ErrNotSupported)
-	}
-
-	_, err = b.GetKlineExtendedRequest(pair, asset.Spot, 0, time.Time{}, time.Time{})
-	if !errors.Is(err, kline.ErrInvalidInterval) {
-		t.Fatalf("received: '%v' but expected: '%v'", err, kline.ErrInvalidInterval)
-	}
-
-	_, err = b.GetKlineExtendedRequest(pair, asset.Spot, kline.OneHour, time.Time{}, time.Time{})
-	if !errors.Is(err, kline.ErrCannotConstructInterval) {
-		t.Fatalf("received: '%v' but expected: '%v'", err, kline.ErrCannotConstructInterval)
-	}
-
-	b.Features.Enabled.Kline.Intervals = kline.DeployExchangeIntervals(kline.OneMin)
-	b.Features.Enabled.Kline.ResultLimit = 100
-	start := time.Date(2020, 12, 1, 0, 0, 0, 0, time.UTC)
-	end := start.AddDate(0, 0, 1)
-
-	_, err = b.GetKlineExtendedRequest(pair, asset.Spot, kline.OneHour, start, end)
-	if !errors.Is(err, kline.ErrValidatingParams) {
-		t.Fatalf("received: '%v' but expected: '%v'", err, kline.ErrValidatingParams)
-	}
-
-	err = b.CurrencyPairs.Store(asset.Spot, &currency.PairStore{
-		AssetEnabled: convert.BoolPtr(true),
-		Enabled:      []currency.Pair{pair},
-		Available:    []currency.Pair{pair},
-	})
-	if !errors.Is(err, nil) {
-		t.Fatalf("received: '%v' but expected: '%v'", err, nil)
-	}
-
-	_, err = b.GetKlineExtendedRequest(pair, asset.Spot, kline.OneHour, start, end)
-	if !errors.Is(err, errAssetRequestFormatIsNil) {
-		t.Fatalf("received: '%v' but expected: '%v'", err, errAssetRequestFormatIsNil)
-	}
-
-	err = b.CurrencyPairs.Store(asset.Spot, &currency.PairStore{
-		AssetEnabled:  convert.BoolPtr(true),
-		Enabled:       []currency.Pair{pair},
-		Available:     []currency.Pair{pair},
-		RequestFormat: &currency.PairFormat{Uppercase: true},
-	})
-	if !errors.Is(err, nil) {
-		t.Fatalf("received: '%v' but expected: '%v'", err, nil)
-	}
-
-	// The one hour time interval is not supported in this context, so it will
-	// be converted to a one minute interval to be used in a request to
-	// construct one hour candles.
-	r, err := b.GetKlineExtendedRequest(pair, asset.Spot, kline.OneHour, start, end)
-	if !errors.Is(err, nil) {
-		t.Fatalf("received: '%v' but expected: '%v'", err, nil)
-	}
-
-	if r.Exchange != "klineTest" {
-		t.Fatalf("received: '%v' but expected: '%v'", r.Exchange, "klineTest")
-	}
-
-	if !r.Pair.Equal(pair) {
-		t.Fatalf("received: '%v' but expected: '%v'", r.Pair, pair)
-	}
-
-	if r.Asset != asset.Spot {
-		t.Fatalf("received: '%v' but expected: '%v'", r.Asset, asset.Spot)
-	}
-
-	if r.ExchangeInterval != kline.OneMin {
-		t.Fatalf("received: '%v' but expected: '%v'", r.ExchangeInterval, kline.OneMin)
-	}
-
-	if r.ClientRequired != kline.OneHour {
-		t.Fatalf("received: '%v' but expected: '%v'", r.ClientRequired, kline.OneHour)
-	}
-
-	if r.Request.Start != start {
-		t.Fatalf("received: '%v' but expected: '%v'", r.Request.Start, start)
-	}
-
-	if r.Request.End != end {
-		t.Fatalf("received: '%v' but expected: '%v'", r.Request.End, end)
-	}
-
-	if r.RequestFormatted.String() != "BTCUSDT" {
-		t.Fatalf("received: '%v' but expected: '%v'", r.RequestFormatted.String(), "BTCUSDT")
-	}
-
-	if len(r.Ranges) != 15 { // 15 request at max 100 candles == 1440 1 min candles.
-		t.Fatalf("received: '%v' but expected: '%v'", len(r.Ranges), 15)
-=======
 func TestGetCollateralCurrencyForContract(t *testing.T) {
 	t.Parallel()
 	b := Base{}
@@ -2881,6 +2678,209 @@
 	has := b.HasAssetTypeAccountSegregation()
 	if !has {
 		t.Errorf("expected '%v' received '%v'", true, false)
->>>>>>> 017cdf13
+	}
+}
+
+func TestGetKlineRequest(t *testing.T) {
+	t.Parallel()
+	b := Base{Name: "klineTest"}
+	_, err := b.GetKlineRequest(currency.EMPTYPAIR, asset.Empty, 0, time.Time{}, time.Time{})
+	if !errors.Is(err, currency.ErrCurrencyPairEmpty) {
+		t.Fatalf("received: '%v' but expected: '%v'", err, currency.ErrCurrencyPairEmpty)
+	}
+
+	pair := currency.NewPair(currency.BTC, currency.USDT)
+	_, err = b.GetKlineRequest(pair, asset.Empty, 0, time.Time{}, time.Time{})
+	if !errors.Is(err, asset.ErrNotSupported) {
+		t.Fatalf("received: '%v' but expected: '%v'", err, asset.ErrNotSupported)
+	}
+
+	_, err = b.GetKlineRequest(pair, asset.Spot, 0, time.Time{}, time.Time{})
+	if !errors.Is(err, kline.ErrInvalidInterval) {
+		t.Fatalf("received: '%v' but expected: '%v'", err, kline.ErrInvalidInterval)
+	}
+
+	_, err = b.GetKlineRequest(pair, asset.Spot, kline.OneMin, time.Time{}, time.Time{})
+	if !errors.Is(err, kline.ErrCannotConstructInterval) {
+		t.Fatalf("received: '%v' but expected: '%v'", err, kline.ErrCannotConstructInterval)
+	}
+
+	b.Features.Enabled.Kline.Intervals = kline.DeployExchangeIntervals(kline.OneMin)
+	b.Features.Enabled.Kline.ResultLimit = 1439
+	start := time.Date(2020, 12, 1, 0, 0, 0, 0, time.UTC)
+	end := start.AddDate(0, 0, 1)
+	_, err = b.GetKlineRequest(pair, asset.Spot, kline.OneMin, start, end)
+	if !errors.Is(err, kline.ErrRequestExceedsExchangeLimits) {
+		t.Fatalf("received: '%v' but expected: '%v'", err, kline.ErrRequestExceedsExchangeLimits)
+	}
+
+	b.Features.Enabled.Kline.Intervals = kline.DeployExchangeIntervals(kline.OneHour)
+	_, err = b.GetKlineRequest(pair, asset.Spot, kline.OneHour, start, end)
+	if !errors.Is(err, kline.ErrValidatingParams) {
+		t.Fatalf("received: '%v' but expected: '%v'", err, kline.ErrValidatingParams)
+	}
+
+	err = b.CurrencyPairs.Store(asset.Spot, &currency.PairStore{
+		AssetEnabled: convert.BoolPtr(true),
+		Enabled:      []currency.Pair{pair},
+		Available:    []currency.Pair{pair},
+	})
+	if !errors.Is(err, nil) {
+		t.Fatalf("received: '%v' but expected: '%v'", err, nil)
+	}
+
+	_, err = b.GetKlineRequest(pair, asset.Spot, kline.OneHour, start, end)
+	if !errors.Is(err, errAssetRequestFormatIsNil) {
+		t.Fatalf("received: '%v' but expected: '%v'", err, errAssetRequestFormatIsNil)
+	}
+
+	err = b.CurrencyPairs.Store(asset.Spot, &currency.PairStore{
+		AssetEnabled:  convert.BoolPtr(true),
+		Enabled:       []currency.Pair{pair},
+		Available:     []currency.Pair{pair},
+		RequestFormat: &currency.PairFormat{Uppercase: true},
+	})
+	if !errors.Is(err, nil) {
+		t.Fatalf("received: '%v' but expected: '%v'", err, nil)
+	}
+
+	r, err := b.GetKlineRequest(pair, asset.Spot, kline.OneHour, start, end)
+	if !errors.Is(err, nil) {
+		t.Fatalf("received: '%v' but expected: '%v'", err, nil)
+	}
+
+	if r.Exchange != "klineTest" {
+		t.Fatalf("received: '%v' but expected: '%v'", r.Exchange, "klineTest")
+	}
+
+	if !r.Pair.Equal(pair) {
+		t.Fatalf("received: '%v' but expected: '%v'", r.Pair, pair)
+	}
+
+	if r.Asset != asset.Spot {
+		t.Fatalf("received: '%v' but expected: '%v'", r.Asset, asset.Spot)
+	}
+
+	if r.ExchangeInterval != kline.OneHour {
+		t.Fatalf("received: '%v' but expected: '%v'", r.ExchangeInterval, kline.OneHour)
+	}
+
+	if r.ClientRequired != kline.OneHour {
+		t.Fatalf("received: '%v' but expected: '%v'", r.ClientRequired, kline.OneHour)
+	}
+
+	if r.Start != start {
+		t.Fatalf("received: '%v' but expected: '%v'", r.Start, start)
+	}
+
+	if r.End != end {
+		t.Fatalf("received: '%v' but expected: '%v'", r.End, end)
+	}
+
+	if r.RequestFormatted.String() != "BTCUSDT" {
+		t.Fatalf("received: '%v' but expected: '%v'", r.RequestFormatted.String(), "BTCUSDT")
+	}
+}
+
+func TestGetKlineExtendedRequest(t *testing.T) {
+	t.Parallel()
+	b := Base{Name: "klineTest"}
+	_, err := b.GetKlineExtendedRequest(currency.EMPTYPAIR, asset.Empty, 0, time.Time{}, time.Time{})
+	if !errors.Is(err, currency.ErrCurrencyPairEmpty) {
+		t.Fatalf("received: '%v' but expected: '%v'", err, currency.ErrCurrencyPairEmpty)
+	}
+
+	pair := currency.NewPair(currency.BTC, currency.USDT)
+	_, err = b.GetKlineExtendedRequest(pair, asset.Empty, 0, time.Time{}, time.Time{})
+	if !errors.Is(err, asset.ErrNotSupported) {
+		t.Fatalf("received: '%v' but expected: '%v'", err, asset.ErrNotSupported)
+	}
+
+	_, err = b.GetKlineExtendedRequest(pair, asset.Spot, 0, time.Time{}, time.Time{})
+	if !errors.Is(err, kline.ErrInvalidInterval) {
+		t.Fatalf("received: '%v' but expected: '%v'", err, kline.ErrInvalidInterval)
+	}
+
+	_, err = b.GetKlineExtendedRequest(pair, asset.Spot, kline.OneHour, time.Time{}, time.Time{})
+	if !errors.Is(err, kline.ErrCannotConstructInterval) {
+		t.Fatalf("received: '%v' but expected: '%v'", err, kline.ErrCannotConstructInterval)
+	}
+
+	b.Features.Enabled.Kline.Intervals = kline.DeployExchangeIntervals(kline.OneMin)
+	b.Features.Enabled.Kline.ResultLimit = 100
+	start := time.Date(2020, 12, 1, 0, 0, 0, 0, time.UTC)
+	end := start.AddDate(0, 0, 1)
+
+	_, err = b.GetKlineExtendedRequest(pair, asset.Spot, kline.OneHour, start, end)
+	if !errors.Is(err, kline.ErrValidatingParams) {
+		t.Fatalf("received: '%v' but expected: '%v'", err, kline.ErrValidatingParams)
+	}
+
+	err = b.CurrencyPairs.Store(asset.Spot, &currency.PairStore{
+		AssetEnabled: convert.BoolPtr(true),
+		Enabled:      []currency.Pair{pair},
+		Available:    []currency.Pair{pair},
+	})
+	if !errors.Is(err, nil) {
+		t.Fatalf("received: '%v' but expected: '%v'", err, nil)
+	}
+
+	_, err = b.GetKlineExtendedRequest(pair, asset.Spot, kline.OneHour, start, end)
+	if !errors.Is(err, errAssetRequestFormatIsNil) {
+		t.Fatalf("received: '%v' but expected: '%v'", err, errAssetRequestFormatIsNil)
+	}
+
+	err = b.CurrencyPairs.Store(asset.Spot, &currency.PairStore{
+		AssetEnabled:  convert.BoolPtr(true),
+		Enabled:       []currency.Pair{pair},
+		Available:     []currency.Pair{pair},
+		RequestFormat: &currency.PairFormat{Uppercase: true},
+	})
+	if !errors.Is(err, nil) {
+		t.Fatalf("received: '%v' but expected: '%v'", err, nil)
+	}
+
+	// The one hour time interval is not supported in this context, so it will
+	// be converted to a one minute interval to be used in a request to
+	// construct one hour candles.
+	r, err := b.GetKlineExtendedRequest(pair, asset.Spot, kline.OneHour, start, end)
+	if !errors.Is(err, nil) {
+		t.Fatalf("received: '%v' but expected: '%v'", err, nil)
+	}
+
+	if r.Exchange != "klineTest" {
+		t.Fatalf("received: '%v' but expected: '%v'", r.Exchange, "klineTest")
+	}
+
+	if !r.Pair.Equal(pair) {
+		t.Fatalf("received: '%v' but expected: '%v'", r.Pair, pair)
+	}
+
+	if r.Asset != asset.Spot {
+		t.Fatalf("received: '%v' but expected: '%v'", r.Asset, asset.Spot)
+	}
+
+	if r.ExchangeInterval != kline.OneMin {
+		t.Fatalf("received: '%v' but expected: '%v'", r.ExchangeInterval, kline.OneMin)
+	}
+
+	if r.ClientRequired != kline.OneHour {
+		t.Fatalf("received: '%v' but expected: '%v'", r.ClientRequired, kline.OneHour)
+	}
+
+	if r.Request.Start != start {
+		t.Fatalf("received: '%v' but expected: '%v'", r.Request.Start, start)
+	}
+
+	if r.Request.End != end {
+		t.Fatalf("received: '%v' but expected: '%v'", r.Request.End, end)
+	}
+
+	if r.RequestFormatted.String() != "BTCUSDT" {
+		t.Fatalf("received: '%v' but expected: '%v'", r.RequestFormatted.String(), "BTCUSDT")
+	}
+
+	if len(r.Ranges) != 15 { // 15 request at max 100 candles == 1440 1 min candles.
+		t.Fatalf("received: '%v' but expected: '%v'", len(r.Ranges), 15)
 	}
 }