package exchange

import (
	"context"
	"errors"
	"net"
	"testing"
	"time"

	"github.com/stretchr/testify/assert"
	"github.com/stretchr/testify/require"
	"github.com/thrasher-corp/gocryptotrader/common"
	"github.com/thrasher-corp/gocryptotrader/common/convert"
	"github.com/thrasher-corp/gocryptotrader/common/key"
	"github.com/thrasher-corp/gocryptotrader/config"
	"github.com/thrasher-corp/gocryptotrader/currency"
	"github.com/thrasher-corp/gocryptotrader/exchanges/account"
	"github.com/thrasher-corp/gocryptotrader/exchanges/asset"
	"github.com/thrasher-corp/gocryptotrader/exchanges/collateral"
	"github.com/thrasher-corp/gocryptotrader/exchanges/deposit"
	"github.com/thrasher-corp/gocryptotrader/exchanges/fundingrate"
	"github.com/thrasher-corp/gocryptotrader/exchanges/futures"
	"github.com/thrasher-corp/gocryptotrader/exchanges/kline"
	"github.com/thrasher-corp/gocryptotrader/exchanges/margin"
	"github.com/thrasher-corp/gocryptotrader/exchanges/order"
	"github.com/thrasher-corp/gocryptotrader/exchanges/orderbook"
	"github.com/thrasher-corp/gocryptotrader/exchanges/protocol"
	"github.com/thrasher-corp/gocryptotrader/exchanges/request"
	"github.com/thrasher-corp/gocryptotrader/exchanges/stream"
	"github.com/thrasher-corp/gocryptotrader/exchanges/subscription"
	"github.com/thrasher-corp/gocryptotrader/exchanges/ticker"
	"github.com/thrasher-corp/gocryptotrader/exchanges/trade"
	"github.com/thrasher-corp/gocryptotrader/portfolio/banking"
	"github.com/thrasher-corp/gocryptotrader/portfolio/withdraw"
)

const (
	defaultTestExchange     = "Bitfinex"
	defaultTestCurrencyPair = "BTC-USD"
)

func TestSupportsRESTTickerBatchUpdates(t *testing.T) {
	t.Parallel()

	b := Base{
		Name: "RAWR",
		Features: Features{
			Supports: FeaturesSupported{
				REST: true,
				RESTCapabilities: protocol.Features{
					TickerBatching: true,
				},
			},
		},
	}

	if !b.SupportsRESTTickerBatchUpdates() {
		t.Fatal("TestSupportsRESTTickerBatchUpdates returned false")
	}
}

func TestCreateMap(t *testing.T) {
	t.Parallel()
	b := Base{
		Name: "HELOOOOOOOO",
	}
	b.API.Endpoints = b.NewEndpoints()
	err := b.API.Endpoints.SetDefaultEndpoints(map[URL]string{
		EdgeCase1: "http://test1url.com/",
		EdgeCase2: "http://test2url.com/",
	})
	if err != nil {
		t.Error(err)
	}
	val, ok := b.API.Endpoints.defaults[EdgeCase1.String()]
	if !ok || val != "http://test1url.com/" {
		t.Errorf("CreateMap failed, incorrect value received for the given key")
	}
}

func TestSet(t *testing.T) {
	t.Parallel()
	b := Base{
		Name: "HELOOOOOOOO",
	}
	b.API.Endpoints = b.NewEndpoints()
	err := b.API.Endpoints.SetDefaultEndpoints(map[URL]string{
		EdgeCase1: "http://test1url.com/",
		EdgeCase2: "http://test2url.com/",
	})
	if err != nil {
		t.Error(err)
	}
	err = b.API.Endpoints.SetRunning(EdgeCase2.String(), "http://google.com/")
	if err != nil {
		t.Error(err)
	}
	val, ok := b.API.Endpoints.defaults[EdgeCase2.String()]
	if !ok {
		t.Error("set method or createmap failed")
	}
	if val != "http://google.com/" {
		t.Errorf("vals didn't match. expecting: %s, got: %s\n", "http://google.com/", val)
	}
	err = b.API.Endpoints.SetRunning(EdgeCase3.String(), "Added Edgecase3")
	if err != nil {
		t.Errorf("not expecting an error since invalid url val err should be logged but received: %v", err)
	}
}

func TestGetURL(t *testing.T) {
	t.Parallel()
	b := Base{
		Name: "HELAAAAAOOOOOOOOO",
	}
	b.API.Endpoints = b.NewEndpoints()
	err := b.API.Endpoints.SetDefaultEndpoints(map[URL]string{
		EdgeCase1: "http://test1.com/",
		EdgeCase2: "http://test2.com/",
	})
	if err != nil {
		t.Fatal(err)
	}
	getVal, err := b.API.Endpoints.GetURL(EdgeCase1)
	if err != nil {
		t.Error(err)
	}
	if getVal != "http://test1.com/" {
		t.Errorf("getVal failed")
	}
	err = b.API.Endpoints.SetRunning(EdgeCase2.String(), "http://OVERWRITTENBRO.com.au/")
	if err != nil {
		t.Error(err)
	}
	getChangedVal, err := b.API.Endpoints.GetURL(EdgeCase2)
	if err != nil {
		t.Error(err)
	}
	if getChangedVal != "http://OVERWRITTENBRO.com.au/" {
		t.Error("couldn't get changed val")
	}
	_, err = b.API.Endpoints.GetURL(URL(100))
	if err == nil {
		t.Error("expecting error due to invalid URL key parsed")
	}
}

func TestGetAll(t *testing.T) {
	t.Parallel()
	b := Base{
		Name: "HELLLLLLO",
	}
	b.API.Endpoints = b.NewEndpoints()
	err := b.API.Endpoints.SetDefaultEndpoints(map[URL]string{
		EdgeCase1: "http://test1.com.au/",
		EdgeCase2: "http://test2.com.au/",
	})
	if err != nil {
		t.Error(err)
	}
	allRunning := b.API.Endpoints.GetURLMap()
	if len(allRunning) != 2 {
		t.Error("invalid running map received")
	}
}

func TestSetDefaultEndpoints(t *testing.T) {
	t.Parallel()
	b := Base{
		Name: "HELLLLLLO",
	}
	b.API.Endpoints = b.NewEndpoints()
	err := b.API.Endpoints.SetDefaultEndpoints(map[URL]string{
		EdgeCase1: "http://test1.com.au/",
		EdgeCase2: "http://test2.com.au/",
	})
	if err != nil {
		t.Error(err)
	}
	b.API.Endpoints = b.NewEndpoints()
	err = b.API.Endpoints.SetDefaultEndpoints(map[URL]string{
		URL(1337): "http://test2.com.au/",
	})
	if err == nil {
		t.Error("expecting an error due to invalid url key")
	}
	err = b.API.Endpoints.SetDefaultEndpoints(map[URL]string{
		EdgeCase1: "",
	})
	if err != nil {
		t.Errorf("expecting a warning due to invalid url value but got an error: %v", err)
	}
}

func TestSetClientProxyAddress(t *testing.T) {
	t.Parallel()

	requester, err := request.New("rawr",
		common.NewHTTPClientWithTimeout(time.Second*15))
	if err != nil {
		t.Fatal(err)
	}

	newBase := Base{
		Name:      "rawr",
		Requester: requester}

	newBase.Websocket = stream.NewWebsocket()
	err = newBase.SetClientProxyAddress("")
	if err != nil {
		t.Error(err)
	}
	err = newBase.SetClientProxyAddress(":invalid")
	if err == nil {
		t.Error("SetClientProxyAddress parsed invalid URL")
	}

	if newBase.Websocket.GetProxyAddress() != "" {
		t.Error("SetClientProxyAddress error", err)
	}

	err = newBase.SetClientProxyAddress("http://www.valid.com")
	if err != nil {
		t.Error("SetClientProxyAddress error", err)
	}

	// calling this again will cause the ws check to fail
	err = newBase.SetClientProxyAddress("http://www.valid.com")
	if err == nil {
		t.Error("trying to set the same proxy addr should thrown an err for ws")
	}

	if newBase.Websocket.GetProxyAddress() != "http://www.valid.com" {
		t.Error("SetClientProxyAddress error", err)
	}
}

func TestSetFeatureDefaults(t *testing.T) {
	t.Parallel()

	// Test nil features with basic support capabilities
	b := Base{
		Config: &config.Exchange{
			CurrencyPairs: &currency.PairsManager{},
		},
		Features: Features{
			Supports: FeaturesSupported{
				REST: true,
				RESTCapabilities: protocol.Features{
					TickerBatching: true,
				},
				Websocket: true,
			},
		},
	}
	b.SetFeatureDefaults()
	if !b.Config.Features.Supports.REST && b.Config.CurrencyPairs.LastUpdated == 0 {
		t.Error("incorrect values")
	}

	// Test upgrade when SupportsAutoPairUpdates is enabled
	bptr := func(a bool) *bool { return &a }
	b.Config.Features = nil
	b.Config.SupportsAutoPairUpdates = bptr(true)
	b.SetFeatureDefaults()
	if !b.Config.Features.Supports.RESTCapabilities.AutoPairUpdates &&
		!b.Features.Enabled.AutoPairUpdates {
		t.Error("incorrect values")
	}

	// Test non migrated features config
	b.Config.Features.Supports.REST = false
	b.Config.Features.Supports.RESTCapabilities.TickerBatching = false
	b.Config.Features.Supports.Websocket = false
	b.SetFeatureDefaults()

	if !b.Features.Supports.REST ||
		!b.Features.Supports.RESTCapabilities.TickerBatching ||
		!b.Features.Supports.Websocket {
		t.Error("incorrect values")
	}
}

func TestSetAutoPairDefaults(t *testing.T) {
	t.Parallel()
	bs := "Bitstamp"
	cfg := &config.Config{Exchanges: []config.Exchange{
		{
			Name:          bs,
			CurrencyPairs: &currency.PairsManager{},
			Features: &config.FeaturesConfig{
				Supports: config.FeaturesSupportedConfig{
					RESTCapabilities: protocol.Features{
						AutoPairUpdates: true,
					},
				},
			},
		},
	}}

	exch, err := cfg.GetExchangeConfig(bs)
	if err != nil {
		t.Fatalf("TestSetAutoPairDefaults load config failed. Error %s", err)
	}

	if !exch.Features.Supports.RESTCapabilities.AutoPairUpdates {
		t.Fatalf("TestSetAutoPairDefaults Incorrect value")
	}

	if exch.CurrencyPairs.LastUpdated != 0 {
		t.Fatalf("TestSetAutoPairDefaults Incorrect value")
	}

	exch.Features.Supports.RESTCapabilities.AutoPairUpdates = false

	exch, err = cfg.GetExchangeConfig(bs)
	if err != nil {
		t.Fatalf("TestSetAutoPairDefaults load config failed. Error %s", err)
	}

	if exch.Features.Supports.RESTCapabilities.AutoPairUpdates {
		t.Fatal("TestSetAutoPairDefaults Incorrect value")
	}
}

func TestSupportsAutoPairUpdates(t *testing.T) {
	t.Parallel()

	b := Base{
		Name: "TESTNAME",
	}

	if b.SupportsAutoPairUpdates() {
		t.Error("exchange shouldn't support auto pair updates")
	}

	b.Features.Supports.RESTCapabilities.AutoPairUpdates = true
	if !b.SupportsAutoPairUpdates() {
		t.Error("exchange should support auto pair updates")
	}
}

func TestGetLastPairsUpdateTime(t *testing.T) {
	t.Parallel()

	testTime := time.Now().Unix()
	var b Base
	b.CurrencyPairs.LastUpdated = testTime

	if b.GetLastPairsUpdateTime() != testTime {
		t.Fatal("TestGetLastPairsUpdateTim Incorrect value")
	}
}

func TestGetAssetTypes(t *testing.T) {
	t.Parallel()

	testExchange := Base{
		CurrencyPairs: currency.PairsManager{
			Pairs: map[asset.Item]*currency.PairStore{
				asset.Spot:    new(currency.PairStore),
				asset.Binary:  new(currency.PairStore),
				asset.Futures: new(currency.PairStore),
			},
		},
	}

	aT := testExchange.GetAssetTypes(false)
	if len(aT) != 3 {
		t.Error("TestGetAssetTypes failed")
	}
}

func TestGetClientBankAccounts(t *testing.T) {
	cfg := config.GetConfig()
	err := cfg.LoadConfig(config.TestFile, true)
	if err != nil {
		t.Fatal(err)
	}

	var b Base
	var r *banking.Account
	r, err = b.GetClientBankAccounts("Kraken", "USD")
	if err != nil {
		t.Error(err)
	}

	if r.BankName != "test" {
		t.Error("incorrect bank name")
	}

	_, err = b.GetClientBankAccounts("MEOW", "USD")
	if err == nil {
		t.Error("an error should have been thrown for a non-existent exchange")
	}
}

func TestGetExchangeBankAccounts(t *testing.T) {
	cfg := config.GetConfig()
	err := cfg.LoadConfig(config.TestFile, true)
	if err != nil {
		t.Fatal(err)
	}

	var b = Base{Name: "Bitfinex"}
	r, err := b.GetExchangeBankAccounts("", "USD")
	if err != nil {
		t.Error(err)
	}

	if r.BankName != "Deutsche Bank Privat Und Geschaeftskunden AG" {
		t.Fatal("incorrect bank name")
	}
}

func TestSetCurrencyPairFormat(t *testing.T) {
	t.Parallel()

	b := Base{
		Config: &config.Exchange{},
	}
	err := b.SetCurrencyPairFormat()
	if err != nil {
		t.Fatal(err)
	}
	if b.Config.CurrencyPairs == nil {
		t.Error("currencyPairs shouldn't be nil")
	}

	// Test global format logic
	b.Config.CurrencyPairs.UseGlobalFormat = true
	b.CurrencyPairs.UseGlobalFormat = true
	pFmt := &currency.PairFormat{
		Delimiter: "#",
	}
	b.CurrencyPairs.RequestFormat = pFmt
	b.CurrencyPairs.ConfigFormat = pFmt
	err = b.SetCurrencyPairFormat()
	if err != nil {
		t.Fatal(err)
	}
	spot, err := b.GetPairFormat(asset.Spot, true)
	if err != nil {
		t.Fatal(err)
	}

	if spot.Delimiter != "#" {
		t.Error("incorrect pair format delimiter")
	}

	// Test individual asset type formatting logic
	b.CurrencyPairs.UseGlobalFormat = false
	// Store non-nil pair stores
	err = b.CurrencyPairs.Store(asset.Spot, &currency.PairStore{
		ConfigFormat: &currency.PairFormat{Delimiter: "~"},
	})
	if err != nil {
		t.Fatal(err)
	}
	err = b.CurrencyPairs.Store(asset.Futures, &currency.PairStore{
		ConfigFormat: &currency.PairFormat{Delimiter: ":)"},
	})
	if err != nil {
		t.Fatal(err)
	}
	err = b.SetCurrencyPairFormat()
	if err != nil {
		t.Fatal(err)
	}
	spot, err = b.GetPairFormat(asset.Spot, false)
	if err != nil {
		t.Fatal(err)
	}
	if spot.Delimiter != "~" {
		t.Error("incorrect pair format delimiter")
	}
	futures, err := b.GetPairFormat(asset.Futures, false)
	if err != nil {
		t.Fatal(err)
	}
	if futures.Delimiter != ":)" {
		t.Error("incorrect pair format delimiter")
	}
}

func TestLoadConfigPairs(t *testing.T) {
	t.Parallel()

	pairs := currency.Pairs{
		currency.Pair{Base: currency.BTC, Quote: currency.USD},
		currency.Pair{Base: currency.LTC, Quote: currency.USD},
	}

	b := Base{
		CurrencyPairs: currency.PairsManager{
			UseGlobalFormat: true,
			RequestFormat: &currency.PairFormat{
				Delimiter: ">",
				Uppercase: false,
			},
			ConfigFormat: &currency.PairFormat{
				Delimiter: "^",
				Uppercase: true,
			},
			Pairs: map[asset.Item]*currency.PairStore{
				asset.Spot: {
					RequestFormat: &currency.EMPTYFORMAT,
					ConfigFormat:  &currency.EMPTYFORMAT,
				},
			},
		},
		Config: &config.Exchange{
			CurrencyPairs: &currency.PairsManager{},
		},
	}

	// Test a nil PairsManager
	err := b.SetConfigPairs()
	if err != nil {
		t.Fatal(err)
	}

	// Now setup a proper PairsManager
	b.Config.CurrencyPairs = &currency.PairsManager{
		UseGlobalFormat: true,
		RequestFormat: &currency.PairFormat{
			Delimiter: "!",
			Uppercase: true,
		},
		ConfigFormat: &currency.PairFormat{
			Delimiter: "!",
			Uppercase: true,
		},
		Pairs: map[asset.Item]*currency.PairStore{
			asset.Spot: {
				AssetEnabled: convert.BoolPtr(true),
				Enabled:      pairs,
				Available:    pairs,
			},
		},
	}

	// Test UseGlobalFormat setting of pairs
	err = b.SetCurrencyPairFormat()
	if err != nil {
		t.Fatal(err)
	}

	err = b.SetConfigPairs()
	if err != nil {
		t.Fatal(err)
	}
	// Test four things:
	// 1) Config pairs are set
	// 2) pair format is set for RequestFormat
	// 3) pair format is set for ConfigFormat
	// 4) Config global format delimiter is updated based off exchange.Base
	pFmt, err := b.GetPairFormat(asset.Spot, false)
	if err != nil {
		t.Fatal(err)
	}
	pairs, err = b.GetEnabledPairs(asset.Spot)
	if err != nil {
		t.Fatal(err)
	}

	p := pairs[0].Format(pFmt).String()
	if p != "BTC^USD" {
		t.Errorf("incorrect value, expected BTC^USD")
	}

	avail, err := b.GetAvailablePairs(asset.Spot)
	if err != nil {
		t.Fatal(err)
	}

	format, err := b.FormatExchangeCurrency(avail[0], asset.Spot)
	if err != nil {
		t.Fatal(err)
	}

	p = format.String()
	if p != "btc>usd" {
		t.Error("incorrect value, expected btc>usd")
	}
	if b.Config.CurrencyPairs.RequestFormat.Delimiter != ">" ||
		b.Config.CurrencyPairs.RequestFormat.Uppercase ||
		b.Config.CurrencyPairs.ConfigFormat.Delimiter != "^" ||
		!b.Config.CurrencyPairs.ConfigFormat.Uppercase {
		t.Error("incorrect delimiter values")
	}

	// Test !UseGlobalFormat setting of pairs
	err = b.CurrencyPairs.StoreFormat(asset.Spot, &currency.PairFormat{Delimiter: "~"}, false)
	if err != nil {
		t.Fatal(err)
	}
	err = b.CurrencyPairs.StoreFormat(asset.Spot, &currency.PairFormat{Delimiter: "/"}, true)
	if err != nil {
		t.Fatal(err)
	}
	pairs = append(pairs, currency.Pair{Base: currency.XRP, Quote: currency.USD})
	err = b.Config.CurrencyPairs.StorePairs(asset.Spot, pairs, false)
	if err != nil {
		t.Fatal(err)
	}
	err = b.Config.CurrencyPairs.StorePairs(asset.Spot, pairs, true)
	if err != nil {
		t.Fatal(err)
	}
	b.Config.CurrencyPairs.UseGlobalFormat = false
	b.CurrencyPairs.UseGlobalFormat = false

	err = b.SetConfigPairs()
	if err != nil {
		t.Fatal(err)
	}
	// Test four things:
	// 1) XRP-USD is set
	// 2) pair format is set for RequestFormat
	// 3) pair format is set for ConfigFormat
	// 4) Config pair store formats are the same as the exchanges
	configFmt, err := b.GetPairFormat(asset.Spot, false)
	if err != nil {
		t.Fatal(err)
	}
	pairs, err = b.GetEnabledPairs(asset.Spot)
	if err != nil {
		t.Fatal(err)
	}
	p = pairs[2].Format(configFmt).String()
	if p != "xrp/usd" {
		t.Error("incorrect value, expected xrp/usd", p)
	}

	avail, err = b.GetAvailablePairs(asset.Spot)
	if err != nil {
		t.Fatal(err)
	}

	format, err = b.FormatExchangeCurrency(avail[2], asset.Spot)
	if err != nil {
		t.Fatal(err)
	}
	p = format.String()
	if p != "xrp~usd" {
		t.Error("incorrect value, expected xrp~usd", p)
	}
	ps, err := b.Config.CurrencyPairs.Get(asset.Spot)
	if err != nil {
		t.Fatal(err)
	}
	if ps.RequestFormat.Delimiter != "~" ||
		ps.RequestFormat.Uppercase ||
		ps.ConfigFormat.Delimiter != "/" ||
		ps.ConfigFormat.Uppercase {
		t.Error("incorrect delimiter values")
	}
}

func TestGetName(t *testing.T) {
	t.Parallel()

	b := Base{
		Name: "TESTNAME",
	}

	if name := b.GetName(); name != "TESTNAME" {
		t.Error("Exchange GetName() returned incorrect name")
	}
}

func TestGetFeatures(t *testing.T) {
	t.Parallel()

	// Test GetEnabledFeatures
	var b Base
	if b.GetEnabledFeatures().AutoPairUpdates {
		t.Error("auto pair updates should be disabled")
	}
	b.Features.Enabled.AutoPairUpdates = true
	if !b.GetEnabledFeatures().AutoPairUpdates {
		t.Error("auto pair updates should be enabled")
	}

	// Test GetSupportedFeatures
	b.Features.Supports.RESTCapabilities.AutoPairUpdates = true
	if !b.GetSupportedFeatures().RESTCapabilities.AutoPairUpdates {
		t.Error("auto pair updates should be supported")
	}
	if b.GetSupportedFeatures().RESTCapabilities.TickerBatching {
		t.Error("ticker batching shouldn't be supported")
	}
}

func TestGetPairFormat(t *testing.T) {
	t.Parallel()

	// Test global formatting
	var b Base
	b.CurrencyPairs.UseGlobalFormat = true
	b.CurrencyPairs.ConfigFormat = &currency.PairFormat{
		Uppercase: true,
	}
	b.CurrencyPairs.RequestFormat = &currency.PairFormat{
		Delimiter: "~",
	}
	pFmt, err := b.GetPairFormat(asset.Spot, true)
	if err != nil {
		t.Fatal(err)
	}
	if pFmt.Delimiter != "~" && !pFmt.Uppercase {
		t.Error("incorrect pair format values")
	}
	pFmt, err = b.GetPairFormat(asset.Spot, false)
	if err != nil {
		t.Fatal(err)
	}
	if pFmt.Delimiter != "" && pFmt.Uppercase {
		t.Error("incorrect pair format values")
	}

	// Test individual asset pair store formatting
	b.CurrencyPairs.UseGlobalFormat = false
	err = b.CurrencyPairs.Store(asset.Spot, &currency.PairStore{
		ConfigFormat:  &pFmt,
		RequestFormat: &currency.PairFormat{Delimiter: "/", Uppercase: true},
	})
	if err != nil {
		t.Fatal(err)
	}
	pFmt, err = b.GetPairFormat(asset.Spot, false)
	if err != nil {
		t.Fatal(err)
	}
	if pFmt.Delimiter != "" && pFmt.Uppercase {
		t.Error("incorrect pair format values")
	}
	pFmt, err = b.GetPairFormat(asset.Spot, true)
	if err != nil {
		t.Fatal(err)
	}
	if pFmt.Delimiter != "~" && !pFmt.Uppercase {
		t.Error("incorrect pair format values")
	}
}

func TestGetEnabledPairs(t *testing.T) {
	t.Parallel()

	b := Base{
		Name: "TESTNAME",
	}

	defaultPairs, err := currency.NewPairsFromStrings([]string{defaultTestCurrencyPair})
	if err != nil {
		t.Fatal(err)
	}

	err = b.CurrencyPairs.StorePairs(asset.Spot, defaultPairs, true)
	if err != nil {
		t.Fatal(err)
	}
	err = b.CurrencyPairs.StorePairs(asset.Spot, defaultPairs, false)
	if err != nil {
		t.Fatal(err)
	}
	format := currency.PairFormat{
		Delimiter: "-",
		Index:     "",
		Uppercase: true,
	}

	err = b.CurrencyPairs.SetAssetEnabled(asset.Spot, true)
	if err != nil {
		t.Fatal(err)
	}

	b.CurrencyPairs.UseGlobalFormat = true
	b.CurrencyPairs.RequestFormat = &format
	b.CurrencyPairs.ConfigFormat = &format

	c, err := b.GetEnabledPairs(asset.Spot)
	if err != nil {
		t.Fatal(err)
	}

	if c[0].String() != defaultTestCurrencyPair {
		t.Error("Exchange GetAvailablePairs() incorrect string")
	}

	format.Delimiter = "~"
	b.CurrencyPairs.RequestFormat = &format
	c, err = b.GetEnabledPairs(asset.Spot)
	if err != nil {
		t.Fatal(err)
	}
	if c[0].String() != "BTC~USD" {
		t.Error("Exchange GetAvailablePairs() incorrect string")
	}

	format.Delimiter = ""
	b.CurrencyPairs.ConfigFormat = &format
	c, err = b.GetEnabledPairs(asset.Spot)
	if err != nil {
		t.Fatal(err)
	}
	if c[0].String() != "BTCUSD" {
		t.Error("Exchange GetAvailablePairs() incorrect string")
	}

	btcdoge, err := currency.NewPairsFromStrings([]string{"BTCDOGE"})
	if err != nil {
		t.Fatal(err)
	}

	err = b.CurrencyPairs.StorePairs(asset.Spot, btcdoge, true)
	if err != nil {
		t.Fatal(err)
	}
	err = b.CurrencyPairs.StorePairs(asset.Spot, btcdoge, false)
	if err != nil {
		t.Fatal(err)
	}
	format.Index = currency.BTC.String()
	b.CurrencyPairs.ConfigFormat = &format
	c, err = b.GetEnabledPairs(asset.Spot)
	if err != nil {
		t.Fatal(err)
	}
	if c[0].Base != currency.BTC && c[0].Quote != currency.DOGE {
		t.Error("Exchange GetAvailablePairs() incorrect string")
	}

	btcusdUnderscore, err := currency.NewPairsFromStrings([]string{"BTC_USD"})
	if err != nil {
		t.Fatal(err)
	}

	err = b.CurrencyPairs.StorePairs(asset.Spot, btcusdUnderscore, true)
	if err != nil {
		t.Fatal(err)
	}
	err = b.CurrencyPairs.StorePairs(asset.Spot, btcusdUnderscore, false)
	if err != nil {
		t.Fatal(err)
	}
	b.CurrencyPairs.RequestFormat.Delimiter = ""
	b.CurrencyPairs.ConfigFormat.Delimiter = "_"
	c, err = b.GetEnabledPairs(asset.Spot)
	if err != nil {
		t.Fatal(err)
	}
	if c[0].Base != currency.BTC && c[0].Quote != currency.USD {
		t.Error("Exchange GetAvailablePairs() incorrect string")
	}

	err = b.CurrencyPairs.StorePairs(asset.Spot, btcdoge, true)
	if err != nil {
		t.Fatal(err)
	}
	err = b.CurrencyPairs.StorePairs(asset.Spot, btcdoge, false)
	if err != nil {
		t.Fatal(err)
	}
	b.CurrencyPairs.RequestFormat.Delimiter = ""
	b.CurrencyPairs.ConfigFormat.Delimiter = ""
	b.CurrencyPairs.ConfigFormat.Index = currency.BTC.String()
	c, err = b.GetEnabledPairs(asset.Spot)
	if err != nil {
		t.Fatal(err)
	}
	if c[0].Base != currency.BTC && c[0].Quote != currency.DOGE {
		t.Error("Exchange GetAvailablePairs() incorrect string")
	}

	btcusd, err := currency.NewPairsFromStrings([]string{"BTCUSD"})
	if err != nil {
		t.Fatal(err)
	}

	err = b.CurrencyPairs.StorePairs(asset.Spot, btcusd, true)
	if err != nil {
		t.Fatal(err)
	}
	err = b.CurrencyPairs.StorePairs(asset.Spot, btcusd, false)
	if err != nil {
		t.Fatal(err)
	}
	b.CurrencyPairs.ConfigFormat.Index = ""
	c, err = b.GetEnabledPairs(asset.Spot)
	if err != nil {
		t.Fatal(err)
	}
	if c[0].Base != currency.BTC && c[0].Quote != currency.USD {
		t.Error("Exchange GetAvailablePairs() incorrect string")
	}
}

func TestGetAvailablePairs(t *testing.T) {
	t.Parallel()

	b := Base{
		Name: "TESTNAME",
	}

	defaultPairs, err := currency.NewPairsFromStrings([]string{defaultTestCurrencyPair})
	if err != nil {
		t.Fatal(err)
	}

	err = b.CurrencyPairs.StorePairs(asset.Spot, defaultPairs, false)
	if err != nil {
		t.Fatal(err)
	}
	format := currency.PairFormat{
		Delimiter: "-",
		Index:     "",
		Uppercase: true,
	}

	assetType := asset.Spot
	b.CurrencyPairs.UseGlobalFormat = true
	b.CurrencyPairs.RequestFormat = &format
	b.CurrencyPairs.ConfigFormat = &format

	c, err := b.GetAvailablePairs(assetType)
	if err != nil {
		t.Fatal(err)
	}

	if c[0].String() != defaultTestCurrencyPair {
		t.Error("Exchange GetAvailablePairs() incorrect string")
	}

	format.Delimiter = "~"
	b.CurrencyPairs.RequestFormat = &format
	c, err = b.GetAvailablePairs(assetType)
	if err != nil {
		t.Fatal(err)
	}

	if c[0].String() != "BTC~USD" {
		t.Error("Exchange GetAvailablePairs() incorrect string")
	}

	format.Delimiter = ""
	b.CurrencyPairs.ConfigFormat = &format
	c, err = b.GetAvailablePairs(assetType)
	if err != nil {
		t.Fatal(err)
	}

	if c[0].String() != "BTCUSD" {
		t.Error("Exchange GetAvailablePairs() incorrect string")
	}

	dogePairs, err := currency.NewPairsFromStrings([]string{"BTCDOGE"})
	if err != nil {
		t.Fatal(err)
	}

	err = b.CurrencyPairs.StorePairs(asset.Spot, dogePairs, false)
	if err != nil {
		t.Fatal(err)
	}

	format.Index = currency.BTC.String()
	b.CurrencyPairs.ConfigFormat = &format
	c, err = b.GetAvailablePairs(assetType)
	if err != nil {
		t.Fatal(err)
	}

	if c[0].Base != currency.BTC && c[0].Quote != currency.DOGE {
		t.Error("Exchange GetAvailablePairs() incorrect string")
	}

	btcusdUnderscore, err := currency.NewPairsFromStrings([]string{"BTC_USD"})
	if err != nil {
		t.Fatal(err)
	}

	err = b.CurrencyPairs.StorePairs(asset.Spot, btcusdUnderscore, false)
	if err != nil {
		t.Fatal(err)
	}

	b.CurrencyPairs.RequestFormat.Delimiter = ""
	b.CurrencyPairs.ConfigFormat.Delimiter = "_"
	c, err = b.GetAvailablePairs(assetType)
	if err != nil {
		t.Fatal(err)
	}

	if c[0].Base != currency.BTC && c[0].Quote != currency.USD {
		t.Error("Exchange GetAvailablePairs() incorrect string")
	}

	err = b.CurrencyPairs.StorePairs(asset.Spot, dogePairs, false)
	if err != nil {
		t.Fatal(err)
	}

	b.CurrencyPairs.RequestFormat.Delimiter = ""
	b.CurrencyPairs.ConfigFormat.Delimiter = "_"
	b.CurrencyPairs.ConfigFormat.Index = currency.BTC.String()
	c, err = b.GetAvailablePairs(assetType)
	if err != nil {
		t.Fatal(err)
	}

	if c[0].Base != currency.BTC && c[0].Quote != currency.DOGE {
		t.Error("Exchange GetAvailablePairs() incorrect string")
	}

	btcusd, err := currency.NewPairsFromStrings([]string{"BTCUSD"})
	if err != nil {
		t.Fatal(err)
	}

	err = b.CurrencyPairs.StorePairs(asset.Spot, btcusd, false)
	if err != nil {
		t.Fatal(err)
	}

	b.CurrencyPairs.ConfigFormat.Index = ""
	c, err = b.GetAvailablePairs(assetType)
	if err != nil {
		t.Fatal(err)
	}

	if c[0].Base != currency.BTC && c[0].Quote != currency.USD {
		t.Error("Exchange GetAvailablePairs() incorrect string")
	}
}

func TestSupportsPair(t *testing.T) {
	t.Parallel()

	b := Base{
		Name: "TESTNAME",
		CurrencyPairs: currency.PairsManager{
			Pairs: map[asset.Item]*currency.PairStore{
				asset.Spot: {
					AssetEnabled: convert.BoolPtr(true),
				},
			},
		},
	}

	pairs, err := currency.NewPairsFromStrings([]string{defaultTestCurrencyPair,
		"ETH-USD"})
	if err != nil {
		t.Fatal(err)
	}

	err = b.CurrencyPairs.StorePairs(asset.Spot, pairs, false)
	if err != nil {
		t.Fatal(err)
	}

	defaultpairs, err := currency.NewPairsFromStrings([]string{defaultTestCurrencyPair})
	if err != nil {
		t.Fatal(err)
	}

	err = b.CurrencyPairs.StorePairs(asset.Spot, defaultpairs, true)
	if err != nil {
		t.Fatal(err)
	}

	format := &currency.PairFormat{
		Delimiter: "-",
		Index:     "",
	}

	b.CurrencyPairs.UseGlobalFormat = true
	b.CurrencyPairs.RequestFormat = format
	b.CurrencyPairs.ConfigFormat = format
	assetType := asset.Spot

	if b.SupportsPair(currency.NewPair(currency.BTC, currency.USD), true, assetType) != nil {
		t.Error("Exchange SupportsPair() incorrect value")
	}

	if b.SupportsPair(currency.NewPair(currency.ETH, currency.USD), false, assetType) != nil {
		t.Error("Exchange SupportsPair() incorrect value")
	}

	asdasdf, err := currency.NewPairFromStrings("ASD", "ASDF")
	if err != nil {
		t.Fatal(err)
	}

	if b.SupportsPair(asdasdf, true, assetType) == nil {
		t.Error("Exchange SupportsPair() incorrect value")
	}
}

func TestFormatExchangeCurrencies(t *testing.T) {
	t.Parallel()

	e := Base{
		CurrencyPairs: currency.PairsManager{
			UseGlobalFormat: true,

			RequestFormat: &currency.PairFormat{
				Uppercase: false,
				Delimiter: "~",
				Separator: "^",
			},

			ConfigFormat: &currency.PairFormat{
				Uppercase: true,
				Delimiter: "_",
			},
		},
	}
	p1, err := currency.NewPairDelimiter("BTC_USD", "_")
	if err != nil {
		t.Fatal(err)
	}
	p2, err := currency.NewPairDelimiter("LTC_BTC", "_")
	if err != nil {
		t.Fatal(err)
	}
	var pairs = []currency.Pair{
		p1,
		p2,
	}

	actual, err := e.FormatExchangeCurrencies(pairs, asset.Spot)
	if err != nil {
		t.Errorf("Exchange TestFormatExchangeCurrencies error %s", err)
	}
	if expected := "btc~usd^ltc~btc"; actual != expected {
		t.Errorf("Exchange TestFormatExchangeCurrencies %s != %s",
			actual, expected)
	}

	_, err = e.FormatExchangeCurrencies(nil, asset.Spot)
	if err == nil {
		t.Error("nil pairs should return an error")
	}
}

func TestFormatExchangeCurrency(t *testing.T) {
	t.Parallel()

	var b Base
	b.CurrencyPairs.UseGlobalFormat = true
	b.CurrencyPairs.RequestFormat = &currency.PairFormat{
		Uppercase: true,
		Delimiter: "-",
	}

	p := currency.NewPair(currency.BTC, currency.USD)
	expected := defaultTestCurrencyPair
	actual, err := b.FormatExchangeCurrency(p, asset.Spot)
	if err != nil {
		t.Fatal(err)
	}

	if actual.String() != expected {
		t.Errorf("Exchange TestFormatExchangeCurrency %s != %s",
			actual, expected)
	}
}

func TestSetEnabled(t *testing.T) {
	t.Parallel()

	SetEnabled := Base{
		Name:    "TESTNAME",
		Enabled: false,
	}

	SetEnabled.SetEnabled(true)
	if !SetEnabled.Enabled {
		t.Error("Exchange SetEnabled(true) did not set boolean")
	}
}

func TestIsEnabled(t *testing.T) {
	t.Parallel()

	IsEnabled := Base{
		Name:    "TESTNAME",
		Enabled: false,
	}

	if IsEnabled.IsEnabled() {
		t.Error("Exchange IsEnabled() did not return correct boolean")
	}
}

func TestSetupDefaults(t *testing.T) {
	t.Parallel()

	newRequester, err := request.New("testSetupDefaults",
		common.NewHTTPClientWithTimeout(0))
	if err != nil {
		t.Fatal(err)
	}

	var b = Base{
		Name:      "awesomeTest",
		Requester: newRequester,
	}
	cfg := config.Exchange{
		HTTPTimeout: time.Duration(-1),
		API: config.APIConfig{
			AuthenticatedSupport: true,
		},
		ConnectionMonitorDelay: time.Second * 5,
	}

	err = b.SetupDefaults(&cfg)
	if err != nil {
		t.Fatal(err)
	}
	if cfg.HTTPTimeout.String() != "15s" {
		t.Error("HTTP timeout should be set to 15s")
	}

	// Test custom HTTP timeout is set
	cfg.HTTPTimeout = time.Second * 30
	err = b.SetupDefaults(&cfg)
	if err != nil {
		t.Fatal(err)
	}
	if cfg.HTTPTimeout.String() != "30s" {
		t.Error("HTTP timeout should be set to 30s")
	}

	// Test asset types
	p, err := currency.NewPairDelimiter(defaultTestCurrencyPair, "-")
	if err != nil {
		t.Fatal(err)
	}
	err = b.CurrencyPairs.Store(asset.Spot, &currency.PairStore{
		Enabled: currency.Pairs{p},
	})
	if err != nil {
		t.Fatal(err)
	}
	err = b.SetupDefaults(&cfg)
	if err != nil {
		t.Fatal(err)
	}
	ps, err := cfg.CurrencyPairs.Get(asset.Spot)
	if err != nil {
		t.Fatal(err)
	}
	if !ps.Enabled.Contains(p, true) {
		t.Error("default pair should be stored in the configs pair store")
	}

	// Test websocket support
	b.Websocket = stream.NewWebsocket()
	b.Features.Supports.Websocket = true
	err = b.Websocket.Setup(&stream.WebsocketSetup{
		ExchangeConfig: &config.Exchange{
			WebsocketTrafficTimeout: time.Second * 30,
			Name:                    "test",
			Features:                &config.FeaturesConfig{},
		},
		Features:              &protocol.Features{},
		DefaultURL:            "ws://something.com",
		RunningURL:            "ws://something.com",
		Connector:             func() error { return nil },
		GenerateSubscriptions: func() ([]subscription.Subscription, error) { return []subscription.Subscription{}, nil },
		Subscriber:            func([]subscription.Subscription) error { return nil },
	})
	if err != nil {
		t.Fatal(err)
	}
	err = b.Websocket.Enable()
	if err != nil {
		t.Fatal(err)
	}
	if !b.IsWebsocketEnabled() {
		t.Error("websocket should be enabled")
	}
}

func TestSetPairs(t *testing.T) {
	t.Parallel()

	b := Base{
		CurrencyPairs: currency.PairsManager{
			UseGlobalFormat: true,
			ConfigFormat: &currency.PairFormat{
				Uppercase: true,
			},
		},
		Config: &config.Exchange{
			CurrencyPairs: &currency.PairsManager{
				UseGlobalFormat: true,
				ConfigFormat: &currency.PairFormat{
					Uppercase: true,
				},
				Pairs: map[asset.Item]*currency.PairStore{
					asset.Spot: {
						AssetEnabled: convert.BoolPtr(true),
					},
				},
			},
		},
	}

	if err := b.SetPairs(nil, asset.Spot, true); err == nil {
		t.Error("nil pairs should throw an error")
	}

	pairs := currency.Pairs{
		currency.NewPair(currency.BTC, currency.USD),
	}
	err := b.SetPairs(pairs, asset.Spot, true)
	if err != nil {
		t.Error(err)
	}

	err = b.SetPairs(pairs, asset.Spot, false)
	if err != nil {
		t.Error(err)
	}

	err = b.SetConfigPairs()
	if err != nil {
		t.Fatal(err)
	}

	p, err := b.GetEnabledPairs(asset.Spot)
	if err != nil {
		t.Fatal(err)
	}

	if len(p) != 1 {
		t.Error("pairs shouldn't be nil")
	}
}

func TestUpdatePairs(t *testing.T) {
	t.Parallel()
	cfg := &config.Config{
		Exchanges: []config.Exchange{
			{
				Name:          defaultTestExchange,
				CurrencyPairs: &currency.PairsManager{},
			},
		},
	}

	exchCfg, err := cfg.GetExchangeConfig(defaultTestExchange)
	if err != nil {
		t.Fatal("TestUpdatePairs failed to load config")
	}

	UAC := Base{
		Name: defaultTestExchange,
		CurrencyPairs: currency.PairsManager{
			Pairs: map[asset.Item]*currency.PairStore{
				asset.Spot: {
					AssetEnabled: convert.BoolPtr(true),
				},
			},
			ConfigFormat:    &currency.PairFormat{Uppercase: true, Delimiter: currency.DashDelimiter},
			UseGlobalFormat: true,
		},
	}
	UAC.Config = exchCfg
	exchangeProducts, err := currency.NewPairsFromStrings([]string{"ltcusd",
		"btcusd",
		"usdbtc",
		"audusd"})
	if err != nil {
		t.Fatal(err)
	}
	err = UAC.UpdatePairs(exchangeProducts, asset.Spot, true)
	if err != nil {
		t.Errorf("TestUpdatePairs error: %s", err)
	}

	err = UAC.UpdatePairs(exchangeProducts, asset.Spot, false)
	if err != nil {
		t.Errorf("TestUpdatePairs error: %s", err)
	}

	// Test updating the same new products, diff should be 0
	err = UAC.UpdatePairs(exchangeProducts, asset.Spot, true)
	if err != nil {
		t.Errorf("TestUpdatePairs error: %s", err)
	}

	// Test force updating to only one product
	exchangeProducts, err = currency.NewPairsFromStrings([]string{"btcusd"})
	if err != nil {
		t.Fatal(err)
	}

	err = UAC.UpdatePairs(exchangeProducts, asset.Spot, true)
	if err != nil {
		t.Errorf("TestUpdatePairs error: %s", err)
	}

	// Test updating exchange products
	exchangeProducts, err = currency.NewPairsFromStrings([]string{"ltcusd",
		"btcusd",
		"usdbtc",
		"audbtc"})
	if err != nil {
		t.Fatal(err)
	}
	UAC.Name = defaultTestExchange
	err = UAC.UpdatePairs(exchangeProducts, asset.Spot, false)
	if err != nil {
		t.Errorf("Exchange UpdatePairs() error: %s", err)
	}

	// Test updating the same new products, diff should be 0
	err = UAC.UpdatePairs(exchangeProducts, asset.Spot, false)
	if err != nil {
		t.Errorf("Exchange UpdatePairs() error: %s", err)
	}

	// Test force updating to only one product
	exchangeProducts, err = currency.NewPairsFromStrings([]string{"btcusd"})
	if err != nil {
		t.Fatal(err)
	}
	err = UAC.UpdatePairs(exchangeProducts, asset.Spot, false)
	if err != nil {
		t.Errorf("Forced Exchange UpdatePairs() error: %s", err)
	}

	// Test update currency pairs with btc excluded
	exchangeProducts, err = currency.NewPairsFromStrings([]string{"ltcusd", "ethusd"})
	if err != nil {
		t.Fatal(err)
	}
	err = UAC.UpdatePairs(exchangeProducts, asset.Spot, false)
	if err != nil {
		t.Errorf("Exchange UpdatePairs() error: %s", err)
	}

	// Test empty pair
	p, err := currency.NewPairDelimiter(defaultTestCurrencyPair, "-")
	if err != nil {
		t.Fatal(err)
	}
	pairs := currency.Pairs{currency.EMPTYPAIR, p}
	err = UAC.UpdatePairs(pairs, asset.Spot, true)
	if !errors.Is(err, currency.ErrCurrencyPairEmpty) {
		t.Fatalf("received: '%v' but expected: '%v'", err, currency.ErrCurrencyPairEmpty)
	}

	pairs = currency.Pairs{p, p}
	err = UAC.UpdatePairs(pairs, asset.Spot, false)
	if !errors.Is(err, currency.ErrPairDuplication) {
		t.Fatalf("received: '%v' but expected: '%v'", err, currency.ErrPairDuplication)
	}

	pairs = currency.Pairs{p}
	err = UAC.UpdatePairs(pairs, asset.Spot, false)
	if !errors.Is(err, nil) {
		t.Fatalf("received: '%v' but expected: '%v'", err, nil)
	}

	err = UAC.UpdatePairs(pairs, asset.Spot, true)
	if !errors.Is(err, nil) {
		t.Fatalf("received: '%v' but expected: '%v'", err, nil)
	}

	UAC.CurrencyPairs.UseGlobalFormat = true
	UAC.CurrencyPairs.ConfigFormat = &currency.PairFormat{
		Delimiter: "-",
	}

	uacPairs, err := UAC.GetEnabledPairs(asset.Spot)
	if err != nil {
		t.Fatal(err)
	}
	if !uacPairs.Contains(p, true) {
		t.Fatal("expected currency pair not found")
	}

	pairs = currency.Pairs{
		currency.NewPair(currency.XRP, currency.USD),
		currency.NewPair(currency.BTC, currency.USD),
		currency.NewPair(currency.LTC, currency.USD),
		currency.NewPair(currency.LTC, currency.USDT),
	}
	err = UAC.UpdatePairs(pairs, asset.Spot, true)
	if !errors.Is(err, nil) {
		t.Fatalf("received: '%v' but expected: '%v'", err, nil)
	}

	pairs = currency.Pairs{
		currency.NewPair(currency.WABI, currency.USD),
		currency.NewPair(currency.EASY, currency.USD),
		currency.NewPair(currency.LARIX, currency.USD),
		currency.NewPair(currency.LTC, currency.USDT),
	}
	err = UAC.UpdatePairs(pairs, asset.Spot, false)
	if !errors.Is(err, nil) {
		t.Fatalf("received: '%v' but expected: '%v'", err, nil)
	}

	uacEnabledPairs, err := UAC.GetEnabledPairs(asset.Spot)
	if err != nil {
		t.Fatal(err)
	}
	if uacEnabledPairs.Contains(currency.NewPair(currency.XRP, currency.USD), true) {
		t.Fatal("expected currency pair not found")
	}
	if uacEnabledPairs.Contains(currency.NewPair(currency.BTC, currency.USD), true) {
		t.Fatal("expected currency pair not found")
	}
	if uacEnabledPairs.Contains(currency.NewPair(currency.LTC, currency.USD), true) {
		t.Fatal("expected currency pair not found")
	}
	if !uacEnabledPairs.Contains(currency.NewPair(currency.LTC, currency.USDT), true) {
		t.Fatal("expected currency pair not found")
	}

	// This should be matched and formatted to `link-usd`
	unintentionalInput, err := currency.NewPairFromString("linkusd")
	if !errors.Is(err, nil) {
		t.Fatalf("received: '%v' but expected: '%v'", err, nil)
	}

	pairs = currency.Pairs{
		currency.NewPair(currency.WABI, currency.USD),
		currency.NewPair(currency.EASY, currency.USD),
		currency.NewPair(currency.LARIX, currency.USD),
		currency.NewPair(currency.LTC, currency.USDT),
		unintentionalInput,
	}

	err = UAC.UpdatePairs(pairs, asset.Spot, true)
	if !errors.Is(err, nil) {
		t.Fatalf("received: '%v' but expected: '%v'", err, nil)
	}

	pairs = currency.Pairs{
		currency.NewPair(currency.WABI, currency.USD),
		currency.NewPair(currency.EASY, currency.USD),
		currency.NewPair(currency.LARIX, currency.USD),
		currency.NewPair(currency.LTC, currency.USDT),
		currency.NewPair(currency.LINK, currency.USD),
	}

	err = UAC.UpdatePairs(pairs, asset.Spot, false)
	if !errors.Is(err, nil) {
		t.Fatalf("received: '%v' but expected: '%v'", err, nil)
	}

	uacEnabledPairs, err = UAC.GetEnabledPairs(asset.Spot)
	if err != nil {
		t.Fatal(err)
	}

	if !uacEnabledPairs.Contains(currency.NewPair(currency.LINK, currency.USD), true) {
		t.Fatalf("received: '%v' but expected: '%v'", false, true)
	}
}

func TestSupportsWebsocket(t *testing.T) {
	t.Parallel()

	var b Base
	if b.SupportsWebsocket() {
		t.Error("exchange doesn't support websocket")
	}

	b.Features.Supports.Websocket = true
	if !b.SupportsWebsocket() {
		t.Error("exchange supports websocket")
	}
}

func TestSupportsREST(t *testing.T) {
	t.Parallel()

	var b Base
	if b.SupportsREST() {
		t.Error("exchange doesn't support REST")
	}

	b.Features.Supports.REST = true
	if !b.SupportsREST() {
		t.Error("exchange supports REST")
	}
}

func TestIsWebsocketEnabled(t *testing.T) {
	t.Parallel()

	var b Base
	if b.IsWebsocketEnabled() {
		t.Error("exchange doesn't support websocket")
	}

	b.Websocket = stream.NewWebsocket()
	err := b.Websocket.Setup(&stream.WebsocketSetup{
		ExchangeConfig: &config.Exchange{
			Enabled:                 true,
			WebsocketTrafficTimeout: time.Second * 30,
			Name:                    "test",
			Features: &config.FeaturesConfig{
				Enabled: config.FeaturesEnabledConfig{
					Websocket: true,
				},
			},
		},
		Features:              &protocol.Features{},
		DefaultURL:            "ws://something.com",
		RunningURL:            "ws://something.com",
		Connector:             func() error { return nil },
		GenerateSubscriptions: func() ([]subscription.Subscription, error) { return nil, nil },
		Subscriber:            func([]subscription.Subscription) error { return nil },
	})
	if err != nil {
		t.Error(err)
	}
	if !b.IsWebsocketEnabled() {
		t.Error("websocket should be enabled")
	}
}

func TestSupportsWithdrawPermissions(t *testing.T) {
	t.Parallel()

	UAC := Base{Name: defaultTestExchange}
	UAC.Features.Supports.WithdrawPermissions = AutoWithdrawCrypto | AutoWithdrawCryptoWithAPIPermission
	withdrawPermissions := UAC.SupportsWithdrawPermissions(AutoWithdrawCrypto)

	if !withdrawPermissions {
		t.Errorf("Expected: %v, Received: %v", true, withdrawPermissions)
	}

	withdrawPermissions = UAC.SupportsWithdrawPermissions(AutoWithdrawCrypto | AutoWithdrawCryptoWithAPIPermission)
	if !withdrawPermissions {
		t.Errorf("Expected: %v, Received: %v", true, withdrawPermissions)
	}

	withdrawPermissions = UAC.SupportsWithdrawPermissions(AutoWithdrawCrypto | WithdrawCryptoWith2FA)
	if withdrawPermissions {
		t.Errorf("Expected: %v, Received: %v", false, withdrawPermissions)
	}

	withdrawPermissions = UAC.SupportsWithdrawPermissions(AutoWithdrawCrypto | AutoWithdrawCryptoWithAPIPermission | WithdrawCryptoWith2FA)
	if withdrawPermissions {
		t.Errorf("Expected: %v, Received: %v", false, withdrawPermissions)
	}

	withdrawPermissions = UAC.SupportsWithdrawPermissions(WithdrawCryptoWith2FA)
	if withdrawPermissions {
		t.Errorf("Expected: %v, Received: %v", false, withdrawPermissions)
	}
}

func TestFormatWithdrawPermissions(t *testing.T) {
	t.Parallel()

	UAC := Base{Name: defaultTestExchange}
	UAC.Features.Supports.WithdrawPermissions = AutoWithdrawCrypto |
		AutoWithdrawCryptoWithAPIPermission |
		AutoWithdrawCryptoWithSetup |
		WithdrawCryptoWith2FA |
		WithdrawCryptoWithSMS |
		WithdrawCryptoWithEmail |
		WithdrawCryptoWithWebsiteApproval |
		WithdrawCryptoWithAPIPermission |
		AutoWithdrawFiat |
		AutoWithdrawFiatWithAPIPermission |
		AutoWithdrawFiatWithSetup |
		WithdrawFiatWith2FA |
		WithdrawFiatWithSMS |
		WithdrawFiatWithEmail |
		WithdrawFiatWithWebsiteApproval |
		WithdrawFiatWithAPIPermission |
		WithdrawCryptoViaWebsiteOnly |
		WithdrawFiatViaWebsiteOnly |
		NoFiatWithdrawals |
		1<<19
	withdrawPermissions := UAC.FormatWithdrawPermissions()
	if withdrawPermissions != "AUTO WITHDRAW CRYPTO & AUTO WITHDRAW CRYPTO WITH API PERMISSION & AUTO WITHDRAW CRYPTO WITH SETUP & WITHDRAW CRYPTO WITH 2FA & WITHDRAW CRYPTO WITH SMS & WITHDRAW CRYPTO WITH EMAIL & WITHDRAW CRYPTO WITH WEBSITE APPROVAL & WITHDRAW CRYPTO WITH API PERMISSION & AUTO WITHDRAW FIAT & AUTO WITHDRAW FIAT WITH API PERMISSION & AUTO WITHDRAW FIAT WITH SETUP & WITHDRAW FIAT WITH 2FA & WITHDRAW FIAT WITH SMS & WITHDRAW FIAT WITH EMAIL & WITHDRAW FIAT WITH WEBSITE APPROVAL & WITHDRAW FIAT WITH API PERMISSION & WITHDRAW CRYPTO VIA WEBSITE ONLY & WITHDRAW FIAT VIA WEBSITE ONLY & NO FIAT WITHDRAWAL & UNKNOWN[1<<19]" {
		t.Errorf("Expected: %s, Received: %s", AutoWithdrawCryptoText+" & "+AutoWithdrawCryptoWithAPIPermissionText, withdrawPermissions)
	}

	UAC.Features.Supports.WithdrawPermissions = NoAPIWithdrawalMethods
	withdrawPermissions = UAC.FormatWithdrawPermissions()

	if withdrawPermissions != NoAPIWithdrawalMethodsText {
		t.Errorf("Expected: %s, Received: %s", NoAPIWithdrawalMethodsText, withdrawPermissions)
	}
}

func TestSupportsAsset(t *testing.T) {
	t.Parallel()
	var b Base
	b.CurrencyPairs.Pairs = map[asset.Item]*currency.PairStore{
		asset.Spot: {},
	}
	if !b.SupportsAsset(asset.Spot) {
		t.Error("spot should be supported")
	}
	if b.SupportsAsset(asset.Index) {
		t.Error("index shouldn't be supported")
	}
}

func TestPrintEnabledPairs(t *testing.T) {
	t.Parallel()

	var b Base
	b.CurrencyPairs.Pairs = make(map[asset.Item]*currency.PairStore)
	b.CurrencyPairs.Pairs[asset.Spot] = &currency.PairStore{
		Enabled: currency.Pairs{
			currency.NewPair(currency.BTC, currency.USD),
		},
	}

	b.PrintEnabledPairs()
}
func TestGetBase(t *testing.T) {
	t.Parallel()

	b := Base{
		Name: "MEOW",
	}

	p := b.GetBase()
	p.Name = "rawr"

	if b.Name != "rawr" {
		t.Error("name should be rawr")
	}
}

func TestGetAssetType(t *testing.T) {
	var b Base
	p := currency.NewPair(currency.BTC, currency.USD)
	if _, err := b.GetPairAssetType(p); err == nil {
		t.Fatal("error cannot be nil")
	}
	b.CurrencyPairs.Pairs = make(map[asset.Item]*currency.PairStore)
	b.CurrencyPairs.Pairs[asset.Spot] = &currency.PairStore{
		AssetEnabled: convert.BoolPtr(true),
		Enabled: currency.Pairs{
			currency.NewPair(currency.BTC, currency.USD),
		},
		Available: currency.Pairs{
			currency.NewPair(currency.BTC, currency.USD),
		},
		ConfigFormat: &currency.PairFormat{Delimiter: "-"},
	}

	a, err := b.GetPairAssetType(p)
	if err != nil {
		t.Fatal(err)
	}

	if a != asset.Spot {
		t.Error("should be spot but is", a)
	}
}

func TestGetFormattedPairAndAssetType(t *testing.T) {
	t.Parallel()
	b := Base{
		Config: &config.Exchange{},
	}
	err := b.SetCurrencyPairFormat()
	if err != nil {
		t.Fatal(err)
	}
	b.Config.CurrencyPairs.UseGlobalFormat = true
	b.CurrencyPairs.UseGlobalFormat = true
	pFmt := &currency.PairFormat{
		Delimiter: "#",
	}
	b.CurrencyPairs.RequestFormat = pFmt
	b.CurrencyPairs.ConfigFormat = pFmt
	b.CurrencyPairs.Pairs = make(map[asset.Item]*currency.PairStore)
	b.CurrencyPairs.Pairs[asset.Spot] = &currency.PairStore{
		AssetEnabled: convert.BoolPtr(true),
		Enabled: currency.Pairs{
			currency.NewPair(currency.BTC, currency.USD),
		},
		Available: currency.Pairs{
			currency.NewPair(currency.BTC, currency.USD),
		},
	}
	p, a, err := b.GetRequestFormattedPairAndAssetType("btc#usd")
	if err != nil {
		t.Error(err)
	}
	if p.String() != "btc#usd" {
		t.Error("Expected pair to match")
	}
	if a != asset.Spot {
		t.Error("Expected spot asset")
	}
	_, _, err = b.GetRequestFormattedPairAndAssetType("btcusd")
	if err == nil {
		t.Error("Expected error")
	}
}

func TestStoreAssetPairFormat(t *testing.T) {
	b := Base{
		Config: &config.Exchange{Name: "kitties"},
	}

	err := b.StoreAssetPairFormat(asset.Empty, currency.PairStore{})
	if err == nil {
		t.Error("error cannot be nil")
	}

	err = b.StoreAssetPairFormat(asset.Spot, currency.PairStore{})
	if err == nil {
		t.Error("error cannot be nil")
	}

	err = b.StoreAssetPairFormat(asset.Spot, currency.PairStore{
		RequestFormat: &currency.PairFormat{Uppercase: true}})
	if err == nil {
		t.Error("error cannot be nil")
	}

	err = b.StoreAssetPairFormat(asset.Spot, currency.PairStore{
		RequestFormat: &currency.PairFormat{Uppercase: true},
		ConfigFormat:  &currency.PairFormat{Uppercase: true}})
	if !errors.Is(err, errConfigPairFormatRequiresDelimiter) {
		t.Fatalf("received: '%v' but expected: '%v'", err, errConfigPairFormatRequiresDelimiter)
	}

	err = b.StoreAssetPairFormat(asset.Futures, currency.PairStore{
		RequestFormat: &currency.PairFormat{Uppercase: true},
		ConfigFormat:  &currency.PairFormat{Uppercase: true, Delimiter: currency.DashDelimiter}})
	if err != nil {
		t.Error(err)
	}

	err = b.StoreAssetPairFormat(asset.Futures, currency.PairStore{
		RequestFormat: &currency.PairFormat{Uppercase: true},
		ConfigFormat:  &currency.PairFormat{Uppercase: true, Delimiter: currency.DashDelimiter}})
	if err != nil {
		t.Error(err)
	}
}

func TestSetGlobalPairsManager(t *testing.T) {
	b := Base{
		Config: &config.Exchange{Name: "kitties"},
	}

	err := b.SetGlobalPairsManager(nil, nil, asset.Empty)
	if err == nil {
		t.Error("error cannot be nil")
	}

	err = b.SetGlobalPairsManager(&currency.PairFormat{Uppercase: true}, nil, asset.Empty)
	if err == nil {
		t.Error("error cannot be nil")
	}

	err = b.SetGlobalPairsManager(&currency.PairFormat{Uppercase: true},
		&currency.PairFormat{Uppercase: true})
	if err == nil {
		t.Error("error cannot be nil")
	}

	err = b.SetGlobalPairsManager(&currency.PairFormat{Uppercase: true},
		&currency.PairFormat{Uppercase: true}, asset.Empty)
	if err == nil {
		t.Error("error cannot be nil")
	}

	err = b.SetGlobalPairsManager(&currency.PairFormat{Uppercase: true},
		&currency.PairFormat{Uppercase: true},
		asset.Spot,
		asset.Binary)
	if !errors.Is(err, errConfigPairFormatRequiresDelimiter) {
		t.Fatalf("received: '%v' but expected: '%v'", err, errConfigPairFormatRequiresDelimiter)
	}

	err = b.SetGlobalPairsManager(&currency.PairFormat{Uppercase: true},
		&currency.PairFormat{Uppercase: true, Delimiter: currency.DashDelimiter},
		asset.Spot,
		asset.Binary)
	if err != nil {
		t.Error(err)
	}

	if !b.SupportsAsset(asset.Binary) || !b.SupportsAsset(asset.Spot) {
		t.Fatal("global pairs manager not set correctly")
	}

	err = b.SetGlobalPairsManager(&currency.PairFormat{Uppercase: true},
		&currency.PairFormat{Uppercase: true}, asset.Spot, asset.Binary)
	if err == nil {
		t.Error("error cannot be nil")
	}
}
func Test_FormatExchangeKlineInterval(t *testing.T) {
	testCases := []struct {
		name     string
		interval kline.Interval
		output   string
	}{
		{
			"OneMin",
			kline.OneMin,
			"60",
		},
		{
			"OneDay",
			kline.OneDay,
			"86400",
		},
	}

	b := Base{}
	for x := range testCases {
		test := testCases[x]

		t.Run(test.name, func(t *testing.T) {
			ret := b.FormatExchangeKlineInterval(test.interval)

			if ret != test.output {
				t.Fatalf("unexpected result return expected: %v received: %v", test.output, ret)
			}
		})
	}
}

func TestBase_ValidateKline(t *testing.T) {
	pairs := currency.Pairs{
		currency.Pair{Base: currency.BTC, Quote: currency.USDT},
	}

	availablePairs := currency.Pairs{
		currency.Pair{Base: currency.BTC, Quote: currency.USDT},
		currency.Pair{Base: currency.BTC, Quote: currency.AUD},
	}

	b := Base{
		Name: "TESTNAME",
		CurrencyPairs: currency.PairsManager{
			Pairs: map[asset.Item]*currency.PairStore{
				asset.Spot: {
					AssetEnabled: convert.BoolPtr(true),
					Enabled:      pairs,
					Available:    availablePairs,
				},
			},
		},
		Features: Features{
			Enabled: FeaturesEnabled{
				Kline: kline.ExchangeCapabilitiesEnabled{
					Intervals: kline.DeployExchangeIntervals(kline.IntervalCapacity{Interval: kline.OneMin}),
				},
			},
		},
	}

	err := b.ValidateKline(availablePairs[0], asset.Spot, kline.OneMin)
	if err != nil {
		t.Fatalf("expected validation to pass received error: %v", err)
	}

	err = b.ValidateKline(availablePairs[1], asset.Spot, kline.OneYear)
	if err == nil {
		t.Fatal("expected validation to fail")
	}

	err = b.ValidateKline(availablePairs[1], asset.Index, kline.OneYear)
	if err == nil {
		t.Fatal("expected validation to fail")
	}
}

func TestCheckTransientError(t *testing.T) {
	b := Base{}
	err := b.CheckTransientError(nil)
	if err != nil {
		t.Fatal(err)
	}

	err = b.CheckTransientError(errors.New("wow"))
	if err == nil {
		t.Fatal("error cannot be nil")
	}

	nErr := net.DNSError{}
	err = b.CheckTransientError(&nErr)
	if err != nil {
		t.Fatal("error cannot be nil")
	}
}

func TestDisableEnableRateLimiter(t *testing.T) {
	b := Base{}
	err := b.EnableRateLimiter()
	if !errors.Is(err, request.ErrRequestSystemIsNil) {
		t.Fatalf("received: '%v' but expected: '%v'", err, request.ErrRequestSystemIsNil)
	}

	b.Requester, err = request.New("testingRateLimiter", common.NewHTTPClientWithTimeout(0))
	if err != nil {
		t.Fatal(err)
	}

	err = b.DisableRateLimiter()
	if !errors.Is(err, nil) {
		t.Fatalf("received: '%v' but expected: '%v'", err, nil)
	}

	err = b.DisableRateLimiter()
	if !errors.Is(err, request.ErrRateLimiterAlreadyDisabled) {
		t.Fatalf("received: '%v' but expected: '%v'", err, request.ErrRateLimiterAlreadyDisabled)
	}

	err = b.EnableRateLimiter()
	if !errors.Is(err, nil) {
		t.Fatalf("received: '%v' but expected: '%v'", err, nil)
	}

	err = b.EnableRateLimiter()
	if !errors.Is(err, request.ErrRateLimiterAlreadyEnabled) {
		t.Fatalf("received: '%v' but expected: '%v'", err, request.ErrRateLimiterAlreadyEnabled)
	}
}

func TestGetWebsocket(t *testing.T) {
	b := Base{}
	_, err := b.GetWebsocket()
	if err == nil {
		t.Fatal("error cannot be nil")
	}
	b.Websocket = &stream.Websocket{}
	_, err = b.GetWebsocket()
	if err != nil {
		t.Fatal(err)
	}
}

func TestFlushWebsocketChannels(t *testing.T) {
	b := Base{}
	err := b.FlushWebsocketChannels()
	if err != nil {
		t.Fatal(err)
	}

	b.Websocket = &stream.Websocket{}
	err = b.FlushWebsocketChannels()
	if err == nil {
		t.Fatal(err)
	}
}

func TestSubscribeToWebsocketChannels(t *testing.T) {
	b := Base{}
	err := b.SubscribeToWebsocketChannels(nil)
	if err == nil {
		t.Fatal(err)
	}

	b.Websocket = &stream.Websocket{}
	err = b.SubscribeToWebsocketChannels(nil)
	if err == nil {
		t.Fatal(err)
	}
}

func TestUnsubscribeToWebsocketChannels(t *testing.T) {
	b := Base{}
	err := b.UnsubscribeToWebsocketChannels(nil)
	if err == nil {
		t.Fatal(err)
	}

	b.Websocket = &stream.Websocket{}
	err = b.UnsubscribeToWebsocketChannels(nil)
	if err == nil {
		t.Fatal(err)
	}
}

func TestGetSubscriptions(t *testing.T) {
	b := Base{}
	_, err := b.GetSubscriptions()
	if err == nil {
		t.Fatal(err)
	}

	b.Websocket = &stream.Websocket{}
	_, err = b.GetSubscriptions()
	if err != nil {
		t.Fatal(err)
	}
}

func TestAuthenticateWebsocket(t *testing.T) {
	b := Base{}
	if err := b.AuthenticateWebsocket(context.Background()); err == nil {
		t.Fatal("error cannot be nil")
	}
}

func TestKlineIntervalEnabled(t *testing.T) {
	b := Base{}
	if b.klineIntervalEnabled(kline.EightHour) {
		t.Fatal("unexpected value")
	}
}

func TestFormatExchangeKlineInterval(t *testing.T) {
	b := Base{}
	if b.FormatExchangeKlineInterval(kline.EightHour) != "28800" {
		t.Fatal("unexpected value")
	}
}

func TestSetSaveTradeDataStatus(t *testing.T) {
	b := Base{
		Features: Features{
			Enabled: FeaturesEnabled{
				SaveTradeData: false,
			},
		},
		Config: &config.Exchange{
			Features: &config.FeaturesConfig{
				Enabled: config.FeaturesEnabledConfig{},
			},
		},
	}

	if b.IsSaveTradeDataEnabled() {
		t.Errorf("expected false")
	}
	b.SetSaveTradeDataStatus(true)
	if !b.IsSaveTradeDataEnabled() {
		t.Errorf("expected true")
	}
	b.SetSaveTradeDataStatus(false)
	if b.IsSaveTradeDataEnabled() {
		t.Errorf("expected false")
	}
	// data race this
	go b.SetSaveTradeDataStatus(false)
	go b.SetSaveTradeDataStatus(true)
}

func TestAddTradesToBuffer(t *testing.T) {
	b := Base{
		Features: Features{
			Enabled: FeaturesEnabled{},
		},
		Config: &config.Exchange{
			Features: &config.FeaturesConfig{
				Enabled: config.FeaturesEnabledConfig{},
			},
		},
	}
	err := b.AddTradesToBuffer()
	if err != nil {
		t.Error(err)
	}

	b.SetSaveTradeDataStatus(true)
	err = b.AddTradesToBuffer()
	if err != nil {
		t.Error(err)
	}
}

func TestString(t *testing.T) {
	if RestSpot.String() != restSpotURL {
		t.Errorf("received '%v' expected '%v'", RestSpot, restSpotURL)
	}
	if RestSpotSupplementary.String() != restSpotSupplementaryURL {
		t.Errorf("received '%v' expected '%v'", RestSpotSupplementary, restSpotSupplementaryURL)
	}
	if RestUSDTMargined.String() != "RestUSDTMarginedFuturesURL" {
		t.Errorf("received '%v' expected '%v'", RestUSDTMargined, "RestUSDTMarginedFuturesURL")
	}
	if RestCoinMargined.String() != restCoinMarginedFuturesURL {
		t.Errorf("received '%v' expected '%v'", RestCoinMargined, restCoinMarginedFuturesURL)
	}
	if RestFutures.String() != restFuturesURL {
		t.Errorf("received '%v' expected '%v'", RestFutures, restFuturesURL)
	}
	if RestFuturesSupplementary.String() != restFuturesSupplementaryURL {
		t.Errorf("received '%v' expected '%v'", RestFutures, restFuturesSupplementaryURL)
	}
	if RestUSDCMargined.String() != restUSDCMarginedFuturesURL {
		t.Errorf("received '%v' expected '%v'", RestUSDCMargined, restUSDCMarginedFuturesURL)
	}
	if RestSandbox.String() != restSandboxURL {
		t.Errorf("received '%v' expected '%v'", RestSandbox, restSandboxURL)
	}
	if RestSwap.String() != restSwapURL {
		t.Errorf("received '%v' expected '%v'", RestSwap, restSwapURL)
	}
	if WebsocketSpot.String() != websocketSpotURL {
		t.Errorf("received '%v' expected '%v'", WebsocketSpot, websocketSpotURL)
	}
	if WebsocketSpotSupplementary.String() != websocketSpotSupplementaryURL {
		t.Errorf("received '%v' expected '%v'", WebsocketSpotSupplementary, websocketSpotSupplementaryURL)
	}
	if ChainAnalysis.String() != chainAnalysisURL {
		t.Errorf("received '%v' expected '%v'", ChainAnalysis, chainAnalysisURL)
	}
	if EdgeCase1.String() != edgeCase1URL {
		t.Errorf("received '%v' expected '%v'", EdgeCase1, edgeCase1URL)
	}
	if EdgeCase2.String() != edgeCase2URL {
		t.Errorf("received '%v' expected '%v'", EdgeCase2, edgeCase2URL)
	}
	if EdgeCase3.String() != edgeCase3URL {
		t.Errorf("received '%v' expected '%v'", EdgeCase3, edgeCase3URL)
	}
}

func TestFormatSymbol(t *testing.T) {
	b := Base{}
	spotStore := currency.PairStore{
		RequestFormat: &currency.PairFormat{Uppercase: true},
		ConfigFormat: &currency.PairFormat{
			Delimiter: currency.DashDelimiter,
			Uppercase: true,
		},
	}
	err := b.StoreAssetPairFormat(asset.Spot, spotStore)
	if err != nil {
		t.Error(err)
	}
	pair, err := currency.NewPairFromString("BTC-USD")
	if err != nil {
		t.Error(err)
	}
	sym, err := b.FormatSymbol(pair, asset.Spot)
	if err != nil {
		t.Error(err)
	}
	if sym != "BTCUSD" {
		t.Error("formatting failed")
	}
	_, err = b.FormatSymbol(pair, asset.Futures)
	if err == nil {
		t.Error("expecting an error since asset pair format has not been set")
	}
}

func TestSetAPIURL(t *testing.T) {
	b := Base{
		Name: "SomeExchange",
	}
	b.Config = &config.Exchange{}
	var mappy struct {
		Mappymap map[string]string `json:"urlEndpoints"`
	}
	mappy.Mappymap = make(map[string]string)
	mappy.Mappymap["hi"] = "http://google.com/"
	b.Config.API.Endpoints = mappy.Mappymap
	b.API.Endpoints = b.NewEndpoints()
	err := b.SetAPIURL()
	if err == nil {
		t.Error("expecting an error since the key provided is invalid")
	}
	mappy.Mappymap = make(map[string]string)
	b.Config.API.Endpoints = mappy.Mappymap
	mappy.Mappymap["RestSpotURL"] = "hi"
	b.API.Endpoints = b.NewEndpoints()
	err = b.SetAPIURL()
	if err != nil {
		t.Errorf("expecting no error since invalid url value should be logged but received the following error: %v", err)
	}
	mappy.Mappymap = make(map[string]string)
	b.Config.API.Endpoints = mappy.Mappymap
	mappy.Mappymap["RestSpotURL"] = "http://google.com/"
	b.API.Endpoints = b.NewEndpoints()
	err = b.SetAPIURL()
	if err != nil {
		t.Error(err)
	}
	mappy.Mappymap = make(map[string]string)
	b.Config.API.OldEndPoints = &config.APIEndpointsConfig{}
	b.Config.API.Endpoints = mappy.Mappymap
	mappy.Mappymap["RestSpotURL"] = "http://google.com/"
	b.API.Endpoints = b.NewEndpoints()
	b.Config.API.OldEndPoints.URL = "heloo"
	err = b.SetAPIURL()
	if err != nil {
		t.Errorf("expecting a warning since invalid oldendpoints url but got an error: %v", err)
	}
	mappy.Mappymap = make(map[string]string)
	b.Config.API.OldEndPoints = &config.APIEndpointsConfig{}
	b.Config.API.Endpoints = mappy.Mappymap
	mappy.Mappymap["RestSpotURL"] = "http://google.com/"
	b.API.Endpoints = b.NewEndpoints()
	b.Config.API.OldEndPoints.URL = "https://www.bitstamp.net/"
	b.Config.API.OldEndPoints.URLSecondary = "https://www.secondary.net/"
	b.Config.API.OldEndPoints.WebsocketURL = "https://www.websocket.net/"
	err = b.SetAPIURL()
	if err != nil {
		t.Error(err)
	}
	var urlLookup URL
	for x := range keyURLs {
		if keyURLs[x].String() == "RestSpotURL" {
			urlLookup = keyURLs[x]
		}
	}
	urlData, err := b.API.Endpoints.GetURL(urlLookup)
	if err != nil {
		t.Error(err)
	}
	if urlData != "https://www.bitstamp.net/" {
		t.Error("oldendpoints url setting failed")
	}
}

func TestSetRunning(t *testing.T) {
	b := Base{
		Name: "HELOOOOOOOO",
	}
	b.API.Endpoints = b.NewEndpoints()
	err := b.API.Endpoints.SetRunning(EdgeCase1.String(), "http://google.com/")
	if err != nil {
		t.Error(err)
	}
}

func TestAssetWebsocketFunctionality(t *testing.T) {
	b := Base{}
	if !b.IsAssetWebsocketSupported(asset.Spot) {
		t.Fatal("error asset is not turned off, unexpected response")
	}

	err := b.DisableAssetWebsocketSupport(asset.Spot)
	if !errors.Is(err, asset.ErrNotSupported) {
		t.Fatalf("expected error: %v but received: %v", asset.ErrNotSupported, err)
	}

	err = b.StoreAssetPairFormat(asset.Spot, currency.PairStore{
		RequestFormat: &currency.PairFormat{
			Uppercase: true,
		},
		ConfigFormat: &currency.PairFormat{
			Uppercase: true,
			Delimiter: currency.DashDelimiter,
		},
	})
	if !errors.Is(err, nil) {
		t.Fatalf("received: '%v' but expected: '%v'", err, nil)
	}

	err = b.DisableAssetWebsocketSupport(asset.Spot)
	if !errors.Is(err, nil) {
		t.Fatalf("expected error: %v but received: %v", nil, err)
	}

	if b.IsAssetWebsocketSupported(asset.Spot) {
		t.Fatal("error asset is not turned off, unexpected response")
	}

	// Edge case
	b.AssetWebsocketSupport.unsupported = make(map[asset.Item]bool)
	b.AssetWebsocketSupport.unsupported[asset.Spot] = true
	b.AssetWebsocketSupport.unsupported[asset.Futures] = false

	if b.IsAssetWebsocketSupported(asset.Spot) {
		t.Fatal("error asset is turned off, unexpected response")
	}

	if !b.IsAssetWebsocketSupported(asset.Futures) {
		t.Fatal("error asset is not turned off, unexpected response")
	}
}

func TestGetGetURLTypeFromString(t *testing.T) {
	t.Parallel()
	testCases := []struct {
		Endpoint string
		Expected URL
		Error    error
	}{
		{Endpoint: "RestSpotURL", Expected: RestSpot},
		{Endpoint: "RestSpotSupplementaryURL", Expected: RestSpotSupplementary},
		{Endpoint: "RestUSDTMarginedFuturesURL", Expected: RestUSDTMargined},
		{Endpoint: "RestCoinMarginedFuturesURL", Expected: RestCoinMargined},
		{Endpoint: "RestFuturesURL", Expected: RestFutures},
		{Endpoint: "RestUSDCMarginedFuturesURL", Expected: RestUSDCMargined},
		{Endpoint: "RestSandboxURL", Expected: RestSandbox},
		{Endpoint: "RestSwapURL", Expected: RestSwap},
		{Endpoint: "WebsocketSpotURL", Expected: WebsocketSpot},
		{Endpoint: "WebsocketSpotSupplementaryURL", Expected: WebsocketSpotSupplementary},
		{Endpoint: "ChainAnalysisURL", Expected: ChainAnalysis},
		{Endpoint: "EdgeCase1URL", Expected: EdgeCase1},
		{Endpoint: "EdgeCase2URL", Expected: EdgeCase2},
		{Endpoint: "EdgeCase3URL", Expected: EdgeCase3},
		{Endpoint: "sillyMcSillyBilly", Expected: 0, Error: errEndpointStringNotFound},
	}

	for _, tt := range testCases {
		tt := tt
		t.Run(tt.Endpoint, func(t *testing.T) {
			t.Parallel()
			u, err := getURLTypeFromString(tt.Endpoint)
			if !errors.Is(err, tt.Error) {
				t.Fatalf("received: %v but expected: %v", err, tt.Error)
			}

			if u != tt.Expected {
				t.Fatalf("received: %v but expected: %v", u, tt.Expected)
			}
		})
	}
}

func TestGetAvailableTransferChains(t *testing.T) {
	t.Parallel()
	var b Base
	if _, err := b.GetAvailableTransferChains(context.Background(), currency.BTC); !errors.Is(err, common.ErrFunctionNotSupported) {
		t.Errorf("received: %v, expected: %v", err, common.ErrFunctionNotSupported)
	}
}

func TestCalculatePNL(t *testing.T) {
	t.Parallel()
	var b Base
	if _, err := b.CalculatePNL(context.Background(), nil); !errors.Is(err, common.ErrNotYetImplemented) {
		t.Errorf("received: %v, expected: %v", err, common.ErrNotYetImplemented)
	}
}

func TestScaleCollateral(t *testing.T) {
	t.Parallel()
	var b Base
	if _, err := b.ScaleCollateral(context.Background(), nil); !errors.Is(err, common.ErrNotYetImplemented) {
		t.Errorf("received: %v, expected: %v", err, common.ErrNotYetImplemented)
	}
}

func TestCalculateTotalCollateral(t *testing.T) {
	t.Parallel()
	var b Base
	if _, err := b.CalculateTotalCollateral(context.Background(), nil); !errors.Is(err, common.ErrNotYetImplemented) {
		t.Errorf("received: %v, expected: %v", err, common.ErrNotYetImplemented)
	}
}

func TestUpdateCurrencyStates(t *testing.T) {
	t.Parallel()
	var b Base
	if err := b.UpdateCurrencyStates(context.Background(), asset.Spot); !errors.Is(err, common.ErrNotYetImplemented) {
		t.Errorf("received: %v, expected: %v", err, common.ErrNotYetImplemented)
	}
}

func TestSetTradeFeedStatus(t *testing.T) {
	t.Parallel()
	b := Base{
		Config: &config.Exchange{
			Features: &config.FeaturesConfig{},
		},
		Verbose: true,
	}
	b.SetTradeFeedStatus(true)
	if !b.IsTradeFeedEnabled() {
		t.Error("expected true")
	}
	b.SetTradeFeedStatus(false)
	if b.IsTradeFeedEnabled() {
		t.Error("expected false")
	}
}

func TestSetFillsFeedStatus(t *testing.T) {
	t.Parallel()
	b := Base{
		Config: &config.Exchange{
			Features: &config.FeaturesConfig{},
		},
		Verbose: true,
	}
	b.SetFillsFeedStatus(true)
	if !b.IsFillsFeedEnabled() {
		t.Error("expected true")
	}
	b.SetFillsFeedStatus(false)
	if b.IsFillsFeedEnabled() {
		t.Error("expected false")
	}
}

func TestGetMarginRateHistory(t *testing.T) {
	t.Parallel()
	var b Base
	if _, err := b.GetMarginRatesHistory(context.Background(), nil); !errors.Is(err, common.ErrNotYetImplemented) {
		t.Errorf("received: %v, expected: %v", err, common.ErrNotYetImplemented)
	}
}

func TestGetPositionSummary(t *testing.T) {
	t.Parallel()
	var b Base
	if _, err := b.GetFuturesPositionSummary(context.Background(), nil); !errors.Is(err, common.ErrNotYetImplemented) {
		t.Errorf("received: %v, expected: %v", err, common.ErrNotYetImplemented)
	}
}

func TestGetFuturesPositions(t *testing.T) {
	t.Parallel()
	var b Base
	if _, err := b.GetFuturesPositionOrders(context.Background(), nil); !errors.Is(err, common.ErrNotYetImplemented) {
		t.Errorf("received: %v, expected: %v", err, common.ErrNotYetImplemented)
	}
}

func TestGetHistoricalFundingRates(t *testing.T) {
	t.Parallel()
	var b Base
	if _, err := b.GetHistoricalFundingRates(context.Background(), nil); !errors.Is(err, common.ErrNotYetImplemented) {
		t.Errorf("received: %v, expected: %v", err, common.ErrNotYetImplemented)
	}
}

func TestGetFundingRates(t *testing.T) {
	t.Parallel()
	var b Base
	if _, err := b.GetHistoricalFundingRates(context.Background(), nil); !errors.Is(err, common.ErrNotYetImplemented) {
		t.Errorf("received: %v, expected: %v", err, common.ErrNotYetImplemented)
	}
}

func TestIsPerpetualFutureCurrency(t *testing.T) {
	t.Parallel()
	var b Base
	if _, err := b.IsPerpetualFutureCurrency(asset.Spot, currency.NewPair(currency.BTC, currency.USD)); !errors.Is(err, common.ErrNotYetImplemented) {
		t.Errorf("received: %v, expected: %v", err, common.ErrNotYetImplemented)
	}
}

func TestGetPairAndAssetTypeRequestFormatted(t *testing.T) {
	t.Parallel()

	expected := currency.Pair{Base: currency.BTC, Quote: currency.USDT}
	enabledPairs := currency.Pairs{expected}
	availablePairs := currency.Pairs{
		currency.Pair{Base: currency.BTC, Quote: currency.USDT},
		currency.Pair{Base: currency.BTC, Quote: currency.AUD},
	}

	b := Base{
		CurrencyPairs: currency.PairsManager{
			Pairs: map[asset.Item]*currency.PairStore{
				asset.Spot: {
					AssetEnabled:  convert.BoolPtr(true),
					Enabled:       enabledPairs,
					Available:     availablePairs,
					RequestFormat: &currency.PairFormat{Delimiter: "-", Uppercase: true},
					ConfigFormat:  &currency.EMPTYFORMAT,
				},
				asset.PerpetualContract: {
					AssetEnabled:  convert.BoolPtr(true),
					Enabled:       enabledPairs,
					Available:     availablePairs,
					RequestFormat: &currency.PairFormat{Delimiter: "_", Uppercase: true},
					ConfigFormat:  &currency.EMPTYFORMAT,
				},
			},
		},
	}

	_, _, err := b.GetPairAndAssetTypeRequestFormatted("")
	if !errors.Is(err, currency.ErrCurrencyPairEmpty) {
		t.Fatalf("received: '%v' but expected: '%v'", err, currency.ErrCurrencyPairEmpty)
	}

	_, _, err = b.GetPairAndAssetTypeRequestFormatted("BTCAUD")
	if !errors.Is(err, errSymbolCannotBeMatched) {
		t.Fatalf("received: '%v' but expected: '%v'", err, errSymbolCannotBeMatched)
	}

	_, _, err = b.GetPairAndAssetTypeRequestFormatted("BTCUSDT")
	if !errors.Is(err, errSymbolCannotBeMatched) {
		t.Fatalf("received: '%v' but expected: '%v'", err, errSymbolCannotBeMatched)
	}

	p, a, err := b.GetPairAndAssetTypeRequestFormatted("BTC-USDT")
	if !errors.Is(err, nil) {
		t.Fatalf("received: '%v' but expected: '%v'", err, nil)
	}
	if a != asset.Spot {
		t.Fatal("unexpected value", a)
	}
	if !p.Equal(expected) {
		t.Fatalf("received: '%v' but expected: '%v'", p, expected)
	}

	p, a, err = b.GetPairAndAssetTypeRequestFormatted("BTC_USDT")
	if !errors.Is(err, nil) {
		t.Fatalf("received: '%v' but expected: '%v'", err, nil)
	}
	if a != asset.PerpetualContract {
		t.Fatal("unexpected value", a)
	}
	if !p.Equal(expected) {
		t.Fatalf("received: '%v' but expected: '%v'", p, expected)
	}
}

func TestSetRequester(t *testing.T) {
	t.Parallel()

	b := Base{
		Config:    &config.Exchange{Name: "kitties"},
		Requester: nil,
	}

	err := b.SetRequester(nil)
	if err == nil {
		t.Fatal("error cannot be nil")
	}

	requester, err := request.New("testingRequester", common.NewHTTPClientWithTimeout(0))
	if err != nil {
		t.Fatal(err)
	}

	err = b.SetRequester(requester)
	if err != nil {
		t.Fatalf("expected no error, received %v", err)
	}

	if b.Requester == nil {
		t.Fatal("requester not set correctly")
	}
}

func TestGetCollateralCurrencyForContract(t *testing.T) {
	t.Parallel()
	b := Base{}
	_, _, err := b.GetCollateralCurrencyForContract(asset.Futures, currency.NewPair(currency.XRP, currency.BABYDOGE))
	if !errors.Is(err, common.ErrNotYetImplemented) {
		t.Fatalf("received: '%v' but expected: '%v'", err, common.ErrNotYetImplemented)
	}
}

func TestGetCurrencyForRealisedPNL(t *testing.T) {
	t.Parallel()
	b := Base{}
	_, _, err := b.GetCurrencyForRealisedPNL(asset.Empty, currency.EMPTYPAIR)
	if !errors.Is(err, common.ErrNotYetImplemented) {
		t.Fatalf("received: '%v' but expected: '%v'", err, common.ErrNotYetImplemented)
	}
}

func TestHasAssetTypeAccountSegregation(t *testing.T) {
	t.Parallel()
	b := Base{
		Name: "RAWR",
		Features: Features{
			Supports: FeaturesSupported{
				REST: true,
				RESTCapabilities: protocol.Features{
					HasAssetTypeAccountSegregation: true,
				},
			},
		},
	}

	has := b.HasAssetTypeAccountSegregation()
	if !has {
		t.Errorf("expected '%v' received '%v'", true, false)
	}
}

func TestGetKlineRequest(t *testing.T) {
	t.Parallel()
	b := Base{Name: "klineTest"}

	_, err := b.GetKlineRequest(currency.EMPTYPAIR, asset.Empty, 0, time.Time{}, time.Time{}, false)
	if !errors.Is(err, currency.ErrCurrencyPairEmpty) {
		t.Fatalf("received: '%v' but expected: '%v'", err, currency.ErrCurrencyPairEmpty)
	}

	pair := currency.NewPair(currency.BTC, currency.USDT)
	_, err = b.GetKlineRequest(pair, asset.Empty, 0, time.Time{}, time.Time{}, false)
	if !errors.Is(err, asset.ErrNotSupported) {
		t.Fatalf("received: '%v' but expected: '%v'", err, asset.ErrNotSupported)
	}

	_, err = b.GetKlineRequest(pair, asset.Spot, 0, time.Time{}, time.Time{}, false)
	if !errors.Is(err, kline.ErrInvalidInterval) {
		t.Fatalf("received: '%v' but expected: '%v'", err, kline.ErrInvalidInterval)
	}

	b.Features.Enabled.Kline.Intervals = kline.DeployExchangeIntervals(kline.IntervalCapacity{Interval: kline.OneDay, Capacity: 1439})
	err = b.CurrencyPairs.Store(asset.Spot, &currency.PairStore{
		AssetEnabled: convert.BoolPtr(true),
		Enabled:      []currency.Pair{pair},
		Available:    []currency.Pair{pair},
	})
	if !errors.Is(err, nil) {
		t.Fatalf("received: '%v' but expected: '%v'", err, nil)
	}

	_, err = b.GetKlineRequest(pair, asset.Spot, 0, time.Time{}, time.Time{}, false)
	if !errors.Is(err, kline.ErrInvalidInterval) {
		t.Fatalf("received: '%v' but expected: '%v'", err, kline.ErrInvalidInterval)
	}

	_, err = b.GetKlineRequest(pair, asset.Spot, kline.OneMin, time.Time{}, time.Time{}, false)
	if !errors.Is(err, kline.ErrCannotConstructInterval) {
		t.Fatalf("received: '%v' but expected: '%v'", err, kline.ErrCannotConstructInterval)
	}

	b.Features.Enabled.Kline.Intervals = kline.DeployExchangeIntervals(kline.IntervalCapacity{Interval: kline.OneMin})
	b.Features.Enabled.Kline.GlobalResultLimit = 1439
	_, err = b.GetKlineRequest(pair, asset.Spot, kline.OneHour, time.Time{}, time.Time{}, false)
	if !errors.Is(err, errAssetRequestFormatIsNil) {
		t.Fatalf("received: '%v' but expected: '%v'", err, errAssetRequestFormatIsNil)
	}

	err = b.CurrencyPairs.Store(asset.Spot, &currency.PairStore{
		AssetEnabled:  convert.BoolPtr(true),
		Enabled:       []currency.Pair{pair},
		Available:     []currency.Pair{pair},
		RequestFormat: &currency.PairFormat{Uppercase: true},
	})
	if !errors.Is(err, nil) {
		t.Fatalf("received: '%v' but expected: '%v'", err, nil)
	}

	start := time.Date(2020, 12, 1, 0, 0, 0, 0, time.UTC)
	end := start.AddDate(0, 0, 1)
	_, err = b.GetKlineRequest(pair, asset.Spot, kline.OneMin, start, end, true)
	if !errors.Is(err, kline.ErrRequestExceedsExchangeLimits) {
		t.Fatalf("received: '%v' but expected: '%v'", err, kline.ErrRequestExceedsExchangeLimits)
	}

	_, err = b.GetKlineRequest(pair, asset.Spot, kline.OneMin, start, end, false)
	if !errors.Is(err, kline.ErrRequestExceedsExchangeLimits) {
		t.Fatalf("received: '%v' but expected: '%v'", err, kline.ErrRequestExceedsExchangeLimits)
	}

	_, err = b.GetKlineRequest(pair, asset.Futures, kline.OneHour, start, end, false)
	if !errors.Is(err, asset.ErrNotEnabled) {
		t.Fatalf("received: '%v' but expected: '%v'", err, asset.ErrNotEnabled)
	}

	err = b.CurrencyPairs.Store(asset.Futures, &currency.PairStore{
		AssetEnabled:  convert.BoolPtr(true),
		Enabled:       []currency.Pair{pair},
		Available:     []currency.Pair{pair},
		RequestFormat: &currency.PairFormat{Uppercase: true},
	})
	if !errors.Is(err, nil) {
		t.Fatalf("received: '%v' but expected: '%v'", err, nil)
	}
	_, err = b.GetKlineRequest(pair, asset.Futures, kline.OneHour, start, end, false)
	if !errors.Is(err, kline.ErrRequestExceedsExchangeLimits) {
		t.Fatalf("received: '%v' but expected: '%v'", err, kline.ErrRequestExceedsExchangeLimits)
	}

	b.Features.Enabled.Kline.Intervals = kline.DeployExchangeIntervals(kline.IntervalCapacity{Interval: kline.OneHour})
	r, err := b.GetKlineRequest(pair, asset.Spot, kline.OneHour, start, end, false)
	if !errors.Is(err, nil) {
		t.Fatalf("received: '%v' but expected: '%v'", err, nil)
	}

	if r.Exchange != "klineTest" {
		t.Fatalf("received: '%v' but expected: '%v'", r.Exchange, "klineTest")
	}

	if !r.Pair.Equal(pair) {
		t.Fatalf("received: '%v' but expected: '%v'", r.Pair, pair)
	}

	if r.Asset != asset.Spot {
		t.Fatalf("received: '%v' but expected: '%v'", r.Asset, asset.Spot)
	}

	if r.ExchangeInterval != kline.OneHour {
		t.Fatalf("received: '%v' but expected: '%v'", r.ExchangeInterval, kline.OneHour)
	}

	if r.ClientRequired != kline.OneHour {
		t.Fatalf("received: '%v' but expected: '%v'", r.ClientRequired, kline.OneHour)
	}

	if r.Start != start {
		t.Fatalf("received: '%v' but expected: '%v'", r.Start, start)
	}

	if r.End != end {
		t.Fatalf("received: '%v' but expected: '%v'", r.End, end)
	}

	if r.RequestFormatted.String() != "BTCUSDT" {
		t.Fatalf("received: '%v' but expected: '%v'", r.RequestFormatted.String(), "BTCUSDT")
	}

	end = time.Now().Truncate(kline.OneHour.Duration()).UTC()
	start = end.Add(-kline.OneHour.Duration() * 1439)

	r, err = b.GetKlineRequest(pair, asset.Spot, kline.OneHour, start, end, true)
	if !errors.Is(err, nil) {
		t.Fatalf("received: '%v' but expected: '%v'", err, nil)
	}

	if r.Exchange != "klineTest" {
		t.Fatalf("received: '%v' but expected: '%v'", r.Exchange, "klineTest")
	}

	if !r.Pair.Equal(pair) {
		t.Fatalf("received: '%v' but expected: '%v'", r.Pair, pair)
	}

	if r.Asset != asset.Spot {
		t.Fatalf("received: '%v' but expected: '%v'", r.Asset, asset.Spot)
	}

	if r.ExchangeInterval != kline.OneHour {
		t.Fatalf("received: '%v' but expected: '%v'", r.ExchangeInterval, kline.OneHour)
	}

	if r.ClientRequired != kline.OneHour {
		t.Fatalf("received: '%v' but expected: '%v'", r.ClientRequired, kline.OneHour)
	}

	if r.Start != start {
		t.Fatalf("received: '%v' but expected: '%v'", r.Start, start)
	}

	if r.End != end {
		t.Fatalf("received: '%v' but expected: '%v'", r.End, end)
	}

	if r.RequestFormatted.String() != "BTCUSDT" {
		t.Fatalf("received: '%v' but expected: '%v'", r.RequestFormatted.String(), "BTCUSDT")
	}
}

func TestGetKlineExtendedRequest(t *testing.T) {
	t.Parallel()
	b := Base{Name: "klineTest"}
	_, err := b.GetKlineExtendedRequest(currency.EMPTYPAIR, asset.Empty, 0, time.Time{}, time.Time{})
	if !errors.Is(err, currency.ErrCurrencyPairEmpty) {
		t.Fatalf("received: '%v' but expected: '%v'", err, currency.ErrCurrencyPairEmpty)
	}

	pair := currency.NewPair(currency.BTC, currency.USDT)
	_, err = b.GetKlineExtendedRequest(pair, asset.Empty, 0, time.Time{}, time.Time{})
	if !errors.Is(err, asset.ErrNotSupported) {
		t.Fatalf("received: '%v' but expected: '%v'", err, asset.ErrNotSupported)
	}

	_, err = b.GetKlineExtendedRequest(pair, asset.Spot, 0, time.Time{}, time.Time{})
	if !errors.Is(err, kline.ErrInvalidInterval) {
		t.Fatalf("received: '%v' but expected: '%v'", err, kline.ErrInvalidInterval)
	}

	_, err = b.GetKlineExtendedRequest(pair, asset.Spot, kline.OneHour, time.Time{}, time.Time{})
	if !errors.Is(err, kline.ErrCannotConstructInterval) {
		t.Fatalf("received: '%v' but expected: '%v'", err, kline.ErrCannotConstructInterval)
	}

	b.Features.Enabled.Kline.Intervals = kline.DeployExchangeIntervals(kline.IntervalCapacity{Interval: kline.OneMin})
	b.Features.Enabled.Kline.GlobalResultLimit = 100
	start := time.Date(2020, 12, 1, 0, 0, 0, 0, time.UTC)
	end := start.AddDate(0, 0, 1)
	_, err = b.GetKlineExtendedRequest(pair, asset.Spot, kline.OneHour, start, end)
	if !errors.Is(err, asset.ErrNotEnabled) {
		t.Fatalf("received: '%v' but expected: '%v'", err, asset.ErrNotEnabled)
	}

	err = b.CurrencyPairs.Store(asset.Spot, &currency.PairStore{
		AssetEnabled: convert.BoolPtr(true),
		Enabled:      []currency.Pair{pair},
		Available:    []currency.Pair{pair},
	})
	if !errors.Is(err, nil) {
		t.Fatalf("received: '%v' but expected: '%v'", err, nil)
	}

	_, err = b.GetKlineExtendedRequest(pair, asset.Spot, kline.OneHour, start, end)
	if !errors.Is(err, errAssetRequestFormatIsNil) {
		t.Fatalf("received: '%v' but expected: '%v'", err, errAssetRequestFormatIsNil)
	}

	err = b.CurrencyPairs.Store(asset.Spot, &currency.PairStore{
		AssetEnabled:  convert.BoolPtr(true),
		Enabled:       []currency.Pair{pair},
		Available:     []currency.Pair{pair},
		RequestFormat: &currency.PairFormat{Uppercase: true},
	})
	if !errors.Is(err, nil) {
		t.Fatalf("received: '%v' but expected: '%v'", err, nil)
	}

	// The one hour interval is not supported by the exchange. This scenario
	// demonstrates the conversion from the supported 1 minute candles into
	// one hour candles
	r, err := b.GetKlineExtendedRequest(pair, asset.Spot, kline.OneHour, start, end)
	if !errors.Is(err, nil) {
		t.Fatalf("received: '%v' but expected: '%v'", err, nil)
	}

	if r.Exchange != "klineTest" {
		t.Fatalf("received: '%v' but expected: '%v'", r.Exchange, "klineTest")
	}

	if !r.Pair.Equal(pair) {
		t.Fatalf("received: '%v' but expected: '%v'", r.Pair, pair)
	}

	if r.Asset != asset.Spot {
		t.Fatalf("received: '%v' but expected: '%v'", r.Asset, asset.Spot)
	}

	if r.ExchangeInterval != kline.OneMin {
		t.Fatalf("received: '%v' but expected: '%v'", r.ExchangeInterval, kline.OneMin)
	}

	if r.ClientRequired != kline.OneHour {
		t.Fatalf("received: '%v' but expected: '%v'", r.ClientRequired, kline.OneHour)
	}

	if r.Request.Start != start {
		t.Fatalf("received: '%v' but expected: '%v'", r.Request.Start, start)
	}

	if r.Request.End != end {
		t.Fatalf("received: '%v' but expected: '%v'", r.Request.End, end)
	}

	if r.RequestFormatted.String() != "BTCUSDT" {
		t.Fatalf("received: '%v' but expected: '%v'", r.RequestFormatted.String(), "BTCUSDT")
	}

	if len(r.RangeHolder.Ranges) != 15 { // 15 request at max 100 candles == 1440 1 min candles.
		t.Fatalf("received: '%v' but expected: '%v'", len(r.RangeHolder.Ranges), 15)
	}
}

func TestSetCollateralMode(t *testing.T) {
	t.Parallel()
	b := Base{}
	err := b.SetCollateralMode(context.Background(), asset.Spot, collateral.SingleMode)
	if !errors.Is(err, common.ErrNotYetImplemented) {
		t.Error(err)
	}
}

func TestGetCollateralMode(t *testing.T) {
	t.Parallel()
	b := Base{}
	_, err := b.GetCollateralMode(context.Background(), asset.Spot)
	if !errors.Is(err, common.ErrNotYetImplemented) {
		t.Error(err)
	}
}

func TestSetMarginType(t *testing.T) {
	t.Parallel()
	b := Base{}
	err := b.SetMarginType(context.Background(), asset.Spot, currency.NewBTCUSD(), margin.Multi)
	if !errors.Is(err, common.ErrNotYetImplemented) {
		t.Error(err)
	}
}

func TestChangePositionMargin(t *testing.T) {
	t.Parallel()
	b := Base{}
	_, err := b.ChangePositionMargin(context.Background(), nil)
	if !errors.Is(err, common.ErrNotYetImplemented) {
		t.Error(err)
	}
}

func TestSetLeverage(t *testing.T) {
	t.Parallel()
	b := Base{}
	err := b.SetLeverage(context.Background(), asset.Spot, currency.NewBTCUSD(), margin.Multi, 1, order.UnknownSide)
	if !errors.Is(err, common.ErrNotYetImplemented) {
		t.Error(err)
	}
}

func TestGetLeverage(t *testing.T) {
	t.Parallel()
	b := Base{}
	_, err := b.GetLeverage(context.Background(), asset.Spot, currency.NewBTCUSD(), margin.Multi, order.UnknownSide)
	if !errors.Is(err, common.ErrNotYetImplemented) {
		t.Error(err)
	}
}

func TestEnsureOnePairEnabled(t *testing.T) {
	t.Parallel()
	b := Base{Name: "test"}
	err := b.EnsureOnePairEnabled()
	if !errors.Is(err, currency.ErrCurrencyPairsEmpty) {
		t.Fatalf("received: '%v' but expected: '%v'", err, currency.ErrCurrencyPairsEmpty)
	}
	b.CurrencyPairs = currency.PairsManager{
		Pairs: map[asset.Item]*currency.PairStore{
			asset.Futures: {},
			asset.Spot: {
				AssetEnabled: convert.BoolPtr(true),
				Available: []currency.Pair{
					currency.NewPair(currency.BTC, currency.USDT),
				},
			},
		},
	}
	err = b.EnsureOnePairEnabled()
	if !errors.Is(err, nil) {
		t.Fatalf("received: '%v' but expected: '%v'", err, nil)
	}
	if len(b.CurrencyPairs.Pairs[asset.Spot].Enabled) != 1 {
		t.Fatalf("received: '%v' but expected: '%v'", len(b.CurrencyPairs.Pairs[asset.Spot].Enabled), 1)
	}

	err = b.EnsureOnePairEnabled()
	if !errors.Is(err, nil) {
		t.Fatalf("received: '%v' but expected: '%v'", err, nil)
	}
	if len(b.CurrencyPairs.Pairs[asset.Spot].Enabled) != 1 {
		t.Fatalf("received: '%v' but expected: '%v'", len(b.CurrencyPairs.Pairs[asset.Spot].Enabled), 1)
	}
}

func TestGetStandardConfig(t *testing.T) {
	t.Parallel()

	var b *Base
	_, err := b.GetStandardConfig()
	if !errors.Is(err, errExchangeIsNil) {
		t.Fatalf("received: '%v' but expected: '%v'", err, errExchangeIsNil)
	}

	b = &Base{}
	_, err = b.GetStandardConfig()
	if !errors.Is(err, errSetDefaultsNotCalled) {
		t.Fatalf("received: '%v' but expected: '%v'", err, errSetDefaultsNotCalled)
	}

	b.Name = "test"
	b.Features.Supports.Websocket = true

	cfg, err := b.GetStandardConfig()
	if !errors.Is(err, nil) {
		t.Fatalf("received: '%v' but expected: '%v'", err, nil)
	}

	if cfg.Name != "test" {
		t.Fatalf("received: '%v' but expected: '%v'", cfg.Name, "test")
	}

	if cfg.HTTPTimeout != DefaultHTTPTimeout {
		t.Fatalf("received: '%v' but expected: '%v'", cfg.HTTPTimeout, DefaultHTTPTimeout)
	}

	if cfg.WebsocketResponseCheckTimeout != config.DefaultWebsocketResponseCheckTimeout {
		t.Fatalf("received: '%v' but expected: '%v'", cfg.WebsocketResponseCheckTimeout, config.DefaultWebsocketResponseCheckTimeout)
	}

	if cfg.WebsocketResponseMaxLimit != config.DefaultWebsocketResponseMaxLimit {
		t.Fatalf("received: '%v' but expected: '%v'", cfg.WebsocketResponseMaxLimit, config.DefaultWebsocketResponseMaxLimit)
	}

	if cfg.WebsocketTrafficTimeout != config.DefaultWebsocketTrafficTimeout {
		t.Fatalf("received: '%v' but expected: '%v'", cfg.WebsocketTrafficTimeout, config.DefaultWebsocketTrafficTimeout)
	}
}

func TestMatchSymbolWithAvailablePairs(t *testing.T) {
	t.Parallel()
	b := Base{Name: "test"}
	whatIWant := currency.NewPair(currency.BTC, currency.USDT)
	err := b.CurrencyPairs.Store(asset.Spot, &currency.PairStore{
		AssetEnabled: convert.BoolPtr(true),
		Available:    []currency.Pair{whatIWant}})
	if err != nil {
		t.Fatal(err)
	}

	_, err = b.MatchSymbolWithAvailablePairs("sillBillies", asset.Futures, false)
	if !errors.Is(err, currency.ErrPairNotFound) {
		t.Fatalf("received: '%v' but expected: '%v'", err, currency.ErrPairNotFound)
	}

	whatIGot, err := b.MatchSymbolWithAvailablePairs("btcusdT", asset.Spot, false)
	if !errors.Is(err, nil) {
		t.Fatalf("received: '%v' but expected: '%v'", err, nil)
	}

	if !whatIGot.Equal(whatIWant) {
		t.Fatalf("received: '%v' but expected: '%v'", whatIGot, whatIWant)
	}

	whatIGot, err = b.MatchSymbolWithAvailablePairs("btc-usdT", asset.Spot, true)
	if !errors.Is(err, nil) {
		t.Fatalf("received: '%v' but expected: '%v'", err, nil)
	}

	if !whatIGot.Equal(whatIWant) {
		t.Fatalf("received: '%v' but expected: '%v'", whatIGot, whatIWant)
	}
}

func TestMatchSymbolCheckEnabled(t *testing.T) {
	t.Parallel()
	b := Base{Name: "test"}
	whatIWant := currency.NewPair(currency.BTC, currency.USDT)
	availButNoEnabled := currency.NewPair(currency.BTC, currency.AUD)
	err := b.CurrencyPairs.Store(asset.Spot, &currency.PairStore{
		AssetEnabled: convert.BoolPtr(true),
		Available:    []currency.Pair{whatIWant, availButNoEnabled},
		Enabled:      []currency.Pair{whatIWant},
	})
	if err != nil {
		t.Fatal(err)
	}

	_, _, err = b.MatchSymbolCheckEnabled("sillBillies", asset.Futures, false)
	if !errors.Is(err, currency.ErrPairNotFound) {
		t.Fatalf("received: '%v' but expected: '%v'", err, currency.ErrPairNotFound)
	}

	whatIGot, enabled, err := b.MatchSymbolCheckEnabled("btcusdT", asset.Spot, false)
	if !errors.Is(err, nil) {
		t.Fatalf("received: '%v' but expected: '%v'", err, nil)
	}

	if !enabled {
		t.Fatal("expected true")
	}

	if !whatIGot.Equal(whatIWant) {
		t.Fatalf("received: '%v' but expected: '%v'", whatIGot, whatIWant)
	}

	whatIGot, enabled, err = b.MatchSymbolCheckEnabled("btc-usdT", asset.Spot, true)
	if !errors.Is(err, nil) {
		t.Fatalf("received: '%v' but expected: '%v'", err, nil)
	}

	if !whatIGot.Equal(whatIWant) {
		t.Fatalf("received: '%v' but expected: '%v'", whatIGot, whatIWant)
	}

	if !enabled {
		t.Fatal("expected true")
	}

	whatIGot, enabled, err = b.MatchSymbolCheckEnabled("btc-AUD", asset.Spot, true)
	if !errors.Is(err, nil) {
		t.Fatalf("received: '%v' but expected: '%v'", err, nil)
	}

	if !whatIGot.Equal(availButNoEnabled) {
		t.Fatalf("received: '%v' but expected: '%v'", whatIGot, whatIWant)
	}

	if enabled {
		t.Fatal("expected false")
	}
}

func TestIsPairEnabled(t *testing.T) {
	t.Parallel()
	b := Base{Name: "test"}
	whatIWant := currency.NewPair(currency.BTC, currency.USDT)
	availButNoEnabled := currency.NewPair(currency.BTC, currency.AUD)
	err := b.CurrencyPairs.Store(asset.Spot, &currency.PairStore{
		AssetEnabled: convert.BoolPtr(true),
		Available:    []currency.Pair{whatIWant, availButNoEnabled},
		Enabled:      []currency.Pair{whatIWant},
	})
	if err != nil {
		t.Fatal(err)
	}

	enabled, err := b.IsPairEnabled(currency.NewPair(currency.AAA, currency.CYC), asset.Spot)
	if !errors.Is(err, nil) {
		t.Fatalf("received: '%v' but expected: '%v'", err, nil)
	}

	if enabled {
		t.Fatal("expected false")
	}

	enabled, err = b.IsPairEnabled(availButNoEnabled, asset.Spot)
	if !errors.Is(err, nil) {
		t.Fatalf("received: '%v' but expected: '%v'", err, nil)
	}

	if enabled {
		t.Fatal("expected false")
	}

	enabled, err = b.IsPairEnabled(whatIWant, asset.Spot)
	if !errors.Is(err, nil) {
		t.Fatalf("received: '%v' but expected: '%v'", err, nil)
	}

	if !enabled {
		t.Fatal("expected true")
	}
}

func TestGetOpenInterest(t *testing.T) {
	t.Parallel()
	var b Base
	if _, err := b.GetOpenInterest(context.Background()); !errors.Is(err, common.ErrFunctionNotSupported) {
		t.Errorf("received: %v, expected: %v", err, common.ErrFunctionNotSupported)
	}
}

<<<<<<< HEAD
// FakeBase is used to override functions
type FakeBase struct{ Base }

func (f *FakeBase) GetOpenInterest(context.Context, ...key.PairAsset) ([]futures.OpenInterest, error) {
	return []futures.OpenInterest{
		{
			Key: key.ExchangePairAsset{
				Exchange: f.Name,
				Base:     currency.BTC.Item,
				Quote:    currency.BONK.Item,
				Asset:    asset.Futures,
			},
			OpenInterest: 1337,
		},
	}, nil
}

func (f *FakeBase) SetDefaults() {
	f.Name = "test"
	f.Requester, _ = request.New("test", common.NewHTTPClientWithTimeout(time.Second))
	f.Features.Supports.RESTCapabilities.AutoPairUpdates = true
	requestFmt := &currency.PairFormat{Delimiter: currency.DashDelimiter, Uppercase: true}
	configFmt := &currency.PairFormat{Delimiter: currency.DashDelimiter, Uppercase: true}
	_ = f.SetGlobalPairsManager(requestFmt, configFmt, asset.Spot)
}

func (f *FakeBase) FetchTradablePairs(context.Context, asset.Item) (currency.Pairs, error) {
	return currency.Pairs{currency.NewPair(currency.BTC, currency.USDT)}, nil
}

=======
>>>>>>> 9657a570
func TestGetCachedOpenInterest(t *testing.T) {
	t.Parallel()
	var b FakeBase
	b.Features.Supports.FuturesCapabilities.OpenInterest = OpenInterestSupport{
		Supported: true,
	}
	_, err := b.GetCachedOpenInterest(context.Background())
	assert.ErrorIs(t, err, common.ErrFunctionNotSupported)
	b.Features.Supports.FuturesCapabilities.OpenInterest.SupportedViaTicker = true
	b.Name = "test"
	err = ticker.ProcessTicker(&ticker.Price{
		ExchangeName: "test",
		Pair:         currency.NewPair(currency.BTC, currency.BONK),
		AssetType:    asset.Futures,
		OpenInterest: 1337,
	})
	assert.NoError(t, err)

	_, err = b.GetCachedOpenInterest(context.Background())
	assert.NoError(t, err)

	_, err = b.GetCachedOpenInterest(context.Background(), key.PairAsset{
		Base:  currency.BTC.Item,
		Quote: currency.BONK.Item,
		Asset: asset.Futures,
	})
	assert.NoError(t, err)
}

// TestSetSubscriptionsFromConfig tests the setting and loading of subscriptions from config and exchange defaults
func TestSetSubscriptionsFromConfig(t *testing.T) {
	t.Parallel()
	b := Base{
		Config: &config.Exchange{
			Features: &config.FeaturesConfig{},
		},
	}
	subs := []*subscription.Subscription{
		{Channel: subscription.CandlesChannel, Interval: kline.OneDay, Enabled: true},
	}
	b.Features.Subscriptions = subs
	b.SetSubscriptionsFromConfig()
	assert.ElementsMatch(t, subs, b.Config.Features.Subscriptions, "Config Subscriptions should be updated")
	assert.ElementsMatch(t, subs, b.Features.Subscriptions, "Subscriptions should be the same")

	subs = []*subscription.Subscription{
		{Channel: subscription.OrderbookChannel, Interval: kline.OneDay, Enabled: true},
	}
	b.Config.Features.Subscriptions = subs
	b.SetSubscriptionsFromConfig()
	assert.ElementsMatch(t, subs, b.Features.Subscriptions, "Subscriptions should be updated from Config")
	assert.ElementsMatch(t, subs, b.Config.Features.Subscriptions, "Config Subscriptions should be the same")
}

// TestParallelChanOp unit tests the helper func ParallelChanOp
func TestParallelChanOp(t *testing.T) {
	t.Parallel()
	c := []subscription.Subscription{
		{Channel: "red"},
		{Channel: "blue"},
		{Channel: "violent"},
		{Channel: "spin"},
		{Channel: "charm"},
	}
	run := make(chan struct{}, len(c)*2)
	b := Base{}
	errC := make(chan error, 1)
	go func() {
		errC <- b.ParallelChanOp(c, func(c []subscription.Subscription) error {
			time.Sleep(300 * time.Millisecond)
			run <- struct{}{}
			switch c[0].Channel {
			case "spin", "violent":
				return errors.New(c[0].Channel)
			}
			return nil
		}, 1)
	}()
	f := func(ct *assert.CollectT) {
		if assert.Len(ct, errC, 1, "Should eventually have an error") {
			err := <-errC
			assert.ErrorContains(ct, err, "violent", "Should get a violent error")
			assert.ErrorContains(ct, err, "spin", "Should get a spin error")
		}
	}
	assert.EventuallyWithT(t, f, 500*time.Millisecond, 50*time.Millisecond, "ParallelChanOp should complete within 500ms not 5*300ms")
	assert.Len(t, run, len(c), "Every channel was run to completion")
}

func TestGetDefaultConfig(t *testing.T) {
	t.Parallel()

	exch := &FakeBase{}

<<<<<<< HEAD
	_, err := exch.GetDefaultConfig(context.Background(), nil)
	assert.ErrorIs(t, err, errExchangeIsNil)

	_, err = exch.GetDefaultConfig(context.Background(), &FakeBase{})
	assert.ErrorIs(t, err, errExchangeMismatch)

	c, err := exch.GetDefaultConfig(context.Background(), exch)
=======
	_, err := GetDefaultConfig(context.Background(), nil)
	assert.ErrorIs(t, err, errExchangeIsNil)

	c, err := GetDefaultConfig(context.Background(), exch)
>>>>>>> 9657a570
	require.NoError(t, err)

	assert.Equal(t, "test", c.Name)
	cpy := exch.Requester

	// Test below demonstrates that the requester is not overwritten so that
	// SetDefaults is not called twice.
<<<<<<< HEAD
	c, err = exch.GetDefaultConfig(context.Background(), exch)
=======
	c, err = GetDefaultConfig(context.Background(), exch)
>>>>>>> 9657a570
	require.NoError(t, err)

	assert.Equal(t, "test", c.Name)
	assert.Equal(t, cpy, exch.Requester)
}

<<<<<<< HEAD
func TestUpdateTradablePairs(t *testing.T) {
	t.Parallel()

	exch := &FakeBase{}
	err := exch.UpdateTradablePairs(context.Background(), exch)
	assert.ErrorIs(t, err, errSetDefaultsNotCalled)

	exch.SetDefaults()

	err = exch.UpdateTradablePairs(context.Background(), exch)
	assert.ErrorIs(t, err, errSetupNotCalled)

	err = exch.Setup(context.Background(), &config.Exchange{Name: "test", Enabled: true})
	require.NoError(t, err)

	err = exch.UpdateTradablePairs(context.Background(), exch)
	require.NoError(t, err)

	pair, err := exch.GetAvailablePairs(asset.Spot)
	require.NoError(t, err)

	require.Len(t, pair, 1)
	if !pair.Contains(currency.NewPair(currency.BTC, currency.USDT), true) {
		t.Fatal("pair not found")
	}
=======
// FakeBase is used to override functions
type FakeBase struct{ Base }

func (f *FakeBase) GetOpenInterest(context.Context, ...key.PairAsset) ([]futures.OpenInterest, error) {
	return []futures.OpenInterest{
		{
			Key: key.ExchangePairAsset{
				Exchange: f.Name,
				Base:     currency.BTC.Item,
				Quote:    currency.BONK.Item,
				Asset:    asset.Futures,
			},
			OpenInterest: 1337,
		},
	}, nil
}

func (f *FakeBase) SetDefaults() {
	f.Name = "test"
	f.Requester, _ = request.New("test", common.NewHTTPClientWithTimeout(time.Second))
	f.Features.Supports.RESTCapabilities.AutoPairUpdates = true
}
func (f *FakeBase) UpdateTradablePairs(context.Context, bool) error { return nil }

func (f *FakeBase) Setup(*config.Exchange) error {
	return nil
}

func (f *FakeBase) CancelAllOrders(context.Context, *order.Cancel) (order.CancelAllResponse, error) {
	return order.CancelAllResponse{}, nil
}

func (f *FakeBase) CancelBatchOrders(context.Context, []order.Cancel) (*order.CancelBatchResponse, error) {
	return nil, nil
}

func (f *FakeBase) CancelOrder(context.Context, *order.Cancel) error {
	return nil
}

func (f *FakeBase) FetchAccountInfo(context.Context, asset.Item) (account.Holdings, error) {
	return account.Holdings{}, nil
}

func (f *FakeBase) FetchOrderbook(context.Context, currency.Pair, asset.Item) (*orderbook.Base, error) {
	return nil, nil
}

func (f *FakeBase) FetchTicker(context.Context, currency.Pair, asset.Item) (*ticker.Price, error) {
	return nil, nil
}

func (f *FakeBase) FetchTradablePairs(context.Context, asset.Item) (currency.Pairs, error) {
	return nil, nil
}

func (f *FakeBase) GetAccountFundingHistory(context.Context) ([]FundingHistory, error) {
	return nil, nil
}

func (f *FakeBase) ValidateAPICredentials(context.Context, asset.Item) error {
	return nil
}

func (f *FakeBase) UpdateTickers(context.Context, asset.Item) error {
	return nil
}

func (f *FakeBase) UpdateTicker(context.Context, currency.Pair, asset.Item) (*ticker.Price, error) {
	return nil, nil
}

func (f *FakeBase) UpdateOrderbook(context.Context, currency.Pair, asset.Item) (*orderbook.Base, error) {
	return nil, nil
}

func (f *FakeBase) UpdateAccountInfo(context.Context, asset.Item) (account.Holdings, error) {
	return account.Holdings{}, nil
}

func (f *FakeBase) GetRecentTrades(context.Context, currency.Pair, asset.Item) ([]trade.Data, error) {
	return nil, nil
}

func (f *FakeBase) GetHistoricTrades(context.Context, currency.Pair, asset.Item, time.Time, time.Time) ([]trade.Data, error) {
	return nil, nil
}

func (f *FakeBase) GetServerTime(context.Context, asset.Item) (time.Time, error) {
	return time.Now(), nil
}

func (f *FakeBase) GetFeeByType(context.Context, *FeeBuilder) (float64, error) {
	return 0.0, nil
}

func (f *FakeBase) SubmitOrder(context.Context, *order.Submit) (*order.SubmitResponse, error) {
	return nil, nil
}

func (f *FakeBase) ModifyOrder(context.Context, *order.Modify) (*order.ModifyResponse, error) {
	return nil, nil
}

func (f *FakeBase) GetOrderInfo(context.Context, string, currency.Pair, asset.Item) (*order.Detail, error) {
	return nil, nil
}

func (f *FakeBase) GetDepositAddress(context.Context, currency.Code, string, string) (*deposit.Address, error) {
	return nil, nil
}

func (f *FakeBase) GetOrderHistory(context.Context, *order.MultiOrderRequest) (order.FilteredOrders, error) {
	return nil, nil
}

func (f *FakeBase) GetWithdrawalsHistory(context.Context, currency.Code, asset.Item) ([]WithdrawalHistory, error) {
	return []WithdrawalHistory{}, nil
}

func (f *FakeBase) GetActiveOrders(context.Context, *order.MultiOrderRequest) (order.FilteredOrders, error) {
	return []order.Detail{}, nil
}

func (f *FakeBase) WithdrawCryptocurrencyFunds(context.Context, *withdraw.Request) (*withdraw.ExchangeResponse, error) {
	return nil, nil
}

func (f *FakeBase) WithdrawFiatFunds(context.Context, *withdraw.Request) (*withdraw.ExchangeResponse, error) {
	return nil, nil
}

func (f *FakeBase) WithdrawFiatFundsToInternationalBank(context.Context, *withdraw.Request) (*withdraw.ExchangeResponse, error) {
	return nil, nil
}

func (f *FakeBase) GetHistoricCandles(context.Context, currency.Pair, asset.Item, kline.Interval, time.Time, time.Time) (*kline.Item, error) {
	return &kline.Item{}, nil
}

func (f *FakeBase) GetHistoricCandlesExtended(context.Context, currency.Pair, asset.Item, kline.Interval, time.Time, time.Time) (*kline.Item, error) {
	return &kline.Item{}, nil
}

func (f *FakeBase) UpdateOrderExecutionLimits(context.Context, asset.Item) error {
	return nil
}

func (f *FakeBase) GetLatestFundingRates(context.Context, *fundingrate.LatestRateRequest) ([]fundingrate.LatestRateResponse, error) {
	return nil, nil
}

func (f *FakeBase) GetFuturesContractDetails(context.Context, asset.Item) ([]futures.Contract, error) {
	return nil, common.ErrFunctionNotSupported
>>>>>>> 9657a570
}<|MERGE_RESOLUTION|>--- conflicted
+++ resolved
@@ -3230,39 +3230,6 @@
 	}
 }
 
-<<<<<<< HEAD
-// FakeBase is used to override functions
-type FakeBase struct{ Base }
-
-func (f *FakeBase) GetOpenInterest(context.Context, ...key.PairAsset) ([]futures.OpenInterest, error) {
-	return []futures.OpenInterest{
-		{
-			Key: key.ExchangePairAsset{
-				Exchange: f.Name,
-				Base:     currency.BTC.Item,
-				Quote:    currency.BONK.Item,
-				Asset:    asset.Futures,
-			},
-			OpenInterest: 1337,
-		},
-	}, nil
-}
-
-func (f *FakeBase) SetDefaults() {
-	f.Name = "test"
-	f.Requester, _ = request.New("test", common.NewHTTPClientWithTimeout(time.Second))
-	f.Features.Supports.RESTCapabilities.AutoPairUpdates = true
-	requestFmt := &currency.PairFormat{Delimiter: currency.DashDelimiter, Uppercase: true}
-	configFmt := &currency.PairFormat{Delimiter: currency.DashDelimiter, Uppercase: true}
-	_ = f.SetGlobalPairsManager(requestFmt, configFmt, asset.Spot)
-}
-
-func (f *FakeBase) FetchTradablePairs(context.Context, asset.Item) (currency.Pairs, error) {
-	return currency.Pairs{currency.NewPair(currency.BTC, currency.USDT)}, nil
-}
-
-=======
->>>>>>> 9657a570
 func TestGetCachedOpenInterest(t *testing.T) {
 	t.Parallel()
 	var b FakeBase
@@ -3357,20 +3324,10 @@
 
 	exch := &FakeBase{}
 
-<<<<<<< HEAD
-	_, err := exch.GetDefaultConfig(context.Background(), nil)
-	assert.ErrorIs(t, err, errExchangeIsNil)
-
-	_, err = exch.GetDefaultConfig(context.Background(), &FakeBase{})
-	assert.ErrorIs(t, err, errExchangeMismatch)
-
-	c, err := exch.GetDefaultConfig(context.Background(), exch)
-=======
 	_, err := GetDefaultConfig(context.Background(), nil)
 	assert.ErrorIs(t, err, errExchangeIsNil)
 
 	c, err := GetDefaultConfig(context.Background(), exch)
->>>>>>> 9657a570
 	require.NoError(t, err)
 
 	assert.Equal(t, "test", c.Name)
@@ -3378,18 +3335,13 @@
 
 	// Test below demonstrates that the requester is not overwritten so that
 	// SetDefaults is not called twice.
-<<<<<<< HEAD
-	c, err = exch.GetDefaultConfig(context.Background(), exch)
-=======
 	c, err = GetDefaultConfig(context.Background(), exch)
->>>>>>> 9657a570
 	require.NoError(t, err)
 
 	assert.Equal(t, "test", c.Name)
 	assert.Equal(t, cpy, exch.Requester)
 }
 
-<<<<<<< HEAD
 func TestUpdateTradablePairs(t *testing.T) {
 	t.Parallel()
 
@@ -3415,7 +3367,8 @@
 	if !pair.Contains(currency.NewPair(currency.BTC, currency.USDT), true) {
 		t.Fatal("pair not found")
 	}
-=======
+}
+
 // FakeBase is used to override functions
 type FakeBase struct{ Base }
 
@@ -3437,10 +3390,12 @@
 	f.Name = "test"
 	f.Requester, _ = request.New("test", common.NewHTTPClientWithTimeout(time.Second))
 	f.Features.Supports.RESTCapabilities.AutoPairUpdates = true
-}
-func (f *FakeBase) UpdateTradablePairs(context.Context, bool) error { return nil }
-
-func (f *FakeBase) Setup(*config.Exchange) error {
+	requestFmt := &currency.PairFormat{Delimiter: currency.DashDelimiter, Uppercase: true}
+	configFmt := &currency.PairFormat{Delimiter: currency.DashDelimiter, Uppercase: true}
+	_ = f.SetGlobalPairsManager(requestFmt, configFmt, asset.Spot)
+}
+
+func (f *FakeBase) Setup(context.Context, *config.Exchange) error {
 	return nil
 }
 
@@ -3469,7 +3424,7 @@
 }
 
 func (f *FakeBase) FetchTradablePairs(context.Context, asset.Item) (currency.Pairs, error) {
-	return nil, nil
+	return currency.Pairs{currency.NewPair(currency.BTC, currency.USDT)}, nil
 }
 
 func (f *FakeBase) GetAccountFundingHistory(context.Context) ([]FundingHistory, error) {
@@ -3570,5 +3525,4 @@
 
 func (f *FakeBase) GetFuturesContractDetails(context.Context, asset.Item) ([]futures.Contract, error) {
 	return nil, common.ErrFunctionNotSupported
->>>>>>> 9657a570
 }