--- conflicted
+++ resolved
@@ -3215,20 +3215,6 @@
 	}
 }
 
-<<<<<<< HEAD
-func TestSynchroniseFees(t *testing.T) {
-	t.Parallel()
-	if err := (&Base{}).SynchroniseFees(context.Background(), asset.Spot); !errors.Is(err, common.ErrNotYetImplemented) {
-		t.Errorf("received: %v, expected: %v", err, common.ErrNotYetImplemented)
-	}
-}
-
-func TestGetPercentageFeeRates(t *testing.T) {
-	t.Parallel()
-	if _, err := (&Base{}).GetPercentageFeeRates(currency.EMPTYPAIR, asset.Spot); !errors.Is(err, common.ErrNotYetImplemented) {
-		t.Errorf("received: %v, expected: %v", err, common.ErrNotYetImplemented)
-	}
-=======
 func TestGetOpenInterest(t *testing.T) {
 	t.Parallel()
 	var b Base
@@ -3238,9 +3224,7 @@
 }
 
 // FakeBase is used to override functions
-type FakeBase struct {
-	Base
-}
+type FakeBase struct{ Base }
 
 func (f *FakeBase) GetOpenInterest(context.Context, ...key.PairAsset) ([]futures.OpenInterest, error) {
 	return []futures.OpenInterest{
@@ -3343,5 +3327,18 @@
 	}
 	assert.EventuallyWithT(t, f, 500*time.Millisecond, 50*time.Millisecond, "ParallelChanOp should complete within 500ms not 5*300ms")
 	assert.Len(t, run, len(c), "Every channel was run to completion")
->>>>>>> e0c6e118
+}
+
+func TestSynchroniseFees(t *testing.T) {
+	t.Parallel()
+	if err := (&Base{}).SynchroniseFees(context.Background(), asset.Spot); !errors.Is(err, common.ErrNotYetImplemented) {
+		t.Errorf("received: %v, expected: %v", err, common.ErrNotYetImplemented)
+	}
+}
+
+func TestGetPercentageFeeRates(t *testing.T) {
+	t.Parallel()
+	if _, err := (&Base{}).GetPercentageFeeRates(currency.EMPTYPAIR, asset.Spot); !errors.Is(err, common.ErrNotYetImplemented) {
+		t.Errorf("received: %v, expected: %v", err, common.ErrNotYetImplemented)
+	}
 }