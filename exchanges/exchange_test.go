package exchange

import (
	"context"
	"errors"
	"fmt"
	"net"
	"os"
	"testing"
	"time"

	"github.com/thrasher-corp/gocryptotrader/common"
	"github.com/thrasher-corp/gocryptotrader/common/convert"
	"github.com/thrasher-corp/gocryptotrader/config"
	"github.com/thrasher-corp/gocryptotrader/currency"
	"github.com/thrasher-corp/gocryptotrader/exchanges/asset"
	"github.com/thrasher-corp/gocryptotrader/exchanges/kline"
	"github.com/thrasher-corp/gocryptotrader/exchanges/protocol"
	"github.com/thrasher-corp/gocryptotrader/exchanges/request"
	"github.com/thrasher-corp/gocryptotrader/exchanges/stream"
	"github.com/thrasher-corp/gocryptotrader/log"
	"github.com/thrasher-corp/gocryptotrader/portfolio/banking"
)

const (
	defaultTestExchange     = "Bitfinex"
	defaultTestCurrencyPair = "BTC-USD"
)

func TestMain(m *testing.M) {
	log.RWM.Lock()
	log.GlobalLogConfig = log.GenDefaultSettings()
	log.RWM.Unlock()
	if err := log.SetupGlobalLogger(); err != nil {
		fmt.Println("Cannot setup global logger. Error:", err)
		os.Exit(1)
	}
	os.Exit(m.Run())
}

func TestSupportsRESTTickerBatchUpdates(t *testing.T) {
	t.Parallel()

	b := Base{
		Name: "RAWR",
		Features: Features{
			Supports: FeaturesSupported{
				REST: true,
				RESTCapabilities: protocol.Features{
					TickerBatching: true,
				},
			},
		},
	}

	if !b.SupportsRESTTickerBatchUpdates() {
		t.Fatal("TestSupportsRESTTickerBatchUpdates returned false")
	}
}

func TestCreateMap(t *testing.T) {
	t.Parallel()
	b := Base{
		Name: "HELOOOOOOOO",
	}
	b.API.Endpoints = b.NewEndpoints()
	err := b.API.Endpoints.SetDefaultEndpoints(map[URL]string{
		EdgeCase1: "http://test1url.com/",
		EdgeCase2: "http://test2url.com/",
	})
	if err != nil {
		t.Error(err)
	}
	val, ok := b.API.Endpoints.defaults[EdgeCase1.String()]
	if !ok || val != "http://test1url.com/" {
		t.Errorf("CreateMap failed, incorrect value received for the given key")
	}
}

func TestSet(t *testing.T) {
	t.Parallel()
	b := Base{
		Name: "HELOOOOOOOO",
	}
	b.API.Endpoints = b.NewEndpoints()
	err := b.API.Endpoints.SetDefaultEndpoints(map[URL]string{
		EdgeCase1: "http://test1url.com/",
		EdgeCase2: "http://test2url.com/",
	})
	if err != nil {
		t.Error(err)
	}
	err = b.API.Endpoints.SetRunning(EdgeCase2.String(), "http://google.com/")
	if err != nil {
		t.Error(err)
	}
	val, ok := b.API.Endpoints.defaults[EdgeCase2.String()]
	if !ok {
		t.Error("set method or createmap failed")
	}
	if val != "http://google.com/" {
		t.Errorf("vals didnt match. expecting: %s, got: %s\n", "http://google.com/", val)
	}
	err = b.API.Endpoints.SetRunning(EdgeCase3.String(), "Added Edgecase3")
	if err != nil {
		t.Errorf("not expecting an error since invalid url val err should be logged but received: %v", err)
	}
}

func TestGetURL(t *testing.T) {
	t.Parallel()
	b := Base{
		Name: "HELAAAAAOOOOOOOOO",
	}
	b.API.Endpoints = b.NewEndpoints()
	err := b.API.Endpoints.SetDefaultEndpoints(map[URL]string{
		EdgeCase1: "http://test1.com/",
		EdgeCase2: "http://test2.com/",
	})
	if err != nil {
		t.Fatal(err)
	}
	getVal, err := b.API.Endpoints.GetURL(EdgeCase1)
	if err != nil {
		t.Error(err)
	}
	if getVal != "http://test1.com/" {
		t.Errorf("getVal failed")
	}
	err = b.API.Endpoints.SetRunning(EdgeCase2.String(), "http://OVERWRITTENBRO.com.au/")
	if err != nil {
		t.Error(err)
	}
	getChangedVal, err := b.API.Endpoints.GetURL(EdgeCase2)
	if err != nil {
		t.Error(err)
	}
	if getChangedVal != "http://OVERWRITTENBRO.com.au/" {
		t.Error("couldnt get changed val")
	}
	_, err = b.API.Endpoints.GetURL(URL(100))
	if err == nil {
		t.Error("expecting error due to invalid URL key parsed")
	}
}

func TestGetAll(t *testing.T) {
	t.Parallel()
	b := Base{
		Name: "HELLLLLLO",
	}
	b.API.Endpoints = b.NewEndpoints()
	err := b.API.Endpoints.SetDefaultEndpoints(map[URL]string{
		EdgeCase1: "http://test1.com.au/",
		EdgeCase2: "http://test2.com.au/",
	})
	if err != nil {
		t.Error(err)
	}
	allRunning := b.API.Endpoints.GetURLMap()
	if len(allRunning) != 2 {
		t.Error("invalid running map received")
	}
}

func TestSetDefaultEndpoints(t *testing.T) {
	t.Parallel()
	b := Base{
		Name: "HELLLLLLO",
	}
	b.API.Endpoints = b.NewEndpoints()
	err := b.API.Endpoints.SetDefaultEndpoints(map[URL]string{
		EdgeCase1: "http://test1.com.au/",
		EdgeCase2: "http://test2.com.au/",
	})
	if err != nil {
		t.Error(err)
	}
	b.API.Endpoints = b.NewEndpoints()
	err = b.API.Endpoints.SetDefaultEndpoints(map[URL]string{
		URL(15): "http://test2.com.au/",
	})
	if err == nil {
		t.Error("expecting an error due to invalid url key")
	}
	err = b.API.Endpoints.SetDefaultEndpoints(map[URL]string{
		EdgeCase1: "",
	})
	if err != nil {
		t.Errorf("expecting a warning due due to invalid url val but got an error: %v", err)
	}
}

func TestSetClientProxyAddress(t *testing.T) {
	t.Parallel()

	requester, err := request.New("rawr",
		common.NewHTTPClientWithTimeout(time.Second*15))
	if err != nil {
		t.Fatal(err)
	}

	newBase := Base{
		Name:      "rawr",
		Requester: requester}

	newBase.Websocket = stream.New()
	err = newBase.SetClientProxyAddress("")
	if err != nil {
		t.Error(err)
	}
	err = newBase.SetClientProxyAddress(":invalid")
	if err == nil {
		t.Error("SetClientProxyAddress parsed invalid URL")
	}

	if newBase.Websocket.GetProxyAddress() != "" {
		t.Error("SetClientProxyAddress error", err)
	}

	err = newBase.SetClientProxyAddress("http://www.valid.com")
	if err != nil {
		t.Error("SetClientProxyAddress error", err)
	}

	// calling this again will cause the ws check to fail
	err = newBase.SetClientProxyAddress("http://www.valid.com")
	if err == nil {
		t.Error("trying to set the same proxy addr should thrown an err for ws")
	}

	if newBase.Websocket.GetProxyAddress() != "http://www.valid.com" {
		t.Error("SetClientProxyAddress error", err)
	}
}

func TestSetFeatureDefaults(t *testing.T) {
	t.Parallel()

	// Test nil features with basic support capabilities
	b := Base{
		Config: &config.Exchange{
			CurrencyPairs: &currency.PairsManager{},
		},
		Features: Features{
			Supports: FeaturesSupported{
				REST: true,
				RESTCapabilities: protocol.Features{
					TickerBatching: true,
				},
				Websocket: true,
			},
		},
	}
	b.SetFeatureDefaults()
	if !b.Config.Features.Supports.REST && b.Config.CurrencyPairs.LastUpdated == 0 {
		t.Error("incorrect values")
	}

	// Test upgrade when SupportsAutoPairUpdates is enabled
	bptr := func(a bool) *bool { return &a }
	b.Config.Features = nil
	b.Config.SupportsAutoPairUpdates = bptr(true)
	b.SetFeatureDefaults()
	if !b.Config.Features.Supports.RESTCapabilities.AutoPairUpdates &&
		!b.Features.Enabled.AutoPairUpdates {
		t.Error("incorrect values")
	}

	// Test non migrated features config
	b.Config.Features.Supports.REST = false
	b.Config.Features.Supports.RESTCapabilities.TickerBatching = false
	b.Config.Features.Supports.Websocket = false
	b.SetFeatureDefaults()

	if !b.Features.Supports.REST ||
		!b.Features.Supports.RESTCapabilities.TickerBatching ||
		!b.Features.Supports.Websocket {
		t.Error("incorrect values")
	}
}

func TestSetAutoPairDefaults(t *testing.T) {
	t.Parallel()
	bs := "Bitstamp"
	cfg := &config.Config{Exchanges: []config.Exchange{
		{
			Name:          bs,
			CurrencyPairs: &currency.PairsManager{},
			Features: &config.FeaturesConfig{
				Supports: config.FeaturesSupportedConfig{
					RESTCapabilities: protocol.Features{
						AutoPairUpdates: true,
					},
				},
			},
		},
	}}

	exch, err := cfg.GetExchangeConfig(bs)
	if err != nil {
		t.Fatalf("TestSetAutoPairDefaults load config failed. Error %s", err)
	}

	if !exch.Features.Supports.RESTCapabilities.AutoPairUpdates {
		t.Fatalf("TestSetAutoPairDefaults Incorrect value")
	}

	if exch.CurrencyPairs.LastUpdated != 0 {
		t.Fatalf("TestSetAutoPairDefaults Incorrect value")
	}

	exch.Features.Supports.RESTCapabilities.AutoPairUpdates = false

	exch, err = cfg.GetExchangeConfig(bs)
	if err != nil {
		t.Fatalf("TestSetAutoPairDefaults load config failed. Error %s", err)
	}

	if exch.Features.Supports.RESTCapabilities.AutoPairUpdates {
		t.Fatal("TestSetAutoPairDefaults Incorrect value")
	}
}

func TestSupportsAutoPairUpdates(t *testing.T) {
	t.Parallel()

	b := Base{
		Name: "TESTNAME",
	}

	if b.SupportsAutoPairUpdates() {
		t.Error("exchange shouldn't support auto pair updates")
	}

	b.Features.Supports.RESTCapabilities.AutoPairUpdates = true
	if !b.SupportsAutoPairUpdates() {
		t.Error("exchange should support auto pair updates")
	}
}

func TestGetLastPairsUpdateTime(t *testing.T) {
	t.Parallel()

	testTime := time.Now().Unix()
	var b Base
	b.CurrencyPairs.LastUpdated = testTime

	if b.GetLastPairsUpdateTime() != testTime {
		t.Fatal("TestGetLastPairsUpdateTim Incorrect value")
	}
}

func TestGetAssetTypes(t *testing.T) {
	t.Parallel()

	testExchange := Base{
		CurrencyPairs: currency.PairsManager{
			Pairs: map[asset.Item]*currency.PairStore{
				asset.Spot:    new(currency.PairStore),
				asset.Binary:  new(currency.PairStore),
				asset.Futures: new(currency.PairStore),
			},
		},
	}

	aT := testExchange.GetAssetTypes(false)
	if len(aT) != 3 {
		t.Error("TestGetAssetTypes failed")
	}
}

func TestGetClientBankAccounts(t *testing.T) {
	cfg := config.GetConfig()
	err := cfg.LoadConfig(config.TestFile, true)
	if err != nil {
		t.Fatal(err)
	}

	var b Base
	var r *banking.Account
	r, err = b.GetClientBankAccounts("Kraken", "USD")
	if err != nil {
		t.Error(err)
	}

	if r.BankName != "test" {
		t.Error("incorrect bank name")
	}

	_, err = b.GetClientBankAccounts("MEOW", "USD")
	if err == nil {
		t.Error("an error should have been thrown for a non-existent exchange")
	}
}

func TestGetExchangeBankAccounts(t *testing.T) {
	cfg := config.GetConfig()
	err := cfg.LoadConfig(config.TestFile, true)
	if err != nil {
		t.Fatal(err)
	}

	var b = Base{Name: "Bitfinex"}
	r, err := b.GetExchangeBankAccounts("", "USD")
	if err != nil {
		t.Error(err)
	}

	if r.BankName != "Deutsche Bank Privat Und Geschaeftskunden AG" {
		t.Fatal("incorrect bank name")
	}
}

func TestSetCurrencyPairFormat(t *testing.T) {
	t.Parallel()

	b := Base{
		Config: &config.Exchange{},
	}
	b.SetCurrencyPairFormat()
	if b.Config.CurrencyPairs == nil {
		t.Error("currencyPairs shouldn't be nil")
	}

	// Test global format logic
	b.Config.CurrencyPairs.UseGlobalFormat = true
	b.CurrencyPairs.UseGlobalFormat = true
	pFmt := &currency.PairFormat{
		Delimiter: "#",
	}
	b.CurrencyPairs.RequestFormat = pFmt
	b.CurrencyPairs.ConfigFormat = pFmt
	b.SetCurrencyPairFormat()
	spot, err := b.GetPairFormat(asset.Spot, true)
	if err != nil {
		t.Fatal(err)
	}

	if spot.Delimiter != "#" {
		t.Error("incorrect pair format delimiter")
	}

	// Test individual asset type formatting logic
	b.CurrencyPairs.UseGlobalFormat = false
	// Store non-nil pair stores
	b.CurrencyPairs.Store(asset.Spot, currency.PairStore{
		ConfigFormat: &currency.PairFormat{
			Delimiter: "~",
		},
	})
	b.CurrencyPairs.Store(asset.Futures, currency.PairStore{
		ConfigFormat: &currency.PairFormat{
			Delimiter: ":)",
		},
	})
	b.SetCurrencyPairFormat()
	spot, err = b.GetPairFormat(asset.Spot, false)
	if err != nil {
		t.Fatal(err)
	}
	if spot.Delimiter != "~" {
		t.Error("incorrect pair format delimiter")
	}
	futures, err := b.GetPairFormat(asset.Futures, false)
	if err != nil {
		t.Fatal(err)
	}
	if futures.Delimiter != ":)" {
		t.Error("incorrect pair format delimiter")
	}
}

func TestLoadConfigPairs(t *testing.T) {
	t.Parallel()

	pairs := currency.Pairs{
		currency.Pair{Base: currency.BTC, Quote: currency.USD},
		currency.Pair{Base: currency.LTC, Quote: currency.USD},
	}

	b := Base{
		CurrencyPairs: currency.PairsManager{
			UseGlobalFormat: true,
			RequestFormat: &currency.PairFormat{
				Delimiter: ">",
				Uppercase: false,
			},
			ConfigFormat: &currency.PairFormat{
				Delimiter: "^",
				Uppercase: true,
			},
			Pairs: map[asset.Item]*currency.PairStore{
				asset.Spot: {
					RequestFormat: &currency.PairFormat{},
					ConfigFormat:  &currency.PairFormat{},
				},
			},
		},
		Config: &config.Exchange{
			CurrencyPairs: &currency.PairsManager{},
		},
	}

	// Test a nil PairsManager
	err := b.SetConfigPairs()
	if err != nil {
		t.Fatal(err)
	}

	// Now setup a proper PairsManager
	b.Config.CurrencyPairs = &currency.PairsManager{
		UseGlobalFormat: true,
		RequestFormat: &currency.PairFormat{
			Delimiter: "!",
			Uppercase: true,
		},
		ConfigFormat: &currency.PairFormat{
			Delimiter: "!",
			Uppercase: true,
		},
		Pairs: map[asset.Item]*currency.PairStore{
			asset.Spot: {
				AssetEnabled: convert.BoolPtr(true),
				Enabled:      pairs,
				Available:    pairs,
			},
		},
	}

	// Test UseGlobalFormat setting of pairs
	b.SetCurrencyPairFormat()
	err = b.SetConfigPairs()
	if err != nil {
		t.Fatal(err)
	}
	// Test four things:
	// 1) Config pairs are set
	// 2) pair format is set for RequestFormat
	// 3) pair format is set for ConfigFormat
	// 4) Config global format delimiter is updated based off exchange.Base
	pFmt, err := b.GetPairFormat(asset.Spot, false)
	if err != nil {
		t.Fatal(err)
	}
	pairs, err = b.GetEnabledPairs(asset.Spot)
	if err != nil {
		t.Fatal(err)
	}

	p := pairs[0].Format(pFmt.Delimiter, pFmt.Uppercase).String()
	if p != "BTC^USD" {
		t.Errorf("incorrect value, expected BTC^USD")
	}

	avail, err := b.GetAvailablePairs(asset.Spot)
	if err != nil {
		t.Fatal(err)
	}

	format, err := b.FormatExchangeCurrency(avail[0], asset.Spot)
	if err != nil {
		t.Fatal(err)
	}

	p = format.String()
	if p != "btc>usd" {
		t.Error("incorrect value, expected btc>usd")
	}
	if b.Config.CurrencyPairs.RequestFormat.Delimiter != ">" ||
		b.Config.CurrencyPairs.RequestFormat.Uppercase ||
		b.Config.CurrencyPairs.ConfigFormat.Delimiter != "^" ||
		!b.Config.CurrencyPairs.ConfigFormat.Uppercase {
		t.Error("incorrect delimiter values")
	}

	// Test !UseGlobalFormat setting of pairs
	exchPS, err := b.CurrencyPairs.Get(asset.Spot)
	if err != nil {
		t.Fatal(err)
	}
	exchPS.RequestFormat.Delimiter = "~"
	exchPS.RequestFormat.Uppercase = false
	exchPS.ConfigFormat.Delimiter = "/"
	exchPS.ConfigFormat.Uppercase = false
	pairs = append(pairs, currency.Pair{Base: currency.XRP, Quote: currency.USD})
	b.Config.CurrencyPairs.StorePairs(asset.Spot, pairs, false)
	b.Config.CurrencyPairs.StorePairs(asset.Spot, pairs, true)
	b.Config.CurrencyPairs.UseGlobalFormat = false
	b.CurrencyPairs.UseGlobalFormat = false

	err = b.SetConfigPairs()
	if err != nil {
		t.Fatal(err)
	}
	// Test four things:
	// 1) XRP-USD is set
	// 2) pair format is set for RequestFormat
	// 3) pair format is set for ConfigFormat
	// 4) Config pair store formats are the same as the exchanges
	pFmt, err = b.GetPairFormat(asset.Spot, false)
	if err != nil {
		t.Fatal(err)
	}
	pairs, err = b.GetEnabledPairs(asset.Spot)
	if err != nil {
		t.Fatal(err)
	}
	p = pairs[2].Format(pFmt.Delimiter, pFmt.Uppercase).String()
	if p != "xrp/usd" {
		t.Error("incorrect value, expected xrp/usd", p)
	}

	avail, err = b.GetAvailablePairs(asset.Spot)
	if err != nil {
		t.Fatal(err)
	}

	format, err = b.FormatExchangeCurrency(avail[2], asset.Spot)
	if err != nil {
		t.Fatal(err)
	}
	p = format.String()
	if p != "xrp~usd" {
		t.Error("incorrect value, expected xrp~usd", p)
	}
	ps, err := b.Config.CurrencyPairs.Get(asset.Spot)
	if err != nil {
		t.Fatal(err)
	}
	if ps.RequestFormat.Delimiter != "~" ||
		ps.RequestFormat.Uppercase ||
		ps.ConfigFormat.Delimiter != "/" ||
		ps.ConfigFormat.Uppercase {
		t.Error("incorrect delimiter values")
	}
}

func TestGetName(t *testing.T) {
	t.Parallel()

	b := Base{
		Name: "TESTNAME",
	}

	if name := b.GetName(); name != "TESTNAME" {
		t.Error("Exchange GetName() returned incorrect name")
	}
}

func TestGetFeatures(t *testing.T) {
	t.Parallel()

	// Test GetEnabledFeatures
	var b Base
	if b.GetEnabledFeatures().AutoPairUpdates {
		t.Error("auto pair updates should be disabled")
	}
	b.Features.Enabled.AutoPairUpdates = true
	if !b.GetEnabledFeatures().AutoPairUpdates {
		t.Error("auto pair updates should be enabled")
	}

	// Test GetSupportedFeatures
	b.Features.Supports.RESTCapabilities.AutoPairUpdates = true
	if !b.GetSupportedFeatures().RESTCapabilities.AutoPairUpdates {
		t.Error("auto pair updates should be supported")
	}
	if b.GetSupportedFeatures().RESTCapabilities.TickerBatching {
		t.Error("ticker batching shouldn't be supported")
	}
}

func TestGetPairFormat(t *testing.T) {
	t.Parallel()

	// Test global formatting
	var b Base
	b.CurrencyPairs.UseGlobalFormat = true
	b.CurrencyPairs.ConfigFormat = &currency.PairFormat{
		Uppercase: true,
	}
	b.CurrencyPairs.RequestFormat = &currency.PairFormat{
		Delimiter: "~",
	}
	pFmt, err := b.GetPairFormat(asset.Spot, true)
	if err != nil {
		t.Fatal(err)
	}
	if pFmt.Delimiter != "~" && !pFmt.Uppercase {
		t.Error("incorrect pair format values")
	}
	pFmt, err = b.GetPairFormat(asset.Spot, false)
	if err != nil {
		t.Fatal(err)
	}
	if pFmt.Delimiter != "" && pFmt.Uppercase {
		t.Error("incorrect pair format values")
	}

	// Test individual asset pair store formatting
	b.CurrencyPairs.UseGlobalFormat = false
	b.CurrencyPairs.Store(asset.Spot, currency.PairStore{
		ConfigFormat: &pFmt,
		RequestFormat: &currency.PairFormat{
			Delimiter: "/",
			Uppercase: true,
		},
	})
	pFmt, err = b.GetPairFormat(asset.Spot, false)
	if err != nil {
		t.Fatal(err)
	}
	if pFmt.Delimiter != "" && pFmt.Uppercase {
		t.Error("incorrect pair format values")
	}
	pFmt, err = b.GetPairFormat(asset.Spot, true)
	if err != nil {
		t.Fatal(err)
	}
	if pFmt.Delimiter != "~" && !pFmt.Uppercase {
		t.Error("incorrect pair format values")
	}
}

func TestGetEnabledPairs(t *testing.T) {
	t.Parallel()

	b := Base{
		Name: "TESTNAME",
	}

	defaultPairs, err := currency.NewPairsFromStrings([]string{defaultTestCurrencyPair})
	if err != nil {
		t.Fatal(err)
	}

	b.CurrencyPairs.StorePairs(asset.Spot, defaultPairs, true)
	b.CurrencyPairs.StorePairs(asset.Spot, defaultPairs, false)
	format := currency.PairFormat{
		Delimiter: "-",
		Index:     "",
		Uppercase: true,
	}

	err = b.CurrencyPairs.SetAssetEnabled(asset.Spot, true)
	if err != nil {
		t.Fatal(err)
	}

	b.CurrencyPairs.UseGlobalFormat = true
	b.CurrencyPairs.RequestFormat = &format
	b.CurrencyPairs.ConfigFormat = &format

	c, err := b.GetEnabledPairs(asset.Spot)
	if err != nil {
		t.Fatal(err)
	}

	if c[0].String() != defaultTestCurrencyPair {
		t.Error("Exchange GetAvailablePairs() incorrect string")
	}

	format.Delimiter = "~"
	b.CurrencyPairs.RequestFormat = &format
	c, err = b.GetEnabledPairs(asset.Spot)
	if err != nil {
		t.Fatal(err)
	}
	if c[0].String() != "BTC~USD" {
		t.Error("Exchange GetAvailablePairs() incorrect string")
	}

	format.Delimiter = ""
	b.CurrencyPairs.ConfigFormat = &format
	c, err = b.GetEnabledPairs(asset.Spot)
	if err != nil {
		t.Fatal(err)
	}
	if c[0].String() != "BTCUSD" {
		t.Error("Exchange GetAvailablePairs() incorrect string")
	}

	btcdoge, err := currency.NewPairsFromStrings([]string{"BTCDOGE"})
	if err != nil {
		t.Fatal(err)
	}

	b.CurrencyPairs.StorePairs(asset.Spot, btcdoge, true)
	b.CurrencyPairs.StorePairs(asset.Spot, btcdoge, false)
	format.Index = currency.BTC.String()
	b.CurrencyPairs.ConfigFormat = &format
	c, err = b.GetEnabledPairs(asset.Spot)
	if err != nil {
		t.Fatal(err)
	}
	if c[0].Base != currency.BTC && c[0].Quote != currency.DOGE {
		t.Error("Exchange GetAvailablePairs() incorrect string")
	}

	btcusdUnderscore, err := currency.NewPairsFromStrings([]string{"BTC_USD"})
	if err != nil {
		t.Fatal(err)
	}

	b.CurrencyPairs.StorePairs(asset.Spot, btcusdUnderscore, true)
	b.CurrencyPairs.StorePairs(asset.Spot, btcusdUnderscore, false)
	b.CurrencyPairs.RequestFormat.Delimiter = ""
	b.CurrencyPairs.ConfigFormat.Delimiter = "_"
	c, err = b.GetEnabledPairs(asset.Spot)
	if err != nil {
		t.Fatal(err)
	}
	if c[0].Base != currency.BTC && c[0].Quote != currency.USD {
		t.Error("Exchange GetAvailablePairs() incorrect string")
	}

	b.CurrencyPairs.StorePairs(asset.Spot, btcdoge, true)
	b.CurrencyPairs.StorePairs(asset.Spot, btcdoge, false)
	b.CurrencyPairs.RequestFormat.Delimiter = ""
	b.CurrencyPairs.ConfigFormat.Delimiter = ""
	b.CurrencyPairs.ConfigFormat.Index = currency.BTC.String()
	c, err = b.GetEnabledPairs(asset.Spot)
	if err != nil {
		t.Fatal(err)
	}
	if c[0].Base != currency.BTC && c[0].Quote != currency.DOGE {
		t.Error("Exchange GetAvailablePairs() incorrect string")
	}

	btcusd, err := currency.NewPairsFromStrings([]string{"BTCUSD"})
	if err != nil {
		t.Fatal(err)
	}

	b.CurrencyPairs.StorePairs(asset.Spot, btcusd, true)
	b.CurrencyPairs.StorePairs(asset.Spot, btcusd, false)
	b.CurrencyPairs.ConfigFormat.Index = ""
	c, err = b.GetEnabledPairs(asset.Spot)
	if err != nil {
		t.Fatal(err)
	}
	if c[0].Base != currency.BTC && c[0].Quote != currency.USD {
		t.Error("Exchange GetAvailablePairs() incorrect string")
	}
}

func TestGetAvailablePairs(t *testing.T) {
	t.Parallel()

	b := Base{
		Name: "TESTNAME",
	}

	defaultPairs, err := currency.NewPairsFromStrings([]string{defaultTestCurrencyPair})
	if err != nil {
		t.Fatal(err)
	}

	b.CurrencyPairs.StorePairs(asset.Spot, defaultPairs, false)
	format := currency.PairFormat{
		Delimiter: "-",
		Index:     "",
		Uppercase: true,
	}

	assetType := asset.Spot
	b.CurrencyPairs.UseGlobalFormat = true
	b.CurrencyPairs.RequestFormat = &format
	b.CurrencyPairs.ConfigFormat = &format

	c, err := b.GetAvailablePairs(assetType)
	if err != nil {
		t.Fatal(err)
	}

	if c[0].String() != defaultTestCurrencyPair {
		t.Error("Exchange GetAvailablePairs() incorrect string")
	}

	format.Delimiter = "~"
	b.CurrencyPairs.RequestFormat = &format
	c, err = b.GetAvailablePairs(assetType)
	if err != nil {
		t.Fatal(err)
	}

	if c[0].String() != "BTC~USD" {
		t.Error("Exchange GetAvailablePairs() incorrect string")
	}

	format.Delimiter = ""
	b.CurrencyPairs.ConfigFormat = &format
	c, err = b.GetAvailablePairs(assetType)
	if err != nil {
		t.Fatal(err)
	}

	if c[0].String() != "BTCUSD" {
		t.Error("Exchange GetAvailablePairs() incorrect string")
	}

	dogePairs, err := currency.NewPairsFromStrings([]string{"BTCDOGE"})
	if err != nil {
		t.Fatal(err)
	}

	b.CurrencyPairs.StorePairs(asset.Spot, dogePairs, false)
	format.Index = currency.BTC.String()
	b.CurrencyPairs.ConfigFormat = &format
	c, err = b.GetAvailablePairs(assetType)
	if err != nil {
		t.Fatal(err)
	}

	if c[0].Base != currency.BTC && c[0].Quote != currency.DOGE {
		t.Error("Exchange GetAvailablePairs() incorrect string")
	}

	btcusdUnderscore, err := currency.NewPairsFromStrings([]string{"BTC_USD"})
	if err != nil {
		t.Fatal(err)
	}

	b.CurrencyPairs.StorePairs(asset.Spot, btcusdUnderscore, false)
	b.CurrencyPairs.RequestFormat.Delimiter = ""
	b.CurrencyPairs.ConfigFormat.Delimiter = "_"
	c, err = b.GetAvailablePairs(assetType)
	if err != nil {
		t.Fatal(err)
	}

	if c[0].Base != currency.BTC && c[0].Quote != currency.USD {
		t.Error("Exchange GetAvailablePairs() incorrect string")
	}

	b.CurrencyPairs.StorePairs(asset.Spot, dogePairs, false)
	b.CurrencyPairs.RequestFormat.Delimiter = ""
	b.CurrencyPairs.ConfigFormat.Delimiter = "_"
	b.CurrencyPairs.ConfigFormat.Index = currency.BTC.String()
	c, err = b.GetAvailablePairs(assetType)
	if err != nil {
		t.Fatal(err)
	}

	if c[0].Base != currency.BTC && c[0].Quote != currency.DOGE {
		t.Error("Exchange GetAvailablePairs() incorrect string")
	}

	btcusd, err := currency.NewPairsFromStrings([]string{"BTCUSD"})
	if err != nil {
		t.Fatal(err)
	}

	b.CurrencyPairs.StorePairs(asset.Spot, btcusd, false)
	b.CurrencyPairs.ConfigFormat.Index = ""
	c, err = b.GetAvailablePairs(assetType)
	if err != nil {
		t.Fatal(err)
	}

	if c[0].Base != currency.BTC && c[0].Quote != currency.USD {
		t.Error("Exchange GetAvailablePairs() incorrect string")
	}
}

func TestSupportsPair(t *testing.T) {
	t.Parallel()

	b := Base{
		Name: "TESTNAME",
		CurrencyPairs: currency.PairsManager{
			Pairs: map[asset.Item]*currency.PairStore{
				asset.Spot: {
					AssetEnabled: convert.BoolPtr(true),
				},
			},
		},
	}

	pairs, err := currency.NewPairsFromStrings([]string{defaultTestCurrencyPair,
		"ETH-USD"})
	if err != nil {
		t.Fatal(err)
	}

	b.CurrencyPairs.StorePairs(asset.Spot, pairs, false)

	defaultpairs, err := currency.NewPairsFromStrings([]string{defaultTestCurrencyPair})
	if err != nil {
		t.Fatal(err)
	}

	b.CurrencyPairs.StorePairs(asset.Spot, defaultpairs, true)

	format := &currency.PairFormat{
		Delimiter: "-",
		Index:     "",
	}

	b.CurrencyPairs.UseGlobalFormat = true
	b.CurrencyPairs.RequestFormat = format
	b.CurrencyPairs.ConfigFormat = format
	assetType := asset.Spot

	if b.SupportsPair(currency.NewPair(currency.BTC, currency.USD), true, assetType) != nil {
		t.Error("Exchange SupportsPair() incorrect value")
	}

	if b.SupportsPair(currency.NewPair(currency.ETH, currency.USD), false, assetType) != nil {
		t.Error("Exchange SupportsPair() incorrect value")
	}

	asdasdf, err := currency.NewPairFromStrings("ASD", "ASDF")
	if err != nil {
		t.Fatal(err)
	}

	if b.SupportsPair(asdasdf, true, assetType) == nil {
		t.Error("Exchange SupportsPair() incorrect value")
	}
}

func TestFormatExchangeCurrencies(t *testing.T) {
	t.Parallel()

	e := Base{
		CurrencyPairs: currency.PairsManager{
			UseGlobalFormat: true,

			RequestFormat: &currency.PairFormat{
				Uppercase: false,
				Delimiter: "~",
				Separator: "^",
			},

			ConfigFormat: &currency.PairFormat{
				Uppercase: true,
				Delimiter: "_",
			},
		},
	}
	p1, err := currency.NewPairDelimiter("BTC_USD", "_")
	if err != nil {
		t.Fatal(err)
	}
	p2, err := currency.NewPairDelimiter("LTC_BTC", "_")
	if err != nil {
		t.Fatal(err)
	}
	var pairs = []currency.Pair{
		p1,
		p2,
	}

	actual, err := e.FormatExchangeCurrencies(pairs, asset.Spot)
	if err != nil {
		t.Errorf("Exchange TestFormatExchangeCurrencies error %s", err)
	}
	if expected := "btc~usd^ltc~btc"; actual != expected {
		t.Errorf("Exchange TestFormatExchangeCurrencies %s != %s",
			actual, expected)
	}

	_, err = e.FormatExchangeCurrencies(nil, asset.Spot)
	if err == nil {
		t.Error("nil pairs should return an error")
	}
}

func TestFormatExchangeCurrency(t *testing.T) {
	t.Parallel()

	var b Base
	b.CurrencyPairs.UseGlobalFormat = true
	b.CurrencyPairs.RequestFormat = &currency.PairFormat{
		Uppercase: true,
		Delimiter: "-",
	}

	p := currency.NewPair(currency.BTC, currency.USD)
	expected := defaultTestCurrencyPair
	actual, err := b.FormatExchangeCurrency(p, asset.Spot)
	if err != nil {
		t.Fatal(err)
	}

	if actual.String() != expected {
		t.Errorf("Exchange TestFormatExchangeCurrency %s != %s",
			actual, expected)
	}
}

func TestSetEnabled(t *testing.T) {
	t.Parallel()

	SetEnabled := Base{
		Name:    "TESTNAME",
		Enabled: false,
	}

	SetEnabled.SetEnabled(true)
	if !SetEnabled.Enabled {
		t.Error("Exchange SetEnabled(true) did not set boolean")
	}
}

func TestIsEnabled(t *testing.T) {
	t.Parallel()

	IsEnabled := Base{
		Name:    "TESTNAME",
		Enabled: false,
	}

	if IsEnabled.IsEnabled() {
		t.Error("Exchange IsEnabled() did not return correct boolean")
	}
}

func TestSetupDefaults(t *testing.T) {
	t.Parallel()

	newRequester, err := request.New("testSetupDefaults",
		common.NewHTTPClientWithTimeout(0))
	if err != nil {
		t.Fatal(err)
	}

	var b = Base{
		Name:      "awesomeTest",
		Requester: newRequester,
	}
	cfg := config.Exchange{
		HTTPTimeout: time.Duration(-1),
		API: config.APIConfig{
			AuthenticatedSupport: true,
		},
	}

	err = b.SetupDefaults(&cfg)
	if err != nil {
		t.Fatal(err)
	}
	if cfg.HTTPTimeout.String() != "15s" {
		t.Error("HTTP timeout should be set to 15s")
	}

	// Test custom HTTP timeout is set
	cfg.HTTPTimeout = time.Second * 30
	err = b.SetupDefaults(&cfg)
	if err != nil {
		t.Fatal(err)
	}
	if cfg.HTTPTimeout.String() != "30s" {
		t.Error("HTTP timeout should be set to 30s")
	}

	// Test asset types
	p, err := currency.NewPairDelimiter(defaultTestCurrencyPair, "-")
	if err != nil {
		t.Fatal(err)
	}
	b.CurrencyPairs.Store(asset.Spot,
		currency.PairStore{
			Enabled: currency.Pairs{
				p,
			},
		},
	)
	err = b.SetupDefaults(&cfg)
	if err != nil {
		t.Fatal(err)
	}
	ps, err := cfg.CurrencyPairs.Get(asset.Spot)
	if err != nil {
		t.Fatal(err)
	}
	if !ps.Enabled.Contains(p, true) {
		t.Error("default pair should be stored in the configs pair store")
	}

	// Test websocket support
	b.Websocket = stream.New()
	b.Features.Supports.Websocket = true
	err = b.Websocket.Setup(&stream.WebsocketSetup{
		ExchangeConfig: &config.Exchange{
			WebsocketTrafficTimeout: time.Second * 30,
			Name:                    "test",
			Features:                &config.FeaturesConfig{},
		},
		Features:              &protocol.Features{},
		DefaultURL:            "ws://something.com",
		RunningURL:            "ws://something.com",
		Connector:             func() error { return nil },
		GenerateSubscriptions: func() ([]stream.ChannelSubscription, error) { return []stream.ChannelSubscription{}, nil },
		Subscriber:            func(cs []stream.ChannelSubscription) error { return nil },
	})
	if err != nil {
		t.Fatal(err)
	}
	err = b.Websocket.Enable()
	if err != nil {
		t.Fatal(err)
	}
	if !b.IsWebsocketEnabled() {
		t.Error("websocket should be enabled")
	}
}

func TestSetPairs(t *testing.T) {
	t.Parallel()

	b := Base{
		CurrencyPairs: currency.PairsManager{
			UseGlobalFormat: true,
			ConfigFormat: &currency.PairFormat{
				Uppercase: true,
			},
		},
		Config: &config.Exchange{
			CurrencyPairs: &currency.PairsManager{
				UseGlobalFormat: true,
				ConfigFormat: &currency.PairFormat{
					Uppercase: true,
				},
				Pairs: map[asset.Item]*currency.PairStore{
					asset.Spot: {
						AssetEnabled: convert.BoolPtr(true),
					},
				},
			},
		},
	}

	if err := b.SetPairs(nil, asset.Spot, true); err == nil {
		t.Error("nil pairs should throw an error")
	}

	pairs := currency.Pairs{
		currency.NewPair(currency.BTC, currency.USD),
	}
	err := b.SetPairs(pairs, asset.Spot, true)
	if err != nil {
		t.Error(err)
	}

	err = b.SetPairs(pairs, asset.Spot, false)
	if err != nil {
		t.Error(err)
	}

	err = b.SetConfigPairs()
	if err != nil {
		t.Fatal(err)
	}

	p, err := b.GetEnabledPairs(asset.Spot)
	if err != nil {
		t.Fatal(err)
	}

	if len(p) != 1 {
		t.Error("pairs shouldn't be nil")
	}
}

func TestUpdatePairs(t *testing.T) {
	t.Parallel()
	cfg := &config.Config{
		Exchanges: []config.Exchange{
			{
				Name:          defaultTestExchange,
				CurrencyPairs: &currency.PairsManager{},
			},
		},
	}

	exchCfg, err := cfg.GetExchangeConfig(defaultTestExchange)
	if err != nil {
		t.Fatal("TestUpdatePairs failed to load config")
	}

	UAC := Base{
		Name: defaultTestExchange,
		CurrencyPairs: currency.PairsManager{
			Pairs: map[asset.Item]*currency.PairStore{
				asset.Spot: {
					AssetEnabled: convert.BoolPtr(true),
				},
			},
		},
	}
	UAC.Config = exchCfg
	exchangeProducts, err := currency.NewPairsFromStrings([]string{"ltcusd",
		"btcusd",
		"usdbtc",
		"audusd"})
	if err != nil {
		t.Fatal(err)
	}
	err = UAC.UpdatePairs(exchangeProducts, asset.Spot, true, false)
	if err != nil {
		t.Errorf("TestUpdatePairs error: %s", err)
	}

	err = UAC.UpdatePairs(exchangeProducts, asset.Spot, false, false)
	if err != nil {
		t.Errorf("TestUpdatePairs error: %s", err)
	}

	// Test updating the same new products, diff should be 0
	err = UAC.UpdatePairs(exchangeProducts, asset.Spot, true, false)
	if err != nil {
		t.Errorf("TestUpdatePairs error: %s", err)
	}

	// Test force updating to only one product
	exchangeProducts, err = currency.NewPairsFromStrings([]string{"btcusd"})
	if err != nil {
		t.Fatal(err)
	}

	err = UAC.UpdatePairs(exchangeProducts, asset.Spot, true, true)
	if err != nil {
		t.Errorf("TestUpdatePairs error: %s", err)
	}

	// Test updating exchange products
	exchangeProducts, err = currency.NewPairsFromStrings([]string{"ltcusd",
		"btcusd",
		"usdbtc",
		"audbtc"})
	if err != nil {
		t.Fatal(err)
	}
	UAC.Name = defaultTestExchange
	err = UAC.UpdatePairs(exchangeProducts, asset.Spot, false, false)
	if err != nil {
		t.Errorf("Exchange UpdatePairs() error: %s", err)
	}

	// Test updating the same new products, diff should be 0
	err = UAC.UpdatePairs(exchangeProducts, asset.Spot, false, false)
	if err != nil {
		t.Errorf("Exchange UpdatePairs() error: %s", err)
	}

	// Test force updating to only one product
	exchangeProducts, err = currency.NewPairsFromStrings([]string{"btcusd"})
	if err != nil {
		t.Fatal(err)
	}
	err = UAC.UpdatePairs(exchangeProducts, asset.Spot, false, true)
	if err != nil {
		t.Errorf("Forced Exchange UpdatePairs() error: %s", err)
	}

	// Test update currency pairs with btc excluded
	exchangeProducts, err = currency.NewPairsFromStrings([]string{"ltcusd", "ethusd"})
	if err != nil {
		t.Fatal(err)
	}
	err = UAC.UpdatePairs(exchangeProducts, asset.Spot, false, false)
	if err != nil {
		t.Errorf("Forced Exchange UpdatePairs() error: %s", err)
	}

	// Test empty pair
	p, err := currency.NewPairDelimiter(defaultTestCurrencyPair, "-")
	if err != nil {
		t.Fatal(err)
	}
	pairs := currency.Pairs{
		currency.EMPTYPAIR,
		p,
	}
	err = UAC.UpdatePairs(pairs, asset.Spot, true, true)
	if err != nil {
		t.Errorf("Forced Exchange UpdatePairs() error: %s", err)
	}
	err = UAC.UpdatePairs(pairs, asset.Spot, false, true)
	if err != nil {
		t.Errorf("Forced Exchange UpdatePairs() error: %s", err)
	}
	UAC.CurrencyPairs.UseGlobalFormat = true
	UAC.CurrencyPairs.ConfigFormat = &currency.PairFormat{
		Delimiter: "-",
	}

	uacPairs, err := UAC.GetEnabledPairs(asset.Spot)
	if err != nil {
		t.Fatal(err)
	}
	if !uacPairs.Contains(p, true) {
		t.Fatal("expected currency pair not found")
	}
}

func TestSupportsWebsocket(t *testing.T) {
	t.Parallel()

	var b Base
	if b.SupportsWebsocket() {
		t.Error("exchange doesn't support websocket")
	}

	b.Features.Supports.Websocket = true
	if !b.SupportsWebsocket() {
		t.Error("exchange supports websocket")
	}
}

func TestSupportsREST(t *testing.T) {
	t.Parallel()

	var b Base
	if b.SupportsREST() {
		t.Error("exchange doesn't support REST")
	}

	b.Features.Supports.REST = true
	if !b.SupportsREST() {
		t.Error("exchange supports REST")
	}
}

func TestIsWebsocketEnabled(t *testing.T) {
	t.Parallel()

	var b Base
	if b.IsWebsocketEnabled() {
		t.Error("exchange doesn't support websocket")
	}

	b.Websocket = stream.New()
	err := b.Websocket.Setup(&stream.WebsocketSetup{
		ExchangeConfig: &config.Exchange{
			Enabled:                 true,
			WebsocketTrafficTimeout: time.Second * 30,
			Name:                    "test",
			Features: &config.FeaturesConfig{
				Enabled: config.FeaturesEnabledConfig{
					Websocket: true,
				},
			},
		},
		Features:              &protocol.Features{},
		DefaultURL:            "ws://something.com",
		RunningURL:            "ws://something.com",
		Connector:             func() error { return nil },
		GenerateSubscriptions: func() ([]stream.ChannelSubscription, error) { return nil, nil },
		Subscriber:            func(cs []stream.ChannelSubscription) error { return nil },
	})
	if err != nil {
		t.Error(err)
	}
	if !b.IsWebsocketEnabled() {
		t.Error("websocket should be enabled")
	}
}

func TestSupportsWithdrawPermissions(t *testing.T) {
	t.Parallel()

	UAC := Base{Name: defaultTestExchange}
	UAC.Features.Supports.WithdrawPermissions = AutoWithdrawCrypto | AutoWithdrawCryptoWithAPIPermission
	withdrawPermissions := UAC.SupportsWithdrawPermissions(AutoWithdrawCrypto)

	if !withdrawPermissions {
		t.Errorf("Expected: %v, Received: %v", true, withdrawPermissions)
	}

	withdrawPermissions = UAC.SupportsWithdrawPermissions(AutoWithdrawCrypto | AutoWithdrawCryptoWithAPIPermission)
	if !withdrawPermissions {
		t.Errorf("Expected: %v, Received: %v", true, withdrawPermissions)
	}

	withdrawPermissions = UAC.SupportsWithdrawPermissions(AutoWithdrawCrypto | WithdrawCryptoWith2FA)
	if withdrawPermissions {
		t.Errorf("Expected: %v, Received: %v", false, withdrawPermissions)
	}

	withdrawPermissions = UAC.SupportsWithdrawPermissions(AutoWithdrawCrypto | AutoWithdrawCryptoWithAPIPermission | WithdrawCryptoWith2FA)
	if withdrawPermissions {
		t.Errorf("Expected: %v, Received: %v", false, withdrawPermissions)
	}

	withdrawPermissions = UAC.SupportsWithdrawPermissions(WithdrawCryptoWith2FA)
	if withdrawPermissions {
		t.Errorf("Expected: %v, Received: %v", false, withdrawPermissions)
	}
}

func TestFormatWithdrawPermissions(t *testing.T) {
	t.Parallel()

	UAC := Base{Name: defaultTestExchange}
	UAC.Features.Supports.WithdrawPermissions = AutoWithdrawCrypto |
		AutoWithdrawCryptoWithAPIPermission |
		AutoWithdrawCryptoWithSetup |
		WithdrawCryptoWith2FA |
		WithdrawCryptoWithSMS |
		WithdrawCryptoWithEmail |
		WithdrawCryptoWithWebsiteApproval |
		WithdrawCryptoWithAPIPermission |
		AutoWithdrawFiat |
		AutoWithdrawFiatWithAPIPermission |
		AutoWithdrawFiatWithSetup |
		WithdrawFiatWith2FA |
		WithdrawFiatWithSMS |
		WithdrawFiatWithEmail |
		WithdrawFiatWithWebsiteApproval |
		WithdrawFiatWithAPIPermission |
		WithdrawCryptoViaWebsiteOnly |
		WithdrawFiatViaWebsiteOnly |
		NoFiatWithdrawals |
		1<<19
	withdrawPermissions := UAC.FormatWithdrawPermissions()
	if withdrawPermissions != "AUTO WITHDRAW CRYPTO & AUTO WITHDRAW CRYPTO WITH API PERMISSION & AUTO WITHDRAW CRYPTO WITH SETUP & WITHDRAW CRYPTO WITH 2FA & WITHDRAW CRYPTO WITH SMS & WITHDRAW CRYPTO WITH EMAIL & WITHDRAW CRYPTO WITH WEBSITE APPROVAL & WITHDRAW CRYPTO WITH API PERMISSION & AUTO WITHDRAW FIAT & AUTO WITHDRAW FIAT WITH API PERMISSION & AUTO WITHDRAW FIAT WITH SETUP & WITHDRAW FIAT WITH 2FA & WITHDRAW FIAT WITH SMS & WITHDRAW FIAT WITH EMAIL & WITHDRAW FIAT WITH WEBSITE APPROVAL & WITHDRAW FIAT WITH API PERMISSION & WITHDRAW CRYPTO VIA WEBSITE ONLY & WITHDRAW FIAT VIA WEBSITE ONLY & NO FIAT WITHDRAWAL & UNKNOWN[1<<19]" {
		t.Errorf("Expected: %s, Received: %s", AutoWithdrawCryptoText+" & "+AutoWithdrawCryptoWithAPIPermissionText, withdrawPermissions)
	}

	UAC.Features.Supports.WithdrawPermissions = NoAPIWithdrawalMethods
	withdrawPermissions = UAC.FormatWithdrawPermissions()

	if withdrawPermissions != NoAPIWithdrawalMethodsText {
		t.Errorf("Expected: %s, Received: %s", NoAPIWithdrawalMethodsText, withdrawPermissions)
	}
}

func TestSupportsAsset(t *testing.T) {
	t.Parallel()
	var b Base
	b.CurrencyPairs.Pairs = map[asset.Item]*currency.PairStore{
		asset.Spot: {},
	}
	if !b.SupportsAsset(asset.Spot) {
		t.Error("spot should be supported")
	}
	if b.SupportsAsset(asset.Index) {
		t.Error("index shouldn't be supported")
	}
}

func TestPrintEnabledPairs(t *testing.T) {
	t.Parallel()

	var b Base
	b.CurrencyPairs.Pairs = make(map[asset.Item]*currency.PairStore)
	b.CurrencyPairs.Pairs[asset.Spot] = &currency.PairStore{
		Enabled: currency.Pairs{
			currency.NewPair(currency.BTC, currency.USD),
		},
	}

	b.PrintEnabledPairs()
}
func TestGetBase(t *testing.T) {
	t.Parallel()

	b := Base{
		Name: "MEOW",
	}

	p := b.GetBase()
	p.Name = "rawr"

	if b.Name != "rawr" {
		t.Error("name should be rawr")
	}
}

func TestGetAssetType(t *testing.T) {
	var b Base
	p := currency.NewPair(currency.BTC, currency.USD)
	if _, err := b.GetPairAssetType(p); err == nil {
		t.Fatal("error cannot be nil")
	}
	b.CurrencyPairs.Pairs = make(map[asset.Item]*currency.PairStore)
	b.CurrencyPairs.Pairs[asset.Spot] = &currency.PairStore{
		AssetEnabled: convert.BoolPtr(true),
		Enabled: currency.Pairs{
			currency.NewPair(currency.BTC, currency.USD),
		},
		Available: currency.Pairs{
			currency.NewPair(currency.BTC, currency.USD),
		},
		ConfigFormat: &currency.PairFormat{Delimiter: "-"},
	}

	a, err := b.GetPairAssetType(p)
	if err != nil {
		t.Fatal(err)
	}

	if a != asset.Spot {
		t.Error("should be spot but is", a)
	}
}

func TestGetFormattedPairAndAssetType(t *testing.T) {
	t.Parallel()
	b := Base{
		Config: &config.Exchange{},
	}
	b.SetCurrencyPairFormat()
	b.Config.CurrencyPairs.UseGlobalFormat = true
	b.CurrencyPairs.UseGlobalFormat = true
	pFmt := &currency.PairFormat{
		Delimiter: "#",
	}
	b.CurrencyPairs.RequestFormat = pFmt
	b.CurrencyPairs.ConfigFormat = pFmt
	b.CurrencyPairs.Pairs = make(map[asset.Item]*currency.PairStore)
	b.CurrencyPairs.Pairs[asset.Spot] = &currency.PairStore{
		AssetEnabled: convert.BoolPtr(true),
		Enabled: currency.Pairs{
			currency.NewPair(currency.BTC, currency.USD),
		},
		Available: currency.Pairs{
			currency.NewPair(currency.BTC, currency.USD),
		},
	}
	p, a, err := b.GetRequestFormattedPairAndAssetType("btc#usd")
	if err != nil {
		t.Error(err)
	}
	if p.String() != "btc#usd" {
		t.Error("Expected pair to match")
	}
	if a != asset.Spot {
		t.Error("Expected spot asset")
	}
	_, _, err = b.GetRequestFormattedPairAndAssetType("btcusd")
	if err == nil {
		t.Error("Expected error")
	}
}

func TestStoreAssetPairFormat(t *testing.T) {
	b := Base{
		Config: &config.Exchange{Name: "kitties"},
	}

	err := b.StoreAssetPairFormat(asset.Empty, currency.PairStore{})
	if err == nil {
		t.Error("error cannot be nil")
	}

	err = b.StoreAssetPairFormat(asset.Spot, currency.PairStore{})
	if err == nil {
		t.Error("error cannot be nil")
	}

	err = b.StoreAssetPairFormat(asset.Spot, currency.PairStore{
		RequestFormat: &currency.PairFormat{Uppercase: true}})
	if err == nil {
		t.Error("error cannot be nil")
	}

	err = b.StoreAssetPairFormat(asset.Spot, currency.PairStore{
		RequestFormat: &currency.PairFormat{Uppercase: true},
		ConfigFormat:  &currency.PairFormat{Uppercase: true}})
	if err != nil {
		t.Error(err)
	}

	err = b.StoreAssetPairFormat(asset.Futures, currency.PairStore{
		RequestFormat: &currency.PairFormat{Uppercase: true},
		ConfigFormat:  &currency.PairFormat{Uppercase: true}})
	if err != nil {
		t.Error(err)
	}
}

func TestSetGlobalPairsManager(t *testing.T) {
	b := Base{
		Config: &config.Exchange{Name: "kitties"},
	}

	err := b.SetGlobalPairsManager(nil, nil, asset.Empty)
	if err == nil {
		t.Error("error cannot be nil")
	}

	err = b.SetGlobalPairsManager(&currency.PairFormat{Uppercase: true}, nil, asset.Empty)
	if err == nil {
		t.Error("error cannot be nil")
	}

	err = b.SetGlobalPairsManager(&currency.PairFormat{Uppercase: true},
		&currency.PairFormat{Uppercase: true})
	if err == nil {
		t.Error("error cannot be nil")
	}

	err = b.SetGlobalPairsManager(&currency.PairFormat{Uppercase: true},
		&currency.PairFormat{Uppercase: true}, asset.Empty)
	if err == nil {
		t.Error("error cannot be nil")
	}

	err = b.SetGlobalPairsManager(&currency.PairFormat{Uppercase: true},
		&currency.PairFormat{Uppercase: true}, asset.Spot, asset.Binary)
	if err != nil {
		t.Error(err)
	}

	if !b.SupportsAsset(asset.Binary) || !b.SupportsAsset(asset.Spot) {
		t.Fatal("global pairs manager not set correctly")
	}

	err = b.SetGlobalPairsManager(&currency.PairFormat{Uppercase: true},
		&currency.PairFormat{Uppercase: true}, asset.Spot, asset.Binary)
	if err == nil {
		t.Error("error cannot be nil")
	}
}
func Test_FormatExchangeKlineInterval(t *testing.T) {
	testCases := []struct {
		name     string
		interval kline.Interval
		output   string
	}{
		{
			"OneMin",
			kline.OneMin,
			"60",
		},
		{
			"OneDay",
			kline.OneDay,
			"86400",
		},
	}

	b := Base{}
	for x := range testCases {
		test := testCases[x]

		t.Run(test.name, func(t *testing.T) {
			ret := b.FormatExchangeKlineInterval(test.interval)

			if ret != test.output {
				t.Fatalf("unexpected result return expected: %v received: %v", test.output, ret)
			}
		})
	}
}

func TestBase_ValidateKline(t *testing.T) {
	pairs := currency.Pairs{
		currency.Pair{Base: currency.BTC, Quote: currency.USDT},
	}

	availablePairs := currency.Pairs{
		currency.Pair{Base: currency.BTC, Quote: currency.USDT},
		currency.Pair{Base: currency.BTC, Quote: currency.AUD},
	}

	b := Base{
		Name: "TESTNAME",
		CurrencyPairs: currency.PairsManager{
			Pairs: map[asset.Item]*currency.PairStore{
				asset.Spot: {
					AssetEnabled: convert.BoolPtr(true),
					Enabled:      pairs,
					Available:    availablePairs,
				},
			},
		},
		Features: Features{
			Enabled: FeaturesEnabled{
				Kline: kline.ExchangeCapabilitiesEnabled{
					Intervals: map[string]bool{
						kline.OneMin.Word(): true,
					},
				},
			},
		},
	}

	err := b.ValidateKline(availablePairs[0], asset.Spot, kline.OneMin)
	if err != nil {
		t.Fatalf("expected validation to pass received error: %v", err)
	}

	err = b.ValidateKline(availablePairs[1], asset.Spot, kline.OneYear)
	if err == nil {
		t.Fatal("expected validation to fail")
	}

	err = b.ValidateKline(availablePairs[1], asset.Index, kline.OneYear)
	if err == nil {
		t.Fatal("expected validation to fail")
	}
}

func TestCheckTransientError(t *testing.T) {
	b := Base{}
	err := b.CheckTransientError(nil)
	if err != nil {
		t.Fatal(err)
	}

	err = b.CheckTransientError(errors.New("wow"))
	if err == nil {
		t.Fatal("error cannot be nil")
	}

	nErr := net.DNSError{}
	err = b.CheckTransientError(&nErr)
	if err != nil {
		t.Fatal("error cannot be nil")
	}
}

func TestDisableEnableRateLimiter(t *testing.T) {
	b := Base{}
	err := b.EnableRateLimiter()
	if !errors.Is(err, request.ErrRequestSystemIsNil) {
		t.Fatalf("received: '%v' but expected: '%v'", err, request.ErrRequestSystemIsNil)
	}

	b.Requester, err = request.New("testingRateLimiter", common.NewHTTPClientWithTimeout(0))
	if err != nil {
		t.Fatal(err)
	}

	err = b.DisableRateLimiter()
	if !errors.Is(err, nil) {
		t.Fatalf("received: '%v' but expected: '%v'", err, nil)
	}

	err = b.DisableRateLimiter()
	if !errors.Is(err, request.ErrRateLimiterAlreadyDisabled) {
		t.Fatalf("received: '%v' but expected: '%v'", err, request.ErrRateLimiterAlreadyDisabled)
	}

	err = b.EnableRateLimiter()
	if !errors.Is(err, nil) {
		t.Fatalf("received: '%v' but expected: '%v'", err, nil)
	}

	err = b.EnableRateLimiter()
	if !errors.Is(err, request.ErrRateLimiterAlreadyEnabled) {
		t.Fatalf("received: '%v' but expected: '%v'", err, request.ErrRateLimiterAlreadyEnabled)
	}
}

func TestGetWebsocket(t *testing.T) {
	b := Base{}
	_, err := b.GetWebsocket()
	if err == nil {
		t.Fatal("error cannot be nil")
	}
	b.Websocket = &stream.Websocket{}
	_, err = b.GetWebsocket()
	if err != nil {
		t.Fatal(err)
	}
}

func TestFlushWebsocketChannels(t *testing.T) {
	b := Base{}
	err := b.FlushWebsocketChannels()
	if err != nil {
		t.Fatal(err)
	}

	b.Websocket = &stream.Websocket{}
	err = b.FlushWebsocketChannels()
	if err == nil {
		t.Fatal(err)
	}
}

func TestSubscribeToWebsocketChannels(t *testing.T) {
	b := Base{}
	err := b.SubscribeToWebsocketChannels(nil)
	if err == nil {
		t.Fatal(err)
	}

	b.Websocket = &stream.Websocket{}
	err = b.SubscribeToWebsocketChannels(nil)
	if err == nil {
		t.Fatal(err)
	}
}

func TestUnsubscribeToWebsocketChannels(t *testing.T) {
	b := Base{}
	err := b.UnsubscribeToWebsocketChannels(nil)
	if err == nil {
		t.Fatal(err)
	}

	b.Websocket = &stream.Websocket{}
	err = b.UnsubscribeToWebsocketChannels(nil)
	if err == nil {
		t.Fatal(err)
	}
}

func TestGetSubscriptions(t *testing.T) {
	b := Base{}
	_, err := b.GetSubscriptions()
	if err == nil {
		t.Fatal(err)
	}

	b.Websocket = &stream.Websocket{}
	_, err = b.GetSubscriptions()
	if err != nil {
		t.Fatal(err)
	}
}

func TestAuthenticateWebsocket(t *testing.T) {
	b := Base{}
	if err := b.AuthenticateWebsocket(context.Background()); err == nil {
		t.Fatal("error cannot be nil")
	}
}

func TestKlineIntervalEnabled(t *testing.T) {
	b := Base{}
	if b.klineIntervalEnabled(kline.EightHour) {
		t.Fatal("unexpected value")
	}
}

func TestFormatExchangeKlineInterval(t *testing.T) {
	b := Base{}
	if b.FormatExchangeKlineInterval(kline.EightHour) != "28800" {
		t.Fatal("unexpected value")
	}
}

func TestSetSaveTradeDataStatus(t *testing.T) {
	b := Base{
		Features: Features{
			Enabled: FeaturesEnabled{
				SaveTradeData: false,
			},
		},
		Config: &config.Exchange{
			Features: &config.FeaturesConfig{
				Enabled: config.FeaturesEnabledConfig{},
			},
		},
	}

	if b.IsSaveTradeDataEnabled() {
		t.Errorf("expected false")
	}
	b.SetSaveTradeDataStatus(true)
	if !b.IsSaveTradeDataEnabled() {
		t.Errorf("expected true")
	}
	b.SetSaveTradeDataStatus(false)
	if b.IsSaveTradeDataEnabled() {
		t.Errorf("expected false")
	}
	// data race this
	go b.SetSaveTradeDataStatus(false)
	go b.SetSaveTradeDataStatus(true)
}

func TestAddTradesToBuffer(t *testing.T) {
	b := Base{
		Features: Features{
			Enabled: FeaturesEnabled{},
		},
		Config: &config.Exchange{
			Features: &config.FeaturesConfig{
				Enabled: config.FeaturesEnabledConfig{},
			},
		},
	}
	err := b.AddTradesToBuffer()
	if err != nil {
		t.Error(err)
	}

	b.SetSaveTradeDataStatus(true)
	err = b.AddTradesToBuffer()
	if err != nil {
		t.Error(err)
	}
}

func TestString(t *testing.T) {
	if RestSpot.String() != "RestSpotURL" {
		t.Errorf("invalid string conversion")
	}
	if RestSpotSupplementary.String() != "RestSpotSupplementaryURL" {
		t.Errorf("invalid string conversion")
	}
	if RestUSDTMargined.String() != "RestUSDTMarginedFuturesURL" {
		t.Errorf("invalid string conversion")
	}
	if RestCoinMargined.String() != "RestCoinMarginedFuturesURL" {
		t.Errorf("invalid string conversion")
	}
	if RestFutures.String() != "RestFuturesURL" {
		t.Errorf("invalid string conversion")
	}
	if RestSandbox.String() != "RestSandboxURL" {
		t.Errorf("invalid string conversion")
	}
	if RestSwap.String() != "RestSwapURL" {
		t.Errorf("invalid string conversion")
	}
	if WebsocketSpot.String() != "WebsocketSpotURL" {
		t.Errorf("invalid string conversion")
	}
	if WebsocketSpotSupplementary.String() != "WebsocketSpotSupplementaryURL" {
		t.Errorf("invalid string conversion")
	}
	if ChainAnalysis.String() != "ChainAnalysisURL" {
		t.Errorf("invalid string conversion")
	}
	if EdgeCase1.String() != "EdgeCase1URL" {
		t.Errorf("invalid string conversion")
	}
	if EdgeCase2.String() != "EdgeCase2URL" {
		t.Errorf("invalid string conversion")
	}
	if EdgeCase3.String() != "EdgeCase3URL" {
		t.Errorf("invalid string conversion")
	}
}

func TestFormatSymbol(t *testing.T) {
	b := Base{}
	spotStore := currency.PairStore{
		RequestFormat: &currency.PairFormat{Uppercase: true},
		ConfigFormat: &currency.PairFormat{
			Delimiter: currency.DashDelimiter,
			Uppercase: true,
		},
	}
	err := b.StoreAssetPairFormat(asset.Spot, spotStore)
	if err != nil {
		t.Error(err)
	}
	pair, err := currency.NewPairFromString("BTC-USD")
	if err != nil {
		t.Error(err)
	}
	sym, err := b.FormatSymbol(pair, asset.Spot)
	if err != nil {
		t.Error(err)
	}
	if sym != "BTCUSD" {
		t.Error("formatting failed")
	}
	_, err = b.FormatSymbol(pair, asset.Futures)
	if err == nil {
		t.Error("expecting an error since asset pair format has not been set")
	}
}

func TestSetAPIURL(t *testing.T) {
	b := Base{
		Name: "SomeExchange",
	}
	b.Config = &config.Exchange{}
	var mappy struct {
		Mappymap map[string]string `json:"urlEndpoints"`
	}
	mappy.Mappymap = make(map[string]string)
	mappy.Mappymap["hi"] = "http://google.com/"
	b.Config.API.Endpoints = mappy.Mappymap
	b.API.Endpoints = b.NewEndpoints()
	err := b.SetAPIURL()
	if err == nil {
		t.Error("expecting an error since the key provided is invalid")
	}
	mappy.Mappymap = make(map[string]string)
	b.Config.API.Endpoints = mappy.Mappymap
	mappy.Mappymap["RestSpotURL"] = "hi"
	b.API.Endpoints = b.NewEndpoints()
	err = b.SetAPIURL()
	if err != nil {
		t.Errorf("expecting no error since invalid url value should be logged but received the following error: %v", err)
	}
	mappy.Mappymap = make(map[string]string)
	b.Config.API.Endpoints = mappy.Mappymap
	mappy.Mappymap["RestSpotURL"] = "http://google.com/"
	b.API.Endpoints = b.NewEndpoints()
	err = b.SetAPIURL()
	if err != nil {
		t.Error(err)
	}
	mappy.Mappymap = make(map[string]string)
	b.Config.API.OldEndPoints = &config.APIEndpointsConfig{}
	b.Config.API.Endpoints = mappy.Mappymap
	mappy.Mappymap["RestSpotURL"] = "http://google.com/"
	b.API.Endpoints = b.NewEndpoints()
	b.Config.API.OldEndPoints.URL = "heloo"
	err = b.SetAPIURL()
	if err != nil {
		t.Errorf("expecting a warning since invalid oldendpoints url but got an error: %v", err)
	}
	mappy.Mappymap = make(map[string]string)
	b.Config.API.OldEndPoints = &config.APIEndpointsConfig{}
	b.Config.API.Endpoints = mappy.Mappymap
	mappy.Mappymap["RestSpotURL"] = "http://google.com/"
	b.API.Endpoints = b.NewEndpoints()
	b.Config.API.OldEndPoints.URL = "https://www.bitstamp.net/"
	b.Config.API.OldEndPoints.URLSecondary = "https://www.secondary.net/"
	b.Config.API.OldEndPoints.WebsocketURL = "https://www.websocket.net/"
	err = b.SetAPIURL()
	if err != nil {
		t.Error(err)
	}
	var urlLookup URL
	for x := range keyURLs {
		if keyURLs[x].String() == "RestSpotURL" {
			urlLookup = keyURLs[x]
		}
	}
	urlData, err := b.API.Endpoints.GetURL(urlLookup)
	if err != nil {
		t.Error(err)
	}
	if urlData != "https://www.bitstamp.net/" {
		t.Error("oldendpoints url setting failed")
	}
}

func TestSetRunning(t *testing.T) {
	b := Base{
		Name: "HELOOOOOOOO",
	}
	b.API.Endpoints = b.NewEndpoints()
	err := b.API.Endpoints.SetRunning(EdgeCase1.String(), "http://google.com/")
	if err != nil {
		t.Error(err)
	}
}

func TestAssetWebsocketFunctionality(t *testing.T) {
	b := Base{}
	if !b.IsAssetWebsocketSupported(asset.Spot) {
		t.Fatal("error asset is not turned off, unexpected response")
	}

	err := b.DisableAssetWebsocketSupport(asset.Spot)
	if !errors.Is(err, asset.ErrNotSupported) {
		t.Fatalf("expected error: %v but received: %v", asset.ErrNotSupported, err)
	}

	err = b.StoreAssetPairFormat(asset.Spot, currency.PairStore{
		RequestFormat: &currency.PairFormat{
			Uppercase: true,
		},
		ConfigFormat: &currency.PairFormat{
			Uppercase: true,
		},
	})
	if err != nil {
		log.Errorln(log.ExchangeSys, err)
	}

	err = b.DisableAssetWebsocketSupport(asset.Spot)
	if !errors.Is(err, nil) {
		t.Fatalf("expected error: %v but received: %v", nil, err)
	}

	if b.IsAssetWebsocketSupported(asset.Spot) {
		t.Fatal("error asset is not turned off, unexpected response")
	}

	// Edge case
	b.AssetWebsocketSupport.unsupported = make(map[asset.Item]bool)
	b.AssetWebsocketSupport.unsupported[asset.Spot] = true
	b.AssetWebsocketSupport.unsupported[asset.Futures] = false

	if b.IsAssetWebsocketSupported(asset.Spot) {
		t.Fatal("error asset is turned off, unexpected response")
	}

	if !b.IsAssetWebsocketSupported(asset.Futures) {
		t.Fatal("error asset is not turned off, unexpected response")
	}
}

func TestGetGetURLTypeFromString(t *testing.T) {
	t.Parallel()
	testCases := []struct {
		Endpoint string
		Expected URL
		Error    error
	}{
		{Endpoint: "RestSpotURL", Expected: RestSpot},
		{Endpoint: "RestSpotSupplementaryURL", Expected: RestSpotSupplementary},
		{Endpoint: "RestUSDTMarginedFuturesURL", Expected: RestUSDTMargined},
		{Endpoint: "RestCoinMarginedFuturesURL", Expected: RestCoinMargined},
		{Endpoint: "RestFuturesURL", Expected: RestFutures},
		{Endpoint: "RestSandboxURL", Expected: RestSandbox},
		{Endpoint: "RestSwapURL", Expected: RestSwap},
		{Endpoint: "WebsocketSpotURL", Expected: WebsocketSpot},
		{Endpoint: "WebsocketSpotSupplementaryURL", Expected: WebsocketSpotSupplementary},
		{Endpoint: "ChainAnalysisURL", Expected: ChainAnalysis},
		{Endpoint: "EdgeCase1URL", Expected: EdgeCase1},
		{Endpoint: "EdgeCase2URL", Expected: EdgeCase2},
		{Endpoint: "EdgeCase3URL", Expected: EdgeCase3},
		{Endpoint: "sillyMcSillyBilly", Expected: 0, Error: errEndpointStringNotFound},
	}

	for _, tt := range testCases {
		tt := tt
		t.Run(tt.Endpoint, func(t *testing.T) {
			t.Parallel()
			u, err := getURLTypeFromString(tt.Endpoint)
			if !errors.Is(err, tt.Error) {
				t.Fatalf("received: %v but expected: %v", err, tt.Error)
			}

			if u != tt.Expected {
				t.Fatalf("received: %v but expected: %v", u, tt.Expected)
			}
		})
	}
}

func TestGetAvailableTransferChains(t *testing.T) {
	t.Parallel()
	var b Base
	if _, err := b.GetAvailableTransferChains(context.Background(), currency.BTC); !errors.Is(err, common.ErrFunctionNotSupported) {
		t.Errorf("received: %v, expected: %v", err, common.ErrFunctionNotSupported)
	}
}

func TestCalculatePNL(t *testing.T) {
	t.Parallel()
	var b Base
	if _, err := b.CalculatePNL(context.Background(), nil); !errors.Is(err, common.ErrNotYetImplemented) {
		t.Errorf("received: %v, expected: %v", err, common.ErrNotYetImplemented)
	}
}

func TestScaleCollateral(t *testing.T) {
	t.Parallel()
	var b Base
	if _, err := b.ScaleCollateral(context.Background(), nil); !errors.Is(err, common.ErrNotYetImplemented) {
		t.Errorf("received: %v, expected: %v", err, common.ErrNotYetImplemented)
	}
}

func TestCalculateTotalCollateral(t *testing.T) {
	t.Parallel()
	var b Base
	if _, err := b.CalculateTotalCollateral(context.Background(), nil); !errors.Is(err, common.ErrNotYetImplemented) {
		t.Errorf("received: %v, expected: %v", err, common.ErrNotYetImplemented)
	}
}

func TestUpdateCurrencyStates(t *testing.T) {
	t.Parallel()
	var b Base
	if err := b.UpdateCurrencyStates(context.Background(), asset.Spot); !errors.Is(err, common.ErrNotYetImplemented) {
		t.Errorf("received: %v, expected: %v", err, common.ErrNotYetImplemented)
	}
}

func TestUpdateOrderExecutionLimits(t *testing.T) {
	t.Parallel()
	var b Base
	if err := b.UpdateOrderExecutionLimits(context.Background(), asset.Spot); !errors.Is(err, common.ErrNotYetImplemented) {
		t.Errorf("received: %v, expected: %v", err, common.ErrNotYetImplemented)
	}
}

func TestSetTradeFeedStatus(t *testing.T) {
	t.Parallel()
	b := Base{
		Config: &config.Exchange{
			Features: &config.FeaturesConfig{},
		},
		Verbose: true,
	}
	b.SetTradeFeedStatus(true)
	if !b.IsTradeFeedEnabled() {
		t.Error("expected true")
	}
	b.SetTradeFeedStatus(false)
	if b.IsTradeFeedEnabled() {
		t.Error("expected false")
	}
}

func TestSetFillsFeedStatus(t *testing.T) {
	t.Parallel()
	b := Base{
		Config: &config.Exchange{
			Features: &config.FeaturesConfig{},
		},
		Verbose: true,
	}
	b.SetFillsFeedStatus(true)
	if !b.IsFillsFeedEnabled() {
		t.Error("expected true")
	}
	b.SetFillsFeedStatus(false)
	if b.IsFillsFeedEnabled() {
		t.Error("expected false")
	}
}

func TestGetServerTime(t *testing.T) {
	t.Parallel()
	var b Base
	if _, err := b.GetServerTime(context.Background(), asset.Spot); !errors.Is(err, common.ErrNotYetImplemented) {
		t.Errorf("received: %v, expected: %v", err, common.ErrNotYetImplemented)
	}
}

<<<<<<< HEAD
func TestGetPositionSummary(t *testing.T) {
	t.Parallel()
	var b Base
	if _, err := b.GetPositionSummary(context.Background(), nil); !errors.Is(err, common.ErrNotYetImplemented) {
		t.Errorf("received: %v, expected: %v", err, common.ErrNotYetImplemented)
	}
}

func TestGetFuturesPositions(t *testing.T) {
	t.Parallel()
	var b Base
	if _, err := b.GetFuturesPositions(context.Background(), nil); !errors.Is(err, common.ErrNotYetImplemented) {
		t.Errorf("received: %v, expected: %v", err, common.ErrNotYetImplemented)
	}
}

func TestGetFundingPaymentDetails(t *testing.T) {
	t.Parallel()
	var b Base
	if _, err := b.GetFundingPaymentDetails(context.Background(), nil); !errors.Is(err, common.ErrNotYetImplemented) {
		t.Errorf("received: %v, expected: %v", err, common.ErrNotYetImplemented)
	}
}

func TestGetFundingRates(t *testing.T) {
	t.Parallel()
	var b Base
	if _, err := b.GetFundingRates(context.Background(), nil); !errors.Is(err, common.ErrNotYetImplemented) {
		t.Errorf("received: %v, expected: %v", err, common.ErrNotYetImplemented)
	}
}

func TestIsPerpetualFutureCurrency(t *testing.T) {
	t.Parallel()
	var b Base
	if _, err := b.IsPerpetualFutureCurrency(asset.Spot, currency.NewPair(currency.BTC, currency.USD)); !errors.Is(err, common.ErrNotYetImplemented) {
=======
func TestGetFundingRateHistory(t *testing.T) {
	t.Parallel()
	var b Base
	if _, err := b.GetMarginRatesHistory(context.Background(), nil); !errors.Is(err, common.ErrNotYetImplemented) {
>>>>>>> bed9425a
		t.Errorf("received: %v, expected: %v", err, common.ErrNotYetImplemented)
	}
}<|MERGE_RESOLUTION|>--- conflicted
+++ resolved
@@ -2321,7 +2321,14 @@
 	}
 }
 
-<<<<<<< HEAD
+func TestGetFundingRateHistory(t *testing.T) {
+	t.Parallel()
+	var b Base
+	if _, err := b.GetMarginRatesHistory(context.Background(), nil); !errors.Is(err, common.ErrNotYetImplemented) {
+		t.Errorf("received: %v, expected: %v", err, common.ErrNotYetImplemented)
+	}
+}
+
 func TestGetPositionSummary(t *testing.T) {
 	t.Parallel()
 	var b Base
@@ -2358,12 +2365,6 @@
 	t.Parallel()
 	var b Base
 	if _, err := b.IsPerpetualFutureCurrency(asset.Spot, currency.NewPair(currency.BTC, currency.USD)); !errors.Is(err, common.ErrNotYetImplemented) {
-=======
-func TestGetFundingRateHistory(t *testing.T) {
-	t.Parallel()
-	var b Base
-	if _, err := b.GetMarginRatesHistory(context.Background(), nil); !errors.Is(err, common.ErrNotYetImplemented) {
->>>>>>> bed9425a
 		t.Errorf("received: %v, expected: %v", err, common.ErrNotYetImplemented)
 	}
 }