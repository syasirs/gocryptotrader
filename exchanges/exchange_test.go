package exchange

import (
	"context"
	"errors"
	"net"
	"testing"
	"time"

	"github.com/stretchr/testify/assert"
	"github.com/thrasher-corp/gocryptotrader/common"
	"github.com/thrasher-corp/gocryptotrader/common/convert"
	"github.com/thrasher-corp/gocryptotrader/common/key"
	"github.com/thrasher-corp/gocryptotrader/config"
	"github.com/thrasher-corp/gocryptotrader/currency"
	"github.com/thrasher-corp/gocryptotrader/exchanges/asset"
	"github.com/thrasher-corp/gocryptotrader/exchanges/collateral"
	"github.com/thrasher-corp/gocryptotrader/exchanges/futures"
	"github.com/thrasher-corp/gocryptotrader/exchanges/kline"
	"github.com/thrasher-corp/gocryptotrader/exchanges/margin"
	"github.com/thrasher-corp/gocryptotrader/exchanges/order"
	"github.com/thrasher-corp/gocryptotrader/exchanges/protocol"
	"github.com/thrasher-corp/gocryptotrader/exchanges/request"
	"github.com/thrasher-corp/gocryptotrader/exchanges/stream"
	"github.com/thrasher-corp/gocryptotrader/exchanges/subscription"
	"github.com/thrasher-corp/gocryptotrader/exchanges/ticker"
	"github.com/thrasher-corp/gocryptotrader/portfolio/banking"
)

const (
	defaultTestExchange     = "Bitfinex"
	defaultTestCurrencyPair = "BTC-USD"
)

func TestSupportsRESTTickerBatchUpdates(t *testing.T) {
	t.Parallel()

	b := Base{
		Name: "RAWR",
		Features: Features{
			Supports: FeaturesSupported{
				REST: true,
				RESTCapabilities: protocol.Features{
					TickerBatching: true,
				},
			},
		},
	}

	if !b.SupportsRESTTickerBatchUpdates() {
		t.Fatal("TestSupportsRESTTickerBatchUpdates returned false")
	}
}

func TestCreateMap(t *testing.T) {
	t.Parallel()
	b := Base{
		Name: "HELOOOOOOOO",
	}
	b.API.Endpoints = b.NewEndpoints()
	err := b.API.Endpoints.SetDefaultEndpoints(map[URL]string{
		EdgeCase1: "http://test1url.com/",
		EdgeCase2: "http://test2url.com/",
	})
	if err != nil {
		t.Error(err)
	}
	val, ok := b.API.Endpoints.defaults[EdgeCase1.String()]
	if !ok || val != "http://test1url.com/" {
		t.Errorf("CreateMap failed, incorrect value received for the given key")
	}
}

func TestSet(t *testing.T) {
	t.Parallel()
	b := Base{
		Name: "HELOOOOOOOO",
	}
	b.API.Endpoints = b.NewEndpoints()
	err := b.API.Endpoints.SetDefaultEndpoints(map[URL]string{
		EdgeCase1: "http://test1url.com/",
		EdgeCase2: "http://test2url.com/",
	})
	if err != nil {
		t.Error(err)
	}
	err = b.API.Endpoints.SetRunning(EdgeCase2.String(), "http://google.com/")
	if err != nil {
		t.Error(err)
	}
	val, ok := b.API.Endpoints.defaults[EdgeCase2.String()]
	if !ok {
		t.Error("set method or createmap failed")
	}
	if val != "http://google.com/" {
		t.Errorf("vals didn't match. expecting: %s, got: %s\n", "http://google.com/", val)
	}
	err = b.API.Endpoints.SetRunning(EdgeCase3.String(), "Added Edgecase3")
	if err != nil {
		t.Errorf("not expecting an error since invalid url val err should be logged but received: %v", err)
	}
}

func TestGetURL(t *testing.T) {
	t.Parallel()
	b := Base{
		Name: "HELAAAAAOOOOOOOOO",
	}
	b.API.Endpoints = b.NewEndpoints()
	err := b.API.Endpoints.SetDefaultEndpoints(map[URL]string{
		EdgeCase1: "http://test1.com/",
		EdgeCase2: "http://test2.com/",
	})
	if err != nil {
		t.Fatal(err)
	}
	getVal, err := b.API.Endpoints.GetURL(EdgeCase1)
	if err != nil {
		t.Error(err)
	}
	if getVal != "http://test1.com/" {
		t.Errorf("getVal failed")
	}
	err = b.API.Endpoints.SetRunning(EdgeCase2.String(), "http://OVERWRITTENBRO.com.au/")
	if err != nil {
		t.Error(err)
	}
	getChangedVal, err := b.API.Endpoints.GetURL(EdgeCase2)
	if err != nil {
		t.Error(err)
	}
	if getChangedVal != "http://OVERWRITTENBRO.com.au/" {
		t.Error("couldn't get changed val")
	}
	_, err = b.API.Endpoints.GetURL(URL(100))
	if err == nil {
		t.Error("expecting error due to invalid URL key parsed")
	}
}

func TestGetAll(t *testing.T) {
	t.Parallel()
	b := Base{
		Name: "HELLLLLLO",
	}
	b.API.Endpoints = b.NewEndpoints()
	err := b.API.Endpoints.SetDefaultEndpoints(map[URL]string{
		EdgeCase1: "http://test1.com.au/",
		EdgeCase2: "http://test2.com.au/",
	})
	if err != nil {
		t.Error(err)
	}
	allRunning := b.API.Endpoints.GetURLMap()
	if len(allRunning) != 2 {
		t.Error("invalid running map received")
	}
}

func TestSetDefaultEndpoints(t *testing.T) {
	t.Parallel()
	b := Base{
		Name: "HELLLLLLO",
	}
	b.API.Endpoints = b.NewEndpoints()
	err := b.API.Endpoints.SetDefaultEndpoints(map[URL]string{
		EdgeCase1: "http://test1.com.au/",
		EdgeCase2: "http://test2.com.au/",
	})
	if err != nil {
		t.Error(err)
	}
	b.API.Endpoints = b.NewEndpoints()
	err = b.API.Endpoints.SetDefaultEndpoints(map[URL]string{
		URL(1337): "http://test2.com.au/",
	})
	if err == nil {
		t.Error("expecting an error due to invalid url key")
	}
	err = b.API.Endpoints.SetDefaultEndpoints(map[URL]string{
		EdgeCase1: "",
	})
	if err != nil {
		t.Errorf("expecting a warning due to invalid url value but got an error: %v", err)
	}
}

func TestSetClientProxyAddress(t *testing.T) {
	t.Parallel()

	requester, err := request.New("rawr",
		common.NewHTTPClientWithTimeout(time.Second*15))
	if err != nil {
		t.Fatal(err)
	}

	newBase := Base{
		Name:      "rawr",
		Requester: requester}

	newBase.Websocket = stream.NewWrapper()
	err = newBase.SetClientProxyAddress("")
	if err != nil {
		t.Error(err)
	}
	err = newBase.SetClientProxyAddress(":invalid")
	if err == nil {
		t.Error("SetClientProxyAddress parsed invalid URL")
	}

	if newBase.Websocket.GetProxyAddress() != "" {
		t.Error("SetClientProxyAddress error", err)
	}

	err = newBase.SetClientProxyAddress("http://www.valid.com")
	if err != nil {
		t.Error("SetClientProxyAddress error", err)
	}

	// calling this again will cause the ws check to fail
	err = newBase.SetClientProxyAddress("http://www.valid.com")
	if err == nil {
		t.Error("trying to set the same proxy addr should thrown an err for ws")
	}

	if newBase.Websocket.GetProxyAddress() != "http://www.valid.com" {
		t.Error("SetClientProxyAddress error", err)
	}
}

func TestSetFeatureDefaults(t *testing.T) {
	t.Parallel()

	// Test nil features with basic support capabilities
	b := Base{
		Config: &config.Exchange{
			CurrencyPairs: &currency.PairsManager{},
		},
		Features: Features{
			Supports: FeaturesSupported{
				REST: true,
				RESTCapabilities: protocol.Features{
					TickerBatching: true,
				},
				Websocket: true,
			},
		},
	}
	b.SetFeatureDefaults()
	if !b.Config.Features.Supports.REST && b.Config.CurrencyPairs.LastUpdated == 0 {
		t.Error("incorrect values")
	}

	// Test upgrade when SupportsAutoPairUpdates is enabled
	bptr := func(a bool) *bool { return &a }
	b.Config.Features = nil
	b.Config.SupportsAutoPairUpdates = bptr(true)
	b.SetFeatureDefaults()
	if !b.Config.Features.Supports.RESTCapabilities.AutoPairUpdates &&
		!b.Features.Enabled.AutoPairUpdates {
		t.Error("incorrect values")
	}

	// Test non migrated features config
	b.Config.Features.Supports.REST = false
	b.Config.Features.Supports.RESTCapabilities.TickerBatching = false
	b.Config.Features.Supports.Websocket = false
	b.SetFeatureDefaults()

	if !b.Features.Supports.REST ||
		!b.Features.Supports.RESTCapabilities.TickerBatching ||
		!b.Features.Supports.Websocket {
		t.Error("incorrect values")
	}
}

func TestSetAutoPairDefaults(t *testing.T) {
	t.Parallel()
	bs := "Bitstamp"
	cfg := &config.Config{Exchanges: []config.Exchange{
		{
			Name:          bs,
			CurrencyPairs: &currency.PairsManager{},
			Features: &config.FeaturesConfig{
				Supports: config.FeaturesSupportedConfig{
					RESTCapabilities: protocol.Features{
						AutoPairUpdates: true,
					},
				},
			},
		},
	}}

	exch, err := cfg.GetExchangeConfig(bs)
	if err != nil {
		t.Fatalf("TestSetAutoPairDefaults load config failed. Error %s", err)
	}

	if !exch.Features.Supports.RESTCapabilities.AutoPairUpdates {
		t.Fatalf("TestSetAutoPairDefaults Incorrect value")
	}

	if exch.CurrencyPairs.LastUpdated != 0 {
		t.Fatalf("TestSetAutoPairDefaults Incorrect value")
	}

	exch.Features.Supports.RESTCapabilities.AutoPairUpdates = false

	exch, err = cfg.GetExchangeConfig(bs)
	if err != nil {
		t.Fatalf("TestSetAutoPairDefaults load config failed. Error %s", err)
	}

	if exch.Features.Supports.RESTCapabilities.AutoPairUpdates {
		t.Fatal("TestSetAutoPairDefaults Incorrect value")
	}
}

func TestSupportsAutoPairUpdates(t *testing.T) {
	t.Parallel()

	b := Base{
		Name: "TESTNAME",
	}

	if b.SupportsAutoPairUpdates() {
		t.Error("exchange shouldn't support auto pair updates")
	}

	b.Features.Supports.RESTCapabilities.AutoPairUpdates = true
	if !b.SupportsAutoPairUpdates() {
		t.Error("exchange should support auto pair updates")
	}
}

func TestGetLastPairsUpdateTime(t *testing.T) {
	t.Parallel()

	testTime := time.Now().Unix()
	var b Base
	b.CurrencyPairs.LastUpdated = testTime

	if b.GetLastPairsUpdateTime() != testTime {
		t.Fatal("TestGetLastPairsUpdateTim Incorrect value")
	}
}

func TestGetAssetTypes(t *testing.T) {
	t.Parallel()

	testExchange := Base{
		CurrencyPairs: currency.PairsManager{
			Pairs: map[asset.Item]*currency.PairStore{
				asset.Spot:    new(currency.PairStore),
				asset.Binary:  new(currency.PairStore),
				asset.Futures: new(currency.PairStore),
			},
		},
	}

	aT := testExchange.GetAssetTypes(false)
	if len(aT) != 3 {
		t.Error("TestGetAssetTypes failed")
	}
}

func TestGetClientBankAccounts(t *testing.T) {
	cfg := config.GetConfig()
	err := cfg.LoadConfig(config.TestFile, true)
	if err != nil {
		t.Fatal(err)
	}

	var b Base
	var r *banking.Account
	r, err = b.GetClientBankAccounts("Kraken", "USD")
	if err != nil {
		t.Error(err)
	}

	if r.BankName != "test" {
		t.Error("incorrect bank name")
	}

	_, err = b.GetClientBankAccounts("MEOW", "USD")
	if err == nil {
		t.Error("an error should have been thrown for a non-existent exchange")
	}
}

func TestGetExchangeBankAccounts(t *testing.T) {
	cfg := config.GetConfig()
	err := cfg.LoadConfig(config.TestFile, true)
	if err != nil {
		t.Fatal(err)
	}

	var b = Base{Name: "Bitfinex"}
	r, err := b.GetExchangeBankAccounts("", "USD")
	if err != nil {
		t.Error(err)
	}

	if r.BankName != "Deutsche Bank Privat Und Geschaeftskunden AG" {
		t.Fatal("incorrect bank name")
	}
}

func TestSetCurrencyPairFormat(t *testing.T) {
	t.Parallel()

	b := Base{
		Config: &config.Exchange{},
	}
	err := b.SetCurrencyPairFormat()
	if err != nil {
		t.Fatal(err)
	}
	if b.Config.CurrencyPairs == nil {
		t.Error("currencyPairs shouldn't be nil")
	}

	// Test global format logic
	b.Config.CurrencyPairs.UseGlobalFormat = true
	b.CurrencyPairs.UseGlobalFormat = true
	pFmt := &currency.PairFormat{
		Delimiter: "#",
	}
	b.CurrencyPairs.RequestFormat = pFmt
	b.CurrencyPairs.ConfigFormat = pFmt
	err = b.SetCurrencyPairFormat()
	if err != nil {
		t.Fatal(err)
	}
	spot, err := b.GetPairFormat(asset.Spot, true)
	if err != nil {
		t.Fatal(err)
	}

	if spot.Delimiter != "#" {
		t.Error("incorrect pair format delimiter")
	}

	// Test individual asset type formatting logic
	b.CurrencyPairs.UseGlobalFormat = false
	// Store non-nil pair stores
	err = b.CurrencyPairs.Store(asset.Spot, &currency.PairStore{
		ConfigFormat: &currency.PairFormat{Delimiter: "~"},
	})
	if err != nil {
		t.Fatal(err)
	}
	err = b.CurrencyPairs.Store(asset.Futures, &currency.PairStore{
		ConfigFormat: &currency.PairFormat{Delimiter: ":)"},
	})
	if err != nil {
		t.Fatal(err)
	}
	err = b.SetCurrencyPairFormat()
	if err != nil {
		t.Fatal(err)
	}
	spot, err = b.GetPairFormat(asset.Spot, false)
	if err != nil {
		t.Fatal(err)
	}
	if spot.Delimiter != "~" {
		t.Error("incorrect pair format delimiter")
	}
	futures, err := b.GetPairFormat(asset.Futures, false)
	if err != nil {
		t.Fatal(err)
	}
	if futures.Delimiter != ":)" {
		t.Error("incorrect pair format delimiter")
	}
}

func TestLoadConfigPairs(t *testing.T) {
	t.Parallel()

	pairs := currency.Pairs{
		currency.Pair{Base: currency.BTC, Quote: currency.USD},
		currency.Pair{Base: currency.LTC, Quote: currency.USD},
	}

	b := Base{
		CurrencyPairs: currency.PairsManager{
			UseGlobalFormat: true,
			RequestFormat: &currency.PairFormat{
				Delimiter: ">",
				Uppercase: false,
			},
			ConfigFormat: &currency.PairFormat{
				Delimiter: "^",
				Uppercase: true,
			},
			Pairs: map[asset.Item]*currency.PairStore{
				asset.Spot: {
					RequestFormat: &currency.EMPTYFORMAT,
					ConfigFormat:  &currency.EMPTYFORMAT,
				},
			},
		},
		Config: &config.Exchange{
			CurrencyPairs: &currency.PairsManager{},
		},
	}

	// Test a nil PairsManager
	err := b.SetConfigPairs()
	if err != nil {
		t.Fatal(err)
	}

	// Now setup a proper PairsManager
	b.Config.CurrencyPairs = &currency.PairsManager{
		UseGlobalFormat: true,
		RequestFormat: &currency.PairFormat{
			Delimiter: "!",
			Uppercase: true,
		},
		ConfigFormat: &currency.PairFormat{
			Delimiter: "!",
			Uppercase: true,
		},
		Pairs: map[asset.Item]*currency.PairStore{
			asset.Spot: {
				AssetEnabled: convert.BoolPtr(true),
				Enabled:      pairs,
				Available:    pairs,
			},
		},
	}

	// Test UseGlobalFormat setting of pairs
	err = b.SetCurrencyPairFormat()
	if err != nil {
		t.Fatal(err)
	}

	err = b.SetConfigPairs()
	if err != nil {
		t.Fatal(err)
	}
	// Test four things:
	// 1) Config pairs are set
	// 2) pair format is set for RequestFormat
	// 3) pair format is set for ConfigFormat
	// 4) Config global format delimiter is updated based off exchange.Base
	pFmt, err := b.GetPairFormat(asset.Spot, false)
	if err != nil {
		t.Fatal(err)
	}
	pairs, err = b.GetEnabledPairs(asset.Spot)
	if err != nil {
		t.Fatal(err)
	}

	p := pairs[0].Format(pFmt).String()
	if p != "BTC^USD" {
		t.Errorf("incorrect value, expected BTC^USD")
	}

	avail, err := b.GetAvailablePairs(asset.Spot)
	if err != nil {
		t.Fatal(err)
	}

	format, err := b.FormatExchangeCurrency(avail[0], asset.Spot)
	if err != nil {
		t.Fatal(err)
	}

	p = format.String()
	if p != "btc>usd" {
		t.Error("incorrect value, expected btc>usd")
	}
	if b.Config.CurrencyPairs.RequestFormat.Delimiter != ">" ||
		b.Config.CurrencyPairs.RequestFormat.Uppercase ||
		b.Config.CurrencyPairs.ConfigFormat.Delimiter != "^" ||
		!b.Config.CurrencyPairs.ConfigFormat.Uppercase {
		t.Error("incorrect delimiter values")
	}

	// Test !UseGlobalFormat setting of pairs
	err = b.CurrencyPairs.StoreFormat(asset.Spot, &currency.PairFormat{Delimiter: "~"}, false)
	if err != nil {
		t.Fatal(err)
	}
	err = b.CurrencyPairs.StoreFormat(asset.Spot, &currency.PairFormat{Delimiter: "/"}, true)
	if err != nil {
		t.Fatal(err)
	}
	pairs = append(pairs, currency.Pair{Base: currency.XRP, Quote: currency.USD})
	err = b.Config.CurrencyPairs.StorePairs(asset.Spot, pairs, false)
	if err != nil {
		t.Fatal(err)
	}
	err = b.Config.CurrencyPairs.StorePairs(asset.Spot, pairs, true)
	if err != nil {
		t.Fatal(err)
	}
	b.Config.CurrencyPairs.UseGlobalFormat = false
	b.CurrencyPairs.UseGlobalFormat = false

	err = b.SetConfigPairs()
	if err != nil {
		t.Fatal(err)
	}
	// Test four things:
	// 1) XRP-USD is set
	// 2) pair format is set for RequestFormat
	// 3) pair format is set for ConfigFormat
	// 4) Config pair store formats are the same as the exchanges
	configFmt, err := b.GetPairFormat(asset.Spot, false)
	if err != nil {
		t.Fatal(err)
	}
	pairs, err = b.GetEnabledPairs(asset.Spot)
	if err != nil {
		t.Fatal(err)
	}
	p = pairs[2].Format(configFmt).String()
	if p != "xrp/usd" {
		t.Error("incorrect value, expected xrp/usd", p)
	}

	avail, err = b.GetAvailablePairs(asset.Spot)
	if err != nil {
		t.Fatal(err)
	}

	format, err = b.FormatExchangeCurrency(avail[2], asset.Spot)
	if err != nil {
		t.Fatal(err)
	}
	p = format.String()
	if p != "xrp~usd" {
		t.Error("incorrect value, expected xrp~usd", p)
	}
	ps, err := b.Config.CurrencyPairs.Get(asset.Spot)
	if err != nil {
		t.Fatal(err)
	}
	if ps.RequestFormat.Delimiter != "~" ||
		ps.RequestFormat.Uppercase ||
		ps.ConfigFormat.Delimiter != "/" ||
		ps.ConfigFormat.Uppercase {
		t.Error("incorrect delimiter values")
	}
}

func TestGetName(t *testing.T) {
	t.Parallel()

	b := Base{
		Name: "TESTNAME",
	}

	if name := b.GetName(); name != "TESTNAME" {
		t.Error("Exchange GetName() returned incorrect name")
	}
}

func TestGetFeatures(t *testing.T) {
	t.Parallel()

	// Test GetEnabledFeatures
	var b Base
	if b.GetEnabledFeatures().AutoPairUpdates {
		t.Error("auto pair updates should be disabled")
	}
	b.Features.Enabled.AutoPairUpdates = true
	if !b.GetEnabledFeatures().AutoPairUpdates {
		t.Error("auto pair updates should be enabled")
	}

	// Test GetSupportedFeatures
	b.Features.Supports.RESTCapabilities.AutoPairUpdates = true
	if !b.GetSupportedFeatures().RESTCapabilities.AutoPairUpdates {
		t.Error("auto pair updates should be supported")
	}
	if b.GetSupportedFeatures().RESTCapabilities.TickerBatching {
		t.Error("ticker batching shouldn't be supported")
	}
}

func TestGetPairFormat(t *testing.T) {
	t.Parallel()

	// Test global formatting
	var b Base
	b.CurrencyPairs.UseGlobalFormat = true
	b.CurrencyPairs.ConfigFormat = &currency.PairFormat{
		Uppercase: true,
	}
	b.CurrencyPairs.RequestFormat = &currency.PairFormat{
		Delimiter: "~",
	}
	pFmt, err := b.GetPairFormat(asset.Spot, true)
	if err != nil {
		t.Fatal(err)
	}
	if pFmt.Delimiter != "~" && !pFmt.Uppercase {
		t.Error("incorrect pair format values")
	}
	pFmt, err = b.GetPairFormat(asset.Spot, false)
	if err != nil {
		t.Fatal(err)
	}
	if pFmt.Delimiter != "" && pFmt.Uppercase {
		t.Error("incorrect pair format values")
	}

	// Test individual asset pair store formatting
	b.CurrencyPairs.UseGlobalFormat = false
	err = b.CurrencyPairs.Store(asset.Spot, &currency.PairStore{
		ConfigFormat:  &pFmt,
		RequestFormat: &currency.PairFormat{Delimiter: "/", Uppercase: true},
	})
	if err != nil {
		t.Fatal(err)
	}
	pFmt, err = b.GetPairFormat(asset.Spot, false)
	if err != nil {
		t.Fatal(err)
	}
	if pFmt.Delimiter != "" && pFmt.Uppercase {
		t.Error("incorrect pair format values")
	}
	pFmt, err = b.GetPairFormat(asset.Spot, true)
	if err != nil {
		t.Fatal(err)
	}
	if pFmt.Delimiter != "~" && !pFmt.Uppercase {
		t.Error("incorrect pair format values")
	}
}

func TestGetEnabledPairs(t *testing.T) {
	t.Parallel()

	b := Base{
		Name: "TESTNAME",
	}

	defaultPairs, err := currency.NewPairsFromStrings([]string{defaultTestCurrencyPair})
	if err != nil {
		t.Fatal(err)
	}

	err = b.CurrencyPairs.StorePairs(asset.Spot, defaultPairs, true)
	if err != nil {
		t.Fatal(err)
	}
	err = b.CurrencyPairs.StorePairs(asset.Spot, defaultPairs, false)
	if err != nil {
		t.Fatal(err)
	}
	format := currency.PairFormat{
		Delimiter: "-",
		Index:     "",
		Uppercase: true,
	}

	err = b.CurrencyPairs.SetAssetEnabled(asset.Spot, true)
	if err != nil {
		t.Fatal(err)
	}

	b.CurrencyPairs.UseGlobalFormat = true
	b.CurrencyPairs.RequestFormat = &format
	b.CurrencyPairs.ConfigFormat = &format

	c, err := b.GetEnabledPairs(asset.Spot)
	if err != nil {
		t.Fatal(err)
	}

	if c[0].String() != defaultTestCurrencyPair {
		t.Error("Exchange GetAvailablePairs() incorrect string")
	}

	format.Delimiter = "~"
	b.CurrencyPairs.RequestFormat = &format
	c, err = b.GetEnabledPairs(asset.Spot)
	if err != nil {
		t.Fatal(err)
	}
	if c[0].String() != "BTC~USD" {
		t.Error("Exchange GetAvailablePairs() incorrect string")
	}

	format.Delimiter = ""
	b.CurrencyPairs.ConfigFormat = &format
	c, err = b.GetEnabledPairs(asset.Spot)
	if err != nil {
		t.Fatal(err)
	}
	if c[0].String() != "BTCUSD" {
		t.Error("Exchange GetAvailablePairs() incorrect string")
	}

	btcdoge, err := currency.NewPairsFromStrings([]string{"BTCDOGE"})
	if err != nil {
		t.Fatal(err)
	}

	err = b.CurrencyPairs.StorePairs(asset.Spot, btcdoge, true)
	if err != nil {
		t.Fatal(err)
	}
	err = b.CurrencyPairs.StorePairs(asset.Spot, btcdoge, false)
	if err != nil {
		t.Fatal(err)
	}
	format.Index = currency.BTC.String()
	b.CurrencyPairs.ConfigFormat = &format
	c, err = b.GetEnabledPairs(asset.Spot)
	if err != nil {
		t.Fatal(err)
	}
	if c[0].Base != currency.BTC && c[0].Quote != currency.DOGE {
		t.Error("Exchange GetAvailablePairs() incorrect string")
	}

	btcusdUnderscore, err := currency.NewPairsFromStrings([]string{"BTC_USD"})
	if err != nil {
		t.Fatal(err)
	}

	err = b.CurrencyPairs.StorePairs(asset.Spot, btcusdUnderscore, true)
	if err != nil {
		t.Fatal(err)
	}
	err = b.CurrencyPairs.StorePairs(asset.Spot, btcusdUnderscore, false)
	if err != nil {
		t.Fatal(err)
	}
	b.CurrencyPairs.RequestFormat.Delimiter = ""
	b.CurrencyPairs.ConfigFormat.Delimiter = "_"
	c, err = b.GetEnabledPairs(asset.Spot)
	if err != nil {
		t.Fatal(err)
	}
	if c[0].Base != currency.BTC && c[0].Quote != currency.USD {
		t.Error("Exchange GetAvailablePairs() incorrect string")
	}

	err = b.CurrencyPairs.StorePairs(asset.Spot, btcdoge, true)
	if err != nil {
		t.Fatal(err)
	}
	err = b.CurrencyPairs.StorePairs(asset.Spot, btcdoge, false)
	if err != nil {
		t.Fatal(err)
	}
	b.CurrencyPairs.RequestFormat.Delimiter = ""
	b.CurrencyPairs.ConfigFormat.Delimiter = ""
	b.CurrencyPairs.ConfigFormat.Index = currency.BTC.String()
	c, err = b.GetEnabledPairs(asset.Spot)
	if err != nil {
		t.Fatal(err)
	}
	if c[0].Base != currency.BTC && c[0].Quote != currency.DOGE {
		t.Error("Exchange GetAvailablePairs() incorrect string")
	}

	btcusd, err := currency.NewPairsFromStrings([]string{"BTCUSD"})
	if err != nil {
		t.Fatal(err)
	}

	err = b.CurrencyPairs.StorePairs(asset.Spot, btcusd, true)
	if err != nil {
		t.Fatal(err)
	}
	err = b.CurrencyPairs.StorePairs(asset.Spot, btcusd, false)
	if err != nil {
		t.Fatal(err)
	}
	b.CurrencyPairs.ConfigFormat.Index = ""
	c, err = b.GetEnabledPairs(asset.Spot)
	if err != nil {
		t.Fatal(err)
	}
	if c[0].Base != currency.BTC && c[0].Quote != currency.USD {
		t.Error("Exchange GetAvailablePairs() incorrect string")
	}
}

func TestGetAvailablePairs(t *testing.T) {
	t.Parallel()

	b := Base{
		Name: "TESTNAME",
	}

	defaultPairs, err := currency.NewPairsFromStrings([]string{defaultTestCurrencyPair})
	if err != nil {
		t.Fatal(err)
	}

	err = b.CurrencyPairs.StorePairs(asset.Spot, defaultPairs, false)
	if err != nil {
		t.Fatal(err)
	}
	format := currency.PairFormat{
		Delimiter: "-",
		Index:     "",
		Uppercase: true,
	}

	assetType := asset.Spot
	b.CurrencyPairs.UseGlobalFormat = true
	b.CurrencyPairs.RequestFormat = &format
	b.CurrencyPairs.ConfigFormat = &format

	c, err := b.GetAvailablePairs(assetType)
	if err != nil {
		t.Fatal(err)
	}

	if c[0].String() != defaultTestCurrencyPair {
		t.Error("Exchange GetAvailablePairs() incorrect string")
	}

	format.Delimiter = "~"
	b.CurrencyPairs.RequestFormat = &format
	c, err = b.GetAvailablePairs(assetType)
	if err != nil {
		t.Fatal(err)
	}

	if c[0].String() != "BTC~USD" {
		t.Error("Exchange GetAvailablePairs() incorrect string")
	}

	format.Delimiter = ""
	b.CurrencyPairs.ConfigFormat = &format
	c, err = b.GetAvailablePairs(assetType)
	if err != nil {
		t.Fatal(err)
	}

	if c[0].String() != "BTCUSD" {
		t.Error("Exchange GetAvailablePairs() incorrect string")
	}

	dogePairs, err := currency.NewPairsFromStrings([]string{"BTCDOGE"})
	if err != nil {
		t.Fatal(err)
	}

	err = b.CurrencyPairs.StorePairs(asset.Spot, dogePairs, false)
	if err != nil {
		t.Fatal(err)
	}

	format.Index = currency.BTC.String()
	b.CurrencyPairs.ConfigFormat = &format
	c, err = b.GetAvailablePairs(assetType)
	if err != nil {
		t.Fatal(err)
	}

	if c[0].Base != currency.BTC && c[0].Quote != currency.DOGE {
		t.Error("Exchange GetAvailablePairs() incorrect string")
	}

	btcusdUnderscore, err := currency.NewPairsFromStrings([]string{"BTC_USD"})
	if err != nil {
		t.Fatal(err)
	}

	err = b.CurrencyPairs.StorePairs(asset.Spot, btcusdUnderscore, false)
	if err != nil {
		t.Fatal(err)
	}

	b.CurrencyPairs.RequestFormat.Delimiter = ""
	b.CurrencyPairs.ConfigFormat.Delimiter = "_"
	c, err = b.GetAvailablePairs(assetType)
	if err != nil {
		t.Fatal(err)
	}

	if c[0].Base != currency.BTC && c[0].Quote != currency.USD {
		t.Error("Exchange GetAvailablePairs() incorrect string")
	}

	err = b.CurrencyPairs.StorePairs(asset.Spot, dogePairs, false)
	if err != nil {
		t.Fatal(err)
	}

	b.CurrencyPairs.RequestFormat.Delimiter = ""
	b.CurrencyPairs.ConfigFormat.Delimiter = "_"
	b.CurrencyPairs.ConfigFormat.Index = currency.BTC.String()
	c, err = b.GetAvailablePairs(assetType)
	if err != nil {
		t.Fatal(err)
	}

	if c[0].Base != currency.BTC && c[0].Quote != currency.DOGE {
		t.Error("Exchange GetAvailablePairs() incorrect string")
	}

	btcusd, err := currency.NewPairsFromStrings([]string{"BTCUSD"})
	if err != nil {
		t.Fatal(err)
	}

	err = b.CurrencyPairs.StorePairs(asset.Spot, btcusd, false)
	if err != nil {
		t.Fatal(err)
	}

	b.CurrencyPairs.ConfigFormat.Index = ""
	c, err = b.GetAvailablePairs(assetType)
	if err != nil {
		t.Fatal(err)
	}

	if c[0].Base != currency.BTC && c[0].Quote != currency.USD {
		t.Error("Exchange GetAvailablePairs() incorrect string")
	}
}

func TestSupportsPair(t *testing.T) {
	t.Parallel()

	b := Base{
		Name: "TESTNAME",
		CurrencyPairs: currency.PairsManager{
			Pairs: map[asset.Item]*currency.PairStore{
				asset.Spot: {
					AssetEnabled: convert.BoolPtr(true),
				},
			},
		},
	}

	pairs, err := currency.NewPairsFromStrings([]string{defaultTestCurrencyPair,
		"ETH-USD"})
	if err != nil {
		t.Fatal(err)
	}

	err = b.CurrencyPairs.StorePairs(asset.Spot, pairs, false)
	if err != nil {
		t.Fatal(err)
	}

	defaultpairs, err := currency.NewPairsFromStrings([]string{defaultTestCurrencyPair})
	if err != nil {
		t.Fatal(err)
	}

	err = b.CurrencyPairs.StorePairs(asset.Spot, defaultpairs, true)
	if err != nil {
		t.Fatal(err)
	}

	format := &currency.PairFormat{
		Delimiter: "-",
		Index:     "",
	}

	b.CurrencyPairs.UseGlobalFormat = true
	b.CurrencyPairs.RequestFormat = format
	b.CurrencyPairs.ConfigFormat = format
	assetType := asset.Spot

	if b.SupportsPair(currency.NewPair(currency.BTC, currency.USD), true, assetType) != nil {
		t.Error("Exchange SupportsPair() incorrect value")
	}

	if b.SupportsPair(currency.NewPair(currency.ETH, currency.USD), false, assetType) != nil {
		t.Error("Exchange SupportsPair() incorrect value")
	}

	asdasdf, err := currency.NewPairFromStrings("ASD", "ASDF")
	if err != nil {
		t.Fatal(err)
	}

	if b.SupportsPair(asdasdf, true, assetType) == nil {
		t.Error("Exchange SupportsPair() incorrect value")
	}
}

func TestFormatExchangeCurrencies(t *testing.T) {
	t.Parallel()

	e := Base{
		CurrencyPairs: currency.PairsManager{
			UseGlobalFormat: true,

			RequestFormat: &currency.PairFormat{
				Uppercase: false,
				Delimiter: "~",
				Separator: "^",
			},

			ConfigFormat: &currency.PairFormat{
				Uppercase: true,
				Delimiter: "_",
			},
		},
	}
	p1, err := currency.NewPairDelimiter("BTC_USD", "_")
	if err != nil {
		t.Fatal(err)
	}
	p2, err := currency.NewPairDelimiter("LTC_BTC", "_")
	if err != nil {
		t.Fatal(err)
	}
	var pairs = []currency.Pair{
		p1,
		p2,
	}

	actual, err := e.FormatExchangeCurrencies(pairs, asset.Spot)
	if err != nil {
		t.Errorf("Exchange TestFormatExchangeCurrencies error %s", err)
	}
	if expected := "btc~usd^ltc~btc"; actual != expected {
		t.Errorf("Exchange TestFormatExchangeCurrencies %s != %s",
			actual, expected)
	}

	_, err = e.FormatExchangeCurrencies(nil, asset.Spot)
	if err == nil {
		t.Error("nil pairs should return an error")
	}
}

func TestFormatExchangeCurrency(t *testing.T) {
	t.Parallel()

	var b Base
	b.CurrencyPairs.UseGlobalFormat = true
	b.CurrencyPairs.RequestFormat = &currency.PairFormat{
		Uppercase: true,
		Delimiter: "-",
	}

	p := currency.NewPair(currency.BTC, currency.USD)
	expected := defaultTestCurrencyPair
	actual, err := b.FormatExchangeCurrency(p, asset.Spot)
	if err != nil {
		t.Fatal(err)
	}

	if actual.String() != expected {
		t.Errorf("Exchange TestFormatExchangeCurrency %s != %s",
			actual, expected)
	}
}

func TestSetEnabled(t *testing.T) {
	t.Parallel()

	SetEnabled := Base{
		Name:    "TESTNAME",
		Enabled: false,
	}

	SetEnabled.SetEnabled(true)
	if !SetEnabled.Enabled {
		t.Error("Exchange SetEnabled(true) did not set boolean")
	}
}

func TestIsEnabled(t *testing.T) {
	t.Parallel()

	IsEnabled := Base{
		Name:    "TESTNAME",
		Enabled: false,
	}

	if IsEnabled.IsEnabled() {
		t.Error("Exchange IsEnabled() did not return correct boolean")
	}
}

func TestSetupDefaults(t *testing.T) {
	t.Parallel()

	newRequester, err := request.New("testSetupDefaults",
		common.NewHTTPClientWithTimeout(0))
	if err != nil {
		t.Fatal(err)
	}

	var b = Base{
		Name:      "awesomeTest",
		Requester: newRequester,
	}
	cfg := config.Exchange{
		HTTPTimeout: time.Duration(-1),
		API: config.APIConfig{
			AuthenticatedSupport: true,
		},
		ConnectionMonitorDelay: time.Second * 5,
	}

	err = b.SetupDefaults(&cfg)
	if err != nil {
		t.Fatal(err)
	}
	if cfg.HTTPTimeout.String() != "15s" {
		t.Error("HTTP timeout should be set to 15s")
	}

	// Test custom HTTP timeout is set
	cfg.HTTPTimeout = time.Second * 30
	err = b.SetupDefaults(&cfg)
	if err != nil {
		t.Fatal(err)
	}
	if cfg.HTTPTimeout.String() != "30s" {
		t.Error("HTTP timeout should be set to 30s")
	}

	// Test asset types
	p, err := currency.NewPairDelimiter(defaultTestCurrencyPair, "-")
	if err != nil {
		t.Fatal(err)
	}
	err = b.CurrencyPairs.Store(asset.Spot, &currency.PairStore{
		Enabled: currency.Pairs{p},
	})
	if err != nil {
		t.Fatal(err)
	}
	err = b.SetupDefaults(&cfg)
	if err != nil {
		t.Fatal(err)
	}
	ps, err := cfg.CurrencyPairs.Get(asset.Spot)
	if err != nil {
		t.Fatal(err)
	}
	if !ps.Enabled.Contains(p, true) {
		t.Error("default pair should be stored in the configs pair store")
	}

	// Test websocket support
	b.Websocket = stream.NewWrapper()
	b.Features.Supports.Websocket = true
<<<<<<< HEAD
	err = b.Websocket.Enable()
	if !errors.Is(err, stream.ErrNoAssetWebsocketInstanceFound) {
		t.Fatalf("expected %v, but found %v", stream.ErrNoAssetWebsocketInstanceFound, err)
	}
	err = b.Websocket.Setup(stream.DefaultWrapperSetup)
=======
	err = b.Websocket.Setup(&stream.WebsocketSetup{
		ExchangeConfig: &config.Exchange{
			WebsocketTrafficTimeout: time.Second * 30,
			Name:                    "test",
			Features:                &config.FeaturesConfig{},
		},
		Features:              &protocol.Features{},
		DefaultURL:            "ws://something.com",
		RunningURL:            "ws://something.com",
		Connector:             func() error { return nil },
		GenerateSubscriptions: func() ([]subscription.Subscription, error) { return []subscription.Subscription{}, nil },
		Subscriber:            func(cs []subscription.Subscription) error { return nil },
	})
>>>>>>> 23c82bea
	if err != nil {
		t.Fatal(err)
	}
	err = b.Websocket.Disable()
	if err != nil {
		t.Error(err)
	}

	_, err = b.Websocket.AddWebsocket(stream.DefaultTestSetup)
	if err != nil {
		t.Error(err)
	}
	err = b.Websocket.Enable()
	if err != nil {
		t.Error(err)
	}
	if !b.IsWebsocketEnabled() {
		t.Error("websocket should be enabled")
	}
}

func TestSetPairs(t *testing.T) {
	t.Parallel()

	b := Base{
		CurrencyPairs: currency.PairsManager{
			UseGlobalFormat: true,
			ConfigFormat: &currency.PairFormat{
				Uppercase: true,
			},
		},
		Config: &config.Exchange{
			CurrencyPairs: &currency.PairsManager{
				UseGlobalFormat: true,
				ConfigFormat: &currency.PairFormat{
					Uppercase: true,
				},
				Pairs: map[asset.Item]*currency.PairStore{
					asset.Spot: {
						AssetEnabled: convert.BoolPtr(true),
					},
				},
			},
		},
	}

	if err := b.SetPairs(nil, asset.Spot, true); err == nil {
		t.Error("nil pairs should throw an error")
	}

	pairs := currency.Pairs{
		currency.NewPair(currency.BTC, currency.USD),
	}
	err := b.SetPairs(pairs, asset.Spot, true)
	if err != nil {
		t.Error(err)
	}

	err = b.SetPairs(pairs, asset.Spot, false)
	if err != nil {
		t.Error(err)
	}

	err = b.SetConfigPairs()
	if err != nil {
		t.Fatal(err)
	}

	p, err := b.GetEnabledPairs(asset.Spot)
	if err != nil {
		t.Fatal(err)
	}

	if len(p) != 1 {
		t.Error("pairs shouldn't be nil")
	}
}

func TestUpdatePairs(t *testing.T) {
	t.Parallel()
	cfg := &config.Config{
		Exchanges: []config.Exchange{
			{
				Name:          defaultTestExchange,
				CurrencyPairs: &currency.PairsManager{},
			},
		},
	}

	exchCfg, err := cfg.GetExchangeConfig(defaultTestExchange)
	if err != nil {
		t.Fatal("TestUpdatePairs failed to load config")
	}

	UAC := Base{
		Name: defaultTestExchange,
		CurrencyPairs: currency.PairsManager{
			Pairs: map[asset.Item]*currency.PairStore{
				asset.Spot: {
					AssetEnabled: convert.BoolPtr(true),
				},
			},
			ConfigFormat:    &currency.PairFormat{Uppercase: true, Delimiter: currency.DashDelimiter},
			UseGlobalFormat: true,
		},
	}
	UAC.Config = exchCfg
	exchangeProducts, err := currency.NewPairsFromStrings([]string{"ltcusd",
		"btcusd",
		"usdbtc",
		"audusd"})
	if err != nil {
		t.Fatal(err)
	}
	err = UAC.UpdatePairs(exchangeProducts, asset.Spot, true, false)
	if err != nil {
		t.Errorf("TestUpdatePairs error: %s", err)
	}

	err = UAC.UpdatePairs(exchangeProducts, asset.Spot, false, false)
	if err != nil {
		t.Errorf("TestUpdatePairs error: %s", err)
	}

	// Test updating the same new products, diff should be 0
	err = UAC.UpdatePairs(exchangeProducts, asset.Spot, true, false)
	if err != nil {
		t.Errorf("TestUpdatePairs error: %s", err)
	}

	// Test force updating to only one product
	exchangeProducts, err = currency.NewPairsFromStrings([]string{"btcusd"})
	if err != nil {
		t.Fatal(err)
	}

	err = UAC.UpdatePairs(exchangeProducts, asset.Spot, true, true)
	if err != nil {
		t.Errorf("TestUpdatePairs error: %s", err)
	}

	// Test updating exchange products
	exchangeProducts, err = currency.NewPairsFromStrings([]string{"ltcusd",
		"btcusd",
		"usdbtc",
		"audbtc"})
	if err != nil {
		t.Fatal(err)
	}
	UAC.Name = defaultTestExchange
	err = UAC.UpdatePairs(exchangeProducts, asset.Spot, false, false)
	if err != nil {
		t.Errorf("Exchange UpdatePairs() error: %s", err)
	}

	// Test updating the same new products, diff should be 0
	err = UAC.UpdatePairs(exchangeProducts, asset.Spot, false, false)
	if err != nil {
		t.Errorf("Exchange UpdatePairs() error: %s", err)
	}

	// Test force updating to only one product
	exchangeProducts, err = currency.NewPairsFromStrings([]string{"btcusd"})
	if err != nil {
		t.Fatal(err)
	}
	err = UAC.UpdatePairs(exchangeProducts, asset.Spot, false, true)
	if err != nil {
		t.Errorf("Forced Exchange UpdatePairs() error: %s", err)
	}

	// Test update currency pairs with btc excluded
	exchangeProducts, err = currency.NewPairsFromStrings([]string{"ltcusd", "ethusd"})
	if err != nil {
		t.Fatal(err)
	}
	err = UAC.UpdatePairs(exchangeProducts, asset.Spot, false, false)
	if err != nil {
		t.Errorf("Exchange UpdatePairs() error: %s", err)
	}

	// Test empty pair
	p, err := currency.NewPairDelimiter(defaultTestCurrencyPair, "-")
	if err != nil {
		t.Fatal(err)
	}
	pairs := currency.Pairs{currency.EMPTYPAIR, p}
	err = UAC.UpdatePairs(pairs, asset.Spot, true, true)
	if !errors.Is(err, currency.ErrCurrencyPairEmpty) {
		t.Fatalf("received: '%v' but expected: '%v'", err, currency.ErrCurrencyPairEmpty)
	}

	pairs = currency.Pairs{p, p}
	err = UAC.UpdatePairs(pairs, asset.Spot, false, true)
	if !errors.Is(err, currency.ErrPairDuplication) {
		t.Fatalf("received: '%v' but expected: '%v'", err, currency.ErrPairDuplication)
	}

	pairs = currency.Pairs{p}
	err = UAC.UpdatePairs(pairs, asset.Spot, false, true)
	if !errors.Is(err, nil) {
		t.Fatalf("received: '%v' but expected: '%v'", err, nil)
	}

	err = UAC.UpdatePairs(pairs, asset.Spot, true, true)
	if !errors.Is(err, nil) {
		t.Fatalf("received: '%v' but expected: '%v'", err, nil)
	}

	UAC.CurrencyPairs.UseGlobalFormat = true
	UAC.CurrencyPairs.ConfigFormat = &currency.PairFormat{
		Delimiter: "-",
	}

	uacPairs, err := UAC.GetEnabledPairs(asset.Spot)
	if err != nil {
		t.Fatal(err)
	}
	if !uacPairs.Contains(p, true) {
		t.Fatal("expected currency pair not found")
	}

	pairs = currency.Pairs{
		currency.NewPair(currency.XRP, currency.USD),
		currency.NewPair(currency.BTC, currency.USD),
		currency.NewPair(currency.LTC, currency.USD),
		currency.NewPair(currency.LTC, currency.USDT),
	}
	err = UAC.UpdatePairs(pairs, asset.Spot, true, true)
	if !errors.Is(err, nil) {
		t.Fatalf("received: '%v' but expected: '%v'", err, nil)
	}

	pairs = currency.Pairs{
		currency.NewPair(currency.WABI, currency.USD),
		currency.NewPair(currency.EASY, currency.USD),
		currency.NewPair(currency.LARIX, currency.USD),
		currency.NewPair(currency.LTC, currency.USDT),
	}
	err = UAC.UpdatePairs(pairs, asset.Spot, false, true)
	if !errors.Is(err, nil) {
		t.Fatalf("received: '%v' but expected: '%v'", err, nil)
	}

	uacEnabledPairs, err := UAC.GetEnabledPairs(asset.Spot)
	if err != nil {
		t.Fatal(err)
	}
	if uacEnabledPairs.Contains(currency.NewPair(currency.XRP, currency.USD), true) {
		t.Fatal("expected currency pair not found")
	}
	if uacEnabledPairs.Contains(currency.NewPair(currency.BTC, currency.USD), true) {
		t.Fatal("expected currency pair not found")
	}
	if uacEnabledPairs.Contains(currency.NewPair(currency.LTC, currency.USD), true) {
		t.Fatal("expected currency pair not found")
	}
	if !uacEnabledPairs.Contains(currency.NewPair(currency.LTC, currency.USDT), true) {
		t.Fatal("expected currency pair not found")
	}

	// This should be matched and formatted to `link-usd`
	unintentionalInput, err := currency.NewPairFromString("linkusd")
	if !errors.Is(err, nil) {
		t.Fatalf("received: '%v' but expected: '%v'", err, nil)
	}

	pairs = currency.Pairs{
		currency.NewPair(currency.WABI, currency.USD),
		currency.NewPair(currency.EASY, currency.USD),
		currency.NewPair(currency.LARIX, currency.USD),
		currency.NewPair(currency.LTC, currency.USDT),
		unintentionalInput,
	}

	err = UAC.UpdatePairs(pairs, asset.Spot, true, true)
	if !errors.Is(err, nil) {
		t.Fatalf("received: '%v' but expected: '%v'", err, nil)
	}

	pairs = currency.Pairs{
		currency.NewPair(currency.WABI, currency.USD),
		currency.NewPair(currency.EASY, currency.USD),
		currency.NewPair(currency.LARIX, currency.USD),
		currency.NewPair(currency.LTC, currency.USDT),
		currency.NewPair(currency.LINK, currency.USD),
	}

	err = UAC.UpdatePairs(pairs, asset.Spot, false, true)
	if !errors.Is(err, nil) {
		t.Fatalf("received: '%v' but expected: '%v'", err, nil)
	}

	uacEnabledPairs, err = UAC.GetEnabledPairs(asset.Spot)
	if err != nil {
		t.Fatal(err)
	}

	if !uacEnabledPairs.Contains(currency.NewPair(currency.LINK, currency.USD), true) {
		t.Fatalf("received: '%v' but expected: '%v'", false, true)
	}
}

func TestSupportsWebsocket(t *testing.T) {
	t.Parallel()

	var b Base
	if b.SupportsWebsocket() {
		t.Error("exchange doesn't support websocket")
	}

	b.Features.Supports.Websocket = true
	if !b.SupportsWebsocket() {
		t.Error("exchange supports websocket")
	}
}

func TestSupportsREST(t *testing.T) {
	t.Parallel()

	var b Base
	if b.SupportsREST() {
		t.Error("exchange doesn't support REST")
	}

	b.Features.Supports.REST = true
	if !b.SupportsREST() {
		t.Error("exchange supports REST")
	}
}

func TestIsWebsocketEnabled(t *testing.T) {
	t.Parallel()

	var b Base
	if b.IsWebsocketEnabled() {
		t.Error("exchange doesn't support websocket")
	}
<<<<<<< HEAD
	b.Websocket = stream.NewWrapper()
	err := b.Websocket.Setup(stream.DefaultWrapperSetup)
	if err != nil {
		t.Fatal(err)
	}
	_, err = b.Websocket.AddWebsocket(stream.DefaultTestSetup)
=======

	b.Websocket = stream.New()
	err := b.Websocket.Setup(&stream.WebsocketSetup{
		ExchangeConfig: &config.Exchange{
			Enabled:                 true,
			WebsocketTrafficTimeout: time.Second * 30,
			Name:                    "test",
			Features: &config.FeaturesConfig{
				Enabled: config.FeaturesEnabledConfig{
					Websocket: true,
				},
			},
		},
		Features:              &protocol.Features{},
		DefaultURL:            "ws://something.com",
		RunningURL:            "ws://something.com",
		Connector:             func() error { return nil },
		GenerateSubscriptions: func() ([]subscription.Subscription, error) { return nil, nil },
		Subscriber:            func(cs []subscription.Subscription) error { return nil },
	})
>>>>>>> 23c82bea
	if err != nil {
		t.Error(err)
	}
	if !b.IsWebsocketEnabled() {
		t.Error("websocket should be enabled")
	}
}

func TestSupportsWithdrawPermissions(t *testing.T) {
	t.Parallel()

	UAC := Base{Name: defaultTestExchange}
	UAC.Features.Supports.WithdrawPermissions = AutoWithdrawCrypto | AutoWithdrawCryptoWithAPIPermission
	withdrawPermissions := UAC.SupportsWithdrawPermissions(AutoWithdrawCrypto)

	if !withdrawPermissions {
		t.Errorf("Expected: %v, Received: %v", true, withdrawPermissions)
	}

	withdrawPermissions = UAC.SupportsWithdrawPermissions(AutoWithdrawCrypto | AutoWithdrawCryptoWithAPIPermission)
	if !withdrawPermissions {
		t.Errorf("Expected: %v, Received: %v", true, withdrawPermissions)
	}

	withdrawPermissions = UAC.SupportsWithdrawPermissions(AutoWithdrawCrypto | WithdrawCryptoWith2FA)
	if withdrawPermissions {
		t.Errorf("Expected: %v, Received: %v", false, withdrawPermissions)
	}

	withdrawPermissions = UAC.SupportsWithdrawPermissions(AutoWithdrawCrypto | AutoWithdrawCryptoWithAPIPermission | WithdrawCryptoWith2FA)
	if withdrawPermissions {
		t.Errorf("Expected: %v, Received: %v", false, withdrawPermissions)
	}

	withdrawPermissions = UAC.SupportsWithdrawPermissions(WithdrawCryptoWith2FA)
	if withdrawPermissions {
		t.Errorf("Expected: %v, Received: %v", false, withdrawPermissions)
	}
}

func TestFormatWithdrawPermissions(t *testing.T) {
	t.Parallel()

	UAC := Base{Name: defaultTestExchange}
	UAC.Features.Supports.WithdrawPermissions = AutoWithdrawCrypto |
		AutoWithdrawCryptoWithAPIPermission |
		AutoWithdrawCryptoWithSetup |
		WithdrawCryptoWith2FA |
		WithdrawCryptoWithSMS |
		WithdrawCryptoWithEmail |
		WithdrawCryptoWithWebsiteApproval |
		WithdrawCryptoWithAPIPermission |
		AutoWithdrawFiat |
		AutoWithdrawFiatWithAPIPermission |
		AutoWithdrawFiatWithSetup |
		WithdrawFiatWith2FA |
		WithdrawFiatWithSMS |
		WithdrawFiatWithEmail |
		WithdrawFiatWithWebsiteApproval |
		WithdrawFiatWithAPIPermission |
		WithdrawCryptoViaWebsiteOnly |
		WithdrawFiatViaWebsiteOnly |
		NoFiatWithdrawals |
		1<<19
	withdrawPermissions := UAC.FormatWithdrawPermissions()
	if withdrawPermissions != "AUTO WITHDRAW CRYPTO & AUTO WITHDRAW CRYPTO WITH API PERMISSION & AUTO WITHDRAW CRYPTO WITH SETUP & WITHDRAW CRYPTO WITH 2FA & WITHDRAW CRYPTO WITH SMS & WITHDRAW CRYPTO WITH EMAIL & WITHDRAW CRYPTO WITH WEBSITE APPROVAL & WITHDRAW CRYPTO WITH API PERMISSION & AUTO WITHDRAW FIAT & AUTO WITHDRAW FIAT WITH API PERMISSION & AUTO WITHDRAW FIAT WITH SETUP & WITHDRAW FIAT WITH 2FA & WITHDRAW FIAT WITH SMS & WITHDRAW FIAT WITH EMAIL & WITHDRAW FIAT WITH WEBSITE APPROVAL & WITHDRAW FIAT WITH API PERMISSION & WITHDRAW CRYPTO VIA WEBSITE ONLY & WITHDRAW FIAT VIA WEBSITE ONLY & NO FIAT WITHDRAWAL & UNKNOWN[1<<19]" {
		t.Errorf("Expected: %s, Received: %s", AutoWithdrawCryptoText+" & "+AutoWithdrawCryptoWithAPIPermissionText, withdrawPermissions)
	}

	UAC.Features.Supports.WithdrawPermissions = NoAPIWithdrawalMethods
	withdrawPermissions = UAC.FormatWithdrawPermissions()

	if withdrawPermissions != NoAPIWithdrawalMethodsText {
		t.Errorf("Expected: %s, Received: %s", NoAPIWithdrawalMethodsText, withdrawPermissions)
	}
}

func TestSupportsAsset(t *testing.T) {
	t.Parallel()
	var b Base
	b.CurrencyPairs.Pairs = map[asset.Item]*currency.PairStore{
		asset.Spot: {},
	}
	if !b.SupportsAsset(asset.Spot) {
		t.Error("spot should be supported")
	}
	if b.SupportsAsset(asset.Index) {
		t.Error("index shouldn't be supported")
	}
}

func TestPrintEnabledPairs(t *testing.T) {
	t.Parallel()

	var b Base
	b.CurrencyPairs.Pairs = make(map[asset.Item]*currency.PairStore)
	b.CurrencyPairs.Pairs[asset.Spot] = &currency.PairStore{
		Enabled: currency.Pairs{
			currency.NewPair(currency.BTC, currency.USD),
		},
	}

	b.PrintEnabledPairs()
}
func TestGetBase(t *testing.T) {
	t.Parallel()

	b := Base{
		Name: "MEOW",
	}

	p := b.GetBase()
	p.Name = "rawr"

	if b.Name != "rawr" {
		t.Error("name should be rawr")
	}
}

func TestGetAssetType(t *testing.T) {
	var b Base
	p := currency.NewPair(currency.BTC, currency.USD)
	if _, err := b.GetPairAssetType(p); err == nil {
		t.Fatal("error cannot be nil")
	}
	b.CurrencyPairs.Pairs = make(map[asset.Item]*currency.PairStore)
	b.CurrencyPairs.Pairs[asset.Spot] = &currency.PairStore{
		AssetEnabled: convert.BoolPtr(true),
		Enabled: currency.Pairs{
			currency.NewPair(currency.BTC, currency.USD),
		},
		Available: currency.Pairs{
			currency.NewPair(currency.BTC, currency.USD),
		},
		ConfigFormat: &currency.PairFormat{Delimiter: "-"},
	}

	a, err := b.GetPairAssetType(p)
	if err != nil {
		t.Fatal(err)
	}

	if a != asset.Spot {
		t.Error("should be spot but is", a)
	}
}

func TestGetFormattedPairAndAssetType(t *testing.T) {
	t.Parallel()
	b := Base{
		Config: &config.Exchange{},
	}
	err := b.SetCurrencyPairFormat()
	if err != nil {
		t.Fatal(err)
	}
	b.Config.CurrencyPairs.UseGlobalFormat = true
	b.CurrencyPairs.UseGlobalFormat = true
	pFmt := &currency.PairFormat{
		Delimiter: "#",
	}
	b.CurrencyPairs.RequestFormat = pFmt
	b.CurrencyPairs.ConfigFormat = pFmt
	b.CurrencyPairs.Pairs = make(map[asset.Item]*currency.PairStore)
	b.CurrencyPairs.Pairs[asset.Spot] = &currency.PairStore{
		AssetEnabled: convert.BoolPtr(true),
		Enabled: currency.Pairs{
			currency.NewPair(currency.BTC, currency.USD),
		},
		Available: currency.Pairs{
			currency.NewPair(currency.BTC, currency.USD),
		},
	}
	p, a, err := b.GetRequestFormattedPairAndAssetType("btc#usd")
	if err != nil {
		t.Error(err)
	}
	if p.String() != "btc#usd" {
		t.Error("Expected pair to match")
	}
	if a != asset.Spot {
		t.Error("Expected spot asset")
	}
	_, _, err = b.GetRequestFormattedPairAndAssetType("btcusd")
	if err == nil {
		t.Error("Expected error")
	}
}

func TestStoreAssetPairFormat(t *testing.T) {
	b := Base{
		Config: &config.Exchange{Name: "kitties"},
	}

	err := b.StoreAssetPairFormat(asset.Empty, currency.PairStore{})
	if err == nil {
		t.Error("error cannot be nil")
	}

	err = b.StoreAssetPairFormat(asset.Spot, currency.PairStore{})
	if err == nil {
		t.Error("error cannot be nil")
	}

	err = b.StoreAssetPairFormat(asset.Spot, currency.PairStore{
		RequestFormat: &currency.PairFormat{Uppercase: true}})
	if err == nil {
		t.Error("error cannot be nil")
	}

	err = b.StoreAssetPairFormat(asset.Spot, currency.PairStore{
		RequestFormat: &currency.PairFormat{Uppercase: true},
		ConfigFormat:  &currency.PairFormat{Uppercase: true}})
	if !errors.Is(err, errConfigPairFormatRequiresDelimiter) {
		t.Fatalf("received: '%v' but expected: '%v'", err, errConfigPairFormatRequiresDelimiter)
	}

	err = b.StoreAssetPairFormat(asset.Futures, currency.PairStore{
		RequestFormat: &currency.PairFormat{Uppercase: true},
		ConfigFormat:  &currency.PairFormat{Uppercase: true, Delimiter: currency.DashDelimiter}})
	if err != nil {
		t.Error(err)
	}

	err = b.StoreAssetPairFormat(asset.Futures, currency.PairStore{
		RequestFormat: &currency.PairFormat{Uppercase: true},
		ConfigFormat:  &currency.PairFormat{Uppercase: true, Delimiter: currency.DashDelimiter}})
	if err != nil {
		t.Error(err)
	}
}

func TestSetGlobalPairsManager(t *testing.T) {
	b := Base{
		Config: &config.Exchange{Name: "kitties"},
	}

	err := b.SetGlobalPairsManager(nil, nil, asset.Empty)
	if err == nil {
		t.Error("error cannot be nil")
	}

	err = b.SetGlobalPairsManager(&currency.PairFormat{Uppercase: true}, nil, asset.Empty)
	if err == nil {
		t.Error("error cannot be nil")
	}

	err = b.SetGlobalPairsManager(&currency.PairFormat{Uppercase: true},
		&currency.PairFormat{Uppercase: true})
	if err == nil {
		t.Error("error cannot be nil")
	}

	err = b.SetGlobalPairsManager(&currency.PairFormat{Uppercase: true},
		&currency.PairFormat{Uppercase: true}, asset.Empty)
	if err == nil {
		t.Error("error cannot be nil")
	}

	err = b.SetGlobalPairsManager(&currency.PairFormat{Uppercase: true},
		&currency.PairFormat{Uppercase: true},
		asset.Spot,
		asset.Binary)
	if !errors.Is(err, errConfigPairFormatRequiresDelimiter) {
		t.Fatalf("received: '%v' but expected: '%v'", err, errConfigPairFormatRequiresDelimiter)
	}

	err = b.SetGlobalPairsManager(&currency.PairFormat{Uppercase: true},
		&currency.PairFormat{Uppercase: true, Delimiter: currency.DashDelimiter},
		asset.Spot,
		asset.Binary)
	if err != nil {
		t.Error(err)
	}

	if !b.SupportsAsset(asset.Binary) || !b.SupportsAsset(asset.Spot) {
		t.Fatal("global pairs manager not set correctly")
	}

	err = b.SetGlobalPairsManager(&currency.PairFormat{Uppercase: true},
		&currency.PairFormat{Uppercase: true}, asset.Spot, asset.Binary)
	if err == nil {
		t.Error("error cannot be nil")
	}
}
func Test_FormatExchangeKlineInterval(t *testing.T) {
	testCases := []struct {
		name     string
		interval kline.Interval
		output   string
	}{
		{
			"OneMin",
			kline.OneMin,
			"60",
		},
		{
			"OneDay",
			kline.OneDay,
			"86400",
		},
	}

	b := Base{}
	for x := range testCases {
		test := testCases[x]

		t.Run(test.name, func(t *testing.T) {
			ret := b.FormatExchangeKlineInterval(test.interval)

			if ret != test.output {
				t.Fatalf("unexpected result return expected: %v received: %v", test.output, ret)
			}
		})
	}
}

func TestBase_ValidateKline(t *testing.T) {
	pairs := currency.Pairs{
		currency.Pair{Base: currency.BTC, Quote: currency.USDT},
	}

	availablePairs := currency.Pairs{
		currency.Pair{Base: currency.BTC, Quote: currency.USDT},
		currency.Pair{Base: currency.BTC, Quote: currency.AUD},
	}

	b := Base{
		Name: "TESTNAME",
		CurrencyPairs: currency.PairsManager{
			Pairs: map[asset.Item]*currency.PairStore{
				asset.Spot: {
					AssetEnabled: convert.BoolPtr(true),
					Enabled:      pairs,
					Available:    availablePairs,
				},
			},
		},
		Features: Features{
			Enabled: FeaturesEnabled{
				Kline: kline.ExchangeCapabilitiesEnabled{
					Intervals: kline.DeployExchangeIntervals(kline.IntervalCapacity{Interval: kline.OneMin}),
				},
			},
		},
	}

	err := b.ValidateKline(availablePairs[0], asset.Spot, kline.OneMin)
	if err != nil {
		t.Fatalf("expected validation to pass received error: %v", err)
	}

	err = b.ValidateKline(availablePairs[1], asset.Spot, kline.OneYear)
	if err == nil {
		t.Fatal("expected validation to fail")
	}

	err = b.ValidateKline(availablePairs[1], asset.Index, kline.OneYear)
	if err == nil {
		t.Fatal("expected validation to fail")
	}
}

func TestCheckTransientError(t *testing.T) {
	b := Base{}
	err := b.CheckTransientError(nil)
	if err != nil {
		t.Fatal(err)
	}

	err = b.CheckTransientError(errors.New("wow"))
	if err == nil {
		t.Fatal("error cannot be nil")
	}

	nErr := net.DNSError{}
	err = b.CheckTransientError(&nErr)
	if err != nil {
		t.Fatal("error cannot be nil")
	}
}

func TestDisableEnableRateLimiter(t *testing.T) {
	b := Base{}
	err := b.EnableRateLimiter()
	if !errors.Is(err, request.ErrRequestSystemIsNil) {
		t.Fatalf("received: '%v' but expected: '%v'", err, request.ErrRequestSystemIsNil)
	}

	b.Requester, err = request.New("testingRateLimiter", common.NewHTTPClientWithTimeout(0))
	if err != nil {
		t.Fatal(err)
	}

	err = b.DisableRateLimiter()
	if !errors.Is(err, nil) {
		t.Fatalf("received: '%v' but expected: '%v'", err, nil)
	}

	err = b.DisableRateLimiter()
	if !errors.Is(err, request.ErrRateLimiterAlreadyDisabled) {
		t.Fatalf("received: '%v' but expected: '%v'", err, request.ErrRateLimiterAlreadyDisabled)
	}

	err = b.EnableRateLimiter()
	if !errors.Is(err, nil) {
		t.Fatalf("received: '%v' but expected: '%v'", err, nil)
	}

	err = b.EnableRateLimiter()
	if !errors.Is(err, request.ErrRateLimiterAlreadyEnabled) {
		t.Fatalf("received: '%v' but expected: '%v'", err, request.ErrRateLimiterAlreadyEnabled)
	}
}

func TestGetWebsocket(t *testing.T) {
	b := Base{}
	_, err := b.GetWebsocket()
	if err == nil {
		t.Fatal("error cannot be nil")
	}
	b.Websocket = &stream.WrapperWebsocket{}
	_, err = b.GetWebsocket()
	if err != nil {
		t.Fatal(err)
	}
}

func TestFlushWebsocketChannels(t *testing.T) {
	b := Base{}
	err := b.FlushWebsocketChannels()
	if err != nil {
		t.Fatal(err)
	}

	b.Websocket = &stream.WrapperWebsocket{}
	err = b.FlushWebsocketChannels()
	if err == nil {
		t.Fatal(err)
	}
}

func TestSubscribeToWebsocketChannels(t *testing.T) {
	b := Base{}
	err := b.SubscribeToWebsocketChannels(nil)
	if err == nil {
		t.Fatal(err)
	}

	b.Websocket = &stream.WrapperWebsocket{}
	err = b.SubscribeToWebsocketChannels(nil)
	if err == nil {
		t.Fatal(err)
	}
}

func TestUnsubscribeToWebsocketChannels(t *testing.T) {
	b := Base{}
	err := b.UnsubscribeToWebsocketChannels(nil)
	if err == nil {
		t.Fatal(err)
	}

	b.Websocket = &stream.WrapperWebsocket{}
	err = b.UnsubscribeToWebsocketChannels(nil)
	if err == nil {
		t.Fatal(err)
	}
}

func TestGetSubscriptions(t *testing.T) {
	b := Base{}
	_, err := b.GetSubscriptions()
	if err == nil {
		t.Fatal(err)
	}

	b.Websocket = &stream.WrapperWebsocket{}
	_, err = b.GetSubscriptions()
	if err != nil {
		t.Fatal(err)
	}
}

func TestAuthenticateWebsocket(t *testing.T) {
	b := Base{}
	if err := b.AuthenticateWebsocket(context.Background()); err == nil {
		t.Fatal("error cannot be nil")
	}
}

func TestKlineIntervalEnabled(t *testing.T) {
	b := Base{}
	if b.klineIntervalEnabled(kline.EightHour) {
		t.Fatal("unexpected value")
	}
}

func TestFormatExchangeKlineInterval(t *testing.T) {
	b := Base{}
	if b.FormatExchangeKlineInterval(kline.EightHour) != "28800" {
		t.Fatal("unexpected value")
	}
}

func TestSetSaveTradeDataStatus(t *testing.T) {
	b := Base{
		Features: Features{
			Enabled: FeaturesEnabled{
				SaveTradeData: false,
			},
		},
		Config: &config.Exchange{
			Features: &config.FeaturesConfig{
				Enabled: config.FeaturesEnabledConfig{},
			},
		},
	}

	if b.IsSaveTradeDataEnabled() {
		t.Errorf("expected false")
	}
	b.SetSaveTradeDataStatus(true)
	if !b.IsSaveTradeDataEnabled() {
		t.Errorf("expected true")
	}
	b.SetSaveTradeDataStatus(false)
	if b.IsSaveTradeDataEnabled() {
		t.Errorf("expected false")
	}
	// data race this
	go b.SetSaveTradeDataStatus(false)
	go b.SetSaveTradeDataStatus(true)
}

func TestAddTradesToBuffer(t *testing.T) {
	b := Base{
		Features: Features{
			Enabled: FeaturesEnabled{},
		},
		Config: &config.Exchange{
			Features: &config.FeaturesConfig{
				Enabled: config.FeaturesEnabledConfig{},
			},
		},
	}
	err := b.AddTradesToBuffer()
	if err != nil {
		t.Error(err)
	}

	b.SetSaveTradeDataStatus(true)
	err = b.AddTradesToBuffer()
	if err != nil {
		t.Error(err)
	}
}

func TestString(t *testing.T) {
	if RestSpot.String() != restSpotURL {
		t.Errorf("received '%v' expected '%v'", RestSpot, restSpotURL)
	}
	if RestSpotSupplementary.String() != restSpotSupplementaryURL {
		t.Errorf("received '%v' expected '%v'", RestSpotSupplementary, restSpotSupplementaryURL)
	}
	if RestUSDTMargined.String() != "RestUSDTMarginedFuturesURL" {
		t.Errorf("received '%v' expected '%v'", RestUSDTMargined, "RestUSDTMarginedFuturesURL")
	}
	if RestCoinMargined.String() != restCoinMarginedFuturesURL {
		t.Errorf("received '%v' expected '%v'", RestCoinMargined, restCoinMarginedFuturesURL)
	}
	if RestFutures.String() != restFuturesURL {
		t.Errorf("received '%v' expected '%v'", RestFutures, restFuturesURL)
	}
	if RestFuturesSupplementary.String() != restFuturesSupplementaryURL {
		t.Errorf("received '%v' expected '%v'", RestFutures, restFuturesSupplementaryURL)
	}
	if RestUSDCMargined.String() != restUSDCMarginedFuturesURL {
		t.Errorf("received '%v' expected '%v'", RestUSDCMargined, restUSDCMarginedFuturesURL)
	}
	if RestSandbox.String() != restSandboxURL {
		t.Errorf("received '%v' expected '%v'", RestSandbox, restSandboxURL)
	}
	if RestSwap.String() != restSwapURL {
		t.Errorf("received '%v' expected '%v'", RestSwap, restSwapURL)
	}
	if WebsocketSpot.String() != websocketSpotURL {
		t.Errorf("received '%v' expected '%v'", WebsocketSpot, websocketSpotURL)
	}
	if WebsocketSpotSupplementary.String() != websocketSpotSupplementaryURL {
		t.Errorf("received '%v' expected '%v'", WebsocketSpotSupplementary, websocketSpotSupplementaryURL)
	}
	if ChainAnalysis.String() != chainAnalysisURL {
		t.Errorf("received '%v' expected '%v'", ChainAnalysis, chainAnalysisURL)
	}
	if EdgeCase1.String() != edgeCase1URL {
		t.Errorf("received '%v' expected '%v'", EdgeCase1, edgeCase1URL)
	}
	if EdgeCase2.String() != edgeCase2URL {
		t.Errorf("received '%v' expected '%v'", EdgeCase2, edgeCase2URL)
	}
	if EdgeCase3.String() != edgeCase3URL {
		t.Errorf("received '%v' expected '%v'", EdgeCase3, edgeCase3URL)
	}
}

func TestFormatSymbol(t *testing.T) {
	b := Base{}
	spotStore := currency.PairStore{
		RequestFormat: &currency.PairFormat{Uppercase: true},
		ConfigFormat: &currency.PairFormat{
			Delimiter: currency.DashDelimiter,
			Uppercase: true,
		},
	}
	err := b.StoreAssetPairFormat(asset.Spot, spotStore)
	if err != nil {
		t.Error(err)
	}
	pair, err := currency.NewPairFromString("BTC-USD")
	if err != nil {
		t.Error(err)
	}
	sym, err := b.FormatSymbol(pair, asset.Spot)
	if err != nil {
		t.Error(err)
	}
	if sym != "BTCUSD" {
		t.Error("formatting failed")
	}
	_, err = b.FormatSymbol(pair, asset.Futures)
	if err == nil {
		t.Error("expecting an error since asset pair format has not been set")
	}
}

func TestSetAPIURL(t *testing.T) {
	b := Base{
		Name: "SomeExchange",
	}
	b.Config = &config.Exchange{}
	var mappy struct {
		Mappymap map[string]string `json:"urlEndpoints"`
	}
	mappy.Mappymap = make(map[string]string)
	mappy.Mappymap["hi"] = "http://google.com/"
	b.Config.API.Endpoints = mappy.Mappymap
	b.API.Endpoints = b.NewEndpoints()
	err := b.SetAPIURL()
	if err == nil {
		t.Error("expecting an error since the key provided is invalid")
	}
	mappy.Mappymap = make(map[string]string)
	b.Config.API.Endpoints = mappy.Mappymap
	mappy.Mappymap["RestSpotURL"] = "hi"
	b.API.Endpoints = b.NewEndpoints()
	err = b.SetAPIURL()
	if err != nil {
		t.Errorf("expecting no error since invalid url value should be logged but received the following error: %v", err)
	}
	mappy.Mappymap = make(map[string]string)
	b.Config.API.Endpoints = mappy.Mappymap
	mappy.Mappymap["RestSpotURL"] = "http://google.com/"
	b.API.Endpoints = b.NewEndpoints()
	err = b.SetAPIURL()
	if err != nil {
		t.Error(err)
	}
	mappy.Mappymap = make(map[string]string)
	b.Config.API.OldEndPoints = &config.APIEndpointsConfig{}
	b.Config.API.Endpoints = mappy.Mappymap
	mappy.Mappymap["RestSpotURL"] = "http://google.com/"
	b.API.Endpoints = b.NewEndpoints()
	b.Config.API.OldEndPoints.URL = "heloo"
	err = b.SetAPIURL()
	if err != nil {
		t.Errorf("expecting a warning since invalid oldendpoints url but got an error: %v", err)
	}
	mappy.Mappymap = make(map[string]string)
	b.Config.API.OldEndPoints = &config.APIEndpointsConfig{}
	b.Config.API.Endpoints = mappy.Mappymap
	mappy.Mappymap["RestSpotURL"] = "http://google.com/"
	b.API.Endpoints = b.NewEndpoints()
	b.Config.API.OldEndPoints.URL = "https://www.bitstamp.net/"
	b.Config.API.OldEndPoints.URLSecondary = "https://www.secondary.net/"
	b.Config.API.OldEndPoints.WebsocketURL = "https://www.websocket.net/"
	err = b.SetAPIURL()
	if err != nil {
		t.Error(err)
	}
	var urlLookup URL
	for x := range keyURLs {
		if keyURLs[x].String() == "RestSpotURL" {
			urlLookup = keyURLs[x]
		}
	}
	urlData, err := b.API.Endpoints.GetURL(urlLookup)
	if err != nil {
		t.Error(err)
	}
	if urlData != "https://www.bitstamp.net/" {
		t.Error("oldendpoints url setting failed")
	}
}

func TestSetRunning(t *testing.T) {
	b := Base{
		Name: "HELOOOOOOOO",
	}
	b.API.Endpoints = b.NewEndpoints()
	err := b.API.Endpoints.SetRunning(EdgeCase1.String(), "http://google.com/")
	if err != nil {
		t.Error(err)
	}
}

func TestAssetWebsocketFunctionality(t *testing.T) {
	b := Base{}
	if !b.IsAssetWebsocketSupported(asset.Spot) {
		t.Fatal("error asset is not turned off, unexpected response")
	}

	err := b.DisableAssetWebsocketSupport(asset.Spot)
	if !errors.Is(err, asset.ErrNotSupported) {
		t.Fatalf("expected error: %v but received: %v", asset.ErrNotSupported, err)
	}

	err = b.StoreAssetPairFormat(asset.Spot, currency.PairStore{
		RequestFormat: &currency.PairFormat{
			Uppercase: true,
		},
		ConfigFormat: &currency.PairFormat{
			Uppercase: true,
			Delimiter: currency.DashDelimiter,
		},
	})
	if !errors.Is(err, nil) {
		t.Fatalf("received: '%v' but expected: '%v'", err, nil)
	}

	err = b.DisableAssetWebsocketSupport(asset.Spot)
	if !errors.Is(err, nil) {
		t.Fatalf("expected error: %v but received: %v", nil, err)
	}

	if b.IsAssetWebsocketSupported(asset.Spot) {
		t.Fatal("error asset is not turned off, unexpected response")
	}

	// Edge case
	b.AssetWebsocketSupport.unsupported = make(map[asset.Item]bool)
	b.AssetWebsocketSupport.unsupported[asset.Spot] = true
	b.AssetWebsocketSupport.unsupported[asset.Futures] = false

	if b.IsAssetWebsocketSupported(asset.Spot) {
		t.Fatal("error asset is turned off, unexpected response")
	}

	if !b.IsAssetWebsocketSupported(asset.Futures) {
		t.Fatal("error asset is not turned off, unexpected response")
	}
}

func TestGetGetURLTypeFromString(t *testing.T) {
	t.Parallel()
	testCases := []struct {
		Endpoint string
		Expected URL
		Error    error
	}{
		{Endpoint: "RestSpotURL", Expected: RestSpot},
		{Endpoint: "RestSpotSupplementaryURL", Expected: RestSpotSupplementary},
		{Endpoint: "RestUSDTMarginedFuturesURL", Expected: RestUSDTMargined},
		{Endpoint: "RestCoinMarginedFuturesURL", Expected: RestCoinMargined},
		{Endpoint: "RestFuturesURL", Expected: RestFutures},
		{Endpoint: "RestUSDCMarginedFuturesURL", Expected: RestUSDCMargined},
		{Endpoint: "RestSandboxURL", Expected: RestSandbox},
		{Endpoint: "RestSwapURL", Expected: RestSwap},
		{Endpoint: "WebsocketSpotURL", Expected: WebsocketSpot},
		{Endpoint: "WebsocketSpotSupplementaryURL", Expected: WebsocketSpotSupplementary},
		{Endpoint: "ChainAnalysisURL", Expected: ChainAnalysis},
		{Endpoint: "EdgeCase1URL", Expected: EdgeCase1},
		{Endpoint: "EdgeCase2URL", Expected: EdgeCase2},
		{Endpoint: "EdgeCase3URL", Expected: EdgeCase3},
		{Endpoint: "sillyMcSillyBilly", Expected: 0, Error: errEndpointStringNotFound},
	}

	for _, tt := range testCases {
		tt := tt
		t.Run(tt.Endpoint, func(t *testing.T) {
			t.Parallel()
			u, err := getURLTypeFromString(tt.Endpoint)
			if !errors.Is(err, tt.Error) {
				t.Fatalf("received: %v but expected: %v", err, tt.Error)
			}

			if u != tt.Expected {
				t.Fatalf("received: %v but expected: %v", u, tt.Expected)
			}
		})
	}
}

func TestGetAvailableTransferChains(t *testing.T) {
	t.Parallel()
	var b Base
	if _, err := b.GetAvailableTransferChains(context.Background(), currency.BTC); !errors.Is(err, common.ErrFunctionNotSupported) {
		t.Errorf("received: %v, expected: %v", err, common.ErrFunctionNotSupported)
	}
}

func TestCalculatePNL(t *testing.T) {
	t.Parallel()
	var b Base
	if _, err := b.CalculatePNL(context.Background(), nil); !errors.Is(err, common.ErrNotYetImplemented) {
		t.Errorf("received: %v, expected: %v", err, common.ErrNotYetImplemented)
	}
}

func TestScaleCollateral(t *testing.T) {
	t.Parallel()
	var b Base
	if _, err := b.ScaleCollateral(context.Background(), nil); !errors.Is(err, common.ErrNotYetImplemented) {
		t.Errorf("received: %v, expected: %v", err, common.ErrNotYetImplemented)
	}
}

func TestCalculateTotalCollateral(t *testing.T) {
	t.Parallel()
	var b Base
	if _, err := b.CalculateTotalCollateral(context.Background(), nil); !errors.Is(err, common.ErrNotYetImplemented) {
		t.Errorf("received: %v, expected: %v", err, common.ErrNotYetImplemented)
	}
}

func TestUpdateCurrencyStates(t *testing.T) {
	t.Parallel()
	var b Base
	if err := b.UpdateCurrencyStates(context.Background(), asset.Spot); !errors.Is(err, common.ErrNotYetImplemented) {
		t.Errorf("received: %v, expected: %v", err, common.ErrNotYetImplemented)
	}
}

func TestSetTradeFeedStatus(t *testing.T) {
	t.Parallel()
	b := Base{
		Config: &config.Exchange{
			Features: &config.FeaturesConfig{},
		},
		Verbose: true,
	}
	b.SetTradeFeedStatus(true)
	if !b.IsTradeFeedEnabled() {
		t.Error("expected true")
	}
	b.SetTradeFeedStatus(false)
	if b.IsTradeFeedEnabled() {
		t.Error("expected false")
	}
}

func TestSetFillsFeedStatus(t *testing.T) {
	t.Parallel()
	b := Base{
		Config: &config.Exchange{
			Features: &config.FeaturesConfig{},
		},
		Verbose: true,
	}
	b.SetFillsFeedStatus(true)
	if !b.IsFillsFeedEnabled() {
		t.Error("expected true")
	}
	b.SetFillsFeedStatus(false)
	if b.IsFillsFeedEnabled() {
		t.Error("expected false")
	}
}

func TestGetMarginRateHistory(t *testing.T) {
	t.Parallel()
	var b Base
	if _, err := b.GetMarginRatesHistory(context.Background(), nil); !errors.Is(err, common.ErrNotYetImplemented) {
		t.Errorf("received: %v, expected: %v", err, common.ErrNotYetImplemented)
	}
}

func TestGetPositionSummary(t *testing.T) {
	t.Parallel()
	var b Base
	if _, err := b.GetFuturesPositionSummary(context.Background(), nil); !errors.Is(err, common.ErrNotYetImplemented) {
		t.Errorf("received: %v, expected: %v", err, common.ErrNotYetImplemented)
	}
}

func TestGetFuturesPositions(t *testing.T) {
	t.Parallel()
	var b Base
	if _, err := b.GetFuturesPositionOrders(context.Background(), nil); !errors.Is(err, common.ErrNotYetImplemented) {
		t.Errorf("received: %v, expected: %v", err, common.ErrNotYetImplemented)
	}
}

func TestGetHistoricalFundingRates(t *testing.T) {
	t.Parallel()
	var b Base
	if _, err := b.GetHistoricalFundingRates(context.Background(), nil); !errors.Is(err, common.ErrNotYetImplemented) {
		t.Errorf("received: %v, expected: %v", err, common.ErrNotYetImplemented)
	}
}

func TestGetFundingRates(t *testing.T) {
	t.Parallel()
	var b Base
	if _, err := b.GetHistoricalFundingRates(context.Background(), nil); !errors.Is(err, common.ErrNotYetImplemented) {
		t.Errorf("received: %v, expected: %v", err, common.ErrNotYetImplemented)
	}
}

func TestIsPerpetualFutureCurrency(t *testing.T) {
	t.Parallel()
	var b Base
	if _, err := b.IsPerpetualFutureCurrency(asset.Spot, currency.NewPair(currency.BTC, currency.USD)); !errors.Is(err, common.ErrNotYetImplemented) {
		t.Errorf("received: %v, expected: %v", err, common.ErrNotYetImplemented)
	}
}

func TestGetPairAndAssetTypeRequestFormatted(t *testing.T) {
	t.Parallel()

	expected := currency.Pair{Base: currency.BTC, Quote: currency.USDT}
	enabledPairs := currency.Pairs{expected}
	availablePairs := currency.Pairs{
		currency.Pair{Base: currency.BTC, Quote: currency.USDT},
		currency.Pair{Base: currency.BTC, Quote: currency.AUD},
	}

	b := Base{
		CurrencyPairs: currency.PairsManager{
			Pairs: map[asset.Item]*currency.PairStore{
				asset.Spot: {
					AssetEnabled:  convert.BoolPtr(true),
					Enabled:       enabledPairs,
					Available:     availablePairs,
					RequestFormat: &currency.PairFormat{Delimiter: "-", Uppercase: true},
					ConfigFormat:  &currency.EMPTYFORMAT,
				},
				asset.PerpetualContract: {
					AssetEnabled:  convert.BoolPtr(true),
					Enabled:       enabledPairs,
					Available:     availablePairs,
					RequestFormat: &currency.PairFormat{Delimiter: "_", Uppercase: true},
					ConfigFormat:  &currency.EMPTYFORMAT,
				},
			},
		},
	}

	_, _, err := b.GetPairAndAssetTypeRequestFormatted("")
	if !errors.Is(err, currency.ErrCurrencyPairEmpty) {
		t.Fatalf("received: '%v' but expected: '%v'", err, currency.ErrCurrencyPairEmpty)
	}

	_, _, err = b.GetPairAndAssetTypeRequestFormatted("BTCAUD")
	if !errors.Is(err, errSymbolCannotBeMatched) {
		t.Fatalf("received: '%v' but expected: '%v'", err, errSymbolCannotBeMatched)
	}

	_, _, err = b.GetPairAndAssetTypeRequestFormatted("BTCUSDT")
	if !errors.Is(err, errSymbolCannotBeMatched) {
		t.Fatalf("received: '%v' but expected: '%v'", err, errSymbolCannotBeMatched)
	}

	p, a, err := b.GetPairAndAssetTypeRequestFormatted("BTC-USDT")
	if !errors.Is(err, nil) {
		t.Fatalf("received: '%v' but expected: '%v'", err, nil)
	}
	if a != asset.Spot {
		t.Fatal("unexpected value", a)
	}
	if !p.Equal(expected) {
		t.Fatalf("received: '%v' but expected: '%v'", p, expected)
	}

	p, a, err = b.GetPairAndAssetTypeRequestFormatted("BTC_USDT")
	if !errors.Is(err, nil) {
		t.Fatalf("received: '%v' but expected: '%v'", err, nil)
	}
	if a != asset.PerpetualContract {
		t.Fatal("unexpected value", a)
	}
	if !p.Equal(expected) {
		t.Fatalf("received: '%v' but expected: '%v'", p, expected)
	}
}

func TestSetRequester(t *testing.T) {
	t.Parallel()

	b := Base{
		Config:    &config.Exchange{Name: "kitties"},
		Requester: nil,
	}

	err := b.SetRequester(nil)
	if err == nil {
		t.Fatal("error cannot be nil")
	}

	requester, err := request.New("testingRequester", common.NewHTTPClientWithTimeout(0))
	if err != nil {
		t.Fatal(err)
	}

	err = b.SetRequester(requester)
	if err != nil {
		t.Fatalf("expected no error, received %v", err)
	}

	if b.Requester == nil {
		t.Fatal("requester not set correctly")
	}
}

func TestGetCollateralCurrencyForContract(t *testing.T) {
	t.Parallel()
	b := Base{}
	_, _, err := b.GetCollateralCurrencyForContract(asset.Futures, currency.NewPair(currency.XRP, currency.BABYDOGE))
	if !errors.Is(err, common.ErrNotYetImplemented) {
		t.Fatalf("received: '%v' but expected: '%v'", err, common.ErrNotYetImplemented)
	}
}

func TestGetCurrencyForRealisedPNL(t *testing.T) {
	t.Parallel()
	b := Base{}
	_, _, err := b.GetCurrencyForRealisedPNL(asset.Empty, currency.EMPTYPAIR)
	if !errors.Is(err, common.ErrNotYetImplemented) {
		t.Fatalf("received: '%v' but expected: '%v'", err, common.ErrNotYetImplemented)
	}
}

func TestHasAssetTypeAccountSegregation(t *testing.T) {
	t.Parallel()
	b := Base{
		Name: "RAWR",
		Features: Features{
			Supports: FeaturesSupported{
				REST: true,
				RESTCapabilities: protocol.Features{
					HasAssetTypeAccountSegregation: true,
				},
			},
		},
	}

	has := b.HasAssetTypeAccountSegregation()
	if !has {
		t.Errorf("expected '%v' received '%v'", true, false)
	}
}

func TestGetKlineRequest(t *testing.T) {
	t.Parallel()
	b := Base{Name: "klineTest"}

	_, err := b.GetKlineRequest(currency.EMPTYPAIR, asset.Empty, 0, time.Time{}, time.Time{}, false)
	if !errors.Is(err, currency.ErrCurrencyPairEmpty) {
		t.Fatalf("received: '%v' but expected: '%v'", err, currency.ErrCurrencyPairEmpty)
	}

	pair := currency.NewPair(currency.BTC, currency.USDT)
	_, err = b.GetKlineRequest(pair, asset.Empty, 0, time.Time{}, time.Time{}, false)
	if !errors.Is(err, asset.ErrNotSupported) {
		t.Fatalf("received: '%v' but expected: '%v'", err, asset.ErrNotSupported)
	}

	_, err = b.GetKlineRequest(pair, asset.Spot, 0, time.Time{}, time.Time{}, false)
	if !errors.Is(err, kline.ErrInvalidInterval) {
		t.Fatalf("received: '%v' but expected: '%v'", err, kline.ErrInvalidInterval)
	}

	b.Features.Enabled.Kline.Intervals = kline.DeployExchangeIntervals(kline.IntervalCapacity{Interval: kline.OneDay, Capacity: 1439})
	err = b.CurrencyPairs.Store(asset.Spot, &currency.PairStore{
		AssetEnabled: convert.BoolPtr(true),
		Enabled:      []currency.Pair{pair},
		Available:    []currency.Pair{pair},
	})
	if !errors.Is(err, nil) {
		t.Fatalf("received: '%v' but expected: '%v'", err, nil)
	}

	_, err = b.GetKlineRequest(pair, asset.Spot, 0, time.Time{}, time.Time{}, false)
	if !errors.Is(err, kline.ErrInvalidInterval) {
		t.Fatalf("received: '%v' but expected: '%v'", err, kline.ErrInvalidInterval)
	}

	_, err = b.GetKlineRequest(pair, asset.Spot, kline.OneMin, time.Time{}, time.Time{}, false)
	if !errors.Is(err, kline.ErrCannotConstructInterval) {
		t.Fatalf("received: '%v' but expected: '%v'", err, kline.ErrCannotConstructInterval)
	}

	b.Features.Enabled.Kline.Intervals = kline.DeployExchangeIntervals(kline.IntervalCapacity{Interval: kline.OneMin})
	b.Features.Enabled.Kline.GlobalResultLimit = 1439
	_, err = b.GetKlineRequest(pair, asset.Spot, kline.OneHour, time.Time{}, time.Time{}, false)
	if !errors.Is(err, errAssetRequestFormatIsNil) {
		t.Fatalf("received: '%v' but expected: '%v'", err, errAssetRequestFormatIsNil)
	}

	err = b.CurrencyPairs.Store(asset.Spot, &currency.PairStore{
		AssetEnabled:  convert.BoolPtr(true),
		Enabled:       []currency.Pair{pair},
		Available:     []currency.Pair{pair},
		RequestFormat: &currency.PairFormat{Uppercase: true},
	})
	if !errors.Is(err, nil) {
		t.Fatalf("received: '%v' but expected: '%v'", err, nil)
	}

	start := time.Date(2020, 12, 1, 0, 0, 0, 0, time.UTC)
	end := start.AddDate(0, 0, 1)
	_, err = b.GetKlineRequest(pair, asset.Spot, kline.OneMin, start, end, true)
	if !errors.Is(err, kline.ErrRequestExceedsExchangeLimits) {
		t.Fatalf("received: '%v' but expected: '%v'", err, kline.ErrRequestExceedsExchangeLimits)
	}

	_, err = b.GetKlineRequest(pair, asset.Spot, kline.OneMin, start, end, false)
	if !errors.Is(err, kline.ErrRequestExceedsExchangeLimits) {
		t.Fatalf("received: '%v' but expected: '%v'", err, kline.ErrRequestExceedsExchangeLimits)
	}

	_, err = b.GetKlineRequest(pair, asset.Futures, kline.OneHour, start, end, false)
	if !errors.Is(err, asset.ErrNotEnabled) {
		t.Fatalf("received: '%v' but expected: '%v'", err, asset.ErrNotEnabled)
	}

	err = b.CurrencyPairs.Store(asset.Futures, &currency.PairStore{
		AssetEnabled:  convert.BoolPtr(true),
		Enabled:       []currency.Pair{pair},
		Available:     []currency.Pair{pair},
		RequestFormat: &currency.PairFormat{Uppercase: true},
	})
	if !errors.Is(err, nil) {
		t.Fatalf("received: '%v' but expected: '%v'", err, nil)
	}
	_, err = b.GetKlineRequest(pair, asset.Futures, kline.OneHour, start, end, false)
	if !errors.Is(err, kline.ErrRequestExceedsExchangeLimits) {
		t.Fatalf("received: '%v' but expected: '%v'", err, kline.ErrRequestExceedsExchangeLimits)
	}

	b.Features.Enabled.Kline.Intervals = kline.DeployExchangeIntervals(kline.IntervalCapacity{Interval: kline.OneHour})
	r, err := b.GetKlineRequest(pair, asset.Spot, kline.OneHour, start, end, false)
	if !errors.Is(err, nil) {
		t.Fatalf("received: '%v' but expected: '%v'", err, nil)
	}

	if r.Exchange != "klineTest" {
		t.Fatalf("received: '%v' but expected: '%v'", r.Exchange, "klineTest")
	}

	if !r.Pair.Equal(pair) {
		t.Fatalf("received: '%v' but expected: '%v'", r.Pair, pair)
	}

	if r.Asset != asset.Spot {
		t.Fatalf("received: '%v' but expected: '%v'", r.Asset, asset.Spot)
	}

	if r.ExchangeInterval != kline.OneHour {
		t.Fatalf("received: '%v' but expected: '%v'", r.ExchangeInterval, kline.OneHour)
	}

	if r.ClientRequired != kline.OneHour {
		t.Fatalf("received: '%v' but expected: '%v'", r.ClientRequired, kline.OneHour)
	}

	if r.Start != start {
		t.Fatalf("received: '%v' but expected: '%v'", r.Start, start)
	}

	if r.End != end {
		t.Fatalf("received: '%v' but expected: '%v'", r.End, end)
	}

	if r.RequestFormatted.String() != "BTCUSDT" {
		t.Fatalf("received: '%v' but expected: '%v'", r.RequestFormatted.String(), "BTCUSDT")
	}

	end = time.Now().Truncate(kline.OneHour.Duration()).UTC()
	start = end.Add(-kline.OneHour.Duration() * 1439)

	r, err = b.GetKlineRequest(pair, asset.Spot, kline.OneHour, start, end, true)
	if !errors.Is(err, nil) {
		t.Fatalf("received: '%v' but expected: '%v'", err, nil)
	}

	if r.Exchange != "klineTest" {
		t.Fatalf("received: '%v' but expected: '%v'", r.Exchange, "klineTest")
	}

	if !r.Pair.Equal(pair) {
		t.Fatalf("received: '%v' but expected: '%v'", r.Pair, pair)
	}

	if r.Asset != asset.Spot {
		t.Fatalf("received: '%v' but expected: '%v'", r.Asset, asset.Spot)
	}

	if r.ExchangeInterval != kline.OneHour {
		t.Fatalf("received: '%v' but expected: '%v'", r.ExchangeInterval, kline.OneHour)
	}

	if r.ClientRequired != kline.OneHour {
		t.Fatalf("received: '%v' but expected: '%v'", r.ClientRequired, kline.OneHour)
	}

	if r.Start != start {
		t.Fatalf("received: '%v' but expected: '%v'", r.Start, start)
	}

	if r.End != end {
		t.Fatalf("received: '%v' but expected: '%v'", r.End, end)
	}

	if r.RequestFormatted.String() != "BTCUSDT" {
		t.Fatalf("received: '%v' but expected: '%v'", r.RequestFormatted.String(), "BTCUSDT")
	}
}

func TestGetKlineExtendedRequest(t *testing.T) {
	t.Parallel()
	b := Base{Name: "klineTest"}
	_, err := b.GetKlineExtendedRequest(currency.EMPTYPAIR, asset.Empty, 0, time.Time{}, time.Time{})
	if !errors.Is(err, currency.ErrCurrencyPairEmpty) {
		t.Fatalf("received: '%v' but expected: '%v'", err, currency.ErrCurrencyPairEmpty)
	}

	pair := currency.NewPair(currency.BTC, currency.USDT)
	_, err = b.GetKlineExtendedRequest(pair, asset.Empty, 0, time.Time{}, time.Time{})
	if !errors.Is(err, asset.ErrNotSupported) {
		t.Fatalf("received: '%v' but expected: '%v'", err, asset.ErrNotSupported)
	}

	_, err = b.GetKlineExtendedRequest(pair, asset.Spot, 0, time.Time{}, time.Time{})
	if !errors.Is(err, kline.ErrInvalidInterval) {
		t.Fatalf("received: '%v' but expected: '%v'", err, kline.ErrInvalidInterval)
	}

	_, err = b.GetKlineExtendedRequest(pair, asset.Spot, kline.OneHour, time.Time{}, time.Time{})
	if !errors.Is(err, kline.ErrCannotConstructInterval) {
		t.Fatalf("received: '%v' but expected: '%v'", err, kline.ErrCannotConstructInterval)
	}

	b.Features.Enabled.Kline.Intervals = kline.DeployExchangeIntervals(kline.IntervalCapacity{Interval: kline.OneMin})
	b.Features.Enabled.Kline.GlobalResultLimit = 100
	start := time.Date(2020, 12, 1, 0, 0, 0, 0, time.UTC)
	end := start.AddDate(0, 0, 1)
	_, err = b.GetKlineExtendedRequest(pair, asset.Spot, kline.OneHour, start, end)
	if !errors.Is(err, asset.ErrNotEnabled) {
		t.Fatalf("received: '%v' but expected: '%v'", err, asset.ErrNotEnabled)
	}

	err = b.CurrencyPairs.Store(asset.Spot, &currency.PairStore{
		AssetEnabled: convert.BoolPtr(true),
		Enabled:      []currency.Pair{pair},
		Available:    []currency.Pair{pair},
	})
	if !errors.Is(err, nil) {
		t.Fatalf("received: '%v' but expected: '%v'", err, nil)
	}

	_, err = b.GetKlineExtendedRequest(pair, asset.Spot, kline.OneHour, start, end)
	if !errors.Is(err, errAssetRequestFormatIsNil) {
		t.Fatalf("received: '%v' but expected: '%v'", err, errAssetRequestFormatIsNil)
	}

	err = b.CurrencyPairs.Store(asset.Spot, &currency.PairStore{
		AssetEnabled:  convert.BoolPtr(true),
		Enabled:       []currency.Pair{pair},
		Available:     []currency.Pair{pair},
		RequestFormat: &currency.PairFormat{Uppercase: true},
	})
	if !errors.Is(err, nil) {
		t.Fatalf("received: '%v' but expected: '%v'", err, nil)
	}

	// The one hour interval is not supported by the exchange. This scenario
	// demonstrates the conversion from the supported 1 minute candles into
	// one hour candles
	r, err := b.GetKlineExtendedRequest(pair, asset.Spot, kline.OneHour, start, end)
	if !errors.Is(err, nil) {
		t.Fatalf("received: '%v' but expected: '%v'", err, nil)
	}

	if r.Exchange != "klineTest" {
		t.Fatalf("received: '%v' but expected: '%v'", r.Exchange, "klineTest")
	}

	if !r.Pair.Equal(pair) {
		t.Fatalf("received: '%v' but expected: '%v'", r.Pair, pair)
	}

	if r.Asset != asset.Spot {
		t.Fatalf("received: '%v' but expected: '%v'", r.Asset, asset.Spot)
	}

	if r.ExchangeInterval != kline.OneMin {
		t.Fatalf("received: '%v' but expected: '%v'", r.ExchangeInterval, kline.OneMin)
	}

	if r.ClientRequired != kline.OneHour {
		t.Fatalf("received: '%v' but expected: '%v'", r.ClientRequired, kline.OneHour)
	}

	if r.Request.Start != start {
		t.Fatalf("received: '%v' but expected: '%v'", r.Request.Start, start)
	}

	if r.Request.End != end {
		t.Fatalf("received: '%v' but expected: '%v'", r.Request.End, end)
	}

	if r.RequestFormatted.String() != "BTCUSDT" {
		t.Fatalf("received: '%v' but expected: '%v'", r.RequestFormatted.String(), "BTCUSDT")
	}

	if len(r.RangeHolder.Ranges) != 15 { // 15 request at max 100 candles == 1440 1 min candles.
		t.Fatalf("received: '%v' but expected: '%v'", len(r.RangeHolder.Ranges), 15)
	}
}

func TestSetCollateralMode(t *testing.T) {
	t.Parallel()
	b := Base{}
	err := b.SetCollateralMode(context.Background(), asset.Spot, collateral.SingleMode)
	if !errors.Is(err, common.ErrNotYetImplemented) {
		t.Error(err)
	}
}

func TestGetCollateralMode(t *testing.T) {
	t.Parallel()
	b := Base{}
	_, err := b.GetCollateralMode(context.Background(), asset.Spot)
	if !errors.Is(err, common.ErrNotYetImplemented) {
		t.Error(err)
	}
}

func TestSetMarginType(t *testing.T) {
	t.Parallel()
	b := Base{}
	err := b.SetMarginType(context.Background(), asset.Spot, currency.NewBTCUSD(), margin.Multi)
	if !errors.Is(err, common.ErrNotYetImplemented) {
		t.Error(err)
	}
}

func TestChangePositionMargin(t *testing.T) {
	t.Parallel()
	b := Base{}
	_, err := b.ChangePositionMargin(context.Background(), nil)
	if !errors.Is(err, common.ErrNotYetImplemented) {
		t.Error(err)
	}
}

func TestSetLeverage(t *testing.T) {
	t.Parallel()
	b := Base{}
	err := b.SetLeverage(context.Background(), asset.Spot, currency.NewBTCUSD(), margin.Multi, 1, order.UnknownSide)
	if !errors.Is(err, common.ErrNotYetImplemented) {
		t.Error(err)
	}
}

func TestGetLeverage(t *testing.T) {
	t.Parallel()
	b := Base{}
	_, err := b.GetLeverage(context.Background(), asset.Spot, currency.NewBTCUSD(), margin.Multi, order.UnknownSide)
	if !errors.Is(err, common.ErrNotYetImplemented) {
		t.Error(err)
	}
}

func TestEnsureOnePairEnabled(t *testing.T) {
	t.Parallel()
	b := Base{Name: "test"}
	err := b.EnsureOnePairEnabled()
	if !errors.Is(err, currency.ErrCurrencyPairsEmpty) {
		t.Fatalf("received: '%v' but expected: '%v'", err, currency.ErrCurrencyPairsEmpty)
	}
	b.CurrencyPairs = currency.PairsManager{
		Pairs: map[asset.Item]*currency.PairStore{
			asset.Futures: {},
			asset.Spot: {
				AssetEnabled: convert.BoolPtr(true),
				Available: []currency.Pair{
					currency.NewPair(currency.BTC, currency.USDT),
				},
			},
		},
	}
	err = b.EnsureOnePairEnabled()
	if !errors.Is(err, nil) {
		t.Fatalf("received: '%v' but expected: '%v'", err, nil)
	}
	if len(b.CurrencyPairs.Pairs[asset.Spot].Enabled) != 1 {
		t.Fatalf("received: '%v' but expected: '%v'", len(b.CurrencyPairs.Pairs[asset.Spot].Enabled), 1)
	}

	err = b.EnsureOnePairEnabled()
	if !errors.Is(err, nil) {
		t.Fatalf("received: '%v' but expected: '%v'", err, nil)
	}
	if len(b.CurrencyPairs.Pairs[asset.Spot].Enabled) != 1 {
		t.Fatalf("received: '%v' but expected: '%v'", len(b.CurrencyPairs.Pairs[asset.Spot].Enabled), 1)
	}
}

func TestGetStandardConfig(t *testing.T) {
	t.Parallel()

	var b *Base
	_, err := b.GetStandardConfig()
	if !errors.Is(err, errExchangeIsNil) {
		t.Fatalf("received: '%v' but expected: '%v'", err, errExchangeIsNil)
	}

	b = &Base{}
	_, err = b.GetStandardConfig()
	if !errors.Is(err, errSetDefaultsNotCalled) {
		t.Fatalf("received: '%v' but expected: '%v'", err, errSetDefaultsNotCalled)
	}

	b.Name = "test"
	b.Features.Supports.Websocket = true

	cfg, err := b.GetStandardConfig()
	if !errors.Is(err, nil) {
		t.Fatalf("received: '%v' but expected: '%v'", err, nil)
	}

	if cfg.Name != "test" {
		t.Fatalf("received: '%v' but expected: '%v'", cfg.Name, "test")
	}

	if cfg.HTTPTimeout != DefaultHTTPTimeout {
		t.Fatalf("received: '%v' but expected: '%v'", cfg.HTTPTimeout, DefaultHTTPTimeout)
	}

	if cfg.WebsocketResponseCheckTimeout != config.DefaultWebsocketResponseCheckTimeout {
		t.Fatalf("received: '%v' but expected: '%v'", cfg.WebsocketResponseCheckTimeout, config.DefaultWebsocketResponseCheckTimeout)
	}

	if cfg.WebsocketResponseMaxLimit != config.DefaultWebsocketResponseMaxLimit {
		t.Fatalf("received: '%v' but expected: '%v'", cfg.WebsocketResponseMaxLimit, config.DefaultWebsocketResponseMaxLimit)
	}

	if cfg.WebsocketTrafficTimeout != config.DefaultWebsocketTrafficTimeout {
		t.Fatalf("received: '%v' but expected: '%v'", cfg.WebsocketTrafficTimeout, config.DefaultWebsocketTrafficTimeout)
	}
}

func TestMatchSymbolWithAvailablePairs(t *testing.T) {
	t.Parallel()
	b := Base{Name: "test"}
	whatIWant := currency.NewPair(currency.BTC, currency.USDT)
	err := b.CurrencyPairs.Store(asset.Spot, &currency.PairStore{
		AssetEnabled: convert.BoolPtr(true),
		Available:    []currency.Pair{whatIWant}})
	if err != nil {
		t.Fatal(err)
	}

	_, err = b.MatchSymbolWithAvailablePairs("sillBillies", asset.Futures, false)
	if !errors.Is(err, currency.ErrPairNotFound) {
		t.Fatalf("received: '%v' but expected: '%v'", err, currency.ErrPairNotFound)
	}

	whatIGot, err := b.MatchSymbolWithAvailablePairs("btcusdT", asset.Spot, false)
	if !errors.Is(err, nil) {
		t.Fatalf("received: '%v' but expected: '%v'", err, nil)
	}

	if !whatIGot.Equal(whatIWant) {
		t.Fatalf("received: '%v' but expected: '%v'", whatIGot, whatIWant)
	}

	whatIGot, err = b.MatchSymbolWithAvailablePairs("btc-usdT", asset.Spot, true)
	if !errors.Is(err, nil) {
		t.Fatalf("received: '%v' but expected: '%v'", err, nil)
	}

	if !whatIGot.Equal(whatIWant) {
		t.Fatalf("received: '%v' but expected: '%v'", whatIGot, whatIWant)
	}
}

func TestMatchSymbolCheckEnabled(t *testing.T) {
	t.Parallel()
	b := Base{Name: "test"}
	whatIWant := currency.NewPair(currency.BTC, currency.USDT)
	availButNoEnabled := currency.NewPair(currency.BTC, currency.AUD)
	err := b.CurrencyPairs.Store(asset.Spot, &currency.PairStore{
		AssetEnabled: convert.BoolPtr(true),
		Available:    []currency.Pair{whatIWant, availButNoEnabled},
		Enabled:      []currency.Pair{whatIWant},
	})
	if err != nil {
		t.Fatal(err)
	}

	_, _, err = b.MatchSymbolCheckEnabled("sillBillies", asset.Futures, false)
	if !errors.Is(err, currency.ErrPairNotFound) {
		t.Fatalf("received: '%v' but expected: '%v'", err, currency.ErrPairNotFound)
	}

	whatIGot, enabled, err := b.MatchSymbolCheckEnabled("btcusdT", asset.Spot, false)
	if !errors.Is(err, nil) {
		t.Fatalf("received: '%v' but expected: '%v'", err, nil)
	}

	if !enabled {
		t.Fatal("expected true")
	}

	if !whatIGot.Equal(whatIWant) {
		t.Fatalf("received: '%v' but expected: '%v'", whatIGot, whatIWant)
	}

	whatIGot, enabled, err = b.MatchSymbolCheckEnabled("btc-usdT", asset.Spot, true)
	if !errors.Is(err, nil) {
		t.Fatalf("received: '%v' but expected: '%v'", err, nil)
	}

	if !whatIGot.Equal(whatIWant) {
		t.Fatalf("received: '%v' but expected: '%v'", whatIGot, whatIWant)
	}

	if !enabled {
		t.Fatal("expected true")
	}

	whatIGot, enabled, err = b.MatchSymbolCheckEnabled("btc-AUD", asset.Spot, true)
	if !errors.Is(err, nil) {
		t.Fatalf("received: '%v' but expected: '%v'", err, nil)
	}

	if !whatIGot.Equal(availButNoEnabled) {
		t.Fatalf("received: '%v' but expected: '%v'", whatIGot, whatIWant)
	}

	if enabled {
		t.Fatal("expected false")
	}
}

func TestIsPairEnabled(t *testing.T) {
	t.Parallel()
	b := Base{Name: "test"}
	whatIWant := currency.NewPair(currency.BTC, currency.USDT)
	availButNoEnabled := currency.NewPair(currency.BTC, currency.AUD)
	err := b.CurrencyPairs.Store(asset.Spot, &currency.PairStore{
		AssetEnabled: convert.BoolPtr(true),
		Available:    []currency.Pair{whatIWant, availButNoEnabled},
		Enabled:      []currency.Pair{whatIWant},
	})
	if err != nil {
		t.Fatal(err)
	}

	enabled, err := b.IsPairEnabled(currency.NewPair(currency.AAA, currency.CYC), asset.Spot)
	if !errors.Is(err, nil) {
		t.Fatalf("received: '%v' but expected: '%v'", err, nil)
	}

	if enabled {
		t.Fatal("expected false")
	}

	enabled, err = b.IsPairEnabled(availButNoEnabled, asset.Spot)
	if !errors.Is(err, nil) {
		t.Fatalf("received: '%v' but expected: '%v'", err, nil)
	}

	if enabled {
		t.Fatal("expected false")
	}

	enabled, err = b.IsPairEnabled(whatIWant, asset.Spot)
	if !errors.Is(err, nil) {
		t.Fatalf("received: '%v' but expected: '%v'", err, nil)
	}

	if !enabled {
		t.Fatal("expected true")
	}
}

func TestGetOpenInterest(t *testing.T) {
	t.Parallel()
	var b Base
	if _, err := b.GetOpenInterest(context.Background()); !errors.Is(err, common.ErrFunctionNotSupported) {
		t.Errorf("received: %v, expected: %v", err, common.ErrFunctionNotSupported)
	}
}

// FakeBase is used to override functions
type FakeBase struct {
	Base
}

func (f *FakeBase) GetOpenInterest(context.Context, ...key.PairAsset) ([]futures.OpenInterest, error) {
	return []futures.OpenInterest{
		{
			Key: key.ExchangePairAsset{
				Exchange: f.Name,
				Base:     currency.BTC.Item,
				Quote:    currency.BONK.Item,
				Asset:    asset.Futures,
			},
			OpenInterest: 1337,
		},
	}, nil
}

func TestGetCachedOpenInterest(t *testing.T) {
	t.Parallel()
	var b FakeBase
	b.Features.Supports.FuturesCapabilities.OpenInterest = OpenInterestSupport{
		Supported: true,
	}
	_, err := b.GetCachedOpenInterest(context.Background())
	assert.ErrorIs(t, err, common.ErrFunctionNotSupported)
	b.Features.Supports.FuturesCapabilities.OpenInterest.SupportedViaTicker = true
	b.Name = "test"
	err = ticker.ProcessTicker(&ticker.Price{
		ExchangeName: "test",
		Pair:         currency.NewPair(currency.BTC, currency.BONK),
		AssetType:    asset.Futures,
		OpenInterest: 1337,
	})
	assert.NoError(t, err)

	_, err = b.GetCachedOpenInterest(context.Background())
	assert.NoError(t, err)

	_, err = b.GetCachedOpenInterest(context.Background(), key.PairAsset{
		Base:  currency.BTC.Item,
		Quote: currency.BONK.Item,
		Asset: asset.Futures,
	})
	assert.NoError(t, err)
}

// TestSetSubscriptionsFromConfig tests the setting and loading of subscriptions from config and exchange defaults
func TestSetSubscriptionsFromConfig(t *testing.T) {
	t.Parallel()
	b := Base{
		Config: &config.Exchange{
			Features: &config.FeaturesConfig{},
		},
	}
	subs := []*subscription.Subscription{
		{Channel: subscription.CandlesChannel, Interval: kline.OneDay, Enabled: true},
	}
	b.Features.Subscriptions = subs
	b.SetSubscriptionsFromConfig()
	assert.ElementsMatch(t, subs, b.Config.Features.Subscriptions, "Config Subscriptions should be updated")
	assert.ElementsMatch(t, subs, b.Features.Subscriptions, "Subscriptions should be the same")

	subs = []*subscription.Subscription{
		{Channel: subscription.OrderbookChannel, Interval: kline.OneDay, Enabled: true},
	}
	b.Config.Features.Subscriptions = subs
	b.SetSubscriptionsFromConfig()
	assert.ElementsMatch(t, subs, b.Features.Subscriptions, "Subscriptions should be updated from Config")
	assert.ElementsMatch(t, subs, b.Config.Features.Subscriptions, "Config Subscriptions should be the same")
}

// TestParallelChanOp unit tests the helper func ParallelChanOp
func TestParallelChanOp(t *testing.T) {
	t.Parallel()
	c := []subscription.Subscription{
		{Channel: "red"},
		{Channel: "blue"},
		{Channel: "violent"},
		{Channel: "spin"},
		{Channel: "charm"},
	}
	run := make(chan struct{}, len(c)*2)
	b := Base{}
	errC := make(chan error, 1)
	go func() {
		errC <- b.ParallelChanOp(c, func(c []subscription.Subscription) error {
			time.Sleep(300 * time.Millisecond)
			run <- struct{}{}
			switch c[0].Channel {
			case "spin", "violent":
				return errors.New(c[0].Channel)
			}
			return nil
		}, 1)
	}()
	f := func(ct *assert.CollectT) {
		if assert.Len(ct, errC, 1, "Should eventually have an error") {
			err := <-errC
			assert.ErrorContains(ct, err, "violent", "Should get a violent error")
			assert.ErrorContains(ct, err, "spin", "Should get a spin error")
		}
	}
	assert.EventuallyWithT(t, f, 500*time.Millisecond, 50*time.Millisecond, "ParallelChanOp should complete within 500ms not 5*300ms")
	assert.Len(t, run, len(c), "Every channel was run to completion")
}<|MERGE_RESOLUTION|>--- conflicted
+++ resolved
@@ -1253,27 +1253,11 @@
 	// Test websocket support
 	b.Websocket = stream.NewWrapper()
 	b.Features.Supports.Websocket = true
-<<<<<<< HEAD
 	err = b.Websocket.Enable()
 	if !errors.Is(err, stream.ErrNoAssetWebsocketInstanceFound) {
 		t.Fatalf("expected %v, but found %v", stream.ErrNoAssetWebsocketInstanceFound, err)
 	}
 	err = b.Websocket.Setup(stream.DefaultWrapperSetup)
-=======
-	err = b.Websocket.Setup(&stream.WebsocketSetup{
-		ExchangeConfig: &config.Exchange{
-			WebsocketTrafficTimeout: time.Second * 30,
-			Name:                    "test",
-			Features:                &config.FeaturesConfig{},
-		},
-		Features:              &protocol.Features{},
-		DefaultURL:            "ws://something.com",
-		RunningURL:            "ws://something.com",
-		Connector:             func() error { return nil },
-		GenerateSubscriptions: func() ([]subscription.Subscription, error) { return []subscription.Subscription{}, nil },
-		Subscriber:            func(cs []subscription.Subscription) error { return nil },
-	})
->>>>>>> 23c82bea
 	if err != nil {
 		t.Fatal(err)
 	}
@@ -1612,35 +1596,12 @@
 	if b.IsWebsocketEnabled() {
 		t.Error("exchange doesn't support websocket")
 	}
-<<<<<<< HEAD
 	b.Websocket = stream.NewWrapper()
 	err := b.Websocket.Setup(stream.DefaultWrapperSetup)
 	if err != nil {
 		t.Fatal(err)
 	}
 	_, err = b.Websocket.AddWebsocket(stream.DefaultTestSetup)
-=======
-
-	b.Websocket = stream.New()
-	err := b.Websocket.Setup(&stream.WebsocketSetup{
-		ExchangeConfig: &config.Exchange{
-			Enabled:                 true,
-			WebsocketTrafficTimeout: time.Second * 30,
-			Name:                    "test",
-			Features: &config.FeaturesConfig{
-				Enabled: config.FeaturesEnabledConfig{
-					Websocket: true,
-				},
-			},
-		},
-		Features:              &protocol.Features{},
-		DefaultURL:            "ws://something.com",
-		RunningURL:            "ws://something.com",
-		Connector:             func() error { return nil },
-		GenerateSubscriptions: func() ([]subscription.Subscription, error) { return nil, nil },
-		Subscriber:            func(cs []subscription.Subscription) error { return nil },
-	})
->>>>>>> 23c82bea
 	if err != nil {
 		t.Error(err)
 	}
