--- conflicted
+++ resolved
@@ -2444,7 +2444,46 @@
 	}
 }
 
-<<<<<<< HEAD
+func TestGetPositionSummary(t *testing.T) {
+	t.Parallel()
+	var b Base
+	if _, err := b.GetPositionSummary(context.Background(), nil); !errors.Is(err, common.ErrNotYetImplemented) {
+		t.Errorf("received: %v, expected: %v", err, common.ErrNotYetImplemented)
+	}
+}
+
+func TestGetFuturesPositions(t *testing.T) {
+	t.Parallel()
+	var b Base
+	if _, err := b.GetFuturesPositions(context.Background(), nil); !errors.Is(err, common.ErrNotYetImplemented) {
+		t.Errorf("received: %v, expected: %v", err, common.ErrNotYetImplemented)
+	}
+}
+
+func TestGetFundingPaymentDetails(t *testing.T) {
+	t.Parallel()
+	var b Base
+	if _, err := b.GetFundingPaymentDetails(context.Background(), nil); !errors.Is(err, common.ErrNotYetImplemented) {
+		t.Errorf("received: %v, expected: %v", err, common.ErrNotYetImplemented)
+	}
+}
+
+func TestGetFundingRates(t *testing.T) {
+	t.Parallel()
+	var b Base
+	if _, err := b.GetFundingRates(context.Background(), nil); !errors.Is(err, common.ErrNotYetImplemented) {
+		t.Errorf("received: %v, expected: %v", err, common.ErrNotYetImplemented)
+	}
+}
+
+func TestIsPerpetualFutureCurrency(t *testing.T) {
+	t.Parallel()
+	var b Base
+	if _, err := b.IsPerpetualFutureCurrency(asset.Spot, currency.NewPair(currency.BTC, currency.USD)); !errors.Is(err, common.ErrNotYetImplemented) {
+		t.Errorf("received: %v, expected: %v", err, common.ErrNotYetImplemented)
+	}
+}
+
 func TestGetPairAndAssetTypeRequestFormatted(t *testing.T) {
 	t.Parallel()
 
@@ -2511,44 +2550,5 @@
 	}
 	if !p.Equal(expected) {
 		t.Fatalf("received: '%v' but expected: '%v'", p, expected)
-=======
-func TestGetPositionSummary(t *testing.T) {
-	t.Parallel()
-	var b Base
-	if _, err := b.GetPositionSummary(context.Background(), nil); !errors.Is(err, common.ErrNotYetImplemented) {
-		t.Errorf("received: %v, expected: %v", err, common.ErrNotYetImplemented)
-	}
-}
-
-func TestGetFuturesPositions(t *testing.T) {
-	t.Parallel()
-	var b Base
-	if _, err := b.GetFuturesPositions(context.Background(), nil); !errors.Is(err, common.ErrNotYetImplemented) {
-		t.Errorf("received: %v, expected: %v", err, common.ErrNotYetImplemented)
-	}
-}
-
-func TestGetFundingPaymentDetails(t *testing.T) {
-	t.Parallel()
-	var b Base
-	if _, err := b.GetFundingPaymentDetails(context.Background(), nil); !errors.Is(err, common.ErrNotYetImplemented) {
-		t.Errorf("received: %v, expected: %v", err, common.ErrNotYetImplemented)
-	}
-}
-
-func TestGetFundingRates(t *testing.T) {
-	t.Parallel()
-	var b Base
-	if _, err := b.GetFundingRates(context.Background(), nil); !errors.Is(err, common.ErrNotYetImplemented) {
-		t.Errorf("received: %v, expected: %v", err, common.ErrNotYetImplemented)
-	}
-}
-
-func TestIsPerpetualFutureCurrency(t *testing.T) {
-	t.Parallel()
-	var b Base
-	if _, err := b.IsPerpetualFutureCurrency(asset.Spot, currency.NewPair(currency.BTC, currency.USD)); !errors.Is(err, common.ErrNotYetImplemented) {
-		t.Errorf("received: %v, expected: %v", err, common.ErrNotYetImplemented)
->>>>>>> 10f7ff32
 	}
 }