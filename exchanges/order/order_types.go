package order

import (
	"errors"
	"time"

	"github.com/gofrs/uuid"
	"github.com/thrasher-corp/gocryptotrader/currency"
	"github.com/thrasher-corp/gocryptotrader/exchanges/asset"
	"github.com/thrasher-corp/gocryptotrader/exchanges/margin"
)

// var error definitions
var (
	ErrSubmissionIsNil            = errors.New("order submission is nil")
	ErrCancelOrderIsNil           = errors.New("cancel order is nil")
	ErrOrderDetailIsNil           = errors.New("order detail is nil")
	ErrGetOrdersRequestIsNil      = errors.New("get order request is nil")
	ErrModifyOrderIsNil           = errors.New("modify order request is nil")
	ErrPairIsEmpty                = errors.New("order pair is empty")
	ErrAssetNotSet                = errors.New("order asset type is not set")
	ErrSideIsInvalid              = errors.New("order side is invalid")
	ErrCollateralInvalid          = errors.New("collateral type is invalid")
	ErrTypeIsInvalid              = errors.New("order type is invalid")
	ErrAmountIsInvalid            = errors.New("order amount is equal or less than zero")
	ErrPriceMustBeSetIfLimitOrder = errors.New("order price must be set if limit order type is desired")
	ErrOrderIDNotSet              = errors.New("order id or client order id is not set")
	ErrSubmitLeverageNotSupported = errors.New("leverage is not supported via order submission")
	ErrClientOrderIDNotSupported  = errors.New("client order id not supported")
	ErrUnsupportedOrderType       = errors.New("unsupported order type")
	// ErrNoRates is returned when no margin rates are returned when they are expected
	ErrNoRates         = errors.New("no rates")
	ErrCannotLiquidate = errors.New("cannot liquidate position")
)

// Submit contains all properties of an order that may be required
// for an order to be created on an exchange
// Each exchange has their own requirements, so not all fields
// need to be populated
type Submit struct {
	Exchange  string
	Type      Type
	Side      Side
	Pair      currency.Pair
	AssetType asset.Item

	// Time in force values ------ TODO: Time In Force uint8
	ImmediateOrCancel bool
	FillOrKill        bool

	PostOnly bool
	// ReduceOnly reduces a position instead of opening an opposing
	// position; this also equates to closing the position in huobi_wrapper.go
	// swaps.
	ReduceOnly bool
	// Leverage is the amount of leverage that will be used: see huobi_wrapper.go
	Leverage float64
	Price    float64
	// Amount in base terms
	Amount float64
	// QuoteAmount is the max amount in quote currency when purchasing base.
	// This is only used in Market orders.
	QuoteAmount float64
	// TriggerPrice is mandatory if order type `Stop, Stop Limit or Take Profit`
	// See btcmarkets_wrapper.go.
	TriggerPrice float64

	// added to represent a unified trigger price type information such as LastPrice, MarkPrice, and IndexPrice
	// https://bybit-exchange.github.io/docs/v5/order/create-order
	TriggerPriceType PriceType
	ClientID         string // TODO: Shift to credentials
	ClientOrderID    string

	// The system will first borrow you funds at the optimal interest rate and then place an order for you.
	// see kucoin_wrapper.go
	AutoBorrow bool

	// MarginType such as isolated or cross margin for when an exchange
	// supports margin type definition when submitting an order eg okx
	MarginType margin.Type
	// RetrieveFees use if an API submit order response does not return fees
	// enabling this will perform additional request(s) to retrieve them
	// and set it in the SubmitResponse
	RetrieveFees bool
	// RetrieveFeeDelay some exchanges take time to properly save order data
	// and cannot retrieve fees data immediately
	RetrieveFeeDelay    time.Duration
	RiskManagementModes RiskManagementModes

	// Hidden when enabled orders not displaying in order book.
	Hidden bool
	// TradeMode specifies the trading mode for margin and non-margin orders: see okcoin_wrapper.go
	TradeMode string

	// EndTime is the moment which a good til date order is valid until
	EndTime time.Time

	StopDirection StopDirection
}

// SubmitResponse is what is returned after submitting an order to an exchange
type SubmitResponse struct {
	Exchange  string
	Type      Type
	Side      Side
	Pair      currency.Pair
	AssetType asset.Item

	ImmediateOrCancel bool
	FillOrKill        bool
	PostOnly          bool
	ReduceOnly        bool
	Leverage          float64
	Price             float64
	Amount            float64
	QuoteAmount       float64
	TriggerPrice      float64
	ClientID          string
	ClientOrderID     string

	LastUpdated time.Time
	Date        time.Time
	Status      Status
	OrderID     string
	Trades      []TradeHistory
	Fee         float64
	FeeAsset    currency.Code
	Cost        float64

	BorrowSize  float64
	LoanApplyID string
	MarginType  margin.Type
}

// Modify contains all properties of an order
// that may be updated after it has been created
// Each exchange has their own requirements, so not all fields
// are required to be populated
type Modify struct {
	// Order Identifiers
	Exchange      string
	OrderID       string
	ClientOrderID string
	Type          Type
	Side          Side
	AssetType     asset.Item
	Pair          currency.Pair

	// Change fields
	ImmediateOrCancel bool
	PostOnly          bool
	Price             float64
	Amount            float64
	TriggerPrice      float64

	// added to represent a unified trigger price type information such as LastPrice, MarkPrice, and IndexPrice
	// https://bybit-exchange.github.io/docs/v5/order/create-order
	TriggerPriceType PriceType

	RiskManagementModes RiskManagementModes
}

// ModifyResponse is an order modifying return type
type ModifyResponse struct {
	// Order Identifiers
	Exchange      string
	OrderID       string
	ClientOrderID string
	Pair          currency.Pair
	Type          Type
	Side          Side
	Status        Status
	AssetType     asset.Item

	// Fields that will be copied over from Modify
	ImmediateOrCancel bool
	PostOnly          bool
	Price             float64
	Amount            float64
	TriggerPrice      float64

	// Fields that need to be handled in scope after DeriveModifyResponse()
	// if applicable
	RemainingAmount float64
	Date            time.Time
	LastUpdated     time.Time
}

// Detail contains all properties of an order
// Each exchange has their own requirements, so not all fields
// are required to be populated
type Detail struct {
	ImmediateOrCancel    bool
	HiddenOrder          bool
	FillOrKill           bool
	PostOnly             bool
	ReduceOnly           bool
	Leverage             float64
	Price                float64
	Amount               float64
	ContractAmount       float64
	LimitPriceUpper      float64
	LimitPriceLower      float64
	TriggerPrice         float64
	AverageExecutedPrice float64
	QuoteAmount          float64
	ExecutedAmount       float64
	RemainingAmount      float64
	Cost                 float64
	CostAsset            currency.Code
	Fee                  float64
	FeeAsset             currency.Code
	Exchange             string
	InternalOrderID      uuid.UUID
	OrderID              string
	ClientOrderID        string
	AccountID            string
	ClientID             string
	WalletAddress        string
	Type                 Type
	Side                 Side
	Status               Status
	AssetType            asset.Item
	Date                 time.Time
	CloseTime            time.Time
	LastUpdated          time.Time
	Pair                 currency.Pair
	MarginType           margin.Type
	Trades               []TradeHistory
}

// Filter contains all properties an order can be filtered for
// empty strings indicate to ignore the property otherwise all need to match
type Filter struct {
	Exchange        string
	InternalOrderID uuid.UUID
	OrderID         string
	ClientOrderID   string
	AccountID       string
	ClientID        string
	WalletAddress   string
	Type            Type
	Side            Side
	Status          Status
	AssetType       asset.Item
	Pair            currency.Pair
}

// Cancel contains all properties that may be required
// to cancel an order on an exchange
// Each exchange has their own requirements, so not all fields
// are required to be populated
type Cancel struct {
	Exchange      string
	OrderID       string
	ClientOrderID string
	AccountID     string
	ClientID      string
	WalletAddress string
	Type          Type
	Side          Side
	AssetType     asset.Item
	Pair          currency.Pair
	MarginType    margin.Type
}

// CancelAllResponse returns the status from attempting to
// cancel all orders on an exchange
type CancelAllResponse struct {
	Status map[string]string
	Count  int64
}

// CancelBatchResponse returns the status of orders
// that have been requested for cancellation
type CancelBatchResponse struct {
	Status map[string]string
}

// TradeHistory holds exchange history data
type TradeHistory struct {
	Price       float64
	Amount      float64
	Fee         float64
	Exchange    string
	TID         string
	Description string
	Type        Type
	Side        Side
	Timestamp   time.Time
	IsMaker     bool
	FeeAsset    string
	Total       float64
}

// MultiOrderRequest used for GetOrderHistory and GetOpenOrders wrapper functions
type MultiOrderRequest struct {
	// Currencies Empty array = all currencies. Some endpoints only support
	// singular currency enquiries
	Pairs     currency.Pairs
	AssetType asset.Item
	Type      Type
	Side      Side
	StartTime time.Time
	EndTime   time.Time
	// FromOrderID for some APIs require order history searching
	// from a specific orderID rather than via timestamps
	FromOrderID string
}

// Status defines order status types
type Status uint32

// All order status types
const (
	UnknownStatus Status = 0
	AnyStatus     Status = 1 << iota
	New
	Active
	PartiallyCancelled
	PartiallyFilled
	PartiallyFilledCancelled
	Filled
	Cancelled
	PendingCancel
	InsufficientBalance
	MarketUnavailable
	Rejected
	Expired
	Hidden
	Open
	AutoDeleverage
	Closed
	Pending
	Cancelling
	Liquidated
)

// Type enforces a standard for order types across the code base
type Type uint32

// Defined package order types
const (
	UnknownType Type = 0
	Limit       Type = 1 << iota
	Market
	PostOnly
	ImmediateOrCancel
	Stop
	StopLimit
	StopMarket
	TakeProfit
	TakeProfitMarket
	TrailingStop
	FillOrKill
	IOS
	AnyType
	Liquidation
	Trigger
	OptimalLimitIOC
	OCO             // One-cancels-the-other order
	ConditionalStop // One-way stop order
)

var AllOrderTypes = Limit |
	Market |
	PostOnly |
	ImmediateOrCancel |
	Stop |
	StopLimit |
	StopMarket |
	TakeProfit |
	TakeProfitMarket |
	TrailingStop |
	FillOrKill |
	IOS |
	AnyType |
	Liquidation |
	Trigger |
	OptimalLimitIOC |
	OCO |
	ConditionalStop

// Side enforces a standard for order sides across the code base
type Side uint32

// Order side types
const (
	UnknownSide Side = 0
	Buy         Side = 1 << iota
	Sell
	Bid
	Ask
	AnySide
	Long
	Short
	ClosePosition
	// Backtester signal types
	DoNothing
	TransferredFunds
	CouldNotBuy
	CouldNotSell
	CouldNotShort
	CouldNotLong
	CouldNotCloseShort
	CouldNotCloseLong
	MissingData
)

// ByPrice used for sorting orders by price
type ByPrice []Detail

// ByOrderType used for sorting orders by order type
type ByOrderType []Detail

// ByCurrency used for sorting orders by order currency
type ByCurrency []Detail

// ByDate used for sorting orders by order date
type ByDate []Detail

// ByOrderSide used for sorting orders by order side (buy sell)
type ByOrderSide []Detail

// ClassificationError returned when an order status
// side or type cannot be recognised
type ClassificationError struct {
	Exchange string
	OrderID  string
	Err      error
}

// FilteredOrders defines orders that have been filtered at the wrapper level
// forcing required filter operations when calling method Filter() on
// MultiOrderRequest.
type FilteredOrders []Detail

<<<<<<< HEAD
// StopDirection is the direction from which the stop order will trigger; Up will have the order trigger
// when the last trade price goes above the TriggerPrice; Down will have the order trigger when the
// last trade price goes below the TriggerPrice
type StopDirection bool

const (
	StopUp   StopDirection = true
	StopDown StopDirection = false
=======
// RiskManagement represents a risk management detail information.
type RiskManagement struct {
	Enabled          bool
	TriggerPriceType PriceType
	Price            float64

	// LimitPrice limit order price when stop-los or take-profit risk management method is triggered
	LimitPrice float64
	// OrderType order type when stop-loss or take-profit risk management method is triggered.
	OrderType Type
}

// RiskManagementModes represents take-profit and stop-loss risk management methods.
type RiskManagementModes struct {
	// Mode take-profit/stop-loss mode
	Mode       string
	TakeProfit RiskManagement
	StopLoss   RiskManagement
}

// PriceType enforces a standard for price types used for take-profit and stop-loss trigger types
type PriceType uint8

// price types
const (
	LastPrice  PriceType = 0
	IndexPrice PriceType = 1 << iota
	MarkPrice
	UnknownPriceType
>>>>>>> e93a9f72
)<|MERGE_RESOLUTION|>--- conflicted
+++ resolved
@@ -435,7 +435,6 @@
 // MultiOrderRequest.
 type FilteredOrders []Detail
 
-<<<<<<< HEAD
 // StopDirection is the direction from which the stop order will trigger; Up will have the order trigger
 // when the last trade price goes above the TriggerPrice; Down will have the order trigger when the
 // last trade price goes below the TriggerPrice
@@ -444,7 +443,8 @@
 const (
 	StopUp   StopDirection = true
 	StopDown StopDirection = false
-=======
+)
+
 // RiskManagement represents a risk management detail information.
 type RiskManagement struct {
 	Enabled          bool
@@ -474,5 +474,4 @@
 	IndexPrice PriceType = 1 << iota
 	MarkPrice
 	UnknownPriceType
->>>>>>> e93a9f72
 )