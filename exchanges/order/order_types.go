--- conflicted
+++ resolved
@@ -64,7 +64,6 @@
 	QuoteAmount float64
 	// TriggerPrice is mandatory if order type `Stop, Stop Limit or Take Profit`
 	// See btcmarkets_wrapper.go.
-<<<<<<< HEAD
 	TriggerPrice float64
 
 	// added to represent a unified trigger price type information such as LastPrice, MarkPrice, and IndexPrice
@@ -72,10 +71,6 @@
 	TriggerPriceType PriceType
 	ClientID         string // TODO: Shift to credentials
 	ClientOrderID    string
-=======
-	TriggerPrice  float64
-	ClientID      string // TODO: Shift to credentials
-	ClientOrderID string
 
 	// The system will first borrow you funds at the optimal interest rate and then place an order for you.
 	// see kucoin_wrapper.go
@@ -84,22 +79,17 @@
 	// MarginType such as isolated or cross margin for when an exchange
 	// supports margin type definition when submitting an order eg okx
 	MarginType margin.Type
->>>>>>> 61050711
 	// RetrieveFees use if an API submit order response does not return fees
 	// enabling this will perform additional request(s) to retrieve them
 	// and set it in the SubmitResponse
 	RetrieveFees bool
 	// RetrieveFeeDelay some exchanges take time to properly save order data
 	// and cannot retrieve fees data immediately
-<<<<<<< HEAD
 	RetrieveFeeDelay    time.Duration
 	RiskManagementModes RiskManagementModes
-=======
-	RetrieveFeeDelay time.Duration
 
 	// Hidden when enabled orders not displaying in order book.
 	Hidden bool
->>>>>>> 61050711
 	// TradeMode specifies the trading mode for margin and non-margin orders: see okcoin_wrapper.go
 	TradeMode string
 }
