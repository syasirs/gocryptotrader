package order

import (
	"errors"
	"fmt"
	"time"

	"github.com/thrasher-corp/gocryptotrader/currency"
	"github.com/thrasher-corp/gocryptotrader/exchanges/asset"
)

// var error definitions
var (
	ErrSubmissionIsNil            = errors.New("order submission is nil")
	ErrPairIsEmpty                = errors.New("order pair is empty")
	ErrSideIsInvalid              = errors.New("order side is invalid")
	ErrTypeIsInvalid              = errors.New("order type is invalid")
	ErrAmountIsInvalid            = errors.New("order amount is invalid")
	ErrPriceMustBeSetIfLimitOrder = errors.New("order price must be set if limit order type is desired")
)

// Submit contains all properties of an order that may be required
// for an order to be created on an exchange
// Each exchange has their own requirements, so not all fields
// are required to be populated
type Submit struct {
	ImmediateOrCancel bool
	HiddenOrder       bool
	FillOrKill        bool
	PostOnly          bool
	Leverage          string
	Price             float64
	Amount            float64
	LimitPriceUpper   float64
	LimitPriceLower   float64
	TriggerPrice      float64
	TargetAmount      float64
	ExecutedAmount    float64
	RemainingAmount   float64
	Fee               float64
	Exchange          string
	InternalOrderID   string
	ID                string
	AccountID         string
	ClientID          string
	WalletAddress     string
	Type              Type
	Side              Side
	Status            Status
	AssetType         asset.Item
	Date              time.Time
	LastUpdated       time.Time
	Pair              currency.Pair
	Trades            []TradeHistory
}

// SubmitResponse is what is returned after submitting an order to an exchange
type SubmitResponse struct {
	IsOrderPlaced bool
	FullyMatched  bool
	OrderID       string
}

// Modify contains all properties of an order
// that may be updated after it has been created
// Each exchange has their own requirements, so not all fields
// are required to be populated
type Modify struct {
	ImmediateOrCancel bool
	HiddenOrder       bool
	FillOrKill        bool
	PostOnly          bool
	Leverage          string
	Price             float64
	Amount            float64
	LimitPriceUpper   float64
	LimitPriceLower   float64
	TriggerPrice      float64
	TargetAmount      float64
	ExecutedAmount    float64
	RemainingAmount   float64
	Fee               float64
	Exchange          string
	InternalOrderID   string
	ID                string
	AccountID         string
	ClientID          string
	WalletAddress     string
	Type              Type
	Side              Side
	Status            Status
	AssetType         asset.Item
	Date              time.Time
	LastUpdated       time.Time
	Pair              currency.Pair
	Trades            []TradeHistory
}

// ModifyResponse is an order modifying return type
type ModifyResponse struct {
	OrderID string
}

// Detail contains all properties of an order
// Each exchange has their own requirements, so not all fields
// are required to be populated
type Detail struct {
	ImmediateOrCancel bool
	HiddenOrder       bool
	FillOrKill        bool
	PostOnly          bool
	Leverage          string
	Price             float64
	Amount            float64
	LimitPriceUpper   float64
	LimitPriceLower   float64
	TriggerPrice      float64
	TargetAmount      float64
	ExecutedAmount    float64
	RemainingAmount   float64
	Fee               float64
	Exchange          string
	InternalOrderID   string
	ID                string
	AccountID         string
	ClientID          string
	WalletAddress     string
	Type              Type
	Side              Side
	Status            Status
	AssetType         asset.Item
	Date              time.Time
	LastUpdated       time.Time
	Pair              currency.Pair
	Trades            []TradeHistory
}

// Cancel contains all properties that may be required
// to cancel an order on an exchange
// Each exchange has their own requirements, so not all fields
// are required to be populated
type Cancel struct {
	Price         float64
	Amount        float64
	Exchange      string
	ID            string
	AccountID     string
	ClientID      string
	WalletAddress string
	Type          Type
	Side          Side
	Status        Status
	AssetType     asset.Item
	Date          time.Time
	Pair          currency.Pair
	Trades        []TradeHistory
}

<<<<<<< HEAD
// Detail holds order detail data
type Detail struct {
	Exchange        string
	AccountID       string
	ID              string
	Pair            currency.Pair
	OrderSide       Side
	OrderType       Type
	OrderDate       time.Time
	Status          Status
	Price           float64
	Amount          float64
	ExecutedAmount  float64
	RemainingAmount float64
	Fee             float64
	Trades          []TradeHistory
=======
// CancelAllResponse returns the status from attempting to
// cancel all orders on an exchange
type CancelAllResponse struct {
	Status map[string]string
>>>>>>> 1deeca99
}

// TradeHistory holds exchange history data
type TradeHistory struct {
	Price       float64
	Amount      float64
	Fee         float64
	Exchange    string
	TID         string
	Description string
	Type        Type
	Side        Side
<<<<<<< HEAD
	Fee         float64
	Description string
}

// Cancel type required when requesting to cancel an order
type Cancel struct {
	AccountID     string
	OrderID       string
	Pair          currency.Pair
	AssetType     asset.Item
	WalletAddress string
	Side          Side
=======
	Timestamp   time.Time
	IsMaker     bool
>>>>>>> 1deeca99
}

// GetOrdersRequest used for GetOrderHistory and GetOpenOrders wrapper functions
type GetOrdersRequest struct {
	Type       Type
	Side       Side
	StartTicks time.Time
	EndTicks   time.Time
	// Currencies Empty array = all currencies. Some endpoints only support
	// singular currency enquiries
	Pairs []currency.Pair
}

// Status defines order status types
type Status string

// All order status types
const (
	AnyStatus           Status = "ANY"
	New                 Status = "NEW"
	Active              Status = "ACTIVE"
	PartiallyCancelled  Status = "PARTIALLY_CANCELLED"
	PartiallyFilled     Status = "PARTIALLY_FILLED"
	Filled              Status = "FILLED"
	Cancelled           Status = "CANCELLED"
	PendingCancel       Status = "PENDING_CANCEL"
	InsufficientBalance Status = "INSUFFICIENT_BALANCE"
	MarketUnavailable   Status = "MARKET_UNAVAILABLE"
	Rejected            Status = "REJECTED"
	Expired             Status = "EXPIRED"
	Hidden              Status = "HIDDEN"
	UnknownStatus       Status = "UNKNOWN"
	Open                Status = "OPEN"
)

// Type enforces a standard for order types across the code base
type Type string

// Defined package order types
const (
	AnyType           Type = "ANY"
	Limit             Type = "LIMIT"
	Market            Type = "MARKET"
	ImmediateOrCancel Type = "IMMEDIATE_OR_CANCEL"
	Stop              Type = "STOP"
	TrailingStop      Type = "TRAILING_STOP"
	UnknownType       Type = "UNKNOWN"
)

// Side enforces a standard for order sides across the code base
type Side string

// Order side types
const (
	AnySide     Side = "ANY"
	Buy         Side = "BUY"
	Sell        Side = "SELL"
	Bid         Side = "BID"
	Ask         Side = "ASK"
	UnknownSide Side = "UNKNOWN"
)

// ByPrice used for sorting orders by price
type ByPrice []Detail

// ByOrderType used for sorting orders by order type
type ByOrderType []Detail

// ByCurrency used for sorting orders by order currency
type ByCurrency []Detail

// ByDate used for sorting orders by order date
type ByDate []Detail

// ByOrderSide used for sorting orders by order side (buy sell)
type ByOrderSide []Detail

// ClassificationError returned when an order status
// side or type cannot be recognised
type ClassificationError struct {
	Exchange string
	OrderID  string
	Err      error
}

func (o *ClassificationError) Error() string {
	if o.OrderID != "" {
		return fmt.Sprintf("%s - OrderID: %s classification error: %v",
			o.Exchange,
			o.OrderID,
			o.Err)
	}
	return fmt.Sprintf("%s - classification error: %v",
		o.Exchange,
		o.Err)
}<|MERGE_RESOLUTION|>--- conflicted
+++ resolved
@@ -156,29 +156,10 @@
 	Trades        []TradeHistory
 }
 
-<<<<<<< HEAD
-// Detail holds order detail data
-type Detail struct {
-	Exchange        string
-	AccountID       string
-	ID              string
-	Pair            currency.Pair
-	OrderSide       Side
-	OrderType       Type
-	OrderDate       time.Time
-	Status          Status
-	Price           float64
-	Amount          float64
-	ExecutedAmount  float64
-	RemainingAmount float64
-	Fee             float64
-	Trades          []TradeHistory
-=======
 // CancelAllResponse returns the status from attempting to
 // cancel all orders on an exchange
 type CancelAllResponse struct {
 	Status map[string]string
->>>>>>> 1deeca99
 }
 
 // TradeHistory holds exchange history data
@@ -191,23 +172,8 @@
 	Description string
 	Type        Type
 	Side        Side
-<<<<<<< HEAD
-	Fee         float64
-	Description string
-}
-
-// Cancel type required when requesting to cancel an order
-type Cancel struct {
-	AccountID     string
-	OrderID       string
-	Pair          currency.Pair
-	AssetType     asset.Item
-	WalletAddress string
-	Side          Side
-=======
 	Timestamp   time.Time
 	IsMaker     bool
->>>>>>> 1deeca99
 }
 
 // GetOrdersRequest used for GetOrderHistory and GetOpenOrders wrapper functions
