--- conflicted
+++ resolved
@@ -40,74 +40,12 @@
 	errOrderDetailIsNil         = errors.New("order detail is nil")
 )
 
-<<<<<<< HEAD
-=======
 // IsValidOrderSubmissionSide validates that the order side is a valid submission direction
+// TODO: Method.
 func IsValidOrderSubmissionSide(s Side) bool {
 	return s != UnknownSide && orderSubmissionValidSides&s == s
 }
 
-// Validate checks the supplied data and returns whether it's valid
-func (s *Submit) Validate(opt ...validate.Checker) error {
-	if s == nil {
-		return ErrSubmissionIsNil
-	}
-
-	if s.Exchange == "" {
-		return errExchangeNameUnset
-	}
-
-	if s.Pair.IsEmpty() {
-		return ErrPairIsEmpty
-	}
-
-	if s.AssetType == asset.Empty {
-		return ErrAssetNotSet
-	}
-
-	if !s.AssetType.IsValid() {
-		return fmt.Errorf("'%s' %w", s.AssetType, asset.ErrNotSupported)
-	}
-
-	if !IsValidOrderSubmissionSide(s.Side) {
-		return fmt.Errorf("%w %v", ErrSideIsInvalid, s.Side)
-	}
-
-	if s.Type != Market && s.Type != Limit {
-		return ErrTypeIsInvalid
-	}
-
-	if s.ImmediateOrCancel && s.FillOrKill {
-		return errTimeInForceConflict
-	}
-
-	if s.Amount == 0 && s.QuoteAmount == 0 {
-		return fmt.Errorf("submit validation error %w, amount and quote amount cannot be zero", ErrAmountIsInvalid)
-	}
-
-	if s.Amount < 0 {
-		return fmt.Errorf("submit validation error base %w, suppled: %v", ErrAmountIsInvalid, s.Amount)
-	}
-
-	if s.QuoteAmount < 0 {
-		return fmt.Errorf("submit validation error quote %w, suppled: %v", ErrAmountIsInvalid, s.QuoteAmount)
-	}
-
-	if s.Type == Limit && s.Price <= 0 {
-		return ErrPriceMustBeSetIfLimitOrder
-	}
-
-	for _, o := range opt {
-		err := o.Check()
-		if err != nil {
-			return err
-		}
-	}
-
-	return nil
-}
-
->>>>>>> 83cfefa4
 // UpdateOrderFromDetail Will update an order detail (used in order management)
 // by comparing passed in and existing values
 func (d *Detail) UpdateOrderFromDetail(m *Detail) error {
