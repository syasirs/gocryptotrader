package order

import (
	"context"
	"errors"
	"sync"
	"time"

	"github.com/shopspring/decimal"
	"github.com/thrasher-corp/gocryptotrader/currency"
	"github.com/thrasher-corp/gocryptotrader/exchanges/asset"
<<<<<<< HEAD
	"github.com/thrasher-corp/gocryptotrader/exchanges/collateral"
	"github.com/thrasher-corp/gocryptotrader/exchanges/margin"
=======
	"github.com/thrasher-corp/gocryptotrader/exchanges/fundingrate"
>>>>>>> 471f4f21
)

var (
	// ErrPositionClosed returned when attempting to amend a closed position
	ErrPositionClosed = errors.New("the position is closed")
	// ErrNilPNLCalculator is raised when pnl calculation is requested for
	// an exchange, but the fields are not set properly
	ErrNilPNLCalculator = errors.New("nil pnl calculator received")
	// ErrPositionLiquidated is raised when checking PNL status only for
	// it to be liquidated
	ErrPositionLiquidated = errors.New("position liquidated")
	// ErrNotFuturesAsset returned when futures data is requested on a non-futures asset
	ErrNotFuturesAsset = errors.New("asset type is not futures")
	// ErrUSDValueRequired returned when usd value unset
	ErrUSDValueRequired = errors.New("USD value required")
	// ErrOfflineCalculationSet is raised when collateral calculation is set to be offline, yet is attempted online
	ErrOfflineCalculationSet = errors.New("offline calculation set")
	// ErrPositionNotFound is raised when a position is not found
	ErrPositionNotFound = errors.New("position not found")
	// ErrNotPerpetualFuture is returned when a currency is not a perpetual future
	ErrNotPerpetualFuture = errors.New("not a perpetual future")
	// ErrNoPositionsFound returned when there is no positions returned
	ErrNoPositionsFound = errors.New("no positions found")
	// ErrGetFundingDataRequired is returned when requesting funding rate data without the prerequisite
	ErrGetFundingDataRequired = errors.New("getfundingdata is a prerequisite")
	// ErrOrderHistoryTooLarge is returned when you lookup order history, but with too early a start date
	ErrOrderHistoryTooLarge = errors.New("order history start date too long ago")

	errExchangeNameEmpty              = errors.New("exchange name empty")
	errExchangeNameMismatch           = errors.New("exchange name mismatch")
	errTimeUnset                      = errors.New("time unset")
	errMissingPNLCalculationFunctions = errors.New("futures tracker requires exchange PNL calculation functions")
	errOrderNotEqualToTracker         = errors.New("order does not match tracker data")
	errPositionDiscrepancy            = errors.New("there is a position considered open, but it is not the latest, please review")
	errAssetMismatch                  = errors.New("provided asset does not match")
	errEmptyUnderlying                = errors.New("underlying asset unset")
	errNilSetup                       = errors.New("nil setup received")
	errNilOrder                       = errors.New("nil order received")
	errNoPNLHistory                   = errors.New("no pnl history")
	errCannotCalculateUnrealisedPNL   = errors.New("cannot calculate unrealised PNL")
	errDoesntMatch                    = errors.New("doesn't match")
	errCannotTrackInvalidParams       = errors.New("parameters set incorrectly, cannot track")
)

// PNLCalculation is an interface to allow multiple
// ways of calculating PNL to be used for futures positions
type PNLCalculation interface {
	CalculatePNL(context.Context, *PNLCalculatorRequest) (*PNLResult, error)
	GetCurrencyForRealisedPNL(realisedAsset asset.Item, realisedPair currency.Pair) (currency.Code, asset.Item, error)
}

// TotalCollateralResponse holds all collateral
type TotalCollateralResponse struct {
	CollateralCurrency                          currency.Code
	TotalValueOfPositiveSpotBalances            decimal.Decimal
	CollateralContributedByPositiveSpotBalances decimal.Decimal
	UsedCollateral                              decimal.Decimal
	UsedBreakdown                               *collateral.UsedBreakdown
	AvailableCollateral                         decimal.Decimal
	AvailableMaintenanceCollateral              decimal.Decimal
	UnrealisedPNL                               decimal.Decimal
	BreakdownByCurrency                         []collateral.ByCurrency
	BreakdownOfPositions                        []collateral.ByPosition
}

// PositionController manages all futures orders
// across all exchanges assets and pairs
// its purpose is to handle the minutia of tracking
// and so all you need to do is send all orders to
// the position controller and its all tracked happily
type PositionController struct {
	m                     sync.Mutex
	multiPositionTrackers map[string]map[asset.Item]map[*currency.Item]map[*currency.Item]*MultiPositionTracker
	updated               time.Time
}

// MultiPositionTracker will track the performance of
// futures positions over time. If an old position tracker
// is closed, then the position controller will create a new one
// to track the current positions
type MultiPositionTracker struct {
	m                  sync.Mutex
	exchange           string
	asset              asset.Item
	pair               currency.Pair
	underlying         currency.Code
	collateralCurrency currency.Code
	positions          []*PositionTracker
	// order positions allows for an easier time knowing which order is
	// part of which position tracker
	orderPositions             map[string]*PositionTracker
	offlinePNLCalculation      bool
	useExchangePNLCalculations bool
	exchangePNLCalculation     PNLCalculation
}

// MultiPositionTrackerSetup holds the parameters
// required to set up a multi position tracker
type MultiPositionTrackerSetup struct {
	Exchange                  string
	Asset                     asset.Item
	Pair                      currency.Pair
	Underlying                currency.Code
	CollateralCurrency        currency.Code
	OfflineCalculation        bool
	UseExchangePNLCalculation bool
	ExchangePNLCalculation    PNLCalculation
}

// PositionTracker tracks futures orders until the overall position is considered closed
// eg a user can open a short position, append to it via two more shorts, reduce via a small long and
// finally close off the remainder via another long. All of these actions are to be
// captured within one position tracker. It allows for a user to understand their PNL
// specifically for futures positions. Utilising spot/futures arbitrage will not be tracked
// completely within this position tracker, however, can still provide a good
// timeline of performance until the position is closed
type PositionTracker struct {
	m                         sync.Mutex
	useExchangePNLCalculation bool
	collateralCurrency        currency.Code
	offlinePNLCalculation     bool
	PNLCalculation
	exchange           string
	asset              asset.Item
	contractPair       currency.Pair
	underlying         currency.Code
	exposure           decimal.Decimal
	openingDirection   Side
	openingPrice       decimal.Decimal
	openingSize        decimal.Decimal
	openingDate        time.Time
	latestDirection    Side
	latestPrice        decimal.Decimal
	lastUpdated        time.Time
	unrealisedPNL      decimal.Decimal
	realisedPNL        decimal.Decimal
	status             Status
	closingPrice       decimal.Decimal
	closingDate        time.Time
	shortPositions     []Detail
	longPositions      []Detail
	pnlHistory         []PNLResult
	fundingRateDetails *fundingrate.Rates
}

// PositionTrackerSetup contains all required fields to
// setup a position tracker
type PositionTrackerSetup struct {
	Exchange                  string
	Asset                     asset.Item
	Pair                      currency.Pair
	EntryPrice                decimal.Decimal
	Underlying                currency.Code
	CollateralCurrency        currency.Code
	Side                      Side
	UseExchangePNLCalculation bool
	OfflineCalculation        bool
	PNLCalculator             PNLCalculation
}

// TotalCollateralCalculator holds many collateral calculators
// to calculate total collateral standing with one struct
type TotalCollateralCalculator struct {
	CollateralAssets []CollateralCalculator
	CalculateOffline bool
	FetchPositions   bool
}

// CollateralCalculator is used to determine
// the size of collateral holdings for an exchange
// eg on Bybit, the collateral is scaled depending on what
// currency it is
type CollateralCalculator struct {
	CalculateOffline   bool
	CollateralCurrency currency.Code
	Asset              asset.Item
	Side               Side
	USDPrice           decimal.Decimal
	IsLiquidating      bool
	IsForNewPosition   bool
	FreeCollateral     decimal.Decimal
	LockedCollateral   decimal.Decimal
	UnrealisedPNL      decimal.Decimal
}

// PNLCalculator implements the PNLCalculation interface
// to call CalculatePNL and is used when a user wishes to have a
// consistent method of calculating PNL across different exchanges
type PNLCalculator struct{}

// PNLCalculatorRequest is used to calculate PNL values
// for an open position
type PNLCalculatorRequest struct {
	Pair             currency.Pair
	CalculateOffline bool
	Underlying       currency.Code
	Asset            asset.Item
	Leverage         decimal.Decimal
	EntryPrice       decimal.Decimal
	EntryAmount      decimal.Decimal
	Amount           decimal.Decimal
	CurrentPrice     decimal.Decimal
	PreviousPrice    decimal.Decimal
	Time             time.Time
	OrderID          string
	Fee              decimal.Decimal
	PNLHistory       []PNLResult
	Exposure         decimal.Decimal
	OrderDirection   Side
	OpeningDirection Side
	CurrentDirection Side
}

// PNLResult stores a PNL result from a point in time
type PNLResult struct {
	Status                Status
	Time                  time.Time
	UnrealisedPNL         decimal.Decimal
	RealisedPNLBeforeFees decimal.Decimal
	RealisedPNL           decimal.Decimal
	Price                 decimal.Decimal
	Exposure              decimal.Decimal
	Direction             Side
	Fee                   decimal.Decimal
	IsLiquidated          bool
	// Is event is supposed to show that something has happened and it isn't just tracking in time
	IsOrder bool
}

// Position is a basic holder for position information
type Position struct {
	Exchange           string
	Asset              asset.Item
	Pair               currency.Pair
	Underlying         currency.Code
	CollateralCurrency currency.Code
	RealisedPNL        decimal.Decimal
	UnrealisedPNL      decimal.Decimal
	Status             Status
	OpeningDate        time.Time
	OpeningPrice       decimal.Decimal
	OpeningSize        decimal.Decimal
	OpeningDirection   Side
	LatestPrice        decimal.Decimal
	LatestSize         decimal.Decimal
	LatestDirection    Side
	LastUpdated        time.Time
	CloseDate          time.Time
	Orders             []Detail
	PNLHistory         []PNLResult
	FundingRates       fundingrate.Rates
}

// PositionSummaryRequest is used to request a summary of an open position
type PositionSummaryRequest struct {
	Asset asset.Item
	Pair  currency.Pair
	// UnderlyingPair is optional if the exchange requires it for a contract like BTCUSDT-13333337
	UnderlyingPair currency.Pair

	// offline calculation requirements below
	CalculateOffline          bool
	FreeCollateral            decimal.Decimal
	TotalCollateral           decimal.Decimal
	CurrentPrice              decimal.Decimal
	CurrentSize               decimal.Decimal
	CollateralUsed            decimal.Decimal
	NotionalPrice             decimal.Decimal
	MaxLeverageForAccount     decimal.Decimal
	TotalOpenPositionNotional decimal.Decimal
	// EstimatePosition if enabled, can be used to calculate a new position
	EstimatePosition bool
	// These fields are also used for offline calculation
	OpeningPrice      decimal.Decimal
	OpeningSize       decimal.Decimal
	Leverage          decimal.Decimal
	Direction         Side
	TotalAccountValue decimal.Decimal
}

<<<<<<< HEAD
// FundingRatesRequest is used to request funding rate details for a position
type FundingRatesRequest struct {
	Asset                asset.Item
	Pairs                currency.Pairs
	StartDate            time.Time
	EndDate              time.Time
	IncludePayments      bool
	IncludePredictedRate bool
}

// FundingRates is used to return funding rate details for a position
type FundingRates struct {
	Exchange              string
	Asset                 asset.Item
	Pair                  currency.Pair
	StartDate             time.Time
	EndDate               time.Time
	LatestRate            FundingRate
	PredictedUpcomingRate FundingRate
	FundingRates          []FundingRate
	PaymentSum            decimal.Decimal
}

// FundingRate holds details for an individual funding rate
type FundingRate struct {
	Time    time.Time
	Rate    decimal.Decimal
	Payment decimal.Decimal
=======
// PositionDetails are used to track open positions
// in the order manager
type PositionDetails struct {
	Exchange string
	Asset    asset.Item
	Pair     currency.Pair
	Orders   []Detail
>>>>>>> 471f4f21
}

// PositionsRequest defines the request to
// retrieve futures position data
type PositionsRequest struct {
	Asset     asset.Item
	Pairs     currency.Pairs
	StartDate time.Time
	EndDate   time.Time
	// RespectOrderHistoryLimits is designed for the order manager
	// it allows for orders to be tracked if the start date in the config is
	// beyond the allowable limits by the API, rather than returning an error
	RespectOrderHistoryLimits bool
}

// PositionResponse are used to track open positions
// in the order manager
type PositionResponse struct {
	Pair   currency.Pair
	Asset  asset.Item
	Orders []Detail
}

// PositionSummary returns basic details on an open position
type PositionSummary struct {
	Pair           currency.Pair
	Asset          asset.Item
	MarginType     margin.Type
	CollateralMode collateral.Mode
	// The currency in which the values are quoted against. Isn't always pair.Quote
	// eg BTC-USDC-230929's quote in GCT is 230929, but the currency should be USDC
	Currency                     currency.Code
	IsolatedMargin               decimal.Decimal
	NotionalSize                 decimal.Decimal
	Leverage                     decimal.Decimal
	MaintenanceMarginRequirement decimal.Decimal
	InitialMarginRequirement     decimal.Decimal
	EstimatedLiquidationPrice    decimal.Decimal
	CollateralUsed               decimal.Decimal
	MarkPrice                    decimal.Decimal
	CurrentSize                  decimal.Decimal
	AverageOpenPrice             decimal.Decimal
	PositionPNL                  decimal.Decimal
	MaintenanceMarginFraction    decimal.Decimal
	FreeCollateral               decimal.Decimal
	TotalCollateral              decimal.Decimal
}<|MERGE_RESOLUTION|>--- conflicted
+++ resolved
@@ -9,12 +9,9 @@
 	"github.com/shopspring/decimal"
 	"github.com/thrasher-corp/gocryptotrader/currency"
 	"github.com/thrasher-corp/gocryptotrader/exchanges/asset"
-<<<<<<< HEAD
+	"github.com/thrasher-corp/gocryptotrader/exchanges/fundingrate"
 	"github.com/thrasher-corp/gocryptotrader/exchanges/collateral"
 	"github.com/thrasher-corp/gocryptotrader/exchanges/margin"
-=======
-	"github.com/thrasher-corp/gocryptotrader/exchanges/fundingrate"
->>>>>>> 471f4f21
 )
 
 var (
@@ -295,36 +292,6 @@
 	TotalAccountValue decimal.Decimal
 }
 
-<<<<<<< HEAD
-// FundingRatesRequest is used to request funding rate details for a position
-type FundingRatesRequest struct {
-	Asset                asset.Item
-	Pairs                currency.Pairs
-	StartDate            time.Time
-	EndDate              time.Time
-	IncludePayments      bool
-	IncludePredictedRate bool
-}
-
-// FundingRates is used to return funding rate details for a position
-type FundingRates struct {
-	Exchange              string
-	Asset                 asset.Item
-	Pair                  currency.Pair
-	StartDate             time.Time
-	EndDate               time.Time
-	LatestRate            FundingRate
-	PredictedUpcomingRate FundingRate
-	FundingRates          []FundingRate
-	PaymentSum            decimal.Decimal
-}
-
-// FundingRate holds details for an individual funding rate
-type FundingRate struct {
-	Time    time.Time
-	Rate    decimal.Decimal
-	Payment decimal.Decimal
-=======
 // PositionDetails are used to track open positions
 // in the order manager
 type PositionDetails struct {
@@ -332,7 +299,6 @@
 	Asset    asset.Item
 	Pair     currency.Pair
 	Orders   []Detail
->>>>>>> 471f4f21
 }
 
 // PositionsRequest defines the request to
