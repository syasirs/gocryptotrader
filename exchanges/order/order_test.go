--- conflicted
+++ resolved
@@ -965,13 +965,8 @@
 	}
 }
 
-func TestUpdateOrderFromModify(t *testing.T) {
-<<<<<<< HEAD
-	var leet = "1337"
+func TestUpdateOrderFromModifyResponse(t *testing.T) {
 	od := Detail{OrderID: "1"}
-=======
-	od := Detail{ID: "1"}
->>>>>>> 60fa695e
 	updated := time.Now()
 
 	pair, err := currency.NewPairFromString("BTCUSD")
@@ -979,16 +974,7 @@
 		t.Fatal(err)
 	}
 
-<<<<<<< HEAD
-	id, err := uuid.NewV4()
-	if err != nil {
-		t.Fatal(err)
-	}
-
-	om := Modify{
-=======
 	om := ModifyResponse{
->>>>>>> 60fa695e
 		ImmediateOrCancel: true,
 		PostOnly:          true,
 		Price:             1,
@@ -996,14 +982,6 @@
 		TriggerPrice:      1,
 		RemainingAmount:   1,
 		Exchange:          "1",
-<<<<<<< HEAD
-		InternalOrderID:   id,
-		OrderID:           "1",
-		AccountID:         "1",
-		ClientID:          "1",
-		WalletAddress:     "1",
-=======
->>>>>>> 60fa695e
 		Type:              1,
 		Side:              1,
 		Status:            1,
@@ -1012,15 +990,8 @@
 		Pair:              pair,
 	}
 
-<<<<<<< HEAD
-	od.UpdateOrderFromModify(&om)
-	if od.InternalOrderID == id {
-=======
 	od.UpdateOrderFromModifyResponse(&om)
-	if od.InternalOrderID == "1" {
->>>>>>> 60fa695e
-		t.Error("Should not be able to update the internal order ID")
-	}
+
 	if !od.ImmediateOrCancel {
 		t.Error("Failed to update")
 	}
@@ -1785,7 +1756,7 @@
 
 	o = &Detail{
 		Exchange:      "wow",
-		ID:            "wow2",
+		OrderID:       "wow2",
 		ClientOrderID: "wow3",
 		Type:          Market,
 		Side:          Long,
@@ -1803,7 +1774,7 @@
 	}
 
 	if mod.Exchange != "wow" ||
-		mod.ID != "wow2" ||
+		mod.OrderID != "wow2" ||
 		mod.ClientOrderID != "wow3" ||
 		mod.Type != Market ||
 		mod.Side != Long ||
@@ -1824,7 +1795,7 @@
 
 	mod = &Modify{
 		Exchange:      "wow",
-		ID:            "wow2",
+		OrderID:       "wow2",
 		ClientOrderID: "wow3",
 		Type:          Market,
 		Side:          Long,
