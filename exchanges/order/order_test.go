package order

import (
	"encoding/json"
	"errors"
	"fmt"
	"reflect"
	"strconv"
	"strings"
	"testing"
	"time"

	"github.com/gofrs/uuid"
	"github.com/stretchr/testify/assert"
	"github.com/thrasher-corp/gocryptotrader/common"
	"github.com/thrasher-corp/gocryptotrader/currency"
	"github.com/thrasher-corp/gocryptotrader/exchanges/asset"
	"github.com/thrasher-corp/gocryptotrader/exchanges/validate"
)

var errValidationCheckFailed = errors.New("validation check failed")

func TestSubmit_Validate(t *testing.T) {
	t.Parallel()
	testPair := currency.NewPair(currency.BTC, currency.LTC)
	tester := []struct {
		ExpectedErr error
		Submit      *Submit
		ValidOpts   validate.Checker
	}{
		{
			ExpectedErr: ErrSubmissionIsNil,
			Submit:      nil,
		}, // nil struct
		{
			ExpectedErr: errExchangeNameUnset,
			Submit:      &Submit{},
		}, // empty exchange
		{
			ExpectedErr: ErrPairIsEmpty,
			Submit:      &Submit{Exchange: "test"},
		}, // empty pair
		{

			ExpectedErr: ErrAssetNotSet,
			Submit:      &Submit{Exchange: "test", Pair: testPair},
		}, // valid pair but invalid asset
		{
			ExpectedErr: asset.ErrNotSupported,
			Submit: &Submit{
				Exchange:  "test",
				Pair:      testPair,
				AssetType: 255,
			},
		}, // valid pair but invalid asset
		{
			ExpectedErr: ErrSideIsInvalid,
			Submit: &Submit{
				Exchange:  "test",
				Pair:      testPair,
				AssetType: asset.Spot,
			},
		}, // valid pair but invalid order side
		{
			ExpectedErr: errTimeInForceConflict,
			Submit: &Submit{
				Exchange:          "test",
				Pair:              testPair,
				AssetType:         asset.Spot,
				Side:              Ask,
				Type:              Market,
				ImmediateOrCancel: true,
				FillOrKill:        true,
			},
		},
		{
			ExpectedErr: ErrTypeIsInvalid,
			Submit: &Submit{
				Exchange:  "test",
				Pair:      testPair,
				Side:      Buy,
				AssetType: asset.Spot,
			},
		}, // valid pair and order side but invalid order type
		{
			ExpectedErr: ErrTypeIsInvalid,
			Submit: &Submit{
				Exchange:  "test",
				Pair:      testPair,
				Side:      Sell,
				AssetType: asset.Spot,
			},
		}, // valid pair and order side but invalid order type
		{
			ExpectedErr: ErrTypeIsInvalid,
			Submit: &Submit{
				Exchange:  "test",
				Pair:      testPair,
				Side:      Bid,
				AssetType: asset.Spot,
			},
		}, // valid pair and order side but invalid order type
		{
			ExpectedErr: ErrTypeIsInvalid,
			Submit: &Submit{
				Exchange:  "test",
				Pair:      testPair,
				Side:      Ask,
				AssetType: asset.Spot,
			},
		}, // valid pair and order side but invalid order type
		{
			ExpectedErr: ErrAmountIsInvalid,
			Submit: &Submit{
				Exchange:  "test",
				Pair:      testPair,
				Side:      Ask,
				Type:      Market,
				AssetType: asset.Spot,
			},
		}, // valid pair, order side, type but invalid amount
		{
			ExpectedErr: ErrAmountIsInvalid,
			Submit: &Submit{
				Exchange:  "test",
				Pair:      testPair,
				Side:      Ask,
				Type:      Market,
				AssetType: asset.Spot,
				Amount:    -1,
			},
		}, // valid pair, order side, type but invalid amount
		{
			ExpectedErr: ErrAmountIsInvalid,
			Submit: &Submit{
				Exchange:    "test",
				Pair:        testPair,
				Side:        Ask,
				Type:        Market,
				AssetType:   asset.Spot,
				QuoteAmount: -1,
			},
		}, // valid pair, order side, type but invalid amount
		{
			ExpectedErr: ErrPriceMustBeSetIfLimitOrder,
			Submit: &Submit{
				Exchange:  "test",
				Pair:      testPair,
				Side:      Ask,
				Type:      Limit,
				Amount:    1,
				AssetType: asset.Spot,
			},
		}, // valid pair, order side, type, amount but invalid price
		{
			ExpectedErr: errValidationCheckFailed,
			Submit: &Submit{
				Exchange:  "test",
				Pair:      testPair,
				Side:      Ask,
				Type:      Limit,
				Amount:    1,
				Price:     1000,
				AssetType: asset.Spot,
			},
			ValidOpts: validate.Check(func() error { return errValidationCheckFailed }),
		}, // custom validation error check
		{
			ExpectedErr: nil,
			Submit: &Submit{
				Exchange:  "test",
				Pair:      testPair,
				Side:      Ask,
				Type:      Limit,
				Amount:    1,
				Price:     1000,
				AssetType: asset.Spot,
			},
			ValidOpts: validate.Check(func() error { return nil }),
		}, // valid order!
	}

	for x := range tester {
		err := tester[x].Submit.Validate(tester[x].ValidOpts)
		if !errors.Is(err, tester[x].ExpectedErr) {
			t.Fatalf("Unexpected result. %d Got: %v, want: %v", x+1, err, tester[x].ExpectedErr)
		}
	}
}

func TestSubmit_DeriveSubmitResponse(t *testing.T) {
	t.Parallel()
	var s *Submit
	_, err := s.DeriveSubmitResponse("")
	if !errors.Is(err, errOrderSubmitIsNil) {
		t.Fatalf("received: '%v' but expected: '%v'", err, errOrderSubmitIsNil)
	}

	s = &Submit{}
	_, err = s.DeriveSubmitResponse("")
	if !errors.Is(err, ErrOrderIDNotSet) {
		t.Fatalf("received: '%v' but expected: '%v'", err, ErrOrderIDNotSet)
	}

	resp, err := s.DeriveSubmitResponse("1337")
	if !errors.Is(err, nil) {
		t.Fatalf("received: '%v' but expected: '%v'", err, nil)
	}

	if resp.OrderID != "1337" {
		t.Fatal("unexpected value")
	}

	if resp.Status != New {
		t.Fatal("unexpected value")
	}

	if resp.Date.IsZero() {
		t.Fatal("unexpected value")
	}

	if resp.LastUpdated.IsZero() {
		t.Fatal("unexpected value")
	}
}

func TestSubmitResponse_DeriveDetail(t *testing.T) {
	t.Parallel()
	var s *SubmitResponse
	_, err := s.DeriveDetail(uuid.Nil)
	if !errors.Is(err, errOrderSubmitResponseIsNil) {
		t.Fatalf("received: '%v' but expected: '%v'", err, errOrderSubmitResponseIsNil)
	}

	id, err := uuid.NewV4()
	if err != nil {
		t.Fatal(err)
	}

	s = &SubmitResponse{}
	deets, err := s.DeriveDetail(id)
	if !errors.Is(err, nil) {
		t.Fatalf("received: '%v' but expected: '%v'", err, nil)
	}

	if deets.InternalOrderID != id {
		t.Fatal("unexpected value")
	}
}

func TestOrderSides(t *testing.T) {
	t.Parallel()

	var os = Buy
	if os.String() != "BUY" {
		t.Errorf("unexpected string %s", os.String())
	}

	if os.Lower() != "buy" {
		t.Errorf("unexpected string %s", os.Lower())
	}

	if os.Title() != "Buy" {
		t.Errorf("unexpected string %s", os.Title())
	}
}

func TestTitle(t *testing.T) {
	t.Parallel()
	orderType := Limit
	if orderType.Title() != "Limit" {
		t.Errorf("received '%v' expected 'Limit'", orderType.Title())
	}
}

func TestOrderTypes(t *testing.T) {
	t.Parallel()

	var orderType Type
	if orderType.String() != "UNKNOWN" {
		t.Errorf("unexpected string %s", orderType.String())
	}

	if orderType.Lower() != "unknown" {
		t.Errorf("unexpected string %s", orderType.Lower())
	}

	if orderType.Title() != "Unknown" {
		t.Errorf("unexpected string %s", orderType.Title())
	}
}

func TestInferCostsAndTimes(t *testing.T) {
	t.Parallel()

	var detail Detail
	detail.InferCostsAndTimes()
	if detail.Amount != detail.ExecutedAmount+detail.RemainingAmount {
		t.Errorf(
			"Order detail amounts not equals. Expected 0, received %f",
			detail.Amount-(detail.ExecutedAmount+detail.RemainingAmount),
		)
	}

	detail.CloseTime = time.Now()
	detail.InferCostsAndTimes()
	if detail.LastUpdated != detail.CloseTime {
		t.Errorf(
			"Order last updated not equals close time. Expected %s, received %s",
			detail.CloseTime,
			detail.LastUpdated,
		)
	}

	detail.Amount = 1
	detail.ExecutedAmount = 1
	detail.InferCostsAndTimes()
	if detail.AverageExecutedPrice != 0 {
		t.Errorf(
			"Unexpected AverageExecutedPrice. Expected 0, received %f",
			detail.AverageExecutedPrice,
		)
	}

	detail.Amount = 1
	detail.ExecutedAmount = 1
	detail.InferCostsAndTimes()
	if detail.Cost != 0 {
		t.Errorf(
			"Unexpected Cost. Expected 0, received %f",
			detail.Cost,
		)
	}
	detail.ExecutedAmount = 0

	detail.Amount = 1
	detail.RemainingAmount = 1
	detail.InferCostsAndTimes()
	if detail.Amount != detail.ExecutedAmount+detail.RemainingAmount {
		t.Errorf(
			"Order detail amounts not equals. Expected 0, received %f",
			detail.Amount-(detail.ExecutedAmount+detail.RemainingAmount),
		)
	}
	detail.RemainingAmount = 0

	detail.Amount = 1
	detail.ExecutedAmount = 1
	detail.Price = 2
	detail.InferCostsAndTimes()
	if detail.AverageExecutedPrice != 2 {
		t.Errorf(
			"Unexpected AverageExecutedPrice. Expected 2, received %f",
			detail.AverageExecutedPrice,
		)
	}

	detail = Detail{Amount: 1, ExecutedAmount: 2, Cost: 3, Price: 0}
	detail.InferCostsAndTimes()
	if detail.AverageExecutedPrice != 1.5 {
		t.Errorf(
			"Unexpected AverageExecutedPrice. Expected 1.5, received %f",
			detail.AverageExecutedPrice,
		)
	}

	detail = Detail{Amount: 1, ExecutedAmount: 2, AverageExecutedPrice: 3}
	detail.InferCostsAndTimes()
	if detail.Cost != 6 {
		t.Errorf(
			"Unexpected Cost. Expected 6, received %f",
			detail.Cost,
		)
	}
}

func TestFilterOrdersByType(t *testing.T) {
	t.Parallel()

	var orders = []Detail{
		{
			Type: ImmediateOrCancel,
		},
		{
			Type: Limit,
		},
		{}, // Unpopulated fields are preserved for API differences
	}

	FilterOrdersByType(&orders, AnyType)
	if len(orders) != 3 {
		t.Errorf("Orders failed to be filtered. Expected %v, received %v", 2, len(orders))
	}

	FilterOrdersByType(&orders, Limit)
	if len(orders) != 2 {
		t.Errorf("Orders failed to be filtered. Expected %v, received %v", 1, len(orders))
	}

	FilterOrdersByType(&orders, Stop)
	if len(orders) != 1 {
		t.Errorf("Orders failed to be filtered. Expected %v, received %v", 0, len(orders))
	}
}

var filterOrdersByTypeBenchmark = &[]Detail{
	{Type: Limit},
	{Type: Limit},
	{Type: Limit},
	{Type: Limit},
	{Type: Limit},
	{Type: Limit},
	{Type: Limit},
	{Type: Limit},
	{Type: Limit},
	{Type: Limit},
}

// BenchmarkFilterOrdersByType benchmark
//
// 392455	      3226 ns/op	   15840 B/op	       5 allocs/op // PREV
// 9486490	       109.5 ns/op	       0 B/op	       0 allocs/op // CURRENT
func BenchmarkFilterOrdersByType(b *testing.B) {
	for x := 0; x < b.N; x++ {
		FilterOrdersByType(filterOrdersByTypeBenchmark, Limit)
	}
}

func TestFilterOrdersBySide(t *testing.T) {
	t.Parallel()

	var orders = []Detail{
		{
			Side: Buy,
		},
		{
			Side: Sell,
		},
		{}, // Unpopulated fields are preserved for API differences
	}

	FilterOrdersBySide(&orders, AnySide)
	if len(orders) != 3 {
		t.Errorf("Orders failed to be filtered. Expected %v, received %v", 3, len(orders))
	}

	FilterOrdersBySide(&orders, Buy)
	if len(orders) != 2 {
		t.Errorf("Orders failed to be filtered. Expected %v, received %v", 1, len(orders))
	}

	FilterOrdersBySide(&orders, Sell)
	if len(orders) != 1 {
		t.Errorf("Orders failed to be filtered. Expected %v, received %v", 0, len(orders))
	}
}

var filterOrdersBySideBenchmark = &[]Detail{
	{Side: Ask},
	{Side: Ask},
	{Side: Ask},
	{Side: Ask},
	{Side: Ask},
	{Side: Ask},
	{Side: Ask},
	{Side: Ask},
	{Side: Ask},
	{Side: Ask},
}

// BenchmarkFilterOrdersBySide benchmark
//
// 372594	      3049 ns/op	   15840 B/op	       5 allocs/op // PREV
// 7412187	       148.8 ns/op	       0 B/op	       0 allocs/op // CURRENT
func BenchmarkFilterOrdersBySide(b *testing.B) {
	for x := 0; x < b.N; x++ {
		FilterOrdersBySide(filterOrdersBySideBenchmark, Ask)
	}
}

func TestFilterOrdersByTimeRange(t *testing.T) {
	t.Parallel()

	var orders = []Detail{
		{
			Date: time.Unix(100, 0),
		},
		{
			Date: time.Unix(110, 0),
		},
		{
			Date: time.Unix(111, 0),
		},
	}

	err := FilterOrdersByTimeRange(&orders, time.Unix(0, 0), time.Unix(0, 0))
	if err != nil {
		t.Fatal(err)
	}
	if len(orders) != 3 {
		t.Errorf("Orders failed to be filtered. Expected %v, received %v", 3, len(orders))
	}

	err = FilterOrdersByTimeRange(&orders, time.Unix(100, 0), time.Unix(111, 0))
	if err != nil {
		t.Fatal(err)
	}
	if len(orders) != 3 {
		t.Errorf("Orders failed to be filtered. Expected %v, received %v", 3, len(orders))
	}

	err = FilterOrdersByTimeRange(&orders, time.Unix(101, 0), time.Unix(111, 0))
	if err != nil {
		t.Fatal(err)
	}
	if len(orders) != 2 {
		t.Errorf("Orders failed to be filtered. Expected %v, received %v", 2, len(orders))
	}

	err = FilterOrdersByTimeRange(&orders, time.Unix(200, 0), time.Unix(300, 0))
	if err != nil {
		t.Fatal(err)
	}
	if len(orders) != 0 {
		t.Errorf("Orders failed to be filtered. Expected %v, received %v", 0, len(orders))
	}
	orders = append(orders, Detail{})
	// test for event no timestamp is set on an order, best to include it
	err = FilterOrdersByTimeRange(&orders, time.Unix(200, 0), time.Unix(300, 0))
	if err != nil {
		t.Fatal(err)
	}
	if len(orders) != 1 {
		t.Errorf("Orders failed to be filtered. Expected %v, received %v", 1, len(orders))
	}

	err = FilterOrdersByTimeRange(&orders, time.Unix(300, 0), time.Unix(50, 0))
	if !errors.Is(err, common.ErrStartAfterEnd) {
		t.Fatalf("received: '%v' but expected: '%v'", err, common.ErrStartAfterEnd)
	}
}

var filterOrdersByTimeRangeBenchmark = &[]Detail{
	{Date: time.Unix(100, 0)},
	{Date: time.Unix(100, 0)},
	{Date: time.Unix(100, 0)},
	{Date: time.Unix(100, 0)},
	{Date: time.Unix(100, 0)},
	{Date: time.Unix(100, 0)},
	{Date: time.Unix(100, 0)},
	{Date: time.Unix(100, 0)},
	{Date: time.Unix(100, 0)},
	{Date: time.Unix(100, 0)},
}

// BenchmarkFilterOrdersByTimeRange benchmark
//
// 390822	      3335 ns/op	   15840 B/op	       5 allocs/op // PREV
// 6201034	       172.1 ns/op	       0 B/op	       0 allocs/op // CURRENT
func BenchmarkFilterOrdersByTimeRange(b *testing.B) {
	for x := 0; x < b.N; x++ {
		err := FilterOrdersByTimeRange(filterOrdersByTimeRangeBenchmark, time.Unix(50, 0), time.Unix(150, 0))
		if err != nil {
			b.Fatal(err)
		}
	}
}

func TestFilterOrdersByPairs(t *testing.T) {
	t.Parallel()

	var orders = []Detail{
		{
			Pair: currency.NewPair(currency.BTC, currency.USD),
		},
		{
			Pair: currency.NewPair(currency.LTC, currency.EUR),
		},
		{
			Pair: currency.NewPair(currency.DOGE, currency.RUB),
		},
		{}, // Unpopulated fields are preserved for API differences
	}

	currencies := []currency.Pair{currency.NewPair(currency.BTC, currency.USD),
		currency.NewPair(currency.LTC, currency.EUR),
		currency.NewPair(currency.DOGE, currency.RUB)}
	FilterOrdersByPairs(&orders, currencies)
	if len(orders) != 4 {
		t.Errorf("Orders failed to be filtered. Expected %v, received %v", 3, len(orders))
	}

	currencies = []currency.Pair{currency.NewPair(currency.BTC, currency.USD),
		currency.NewPair(currency.LTC, currency.EUR)}
	FilterOrdersByPairs(&orders, currencies)
	if len(orders) != 3 {
		t.Errorf("Orders failed to be filtered. Expected %v, received %v", 2, len(orders))
	}

	currencies = []currency.Pair{currency.NewPair(currency.BTC, currency.USD)}
	FilterOrdersByPairs(&orders, currencies)
	if len(orders) != 2 {
		t.Errorf("Orders failed to be filtered. Expected %v, received %v", 1, len(orders))
	}

	currencies = []currency.Pair{currency.NewPair(currency.USD, currency.BTC)}
	FilterOrdersByPairs(&orders, currencies)
	if len(orders) != 2 {
		t.Errorf("Reverse Orders failed to be filtered. Expected %v, received %v", 1, len(orders))
	}

	currencies = []currency.Pair{}
	FilterOrdersByPairs(&orders, currencies)
	if len(orders) != 2 {
		t.Errorf("Orders failed to be filtered. Expected %v, received %v", 1, len(orders))
	}
	currencies = append(currencies, currency.EMPTYPAIR)
	FilterOrdersByPairs(&orders, currencies)
	if len(orders) != 2 {
		t.Errorf("Orders failed to be filtered. Expected %v, received %v", 1, len(orders))
	}
}

var filterOrdersByPairsBenchmark = &[]Detail{
	{Pair: currency.NewPair(currency.BTC, currency.USD)},
	{Pair: currency.NewPair(currency.BTC, currency.USD)},
	{Pair: currency.NewPair(currency.BTC, currency.USD)},
	{Pair: currency.NewPair(currency.BTC, currency.USD)},
	{Pair: currency.NewPair(currency.BTC, currency.USD)},
	{Pair: currency.NewPair(currency.BTC, currency.USD)},
	{Pair: currency.NewPair(currency.BTC, currency.USD)},
	{Pair: currency.NewPair(currency.BTC, currency.USD)},
	{Pair: currency.NewPair(currency.BTC, currency.USD)},
	{Pair: currency.NewPair(currency.BTC, currency.USD)},
}

// BenchmarkFilterOrdersByPairs benchmark
//
// 400032	      2977 ns/op	   15840 B/op	       5 allocs/op // PREV
// 6977242	       172.8 ns/op	       0 B/op	       0 allocs/op // CURRENT
func BenchmarkFilterOrdersByPairs(b *testing.B) {
	pairs := []currency.Pair{currency.NewPair(currency.BTC, currency.USD)}
	for x := 0; x < b.N; x++ {
		FilterOrdersByPairs(filterOrdersByPairsBenchmark, pairs)
	}
}

func TestSortOrdersByPrice(t *testing.T) {
	t.Parallel()

	orders := []Detail{
		{
			Price: 100,
		}, {
			Price: 0,
		}, {
			Price: 50,
		},
	}

	SortOrdersByPrice(&orders, false)
	if orders[0].Price != 0 {
		t.Errorf("Expected: '%v', received: '%v'", 0, orders[0].Price)
	}

	SortOrdersByPrice(&orders, true)
	if orders[0].Price != 100 {
		t.Errorf("Expected: '%v', received: '%v'", 100, orders[0].Price)
	}
}

func TestSortOrdersByDate(t *testing.T) {
	t.Parallel()

	orders := []Detail{
		{
			Date: time.Unix(0, 0),
		}, {
			Date: time.Unix(1, 0),
		}, {
			Date: time.Unix(2, 0),
		},
	}

	SortOrdersByDate(&orders, false)
	if orders[0].Date.Unix() != time.Unix(0, 0).Unix() {
		t.Errorf("Expected: '%v', received: '%v'",
			time.Unix(0, 0).Unix(),
			orders[0].Date.Unix())
	}

	SortOrdersByDate(&orders, true)
	if orders[0].Date.Unix() != time.Unix(2, 0).Unix() {
		t.Errorf("Expected: '%v', received: '%v'",
			time.Unix(2, 0).Unix(),
			orders[0].Date.Unix())
	}
}

func TestSortOrdersByCurrency(t *testing.T) {
	t.Parallel()

	orders := []Detail{
		{
			Pair: currency.NewPairWithDelimiter(currency.BTC.String(),
				currency.USD.String(),
				"-"),
		}, {
			Pair: currency.NewPairWithDelimiter(currency.DOGE.String(),
				currency.USD.String(),
				"-"),
		}, {
			Pair: currency.NewPairWithDelimiter(currency.BTC.String(),
				currency.RUB.String(),
				"-"),
		}, {
			Pair: currency.NewPairWithDelimiter(currency.LTC.String(),
				currency.EUR.String(),
				"-"),
		}, {
			Pair: currency.NewPairWithDelimiter(currency.LTC.String(),
				currency.AUD.String(),
				"-"),
		},
	}

	SortOrdersByCurrency(&orders, false)
	if orders[0].Pair.String() != currency.BTC.String()+"-"+currency.RUB.String() {
		t.Errorf("Expected: '%v', received: '%v'",
			currency.BTC.String()+"-"+currency.RUB.String(),
			orders[0].Pair.String())
	}

	SortOrdersByCurrency(&orders, true)
	if orders[0].Pair.String() != currency.LTC.String()+"-"+currency.EUR.String() {
		t.Errorf("Expected: '%v', received: '%v'",
			currency.LTC.String()+"-"+currency.EUR.String(),
			orders[0].Pair.String())
	}
}

func TestSortOrdersByOrderSide(t *testing.T) {
	t.Parallel()

	orders := []Detail{
		{
			Side: Buy,
		}, {
			Side: Sell,
		}, {
			Side: Sell,
		}, {
			Side: Buy,
		},
	}

	SortOrdersBySide(&orders, false)
	if !strings.EqualFold(orders[0].Side.String(), Buy.String()) {
		t.Errorf("Expected: '%v', received: '%v'",
			Buy,
			orders[0].Side)
	}

	SortOrdersBySide(&orders, true)
	if !strings.EqualFold(orders[0].Side.String(), Sell.String()) {
		t.Errorf("Expected: '%v', received: '%v'",
			Sell,
			orders[0].Side)
	}
}

func TestSortOrdersByOrderType(t *testing.T) {
	t.Parallel()

	orders := []Detail{
		{
			Type: Market,
		}, {
			Type: Limit,
		}, {
			Type: ImmediateOrCancel,
		}, {
			Type: TrailingStop,
		},
	}

	SortOrdersByType(&orders, false)
	if !strings.EqualFold(orders[0].Type.String(), ImmediateOrCancel.String()) {
		t.Errorf("Expected: '%v', received: '%v'",
			ImmediateOrCancel,
			orders[0].Type)
	}

	SortOrdersByType(&orders, true)
	if !strings.EqualFold(orders[0].Type.String(), TrailingStop.String()) {
		t.Errorf("Expected: '%v', received: '%v'",
			TrailingStop,
			orders[0].Type)
	}
}

func TestStringToOrderSide(t *testing.T) {
	cases := []struct {
		in  string
		out Side
		err error
	}{
		{"buy", Buy, nil},
		{"BUY", Buy, nil},
		{"bUy", Buy, nil},
		{"sell", Sell, nil},
		{"SELL", Sell, nil},
		{"sElL", Sell, nil},
		{"bid", Bid, nil},
		{"BID", Bid, nil},
		{"bId", Bid, nil},
		{"ask", Ask, nil},
		{"ASK", Ask, nil},
		{"aSk", Ask, nil},
		{"lOnG", Long, nil},
		{"ShoRt", Short, nil},
		{"any", AnySide, nil},
		{"ANY", AnySide, nil},
		{"aNy", AnySide, nil},
		{"woahMan", UnknownSide, ErrSideIsInvalid},
	}
	for i := range cases {
		testData := &cases[i]
		t.Run(testData.in, func(t *testing.T) {
			out, err := StringToOrderSide(testData.in)
			if !errors.Is(err, testData.err) {
				t.Fatalf("received: '%v' but expected: '%v'", err, testData.err)
			}
			if out != testData.out {
				t.Errorf("Unexpected output %v. Expected %v", out, testData.out)
			}
		})
	}
}

var sideBenchmark Side

// 9756914	       126.7 ns/op	       0 B/op	       0 allocs/op // PREV
// 25200660	        57.63 ns/op	       3 B/op	       1 allocs/op // CURRENT
func BenchmarkStringToOrderSide(b *testing.B) {
	for x := 0; x < b.N; x++ {
		sideBenchmark, _ = StringToOrderSide("any")
	}
}

func TestStringToOrderType(t *testing.T) {
	cases := []struct {
		in  string
		out Type
		err error
	}{
		{"limit", Limit, nil},
		{"LIMIT", Limit, nil},
		{"lImIt", Limit, nil},
		{"market", Market, nil},
		{"MARKET", Market, nil},
		{"mArKeT", Market, nil},
		{"immediate_or_cancel", ImmediateOrCancel, nil},
		{"IMMEDIATE_OR_CANCEL", ImmediateOrCancel, nil},
		{"iMmEdIaTe_Or_CaNcEl", ImmediateOrCancel, nil},
		{"iMmEdIaTe Or CaNcEl", ImmediateOrCancel, nil},
		{"stop", Stop, nil},
		{"STOP", Stop, nil},
		{"sToP", Stop, nil},
		{"sToP LiMit", StopLimit, nil},
		{"ExchangE sToP Limit", StopLimit, nil},
		{"trailing_stop", TrailingStop, nil},
		{"TRAILING_STOP", TrailingStop, nil},
		{"tRaIlInG_sToP", TrailingStop, nil},
		{"tRaIlInG sToP", TrailingStop, nil},
		{"fOk", FillOrKill, nil},
		{"exchange fOk", FillOrKill, nil},
		{"ios", IOS, nil},
		{"post_ONly", PostOnly, nil},
		{"any", AnyType, nil},
		{"ANY", AnyType, nil},
		{"aNy", AnyType, nil},
		{"trigger", Trigger, nil},
		{"TRIGGER", Trigger, nil},
		{"tRiGgEr", Trigger, nil},
		{"conDitiOnal", ConditionalStop, nil},
		{"oCo", OCO, nil},
		{"woahMan", UnknownType, errUnrecognisedOrderType},
	}
	for i := range cases {
		testData := &cases[i]
		t.Run(testData.in, func(t *testing.T) {
			out, err := StringToOrderType(testData.in)
			if !errors.Is(err, testData.err) {
				t.Fatalf("received: '%v' but expected: '%v'", err, testData.err)
			}
			if out != testData.out {
				t.Errorf("Unexpected output %v. Expected %v", out, testData.out)
			}
		})
	}
}

var typeBenchmark Type

// 5703705	       299.9 ns/op	       0 B/op	       0 allocs/op // PREV
// 16353608	        81.23 ns/op	       8 B/op	       1 allocs/op // CURRENT
func BenchmarkStringToOrderType(b *testing.B) {
	for x := 0; x < b.N; x++ {
		typeBenchmark, _ = StringToOrderType("trigger")
	}
}

var stringsToOrderStatus = []struct {
	in  string
	out Status
	err error
}{
	{"any", AnyStatus, nil},
	{"ANY", AnyStatus, nil},
	{"aNy", AnyStatus, nil},
	{"new", New, nil},
	{"NEW", New, nil},
	{"nEw", New, nil},
	{"active", Active, nil},
	{"ACTIVE", Active, nil},
	{"aCtIvE", Active, nil},
	{"partially_filled", PartiallyFilled, nil},
	{"PARTIALLY_FILLED", PartiallyFilled, nil},
	{"pArTiAlLy_FiLlEd", PartiallyFilled, nil},
	{"filled", Filled, nil},
	{"FILLED", Filled, nil},
	{"fIlLeD", Filled, nil},
	{"cancelled", Cancelled, nil},
	{"CANCELlED", Cancelled, nil},
	{"cAnCellEd", Cancelled, nil},
	{"pending_cancel", PendingCancel, nil},
	{"PENDING_CANCEL", PendingCancel, nil},
	{"pENdInG_cAnCeL", PendingCancel, nil},
	{"rejected", Rejected, nil},
	{"REJECTED", Rejected, nil},
	{"rEjEcTeD", Rejected, nil},
	{"expired", Expired, nil},
	{"EXPIRED", Expired, nil},
	{"eXpIrEd", Expired, nil},
	{"hidden", Hidden, nil},
	{"HIDDEN", Hidden, nil},
	{"hIdDeN", Hidden, nil},
	{"market_unavailable", MarketUnavailable, nil},
	{"MARKET_UNAVAILABLE", MarketUnavailable, nil},
	{"mArKeT_uNaVaIlAbLe", MarketUnavailable, nil},
	{"insufficient_balance", InsufficientBalance, nil},
	{"INSUFFICIENT_BALANCE", InsufficientBalance, nil},
	{"iNsUfFiCiEnT_bAlAnCe", InsufficientBalance, nil},
	{"PARTIALLY_CANCELLEd", PartiallyCancelled, nil},
	{"partially canceLLed", PartiallyCancelled, nil},
	{"opeN", Open, nil},
	{"cLosEd", Closed, nil},
	{"cancellinG", Cancelling, nil},
	{"woahMan", UnknownStatus, errUnrecognisedOrderStatus},
	{"PLAcED", New, nil},
	{"ACCePTED", New, nil},
	{"FAILeD", Rejected, nil},
}

func TestStringToOrderStatus(t *testing.T) {
	for i := range stringsToOrderStatus {
		testData := &stringsToOrderStatus[i]
		t.Run(testData.in, func(t *testing.T) {
			out, err := StringToOrderStatus(testData.in)
			if !errors.Is(err, testData.err) {
				t.Fatalf("received: '%v' but expected: '%v'", err, testData.err)
			}
			if out != testData.out {
				t.Errorf("Unexpected output %v. Expected %v", out, testData.out)
			}
		})
	}
}

var statusBenchmark Status

// 3569052	       351.8 ns/op	       0 B/op	       0 allocs/op // PREV
// 11126791	       101.9 ns/op	      24 B/op	       1 allocs/op // CURRENT
func BenchmarkStringToOrderStatus(b *testing.B) {
	for x := 0; x < b.N; x++ {
		statusBenchmark, _ = StringToOrderStatus("market_unavailable")
	}
}

func TestUpdateOrderFromModifyResponse(t *testing.T) {
	od := Detail{OrderID: "1"}
	updated := time.Now()

	pair, err := currency.NewPairFromString("BTCUSD")
	if err != nil {
		t.Fatal(err)
	}

	om := ModifyResponse{
		ImmediateOrCancel: true,
		PostOnly:          true,
		Price:             1,
		Amount:            1,
		TriggerPrice:      1,
		RemainingAmount:   1,
		Exchange:          "1",
		Type:              1,
		Side:              1,
		Status:            1,
		AssetType:         1,
		LastUpdated:       updated,
		Pair:              pair,
	}

	od.UpdateOrderFromModifyResponse(&om)

	if !od.ImmediateOrCancel {
		t.Error("Failed to update")
	}
	if !od.PostOnly {
		t.Error("Failed to update")
	}
	if od.Price != 1 {
		t.Error("Failed to update")
	}
	if od.Amount != 1 {
		t.Error("Failed to update")
	}
	if od.TriggerPrice != 1 {
		t.Error("Failed to update")
	}
	if od.RemainingAmount != 1 {
		t.Error("Failed to update")
	}
	if od.Exchange != "" {
		t.Error("Should not be able to update exchange via modify")
	}
	if od.OrderID != "1" {
		t.Error("Failed to update")
	}
	if od.Type != 1 {
		t.Error("Failed to update")
	}
	if od.Side != 1 {
		t.Error("Failed to update")
	}
	if od.Status != 1 {
		t.Error("Failed to update")
	}
	if od.AssetType != 1 {
		t.Error("Failed to update")
	}
	if od.LastUpdated != updated {
		t.Error("Failed to update")
	}
	if od.Pair.String() != "BTCUSD" {
		t.Error("Failed to update")
	}
	if od.Trades != nil {
		t.Error("Failed to update")
	}
}

func TestUpdateOrderFromDetail(t *testing.T) {
	var leet = "1337"

	updated := time.Now()

	pair, err := currency.NewPairFromString("BTCUSD")
	if err != nil {
		t.Fatal(err)
	}

	id, err := uuid.NewV4()
	if err != nil {
		t.Fatal(err)
	}

	var od *Detail
	err = od.UpdateOrderFromDetail(nil)
	if !errors.Is(err, ErrOrderDetailIsNil) {
		t.Fatalf("received: '%v' but expected: '%v'", err, ErrOrderDetailIsNil)
	}

	om := &Detail{
		ImmediateOrCancel: true,
		HiddenOrder:       true,
		FillOrKill:        true,
		PostOnly:          true,
		Leverage:          1,
		Price:             1,
		Amount:            1,
		LimitPriceUpper:   1,
		LimitPriceLower:   1,
		TriggerPrice:      1,
		QuoteAmount:       1,
		ExecutedAmount:    1,
		RemainingAmount:   1,
		Fee:               1,
		Exchange:          "1",
		InternalOrderID:   id,
		OrderID:           "1",
		AccountID:         "1",
		ClientID:          "1",
		ClientOrderID:     "DukeOfWombleton",
		WalletAddress:     "1",
		Type:              1,
		Side:              1,
		Status:            1,
		AssetType:         1,
		LastUpdated:       updated,
		Pair:              pair,
		Trades:            []TradeHistory{},
	}

	od = &Detail{Exchange: "test"}

	err = od.UpdateOrderFromDetail(nil)
	if !errors.Is(err, ErrOrderDetailIsNil) {
		t.Fatalf("received: '%v' but expected: '%v'", err, ErrOrderDetailIsNil)
	}

	err = od.UpdateOrderFromDetail(om)
	if !errors.Is(err, nil) {
		t.Fatalf("received: '%v' but expected: '%v'", err, nil)
	}
	if od.InternalOrderID != id {
		t.Error("Failed to initialize the internal order ID")
	}
	if !od.ImmediateOrCancel {
		t.Error("Failed to update")
	}
	if !od.HiddenOrder {
		t.Error("Failed to update")
	}
	if !od.FillOrKill {
		t.Error("Failed to update")
	}
	if !od.PostOnly {
		t.Error("Failed to update")
	}
	if od.Leverage != 1 {
		t.Error("Failed to update")
	}
	if od.Price != 1 {
		t.Error("Failed to update")
	}
	if od.Amount != 1 {
		t.Error("Failed to update")
	}
	if od.LimitPriceLower != 1 {
		t.Error("Failed to update")
	}
	if od.LimitPriceUpper != 1 {
		t.Error("Failed to update")
	}
	if od.TriggerPrice != 1 {
		t.Error("Failed to update")
	}
	if od.QuoteAmount != 1 {
		t.Error("Failed to update")
	}
	if od.ExecutedAmount != 1 {
		t.Error("Failed to update")
	}
	if od.RemainingAmount != 1 {
		t.Error("Failed to update")
	}
	if od.Fee != 1 {
		t.Error("Failed to update")
	}
	if od.Exchange != "test" {
		t.Error("Should not be able to update exchange via modify")
	}
	if od.OrderID != "1" {
		t.Error("Failed to update")
	}
	if od.ClientID != "1" {
		t.Error("Failed to update")
	}
	if od.ClientOrderID != "DukeOfWombleton" {
		t.Error("Failed to update")
	}
	if od.WalletAddress != "1" {
		t.Error("Failed to update")
	}
	if od.Type != 1 {
		t.Error("Failed to update")
	}
	if od.Side != 1 {
		t.Error("Failed to update")
	}
	if od.Status != 1 {
		t.Error("Failed to update")
	}
	if od.AssetType != 1 {
		t.Error("Failed to update")
	}
	if od.LastUpdated != updated {
		t.Error("Failed to update")
	}
	if od.Pair.String() != "BTCUSD" {
		t.Error("Failed to update")
	}
	if od.Trades != nil {
		t.Error("Failed to update")
	}

	om.Trades = append(om.Trades, TradeHistory{TID: "1"}, TradeHistory{TID: "2"})
	err = od.UpdateOrderFromDetail(om)
	if err != nil {
		t.Fatal(err)
	}
	if len(od.Trades) != 2 {
		t.Error("Failed to add trades")
	}
	om.Trades[0].Exchange = leet
	om.Trades[0].Price = 1337
	om.Trades[0].Fee = 1337
	om.Trades[0].IsMaker = true
	om.Trades[0].Timestamp = updated
	om.Trades[0].Description = leet
	om.Trades[0].Side = UnknownSide
	om.Trades[0].Type = UnknownType
	om.Trades[0].Amount = 1337
	err = od.UpdateOrderFromDetail(om)
	if err != nil {
		t.Fatal(err)
	}
	if od.Trades[0].Exchange == leet {
		t.Error("Should not be able to update exchange from update")
	}
	if od.Trades[0].Price != 1337 {
		t.Error("Failed to update trades")
	}
	if od.Trades[0].Fee != 1337 {
		t.Error("Failed to update trades")
	}
	if !od.Trades[0].IsMaker {
		t.Error("Failed to update trades")
	}
	if od.Trades[0].Timestamp != updated {
		t.Error("Failed to update trades")
	}
	if od.Trades[0].Description != leet {
		t.Error("Failed to update trades")
	}
	if od.Trades[0].Side != UnknownSide {
		t.Error("Failed to update trades")
	}
	if od.Trades[0].Type != UnknownType {
		t.Error("Failed to update trades")
	}
	if od.Trades[0].Amount != 1337 {
		t.Error("Failed to update trades")
	}

	id, err = uuid.NewV4()
	if err != nil {
		t.Fatal(err)
	}

	om = &Detail{
		InternalOrderID: id,
	}

	err = od.UpdateOrderFromDetail(om)
	if err != nil {
		t.Fatal(err)
	}
	if od.InternalOrderID == id {
		t.Error("Should not be able to update the internal order ID after initialization")
	}
}

func TestClassificationError_Error(t *testing.T) {
	class := ClassificationError{OrderID: "1337", Exchange: "test", Err: errors.New("test error")}
	if class.Error() != "Exchange test: OrderID: 1337 classification error: test error" {
		t.Fatal("unexpected output")
	}
	class.OrderID = ""
	if class.Error() != "Exchange test: classification error: test error" {
		t.Fatal("unexpected output")
	}
}

func TestValidationOnOrderTypes(t *testing.T) {
	var cancelMe *Cancel
	if cancelMe.Validate() != ErrCancelOrderIsNil {
		t.Fatal("unexpected error")
	}

	cancelMe = new(Cancel)
	err := cancelMe.Validate()
	if !errors.Is(err, nil) {
		t.Errorf("received '%v' expected '%v'", err, nil)
	}

	err = cancelMe.Validate(cancelMe.PairAssetRequired())
	if err == nil || err.Error() != ErrPairIsEmpty.Error() {
		t.Errorf("received '%v' expected '%v'", err, ErrPairIsEmpty)
	}

	cancelMe.Pair = currency.NewPair(currency.BTC, currency.USDT)
	err = cancelMe.Validate(cancelMe.PairAssetRequired())
	if err == nil || err.Error() != ErrAssetNotSet.Error() {
		t.Errorf("received '%v' expected '%v'", err, ErrAssetNotSet)
	}

	cancelMe.AssetType = asset.Spot
	err = cancelMe.Validate(cancelMe.PairAssetRequired())
	if !errors.Is(err, nil) {
		t.Errorf("received '%v' expected '%v'", err, nil)
	}

	if cancelMe.Validate(cancelMe.StandardCancel()) == nil {
		t.Fatal("expected error")
	}

	if cancelMe.Validate(validate.Check(func() error {
		return nil
	})) != nil {
		t.Fatal("should return nil")
	}
	cancelMe.OrderID = "1337"
	if cancelMe.Validate(cancelMe.StandardCancel()) != nil {
		t.Fatal("should return nil")
	}

	var getOrders *MultiOrderRequest
	err = getOrders.Validate()
	if !errors.Is(err, ErrGetOrdersRequestIsNil) {
		t.Fatalf("received: '%v' but expected: '%v'", err, ErrGetOrdersRequestIsNil)
	}

	getOrders = new(MultiOrderRequest)
	err = getOrders.Validate()
	if !errors.Is(err, asset.ErrNotSupported) {
		t.Fatalf("received: '%v' but expected: '%v'", err, asset.ErrNotSupported)
	}

	getOrders.AssetType = asset.Spot
	err = getOrders.Validate()
	if !errors.Is(err, ErrSideIsInvalid) {
		t.Fatalf("received: '%v' but expected: '%v'", err, ErrSideIsInvalid)
	}

	getOrders.Side = AnySide
	err = getOrders.Validate()
	if !errors.Is(err, errUnrecognisedOrderType) {
		t.Fatalf("received: '%v' but expected: '%v'", err, errUnrecognisedOrderType)
	}

	var errTestError = errors.New("test error")
	getOrders.Type = AnyType
	err = getOrders.Validate(validate.Check(func() error {
		return errTestError
	}))
	if !errors.Is(err, errTestError) {
		t.Fatalf("received: '%v' but expected: '%v'", err, errTestError)
	}

	err = getOrders.Validate(validate.Check(func() error {
		return nil
	}))
	if !errors.Is(err, nil) {
		t.Fatalf("received: '%v' but expected: '%v'", err, nil)
	}

	var modifyOrder *Modify
	if modifyOrder.Validate() != ErrModifyOrderIsNil {
		t.Fatal("unexpected error")
	}

	modifyOrder = new(Modify)
	if modifyOrder.Validate() != ErrPairIsEmpty {
		t.Fatal("unexpected error")
	}

	p, err := currency.NewPairFromString("BTC-USD")
	if err != nil {
		t.Fatal(err)
	}

	modifyOrder.Pair = p
	if modifyOrder.Validate() != ErrAssetNotSet {
		t.Fatal("unexpected error")
	}

	modifyOrder.AssetType = asset.Spot
	if modifyOrder.Validate() != ErrOrderIDNotSet {
		t.Fatal("unexpected error")
	}

	modifyOrder.ClientOrderID = "1337"
	if modifyOrder.Validate() != nil {
		t.Fatal("should not error")
	}

	if modifyOrder.Validate(validate.Check(func() error {
		return errors.New("this should error")
	})) == nil {
		t.Fatal("expected error")
	}

	if modifyOrder.Validate(validate.Check(func() error {
		return nil
	})) != nil {
		t.Fatal("unexpected error")
	}
}

func TestMatchFilter(t *testing.T) {
	t.Parallel()
	id, err := uuid.NewV4()
	if err != nil {
		t.Fatal(err)
	}
	filters := map[int]*Filter{
		0:  {},
		1:  {Exchange: "Binance"},
		2:  {InternalOrderID: id},
		3:  {OrderID: "2222"},
		4:  {ClientOrderID: "3333"},
		5:  {ClientID: "4444"},
		6:  {WalletAddress: "5555"},
		7:  {Type: AnyType},
		8:  {Type: Limit},
		9:  {Side: AnySide},
		10: {Side: Sell},
		11: {Status: AnyStatus},
		12: {Status: New},
		13: {AssetType: asset.Spot},
		14: {Pair: currency.NewPair(currency.BTC, currency.USD)},
		15: {Exchange: "Binance", Type: Limit, Status: New},
		16: {Exchange: "Binance", Type: AnyType},
		17: {AccountID: "8888"},
	}

	orders := map[int]Detail{
		0:  {},
		1:  {Exchange: "Binance"},
		2:  {InternalOrderID: id},
		3:  {OrderID: "2222"},
		4:  {ClientOrderID: "3333"},
		5:  {ClientID: "4444"},
		6:  {WalletAddress: "5555"},
		7:  {Type: AnyType},
		8:  {Type: Limit},
		9:  {Side: AnySide},
		10: {Side: Sell},
		11: {Status: AnyStatus},
		12: {Status: New},
		13: {AssetType: asset.Spot},
		14: {Pair: currency.NewPair(currency.BTC, currency.USD)},
		15: {Exchange: "Binance", Type: Limit, Status: New},
		16: {AccountID: "8888"},
	}
	// empty filter tests
	emptyFilter := filters[0]
	for _, o := range orders {
		if !o.MatchFilter(emptyFilter) {
			t.Error("empty filter should match everything")
		}
	}

	tests := map[int]struct {
		f              *Filter
		o              Detail
		expectedResult bool
	}{
		0:  {filters[1], orders[1], true},
		1:  {filters[1], orders[0], false},
		2:  {filters[2], orders[2], true},
		3:  {filters[2], orders[3], false},
		4:  {filters[3], orders[3], true},
		5:  {filters[3], orders[4], false},
		6:  {filters[4], orders[4], true},
		7:  {filters[4], orders[5], false},
		8:  {filters[5], orders[5], true},
		9:  {filters[5], orders[6], false},
		10: {filters[6], orders[6], true},
		11: {filters[6], orders[7], false},
		12: {filters[7], orders[7], true},
		13: {filters[7], orders[8], true},
		14: {filters[7], orders[9], true},
		15: {filters[8], orders[7], false},
		16: {filters[8], orders[8], true},
		17: {filters[8], orders[9], false},
		18: {filters[9], orders[9], true},
		19: {filters[9], orders[10], true},
		20: {filters[9], orders[11], true},
		21: {filters[10], orders[10], true},
		22: {filters[10], orders[11], false},
		23: {filters[10], orders[9], false},
		24: {filters[11], orders[11], true},
		25: {filters[11], orders[12], true},
		26: {filters[11], orders[10], true},
		27: {filters[12], orders[12], true},
		28: {filters[12], orders[13], false},
		29: {filters[12], orders[11], false},
		30: {filters[13], orders[13], true},
		31: {filters[13], orders[12], false},
		32: {filters[14], orders[14], true},
		33: {filters[14], orders[13], false},
		34: {filters[15], orders[15], true},
		35: {filters[16], orders[15], true},
		36: {filters[17], orders[16], true},
		37: {filters[17], orders[15], false},
	}
	// specific tests
	for num, tt := range tests {
<<<<<<< HEAD
		if tt.o.MatchFilter(tt.f) != tt.expectedResult {
			t.Errorf("tests[%v] failed", num)
		}
=======
		num := num
		tt := tt
		t.Run(fmt.Sprintf("%v", num), func(t *testing.T) {
			t.Parallel()
			if tt.o.MatchFilter(&tt.f) != tt.expectedResult {
				t.Errorf("tests[%v] failed", num)
			}
		})
>>>>>>> 75111e08
	}
}

func TestIsActive(t *testing.T) {
	orders := map[int]Detail{
		0: {Amount: 0.0, Status: Active},
		1: {Amount: 1.0, ExecutedAmount: 0.9, Status: Active},
		2: {Amount: 1.0, ExecutedAmount: 1.0, Status: Active},
		3: {Amount: 1.0, ExecutedAmount: 1.1, Status: Active},
	}

	amountTests := map[int]struct {
		o              Detail
		expectedResult bool
	}{
		0: {orders[0], false},
		1: {orders[1], true},
		2: {orders[2], false},
		3: {orders[3], false},
	}
	// specific tests
	for num, tt := range amountTests {
		if tt.o.IsActive() != tt.expectedResult {
			t.Errorf("amountTests[%v] failed", num)
		}
	}

	statusTests := map[int]struct {
		o              Detail
		expectedResult bool
	}{
		// For now force inactive on any status
		0:  {Detail{Amount: 1.0, ExecutedAmount: 0.0, Status: AnyStatus}, false},
		1:  {Detail{Amount: 1.0, ExecutedAmount: 0.0, Status: New}, true},
		2:  {Detail{Amount: 1.0, ExecutedAmount: 0.0, Status: Active}, true},
		3:  {Detail{Amount: 1.0, ExecutedAmount: 0.0, Status: PartiallyCancelled}, false},
		4:  {Detail{Amount: 1.0, ExecutedAmount: 0.0, Status: PartiallyFilled}, true},
		5:  {Detail{Amount: 1.0, ExecutedAmount: 0.0, Status: Filled}, false},
		6:  {Detail{Amount: 1.0, ExecutedAmount: 0.0, Status: Cancelled}, false},
		7:  {Detail{Amount: 1.0, ExecutedAmount: 0.0, Status: PendingCancel}, true},
		8:  {Detail{Amount: 1.0, ExecutedAmount: 0.0, Status: InsufficientBalance}, false},
		9:  {Detail{Amount: 1.0, ExecutedAmount: 0.0, Status: MarketUnavailable}, false},
		10: {Detail{Amount: 1.0, ExecutedAmount: 0.0, Status: Rejected}, false},
		11: {Detail{Amount: 1.0, ExecutedAmount: 0.0, Status: Expired}, false},
		12: {Detail{Amount: 1.0, ExecutedAmount: 0.0, Status: Hidden}, true},
		// For now force inactive on unknown status
		13: {Detail{Amount: 1.0, ExecutedAmount: 0.0, Status: UnknownStatus}, false},
		14: {Detail{Amount: 1.0, ExecutedAmount: 0.0, Status: Open}, true},
		15: {Detail{Amount: 1.0, ExecutedAmount: 0.0, Status: AutoDeleverage}, true},
		16: {Detail{Amount: 1.0, ExecutedAmount: 0.0, Status: Closed}, false},
		17: {Detail{Amount: 1.0, ExecutedAmount: 0.0, Status: Pending}, true},
	}
	// specific tests
	for num, tt := range statusTests {
		if tt.o.IsActive() != tt.expectedResult {
			t.Fatalf("statusTests[%v] failed", num)
		}
	}
}

var activeBenchmark = Detail{Status: Pending, Amount: 1}

// 610732089	         2.414 ns/op	       0 B/op	       0 allocs/op // PREV
// 1000000000	         1.188 ns/op	       0 B/op	       0 allocs/op // CURRENT
func BenchmarkIsActive(b *testing.B) {
	for x := 0; x < b.N; x++ {
		if !activeBenchmark.IsActive() {
			b.Fatal("expected true")
		}
	}
}

func TestIsInactive(t *testing.T) {
	orders := map[int]Detail{
		0: {Amount: 0.0, Status: Active},
		1: {Amount: 1.0, ExecutedAmount: 0.9, Status: Active},
		2: {Amount: 1.0, ExecutedAmount: 1.0, Status: Active},
		3: {Amount: 1.0, ExecutedAmount: 1.1, Status: Active},
	}

	amountTests := map[int]struct {
		o              Detail
		expectedResult bool
	}{
		0: {orders[0], true},
		1: {orders[1], false},
		2: {orders[2], true},
		3: {orders[3], true},
	}
	// specific tests
	for num, tt := range amountTests {
		if tt.o.IsInactive() != tt.expectedResult {
			t.Errorf("amountTests[%v] failed", num)
		}
	}

	statusTests := map[int]struct {
		o              Detail
		expectedResult bool
	}{
		// For now force inactive on any status
		0:  {Detail{Amount: 1.0, ExecutedAmount: 0.0, Status: AnyStatus}, true},
		1:  {Detail{Amount: 1.0, ExecutedAmount: 0.0, Status: New}, false},
		2:  {Detail{Amount: 1.0, ExecutedAmount: 0.0, Status: Active}, false},
		3:  {Detail{Amount: 1.0, ExecutedAmount: 0.0, Status: PartiallyCancelled}, true},
		4:  {Detail{Amount: 1.0, ExecutedAmount: 0.0, Status: PartiallyFilled}, false},
		5:  {Detail{Amount: 1.0, ExecutedAmount: 0.0, Status: Filled}, true},
		6:  {Detail{Amount: 1.0, ExecutedAmount: 0.0, Status: Cancelled}, true},
		7:  {Detail{Amount: 1.0, ExecutedAmount: 0.0, Status: PendingCancel}, false},
		8:  {Detail{Amount: 1.0, ExecutedAmount: 0.0, Status: InsufficientBalance}, true},
		9:  {Detail{Amount: 1.0, ExecutedAmount: 0.0, Status: MarketUnavailable}, true},
		10: {Detail{Amount: 1.0, ExecutedAmount: 0.0, Status: Rejected}, true},
		11: {Detail{Amount: 1.0, ExecutedAmount: 0.0, Status: Expired}, true},
		12: {Detail{Amount: 1.0, ExecutedAmount: 0.0, Status: Hidden}, false},
		// For now force inactive on unknown status
		13: {Detail{Amount: 1.0, ExecutedAmount: 0.0, Status: UnknownStatus}, true},
		14: {Detail{Amount: 1.0, ExecutedAmount: 0.0, Status: Open}, false},
		15: {Detail{Amount: 1.0, ExecutedAmount: 0.0, Status: AutoDeleverage}, false},
		16: {Detail{Amount: 1.0, ExecutedAmount: 0.0, Status: Closed}, true},
		17: {Detail{Amount: 1.0, ExecutedAmount: 0.0, Status: Pending}, false},
	}
	// specific tests
	for num, tt := range statusTests {
		if tt.o.IsInactive() != tt.expectedResult {
			t.Errorf("statusTests[%v] failed", num)
		}
	}
}

var inactiveBenchmark = Detail{Status: Closed, Amount: 1}

// 1000000000	         1.043 ns/op	       0 B/op	       0 allocs/op // CURRENT
func BenchmarkIsInactive(b *testing.B) {
	for x := 0; x < b.N; x++ {
		if !inactiveBenchmark.IsInactive() {
			b.Fatal("expected true")
		}
	}
}

func TestIsOrderPlaced(t *testing.T) {
	t.Parallel()
	statusTests := map[int]struct {
		o              Detail
		expectedResult bool
	}{
		0:  {Detail{Amount: 1.0, ExecutedAmount: 0.0, Status: AnyStatus}, false},
		1:  {Detail{Amount: 1.0, ExecutedAmount: 0.0, Status: New}, true},
		2:  {Detail{Amount: 1.0, ExecutedAmount: 0.0, Status: Active}, true},
		3:  {Detail{Amount: 1.0, ExecutedAmount: 0.0, Status: PartiallyCancelled}, true},
		4:  {Detail{Amount: 1.0, ExecutedAmount: 0.0, Status: PartiallyFilled}, true},
		5:  {Detail{Amount: 1.0, ExecutedAmount: 0.0, Status: Filled}, true},
		6:  {Detail{Amount: 1.0, ExecutedAmount: 0.0, Status: Cancelled}, true},
		7:  {Detail{Amount: 1.0, ExecutedAmount: 0.0, Status: PendingCancel}, true},
		8:  {Detail{Amount: 1.0, ExecutedAmount: 0.0, Status: InsufficientBalance}, false},
		9:  {Detail{Amount: 1.0, ExecutedAmount: 0.0, Status: MarketUnavailable}, false},
		10: {Detail{Amount: 1.0, ExecutedAmount: 0.0, Status: Rejected}, false},
		11: {Detail{Amount: 1.0, ExecutedAmount: 0.0, Status: Expired}, true},
		12: {Detail{Amount: 1.0, ExecutedAmount: 0.0, Status: Hidden}, true},
		13: {Detail{Amount: 1.0, ExecutedAmount: 0.0, Status: UnknownStatus}, false},
		14: {Detail{Amount: 1.0, ExecutedAmount: 0.0, Status: Open}, true},
		15: {Detail{Amount: 1.0, ExecutedAmount: 0.0, Status: AutoDeleverage}, true},
		16: {Detail{Amount: 1.0, ExecutedAmount: 0.0, Status: Closed}, true},
		17: {Detail{Amount: 1.0, ExecutedAmount: 0.0, Status: Pending}, true},
	}
	// specific tests
	for num, tt := range statusTests {
		num := num
		tt := tt
		t.Run(fmt.Sprintf("TEST CASE: %d", num), func(t *testing.T) {
			t.Parallel()
			if tt.o.WasOrderPlaced() != tt.expectedResult {
				t.Errorf("statusTests[%v] failed", num)
			}
		})
	}
}

func TestGenerateInternalOrderID(t *testing.T) {
	id, err := uuid.NewV4()
	if err != nil {
		t.Errorf("unable to create uuid: %s", err)
	}
	od := Detail{
		InternalOrderID: id,
	}
	od.GenerateInternalOrderID()
	if od.InternalOrderID != id {
		t.Error("Should not be able to generate a new internal order ID")
	}

	od = Detail{}
	od.GenerateInternalOrderID()
	if od.InternalOrderID.IsNil() {
		t.Error("unable to generate internal order ID")
	}
}

func TestDetail_Copy(t *testing.T) {
	t.Parallel()
	d := []Detail{
		{
			Exchange: "Binance",
		},
		{
			Exchange: "Binance",
			Trades: []TradeHistory{
				{Price: 1},
			},
		},
	}
	for i := range d {
		r := d[i].Copy()
		if !reflect.DeepEqual(d[i], r) {
			t.Errorf("[%d] Copy does not contain same elements, expected: %v\ngot:%v", i, d[i], r)
		}
		if len(d[i].Trades) > 0 {
			if &d[i].Trades[0] == &r.Trades[0] {
				t.Errorf("[%d]Trades point to the same data elements", i)
			}
		}
	}
}

func TestDetail_CopyToPointer(t *testing.T) {
	t.Parallel()
	d := []Detail{
		{
			Exchange: "Binance",
		},
		{
			Exchange: "Binance",
			Trades: []TradeHistory{
				{Price: 1},
			},
		},
	}
	for i := range d {
		r := d[i].CopyToPointer()
		if !reflect.DeepEqual(d[i], *r) {
			t.Errorf("[%d] Copy does not contain same elements, expected: %v\ngot:%v", i, d[i], r)
		}
		if len(d[i].Trades) > 0 {
			if &d[i].Trades[0] == &r.Trades[0] {
				t.Errorf("[%d]Trades point to the same data elements", i)
			}
		}
	}
}

func TestDetail_CopyPointerOrderSlice(t *testing.T) {
	t.Parallel()
	d := []*Detail{
		{
			Exchange: "Binance",
		},
		{
			Exchange: "Binance",
			Trades: []TradeHistory{
				{Price: 1},
			},
		},
	}

	sliceCopy := CopyPointerOrderSlice(d)
	for i := range sliceCopy {
		if !reflect.DeepEqual(*sliceCopy[i], *d[i]) {
			t.Errorf("[%d] Copy does not contain same elements, expected: %v\ngot:%v", i, sliceCopy[i], d[i])
		}
		if len(sliceCopy[i].Trades) > 0 {
			if &sliceCopy[i].Trades[0] == &d[i].Trades[0] {
				t.Errorf("[%d]Trades point to the same data elements", i)
			}
		}
	}
}

func TestDeriveModify(t *testing.T) {
	t.Parallel()
	var o *Detail
	if _, err := o.DeriveModify(); !errors.Is(err, errOrderDetailIsNil) {
		t.Fatalf("received: '%v' but expected: '%v'", err, errOrderDetailIsNil)
	}

	pair := currency.NewPair(currency.BTC, currency.AUD)

	o = &Detail{
		Exchange:      "wow",
		OrderID:       "wow2",
		ClientOrderID: "wow3",
		Type:          Market,
		Side:          Long,
		AssetType:     asset.Futures,
		Pair:          pair,
	}

	mod, err := o.DeriveModify()
	if !errors.Is(err, nil) {
		t.Fatalf("received: '%v' but expected: '%v'", err, nil)
	}

	if mod == nil {
		t.Fatal("should not be nil")
	}

	if mod.Exchange != "wow" ||
		mod.OrderID != "wow2" ||
		mod.ClientOrderID != "wow3" ||
		mod.Type != Market ||
		mod.Side != Long ||
		mod.AssetType != asset.Futures ||
		!mod.Pair.Equal(pair) {
		t.Fatal("unexpected values")
	}
}

func TestDeriveModifyResponse(t *testing.T) {
	t.Parallel()
	var mod *Modify
	if _, err := mod.DeriveModifyResponse(); !errors.Is(err, errOrderDetailIsNil) {
		t.Fatalf("received: '%v' but expected: '%v'", err, errOrderDetailIsNil)
	}

	pair := currency.NewPair(currency.BTC, currency.AUD)

	mod = &Modify{
		Exchange:      "wow",
		OrderID:       "wow2",
		ClientOrderID: "wow3",
		Type:          Market,
		Side:          Long,
		AssetType:     asset.Futures,
		Pair:          pair,
	}

	modresp, err := mod.DeriveModifyResponse()
	if !errors.Is(err, nil) {
		t.Fatalf("received: '%v' but expected: '%v'", err, nil)
	}

	if modresp == nil {
		t.Fatal("should not be nil")
	}

	if modresp.Exchange != "wow" ||
		modresp.OrderID != "wow2" ||
		modresp.ClientOrderID != "wow3" ||
		modresp.Type != Market ||
		modresp.Side != Long ||
		modresp.AssetType != asset.Futures ||
		!modresp.Pair.Equal(pair) {
		t.Fatal("unexpected values")
	}
}

func TestDeriveCancel(t *testing.T) {
	t.Parallel()
	var o *Detail
	if _, err := o.DeriveCancel(); !errors.Is(err, errOrderDetailIsNil) {
		t.Fatalf("received: '%v' but expected: '%v'", err, errOrderDetailIsNil)
	}

	pair := currency.NewPair(currency.BTC, currency.AUD)

	o = &Detail{
		Exchange:      "wow",
		OrderID:       "wow1",
		AccountID:     "wow2",
		ClientID:      "wow3",
		ClientOrderID: "wow4",
		WalletAddress: "wow5",
		Type:          Market,
		Side:          Long,
		Pair:          pair,
		AssetType:     asset.Futures,
	}
	cancel, err := o.DeriveCancel()
	if !errors.Is(err, nil) {
		t.Fatalf("received: '%v' but expected: '%v'", err, nil)
	}
	if cancel.Exchange != "wow" ||
		cancel.OrderID != "wow1" ||
		cancel.AccountID != "wow2" ||
		cancel.ClientID != "wow3" ||
		cancel.ClientOrderID != "wow4" ||
		cancel.WalletAddress != "wow5" ||
		cancel.Type != Market ||
		cancel.Side != Long ||
		!cancel.Pair.Equal(pair) ||
		cancel.AssetType != asset.Futures {
		t.Fatalf("unexpected values %+v", cancel)
	}
}

func TestGetOrdersRequest_Filter(t *testing.T) {
	request := new(MultiOrderRequest)
	request.AssetType = asset.Spot
	request.Type = AnyType
	request.Side = AnySide

	var orders = []Detail{
		{OrderID: "0", Pair: btcusd, AssetType: asset.Spot, Type: Limit, Side: Buy},
		{OrderID: "1", Pair: btcusd, AssetType: asset.Spot, Type: Limit, Side: Sell},
		{OrderID: "2", Pair: btcusd, AssetType: asset.Spot, Type: Market, Side: Buy},
		{OrderID: "3", Pair: btcusd, AssetType: asset.Spot, Type: Market, Side: Sell},
		{OrderID: "4", Pair: btcusd, AssetType: asset.Futures, Type: Limit, Side: Buy},
		{OrderID: "5", Pair: btcusd, AssetType: asset.Futures, Type: Limit, Side: Sell},
		{OrderID: "6", Pair: btcusd, AssetType: asset.Futures, Type: Market, Side: Buy},
		{OrderID: "7", Pair: btcusd, AssetType: asset.Futures, Type: Market, Side: Sell},
		{OrderID: "8", Pair: btcltc, AssetType: asset.Spot, Type: Limit, Side: Buy},
		{OrderID: "9", Pair: btcltc, AssetType: asset.Spot, Type: Limit, Side: Sell},
		{OrderID: "10", Pair: btcltc, AssetType: asset.Spot, Type: Market, Side: Buy},
		{OrderID: "11", Pair: btcltc, AssetType: asset.Spot, Type: Market, Side: Sell},
		{OrderID: "12", Pair: btcltc, AssetType: asset.Futures, Type: Limit, Side: Buy},
		{OrderID: "13", Pair: btcltc, AssetType: asset.Futures, Type: Limit, Side: Sell},
		{OrderID: "14", Pair: btcltc, AssetType: asset.Futures, Type: Market, Side: Buy},
		{OrderID: "15", Pair: btcltc, AssetType: asset.Futures, Type: Market, Side: Sell},
	}

	shinyAndClean := request.Filter("test", orders)
	if len(shinyAndClean) != 16 {
		t.Fatalf("received: '%v' but expected: '%v'", len(shinyAndClean), 16)
	}

	for x := range shinyAndClean {
		if strconv.FormatInt(int64(x), 10) != shinyAndClean[x].OrderID {
			t.Fatalf("received: '%v' but expected: '%v'", shinyAndClean[x].OrderID, int64(x))
		}
	}

	request.Pairs = []currency.Pair{btcltc}

	// Kicks off time error
	request.EndTime = time.Unix(1336, 0)
	request.StartTime = time.Unix(1337, 0)

	shinyAndClean = request.Filter("test", orders)

	if len(shinyAndClean) != 8 {
		t.Fatalf("received: '%v' but expected: '%v'", len(shinyAndClean), 8)
	}

	for x := range shinyAndClean {
		if strconv.FormatInt(int64(x)+8, 10) != shinyAndClean[x].OrderID {
			t.Fatalf("received: '%v' but expected: '%v'", shinyAndClean[x].OrderID, int64(x)+8)
		}
	}
}

func TestIsValidOrderSubmissionSide(t *testing.T) {
	t.Parallel()
	if IsValidOrderSubmissionSide(UnknownSide) {
		t.Error("expected false")
	}
	if !IsValidOrderSubmissionSide(Buy) {
		t.Error("expected true")
	}
	if IsValidOrderSubmissionSide(CouldNotBuy) {
		t.Error("expected false")
	}
}

func TestAdjustBaseAmount(t *testing.T) {
	t.Parallel()

	var s *SubmitResponse
	err := s.AdjustBaseAmount(0)
	if !errors.Is(err, errOrderSubmitResponseIsNil) {
		t.Fatalf("received: '%v' but expected: '%v'", err, errOrderSubmitResponseIsNil)
	}

	s = &SubmitResponse{}
	err = s.AdjustBaseAmount(0)
	if !errors.Is(err, errAmountIsZero) {
		t.Fatalf("received: '%v' but expected: '%v'", err, errAmountIsZero)
	}

	s.Amount = 1.7777777777
	err = s.AdjustBaseAmount(1.7777777777)
	if !errors.Is(err, nil) {
		t.Fatalf("received: '%v' but expected: '%v'", err, nil)
	}

	if s.Amount != 1.7777777777 {
		t.Fatalf("received: '%v' but expected: '%v'", s.Amount, 1.7777777777)
	}

	s.Amount = 1.7777777777
	err = s.AdjustBaseAmount(1.777)
	if !errors.Is(err, nil) {
		t.Fatalf("received: '%v' but expected: '%v'", err, nil)
	}

	if s.Amount != 1.777 {
		t.Fatalf("received: '%v' but expected: '%v'", s.Amount, 1.777)
	}
}

func TestAdjustQuoteAmount(t *testing.T) {
	t.Parallel()

	var s *SubmitResponse
	err := s.AdjustQuoteAmount(0)
	if !errors.Is(err, errOrderSubmitResponseIsNil) {
		t.Fatalf("received: '%v' but expected: '%v'", err, errOrderSubmitResponseIsNil)
	}

	s = &SubmitResponse{}
	err = s.AdjustQuoteAmount(0)
	if !errors.Is(err, errAmountIsZero) {
		t.Fatalf("received: '%v' but expected: '%v'", err, errAmountIsZero)
	}

	s.QuoteAmount = 5.222222222222
	err = s.AdjustQuoteAmount(5.222222222222)
	if !errors.Is(err, nil) {
		t.Fatalf("received: '%v' but expected: '%v'", err, nil)
	}

	if s.QuoteAmount != 5.222222222222 {
		t.Fatalf("received: '%v' but expected: '%v'", s.Amount, 5.222222222222)
	}

	s.QuoteAmount = 5.222222222222
	err = s.AdjustQuoteAmount(5.22222222)
	if !errors.Is(err, nil) {
		t.Fatalf("received: '%v' but expected: '%v'", err, nil)
	}

	if s.QuoteAmount != 5.22222222 {
		t.Fatalf("received: '%v' but expected: '%v'", s.Amount, 5.22222222)
	}
}

func TestSideUnmarshal(t *testing.T) {
	t.Parallel()
	var s Side
	assert.Nil(t, s.UnmarshalJSON([]byte(`"SELL"`)), "Quoted valid side okay")
	assert.Equal(t, Sell, s, "Correctly set order Side")
	assert.ErrorIs(t, s.UnmarshalJSON([]byte(`"STEAL"`)), ErrSideIsInvalid, "Quoted invalid side errors")
	var jErr *json.UnmarshalTypeError
	assert.ErrorAs(t, s.UnmarshalJSON([]byte(`14`)), &jErr, "non-string valid json is rejected")
}<|MERGE_RESOLUTION|>--- conflicted
+++ resolved
@@ -1511,11 +1511,6 @@
 	}
 	// specific tests
 	for num, tt := range tests {
-<<<<<<< HEAD
-		if tt.o.MatchFilter(tt.f) != tt.expectedResult {
-			t.Errorf("tests[%v] failed", num)
-		}
-=======
 		num := num
 		tt := tt
 		t.Run(fmt.Sprintf("%v", num), func(t *testing.T) {
@@ -1524,7 +1519,6 @@
 				t.Errorf("tests[%v] failed", num)
 			}
 		})
->>>>>>> 75111e08
 	}
 }
 
