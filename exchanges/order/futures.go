package order

import (
	"context"
	"errors"
	"fmt"
	"sort"
	"strings"
	"time"

	"github.com/shopspring/decimal"
	"github.com/thrasher-corp/gocryptotrader/common"
	"github.com/thrasher-corp/gocryptotrader/currency"
	"github.com/thrasher-corp/gocryptotrader/exchanges/asset"
)

// SetupPositionController creates a position controller
// to track futures orders
func SetupPositionController() *PositionController {
	return &PositionController{
		multiPositionTrackers: make(map[string]map[asset.Item]map[currency.Pair]*MultiPositionTracker),
	}
}

// TrackNewOrder sets up the maps to then create a
// multi position tracker which funnels down into the
// position tracker, to then track an order's pnl
func (c *PositionController) TrackNewOrder(d *Detail) error {
	if d == nil {
		return errNilOrder
	}
	if !d.AssetType.IsFutures() {
		return fmt.Errorf("order %v %v %v %v %w",
			d.Exchange, d.AssetType, d.Pair, d.OrderID, ErrNotFuturesAsset)
	}
	if c == nil {
		return fmt.Errorf("position controller %w", common.ErrNilPointer)
	}
	c.m.Lock()
	defer c.m.Unlock()
	exchM, ok := c.multiPositionTrackers[strings.ToLower(d.Exchange)]
	if !ok {
		exchM = make(map[asset.Item]map[currency.Pair]*MultiPositionTracker)
		c.multiPositionTrackers[strings.ToLower(d.Exchange)] = exchM
	}
	itemM, ok := exchM[d.AssetType]
	if !ok {
		itemM = make(map[currency.Pair]*MultiPositionTracker)
		exchM[d.AssetType] = itemM
	}
	var err error
	multiPositionTracker, ok := itemM[d.Pair]
	if !ok {
		multiPositionTracker, err = SetupMultiPositionTracker(&MultiPositionTrackerSetup{
			Exchange:   strings.ToLower(d.Exchange),
			Asset:      d.AssetType,
			Pair:       d.Pair,
			Underlying: d.Pair.Base,
		})
		if err != nil {
			return err
		}
		itemM[d.Pair] = multiPositionTracker
	}
	return multiPositionTracker.TrackNewOrder(d)
}

// SetCollateralCurrency allows the setting of a collateral currency to all child trackers
// when using position controller for futures orders tracking
func (c *PositionController) SetCollateralCurrency(exch string, item asset.Item, pair currency.Pair, collateralCurrency currency.Code) error {
	if c == nil {
		return fmt.Errorf("position controller %w", common.ErrNilPointer)
	}
	c.m.Lock()
	defer c.m.Unlock()
	if !item.IsFutures() {
		return fmt.Errorf("%v %v %v %w", exch, item, pair, ErrNotFuturesAsset)
	}

	exchM, ok := c.multiPositionTrackers[strings.ToLower(exch)]
	if !ok {
		return fmt.Errorf("cannot set collateral %v for %v %v %v %w", collateralCurrency, exch, item, pair, ErrPositionsNotLoadedForExchange)
	}
	itemM, ok := exchM[item]
	if !ok {
		return fmt.Errorf("cannot set collateral %v for %v %v %v %w", collateralCurrency, exch, item, pair, ErrPositionsNotLoadedForAsset)
	}
	multiPositionTracker, ok := itemM[pair]
	if !ok {
		return fmt.Errorf("cannot set collateral %v for %v %v %v %w", collateralCurrency, exch, item, pair, ErrPositionsNotLoadedForPair)
	}
	if multiPositionTracker == nil {
		return fmt.Errorf("cannot set collateral %v for %v %v %v %w", collateralCurrency, exch, item, pair, common.ErrNilPointer)
	}
	multiPositionTracker.m.Lock()
	multiPositionTracker.collateralCurrency = collateralCurrency
	for i := range multiPositionTracker.positions {
		multiPositionTracker.positions[i].m.Lock()
		multiPositionTracker.positions[i].collateralCurrency = collateralCurrency
		multiPositionTracker.positions[i].m.Unlock()
	}
	multiPositionTracker.m.Unlock()
	return nil
}

// GetPositionsForExchange returns all positions for an
// exchange, asset pair that is stored in the position controller
func (c *PositionController) GetPositionsForExchange(exch string, item asset.Item, pair currency.Pair) ([]PositionStats, error) {
	if c == nil {
		return nil, fmt.Errorf("position controller %w", common.ErrNilPointer)
	}
	c.m.Lock()
	defer c.m.Unlock()
	if !item.IsFutures() {
		return nil, fmt.Errorf("%v %v %v %w", exch, item, pair, ErrNotFuturesAsset)
	}
	exchM, ok := c.multiPositionTrackers[strings.ToLower(exch)]
	if !ok {
		return nil, fmt.Errorf("%v %v %v %w", exch, item, pair, ErrPositionsNotLoadedForExchange)
	}
	itemM, ok := exchM[item]
	if !ok {
		return nil, fmt.Errorf("%v %v %v %w", exch, item, pair, ErrPositionsNotLoadedForAsset)
	}
	multiPositionTracker, ok := itemM[pair]
	if !ok {
		return nil, fmt.Errorf("%v %v %v %w", exch, item, pair, ErrPositionsNotLoadedForPair)
	}

	return multiPositionTracker.GetPositions(), nil
}

// UpdateOpenPositionUnrealisedPNL finds an open position from
// an exchange asset pair, then calculates the unrealisedPNL
// using the latest ticker data
func (c *PositionController) UpdateOpenPositionUnrealisedPNL(exch string, item asset.Item, pair currency.Pair, last float64, updated time.Time) (decimal.Decimal, error) {
	if c == nil {
		return decimal.Zero, fmt.Errorf("position controller %w", common.ErrNilPointer)
	}
	if !item.IsFutures() {
		return decimal.Zero, fmt.Errorf("%v %v %v %w", exch, item, pair, ErrNotFuturesAsset)
	}

	c.m.Lock()
	defer c.m.Unlock()
	exchM, ok := c.multiPositionTrackers[strings.ToLower(exch)]
	if !ok {
		return decimal.Zero, fmt.Errorf("%v %v %v %w", exch, item, pair, ErrPositionsNotLoadedForExchange)
	}
	itemM, ok := exchM[item]
	if !ok {
		return decimal.Zero, fmt.Errorf("%v %v %v %w", exch, item, pair, ErrPositionsNotLoadedForAsset)
	}
	multiPositionTracker, ok := itemM[pair]
	if !ok {
		return decimal.Zero, fmt.Errorf("%v %v %v %w", exch, item, pair, ErrPositionsNotLoadedForPair)
	}

	multiPositionTracker.m.Lock()
	defer multiPositionTracker.m.Unlock()
	pos := multiPositionTracker.positions
	if len(pos) == 0 {
		return decimal.Zero, fmt.Errorf("%v %v %v %w", exch, item, pair, ErrPositionsNotLoadedForPair)
	}
	latestPos := pos[len(pos)-1]
	if latestPos.status != Open {
		return decimal.Zero, fmt.Errorf("%v %v %v %w", exch, item, pair, ErrPositionClosed)
	}
	err := latestPos.TrackPNLByTime(updated, last)
	if err != nil {
		return decimal.Zero, fmt.Errorf("%w for position %v %v %v", err, exch, item, pair)
	}
	latestPos.m.Lock()
	defer latestPos.m.Unlock()
	return latestPos.unrealisedPNL, nil
}

// SetupMultiPositionTracker creates a futures order tracker for a specific exchange
func SetupMultiPositionTracker(setup *MultiPositionTrackerSetup) (*MultiPositionTracker, error) {
	if setup == nil {
		return nil, errNilSetup
	}
	if setup.Exchange == "" {
		return nil, errExchangeNameEmpty
	}
	if !setup.Asset.IsValid() || !setup.Asset.IsFutures() {
		return nil, ErrNotFuturesAsset
	}
	if setup.Pair.IsEmpty() {
		return nil, ErrPairIsEmpty
	}
	if setup.Underlying.IsEmpty() {
		return nil, errEmptyUnderlying
	}
	if setup.ExchangePNLCalculation == nil && setup.UseExchangePNLCalculation {
		return nil, errMissingPNLCalculationFunctions
	}
	return &MultiPositionTracker{
		exchange:                   strings.ToLower(setup.Exchange),
		asset:                      setup.Asset,
		pair:                       setup.Pair,
		underlying:                 setup.Underlying,
		offlinePNLCalculation:      setup.OfflineCalculation,
		orderPositions:             make(map[string]*PositionTracker),
		useExchangePNLCalculations: setup.UseExchangePNLCalculation,
		exchangePNLCalculation:     setup.ExchangePNLCalculation,
		collateralCurrency:         setup.CollateralCurrency,
	}, nil
}

// SetupPositionTracker creates a new position tracker to track n futures orders
// until the position(s) are closed
func (m *MultiPositionTracker) SetupPositionTracker(setup *PositionTrackerSetup) (*PositionTracker, error) {
	if m == nil {
		return nil, fmt.Errorf("multi-position tracker %w", common.ErrNilPointer)
	}
	if m.exchange == "" {
		return nil, errExchangeNameEmpty
	}
	if setup == nil {
		return nil, errNilSetup
	}
	if !setup.Asset.IsValid() || !setup.Asset.IsFutures() {
		return nil, ErrNotFuturesAsset
	}
	if setup.Pair.IsEmpty() {
		return nil, ErrPairIsEmpty
	}

	resp := &PositionTracker{
		exchange:                  strings.ToLower(m.exchange),
		asset:                     setup.Asset,
		contractPair:              setup.Pair,
		underlyingAsset:           setup.Underlying,
		status:                    Open,
		entryPrice:                setup.EntryPrice,
		currentDirection:          setup.Side,
		openingDirection:          setup.Side,
		useExchangePNLCalculation: setup.UseExchangePNLCalculation,
		collateralCurrency:        setup.CollateralCurrency,
		offlinePNLCalculation:     m.offlinePNLCalculation,
	}
	if !setup.UseExchangePNLCalculation {
		// use position tracker's pnl calculation by default
		resp.PNLCalculation = &PNLCalculator{}
	} else {
		if m.exchangePNLCalculation == nil {
			return nil, ErrNilPNLCalculator
		}
		resp.PNLCalculation = m.exchangePNLCalculation
	}
	return resp, nil
}

// UpdateOpenPositionUnrealisedPNL updates the pnl for the latest open position
// based on the last price and the time
func (m *MultiPositionTracker) UpdateOpenPositionUnrealisedPNL(last float64, updated time.Time) (decimal.Decimal, error) {
	m.m.Lock()
	defer m.m.Unlock()
	pos := m.positions
	if len(pos) == 0 {
		return decimal.Zero, fmt.Errorf("%v %v %v %w", m.exchange, m.asset, m.pair, ErrPositionsNotLoadedForPair)
	}
	latestPos := pos[len(pos)-1]
	if latestPos.status.IsInactive() {
		return decimal.Zero, fmt.Errorf("%v %v %v %w", m.exchange, m.asset, m.pair, ErrPositionClosed)
	}
	err := latestPos.TrackPNLByTime(updated, last)
	if err != nil {
		return decimal.Zero, fmt.Errorf("%w for position %v %v %v", err, m.exchange, m.asset, m.pair)
	}
	latestPos.m.Lock()
	defer latestPos.m.Unlock()
	return latestPos.unrealisedPNL, nil
}

// ClearPositionsForExchange resets positions for an
// exchange, asset, pair that has been stored
func (c *PositionController) ClearPositionsForExchange(exch string, item asset.Item, pair currency.Pair) error {
	if c == nil {
		return fmt.Errorf("position controller %w", common.ErrNilPointer)
	}
	c.m.Lock()
	defer c.m.Unlock()
	if !item.IsFutures() {
		return fmt.Errorf("%v %v %v %w", exch, item, pair, ErrNotFuturesAsset)
	}
	exchM, ok := c.multiPositionTrackers[strings.ToLower(exch)]
	if !ok {
		return fmt.Errorf("%v %v %v %w", exch, item, pair, ErrPositionsNotLoadedForExchange)
	}
	itemM, ok := exchM[item]
	if !ok {
		return fmt.Errorf("%v %v %v %w", exch, item, pair, ErrPositionsNotLoadedForAsset)
	}
	multiPositionTracker, ok := itemM[pair]
	if !ok {
		return fmt.Errorf("%v %v %v %w", exch, item, pair, ErrPositionsNotLoadedForPair)
	}
	newMPT, err := SetupMultiPositionTracker(&MultiPositionTrackerSetup{
		Exchange:                  exch,
		Asset:                     item,
		Pair:                      pair,
		Underlying:                multiPositionTracker.underlying,
		OfflineCalculation:        multiPositionTracker.offlinePNLCalculation,
		UseExchangePNLCalculation: multiPositionTracker.useExchangePNLCalculations,
		ExchangePNLCalculation:    multiPositionTracker.exchangePNLCalculation,
		CollateralCurrency:        multiPositionTracker.collateralCurrency,
	})
	if err != nil {
		return err
	}
	itemM[pair] = newMPT
	return nil
}

// GetPositions returns all positions
func (m *MultiPositionTracker) GetPositions() []PositionStats {
	if m == nil {
		return nil
	}
	m.m.Lock()
	defer m.m.Unlock()
	resp := make([]PositionStats, len(m.positions))
	for i := range m.positions {
		resp[i] = m.positions[i].GetStats()
	}
	return resp
}

// TrackNewOrder upserts an order to the tracker and updates position
// status and exposure. PNL is calculated separately as it requires mark prices
func (m *MultiPositionTracker) TrackNewOrder(d *Detail) error {
	if m == nil {
		return fmt.Errorf("multi-position tracker %w", common.ErrNilPointer)
	}
	if d == nil {
		return ErrSubmissionIsNil
	}
	m.m.Lock()
	defer m.m.Unlock()
	if d.AssetType != m.asset {
		return errAssetMismatch
	}
<<<<<<< HEAD
	if tracker, ok := m.orderPositions[d.ID]; ok {
=======
	if tracker, ok := e.orderPositions[d.OrderID]; ok {
>>>>>>> 3cd21d5e
		// this has already been associated
		// update the tracker
		return tracker.TrackNewOrder(d, false)
	}
	if len(m.positions) > 0 {
		for i := range m.positions {
			if m.positions[i].status == Open && i != len(m.positions)-1 {
				return fmt.Errorf("%w %v at position %v/%v", errPositionDiscrepancy, m.positions[i], i, len(m.positions)-1)
			}
		}
		if m.positions[len(m.positions)-1].status == Open {
			err := m.positions[len(m.positions)-1].TrackNewOrder(d, false)
			if err != nil && !errors.Is(err, ErrPositionClosed) {
				return err
			}
<<<<<<< HEAD
			m.orderPositions[d.ID] = m.positions[len(m.positions)-1]
=======
			e.orderPositions[d.OrderID] = e.positions[len(e.positions)-1]
>>>>>>> 3cd21d5e
			return nil
		}
	}
	setup := &PositionTrackerSetup{
		Pair:                      d.Pair,
		EntryPrice:                decimal.NewFromFloat(d.Price),
		Underlying:                d.Pair.Base,
		Asset:                     d.AssetType,
		Side:                      d.Side,
		UseExchangePNLCalculation: m.useExchangePNLCalculations,
		CollateralCurrency:        m.collateralCurrency,
	}
	tracker, err := m.SetupPositionTracker(setup)
	if err != nil {
		return err
	}
	m.positions = append(m.positions, tracker)
	err = tracker.TrackNewOrder(d, true)
	if err != nil {
		return err
	}
<<<<<<< HEAD
	m.orderPositions[d.ID] = tracker
=======
	e.orderPositions[d.OrderID] = tracker
>>>>>>> 3cd21d5e
	return nil
}

// Liquidate will update the latest open position's
// to reflect its liquidated status
func (m *MultiPositionTracker) Liquidate(price decimal.Decimal, t time.Time) error {
	if m == nil {
		return fmt.Errorf("multi-position tracker %w", common.ErrNilPointer)
	}
	m.m.Lock()
	defer m.m.Unlock()
	if len(m.positions) == 0 {
		return fmt.Errorf("%v %v %v %w", m.exchange, m.asset, m.pair, ErrPositionsNotLoadedForPair)
	}
	return m.positions[len(m.positions)-1].Liquidate(price, t)
}

// GetStats returns a summary of a future position
func (p *PositionTracker) GetStats() PositionStats {
	if p == nil {
		return PositionStats{}
	}
	p.m.Lock()
	defer p.m.Unlock()
	var orders []Detail
	orders = append(orders, p.longPositions...)
	orders = append(orders, p.shortPositions...)

	return PositionStats{
		Exchange:           p.exchange,
		Asset:              p.asset,
		Pair:               p.contractPair,
		Underlying:         p.underlyingAsset,
		CollateralCurrency: p.collateralCurrency,
		Status:             p.status,
		Orders:             orders,
		RealisedPNL:        p.realisedPNL,
		UnrealisedPNL:      p.unrealisedPNL,
		LatestDirection:    p.currentDirection,
		OpeningDirection:   p.openingDirection,
		OpeningPrice:       p.entryPrice,
		LatestPrice:        p.latestPrice,
		PNLHistory:         p.pnlHistory,
		Exposure:           p.exposure,
	}
}

// TrackPNLByTime calculates the PNL based on a position tracker's exposure
// and current pricing. Adds the entry to PNL history to track over time
func (p *PositionTracker) TrackPNLByTime(t time.Time, currentPrice float64) error {
	if p == nil {
		return fmt.Errorf("position tracker %w", common.ErrNilPointer)
	}
	p.m.Lock()
	defer func() {
		p.latestPrice = decimal.NewFromFloat(currentPrice)
		p.m.Unlock()
	}()
	price := decimal.NewFromFloat(currentPrice)
	result := &PNLResult{
		Time:   t,
		Price:  price,
		Status: p.status,
	}
	if p.currentDirection.IsLong() {
		diff := price.Sub(p.entryPrice)
		result.UnrealisedPNL = p.exposure.Mul(diff)
	} else if p.currentDirection.IsShort() {
		diff := p.entryPrice.Sub(price)
		result.UnrealisedPNL = p.exposure.Mul(diff)
	}
	if len(p.pnlHistory) > 0 {
		latest := p.pnlHistory[len(p.pnlHistory)-1]
		result.RealisedPNLBeforeFees = latest.RealisedPNLBeforeFees
		result.Exposure = latest.Exposure
		result.Direction = latest.Direction
		result.RealisedPNL = latest.RealisedPNL
		result.IsLiquidated = latest.IsLiquidated
	}
	var err error
	p.pnlHistory, err = upsertPNLEntry(p.pnlHistory, result)
	p.unrealisedPNL = result.UnrealisedPNL
	return err
}

// GetRealisedPNL returns the realised pnl if the order
// is closed
func (p *PositionTracker) GetRealisedPNL() decimal.Decimal {
	if p == nil {
		return decimal.Zero
	}
	p.m.Lock()
	defer p.m.Unlock()
	return calculateRealisedPNL(p.pnlHistory)
}

// Liquidate will update the positions stats to reflect its liquidation
func (p *PositionTracker) Liquidate(price decimal.Decimal, t time.Time) error {
	if p == nil {
		return fmt.Errorf("position tracker %w", common.ErrNilPointer)
	}
	p.m.Lock()
	defer p.m.Unlock()
	latest, err := p.GetLatestPNLSnapshot()
	if err != nil {
		return err
	}
	if !latest.Time.Equal(t) {
		return fmt.Errorf("%w cannot liquidate from a different time. PNL snapshot %v. Liquidation request on %v Status: %v", errCannotLiquidate, latest.Time, t, p.status)
	}
	p.status = Liquidated
	p.currentDirection = ClosePosition
	p.exposure = decimal.Zero
	p.realisedPNL = decimal.Zero
	p.unrealisedPNL = decimal.Zero
	_, err = upsertPNLEntry(p.pnlHistory, &PNLResult{
		Time:         t,
		Price:        price,
		Direction:    ClosePosition,
		IsLiquidated: true,
		IsOrder:      true,
		Status:       p.status,
	})

	return err
}

// GetLatestPNLSnapshot takes the latest pnl history value
// and returns it
func (p *PositionTracker) GetLatestPNLSnapshot() (PNLResult, error) {
	if len(p.pnlHistory) == 0 {
		return PNLResult{}, fmt.Errorf("%v %v %v %w", p.exchange, p.asset, p.contractPair, errNoPNLHistory)
	}
	return p.pnlHistory[len(p.pnlHistory)-1], nil
}

// TrackNewOrder knows how things are going for a given
// futures contract
func (p *PositionTracker) TrackNewOrder(d *Detail, isInitialOrder bool) error {
	if p == nil {
		return fmt.Errorf("position tracker %w", common.ErrNilPointer)
	}
	p.m.Lock()
	defer p.m.Unlock()
	if isInitialOrder && len(p.pnlHistory) > 0 {
		return fmt.Errorf("%w received isInitialOrder = true with existing position", errCannotTrackInvalidParams)
	}
	if p.status.IsInactive() {
		return ErrPositionClosed
	}
	if d == nil {
		return ErrSubmissionIsNil
	}
	if !p.contractPair.Equal(d.Pair) {
		return fmt.Errorf("%w pair '%v' received: '%v'",
			errOrderNotEqualToTracker, d.Pair, p.contractPair)
	}
	if !strings.EqualFold(p.exchange, d.Exchange) {
		return fmt.Errorf("%w exchange '%v' received: '%v'",
			errOrderNotEqualToTracker, d.Exchange, p.exchange)
	}
	if p.asset != d.AssetType {
		return fmt.Errorf("%w asset '%v' received: '%v'",
			errOrderNotEqualToTracker, d.AssetType, p.asset)
	}

	if d.Side == UnknownSide {
		return ErrSideIsInvalid
	}
	if d.OrderID == "" {
		return ErrOrderIDNotSet
	}
	if d.Date.IsZero() {
		return fmt.Errorf("%w for %v %v %v order ID: %v unset",
			errTimeUnset, d.Exchange, d.AssetType, d.Pair, d.OrderID)
	}
	if len(p.shortPositions) == 0 && len(p.longPositions) == 0 {
		p.entryPrice = decimal.NewFromFloat(d.Price)
	}

	var updated bool
	for i := range p.shortPositions {
		if p.shortPositions[i].OrderID != d.OrderID {
			continue
		}
		ord := p.shortPositions[i].Copy()
		err := ord.UpdateOrderFromDetail(d)
		if err != nil {
			return err
		}
		p.shortPositions[i] = ord
		updated = true
		break
	}
	for i := range p.longPositions {
		if p.longPositions[i].OrderID != d.OrderID {
			continue
		}
		ord := p.longPositions[i].Copy()
		err := ord.UpdateOrderFromDetail(d)
		if err != nil {
			return err
		}
		p.longPositions[i] = ord
		updated = true
		break
	}

	if !updated {
		if d.Side.IsShort() {
			p.shortPositions = append(p.shortPositions, d.Copy())
		} else {
			p.longPositions = append(p.longPositions, d.Copy())
		}
	}
	var shortSide, longSide decimal.Decimal

	for i := range p.shortPositions {
		shortSide = shortSide.Add(decimal.NewFromFloat(p.shortPositions[i].Amount))
	}
	for i := range p.longPositions {
		longSide = longSide.Add(decimal.NewFromFloat(p.longPositions[i].Amount))
	}

	if isInitialOrder {
		p.openingDirection = d.Side
		p.currentDirection = d.Side
	}

	var result *PNLResult
	var err error
	var price, amount, leverage decimal.Decimal
	price = decimal.NewFromFloat(d.Price)
	amount = decimal.NewFromFloat(d.Amount)
	leverage = decimal.NewFromFloat(d.Leverage)
	cal := &PNLCalculatorRequest{
		Underlying:       p.underlyingAsset,
		Asset:            p.asset,
		OrderDirection:   d.Side,
		Leverage:         leverage,
		EntryPrice:       p.entryPrice,
		Amount:           amount,
		CurrentPrice:     price,
		Pair:             p.contractPair,
		Time:             d.Date,
		OpeningDirection: p.openingDirection,
		CurrentDirection: p.currentDirection,
		PNLHistory:       p.pnlHistory,
		Exposure:         p.exposure,
		Fee:              decimal.NewFromFloat(d.Fee),
		CalculateOffline: p.offlinePNLCalculation,
	}
	if len(p.pnlHistory) != 0 {
		cal.PreviousPrice = p.pnlHistory[len(p.pnlHistory)-1].Price
	}
	switch {
	case isInitialOrder:
		result = &PNLResult{
			IsOrder:       true,
			Time:          cal.Time,
			Price:         cal.CurrentPrice,
			Exposure:      cal.Amount,
			Fee:           cal.Fee,
			Direction:     cal.OpeningDirection,
			UnrealisedPNL: cal.Fee.Neg(),
		}
	case (cal.OrderDirection.IsShort() && cal.CurrentDirection.IsLong() || cal.OrderDirection.IsLong() && cal.CurrentDirection.IsShort()) && cal.Exposure.LessThan(amount):
		// latest order swaps directions!
		// split the order to calculate PNL from each direction
		first := cal.Exposure
		second := amount.Sub(cal.Exposure)
		baseFee := cal.Fee.Div(amount)
		cal.Fee = baseFee.Mul(first)
		cal.Amount = first
		result, err = p.PNLCalculation.CalculatePNL(context.TODO(), cal)
		if err != nil {
			return err
		}
		result.Status = p.status
		p.pnlHistory, err = upsertPNLEntry(cal.PNLHistory, result)
		if err != nil {
			return err
		}
		if cal.OrderDirection.IsLong() {
			cal.OrderDirection = Short
		} else if cal.OrderDirection.IsShort() {
			cal.OrderDirection = Long
		}
		if p.openingDirection.IsLong() {
			p.openingDirection = Short
		} else if p.openingDirection.IsShort() {
			p.openingDirection = Long
		}

		cal.Fee = baseFee.Mul(second)
		cal.Amount = second
		cal.EntryPrice = price
		cal.Time = cal.Time.Add(1)
		cal.PNLHistory = p.pnlHistory
		result, err = p.PNLCalculation.CalculatePNL(context.TODO(), cal)
	default:
		result, err = p.PNLCalculation.CalculatePNL(context.TODO(), cal)
	}
	if err != nil {
		if !errors.Is(err, ErrPositionLiquidated) {
			return err
		}
		result.UnrealisedPNL = decimal.Zero
		result.RealisedPNLBeforeFees = decimal.Zero
		p.status = Closed
	}
	result.Status = p.status
	p.pnlHistory, err = upsertPNLEntry(p.pnlHistory, result)
	if err != nil {
		return err
	}
	p.unrealisedPNL = result.UnrealisedPNL

	switch {
	case longSide.GreaterThan(shortSide):
		p.currentDirection = Long
	case shortSide.GreaterThan(longSide):
		p.currentDirection = Short
	default:
		p.currentDirection = ClosePosition
	}

	if p.currentDirection.IsLong() {
		p.exposure = longSide.Sub(shortSide)
	} else {
		p.exposure = shortSide.Sub(longSide)
	}

	if p.exposure.Equal(decimal.Zero) {
		p.status = Closed
		p.closingPrice = decimal.NewFromFloat(d.Price)
		p.realisedPNL = calculateRealisedPNL(p.pnlHistory)
		p.unrealisedPNL = decimal.Zero
		p.pnlHistory[len(p.pnlHistory)-1].RealisedPNL = p.realisedPNL
		p.pnlHistory[len(p.pnlHistory)-1].UnrealisedPNL = p.unrealisedPNL
		p.pnlHistory[len(p.pnlHistory)-1].Direction = p.currentDirection
	} else if p.exposure.IsNegative() {
		if p.currentDirection.IsLong() {
			p.currentDirection = Short
		} else {
			p.currentDirection = Long
		}
		p.exposure = p.exposure.Abs()
	}
	return nil
}

// GetCurrencyForRealisedPNL is a generic handling of determining the asset
// to assign realised PNL into, which is just itself
func (p *PNLCalculator) GetCurrencyForRealisedPNL(realisedAsset asset.Item, realisedPair currency.Pair) (currency.Code, asset.Item, error) {
	return realisedPair.Base, realisedAsset, nil
}

// CalculatePNL this is a localised generic way of calculating open
// positions' worth, it is an implementation of the PNLCalculation interface
func (p *PNLCalculator) CalculatePNL(_ context.Context, calc *PNLCalculatorRequest) (*PNLResult, error) {
	if calc == nil {
		return nil, ErrNilPNLCalculator
	}
	var previousPNL *PNLResult
	if len(calc.PNLHistory) > 0 {
		for i := len(calc.PNLHistory) - 1; i >= 0; i-- {
			if calc.PNLHistory[i].Time.Equal(calc.Time) || !calc.PNLHistory[i].IsOrder {
				continue
			}
			previousPNL = &calc.PNLHistory[i]
			break
		}
	}
	var prevExposure decimal.Decimal
	if previousPNL != nil {
		prevExposure = previousPNL.Exposure
	}
	var currentExposure, realisedPNL, unrealisedPNL, first, second decimal.Decimal
	if calc.OpeningDirection.IsLong() {
		first = calc.CurrentPrice
		if previousPNL != nil {
			second = previousPNL.Price
		}
	} else if calc.OpeningDirection.IsShort() {
		if previousPNL != nil {
			first = previousPNL.Price
		}
		second = calc.CurrentPrice
	}
	switch {
	case calc.OpeningDirection.IsShort() && calc.OrderDirection.IsShort(),
		calc.OpeningDirection.IsLong() && calc.OrderDirection.IsLong():
		// appending to your position
		currentExposure = prevExposure.Add(calc.Amount)
		unrealisedPNL = currentExposure.Mul(first.Sub(second))
	case calc.OpeningDirection.IsShort() && calc.OrderDirection.IsLong(),
		calc.OpeningDirection.IsLong() && calc.OrderDirection.IsShort():
		// selling/closing your position by "amount"
		currentExposure = prevExposure.Sub(calc.Amount)
		unrealisedPNL = currentExposure.Mul(first.Sub(second))
		realisedPNL = calc.Amount.Mul(first.Sub(second))
	default:
		return nil, fmt.Errorf("%w openinig direction: '%v' order direction: '%v' exposure: '%v'", errCannotCalculateUnrealisedPNL, calc.OpeningDirection, calc.OrderDirection, currentExposure)
	}
	totalFees := calc.Fee
	for i := range calc.PNLHistory {
		totalFees = totalFees.Add(calc.PNLHistory[i].Fee)
	}
	if !unrealisedPNL.IsZero() {
		unrealisedPNL = unrealisedPNL.Sub(totalFees)
	}

	response := &PNLResult{
		IsOrder:               true,
		Time:                  calc.Time,
		UnrealisedPNL:         unrealisedPNL,
		RealisedPNLBeforeFees: realisedPNL,
		Price:                 calc.CurrentPrice,
		Exposure:              currentExposure,
		Fee:                   calc.Fee,
		Direction:             calc.CurrentDirection,
	}

	return response, nil
}

// calculateRealisedPNL calculates the total realised PNL
// based on PNL history, minus fees
func calculateRealisedPNL(pnlHistory []PNLResult) decimal.Decimal {
	var realisedPNL, totalFees decimal.Decimal
	for i := range pnlHistory {
		if !pnlHistory[i].IsOrder {
			continue
		}
		realisedPNL = realisedPNL.Add(pnlHistory[i].RealisedPNLBeforeFees)
		totalFees = totalFees.Add(pnlHistory[i].Fee)
	}
	return realisedPNL.Sub(totalFees)
}

// upsertPNLEntry upserts an entry to PNLHistory field
// with some basic checks
func upsertPNLEntry(pnlHistory []PNLResult, entry *PNLResult) ([]PNLResult, error) {
	if entry.Time.IsZero() {
		return nil, errTimeUnset
	}
	for i := range pnlHistory {
		if !entry.Time.Equal(pnlHistory[i].Time) {
			continue
		}
		pnlHistory[i].UnrealisedPNL = entry.UnrealisedPNL
		pnlHistory[i].RealisedPNL = entry.RealisedPNL
		pnlHistory[i].RealisedPNLBeforeFees = entry.RealisedPNLBeforeFees
		pnlHistory[i].Exposure = entry.Exposure
		pnlHistory[i].Direction = entry.Direction
		pnlHistory[i].Price = entry.Price
		pnlHistory[i].Status = entry.Status
		pnlHistory[i].Fee = entry.Fee
		if entry.IsOrder {
			pnlHistory[i].IsOrder = true
		}
		if entry.IsLiquidated {
			pnlHistory[i].IsLiquidated = true
		}
		return pnlHistory, nil
	}
	pnlHistory = append(pnlHistory, *entry)
	sort.Slice(pnlHistory, func(i, j int) bool {
		return pnlHistory[i].Time.Before(pnlHistory[j].Time)
	})
	return pnlHistory, nil
}<|MERGE_RESOLUTION|>--- conflicted
+++ resolved
@@ -342,11 +342,7 @@
 	if d.AssetType != m.asset {
 		return errAssetMismatch
 	}
-<<<<<<< HEAD
-	if tracker, ok := m.orderPositions[d.ID]; ok {
-=======
-	if tracker, ok := e.orderPositions[d.OrderID]; ok {
->>>>>>> 3cd21d5e
+	if tracker, ok := m.orderPositions[d.OrderID]; ok {
 		// this has already been associated
 		// update the tracker
 		return tracker.TrackNewOrder(d, false)
@@ -362,11 +358,7 @@
 			if err != nil && !errors.Is(err, ErrPositionClosed) {
 				return err
 			}
-<<<<<<< HEAD
-			m.orderPositions[d.ID] = m.positions[len(m.positions)-1]
-=======
-			e.orderPositions[d.OrderID] = e.positions[len(e.positions)-1]
->>>>>>> 3cd21d5e
+			m.orderPositions[d.OrderID] = m.positions[len(m.positions)-1]
 			return nil
 		}
 	}
@@ -388,11 +380,7 @@
 	if err != nil {
 		return err
 	}
-<<<<<<< HEAD
-	m.orderPositions[d.ID] = tracker
-=======
-	e.orderPositions[d.OrderID] = tracker
->>>>>>> 3cd21d5e
+	m.orderPositions[d.OrderID] = tracker
 	return nil
 }
 
