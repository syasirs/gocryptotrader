--- conflicted
+++ resolved
@@ -11,18 +11,12 @@
 	"sync"
 	"time"
 
-<<<<<<< HEAD
-	"github.com/thrasher-/gocryptotrader/common/crypto"
-	"github.com/thrasher-/gocryptotrader/exchanges/asset"
-
-	"github.com/thrasher-/gocryptotrader/currency"
-
-=======
->>>>>>> 2078ba90
 	"github.com/gorilla/websocket"
 	"github.com/thrasher-corp/gocryptotrader/common"
+	"github.com/thrasher-corp/gocryptotrader/common/crypto"
 	"github.com/thrasher-corp/gocryptotrader/currency"
 	exchange "github.com/thrasher-corp/gocryptotrader/exchanges"
+	"github.com/thrasher-corp/gocryptotrader/exchanges/asset"
 	"github.com/thrasher-corp/gocryptotrader/exchanges/orderbook"
 	"github.com/thrasher-corp/gocryptotrader/exchanges/wshandler"
 	log "github.com/thrasher-corp/gocryptotrader/logger"
@@ -152,45 +146,13 @@
 var orderbookMutex sync.Mutex
 var defaultSubscribedChannels = []string{okGroupWsSpotDepth, okGroupWsSpotCandle300s, okGroupWsSpotTicker, okGroupWsSpotTrade}
 
-<<<<<<< HEAD
-// writeToWebsocket sends a message to the websocket endpoint
-func (o *OKGroup) writeToWebsocket(message string) error {
-	o.wsRequestMtx.Lock()
-	defer o.wsRequestMtx.Unlock()
-	if o.Verbose {
-		log.Debugf(log.ExchangeSys, "%v sending message to WS: %v", o.Name, message)
-	}
-	// Really basic WS rate limit
-	time.Sleep(okGroupWsRateLimit)
-	return o.WebsocketConn.WriteMessage(websocket.TextMessage, []byte(message))
-}
-
-=======
->>>>>>> 2078ba90
 // WsConnect initiates a websocket connection
 func (o *OKGroup) WsConnect() error {
 	if !o.Websocket.IsEnabled() || !o.IsEnabled() {
 		return errors.New(wshandler.WebsocketNotEnabled)
 	}
 	var dialer websocket.Dialer
-<<<<<<< HEAD
-	if o.Websocket.GetProxyAddress() != "" {
-		proxy, err := url.Parse(o.Websocket.GetProxyAddress())
-		if err != nil {
-			return err
-		}
-		dialer.Proxy = http.ProxyURL(proxy)
-	}
-
-	var err error
-	if o.Verbose {
-		log.Debugf(log.ExchangeSys, "Attempting to connect to %v", o.Websocket.GetWebsocketURL())
-	}
-	o.WebsocketConn, _, err = dialer.Dial(o.Websocket.GetWebsocketURL(),
-		http.Header{})
-=======
 	err := o.WebsocketConn.Dial(&dialer, http.Header{})
->>>>>>> 2078ba90
 	if err != nil {
 		return err
 	}
@@ -215,37 +177,6 @@
 	return nil
 }
 
-<<<<<<< HEAD
-// WsReadData reads data from the websocket connection
-func (o *OKGroup) WsReadData() (exchange.WebsocketResponse, error) {
-	mType, resp, err := o.WebsocketConn.ReadMessage()
-	if err != nil {
-		return exchange.WebsocketResponse{}, err
-	}
-
-	o.Websocket.TrafficAlert <- struct{}{}
-	var standardMessage []byte
-	switch mType {
-	case websocket.TextMessage:
-		standardMessage = resp
-
-	case websocket.BinaryMessage:
-		reader := flate.NewReader(bytes.NewReader(resp))
-		standardMessage, err = ioutil.ReadAll(reader)
-		reader.Close()
-		if err != nil {
-			return exchange.WebsocketResponse{}, err
-		}
-	}
-	if o.Verbose {
-		log.Debugf(log.ExchangeSys, "%v Websocket message received: %v", o.Name, string(standardMessage))
-	}
-
-	return exchange.WebsocketResponse{Raw: standardMessage}, nil
-}
-
-=======
->>>>>>> 2078ba90
 // wsPingHandler sends a message "ping" every 27 to maintain the connection to the websocket
 func (o *OKGroup) wsPingHandler(wg *sync.WaitGroup) {
 	o.Websocket.Wg.Add(1)
@@ -333,16 +264,11 @@
 	utcTime := time.Now().UTC()
 	unixTime := utcTime.Unix()
 	signPath := "/users/self/verify"
-<<<<<<< HEAD
 	hmac := crypto.GetHMAC(crypto.HashSHA256,
-		[]byte(fmt.Sprintf("%v", unixTime)+http.MethodGet+signPath), []byte(o.API.Credentials.Secret))
+		[]byte(fmt.Sprintf("%v", unixTime)+http.MethodGet+signPath),
+		[]byte(o.API.Credentials.Secret))
 	base64 := crypto.Base64Encode(hmac)
-	resp := WebsocketEventRequest{
-=======
-	hmac := common.GetHMAC(common.HashSHA256, []byte(fmt.Sprintf("%v", unixTime)+http.MethodGet+signPath), []byte(o.APISecret))
-	base64 := common.Base64Encode(hmac)
 	request := WebsocketEventRequest{
->>>>>>> 2078ba90
 		Operation: "login",
 		Arguments: []string{o.API.Credentials.Key, o.API.Credentials.ClientID, fmt.Sprintf("%v", unixTime), base64},
 	}
@@ -395,19 +321,8 @@
 	case okGroupWsCandle60s, okGroupWsCandle180s, okGroupWsCandle300s, okGroupWsCandle900s,
 		okGroupWsCandle1800s, okGroupWsCandle3600s, okGroupWsCandle7200s, okGroupWsCandle14400s,
 		okGroupWsCandle21600s, okGroupWsCandle43200s, okGroupWsCandle86400s, okGroupWsCandle604900s:
-<<<<<<< HEAD
-		if o.Verbose {
-			log.Debugf(log.ExchangeSys, "%v Websocket candle data received", o.GetName())
-		}
 		o.wsProcessCandles(response)
 	case okGroupWsDepth, okGroupWsDepth5:
-		if o.Verbose {
-			log.Debugf(log.ExchangeSys, "%v Websocket orderbook data received", o.GetName())
-		}
-=======
-		o.wsProcessCandles(response)
-	case okGroupWsDepth, okGroupWsDepth5:
->>>>>>> 2078ba90
 		// Locking, orderbooks cannot be processed out of order
 		orderbookMutex.Lock()
 		err := o.WsProcessOrderBook(response)
@@ -421,19 +336,8 @@
 		}
 		orderbookMutex.Unlock()
 	case okGroupWsTicker:
-<<<<<<< HEAD
-		if o.Verbose {
-			log.Debugf(log.ExchangeSys, "%v Websocket ticker data received", o.GetName())
-		}
 		o.wsProcessTickers(response)
 	case okGroupWsTrade:
-		if o.Verbose {
-			log.Debugf(log.ExchangeSys, "%v Websocket trade data received", o.GetName())
-		}
-=======
-		o.wsProcessTickers(response)
-	case okGroupWsTrade:
->>>>>>> 2078ba90
 		o.wsProcessTrades(response)
 	default:
 		logDataResponse(response)
@@ -714,13 +618,8 @@
 
 // GenerateDefaultSubscriptions Adds default subscriptions to websocket to be handled by ManageSubscriptions()
 func (o *OKGroup) GenerateDefaultSubscriptions() {
-<<<<<<< HEAD
 	enabledCurrencies := o.GetEnabledPairs(asset.Spot)
-	var subscriptions []exchange.WebsocketChannelSubscription
-=======
-	enabledCurrencies := o.GetEnabledCurrencies()
 	var subscriptions []wshandler.WebsocketChannelSubscription
->>>>>>> 2078ba90
 	if o.GetAuthenticatedAPISupport(exchange.WebsocketAuthentication) {
 		defaultSubscribedChannels = append(defaultSubscribedChannels, okGroupWsSpotMarginAccount, okGroupWsSpotAccount, okGroupWsSpotOrder)
 	}
@@ -746,18 +645,7 @@
 		request.Arguments = []string{fmt.Sprintf("%v:%v", channelToSubscribe.Channel, channelToSubscribe.Currency.Base.String())}
 	}
 
-<<<<<<< HEAD
-	json, err := common.JSONEncode(resp)
-	if err != nil {
-		if o.Verbose {
-			log.Errorf(log.ExchangeSys, "%v subscribe error: %v", o.Name, err)
-		}
-		return err
-	}
-	return o.writeToWebsocket(string(json))
-=======
 	return o.WebsocketConn.SendMessage(request)
->>>>>>> 2078ba90
 }
 
 // Unsubscribe sends a websocket message to stop receiving data from the channel
@@ -766,16 +654,5 @@
 		Operation: "unsubscribe",
 		Arguments: []string{fmt.Sprintf("%v:%v", channelToSubscribe.Channel, channelToSubscribe.Currency.String())},
 	}
-<<<<<<< HEAD
-	json, err := common.JSONEncode(resp)
-	if err != nil {
-		if o.Verbose {
-			log.Errorf(log.ExchangeSys, "%v unsubscribe error: %v", o.Name, err)
-		}
-		return err
-	}
-	return o.writeToWebsocket(string(json))
-=======
 	return o.WebsocketConn.SendMessage(request)
->>>>>>> 2078ba90
 }