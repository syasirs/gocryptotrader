package okgroup

import (
	"context"
	"encoding/json"
	"errors"
	"fmt"
	"hash/crc32"
	"net/http"
	"strconv"
	"strings"
	"sync"
	"time"

	"github.com/gorilla/websocket"
	"github.com/thrasher-corp/gocryptotrader/common/crypto"
	"github.com/thrasher-corp/gocryptotrader/currency"
	exchange "github.com/thrasher-corp/gocryptotrader/exchanges"
	"github.com/thrasher-corp/gocryptotrader/exchanges/asset"
	"github.com/thrasher-corp/gocryptotrader/exchanges/order"
	"github.com/thrasher-corp/gocryptotrader/exchanges/orderbook"
	"github.com/thrasher-corp/gocryptotrader/exchanges/stream"
	"github.com/thrasher-corp/gocryptotrader/exchanges/ticker"
	"github.com/thrasher-corp/gocryptotrader/exchanges/trade"
	"github.com/thrasher-corp/gocryptotrader/log"
)

// List of all websocket channels to subscribe to
const (
	// Orderbook events
	okGroupWsOrderbookUpdate  = "update"
	okGroupWsOrderbookPartial = "partial"
	// API subsections
	okGroupWsSwapSubsection    = "swap/"
	okGroupWsIndexSubsection   = "index/"
	okGroupWsFuturesSubsection = "futures/"
	okGroupWsSpotSubsection    = "spot/"
	// Shared API endpoints
	okGroupWsCandle         = "candle"
	okGroupWsCandle60s      = okGroupWsCandle + "60s"
	okGroupWsCandle180s     = okGroupWsCandle + "180s"
	okGroupWsCandle300s     = okGroupWsCandle + "300s"
	okGroupWsCandle900s     = okGroupWsCandle + "900s"
	okGroupWsCandle1800s    = okGroupWsCandle + "1800s"
	okGroupWsCandle3600s    = okGroupWsCandle + "3600s"
	okGroupWsCandle7200s    = okGroupWsCandle + "7200s"
	okGroupWsCandle14400s   = okGroupWsCandle + "14400s"
	okGroupWsCandle21600s   = okGroupWsCandle + "21600"
	okGroupWsCandle43200s   = okGroupWsCandle + "43200s"
	okGroupWsCandle86400s   = okGroupWsCandle + "86400s"
	okGroupWsCandle604900s  = okGroupWsCandle + "604800s"
	okGroupWsTicker         = "ticker"
	okGroupWsTrade          = "trade"
	okGroupWsDepth          = "depth"
	okGroupWsDepth5         = "depth5"
	okGroupWsAccount        = "account"
	okGroupWsMarginAccount  = "margin_account"
	okGroupWsOrder          = "order"
	okGroupWsFundingRate    = "funding_rate"
	okGroupWsPriceRange     = "price_range"
	okGroupWsMarkPrice      = "mark_price"
	okGroupWsPosition       = "position"
	okGroupWsEstimatedPrice = "estimated_price"
	// Spot endpoints
	okGroupWsSpotTicker        = okGroupWsSpotSubsection + okGroupWsTicker
	okGroupWsSpotCandle60s     = okGroupWsSpotSubsection + okGroupWsCandle60s
	okGroupWsSpotCandle180s    = okGroupWsSpotSubsection + okGroupWsCandle180s
	okGroupWsSpotCandle300s    = okGroupWsSpotSubsection + okGroupWsCandle300s
	okGroupWsSpotCandle900s    = okGroupWsSpotSubsection + okGroupWsCandle900s
	okGroupWsSpotCandle1800s   = okGroupWsSpotSubsection + okGroupWsCandle1800s
	okGroupWsSpotCandle3600s   = okGroupWsSpotSubsection + okGroupWsCandle3600s
	okGroupWsSpotCandle7200s   = okGroupWsSpotSubsection + okGroupWsCandle7200s
	okGroupWsSpotCandle14400s  = okGroupWsSpotSubsection + okGroupWsCandle14400s
	okGroupWsSpotCandle21600s  = okGroupWsSpotSubsection + okGroupWsCandle21600s
	okGroupWsSpotCandle43200s  = okGroupWsSpotSubsection + okGroupWsCandle43200s
	okGroupWsSpotCandle86400s  = okGroupWsSpotSubsection + okGroupWsCandle86400s
	okGroupWsSpotCandle604900s = okGroupWsSpotSubsection + okGroupWsCandle604900s
	okGroupWsSpotTrade         = okGroupWsSpotSubsection + okGroupWsTrade
	okGroupWsSpotDepth         = okGroupWsSpotSubsection + okGroupWsDepth
	okGroupWsSpotDepth5        = okGroupWsSpotSubsection + okGroupWsDepth5
	okGroupWsSpotAccount       = okGroupWsSpotSubsection + okGroupWsAccount
	okGroupWsSpotMarginAccount = okGroupWsSpotSubsection + okGroupWsMarginAccount
	okGroupWsSpotOrder         = okGroupWsSpotSubsection + okGroupWsOrder
	// Swap endpoints
	okGroupWsSwapTicker        = okGroupWsSwapSubsection + okGroupWsTicker
	okGroupWsSwapCandle60s     = okGroupWsSwapSubsection + okGroupWsCandle60s
	okGroupWsSwapCandle180s    = okGroupWsSwapSubsection + okGroupWsCandle180s
	okGroupWsSwapCandle300s    = okGroupWsSwapSubsection + okGroupWsCandle300s
	okGroupWsSwapCandle900s    = okGroupWsSwapSubsection + okGroupWsCandle900s
	okGroupWsSwapCandle1800s   = okGroupWsSwapSubsection + okGroupWsCandle1800s
	okGroupWsSwapCandle3600s   = okGroupWsSwapSubsection + okGroupWsCandle3600s
	okGroupWsSwapCandle7200s   = okGroupWsSwapSubsection + okGroupWsCandle7200s
	okGroupWsSwapCandle14400s  = okGroupWsSwapSubsection + okGroupWsCandle14400s
	okGroupWsSwapCandle21600s  = okGroupWsSwapSubsection + okGroupWsCandle21600s
	okGroupWsSwapCandle43200s  = okGroupWsSwapSubsection + okGroupWsCandle43200s
	okGroupWsSwapCandle86400s  = okGroupWsSwapSubsection + okGroupWsCandle86400s
	okGroupWsSwapCandle604900s = okGroupWsSwapSubsection + okGroupWsCandle604900s
	okGroupWsSwapTrade         = okGroupWsSwapSubsection + okGroupWsTrade
	okGroupWsSwapDepth         = okGroupWsSwapSubsection + okGroupWsDepth
	okGroupWsSwapDepth5        = okGroupWsSwapSubsection + okGroupWsDepth5
	okGroupWsSwapFundingRate   = okGroupWsSwapSubsection + okGroupWsFundingRate
	okGroupWsSwapPriceRange    = okGroupWsSwapSubsection + okGroupWsPriceRange
	okGroupWsSwapMarkPrice     = okGroupWsSwapSubsection + okGroupWsMarkPrice
	okGroupWsSwapPosition      = okGroupWsSwapSubsection + okGroupWsPosition
	okGroupWsSwapAccount       = okGroupWsSwapSubsection + okGroupWsAccount
	okGroupWsSwapOrder         = okGroupWsSwapSubsection + okGroupWsOrder
	// Index endpoints
	okGroupWsIndexTicker        = okGroupWsIndexSubsection + okGroupWsTicker
	okGroupWsIndexCandle60s     = okGroupWsIndexSubsection + okGroupWsCandle60s
	okGroupWsIndexCandle180s    = okGroupWsIndexSubsection + okGroupWsCandle180s
	okGroupWsIndexCandle300s    = okGroupWsIndexSubsection + okGroupWsCandle300s
	okGroupWsIndexCandle900s    = okGroupWsIndexSubsection + okGroupWsCandle900s
	okGroupWsIndexCandle1800s   = okGroupWsIndexSubsection + okGroupWsCandle1800s
	okGroupWsIndexCandle3600s   = okGroupWsIndexSubsection + okGroupWsCandle3600s
	okGroupWsIndexCandle7200s   = okGroupWsIndexSubsection + okGroupWsCandle7200s
	okGroupWsIndexCandle14400s  = okGroupWsIndexSubsection + okGroupWsCandle14400s
	okGroupWsIndexCandle21600s  = okGroupWsIndexSubsection + okGroupWsCandle21600s
	okGroupWsIndexCandle43200s  = okGroupWsIndexSubsection + okGroupWsCandle43200s
	okGroupWsIndexCandle86400s  = okGroupWsIndexSubsection + okGroupWsCandle86400s
	okGroupWsIndexCandle604900s = okGroupWsIndexSubsection + okGroupWsCandle604900s
	// Futures endpoints
	okGroupWsFuturesTicker         = okGroupWsFuturesSubsection + okGroupWsTicker
	okGroupWsFuturesCandle60s      = okGroupWsFuturesSubsection + okGroupWsCandle60s
	okGroupWsFuturesCandle180s     = okGroupWsFuturesSubsection + okGroupWsCandle180s
	okGroupWsFuturesCandle300s     = okGroupWsFuturesSubsection + okGroupWsCandle300s
	okGroupWsFuturesCandle900s     = okGroupWsFuturesSubsection + okGroupWsCandle900s
	okGroupWsFuturesCandle1800s    = okGroupWsFuturesSubsection + okGroupWsCandle1800s
	okGroupWsFuturesCandle3600s    = okGroupWsFuturesSubsection + okGroupWsCandle3600s
	okGroupWsFuturesCandle7200s    = okGroupWsFuturesSubsection + okGroupWsCandle7200s
	okGroupWsFuturesCandle14400s   = okGroupWsFuturesSubsection + okGroupWsCandle14400s
	okGroupWsFuturesCandle21600s   = okGroupWsFuturesSubsection + okGroupWsCandle21600s
	okGroupWsFuturesCandle43200s   = okGroupWsFuturesSubsection + okGroupWsCandle43200s
	okGroupWsFuturesCandle86400s   = okGroupWsFuturesSubsection + okGroupWsCandle86400s
	okGroupWsFuturesCandle604900s  = okGroupWsFuturesSubsection + okGroupWsCandle604900s
	okGroupWsFuturesTrade          = okGroupWsFuturesSubsection + okGroupWsTrade
	okGroupWsFuturesEstimatedPrice = okGroupWsFuturesSubsection + okGroupWsTrade
	okGroupWsFuturesPriceRange     = okGroupWsFuturesSubsection + okGroupWsPriceRange
	okGroupWsFuturesDepth          = okGroupWsFuturesSubsection + okGroupWsDepth
	okGroupWsFuturesDepth5         = okGroupWsFuturesSubsection + okGroupWsDepth5
	okGroupWsFuturesMarkPrice      = okGroupWsFuturesSubsection + okGroupWsMarkPrice
	okGroupWsFuturesAccount        = okGroupWsFuturesSubsection + okGroupWsAccount
	okGroupWsFuturesPosition       = okGroupWsFuturesSubsection + okGroupWsPosition
	okGroupWsFuturesOrder          = okGroupWsFuturesSubsection + okGroupWsOrder

	okGroupWsRateLimit = 30

	allowableIterations = 25
	delimiterColon      = ":"
	delimiterDash       = "-"

	maxConnByteLen = 4096
)

// orderbookMutex Ensures if two entries arrive at once, only one can be
// processed at a time
var orderbookMutex sync.Mutex

var defaultSpotSubscribedChannels = []string{okGroupWsSpotDepth,
	okGroupWsSpotCandle300s,
	okGroupWsSpotTicker,
	okGroupWsSpotTrade}

var defaultFuturesSubscribedChannels = []string{okGroupWsFuturesDepth,
	okGroupWsFuturesCandle300s,
	okGroupWsFuturesTicker,
	okGroupWsFuturesTrade}

var defaultIndexSubscribedChannels = []string{okGroupWsIndexCandle300s,
	okGroupWsIndexTicker}

var defaultSwapSubscribedChannels = []string{okGroupWsSwapDepth,
	okGroupWsSwapCandle300s,
	okGroupWsSwapTicker,
	okGroupWsSwapTrade,
	okGroupWsSwapFundingRate,
	okGroupWsSwapMarkPrice}

// WsConnect initiates a websocket connection
func (o *OKGroup) WsConnect() error {
	if !o.Websocket.IsEnabled() || !o.IsEnabled() {
		return errors.New(stream.WebsocketNotEnabled)
	}
	var dialer websocket.Dialer
	dialer.ReadBufferSize = 8192
	dialer.WriteBufferSize = 8192
	err := o.Websocket.Conn.Dial(&dialer, http.Header{})
	if err != nil {
		return err
	}
	if o.Verbose {
		log.Debugf(log.ExchangeSys, "Successful connection to %v\n",
			o.Websocket.GetWebsocketURL())
	}

	o.Websocket.Wg.Add(1)
	go o.WsReadData()

	if o.GetAuthenticatedAPISupport(exchange.WebsocketAuthentication) {
		err = o.WsLogin(context.TODO())
		if err != nil {
			log.Errorf(log.ExchangeSys,
				"%v - authentication failed: %v\n",
				o.Name,
				err)
		}
	}

	return nil
}

// WsLogin sends a login request to websocket to enable access to authenticated endpoints
func (o *OKGroup) WsLogin(ctx context.Context) error {
	creds, err := o.GetCredentials(ctx)
	if err != nil {
		return err
	}
	o.Websocket.SetCanUseAuthenticatedEndpoints(true)
	unixTime := time.Now().UTC().Unix()
	signPath := "/users/self/verify"
	hmac, err := crypto.GetHMAC(crypto.HashSHA256,
		[]byte(strconv.FormatInt(unixTime, 10)+http.MethodGet+signPath),
		[]byte(creds.Secret),
	)
	if err != nil {
		return err
	}
	base64 := crypto.Base64Encode(hmac)
	request := WebsocketEventRequest{
		Operation: "login",
		Arguments: []string{
			creds.Key,
			creds.ClientID,
			strconv.FormatInt(unixTime, 10),
			base64,
		},
	}
	_, err = o.Websocket.Conn.SendMessageReturnResponse("login", request)
	if err != nil {
		o.Websocket.SetCanUseAuthenticatedEndpoints(false)
		return err
	}
	return nil
}

// WsReadData receives and passes on websocket messages for processing
func (o *OKGroup) WsReadData() {
	defer o.Websocket.Wg.Done()

	for {
		resp := o.Websocket.Conn.ReadMessage()
		if resp.Raw == nil {
			return
		}
		err := o.WsHandleData(resp.Raw)
		if err != nil {
			o.Websocket.DataHandler <- err
		}
	}
}

// WsHandleData will read websocket raw data and pass to appropriate handler
func (o *OKGroup) WsHandleData(respRaw []byte) error {
	var dataResponse WebsocketDataResponse
	err := json.Unmarshal(respRaw, &dataResponse)
	if err != nil {
		return err
	}
	if len(dataResponse.Data) > 0 {
		switch o.GetWsChannelWithoutOrderType(dataResponse.Table) {
		case okGroupWsCandle60s, okGroupWsCandle180s, okGroupWsCandle300s,
			okGroupWsCandle900s, okGroupWsCandle1800s, okGroupWsCandle3600s,
			okGroupWsCandle7200s, okGroupWsCandle14400s, okGroupWsCandle21600s,
			okGroupWsCandle43200s, okGroupWsCandle86400s, okGroupWsCandle604900s:
			return o.wsProcessCandles(respRaw)
		case okGroupWsDepth, okGroupWsDepth5:
			return o.WsProcessOrderBook(respRaw)
		case okGroupWsTicker:
			return o.wsProcessTickers(respRaw)
		case okGroupWsTrade:
			return o.wsProcessTrades(respRaw)
		case okGroupWsOrder:
			return o.wsProcessOrder(respRaw)
		}
		o.Websocket.DataHandler <- stream.UnhandledMessageWarning{
			Message: o.Name + stream.UnhandledMessage + string(respRaw),
		}
		return nil
	}

	var errorResponse WebsocketErrorResponse
	err = json.Unmarshal(respRaw, &errorResponse)
	if err == nil && errorResponse.ErrorCode > 0 {
		return fmt.Errorf("%v error - %v message: %s ",
			o.Name,
			errorResponse.ErrorCode,
			errorResponse.Message)
	}
	var eventResponse WebsocketEventResponse
	err = json.Unmarshal(respRaw, &eventResponse)
	if err == nil && eventResponse.Event != "" {
		if eventResponse.Event == "login" {
			if o.Websocket.Match.Incoming("login") {
				o.Websocket.SetCanUseAuthenticatedEndpoints(eventResponse.Success)
			}
		}
		if o.Verbose {
			log.Debug(log.ExchangeSys,
				o.Name+" - "+eventResponse.Event+" on channel: "+eventResponse.Channel)
		}
	}
	return nil
}

// StringToOrderStatus converts order status IDs to internal types
func StringToOrderStatus(num int64) (order.Status, error) {
	switch num {
	case -2:
		return order.Rejected, nil
	case -1:
		return order.Cancelled, nil
	case 0:
		return order.Active, nil
	case 1:
		return order.PartiallyFilled, nil
	case 2:
		return order.Filled, nil
	case 3:
		return order.New, nil
	case 4:
		return order.PendingCancel, nil
	default:
		return order.UnknownStatus, fmt.Errorf("%v not recognised as order status", num)
	}
}

func (o *OKGroup) wsProcessOrder(respRaw []byte) error {
	var resp WebsocketSpotOrderResponse
	err := json.Unmarshal(respRaw, &resp)
	if err != nil {
		return err
	}
	for i := range resp.Data {
		var oType order.Type
		var oSide order.Side
		var oStatus order.Status
		oType, err = order.StringToOrderType(resp.Data[i].Type)
		if err != nil {
			o.Websocket.DataHandler <- order.ClassificationError{
				Exchange: o.Name,
				OrderID:  resp.Data[i].OrderID,
				Err:      err,
			}
		}
		oSide, err = order.StringToOrderSide(resp.Data[i].Side)
		if err != nil {
			o.Websocket.DataHandler <- order.ClassificationError{
				Exchange: o.Name,
				OrderID:  resp.Data[i].OrderID,
				Err:      err,
			}
		}
		oStatus, err = StringToOrderStatus(resp.Data[i].State)
		if err != nil {
			o.Websocket.DataHandler <- order.ClassificationError{
				Exchange: o.Name,
				OrderID:  resp.Data[i].OrderID,
				Err:      err,
			}
		}

		pair, err := currency.NewPairFromString(resp.Data[i].InstrumentID)
		if err != nil {
			o.Websocket.DataHandler <- order.ClassificationError{
				Exchange: o.Name,
				OrderID:  resp.Data[i].OrderID,
				Err:      err,
			}
		}

		o.Websocket.DataHandler <- &order.Detail{
			ImmediateOrCancel: resp.Data[i].OrderType == 3,
			FillOrKill:        resp.Data[i].OrderType == 2,
			PostOnly:          resp.Data[i].OrderType == 1,
			Price:             resp.Data[i].Price,
			Amount:            resp.Data[i].Size,
			ExecutedAmount:    resp.Data[i].LastFillQty,
			RemainingAmount:   resp.Data[i].Size - resp.Data[i].LastFillQty,
			Exchange:          o.Name,
			ID:                resp.Data[i].OrderID,
			Type:              oType,
			Side:              oSide,
			Status:            oStatus,
			AssetType:         o.GetAssetTypeFromTableName(resp.Table),
			Date:              resp.Data[i].CreatedAt,
			Pair:              pair,
		}
	}
	return nil
}

// wsProcessTickers converts ticker data and sends it to the datahandler
func (o *OKGroup) wsProcessTickers(respRaw []byte) error {
	var response WebsocketTickerData
	err := json.Unmarshal(respRaw, &response)
	if err != nil {
		return err
	}
	a := o.GetAssetTypeFromTableName(response.Table)
	for i := range response.Data {
		f := strings.Split(response.Data[i].InstrumentID, delimiterDash)

		var c currency.Pair
		switch a {
		case asset.Futures, asset.PerpetualSwap:
			c = currency.NewPairWithDelimiter(f[0]+delimiterDash+f[1],
				f[2],
				currency.UnderscoreDelimiter)
		default:
			c = currency.NewPairWithDelimiter(f[0], f[1], delimiterDash)
		}

		baseVolume := response.Data[i].BaseVolume24h
		if response.Data[i].ContractVolume24h != 0 {
			baseVolume = response.Data[i].ContractVolume24h
		}

		quoteVolume := response.Data[i].QuoteVolume24h
		if response.Data[i].TokenVolume24h != 0 {
			quoteVolume = response.Data[i].TokenVolume24h
		}

		o.Websocket.DataHandler <- &ticker.Price{
			ExchangeName: o.Name,
			Open:         response.Data[i].Open24h,
			Close:        response.Data[i].Last,
			Volume:       baseVolume,
			QuoteVolume:  quoteVolume,
			High:         response.Data[i].High24h,
			Low:          response.Data[i].Low24h,
			Bid:          response.Data[i].BestBid,
			Ask:          response.Data[i].BestAsk,
			Last:         response.Data[i].Last,
			AssetType:    o.GetAssetTypeFromTableName(response.Table),
			Pair:         c,
			LastUpdated:  response.Data[i].Timestamp,
		}
	}
	return nil
}

// wsProcessTrades converts trade data and sends it to the datahandler
func (o *OKGroup) wsProcessTrades(respRaw []byte) error {
	if !o.IsSaveTradeDataEnabled() {
		return nil
	}
	var response WebsocketTradeResponse
	err := json.Unmarshal(respRaw, &response)
	if err != nil {
		return err
	}

	a := o.GetAssetTypeFromTableName(response.Table)
	trades := make([]trade.Data, len(response.Data))
	for i := range response.Data {
		f := strings.Split(response.Data[i].InstrumentID, delimiterDash)

		var c currency.Pair
		switch a {
		case asset.Futures, asset.PerpetualSwap:
			c = currency.NewPairWithDelimiter(f[0]+delimiterDash+f[1],
				f[2],
				currency.UnderscoreDelimiter)
		default:
			c = currency.NewPairWithDelimiter(f[0], f[1], delimiterDash)
		}

		tSide, err := order.StringToOrderSide(response.Data[i].Side)
		if err != nil {
			o.Websocket.DataHandler <- order.ClassificationError{
				Exchange: o.Name,
				Err:      err,
			}
		}

		amount := response.Data[i].Size
		if response.Data[i].Quantity != 0 {
			amount = response.Data[i].Quantity
		}
		trades[i] = trade.Data{
			Amount:       amount,
			AssetType:    o.GetAssetTypeFromTableName(response.Table),
			CurrencyPair: c,
			Exchange:     o.Name,
			Price:        response.Data[i].Price,
			Side:         tSide,
			Timestamp:    response.Data[i].Timestamp,
			TID:          response.Data[i].TradeID,
		}
	}
	return trade.AddTradesToBuffer(o.Name, trades...)
}

// wsProcessCandles converts candle data and sends it to the data handler
func (o *OKGroup) wsProcessCandles(respRaw []byte) error {
	var response WebsocketCandleResponse
	err := json.Unmarshal(respRaw, &response)
	if err != nil {
		return err
	}

	a := o.GetAssetTypeFromTableName(response.Table)
	for i := range response.Data {
		f := strings.Split(response.Data[i].InstrumentID, delimiterDash)

		var c currency.Pair
		switch a {
		case asset.Futures, asset.PerpetualSwap:
			c = currency.NewPairWithDelimiter(f[0]+delimiterDash+f[1],
				f[2],
				currency.UnderscoreDelimiter)
		default:
			c = currency.NewPairWithDelimiter(f[0], f[1], delimiterDash)
		}

		timeData, err := time.Parse(time.RFC3339Nano,
			response.Data[i].Candle[0])
		if err != nil {
			return fmt.Errorf("%v Time data could not be parsed: %v",
				o.Name,
				response.Data[i].Candle[0])
		}

		candleIndex := strings.LastIndex(response.Table, okGroupWsCandle)
		candleInterval := response.Table[candleIndex+len(okGroupWsCandle):]

		klineData := stream.KlineData{
			AssetType: o.GetAssetTypeFromTableName(response.Table),
			Pair:      c,
			Exchange:  o.Name,
			Timestamp: timeData,
			Interval:  candleInterval,
		}
		klineData.OpenPrice, err = strconv.ParseFloat(response.Data[i].Candle[1], 64)
		if err != nil {
			return err
		}
		klineData.HighPrice, err = strconv.ParseFloat(response.Data[i].Candle[2], 64)
		if err != nil {
			return err
		}
		klineData.LowPrice, err = strconv.ParseFloat(response.Data[i].Candle[3], 64)
		if err != nil {
			return err
		}
		klineData.ClosePrice, err = strconv.ParseFloat(response.Data[i].Candle[4], 64)
		if err != nil {
			return err
		}
		klineData.Volume, err = strconv.ParseFloat(response.Data[i].Candle[5], 64)
		if err != nil {
			return err
		}
		o.Websocket.DataHandler <- klineData
	}
	return nil
}

// WsProcessOrderBook Validates the checksum and updates internal orderbook values
func (o *OKGroup) WsProcessOrderBook(respRaw []byte) error {
	var response WebsocketOrderBooksData
	err := json.Unmarshal(respRaw, &response)
	if err != nil {
		return err
	}
	orderbookMutex.Lock()
	defer orderbookMutex.Unlock()
	a := o.GetAssetTypeFromTableName(response.Table)
	for i := range response.Data {
		f := strings.Split(response.Data[i].InstrumentID, delimiterDash)

		var c currency.Pair
		switch a {
		case asset.Futures, asset.PerpetualSwap:
			c = currency.NewPairWithDelimiter(f[0]+delimiterDash+f[1],
				f[2],
				currency.UnderscoreDelimiter)
		default:
			c = currency.NewPairWithDelimiter(f[0], f[1], delimiterDash)
		}

		if response.Action == okGroupWsOrderbookPartial {
			err := o.WsProcessPartialOrderBook(&response.Data[i], c, a)
			if err != nil {
				err2 := o.wsResubscribeToOrderbook(&response)
				if err2 != nil {
					o.Websocket.DataHandler <- err2
				}
				return err
			}
		} else if response.Action == okGroupWsOrderbookUpdate {
			if len(response.Data[i].Asks) == 0 && len(response.Data[i].Bids) == 0 {
				return nil
			}
			err := o.WsProcessUpdateOrderbook(&response.Data[i], c, a)
			if err != nil {
				err2 := o.wsResubscribeToOrderbook(&response)
				if err2 != nil {
					o.Websocket.DataHandler <- err2
				}
				return err
			}
		}
	}
	return nil
}

func (o *OKGroup) wsResubscribeToOrderbook(response *WebsocketOrderBooksData) error {
	a := o.GetAssetTypeFromTableName(response.Table)
	for i := range response.Data {
		f := strings.Split(response.Data[i].InstrumentID, delimiterDash)

		var c currency.Pair
		switch a {
		case asset.Futures, asset.PerpetualSwap:
			c = currency.NewPairWithDelimiter(f[0]+delimiterDash+f[1], f[2], delimiterDash)
		default:
			c = currency.NewPairWithDelimiter(f[0], f[1], delimiterDash)
		}

		channelToResubscribe := &stream.ChannelSubscription{
			Channel:  response.Table,
			Currency: c,
			Asset:    a,
		}
		err := o.Websocket.ResubscribeToChannel(channelToResubscribe)
		if err != nil {
			return fmt.Errorf("%s resubscribe to orderbook error %s", o.Name, err)
		}
	}
	return nil
}

// AppendWsOrderbookItems adds websocket orderbook data bid/asks into an
// orderbook item array
func (o *OKGroup) AppendWsOrderbookItems(entries [][]interface{}) ([]orderbook.Item, error) {
<<<<<<< HEAD
	var items = make([]orderbook.Item, 0, len(entries))
=======
	items := make([]orderbook.Item, len(entries))
>>>>>>> b45fbb80
	for j := range entries {
		amount, err := strconv.ParseFloat(entries[j][1].(string), 64)
		if err != nil {
			return nil, err
		}
		price, err := strconv.ParseFloat(entries[j][0].(string), 64)
		if err != nil {
			return nil, err
		}
		items[j] = orderbook.Item{Amount: amount, Price: price}
	}
	return items, nil
}

// WsProcessPartialOrderBook takes websocket orderbook data and creates an
// orderbook Calculates checksum to ensure it is valid
func (o *OKGroup) WsProcessPartialOrderBook(wsEventData *WebsocketOrderBook, instrument currency.Pair, a asset.Item) error {
	signedChecksum, err := o.CalculatePartialOrderbookChecksum(wsEventData)
	if err != nil {
		return fmt.Errorf("%s channel: %s. Orderbook unable to calculate partial orderbook checksum: %s",
			o.Name,
			a,
			err)
	}
	if signedChecksum != wsEventData.Checksum {
		return fmt.Errorf("%s channel: %s. Orderbook partial for %v checksum invalid",
			o.Name,
			a,
			instrument)
	}
	if o.Verbose {
		log.Debugf(log.ExchangeSys,
			"%s passed checksum for instrument %s",
			o.Name,
			instrument)
	}

	asks, err := o.AppendWsOrderbookItems(wsEventData.Asks)
	if err != nil {
		return err
	}

	bids, err := o.AppendWsOrderbookItems(wsEventData.Bids)
	if err != nil {
		return err
	}

	newOrderBook := orderbook.Base{
		Asks:            asks,
		Bids:            bids,
		Asset:           a,
		LastUpdated:     wsEventData.Timestamp,
		Pair:            instrument,
		Exchange:        o.Name,
		VerifyOrderbook: o.CanVerifyOrderbook,
	}
	return o.Websocket.Orderbook.LoadSnapshot(&newOrderBook)
}

// WsProcessUpdateOrderbook updates an existing orderbook using websocket data
// After merging WS data, it will sort, validate and finally update the existing
// orderbook
func (o *OKGroup) WsProcessUpdateOrderbook(wsEventData *WebsocketOrderBook, instrument currency.Pair, a asset.Item) error {
	update := orderbook.Update{
		Asset:      a,
		Pair:       instrument,
		UpdateTime: wsEventData.Timestamp,
	}

	var err error
	update.Asks, err = o.AppendWsOrderbookItems(wsEventData.Asks)
	if err != nil {
		return err
	}
	update.Bids, err = o.AppendWsOrderbookItems(wsEventData.Bids)
	if err != nil {
		return err
	}

	err = o.Websocket.Orderbook.Update(&update)
	if err != nil {
		return err
	}

	updatedOb, err := o.Websocket.Orderbook.GetOrderbook(instrument, a)
	if err != nil {
		return err
	}
	checksum := o.CalculateUpdateOrderbookChecksum(updatedOb)

	if checksum != wsEventData.Checksum {
		// re-sub
		log.Warnf(log.ExchangeSys, "%s checksum failure for item %s",
			o.Name,
			wsEventData.InstrumentID)
		return errors.New("checksum failed")
	}
	return nil
}

// CalculatePartialOrderbookChecksum alternates over the first 25 bid and ask
// entries from websocket data. The checksum is made up of the price and the
// quantity with a semicolon (:) deliminating them. This will also work when
// there are less than 25 entries (for whatever reason)
// eg Bid:Ask:Bid:Ask:Ask:Ask
func (o *OKGroup) CalculatePartialOrderbookChecksum(orderbookData *WebsocketOrderBook) (int32, error) {
	var checksum strings.Builder
	for i := 0; i < allowableIterations; i++ {
		if len(orderbookData.Bids)-1 >= i {
			bidPrice, ok := orderbookData.Bids[i][0].(string)
			if !ok {
				return 0, fmt.Errorf("unable to type assert bidPrice")
			}
			bidAmount, ok := orderbookData.Bids[i][1].(string)
			if !ok {
				return 0, fmt.Errorf("unable to type assert bidAmount")
			}
			checksum.WriteString(bidPrice +
				delimiterColon +
				bidAmount +
				delimiterColon)
		}
		if len(orderbookData.Asks)-1 >= i {
			askPrice, ok := orderbookData.Asks[i][0].(string)
			if !ok {
				return 0, fmt.Errorf("unable to type assert askPrice")
			}
			askAmount, ok := orderbookData.Asks[i][1].(string)
			if !ok {
				return 0, fmt.Errorf("unable to type assert askAmount")
			}
			checksum.WriteString(askPrice +
				delimiterColon +
				askAmount +
				delimiterColon)
		}
	}
	checksumStr := strings.TrimSuffix(checksum.String(), delimiterColon)
	return int32(crc32.ChecksumIEEE([]byte(checksumStr))), nil
}

// CalculateUpdateOrderbookChecksum alternates over the first 25 bid and ask
// entries of a merged orderbook. The checksum is made up of the price and the
// quantity with a semicolon (:) deliminating them. This will also work when
// there are less than 25 entries (for whatever reason)
// eg Bid:Ask:Bid:Ask:Ask:Ask
func (o *OKGroup) CalculateUpdateOrderbookChecksum(orderbookData *orderbook.Base) int32 {
	var checksum strings.Builder
	for i := 0; i < allowableIterations; i++ {
		if len(orderbookData.Bids)-1 >= i {
			price := strconv.FormatFloat(orderbookData.Bids[i].Price, 'f', -1, 64)
			amount := strconv.FormatFloat(orderbookData.Bids[i].Amount, 'f', -1, 64)
			checksum.WriteString(price + delimiterColon + amount + delimiterColon)
		}
		if len(orderbookData.Asks)-1 >= i {
			price := strconv.FormatFloat(orderbookData.Asks[i].Price, 'f', -1, 64)
			amount := strconv.FormatFloat(orderbookData.Asks[i].Amount, 'f', -1, 64)
			checksum.WriteString(price + delimiterColon + amount + delimiterColon)
		}
	}
	checksumStr := strings.TrimSuffix(checksum.String(), delimiterColon)
	return int32(crc32.ChecksumIEEE([]byte(checksumStr)))
}

// GenerateDefaultSubscriptions Adds default subscriptions to websocket to be
// handled by ManageSubscriptions()
func (o *OKGroup) GenerateDefaultSubscriptions() ([]stream.ChannelSubscription, error) {
	var subscriptions []stream.ChannelSubscription
	assets := o.GetAssetTypes(true)
	for x := range assets {
		pairs, err := o.GetEnabledPairs(assets[x])
		if err != nil {
			return nil, err
		}

		switch assets[x] {
		case asset.Spot:
			channels := defaultSpotSubscribedChannels
			if o.GetAuthenticatedAPISupport(exchange.WebsocketAuthentication) {
				channels = append(channels,
					okGroupWsSpotMarginAccount,
					okGroupWsSpotAccount,
					okGroupWsSpotOrder)
			}

			for i := range pairs {
				p, err := o.FormatExchangeCurrency(pairs[i], asset.Spot)
				if err != nil {
					return nil, err
				}
				for y := range channels {
					subscriptions = append(subscriptions,
						stream.ChannelSubscription{
							Channel:  channels[y],
							Currency: p,
							Asset:    asset.Spot,
						})
				}
			}
		case asset.Futures:
			channels := defaultFuturesSubscribedChannels
			if o.GetAuthenticatedAPISupport(exchange.WebsocketAuthentication) {
				channels = append(channels,
					okGroupWsFuturesAccount,
					okGroupWsFuturesPosition,
					okGroupWsFuturesOrder)
			}
			var futuresAccountPairs currency.Pairs
			var futuresAccountCodes currency.Currencies

			for i := range pairs {
				p, err := o.FormatExchangeCurrency(pairs[i], asset.Futures)
				if err != nil {
					return nil, err
				}
				for y := range channels {
					if channels[y] == okGroupWsFuturesAccount {
						currencyString := strings.Split(pairs[i].String(),
							currency.UnderscoreDelimiter)[0]
						newP, err := currency.NewPairFromString(currencyString)
						if err != nil {
							return nil, err
						}

						if !futuresAccountCodes.Contains(newP.Base) {
							// subscribe to coin-margin futures trading mode
							subscriptions = append(subscriptions,
								stream.ChannelSubscription{
									Channel:  channels[y],
									Currency: currency.NewPair(newP.Base, currency.EMPTYCODE),
									Asset:    asset.Futures,
								})
							futuresAccountCodes = append(futuresAccountCodes, newP.Base)
						}

						if newP.Quote != currency.USDT {
							// Only allows subscription to USDT margined pair
							continue
						}

						if !futuresAccountPairs.Contains(newP, true) {
							subscriptions = append(subscriptions,
								stream.ChannelSubscription{
									Channel:  channels[y],
									Currency: newP,
									Asset:    asset.Futures,
								})
							futuresAccountPairs = futuresAccountPairs.Add(newP)
						}

						continue
					}
					subscriptions = append(subscriptions,
						stream.ChannelSubscription{
							Channel:  channels[y],
							Currency: p,
							Asset:    asset.Futures,
						})
				}
			}
		case asset.PerpetualSwap:
			channels := defaultSwapSubscribedChannels
			if o.GetAuthenticatedAPISupport(exchange.WebsocketAuthentication) {
				channels = append(channels,
					okGroupWsSwapAccount,
					okGroupWsSwapPosition,
					okGroupWsSwapOrder)
			}
			for i := range pairs {
				p, err := o.FormatExchangeCurrency(pairs[i], asset.PerpetualSwap)
				if err != nil {
					return nil, err
				}
				for y := range channels {
					subscriptions = append(subscriptions,
						stream.ChannelSubscription{
							Channel:  channels[y],
							Currency: p,
							Asset:    asset.PerpetualSwap,
						})
				}
			}
		case asset.Index:
			for i := range pairs {
				p, err := o.FormatExchangeCurrency(pairs[i], asset.Index)
				if err != nil {
					return nil, err
				}
				for y := range defaultIndexSubscribedChannels {
					subscriptions = append(subscriptions,
						stream.ChannelSubscription{
							Channel:  defaultIndexSubscribedChannels[y],
							Currency: p,
							Asset:    asset.Index,
						})
				}
			}
		default:
			o.Websocket.DataHandler <- errors.New("unhandled asset type")
		}
	}
	return subscriptions, nil
}

// Subscribe sends a websocket message to receive data from the channel
func (o *OKGroup) Subscribe(channelsToSubscribe []stream.ChannelSubscription) error {
	return o.handleSubscriptions("subscribe", channelsToSubscribe)
}

// Unsubscribe sends a websocket message to stop receiving data from the channel
func (o *OKGroup) Unsubscribe(channelsToUnsubscribe []stream.ChannelSubscription) error {
	return o.handleSubscriptions("unsubscribe", channelsToUnsubscribe)
}

func (o *OKGroup) handleSubscriptions(operation string, subs []stream.ChannelSubscription) error {
	request := WebsocketEventRequest{
		Operation: operation,
	}

	var channels []stream.ChannelSubscription
	for i := 0; i < len(subs); i++ {
		// Temp type to evaluate max byte len after a marshal on batched unsubs
		temp := WebsocketEventRequest{
			Operation: operation,
		}
		temp.Arguments = make([]string, len(request.Arguments))
		copy(temp.Arguments, request.Arguments)

		arg := subs[i].Channel + delimiterColon
		if strings.EqualFold(subs[i].Channel, okGroupWsSpotAccount) {
			arg += subs[i].Currency.Base.String()
		} else {
			arg += subs[i].Currency.String()
		}

		temp.Arguments = append(temp.Arguments, arg)
		chunk, err := json.Marshal(request)
		if err != nil {
			return err
		}

		if len(chunk) > maxConnByteLen {
			// If temp chunk exceeds max byte length determined by the exchange,
			// commit last payload.
			i-- // reverse position in range to reuse channel unsubscription on
			// next iteration
			err = o.Websocket.Conn.SendJSONMessage(request)
			if err != nil {
				return err
			}

			if operation == "unsubscribe" {
				o.Websocket.RemoveSuccessfulUnsubscriptions(channels...)
			} else {
				o.Websocket.AddSuccessfulSubscriptions(channels...)
			}

			// Drop prior unsubs and chunked payload args on successful unsubscription
			channels = nil
			request.Arguments = nil
			continue
		}
		// Add pending chained items
		channels = append(channels, subs[i])
		request.Arguments = temp.Arguments
	}

	// Commit left overs to payload
	err := o.Websocket.Conn.SendJSONMessage(request)
	if err != nil {
		return err
	}

	if operation == "unsubscribe" {
		o.Websocket.RemoveSuccessfulUnsubscriptions(channels...)
	} else {
		o.Websocket.AddSuccessfulSubscriptions(channels...)
	}
	return nil
}

// GetWsChannelWithoutOrderType takes WebsocketDataResponse.Table and returns
// The base channel name eg receive "spot/depth5:BTC-USDT" return "depth5"
func (o *OKGroup) GetWsChannelWithoutOrderType(table string) string {
	index := strings.Index(table, "/")
	if index == -1 {
		return table
	}
	channel := table[index+1:]
	index = strings.Index(channel, ":")
	// Some events do not contain a currency
	if index == -1 {
		return channel
	}

	return channel[:index]
}

// GetAssetTypeFromTableName gets the asset type from the table name
// eg "spot/ticker:BTCUSD" results in "SPOT"
func (o *OKGroup) GetAssetTypeFromTableName(table string) asset.Item {
	assetIndex := strings.Index(table, "/")
	switch table[:assetIndex] {
	case asset.Futures.String():
		return asset.Futures
	case asset.Spot.String():
		return asset.Spot
	case "swap":
		return asset.PerpetualSwap
	case asset.Index.String():
		return asset.Index
	default:
		log.Warnf(log.ExchangeSys, "%s unhandled asset type %s",
			o.Name,
			table[:assetIndex])
		return asset.Item(table[:assetIndex])
	}
}<|MERGE_RESOLUTION|>--- conflicted
+++ resolved
@@ -643,11 +643,7 @@
 // AppendWsOrderbookItems adds websocket orderbook data bid/asks into an
 // orderbook item array
 func (o *OKGroup) AppendWsOrderbookItems(entries [][]interface{}) ([]orderbook.Item, error) {
-<<<<<<< HEAD
-	var items = make([]orderbook.Item, 0, len(entries))
-=======
 	items := make([]orderbook.Item, len(entries))
->>>>>>> b45fbb80
 	for j := range entries {
 		amount, err := strconv.ParseFloat(entries[j][1].(string), 64)
 		if err != nil {
