package okgroup

import (
	"bytes"
	"context"
	"encoding/json"
	"errors"
	"fmt"
	"net/http"
	"net/url"
	"reflect"
	"strconv"
	"strings"
	"time"

	"github.com/google/go-querystring/query"
	"github.com/thrasher-corp/gocryptotrader/common/crypto"
	exchange "github.com/thrasher-corp/gocryptotrader/exchanges"
	"github.com/thrasher-corp/gocryptotrader/exchanges/asset"
	"github.com/thrasher-corp/gocryptotrader/exchanges/request"
	"github.com/thrasher-corp/gocryptotrader/log"
)

const (
	// OKGroupAPIPath const to help with api url formatting
	OKGroupAPIPath = "api/"
	// Version3 defines a version 3 string for the API endpoint
	Version3 = "/v3/"
	// Version5 defines a version 5 string for the API endpoint
	Version5 = "/v5/"

	// AccountSubsection defines an api subsection for accounts
	AccountSubsection = "account"
	// SpotSubsection defines an api subsection for spot
	SpotSubsection = "spot"
	// MarginSubsection defines an api subsection for margin
	MarginSubsection = "margin"
	// FuturesSubsection defines an api subsection for futures
	FuturesSubsection = "futures"
	// SwapSubsection defines an api subsection for swaps
	SwapSubsection = "swap"

	// Accounts common api endpoint
	Accounts = "accounts"
	// Ledger common api endpoint
	Ledger = "ledger"
	// Orders common api endpoint
	Orders = "orders"
	// BatchOrders common api endpoint
	BatchOrders = "batch_orders"
	// CancelOrders common api endpoint
	CancelOrders = "cancel_orders"
	// CancelOrder common api endpoint
	CancelOrder = "cancel_order"
	// CancelBatchOrders common api endpoint
	CancelBatchOrders = "cancel_batch_orders"
	// PendingOrders common api endpoint
	PendingOrders = "orders_pending"
	// Trades common api endpoint
	Trades = "trades"
	// Ticker common api endpoint
	Ticker = "ticker"
	// Instruments common api endpoint
	Instruments = "instruments"
	// Liquidation common api endpoint
	Liquidation = "liquidation"
	// MarkPrice common api endpoint
	MarkPrice = "mark_price"
	// GetAccountDepositHistory common api endpoint
	GetAccountDepositHistory = "deposit/history"
	// GetSpotTransactionDetails common api endpoint
	GetSpotTransactionDetails = "fills"
	// GetSpotOrderBook common api endpoint
	GetSpotOrderBook = "book"
	// GetSpotMarketData common api endpoint
	GetSpotMarketData = "candles"
	// PriceLimit common api endpoint
	PriceLimit = "price_limit"

	// Account based endpoints
	okGroupGetAccountCurrencies        = "currencies"
	okGroupGetAccountWalletInformation = "wallet"
	okGroupFundsTransfer               = "transfer"
	okGroupWithdraw                    = "withdrawal"
	okGroupGetWithdrawalFees           = "withdrawal/fee"
	okGroupGetWithdrawalHistory        = "withdrawal/history"
	okGroupGetDepositAddress           = "deposit/address"

	// Margin based endpoints
	okGroupGetMarketAvailability = "availability"
	okGroupGetLoanHistory        = "borrowed"
	okGroupGetLoan               = "borrow"
	okGroupGetRepayment          = "repayment"
)

// OKGroup is the overaching type across the all of OKEx's exchange methods
type OKGroup struct {
	exchange.Base
	// Spot and contract market error codes as per https://www.okex.com/rest_request.html
	ErrorCodes map[string]error
	// Stores for corresponding variable checks
	ContractTypes         []string
	CurrencyPairsDefaults []string
	ContractPosition      []string
	Types                 []string
	// APIVersion   string
	WebsocketURL string
}

// GetAccountCurrencies returns a list of tradable spot instruments and their properties
func (o *OKGroup) GetAccountCurrencies(ctx context.Context) (resp []GetAccountCurrenciesResponse, _ error) {
	return resp, o.SendHTTPRequest(ctx, exchange.RestSpot, http.MethodGet, Version3, AccountSubsection, okGroupGetAccountCurrencies, nil, &resp, true)
}

// GetAccountWalletInformation returns a list of wallets and their properties
func (o *OKGroup) GetAccountWalletInformation(ctx context.Context, currency string) (resp []WalletInformationResponse, _ error) {
	var requestURL string
	if currency != "" {
		requestURL = fmt.Sprintf("%v/%v", okGroupGetAccountWalletInformation, currency)
	} else {
		requestURL = okGroupGetAccountWalletInformation
	}

	return resp, o.SendHTTPRequest(ctx, exchange.RestSpot, http.MethodGet, Version3, AccountSubsection, requestURL, nil, &resp, true)
}

// TransferAccountFunds  the transfer of funds between wallet, trading accounts, main account and sub accounts.
func (o *OKGroup) TransferAccountFunds(ctx context.Context, request TransferAccountFundsRequest) (resp TransferAccountFundsResponse, _ error) {
	return resp, o.SendHTTPRequest(ctx, exchange.RestSpot, http.MethodPost, Version3, AccountSubsection, okGroupFundsTransfer, request, &resp, true)
}

// AccountWithdraw withdrawal of tokens to OKCoin International, other OKEx accounts or other addresses.
func (o *OKGroup) AccountWithdraw(ctx context.Context, request AccountWithdrawRequest) (resp AccountWithdrawResponse, _ error) {
	return resp, o.SendHTTPRequest(ctx, exchange.RestSpot, http.MethodPost, Version3, AccountSubsection, okGroupWithdraw, request, &resp, true)
}

// GetAccountWithdrawalFee retrieves the information about the recommended network transaction fee for withdrawals to digital asset addresses. The higher the fees are, the sooner the confirmations you will get.
func (o *OKGroup) GetAccountWithdrawalFee(ctx context.Context, currency string) (resp []GetAccountWithdrawalFeeResponse, _ error) {
	var requestURL string
	if currency != "" {
		requestURL = fmt.Sprintf("%v?currency=%v", okGroupGetWithdrawalFees, currency)
	} else {
		requestURL = okGroupGetAccountWalletInformation
	}

	return resp, o.SendHTTPRequest(ctx, exchange.RestSpot, http.MethodGet, Version3, AccountSubsection, requestURL, nil, &resp, true)
}

// GetAccountWithdrawalHistory retrieves all recent withdrawal records.
func (o *OKGroup) GetAccountWithdrawalHistory(ctx context.Context, currency string) (resp []WithdrawalHistoryResponse, _ error) {
	var requestURL string
	if currency != "" {
		requestURL = fmt.Sprintf("%v/%v", okGroupGetWithdrawalHistory, currency)
	} else {
		requestURL = okGroupGetWithdrawalHistory
	}
	return resp, o.SendHTTPRequest(ctx, exchange.RestSpot, http.MethodGet, Version3, AccountSubsection, requestURL, nil, &resp, true)
}

// GetAccountBillDetails retrieves the bill details of the wallet. All the information will be paged and sorted in reverse chronological order,
// which means the latest will be at the top. Please refer to the pagination section for additional records after the first page.
// 3 months recent records will be returned at maximum
func (o *OKGroup) GetAccountBillDetails(ctx context.Context, request GetAccountBillDetailsRequest) (resp []GetAccountBillDetailsResponse, _ error) {
	requestURL := fmt.Sprintf("%v%v", Ledger, FormatParameters(request))
	return resp, o.SendHTTPRequest(ctx, exchange.RestSpot, http.MethodGet, Version3, AccountSubsection, requestURL, nil, &resp, true)
}

// GetAccountDepositAddressForCurrency retrieves the deposit addresses of different tokens, including previously used addresses.
func (o *OKGroup) GetAccountDepositAddressForCurrency(ctx context.Context, currency string) (resp []GetDepositAddressResponse, _ error) {
	urlValues := url.Values{}
	urlValues.Set("currency", currency)
	requestURL := fmt.Sprintf("%v?%v", okGroupGetDepositAddress, urlValues.Encode())
	return resp, o.SendHTTPRequest(ctx, exchange.RestSpot, http.MethodGet, Version3, AccountSubsection, requestURL, nil, &resp, true)
}

// GetAccountDepositHistory retrieves the deposit history of all tokens.100 recent records will be returned at maximum
func (o *OKGroup) GetAccountDepositHistory(ctx context.Context, currency string) (resp []GetAccountDepositHistoryResponse, _ error) {
	var requestURL string
	if currency != "" {
		requestURL = fmt.Sprintf("%v/%v", GetAccountDepositHistory, currency)
	} else {
		requestURL = GetAccountDepositHistory
	}
	return resp, o.SendHTTPRequest(ctx, exchange.RestSpot, http.MethodGet, Version3, AccountSubsection, requestURL, nil, &resp, true)
}

// GetSpotTradingAccounts retrieves the list of assets(only show pairs with balance larger than 0), the balances, amount available/on hold in spot accounts.
func (o *OKGroup) GetSpotTradingAccounts(ctx context.Context) (resp []GetSpotTradingAccountResponse, _ error) {
	return resp, o.SendHTTPRequest(ctx, exchange.RestSpot, http.MethodGet, Version3, SpotSubsection, Accounts, nil, &resp, true)
}

// GetSpotTradingAccountForCurrency This endpoint supports getting the balance, amount available/on hold of a token in spot account.
func (o *OKGroup) GetSpotTradingAccountForCurrency(ctx context.Context, currency string) (resp GetSpotTradingAccountResponse, _ error) {
	requestURL := fmt.Sprintf("%v/%v", Accounts, currency)
	return resp, o.SendHTTPRequest(ctx, exchange.RestSpot, http.MethodGet, Version3, SpotSubsection, requestURL, nil, &resp, true)
}

// GetSpotBillDetailsForCurrency This endpoint supports getting the balance, amount available/on hold of a token in spot account.
func (o *OKGroup) GetSpotBillDetailsForCurrency(ctx context.Context, request GetSpotBillDetailsForCurrencyRequest) (resp []GetSpotBillDetailsForCurrencyResponse, _ error) {
	requestURL := fmt.Sprintf("%v/%v/%v%v", Accounts, request.Currency, Ledger, FormatParameters(request))
	return resp, o.SendHTTPRequest(ctx, exchange.RestSpot, http.MethodGet, Version3, SpotSubsection, requestURL, nil, &resp, true)
}

// PlaceSpotOrder token trading only supports limit and market orders (more order types will become available in the future).
// You can place an order only if you have enough funds.
// Once your order is placed, the amount will be put on hold.
func (o *OKGroup) PlaceSpotOrder(ctx context.Context, request *PlaceOrderRequest) (resp PlaceOrderResponse, _ error) {
	if request.OrderType == "" {
		request.OrderType = strconv.Itoa(NormalOrder)
	}
	return resp, o.SendHTTPRequest(ctx, exchange.RestSpot, http.MethodPost, Version3, SpotSubsection, Orders, request, &resp, true)
}

// PlaceMultipleSpotOrders supports placing multiple orders for specific trading pairs
// up to 4 trading pairs, maximum 4 orders for each pair
func (o *OKGroup) PlaceMultipleSpotOrders(ctx context.Context, request []PlaceOrderRequest) (map[string][]PlaceOrderResponse, []error) {
	currencyPairOrders := make(map[string]int)
	resp := make(map[string][]PlaceOrderResponse)

	for i := range request {
		if request[i].OrderType == "" {
			request[i].OrderType = strconv.Itoa(NormalOrder)
		}
		currencyPairOrders[request[i].InstrumentID]++
	}

	if len(currencyPairOrders) > 4 {
		return resp, []error{errors.New("up to 4 trading pairs")}
	}
	for _, orderCount := range currencyPairOrders {
		if orderCount > 4 {
			return resp, []error{errors.New("maximum 4 orders for each pair")}
		}
	}

	err := o.SendHTTPRequest(ctx, exchange.RestSpot, http.MethodPost, Version3, SpotSubsection, BatchOrders, request, &resp, true)
	if err != nil {
		return resp, []error{err}
	}

	var orderErrors []error
	for currency, orderResponse := range resp {
		for i := range orderResponse {
			if !orderResponse[i].Result {
				orderErrors = append(orderErrors, fmt.Errorf("order for currency %v failed to be placed", currency))
			}
		}
	}

	return resp, orderErrors
}

// CancelSpotOrder Cancelling an unfilled order.
func (o *OKGroup) CancelSpotOrder(ctx context.Context, request CancelSpotOrderRequest) (resp CancelSpotOrderResponse, _ error) {
	requestURL := fmt.Sprintf("%v/%v", CancelOrders, request.OrderID)
	return resp, o.SendHTTPRequest(ctx, exchange.RestSpot, http.MethodPost, Version3, SpotSubsection, requestURL, request, &resp, true)
}

// CancelMultipleSpotOrders Cancelling multiple unfilled orders.
func (o *OKGroup) CancelMultipleSpotOrders(ctx context.Context, request CancelMultipleSpotOrdersRequest) (resp map[string][]CancelMultipleSpotOrdersResponse, err error) {
	resp = make(map[string][]CancelMultipleSpotOrdersResponse)
	if len(request.OrderIDs) > 4 {
		return resp, errors.New("maximum 4 order cancellations for each pair")
	}

	err = o.SendHTTPRequest(ctx, exchange.RestSpot, http.MethodPost, Version3, SpotSubsection, CancelBatchOrders, []CancelMultipleSpotOrdersRequest{request}, &resp, true)
	if err != nil {
		return
	}

	for currency, orderResponse := range resp {
		for i := range orderResponse {
			cancellationResponse := CancelMultipleSpotOrdersResponse{
				OrderID:   orderResponse[i].OrderID,
				Result:    orderResponse[i].Result,
				ClientOID: orderResponse[i].ClientOID,
			}

			if !orderResponse[i].Result {
				cancellationResponse.Error = fmt.Errorf("order %v for currency %v failed to be cancelled", orderResponse[i].OrderID, currency)
			}

			resp[currency] = append(resp[currency], cancellationResponse)
		}
	}

	return
}

// GetSpotOrders List your orders. Cursor pagination is used.
// All paginated requests return the latest information (newest) as the first page sorted by newest (in chronological time) first.
func (o *OKGroup) GetSpotOrders(ctx context.Context, request GetSpotOrdersRequest) (resp []GetSpotOrderResponse, _ error) {
	requestURL := fmt.Sprintf("%v%v", Orders, FormatParameters(request))
	return resp, o.SendHTTPRequest(ctx, exchange.RestSpot, http.MethodGet, Version3, SpotSubsection, requestURL, nil, &resp, true)
}

// GetSpotOpenOrders List all your current open orders. Cursor pagination is used.
// All paginated requests return the latest information (newest) as the first page sorted by newest (in chronological time) first.
func (o *OKGroup) GetSpotOpenOrders(ctx context.Context, request GetSpotOpenOrdersRequest) (resp []GetSpotOrderResponse, _ error) {
	requestURL := fmt.Sprintf("%v%v", PendingOrders, FormatParameters(request))
	return resp, o.SendHTTPRequest(ctx, exchange.RestSpot, http.MethodGet, Version3, SpotSubsection, requestURL, nil, &resp, true)
}

// GetSpotOrder Get order details by order ID.
func (o *OKGroup) GetSpotOrder(ctx context.Context, request GetSpotOrderRequest) (resp GetSpotOrderResponse, _ error) {
	requestURL := fmt.Sprintf("%v/%v%v", Orders, request.OrderID, FormatParameters(request))
	return resp, o.SendHTTPRequest(ctx, exchange.RestSpot, http.MethodGet, Version3, SpotSubsection, requestURL, request, &resp, true)
}

// GetSpotTransactionDetails Get details of the recent filled orders. Cursor pagination is used.
// All paginated requests return the latest information (newest) as the first page sorted by newest (in chronological time) first.
func (o *OKGroup) GetSpotTransactionDetails(ctx context.Context, request GetSpotTransactionDetailsRequest) (resp []GetSpotTransactionDetailsResponse, _ error) {
	requestURL := fmt.Sprintf("%v%v", GetSpotTransactionDetails, FormatParameters(request))
	return resp, o.SendHTTPRequest(ctx, exchange.RestSpot, http.MethodGet, Version3, SpotSubsection, requestURL, nil, &resp, false)
}

// GetSpotTokenPairDetails Get market data. This endpoint provides the snapshots of market data and can be used without verifications.
// List trading pairs and get the trading limit, price, and more information of different trading pairs.
func (o *OKGroup) GetSpotTokenPairDetails(ctx context.Context) (resp []GetSpotTokenPairDetailsResponse, _ error) {
	return resp, o.SendHTTPRequest(ctx, exchange.RestSpot, http.MethodGet, Version3, SpotSubsection, Instruments, nil, &resp, false)
}

// GetOrderBook Getting the order book of a trading pair. Pagination is not
// supported here. The whole book will be returned for one request. Websocket is
// recommended here.
func (o *OKGroup) GetOrderBook(ctx context.Context, request GetOrderBookRequest, a asset.Item) (resp GetOrderBookResponse, _ error) {
	var requestType, endpoint string
	switch a {
	case asset.Spot:
		endpoint = GetSpotOrderBook
		requestType = SpotSubsection
	case asset.Futures:
		endpoint = GetSpotOrderBook
		requestType = "futures"
	case asset.PerpetualSwap:
		endpoint = "depth"
		requestType = "swap"
	default:
		return resp, errors.New("unhandled asset type")
	}
	requestURL := fmt.Sprintf("%v/%v/%v%v",
		Instruments,
		request.InstrumentID,
		endpoint,
		FormatParameters(request))
	return resp, o.SendHTTPRequest(ctx, exchange.RestSpot, http.MethodGet, Version3,
		requestType,
		requestURL,
		nil,
		&resp,
		false)
}

// GetSpotAllTokenPairsInformation Get the last traded price, best bid/ask price, 24 hour trading volume and more info of all trading pairs.
func (o *OKGroup) GetSpotAllTokenPairsInformation(ctx context.Context) (resp []GetSpotTokenPairsInformationResponse, _ error) {
	requestURL := fmt.Sprintf("%v/%v", Instruments, Ticker)
	return resp, o.SendHTTPRequest(ctx, exchange.RestSpot, http.MethodGet, Version3, SpotSubsection, requestURL, nil, &resp, false)
}

// GetSpotAllTokenPairsInformationForCurrency Get the last traded price, best bid/ask price, 24 hour trading volume and more info of a currency
func (o *OKGroup) GetSpotAllTokenPairsInformationForCurrency(ctx context.Context, currency string) (resp GetSpotTokenPairsInformationResponse, _ error) {
	requestURL := fmt.Sprintf("%v/%v/%v", Instruments, currency, Ticker)
	return resp, o.SendHTTPRequest(ctx, exchange.RestSpot, http.MethodGet, Version3, SpotSubsection, requestURL, nil, &resp, false)
}

// GetSpotFilledOrdersInformation Get the recent 60 transactions of all trading pairs.
// Cursor pagination is used. All paginated requests return the latest information (newest) as the first page sorted by newest (in chronological time) first.
func (o *OKGroup) GetSpotFilledOrdersInformation(ctx context.Context, request GetSpotFilledOrdersInformationRequest) (resp []GetSpotFilledOrdersInformationResponse, _ error) {
	requestURL := fmt.Sprintf("%v/%v/%v%v", Instruments, request.InstrumentID, Trades, FormatParameters(request))
	return resp, o.SendHTTPRequest(ctx, exchange.RestSpot, http.MethodGet, Version3, SpotSubsection, requestURL, nil, &resp, false)
}

// GetMarketData Get the charts of the trading pairs. Charts are returned in grouped buckets based on requested granularity.
func (o *OKGroup) GetMarketData(ctx context.Context, request *GetMarketDataRequest) (resp GetMarketDataResponse, err error) {
	requestURL := fmt.Sprintf("%v/%v/%v%v", Instruments, request.InstrumentID, GetSpotMarketData, FormatParameters(request))
	var requestType string
	switch request.Asset {
	case asset.Spot, asset.Margin:
		requestType = SpotSubsection
	case asset.Futures:
		requestType = FuturesSubsection
	case asset.PerpetualSwap:
		requestType = SwapSubsection
	default:
		return nil, errors.New("asset not supported")
	}
	return resp, o.SendHTTPRequest(ctx, exchange.RestSpot, http.MethodGet, Version3, requestType, requestURL, nil, &resp, false)
}

// GetMarginTradingAccounts List all assets under token margin trading account, including information such as balance, amount on hold and more.
func (o *OKGroup) GetMarginTradingAccounts(ctx context.Context) (resp []GetMarginAccountsResponse, _ error) {
	return resp, o.SendHTTPRequest(ctx, exchange.RestSpot, http.MethodGet, Version3, MarginSubsection, Accounts, nil, &resp, true)
}

// GetMarginTradingAccountsForCurrency Get the balance, amount on hold and more useful information.
func (o *OKGroup) GetMarginTradingAccountsForCurrency(ctx context.Context, currency string) (resp GetMarginAccountsResponse, _ error) {
	requestURL := fmt.Sprintf("%v/%v", Accounts, currency)
	return resp, o.SendHTTPRequest(ctx, exchange.RestSpot, http.MethodGet, Version3, MarginSubsection, requestURL, nil, &resp, true)
}

// GetMarginBillDetails List all bill details. Pagination is used here.
// before and after cursor arguments should not be confused with before and after in chronological time.
// Most paginated requests return the latest information (newest) as the first page sorted by newest (in chronological time) first.
func (o *OKGroup) GetMarginBillDetails(ctx context.Context, request GetMarginBillDetailsRequest) (resp []GetSpotBillDetailsForCurrencyResponse, _ error) {
	requestURL := fmt.Sprintf("%v/%v/%v%v", Accounts, request.InstrumentID, Ledger, FormatParameters(request))
	return resp, o.SendHTTPRequest(ctx, exchange.RestSpot, http.MethodGet, Version3, MarginSubsection, requestURL, nil, &resp, true)
}

// GetMarginAccountSettings Get all information of the margin trading account,
// including the maximum loan amount, interest rate, and maximum leverage.
func (o *OKGroup) GetMarginAccountSettings(ctx context.Context, currency string) (resp []GetMarginAccountSettingsResponse, _ error) {
	var requestURL string
	if currency != "" {
		requestURL = fmt.Sprintf("%v/%v/%v", Accounts, currency, okGroupGetMarketAvailability)
	} else {
		requestURL = fmt.Sprintf("%v/%v", Accounts, okGroupGetMarketAvailability)
	}
	return resp, o.SendHTTPRequest(ctx, exchange.RestSpot, http.MethodGet, Version3, MarginSubsection, requestURL, nil, &resp, true)
}

// GetMarginLoanHistory Get loan history of the margin trading account.
// Pagination is used here. before and after cursor arguments should not be confused with before and after in chronological time.
// Most paginated requests return the latest information (newest) as the first page sorted by newest (in chronological time) first.
func (o *OKGroup) GetMarginLoanHistory(ctx context.Context, request GetMarginLoanHistoryRequest) (resp []GetMarginLoanHistoryResponse, _ error) {
	var requestURL string
	if len(request.InstrumentID) > 0 {
		requestURL = fmt.Sprintf("%v/%v/%v", Accounts, request.InstrumentID, okGroupGetLoan)
	} else {
		requestURL = fmt.Sprintf("%v/%v", Accounts, okGroupGetLoan)
	}
	return resp, o.SendHTTPRequest(ctx, exchange.RestSpot, http.MethodGet, Version3, MarginSubsection, requestURL, nil, &resp, true)
}

// OpenMarginLoan Borrowing tokens in a margin trading account.
func (o *OKGroup) OpenMarginLoan(ctx context.Context, request OpenMarginLoanRequest) (resp OpenMarginLoanResponse, _ error) {
	requestURL := fmt.Sprintf("%v/%v", Accounts, okGroupGetLoan)
	return resp, o.SendHTTPRequest(ctx, exchange.RestSpot, http.MethodPost, Version3, MarginSubsection, requestURL, request, &resp, true)
}

// RepayMarginLoan Repaying tokens in a margin trading account.
func (o *OKGroup) RepayMarginLoan(ctx context.Context, request RepayMarginLoanRequest) (resp RepayMarginLoanResponse, _ error) {
	requestURL := fmt.Sprintf("%v/%v", Accounts, okGroupGetRepayment)
	return resp, o.SendHTTPRequest(ctx, exchange.RestSpot, http.MethodPost, Version3, MarginSubsection, requestURL, request, &resp, true)
}

// PlaceMarginOrder OKEx API only supports limit and market orders (more orders will become available in the future).
// You can place an order only if you have enough funds. Once your order is placed, the amount will be put on hold.
func (o *OKGroup) PlaceMarginOrder(ctx context.Context, request *PlaceOrderRequest) (resp PlaceOrderResponse, _ error) {
	return resp, o.SendHTTPRequest(ctx, exchange.RestSpot, http.MethodPost, Version3, MarginSubsection, Orders, request, &resp, true)
}

// PlaceMultipleMarginOrders Place multiple orders for specific trading pairs (up to 4 trading pairs, maximum 4 orders each)
func (o *OKGroup) PlaceMultipleMarginOrders(ctx context.Context, request []PlaceOrderRequest) (map[string][]PlaceOrderResponse, []error) {
	currencyPairOrders := make(map[string]int)
	resp := make(map[string][]PlaceOrderResponse)
	for i := range request {
		currencyPairOrders[request[i].InstrumentID]++
	}
	if len(currencyPairOrders) > 4 {
		return resp, []error{errors.New("up to 4 trading pairs")}
	}
	for _, orderCount := range currencyPairOrders {
		if orderCount > 4 {
			return resp, []error{errors.New("maximum 4 orders for each pair")}
		}
	}

	err := o.SendHTTPRequest(ctx, exchange.RestSpot, http.MethodPost, Version3, MarginSubsection, BatchOrders, request, &resp, true)
	if err != nil {
		return resp, []error{err}
	}

	var orderErrors []error
	for currency, orderResponse := range resp {
		for i := range orderResponse {
			if !orderResponse[i].Result {
				orderErrors = append(orderErrors, fmt.Errorf("order for currency %v failed to be placed", currency))
			}
		}
	}

	return resp, orderErrors
}

// CancelMarginOrder Cancelling an unfilled order.
func (o *OKGroup) CancelMarginOrder(ctx context.Context, request CancelSpotOrderRequest) (resp CancelSpotOrderResponse, _ error) {
	requestURL := fmt.Sprintf("%v/%v", CancelOrders, request.OrderID)
	return resp, o.SendHTTPRequest(ctx, exchange.RestSpot, http.MethodPost, Version3, MarginSubsection, requestURL, request, &resp, true)
}

// CancelMultipleMarginOrders Cancelling multiple unfilled orders.
func (o *OKGroup) CancelMultipleMarginOrders(ctx context.Context, request CancelMultipleSpotOrdersRequest) (map[string][]CancelMultipleSpotOrdersResponse, []error) {
	resp := make(map[string][]CancelMultipleSpotOrdersResponse)
	if len(request.OrderIDs) > 4 {
		return resp, []error{errors.New("maximum 4 order cancellations for each pair")}
	}

	err := o.SendHTTPRequest(ctx, exchange.RestSpot, http.MethodPost, Version3, MarginSubsection, CancelBatchOrders, []CancelMultipleSpotOrdersRequest{request}, &resp, true)
	if err != nil {
		return resp, []error{err}
	}

	var orderErrors []error
	for currency, orderResponse := range resp {
		for i := range orderResponse {
			if !orderResponse[i].Result {
				orderErrors = append(orderErrors, fmt.Errorf("order %v for currency %v failed to be cancelled", orderResponse[i].OrderID, currency))
			}
		}
	}

	return resp, orderErrors
}

// GetMarginOrders List your orders. Cursor pagination is used. All paginated requests return the latest information (newest) as the first page sorted by newest (in chronological time) first.
func (o *OKGroup) GetMarginOrders(ctx context.Context, request GetSpotOrdersRequest) (resp []GetSpotOrderResponse, _ error) {
	requestURL := fmt.Sprintf("%v%v", Orders, FormatParameters(request))
	return resp, o.SendHTTPRequest(ctx, exchange.RestSpot, http.MethodGet, Version3, MarginSubsection, requestURL, nil, &resp, true)
}

// GetMarginOpenOrders List all your current open orders. Cursor pagination is used. All paginated requests return the latest information (newest) as the first page sorted by newest (in chronological time) first.
func (o *OKGroup) GetMarginOpenOrders(ctx context.Context, request GetSpotOpenOrdersRequest) (resp []GetSpotOrderResponse, _ error) {
	requestURL := fmt.Sprintf("%v%v", PendingOrders, FormatParameters(request))
	return resp, o.SendHTTPRequest(ctx, exchange.RestSpot, http.MethodGet, Version3, MarginSubsection, requestURL, nil, &resp, true)
}

// GetMarginOrder Get order details by order ID.
func (o *OKGroup) GetMarginOrder(ctx context.Context, request GetSpotOrderRequest) (resp GetSpotOrderResponse, _ error) {
	requestURL := fmt.Sprintf("%v/%v%v", Orders, request.OrderID, FormatParameters(request))
	return resp, o.SendHTTPRequest(ctx, exchange.RestSpot, http.MethodGet, Version3, MarginSubsection, requestURL, request, &resp, true)
}

// GetMarginTransactionDetails Get details of the recent filled orders. Cursor pagination is used.
// All paginated requests return the latest information (newest) as the first page sorted by newest (in chronological time) first.
func (o *OKGroup) GetMarginTransactionDetails(ctx context.Context, request GetSpotTransactionDetailsRequest) (resp []GetSpotTransactionDetailsResponse, _ error) {
	requestURL := fmt.Sprintf("%v%v", GetSpotTransactionDetails, FormatParameters(request))
	return resp, o.SendHTTPRequest(ctx, exchange.RestSpot, http.MethodGet, Version3, MarginSubsection, requestURL, nil, &resp, true)
}

// FormatParameters Formats URL parameters, useful for optional parameters due to OKEX signature check
func FormatParameters(request interface{}) (parameters string) {
	v, err := query.Values(request)
	if err != nil {
		log.Errorf(log.ExchangeSys, "Could not parse %v to URL values. Check that the type has url fields", reflect.TypeOf(request).Name())
		return
	}
	urlEncodedValues := v.Encode()
	if len(urlEncodedValues) > 0 {
		parameters = fmt.Sprintf("?%v", urlEncodedValues)
	}
	return
}

// GetErrorCode returns an error code
func (o *OKGroup) GetErrorCode(code interface{}) error {
	var assertedCode string

	switch d := code.(type) {
	case float64:
		assertedCode = strconv.FormatFloat(d, 'f', -1, 64)
	case string:
		assertedCode = d
	default:
		return errors.New("unusual type returned")
	}

	if i, ok := o.ErrorCodes[assertedCode]; ok {
		return i
	}
	return errors.New("unable to find SPOT error code")
}

// SendHTTPRequest sends an authenticated http request to a desired
// path with a JSON payload (of present)
// URL arguments must be in the request path and not as url.URL values
<<<<<<< HEAD
func (o *OKGroup) SendHTTPRequest(ctx context.Context, ep exchange.URL, httpMethod, apiVersion, requestType, requestPath string, data, result interface{}, authenticated bool) (err error) {
	if authenticated && !o.AllowAuthenticatedRequest() {
		return fmt.Errorf("%s %w", o.Name, exchange.ErrAuthenticatedRequestWithoutCredentialsSet)
	}
=======
func (o *OKGroup) SendHTTPRequest(ctx context.Context, ep exchange.URL, httpMethod, requestType, requestPath string, data, result interface{}, authenticated bool) (err error) {
>>>>>>> 1669f1c6
	endpoint, err := o.API.Endpoints.GetURL(ep)
	if err != nil {
		return err
	}

	var intermediary json.RawMessage
	newRequest := func() (*request.Item, error) {
		utcTime := time.Now().UTC().Format(time.RFC3339)
		payload := []byte("")

		if data != nil {
			payload, err = json.Marshal(data)
			if err != nil {
				return nil, err
			}
		}
		var slash string
		if !strings.HasSuffix(endpoint, "/") && !strings.HasPrefix(requestType, "/") {
			// Due to the usage of a common package and mixing of versions of
			// API endpoints, this is a quick check to repair paths.
			slash = "/"
		}
		path := endpoint + slash + requestType + apiVersion + requestPath
		headers := make(map[string]string)
		headers["Content-Type"] = "application/json"
		if authenticated {
<<<<<<< HEAD
			var input string
			if apiVersion == Version5 {
				input = utcTime + httpMethod + "/api/v5/" + requestPath
			} else {
				signPath := fmt.Sprintf("/%v%v%v%v",
					OKGroupAPIPath,
					requestType,
					apiVersion,
					requestPath)
				input = utcTime + httpMethod + signPath + string(payload)
			}

			var hmac []byte
			hmac, err = crypto.GetHMAC(crypto.HashSHA256,
				[]byte(input),
				[]byte(o.API.Credentials.Secret))
			if err != nil {
				return nil, err
			}

			headers["OK-ACCESS-KEY"] = o.API.Credentials.Key
=======
			var creds *exchange.Credentials
			creds, err = o.GetCredentials(ctx)
			if err != nil {
				return nil, err
			}
			signPath := fmt.Sprintf("/%v%v%v%v", OKGroupAPIPath,
				requestType, o.APIVersion, requestPath)

			var hmac []byte
			hmac, err = crypto.GetHMAC(crypto.HashSHA256,
				[]byte(utcTime+httpMethod+signPath+string(payload)),
				[]byte(creds.Secret))
			if err != nil {
				return nil, err
			}
			headers["OK-ACCESS-KEY"] = creds.Key
>>>>>>> 1669f1c6
			headers["OK-ACCESS-SIGN"] = crypto.Base64Encode(hmac)
			headers["OK-ACCESS-TIMESTAMP"] = utcTime
			headers["OK-ACCESS-PASSPHRASE"] = creds.ClientID
		}

		return &request.Item{
			Method:        strings.ToUpper(httpMethod),
			Path:          path,
			Headers:       headers,
			Body:          bytes.NewBuffer(payload),
			Result:        &intermediary,
			AuthRequest:   authenticated,
			Verbose:       o.Verbose,
			HTTPDebugging: o.HTTPDebugging,
			HTTPRecording: o.HTTPRecording,
		}, nil
	}

	err = o.SendPayload(ctx, request.Unset, newRequest)
	if err != nil {
		return err
	}

	type errCapFormat struct {
		Error        int64  `json:"error_code,omitempty"`
		ErrorMessage string `json:"error_message,omitempty"`
		Result       bool   `json:"result,string,omitempty"`
	}
	errCap := errCapFormat{Result: true}

	err = json.Unmarshal(intermediary, &errCap)
	if err == nil {
		if errCap.ErrorMessage != "" {
			return fmt.Errorf("error: %v", errCap.ErrorMessage)
		}
		if errCap.Error > 0 {
			return fmt.Errorf("sendHTTPRequest error - %s",
				o.ErrorCodes[strconv.FormatInt(errCap.Error, 10)])
		}
		if !errCap.Result {
			return errors.New("unspecified error occurred")
		}
	}

	return json.Unmarshal(intermediary, result)
}

// SetCheckVarDefaults sets main variables that will be used in requests because
// api does not return an error if there are misspellings in strings. So better
// to check on this, this end.
func (o *OKGroup) SetCheckVarDefaults() {
	o.ContractTypes = []string{"this_week", "next_week", "quarter"}
	o.CurrencyPairsDefaults = []string{"btc_usd", "ltc_usd", "eth_usd", "etc_usd", "bch_usd"}
	o.Types = []string{"1min", "3min", "5min", "15min", "30min", "1day", "3day",
		"1week", "1hour", "2hour", "4hour", "6hour", "12hour"}
	o.ContractPosition = []string{"1", "2", "3", "4"}
}

// SetErrorDefaults sets the full error default list
func (o *OKGroup) SetErrorDefaults() {
	o.ErrorCodes = map[string]error{
		"0":     errors.New("successful"),
		"1":     errors.New("invalid parameter in url normally"),
		"30001": errors.New("request header \"OK_ACCESS_KEY\" cannot be blank"),
		"30002": errors.New("request header \"OK_ACCESS_SIGN\" cannot be blank"),
		"30003": errors.New("request header \"OK_ACCESS_TIMESTAMP\" cannot be blank"),
		"30004": errors.New("request header \"OK_ACCESS_PASSPHRASE\" cannot be blank"),
		"30005": errors.New("invalid OK_ACCESS_TIMESTAMP"),
		"30006": errors.New("invalid OK_ACCESS_KEY"),
		"30007": errors.New("invalid Content_Type, please use \"application/json\" format"),
		"30008": errors.New("timestamp request expired"),
		"30009": errors.New("system error"),
		"30010": errors.New("api validation failed"),
		"30011": errors.New("invalid IP"),
		"30012": errors.New("invalid authorization"),
		"30013": errors.New("invalid sign"),
		"30014": errors.New("request too frequent"),
		"30015": errors.New("request header \"OK_ACCESS_PASSPHRASE\" incorrect"),
		"30016": errors.New("you are using v1 apiKey, please use v1 endpoint. If you would like to use v3 endpoint, please subscribe to v3 apiKey"),
		"30017": errors.New("apikey's broker id does not match"),
		"30018": errors.New("apikey's domain does not match"),
		"30020": errors.New("body cannot be blank"),
		"30021": errors.New("json data format error"),
		"30023": errors.New("required parameter cannot be blank"),
		"30024": errors.New("parameter value error"),
		"30025": errors.New("parameter category error"),
		"30026": errors.New("requested too frequent; endpoint limit exceeded"),
		"30027": errors.New("login failure"),
		"30028": errors.New("unauthorized execution"),
		"30029": errors.New("account suspended"),
		"30030": errors.New("endpoint request failed. Please try again"),
		"30031": errors.New("token does not exist"),
		"30032": errors.New("pair does not exist"),
		"30033": errors.New("exchange domain does not exist"),
		"30034": errors.New("exchange ID does not exist"),
		"30035": errors.New("trading is not supported in this website"),
		"30036": errors.New("no relevant data"),
		"30037": errors.New("endpoint is offline or unavailable"),
		"30038": errors.New("user does not exist"),
		"32001": errors.New("futures account suspended"),
		"32002": errors.New("futures account does not exist"),
		"32003": errors.New("canceling, please wait"),
		"32004": errors.New("you have no unfilled orders"),
		"32005": errors.New("max order quantity"),
		"32006": errors.New("the order price or trigger price exceeds USD 1 million"),
		"32007": errors.New("leverage level must be the same for orders on the same side of the contract"),
		"32008": errors.New("max. positions to open (cross margin)"),
		"32009": errors.New("max. positions to open (fixed margin)"),
		"32010": errors.New("leverage cannot be changed with open positions"),
		"32011": errors.New("futures status error"),
		"32012": errors.New("futures order update error"),
		"32013": errors.New("token type is blank"),
		"32014": errors.New("your number of contracts closing is larger than the number of contracts available"),
		"32015": errors.New("margin ratio is lower than 100% before opening positions"),
		"32016": errors.New("margin ratio is lower than 100% after opening position"),
		"32017": errors.New("no BBO"),
		"32018": errors.New("the order quantity is less than 1, please try again"),
		"32019": errors.New("the order price deviates from the price of the previous minute by more than 3%"),
		"32020": errors.New("the price is not in the range of the price limit"),
		"32021": errors.New("leverage error"),
		"32022": errors.New("this function is not supported in your country or region according to the regulations"),
		"32023": errors.New("this account has outstanding loan"),
		"32024": errors.New("order cannot be placed during delivery"),
		"32025": errors.New("order cannot be placed during settlement"),
		"32026": errors.New("your account is restricted from opening positions"),
		"32027": errors.New("cancelled over 20 orders"),
		"32028": errors.New("account is suspended and liquidated"),
		"32029": errors.New("order info does not exist"),
		"33001": errors.New("margin account for this pair is not enabled yet"),
		"33002": errors.New("margin account for this pair is suspended"),
		"33003": errors.New("no loan balance"),
		"33004": errors.New("loan amount cannot be smaller than the minimum limit"),
		"33005": errors.New("repayment amount must exceed 0"),
		"33006": errors.New("loan order not found"),
		"33007": errors.New("status not found"),
		"33008": errors.New("loan amount cannot exceed the maximum limit"),
		"33009": errors.New("user ID is blank"),
		"33010": errors.New("you cannot cancel an order during session 2 of call auction"),
		"33011": errors.New("no new market data"),
		"33012": errors.New("order cancellation failed"),
		"33013": errors.New("order placement failed"),
		"33014": errors.New("order does not exist"),
		"33015": errors.New("exceeded maximum limit"),
		"33016": errors.New("margin trading is not open for this token"),
		"33017": errors.New("insufficient balance"),
		"33018": errors.New("this parameter must be smaller than 1"),
		"33020": errors.New("request not supported"),
		"33021": errors.New("token and the pair do not match"),
		"33022": errors.New("pair and the order do not match"),
		"33023": errors.New("you can only place market orders during call auction"),
		"33024": errors.New("trading amount too small"),
		"33025": errors.New("base token amount is blank"),
		"33026": errors.New("transaction completed"),
		"33027": errors.New("cancelled order or order cancelling"),
		"33028": errors.New("the decimal places of the trading price exceeded the limit"),
		"33029": errors.New("the decimal places of the trading size exceeded the limit"),
		"34001": errors.New("withdrawal suspended"),
		"34002": errors.New("please add a withdrawal address"),
		"34003": errors.New("sorry, this token cannot be withdrawn to xx at the moment"),
		"34004": errors.New("withdrawal fee is smaller than minimum limit"),
		"34005": errors.New("withdrawal fee exceeds the maximum limit"),
		"34006": errors.New("withdrawal amount is lower than the minimum limit"),
		"34007": errors.New("withdrawal amount exceeds the maximum limit"),
		"34008": errors.New("insufficient balance"),
		"34009": errors.New("your withdrawal amount exceeds the daily limit"),
		"34010": errors.New("transfer amount must be larger than 0"),
		"34011": errors.New("conditions not met"),
		"34012": errors.New("the minimum withdrawal amount for NEO is 1, and the amount must be an integer"),
		"34013": errors.New("please transfer"),
		"34014": errors.New("transfer limited"),
		"34015": errors.New("subaccount does not exist"),
		"34016": errors.New("transfer suspended"),
		"34017": errors.New("account suspended"),
		"34018": errors.New("incorrect trades password"),
		"34019": errors.New("please bind your email before withdrawal"),
		"34020": errors.New("please bind your funds password before withdrawal"),
		"34021": errors.New("not verified address"),
		"34022": errors.New("withdrawals are not available for sub accounts"),
		"35001": errors.New("contract subscribing does not exist"),
		"35002": errors.New("contract is being settled"),
		"35003": errors.New("contract is being paused"),
		"35004": errors.New("pending contract settlement"),
		"35005": errors.New("perpetual swap trading is not enabled"),
		"35008": errors.New("margin ratio too low when placing order"),
		"35010": errors.New("closing position size larger than available size"),
		"35012": errors.New("placing an order with less than 1 contract"),
		"35014": errors.New("order size is not in acceptable range"),
		"35015": errors.New("leverage level unavailable"),
		"35017": errors.New("changing leverage level"),
		"35019": errors.New("order size exceeds limit"),
		"35020": errors.New("order price exceeds limit"),
		"35021": errors.New("order size exceeds limit of the current tier"),
		"35022": errors.New("contract is paused or closed"),
		"35030": errors.New("place multiple orders"),
		"35031": errors.New("cancel multiple orders"),
		"35061": errors.New("invalid instrument_id"),
	}
}<|MERGE_RESOLUTION|>--- conflicted
+++ resolved
@@ -573,14 +573,7 @@
 // SendHTTPRequest sends an authenticated http request to a desired
 // path with a JSON payload (of present)
 // URL arguments must be in the request path and not as url.URL values
-<<<<<<< HEAD
-func (o *OKGroup) SendHTTPRequest(ctx context.Context, ep exchange.URL, httpMethod, apiVersion, requestType, requestPath string, data, result interface{}, authenticated bool) (err error) {
-	if authenticated && !o.AllowAuthenticatedRequest() {
-		return fmt.Errorf("%s %w", o.Name, exchange.ErrAuthenticatedRequestWithoutCredentialsSet)
-	}
-=======
-func (o *OKGroup) SendHTTPRequest(ctx context.Context, ep exchange.URL, httpMethod, requestType, requestPath string, data, result interface{}, authenticated bool) (err error) {
->>>>>>> 1669f1c6
+func (o *OKGroup) SendHTTPRequest(ctx context.Context, ep exchange.URL, httpMethod, requestType, apiVersion, requestPath string, data, result interface{}, authenticated bool) (err error) {
 	endpoint, err := o.API.Endpoints.GetURL(ep)
 	if err != nil {
 		return err
@@ -607,7 +600,10 @@
 		headers := make(map[string]string)
 		headers["Content-Type"] = "application/json"
 		if authenticated {
-<<<<<<< HEAD
+			creds, err := o.GetCredentials(ctx)
+			if err != nil {
+				return nil, err
+			}
 			var input string
 			if apiVersion == Version5 {
 				input = utcTime + httpMethod + "/api/v5/" + requestPath
@@ -623,30 +619,12 @@
 			var hmac []byte
 			hmac, err = crypto.GetHMAC(crypto.HashSHA256,
 				[]byte(input),
-				[]byte(o.API.Credentials.Secret))
-			if err != nil {
-				return nil, err
-			}
-
-			headers["OK-ACCESS-KEY"] = o.API.Credentials.Key
-=======
-			var creds *exchange.Credentials
-			creds, err = o.GetCredentials(ctx)
-			if err != nil {
-				return nil, err
-			}
-			signPath := fmt.Sprintf("/%v%v%v%v", OKGroupAPIPath,
-				requestType, o.APIVersion, requestPath)
-
-			var hmac []byte
-			hmac, err = crypto.GetHMAC(crypto.HashSHA256,
-				[]byte(utcTime+httpMethod+signPath+string(payload)),
 				[]byte(creds.Secret))
 			if err != nil {
 				return nil, err
 			}
+
 			headers["OK-ACCESS-KEY"] = creds.Key
->>>>>>> 1669f1c6
 			headers["OK-ACCESS-SIGN"] = crypto.Base64Encode(hmac)
 			headers["OK-ACCESS-TIMESTAMP"] = utcTime
 			headers["OK-ACCESS-PASSPHRASE"] = creds.ClientID
