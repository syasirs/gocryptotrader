package okgroup

import (
	"errors"
	"fmt"
	"strconv"
	"strings"
	"time"

	"github.com/thrasher-corp/gocryptotrader/common"
	"github.com/thrasher-corp/gocryptotrader/config"
	"github.com/thrasher-corp/gocryptotrader/currency"
	exchange "github.com/thrasher-corp/gocryptotrader/exchanges"
	"github.com/thrasher-corp/gocryptotrader/exchanges/account"
	"github.com/thrasher-corp/gocryptotrader/exchanges/asset"
	"github.com/thrasher-corp/gocryptotrader/exchanges/order"
	"github.com/thrasher-corp/gocryptotrader/exchanges/orderbook"
	"github.com/thrasher-corp/gocryptotrader/exchanges/stream"
	"github.com/thrasher-corp/gocryptotrader/portfolio/withdraw"
)

// Note: GoCryptoTrader wrapper funcs currently only support SPOT trades.
// Therefore this OKGroup_Wrapper can be shared between OKEX and OKCoin.
// When circumstances change, wrapper funcs can be split appropriately

// Setup sets user exchange configuration settings
func (o *OKGroup) Setup(exch *config.ExchangeConfig) error {
	if !exch.Enabled {
		o.SetEnabled(false)
		return nil
	}

	err := o.SetupDefaults(exch)
	if err != nil {
		return err
	}

	err = o.Websocket.Setup(&stream.WebsocketSetup{
		Enabled:                          exch.Features.Enabled.Websocket,
		Verbose:                          exch.Verbose,
		AuthenticatedWebsocketAPISupport: exch.API.AuthenticatedWebsocketSupport,
		WebsocketTimeout:                 exch.WebsocketTrafficTimeout,
		DefaultURL:                       o.API.Endpoints.WebsocketURL,
		ExchangeName:                     exch.Name,
		RunningURL:                       exch.API.Endpoints.WebsocketURL,
		Connector:                        o.WsConnect,
		Subscriber:                       o.Subscribe,
		UnSubscriber:                     o.Unsubscribe,
		GenerateSubscriptions:            o.GenerateDefaultSubscriptions,
		Features:                         &o.Features.Supports.WebsocketCapabilities,
		OrderbookBufferLimit:             exch.WebsocketOrderbookBufferLimit,
	})
	if err != nil {
		return err
	}

	return o.Websocket.SetupNewConnection(stream.ConnectionSetup{
		RateLimit:            okGroupWsRateLimit,
		ResponseCheckTimeout: exch.WebsocketResponseCheckTimeout,
		ResponseMaxLimit:     exch.WebsocketResponseMaxLimit,
	})
}

// FetchOrderbook returns orderbook base on the currency pair
func (o *OKGroup) FetchOrderbook(p currency.Pair, assetType asset.Item) (*orderbook.Base, error) {
	fPair, err := o.FormatExchangeCurrency(p, assetType)
	if err != nil {
		return nil, err
	}
	ob, err := orderbook.Get(o.Name, fPair, assetType)
	if err != nil {
		return o.UpdateOrderbook(fPair, assetType)
	}
	return ob, nil
}

// UpdateOrderbook updates and returns the orderbook for a currency pair
func (o *OKGroup) UpdateOrderbook(p currency.Pair, a asset.Item) (*orderbook.Base, error) {
	orderBook := new(orderbook.Base)
	if a == asset.Index {
		return orderBook, errors.New("no orderbooks for index")
	}

	fPair, err := o.FormatExchangeCurrency(p, a)
	if err != nil {
		return nil, err
	}

	orderbookNew, err := o.GetOrderBook(GetOrderBookRequest{
		InstrumentID: fPair.String(),
	}, a)
	if err != nil {
		return orderBook, err
	}

	for x := range orderbookNew.Bids {
		amount, convErr := strconv.ParseFloat(orderbookNew.Bids[x][1], 64)
		if convErr != nil {
			return orderBook, err
		}
		price, convErr := strconv.ParseFloat(orderbookNew.Bids[x][0], 64)
		if convErr != nil {
			return orderBook, err
		}

		var liquidationOrders, orderCount int64
		// Contract specific variables
		if len(orderbookNew.Bids[x]) == 4 {
			liquidationOrders, convErr = strconv.ParseInt(orderbookNew.Bids[x][2], 10, 64)
			if convErr != nil {
				return orderBook, err
			}

			orderCount, convErr = strconv.ParseInt(orderbookNew.Bids[x][3], 10, 64)
			if convErr != nil {
				return orderBook, err
			}
		}

		orderBook.Bids = append(orderBook.Bids, orderbook.Item{
			Amount:            amount,
			Price:             price,
			LiquidationOrders: liquidationOrders,
			OrderCount:        orderCount,
		})
	}

	for x := range orderbookNew.Asks {
		amount, convErr := strconv.ParseFloat(orderbookNew.Asks[x][1], 64)
		if convErr != nil {
			return orderBook, err
		}
		price, convErr := strconv.ParseFloat(orderbookNew.Asks[x][0], 64)
		if convErr != nil {
			return orderBook, err
		}

		var liquidationOrders, orderCount int64
		// Contract specific variables
		if len(orderbookNew.Asks[x]) == 4 {
			liquidationOrders, convErr = strconv.ParseInt(orderbookNew.Asks[x][2], 10, 64)
			if convErr != nil {
				return orderBook, err
			}

			orderCount, convErr = strconv.ParseInt(orderbookNew.Asks[x][3], 10, 64)
			if convErr != nil {
				return orderBook, err
			}
		}

		orderBook.Asks = append(orderBook.Asks, orderbook.Item{
			Amount:            amount,
			Price:             price,
			LiquidationOrders: liquidationOrders,
			OrderCount:        orderCount,
		})
	}

	orderBook.Pair = p
	orderBook.AssetType = a
	orderBook.ExchangeName = o.Name

	err = orderBook.Process()
	if err != nil {
		return orderBook, err
	}

	return orderbook.Get(o.Name, fPair, a)
}

// UpdateAccountInfo retrieves balances for all enabled currencies
func (o *OKGroup) UpdateAccountInfo() (account.Holdings, error) {
	currencies, err := o.GetSpotTradingAccounts()
	if err != nil {
		return account.Holdings{}, err
	}

	var resp account.Holdings
	resp.Exchange = o.Name
	currencyAccount := account.SubAccount{}

	for i := range currencies {
		hold, parseErr := strconv.ParseFloat(currencies[i].Hold, 64)
		if parseErr != nil {
			return resp, parseErr
		}
		totalValue, parseErr := strconv.ParseFloat(currencies[i].Balance, 64)
		if parseErr != nil {
			return resp, parseErr
		}
		currencyAccount.Currencies = append(currencyAccount.Currencies,
			account.Balance{
				CurrencyName: currency.NewCode(currencies[i].Currency),
				Hold:         hold,
				TotalValue:   totalValue,
			})
	}

	resp.Accounts = append(resp.Accounts, currencyAccount)

	err = account.Process(&resp)
	if err != nil {
		return resp, err
	}

	return resp, nil
}

// FetchAccountInfo retrieves balances for all enabled currencies
func (o *OKGroup) FetchAccountInfo() (account.Holdings, error) {
	acc, err := account.GetHoldings(o.Name)
	if err != nil {
		return o.UpdateAccountInfo()
	}

	return acc, nil
}

// GetFundingHistory returns funding history, deposits and
// withdrawals
func (o *OKGroup) GetFundingHistory() (resp []exchange.FundHistory, err error) {
	accountDepositHistory, err := o.GetAccountDepositHistory("")
	if err != nil {
		return
	}
	for x := range accountDepositHistory {
		orderStatus := ""
		switch accountDepositHistory[x].Status {
		case 0:
			orderStatus = "waiting"
		case 1:
			orderStatus = "confirmation account"
		case 2:
			orderStatus = "recharge success"
		}

		resp = append(resp, exchange.FundHistory{
			Amount:       accountDepositHistory[x].Amount,
			Currency:     accountDepositHistory[x].Currency,
			ExchangeName: o.Name,
			Status:       orderStatus,
			Timestamp:    accountDepositHistory[x].Timestamp,
			TransferID:   accountDepositHistory[x].TransactionID,
			TransferType: "deposit",
		})
	}
	accountWithdrawlHistory, err := o.GetAccountWithdrawalHistory("")
	for i := range accountWithdrawlHistory {
		resp = append(resp, exchange.FundHistory{
			Amount:       accountWithdrawlHistory[i].Amount,
			Currency:     accountWithdrawlHistory[i].Currency,
			ExchangeName: o.Name,
			Status:       OrderStatus[accountWithdrawlHistory[i].Status],
			Timestamp:    accountWithdrawlHistory[i].Timestamp,
			TransferID:   accountWithdrawlHistory[i].TransactionID,
			TransferType: "withdrawal",
		})
	}
	return resp, err
}

// GetExchangeHistory returns historic trade data within the timeframe provided.
func (o *OKGroup) GetExchangeHistory(p currency.Pair, assetType asset.Item, timestampStart, timestampEnd time.Time) ([]exchange.TradeHistory, error) {
	return nil, common.ErrNotYetImplemented
}

// SubmitOrder submits a new order
func (o *OKGroup) SubmitOrder(s *order.Submit) (order.SubmitResponse, error) {
	err := s.Validate()
	if err != nil {
		return order.SubmitResponse{}, err
	}

	fpair, err := o.FormatExchangeCurrency(s.Pair, s.AssetType)
	if err != nil {
		return order.SubmitResponse{}, err
	}

	request := PlaceOrderRequest{
		ClientOID:    s.ClientID,
		InstrumentID: fpair.String(),
		Side:         s.Side.Lower(),
		Type:         s.Type.Lower(),
		Size:         strconv.FormatFloat(s.Amount, 'f', -1, 64),
	}
	if s.Type == order.Limit {
		request.Price = strconv.FormatFloat(s.Price, 'f', -1, 64)
	}

	orderResponse, err := o.PlaceSpotOrder(&request)
	if err != nil {
		return order.SubmitResponse{}, err
	}

	var resp order.SubmitResponse
	resp.IsOrderPlaced = orderResponse.Result
	resp.OrderID = orderResponse.OrderID
	if s.Type == order.Market {
		resp.FullyMatched = true
	}

	return resp, nil
}

// ModifyOrder will allow of changing orderbook placement and limit to
// market conversion
func (o *OKGroup) ModifyOrder(action *order.Modify) (string, error) {
	return "", common.ErrFunctionNotSupported
}

// CancelOrder cancels an order by its corresponding ID number
func (o *OKGroup) CancelOrder(cancel *order.Cancel) (err error) {
	err = cancel.Validate(cancel.StandardCancel())
	if err != nil {
		return
	}

	orderID, err := strconv.ParseInt(cancel.ID, 10, 64)
	if err != nil {
		return
	}

	fpair, err := o.FormatExchangeCurrency(cancel.Pair,
		cancel.AssetType)
	if err != nil {
		return
	}

	orderCancellationResponse, err := o.CancelSpotOrder(CancelSpotOrderRequest{
		InstrumentID: fpair.String(),
		OrderID:      orderID,
	})

	if !orderCancellationResponse.Result {
		err = fmt.Errorf("order %d failed to be cancelled",
			orderCancellationResponse.OrderID)
	}

	return
}

// CancelAllOrders cancels all orders associated with a currency pair
func (o *OKGroup) CancelAllOrders(orderCancellation *order.Cancel) (order.CancelAllResponse, error) {
	if err := orderCancellation.Validate(); err != nil {
		return order.CancelAllResponse{}, err
	}

	orderIDs := strings.Split(orderCancellation.ID, ",")
	resp := order.CancelAllResponse{}
	resp.Status = make(map[string]string)
	var orderIDNumbers []int64
	for i := range orderIDs {
		orderIDNumber, err := strconv.ParseInt(orderIDs[i], 10, 64)
		if err != nil {
			resp.Status[orderIDs[i]] = err.Error()
			continue
		}
		orderIDNumbers = append(orderIDNumbers, orderIDNumber)
	}

	fpair, err := o.FormatExchangeCurrency(orderCancellation.Pair,
		orderCancellation.AssetType)
	if err != nil {
		return resp, err
	}

	cancelOrdersResponse, err := o.CancelMultipleSpotOrders(CancelMultipleSpotOrdersRequest{
		InstrumentID: fpair.String(),
		OrderIDs:     orderIDNumbers,
	})
	if err != nil {
		return resp, err
	}

	for x := range cancelOrdersResponse {
		for y := range cancelOrdersResponse[x] {
			resp.Status[strconv.FormatInt(cancelOrdersResponse[x][y].OrderID, 10)] = strconv.FormatBool(cancelOrdersResponse[x][y].Result)
		}
	}

	return resp, err
}

<<<<<<< HEAD
// GetOrderInfo returns information on a current open order
func (o *OKGroup) GetOrderInfo(orderID string, assetType asset.Item) (resp order.Detail, err error) {
=======
// GetOrderInfo returns order information based on order ID
func (o *OKGroup) GetOrderInfo(orderID string, pair currency.Pair, assetType asset.Item) (resp order.Detail, err error) {
>>>>>>> 220245c5
	mOrder, err := o.GetSpotOrder(GetSpotOrderRequest{OrderID: orderID})
	if err != nil {
		return
	}

	if assetType == "" {
		assetType = asset.Spot
	}

	format, err := o.GetPairFormat(assetType, false)
	if err != nil {
		return resp, err
	}

	p, err := currency.NewPairDelimiter(mOrder.InstrumentID, format.Delimiter)
	if err != nil {
		return resp, err
	}

	resp = order.Detail{
		Amount:         mOrder.Size,
		Pair:           p,
		Exchange:       o.Name,
		Date:           mOrder.Timestamp,
		ExecutedAmount: mOrder.FilledSize,
		Status:         order.Status(mOrder.Status),
		Side:           order.Side(mOrder.Side),
	}
	return
}

// GetDepositAddress returns a deposit address for a specified currency
func (o *OKGroup) GetDepositAddress(p currency.Code, accountID string) (string, error) {
	wallet, err := o.GetAccountDepositAddressForCurrency(p.Lower().String())
	if err != nil || len(wallet) == 0 {
		return "", err
	}
	return wallet[0].Address, nil
}

// WithdrawCryptocurrencyFunds returns a withdrawal ID when a withdrawal is
// submitted
func (o *OKGroup) WithdrawCryptocurrencyFunds(withdrawRequest *withdraw.Request) (*withdraw.ExchangeResponse, error) {
	if err := withdrawRequest.Validate(); err != nil {
		return nil, err
	}

	withdrawal, err := o.AccountWithdraw(AccountWithdrawRequest{
		Amount:      withdrawRequest.Amount,
		Currency:    withdrawRequest.Currency.Lower().String(),
		Destination: 4, // 1, 2, 3 are all internal
		Fee:         withdrawRequest.Crypto.FeeAmount,
		ToAddress:   withdrawRequest.Crypto.Address,
		TradePwd:    withdrawRequest.TradePassword,
	})
	if err != nil {
		return nil, err
	}
	if !withdrawal.Result {
		return nil,
			fmt.Errorf("could not withdraw currency %s to %s, no error specified",
				withdrawRequest.Currency,
				withdrawRequest.Crypto.Address)
	}

	return &withdraw.ExchangeResponse{
		ID: strconv.FormatInt(withdrawal.WithdrawalID, 10),
	}, nil
}

// WithdrawFiatFunds returns a withdrawal ID when a
// withdrawal is submitted
func (o *OKGroup) WithdrawFiatFunds(withdrawRequest *withdraw.Request) (*withdraw.ExchangeResponse, error) {
	return nil, common.ErrFunctionNotSupported
}

// WithdrawFiatFundsToInternationalBank returns a withdrawal ID when a
// withdrawal is submitted
func (o *OKGroup) WithdrawFiatFundsToInternationalBank(withdrawRequest *withdraw.Request) (*withdraw.ExchangeResponse, error) {
	return nil, common.ErrFunctionNotSupported
}

// GetActiveOrders retrieves any orders that are active/open
func (o *OKGroup) GetActiveOrders(req *order.GetOrdersRequest) (resp []order.Detail, err error) {
	err = req.Validate()
	if err != nil {
		return nil, err
	}

	for x := range req.Pairs {
		var fPair currency.Pair
		fPair, err = o.FormatExchangeCurrency(req.Pairs[x], asset.Spot)
		if err != nil {
			return nil, err
		}
		var spotOpenOrders []GetSpotOrderResponse
		spotOpenOrders, err = o.GetSpotOpenOrders(GetSpotOpenOrdersRequest{
			InstrumentID: fPair.String(),
		})
		if err != nil {
			return resp, err
		}
		for i := range spotOpenOrders {
			resp = append(resp, order.Detail{
				ID:             spotOpenOrders[i].OrderID,
				Price:          spotOpenOrders[i].Price,
				Amount:         spotOpenOrders[i].Size,
				Pair:           req.Pairs[x],
				Exchange:       o.Name,
				Side:           order.Side(spotOpenOrders[i].Side),
				Type:           order.Type(spotOpenOrders[i].Type),
				ExecutedAmount: spotOpenOrders[i].FilledSize,
				Date:           spotOpenOrders[i].Timestamp,
				Status:         order.Status(spotOpenOrders[i].Status),
			})
		}
	}
	return resp, err
}

// GetOrderHistory retrieves account order information
// Can Limit response to specific order status
func (o *OKGroup) GetOrderHistory(req *order.GetOrdersRequest) (resp []order.Detail, err error) {
	err = req.Validate()
	if err != nil {
		return nil, err
	}

	for x := range req.Pairs {
		var fPair currency.Pair
		fPair, err = o.FormatExchangeCurrency(req.Pairs[x], asset.Spot)
		if err != nil {
			return nil, err
		}
		var spotOpenOrders []GetSpotOrderResponse
		spotOpenOrders, err = o.GetSpotOrders(GetSpotOrdersRequest{
			Status:       strings.Join([]string{"filled", "cancelled", "failure"}, "|"),
			InstrumentID: fPair.String(),
		})
		if err != nil {
			return resp, err
		}
		for i := range spotOpenOrders {
			resp = append(resp, order.Detail{
				ID:             spotOpenOrders[i].OrderID,
				Price:          spotOpenOrders[i].Price,
				Amount:         spotOpenOrders[i].Size,
				Pair:           req.Pairs[x],
				Exchange:       o.Name,
				Side:           order.Side(spotOpenOrders[i].Side),
				Type:           order.Type(spotOpenOrders[i].Type),
				ExecutedAmount: spotOpenOrders[i].FilledSize,
				Date:           spotOpenOrders[i].Timestamp,
				Status:         order.Status(spotOpenOrders[i].Status),
			})
		}
	}
	return resp, err
}

// GetFeeByType returns an estimate of fee based on type of transaction
func (o *OKGroup) GetFeeByType(feeBuilder *exchange.FeeBuilder) (float64, error) {
	if !o.AllowAuthenticatedRequest() && // Todo check connection status
		feeBuilder.FeeType == exchange.CryptocurrencyTradeFee {
		feeBuilder.FeeType = exchange.OfflineTradeFee
	}
	return o.GetFee(feeBuilder)
}

// GetWithdrawCapabilities returns the types of withdrawal methods permitted by the exchange
func (o *OKGroup) GetWithdrawCapabilities() uint32 {
	return o.GetWithdrawPermissions()
}

// AuthenticateWebsocket sends an authentication message to the websocket
func (o *OKGroup) AuthenticateWebsocket() error {
	return o.WsLogin()
}

// ValidateCredentials validates current credentials used for wrapper
// functionality
func (o *OKGroup) ValidateCredentials() error {
	_, err := o.UpdateAccountInfo()
	return o.CheckTransientError(err)
}<|MERGE_RESOLUTION|>--- conflicted
+++ resolved
@@ -382,13 +382,8 @@
 	return resp, err
 }
 
-<<<<<<< HEAD
-// GetOrderInfo returns information on a current open order
-func (o *OKGroup) GetOrderInfo(orderID string, assetType asset.Item) (resp order.Detail, err error) {
-=======
 // GetOrderInfo returns order information based on order ID
 func (o *OKGroup) GetOrderInfo(orderID string, pair currency.Pair, assetType asset.Item) (resp order.Detail, err error) {
->>>>>>> 220245c5
 	mOrder, err := o.GetSpotOrder(GetSpotOrderRequest{OrderID: orderID})
 	if err != nil {
 		return
