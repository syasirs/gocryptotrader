package okgroup

import (
	"context"
	"errors"
	"fmt"
	"strconv"
	"strings"
	"time"

	"github.com/thrasher-corp/gocryptotrader/common"
	"github.com/thrasher-corp/gocryptotrader/common/convert"
	"github.com/thrasher-corp/gocryptotrader/config"
	"github.com/thrasher-corp/gocryptotrader/currency"
	exchange "github.com/thrasher-corp/gocryptotrader/exchanges"
	"github.com/thrasher-corp/gocryptotrader/exchanges/account"
	"github.com/thrasher-corp/gocryptotrader/exchanges/asset"
	"github.com/thrasher-corp/gocryptotrader/exchanges/fee"
	"github.com/thrasher-corp/gocryptotrader/exchanges/kline"
	"github.com/thrasher-corp/gocryptotrader/exchanges/order"
	"github.com/thrasher-corp/gocryptotrader/exchanges/orderbook"
	"github.com/thrasher-corp/gocryptotrader/exchanges/stream"
	"github.com/thrasher-corp/gocryptotrader/exchanges/trade"
	"github.com/thrasher-corp/gocryptotrader/log"
	"github.com/thrasher-corp/gocryptotrader/portfolio/withdraw"
)

// Note: GoCryptoTrader wrapper funcs currently only support SPOT trades.
// Therefore this OKGroup_Wrapper can be shared between OKEX and OKCoin.
// When circumstances change, wrapper funcs can be split appropriately

// Setup sets user exchange configuration settings
func (o *OKGroup) Setup(exch *config.ExchangeConfig) error {
	if !exch.Enabled {
		o.SetEnabled(false)
		return nil
	}

	err := o.SetupDefaults(exch)
	if err != nil {
		return err
	}

	err = o.Fees.LoadStatic(fee.Options{
		Commission: map[asset.Item]fee.Commission{
			asset.Spot: {Maker: 0.0005, Taker: 0.0015},
		},
	})
	if err != nil {
		return err
	}

	wsEndpoint, err := o.API.Endpoints.GetURL(exchange.WebsocketSpot)
	if err != nil {
		return err
	}
	err = o.Websocket.Setup(&stream.WebsocketSetup{
		Enabled:                          exch.Features.Enabled.Websocket,
		Verbose:                          exch.Verbose,
		AuthenticatedWebsocketAPISupport: exch.API.AuthenticatedWebsocketSupport,
		WebsocketTimeout:                 exch.WebsocketTrafficTimeout,
		DefaultURL:                       wsEndpoint,
		ExchangeName:                     exch.Name,
		RunningURL:                       wsEndpoint,
		Connector:                        o.WsConnect,
		Subscriber:                       o.Subscribe,
		UnSubscriber:                     o.Unsubscribe,
		GenerateSubscriptions:            o.GenerateDefaultSubscriptions,
		Features:                         &o.Features.Supports.WebsocketCapabilities,
		OrderbookBufferLimit:             exch.OrderbookConfig.WebsocketBufferLimit,
		BufferEnabled:                    exch.OrderbookConfig.WebsocketBufferEnabled,
	})
	if err != nil {
		return err
	}

	return o.Websocket.SetupNewConnection(stream.ConnectionSetup{
		RateLimit:            okGroupWsRateLimit,
		ResponseCheckTimeout: exch.WebsocketResponseCheckTimeout,
		ResponseMaxLimit:     exch.WebsocketResponseMaxLimit,
	})
}

// FetchOrderbook returns orderbook base on the currency pair
func (o *OKGroup) FetchOrderbook(ctx context.Context, p currency.Pair, assetType asset.Item) (*orderbook.Base, error) {
	fPair, err := o.FormatExchangeCurrency(p, assetType)
	if err != nil {
		return nil, err
	}
	ob, err := orderbook.Get(o.Name, fPair, assetType)
	if err != nil {
		return o.UpdateOrderbook(ctx, fPair, assetType)
	}
	return ob, nil
}

// UpdateOrderbook updates and returns the orderbook for a currency pair
func (o *OKGroup) UpdateOrderbook(ctx context.Context, p currency.Pair, a asset.Item) (*orderbook.Base, error) {
	book := &orderbook.Base{
		Exchange:        o.Name,
		Pair:            p,
		Asset:           a,
		VerifyOrderbook: o.CanVerifyOrderbook,
	}

	if a == asset.Index {
		return book, errors.New("no orderbooks for index")
	}

	fPair, err := o.FormatExchangeCurrency(p, a)
	if err != nil {
		return nil, err
	}

	orderbookNew, err := o.GetOrderBook(ctx,
		GetOrderBookRequest{
			InstrumentID: fPair.String(),
			Size:         200,
		}, a)
	if err != nil {
		return book, err
	}

	for x := range orderbookNew.Bids {
		amount, convErr := strconv.ParseFloat(orderbookNew.Bids[x][1], 64)
		if convErr != nil {
			return book, err
		}
		price, convErr := strconv.ParseFloat(orderbookNew.Bids[x][0], 64)
		if convErr != nil {
			return book, err
		}

		var liquidationOrders, orderCount int64
		// Contract specific variables
		if len(orderbookNew.Bids[x]) == 4 {
			liquidationOrders, convErr = strconv.ParseInt(orderbookNew.Bids[x][2], 10, 64)
			if convErr != nil {
				return book, err
			}

			orderCount, convErr = strconv.ParseInt(orderbookNew.Bids[x][3], 10, 64)
			if convErr != nil {
				return book, err
			}
		}

		book.Bids = append(book.Bids, orderbook.Item{
			Amount:            amount,
			Price:             price,
			LiquidationOrders: liquidationOrders,
			OrderCount:        orderCount,
		})
	}

	for x := range orderbookNew.Asks {
		amount, convErr := strconv.ParseFloat(orderbookNew.Asks[x][1], 64)
		if convErr != nil {
			return book, err
		}
		price, convErr := strconv.ParseFloat(orderbookNew.Asks[x][0], 64)
		if convErr != nil {
			return book, err
		}

		var liquidationOrders, orderCount int64
		// Contract specific variables
		if len(orderbookNew.Asks[x]) == 4 {
			liquidationOrders, convErr = strconv.ParseInt(orderbookNew.Asks[x][2], 10, 64)
			if convErr != nil {
				return book, err
			}

			orderCount, convErr = strconv.ParseInt(orderbookNew.Asks[x][3], 10, 64)
			if convErr != nil {
				return book, err
			}
		}

		book.Asks = append(book.Asks, orderbook.Item{
			Amount:            amount,
			Price:             price,
			LiquidationOrders: liquidationOrders,
			OrderCount:        orderCount,
		})
	}

	err = book.Process()
	if err != nil {
		return book, err
	}

	return orderbook.Get(o.Name, fPair, a)
}

// UpdateAccountInfo retrieves balances for all enabled currencies
func (o *OKGroup) UpdateAccountInfo(ctx context.Context, assetType asset.Item) (account.Holdings, error) {
	currencies, err := o.GetSpotTradingAccounts(ctx)
	if err != nil {
		return account.Holdings{}, err
	}

	var resp account.Holdings
	resp.Exchange = o.Name
	currencyAccount := account.SubAccount{}

	for i := range currencies {
		hold, parseErr := strconv.ParseFloat(currencies[i].Hold, 64)
		if parseErr != nil {
			return resp, parseErr
		}
		totalValue, parseErr := strconv.ParseFloat(currencies[i].Balance, 64)
		if parseErr != nil {
			return resp, parseErr
		}
		currencyAccount.Currencies = append(currencyAccount.Currencies,
			account.Balance{
				CurrencyName: currency.NewCode(currencies[i].Currency),
				Hold:         hold,
				TotalValue:   totalValue,
			})
	}

	resp.Accounts = append(resp.Accounts, currencyAccount)

	err = account.Process(&resp)
	if err != nil {
		return resp, err
	}

	return resp, nil
}

// FetchAccountInfo retrieves balances for all enabled currencies
func (o *OKGroup) FetchAccountInfo(ctx context.Context, assetType asset.Item) (account.Holdings, error) {
	acc, err := account.GetHoldings(o.Name, assetType)
	if err != nil {
		return o.UpdateAccountInfo(ctx, assetType)
	}

	return acc, nil
}

// GetFundingHistory returns funding history, deposits and
// withdrawals
func (o *OKGroup) GetFundingHistory(ctx context.Context) (resp []exchange.FundHistory, err error) {
	accountDepositHistory, err := o.GetAccountDepositHistory(ctx, "")
	if err != nil {
		return
	}
	for x := range accountDepositHistory {
		orderStatus := ""
		switch accountDepositHistory[x].Status {
		case 0:
			orderStatus = "waiting"
		case 1:
			orderStatus = "confirmation account"
		case 2:
			orderStatus = "recharge success"
		}

		resp = append(resp, exchange.FundHistory{
			Amount:       accountDepositHistory[x].Amount,
			Currency:     accountDepositHistory[x].Currency,
			ExchangeName: o.Name,
			Status:       orderStatus,
			Timestamp:    accountDepositHistory[x].Timestamp,
			TransferID:   accountDepositHistory[x].TransactionID,
			TransferType: "deposit",
		})
	}
	accountWithdrawlHistory, err := o.GetAccountWithdrawalHistory(ctx, "")
	for i := range accountWithdrawlHistory {
		resp = append(resp, exchange.FundHistory{
			Amount:       accountWithdrawlHistory[i].Amount,
			Currency:     accountWithdrawlHistory[i].Currency,
			ExchangeName: o.Name,
			Status:       OrderStatus[accountWithdrawlHistory[i].Status],
			Timestamp:    accountWithdrawlHistory[i].Timestamp,
			TransferID:   accountWithdrawlHistory[i].TransactionID,
			TransferType: "withdrawal",
		})
	}
	return resp, err
}

// SubmitOrder submits a new order
func (o *OKGroup) SubmitOrder(ctx context.Context, s *order.Submit) (order.SubmitResponse, error) {
	err := s.Validate()
	if err != nil {
		return order.SubmitResponse{}, err
	}

	fpair, err := o.FormatExchangeCurrency(s.Pair, s.AssetType)
	if err != nil {
		return order.SubmitResponse{}, err
	}

	request := PlaceOrderRequest{
		ClientOID:    s.ClientID,
		InstrumentID: fpair.String(),
		Side:         s.Side.Lower(),
		Type:         s.Type.Lower(),
		Size:         strconv.FormatFloat(s.Amount, 'f', -1, 64),
	}
	if s.Type == order.Limit {
		request.Price = strconv.FormatFloat(s.Price, 'f', -1, 64)
	}

	orderResponse, err := o.PlaceSpotOrder(ctx, &request)
	if err != nil {
		return order.SubmitResponse{}, err
	}

	var resp order.SubmitResponse
	resp.IsOrderPlaced = orderResponse.Result
	resp.OrderID = orderResponse.OrderID
	if s.Type == order.Market {
		resp.FullyMatched = true
	}

	return resp, nil
}

// ModifyOrder will allow of changing orderbook placement and limit to
// market conversion
func (o *OKGroup) ModifyOrder(ctx context.Context, action *order.Modify) (order.Modify, error) {
	return order.Modify{}, common.ErrFunctionNotSupported
}

// CancelOrder cancels an order by its corresponding ID number
func (o *OKGroup) CancelOrder(ctx context.Context, cancel *order.Cancel) (err error) {
	err = cancel.Validate(cancel.StandardCancel())
	if err != nil {
		return
	}

	orderID, err := strconv.ParseInt(cancel.ID, 10, 64)
	if err != nil {
		return
	}

	fpair, err := o.FormatExchangeCurrency(cancel.Pair,
		cancel.AssetType)
	if err != nil {
		return
	}

	orderCancellationResponse, err := o.CancelSpotOrder(ctx,
		CancelSpotOrderRequest{
			InstrumentID: fpair.String(),
			OrderID:      orderID,
		})

	if !orderCancellationResponse.Result {
		err = fmt.Errorf("order %d failed to be cancelled",
			orderCancellationResponse.OrderID)
	}

	return
}

// CancelAllOrders cancels all orders associated with a currency pair
func (o *OKGroup) CancelAllOrders(ctx context.Context, orderCancellation *order.Cancel) (order.CancelAllResponse, error) {
	if err := orderCancellation.Validate(); err != nil {
		return order.CancelAllResponse{}, err
	}

	orderIDs := strings.Split(orderCancellation.ID, ",")
	resp := order.CancelAllResponse{}
	resp.Status = make(map[string]string)
	var orderIDNumbers []int64
	for i := range orderIDs {
		orderIDNumber, err := strconv.ParseInt(orderIDs[i], 10, 64)
		if err != nil {
			resp.Status[orderIDs[i]] = err.Error()
			continue
		}
		orderIDNumbers = append(orderIDNumbers, orderIDNumber)
	}

	fpair, err := o.FormatExchangeCurrency(orderCancellation.Pair,
		orderCancellation.AssetType)
	if err != nil {
		return resp, err
	}

	cancelOrdersResponse, err := o.CancelMultipleSpotOrders(ctx,
		CancelMultipleSpotOrdersRequest{
			InstrumentID: fpair.String(),
			OrderIDs:     orderIDNumbers,
		})
	if err != nil {
		return resp, err
	}

	for x := range cancelOrdersResponse {
		for y := range cancelOrdersResponse[x] {
			resp.Status[strconv.FormatInt(cancelOrdersResponse[x][y].OrderID, 10)] = strconv.FormatBool(cancelOrdersResponse[x][y].Result)
		}
	}

	return resp, err
}

// GetOrderInfo returns order information based on order ID
func (o *OKGroup) GetOrderInfo(ctx context.Context, orderID string, pair currency.Pair, assetType asset.Item) (resp order.Detail, err error) {
	mOrder, err := o.GetSpotOrder(ctx, GetSpotOrderRequest{OrderID: orderID})
	if err != nil {
		return
	}

	if assetType == "" {
		assetType = asset.Spot
	}

	format, err := o.GetPairFormat(assetType, false)
	if err != nil {
		return resp, err
	}

	p, err := currency.NewPairDelimiter(mOrder.InstrumentID, format.Delimiter)
	if err != nil {
		return resp, err
	}

	resp = order.Detail{
		Amount:         mOrder.Size,
		Pair:           p,
		Exchange:       o.Name,
		Date:           mOrder.Timestamp,
		ExecutedAmount: mOrder.FilledSize,
		Status:         order.Status(mOrder.Status),
		Side:           order.Side(mOrder.Side),
	}
	return
}

// GetDepositAddress returns a deposit address for a specified currency
func (o *OKGroup) GetDepositAddress(ctx context.Context, p currency.Code, _ string) (string, error) {
	wallet, err := o.GetAccountDepositAddressForCurrency(ctx, p.Lower().String())
	if err != nil || len(wallet) == 0 {
		return "", err
	}
	return wallet[0].Address, nil
}

// WithdrawCryptocurrencyFunds returns a withdrawal ID when a withdrawal is
// submitted
func (o *OKGroup) WithdrawCryptocurrencyFunds(ctx context.Context, withdrawRequest *withdraw.Request) (*withdraw.ExchangeResponse, error) {
	if err := withdrawRequest.Validate(); err != nil {
		return nil, err
	}
	withdrawal, err := o.AccountWithdraw(ctx,
		AccountWithdrawRequest{
			Amount:      withdrawRequest.Amount,
			Currency:    withdrawRequest.Currency.Lower().String(),
			Destination: 4, // 1, 2, 3 are all internal
			Fee:         withdrawRequest.Crypto.FeeAmount,
			ToAddress:   withdrawRequest.Crypto.Address,
			TradePwd:    withdrawRequest.TradePassword,
		})
	if err != nil {
		return nil, err
	}
	if !withdrawal.Result {
		return nil,
			fmt.Errorf("could not withdraw currency %s to %s, no error specified",
				withdrawRequest.Currency,
				withdrawRequest.Crypto.Address)
	}

	return &withdraw.ExchangeResponse{
		ID: strconv.FormatInt(withdrawal.WithdrawalID, 10),
	}, nil
}

// WithdrawFiatFunds returns a withdrawal ID when a
// withdrawal is submitted
func (o *OKGroup) WithdrawFiatFunds(_ context.Context, _ *withdraw.Request) (*withdraw.ExchangeResponse, error) {
	return nil, common.ErrFunctionNotSupported
}

// WithdrawFiatFundsToInternationalBank returns a withdrawal ID when a
// withdrawal is submitted
func (o *OKGroup) WithdrawFiatFundsToInternationalBank(_ context.Context, _ *withdraw.Request) (*withdraw.ExchangeResponse, error) {
	return nil, common.ErrFunctionNotSupported
}

// GetWithdrawalsHistory returns previous withdrawals data
func (o *OKGroup) GetWithdrawalsHistory(ctx context.Context, c currency.Code) (resp []exchange.WithdrawalHistory, err error) {
	return nil, common.ErrNotYetImplemented
}

// GetActiveOrders retrieves any orders that are active/open
func (o *OKGroup) GetActiveOrders(ctx context.Context, req *order.GetOrdersRequest) (resp []order.Detail, err error) {
	err = req.Validate()
	if err != nil {
		return nil, err
	}

	for x := range req.Pairs {
		var fPair currency.Pair
		fPair, err = o.FormatExchangeCurrency(req.Pairs[x], asset.Spot)
		if err != nil {
			return nil, err
		}
		var spotOpenOrders []GetSpotOrderResponse
		spotOpenOrders, err = o.GetSpotOpenOrders(ctx,
			GetSpotOpenOrdersRequest{
				InstrumentID: fPair.String(),
			})
		if err != nil {
			return resp, err
		}
		for i := range spotOpenOrders {
			resp = append(resp, order.Detail{
				ID:             spotOpenOrders[i].OrderID,
				Price:          spotOpenOrders[i].Price,
				Amount:         spotOpenOrders[i].Size,
				Pair:           req.Pairs[x],
				Exchange:       o.Name,
				Side:           order.Side(spotOpenOrders[i].Side),
				Type:           order.Type(spotOpenOrders[i].Type),
				ExecutedAmount: spotOpenOrders[i].FilledSize,
				Date:           spotOpenOrders[i].Timestamp,
				Status:         order.Status(spotOpenOrders[i].Status),
			})
		}
	}
	return resp, err
}

// GetOrderHistory retrieves account order information
// Can Limit response to specific order status
func (o *OKGroup) GetOrderHistory(ctx context.Context, req *order.GetOrdersRequest) (resp []order.Detail, err error) {
	err = req.Validate()
	if err != nil {
		return nil, err
	}

	for x := range req.Pairs {
		var fPair currency.Pair
		fPair, err = o.FormatExchangeCurrency(req.Pairs[x], asset.Spot)
		if err != nil {
			return nil, err
		}
		var spotOpenOrders []GetSpotOrderResponse
		spotOpenOrders, err = o.GetSpotOrders(ctx,
			GetSpotOrdersRequest{
				Status:       strings.Join([]string{"filled", "cancelled", "failure"}, "|"),
				InstrumentID: fPair.String(),
			})
		if err != nil {
			return resp, err
		}
		for i := range spotOpenOrders {
			resp = append(resp, order.Detail{
				ID:             spotOpenOrders[i].OrderID,
				Price:          spotOpenOrders[i].Price,
				Amount:         spotOpenOrders[i].Size,
				Pair:           req.Pairs[x],
				Exchange:       o.Name,
				Side:           order.Side(spotOpenOrders[i].Side),
				Type:           order.Type(spotOpenOrders[i].Type),
				ExecutedAmount: spotOpenOrders[i].FilledSize,
				Date:           spotOpenOrders[i].Timestamp,
				Status:         order.Status(spotOpenOrders[i].Status),
			})
		}
	}
	return resp, err
}

<<<<<<< HEAD
=======
// GetFeeByType returns an estimate of fee based on type of transaction
func (o *OKGroup) GetFeeByType(ctx context.Context, feeBuilder *exchange.FeeBuilder) (float64, error) {
	if !o.AllowAuthenticatedRequest() && // Todo check connection status
		feeBuilder.FeeType == exchange.CryptocurrencyTradeFee {
		feeBuilder.FeeType = exchange.OfflineTradeFee
	}
	return o.GetFee(ctx, feeBuilder)
}

>>>>>>> fd600972
// GetWithdrawCapabilities returns the types of withdrawal methods permitted by the exchange
func (o *OKGroup) GetWithdrawCapabilities() uint32 {
	return o.GetWithdrawPermissions()
}

// AuthenticateWebsocket sends an authentication message to the websocket
func (o *OKGroup) AuthenticateWebsocket(_ context.Context) error {
	return o.WsLogin()
}

// ValidateCredentials validates current credentials used for wrapper
// functionality
func (o *OKGroup) ValidateCredentials(ctx context.Context, assetType asset.Item) error {
	_, err := o.UpdateAccountInfo(ctx, assetType)
	return o.CheckTransientError(err)
}

// GetHistoricTrades returns historic trade data within the timeframe provided
func (o *OKGroup) GetHistoricTrades(_ context.Context, _ currency.Pair, _ asset.Item, _, _ time.Time) ([]trade.Data, error) {
	return nil, common.ErrFunctionNotSupported
}

// GetHistoricCandles returns candles between a time period for a set time interval
func (o *OKGroup) GetHistoricCandles(ctx context.Context, pair currency.Pair, a asset.Item, start, end time.Time, interval kline.Interval) (kline.Item, error) {
	if err := o.ValidateKline(pair, a, interval); err != nil {
		return kline.Item{}, err
	}

	formattedPair, err := o.FormatExchangeCurrency(pair, a)
	if err != nil {
		return kline.Item{}, err
	}

	req := &GetMarketDataRequest{
		Asset:        a,
		Start:        start.UTC().Format(time.RFC3339),
		End:          end.UTC().Format(time.RFC3339),
		Granularity:  o.FormatExchangeKlineInterval(interval),
		InstrumentID: formattedPair.String(),
	}

	candles, err := o.GetMarketData(ctx, req)
	if err != nil {
		return kline.Item{}, err
	}

	ret := kline.Item{
		Exchange: o.Name,
		Pair:     pair,
		Asset:    a,
		Interval: interval,
	}

	for x := range candles {
		t := candles[x].([]interface{})
		tempCandle := kline.Candle{}
		v, ok := t[0].(string)
		if !ok {
			return kline.Item{}, errors.New("unexpected value received")
		}
		tempCandle.Time, err = time.Parse(time.RFC3339, v)
		if err != nil {
			return kline.Item{}, err
		}
		tempCandle.Open, err = convert.FloatFromString(t[1])
		if err != nil {
			return kline.Item{}, err
		}
		tempCandle.High, err = convert.FloatFromString(t[2])
		if err != nil {
			return kline.Item{}, err
		}

		tempCandle.Low, err = convert.FloatFromString(t[3])
		if err != nil {
			return kline.Item{}, err
		}

		tempCandle.Close, err = convert.FloatFromString(t[4])
		if err != nil {
			return kline.Item{}, err
		}

		tempCandle.Volume, err = convert.FloatFromString(t[5])
		if err != nil {
			return kline.Item{}, err
		}
		ret.Candles = append(ret.Candles, tempCandle)
	}

	ret.SortCandlesByTimestamp(false)
	return ret, nil
}

// GetHistoricCandlesExtended returns candles between a time period for a set time interval
func (o *OKGroup) GetHistoricCandlesExtended(ctx context.Context, pair currency.Pair, a asset.Item, start, end time.Time, interval kline.Interval) (kline.Item, error) {
	if err := o.ValidateKline(pair, a, interval); err != nil {
		return kline.Item{}, err
	}

	ret := kline.Item{
		Exchange: o.Name,
		Pair:     pair,
		Asset:    a,
		Interval: interval,
	}

	dates, err := kline.CalculateCandleDateRanges(start, end, interval, o.Features.Enabled.Kline.ResultLimit)
	if err != nil {
		return kline.Item{}, err
	}
	formattedPair, err := o.FormatExchangeCurrency(pair, a)
	if err != nil {
		return kline.Item{}, err
	}

	for x := range dates.Ranges {
		req := &GetMarketDataRequest{
			Asset:        a,
			Start:        dates.Ranges[x].Start.Time.UTC().Format(time.RFC3339),
			End:          dates.Ranges[x].End.Time.UTC().Format(time.RFC3339),
			Granularity:  o.FormatExchangeKlineInterval(interval),
			InstrumentID: formattedPair.String(),
		}

		var candles GetMarketDataResponse
		candles, err = o.GetMarketData(ctx, req)
		if err != nil {
			return kline.Item{}, err
		}

		for i := range candles {
			t := candles[i].([]interface{})
			tempCandle := kline.Candle{}
			v, ok := t[0].(string)
			if !ok {
				return kline.Item{}, errors.New("unexpected value received")
			}
			tempCandle.Time, err = time.Parse(time.RFC3339, v)
			if err != nil {
				return kline.Item{}, err
			}
			tempCandle.Open, err = convert.FloatFromString(t[1])
			if err != nil {
				return kline.Item{}, err
			}
			tempCandle.High, err = convert.FloatFromString(t[2])
			if err != nil {
				return kline.Item{}, err
			}

			tempCandle.Low, err = convert.FloatFromString(t[3])
			if err != nil {
				return kline.Item{}, err
			}

			tempCandle.Close, err = convert.FloatFromString(t[4])
			if err != nil {
				return kline.Item{}, err
			}

			tempCandle.Volume, err = convert.FloatFromString(t[5])
			if err != nil {
				return kline.Item{}, err
			}
			ret.Candles = append(ret.Candles, tempCandle)
		}
	}

	dates.SetHasDataFromCandles(ret.Candles)
	summary := dates.DataSummary(false)
	if len(summary) > 0 {
		log.Warnf(log.ExchangeSys, "%v - %v", o.Base.Name, summary)
	}
	ret.RemoveDuplicates()
	ret.RemoveOutsideRange(start, end)
	ret.SortCandlesByTimestamp(false)
	return ret, nil
}

// UpdateFees updates current fees associated with account
func (o *OKGroup) UpdateFees(a asset.Item) error {
	if a != asset.Spot {
		return common.ErrNotYetImplemented
	}
	resp, err := o.GetAccountWithdrawalFee("")
	if err != nil {
		return err
	}
	// TODO: integrate
	fmt.Println(resp)
	return common.ErrNotYetImplemented
}<|MERGE_RESOLUTION|>--- conflicted
+++ resolved
@@ -572,18 +572,6 @@
 	return resp, err
 }
 
-<<<<<<< HEAD
-=======
-// GetFeeByType returns an estimate of fee based on type of transaction
-func (o *OKGroup) GetFeeByType(ctx context.Context, feeBuilder *exchange.FeeBuilder) (float64, error) {
-	if !o.AllowAuthenticatedRequest() && // Todo check connection status
-		feeBuilder.FeeType == exchange.CryptocurrencyTradeFee {
-		feeBuilder.FeeType = exchange.OfflineTradeFee
-	}
-	return o.GetFee(ctx, feeBuilder)
-}
-
->>>>>>> fd600972
 // GetWithdrawCapabilities returns the types of withdrawal methods permitted by the exchange
 func (o *OKGroup) GetWithdrawCapabilities() uint32 {
 	return o.GetWithdrawPermissions()
