--- conflicted
+++ resolved
@@ -56,10 +56,14 @@
 	NextPageCursor string           `json:"nextPageCursor"`
 }
 
-// InstrumentInfo represents detailed data for symbol.
+// InstrumentInfo holds all instrument info across
+// spot, linear, option types
 type InstrumentInfo struct {
 	Symbol          string                  `json:"symbol"`
 	ContractType    string                  `json:"contractType"`
+	Innovation      string                  `json:"innovation"`
+	MarginTrading   string                  `json:"marginTrading"`
+	OptionsType     string                  `json:"optionsType"`
 	Status          string                  `json:"status"`
 	BaseCoin        string                  `json:"baseCoin"`
 	QuoteCoin       string                  `json:"quoteCoin"`
@@ -82,6 +86,10 @@
 		MinOrderQty         convert.StringToFloat64 `json:"minOrderQty"`
 		QtyStep             convert.StringToFloat64 `json:"qtyStep"`
 		PostOnlyMaxOrderQty convert.StringToFloat64 `json:"postOnlyMaxOrderQty"`
+		BasePrecision       convert.StringToFloat64 `json:"basePrecision"`
+		QuotePrecision      convert.StringToFloat64 `json:"quotePrecision"`
+		MinOrderAmt         convert.StringToFloat64 `json:"minOrderAmt"`
+		MaxOrderAmt         convert.StringToFloat64 `json:"maxOrderAmt"`
 	} `json:"lotSizeFilter"`
 	UnifiedMarginTrade bool   `json:"unifiedMarginTrade"`
 	FundingInterval    int64  `json:"fundingInterval"`
@@ -1898,62 +1906,8 @@
 	} `json:"data"`
 }
 
-<<<<<<< HEAD
 // PingMessage represents a ping message.
 type PingMessage struct {
 	Operation string `json:"op"`
 	RequestID string `json:"req_id"`
-=======
-// ListOfTickers holds list of tickers
-type ListOfTickers struct {
-	Category string   `json:"category"`
-	List     []Ticker `json:"list"`
-}
-
-// GetInstrumentInfoResponse holds instrument info
-type GetInstrumentInfoResponse struct {
-	Category       string           `json:"category"`
-	List           []InstrumentInfo `json:"list"`
-	NextPageCursor string           `json:"nextPageCursor"`
-}
-
-// InstrumentInfo holds all instrument info across
-// spot, linear, option types
-type InstrumentInfo struct {
-	Symbol          string                  `json:"symbol"`
-	ContractType    string                  `json:"contractType"`
-	Innovation      string                  `json:"innovation"`
-	MarginTrading   string                  `json:"marginTrading"`
-	Status          string                  `json:"status"`
-	BaseCoin        string                  `json:"baseCoin"`
-	QuoteCoin       string                  `json:"quoteCoin"`
-	OptionsType     string                  `json:"optionsType"`
-	LaunchTime      convert.StringToFloat64 `json:"launchTime"`
-	DeliveryTime    convert.StringToFloat64 `json:"deliveryTime"`
-	DeliveryFeeRate convert.StringToFloat64 `json:"deliveryFeeRate"`
-	PriceScale      convert.StringToFloat64 `json:"priceScale"`
-	LeverageFilter  struct {
-		MinLeverage  convert.StringToFloat64 `json:"minLeverage"`
-		MaxLeverage  convert.StringToFloat64 `json:"maxLeverage"`
-		LeverageStep convert.StringToFloat64 `json:"leverageStep"`
-	} `json:"leverageFilter"`
-	PriceFilter struct {
-		MinPrice convert.StringToFloat64 `json:"minPrice"`
-		MaxPrice convert.StringToFloat64 `json:"maxPrice"`
-		TickSize convert.StringToFloat64 `json:"tickSize"`
-	} `json:"priceFilter"`
-	LotSizeFilter struct {
-		MaxOrderQty         convert.StringToFloat64 `json:"maxOrderQty"`
-		MinOrderQty         convert.StringToFloat64 `json:"minOrderQty"`
-		QtyStep             convert.StringToFloat64 `json:"qtyStep"`
-		PostOnlyMaxOrderQty convert.StringToFloat64 `json:"postOnlyMaxOrderQty"`
-		BasePrecision       convert.StringToFloat64 `json:"basePrecision"`
-		QuotePrecision      convert.StringToFloat64 `json:"quotePrecision"`
-		MinOrderAmt         convert.StringToFloat64 `json:"minOrderAmt"`
-		MaxOrderAmt         convert.StringToFloat64 `json:"maxOrderAmt"`
-	} `json:"lotSizeFilter"`
-	UnifiedMarginTrade bool   `json:"unifiedMarginTrade"`
-	FundingInterval    int64  `json:"fundingInterval"`
-	SettleCoin         string `json:"settleCoin"`
->>>>>>> d86da76b
 }