package bybit

import (
	"bytes"
	"context"
	"encoding/json"
	"errors"
	"fmt"
	"net/http"
	"net/url"
	"reflect"
	"sort"
	"strconv"
	"strings"
	"time"

	"github.com/thrasher-corp/gocryptotrader/common"
	"github.com/thrasher-corp/gocryptotrader/common/convert"
	"github.com/thrasher-corp/gocryptotrader/common/crypto"
	"github.com/thrasher-corp/gocryptotrader/currency"
	exchange "github.com/thrasher-corp/gocryptotrader/exchanges"
	"github.com/thrasher-corp/gocryptotrader/exchanges/kline"
	"github.com/thrasher-corp/gocryptotrader/exchanges/order"
	"github.com/thrasher-corp/gocryptotrader/exchanges/orderbook"
	"github.com/thrasher-corp/gocryptotrader/exchanges/request"
)

// Bybit is the overarching type across this package
type Bybit struct {
	exchange.Base
}

const (
	bybitAPIURL     = "https://api.bybit.com"
	bybitAPIVersion = "/v5/"

	defaultRecvWindow = "5000" // 5000 milli second

	sideBuy  = "Buy"
	sideSell = "Sell"

	// Public endpoints
	bybitSpotGetSymbols   = "/spot/v1/symbols"
	bybitCandlestickChart = "/spot/quote/v1/kline"
	bybitOrderBook        = "/spot/quote/v1/depth"
	bybitRecentTrades     = "/spot/quote/v1/trades"
	bybit24HrsChange      = "/spot/quote/v1/ticker/24hr"
	bybitLastTradedPrice  = "/spot/quote/v1/ticker/price"
	bybitMergedOrderBook  = "/spot/quote/v1/depth/merged"
	bybitBestBidAskPrice  = "/spot/quote/v1/ticker/book_ticker"
	// bybitGetTickersV5     = "/v5/market/tickers"

	// Authenticated endpoints
	bybitSpotOrder                = "/spot/v1/order" // create, query, cancel
	bybitFastCancelSpotOrder      = "/spot/v1/order/fast"
	bybitBatchCancelSpotOrder     = "/spot/order/batch-cancel"
	bybitFastBatchCancelSpotOrder = "/spot/order/batch-fast-cancel"
	bybitBatchCancelByIDs         = "/spot/order/batch-cancel-by-ids"
	bybitOpenOrder                = "/spot/v1/open-orders"
	bybitPastOrder                = "/spot/v1/history-orders"
	bybitTradeHistory             = "/spot/v1/myTrades"
	bybitWalletBalance            = "/spot/v1/account"
	bybitServerTime               = "/spot/v1/time"
	bybitAccountFee               = "/v5/account/fee-rate"

	// Account asset endpoint
	bybitGetDepositAddress = "/asset/v1/private/deposit/address"
	bybitWithdrawFund      = "/asset/v1/private/withdraw"

	// --------- New ----------------------------------------------------------------
	instrumentsInfo            = "market/instruments-info"
	klineInfos                 = "market/kline"
	markPriceKline             = "market/mark-price-kline"
	indexPriceKline            = "market/index-price-kline"
	marketOrderbook            = "market/orderbook"
	marketTicker               = "market/tickers"
	marketFundingRateHistory   = "market/funding/history"
	marketRecentTrade          = "market/recent-trade"
	marketOpenInterest         = "market/open-interest"
	marketHistoricalVolatility = "market/historical-volatility"
	marketInsurance            = "market/insurance"
	marketRiskLimit            = "market/risk-limit"
	marketDeliveryPrice        = "market/delivery-price"

	// Trade
	placeOrder            = "/v5/order/create"
	amendOrder            = "/v5/order/amend"
	cancelOrder           = "/v5/order/cancel"
	openOrders            = "/v5/order/realtime"
	cancelAllOrders       = "/v5/order/cancel-all"
	tradeOrderhistory     = "/v5/order/history"
	placeBatchTradeOrders = "/v5/order/create-batch"
	amendBatchOrder       = "/v5/order/amend-batch"
	cancelBatchOrder      = "/v5/order/cancel-batch"
	tradeBorrowCheck      = "/v5/order/spot-borrow-check"
)

var (
	errCategoryNotSet                     = errors.New("category not set")
	errBaseNotSet                         = errors.New("base coin not set when category is option")
	errInvalidTriggerDirection            = errors.New("invalid trigger direction")
	errInvalidTriggerPriceType            = errors.New("invalid trigger price type")
	errNilArgument                        = errors.New("nil argument")
	errNonePointerArgument                = errors.New("argument must be pointer")
	errEitherOrderIDOROrderLinkIDRequired = errors.New("either orderId or orderLinkId required")
	errNoOrderPassed                      = errors.New("no order passed")
)

func intervalToString(interval kline.Interval) (string, error) {
	switch interval {
	case kline.OneMin:
		return "1", nil
	case kline.ThreeMin:
		return "3", nil
	case kline.FiveMin:
		return "5", nil
	case kline.FifteenMin:
		return "15", nil
	case kline.ThirtyMin:
		return "30", nil
	case kline.OneHour:
		return "60", nil
	case kline.TwoHour:
		return "120", nil
	case kline.FourHour:
		return "240", nil
	case kline.SixHour:
		return "360", nil
	case kline.SevenHour:
		return "720", nil
	case kline.OneDay:
		return "D", nil
	case kline.OneMonth:
		return "M", nil
	case kline.OneWeek:
		return "W", nil
	default:
		return "", kline.ErrUnsupportedInterval
	}
}

// stringToInterval returns a kline.Interval instance from string.
func stringToInterval(s string) (kline.Interval, error) {
	switch s {
	case "1":
		return kline.OneMin, nil
	case "3":
		return kline.ThreeMin, nil
	case "5":
		return kline.FiveMin, nil
	case "15":
		return kline.FifteenMin, nil
	case "30":
		return kline.ThirtyMin, nil
	case "60":
		return kline.OneHour, nil
	case "120":
		return kline.TwoHour, nil
	case "240":
		return kline.FourHour, nil
	case "360":
		return kline.SixHour, nil
	case "720":
		return kline.SevenHour, nil
	case "D":
		return kline.OneDay, nil
	case "M":
		return kline.OneMonth, nil
	case "W":
		return kline.OneWeek, nil
	default:
		return 0, kline.ErrInvalidInterval
	}
}

// GetKlines query for historical klines (also known as candles/candlesticks). Charts are returned in groups based on the requested interval.
func (by *Bybit) GetKlines(ctx context.Context, category, symbol string, interval kline.Interval, startTime, endTime time.Time, limit int64) ([]KlineItem, error) {
	params, err := fillCategoryAndSymbol(category, symbol)
	if err != nil {
		return nil, err
	}
	intervalString, err := intervalToString(interval)
	if err != nil {
		return nil, err
	}
	params.Set("interval", intervalString)
	if !startTime.IsZero() {
		params.Set("start", strconv.FormatInt(startTime.UnixMilli(), 10))
	}
	if !endTime.IsZero() {
		params.Set("end", strconv.FormatInt(endTime.UnixMilli(), 10))
	}
	if limit > 0 {
		params.Set("limit", strconv.FormatInt(limit, 10))
	}
	var resp KlineResponse
	err = by.SendHTTPRequest(ctx, exchange.RestSpot, common.EncodeURLValues(klineInfos, params), publicSpotRate, &resp)
	if err != nil {
		return nil, err
	}
	return processKlineResponse(resp.List)
}

func processKlineResponse(in [][]string) ([]KlineItem, error) {
	klines := make([]KlineItem, len(in))
	for x := range in {
		startTimestamp, err := strconv.ParseInt(in[x][0], 10, 64)
		if err != nil {
			return nil, err
		}
		klineData := KlineItem{StartTime: time.UnixMilli(startTimestamp)}
		klineData.Open, err = strconv.ParseFloat(in[x][1], 64)
		if err != nil {
			return nil, err
		}
		klineData.High, err = strconv.ParseFloat(in[x][2], 64)
		if err != nil {
			return nil, err
		}
		klineData.Low, err = strconv.ParseFloat(in[x][3], 64)
		if err != nil {
			return nil, err
		}
		klineData.Close, err = strconv.ParseFloat(in[x][4], 64)
		if err != nil {
			return nil, err
		}
		if len(in) == 7 {
			klineData.TradeVolume, err = strconv.ParseFloat(in[x][5], 64)
			if err != nil {
				return nil, err
			}
			klineData.Turnover, err = strconv.ParseFloat(in[x][6], 64)
			if err != nil {
				return nil, err
			}
		}
	}
	return klines, nil
}

// GetInstruments retrives the list of instrument details given the category and symbol.
func (by *Bybit) GetInstruments(ctx context.Context, category, symbol, status, baseCoin, cursor string, limit int64) (*InstrumentsInfo, error) {
	params, err := fillCategoryAndSymbol(category, symbol, true)
	if err != nil {
		return nil, err
	}
	if status != "" {
		params.Set("status", status)
	}
	if baseCoin != "" {
		params.Set("baseCoin", baseCoin)
	}
	if limit > 0 {
		params.Set("limit", strconv.FormatInt(limit, 10))
	}
	var resp InstrumentsInfo
	return &resp, by.SendHTTPRequest(ctx, exchange.RestSpot, common.EncodeURLValues(instrumentsInfo, params), publicSpotRate, &resp)
}

// GetMarkPriceKline query for historical mark price klines. Charts are returned in groups based on the requested interval.
func (by *Bybit) GetMarkPriceKline(ctx context.Context, category, symbol string, interval kline.Interval, startTime, endTime time.Time, limit int64) ([]KlineItem, error) {
	params, err := fillCategoryAndSymbol(category, symbol)
	if err != nil {
		return nil, err
	}
	intervalString, err := intervalToString(interval)
	if err != nil {
		return nil, err
	}
	params.Set("interval", intervalString)
	if !startTime.IsZero() {
		params.Set("start", strconv.FormatInt(startTime.UnixMilli(), 10))
	}
	if !endTime.IsZero() {
		params.Set("end", strconv.FormatInt(endTime.UnixMilli(), 10))
	}
	if limit > 0 {
		params.Set("limit", strconv.FormatInt(limit, 10))
	}
	var resp MarkPriceKlineResponse
	err = by.SendHTTPRequest(ctx, exchange.RestSpot, common.EncodeURLValues(markPriceKline, params), publicSpotRate, &resp)
	if err != nil {
		return nil, err
	}
	return processKlineResponse(resp.List)
}

// GetIndexPriceKline query for historical index price klines. Charts are returned in groups based on the requested interval.
func (by *Bybit) GetIndexPriceKline(ctx context.Context, category, symbol string, interval kline.Interval, startTime, endTime time.Time, limit int64) ([]KlineItem, error) {
	params, err := fillCategoryAndSymbol(category, symbol)
	if err != nil {
		return nil, err
	}
	intervalString, err := intervalToString(interval)
	if err != nil {
		return nil, err
	}
	params.Set("interval", intervalString)
	if !startTime.IsZero() {
		params.Set("start", strconv.FormatInt(startTime.UnixMilli(), 10))
	}
	if !endTime.IsZero() {
		params.Set("end", strconv.FormatInt(endTime.UnixMilli(), 10))
	}
	if limit > 0 {
		params.Set("limit", strconv.FormatInt(limit, 10))
	}
	var resp KlineResponse
	err = by.SendHTTPRequest(ctx, exchange.RestSpot, common.EncodeURLValues(indexPriceKline, params), publicSpotRate, &resp)
	if err != nil {
		return nil, err
	}
	return processKlineResponse(resp.List)
}

// GetOrderBook retrives for orderbook depth data.
func (by *Bybit) GetOrderBook(ctx context.Context, category, symbol string, limit int64) (*Orderbook, error) {
	params, err := fillCategoryAndSymbol(category, symbol)
	if err != nil {
		return nil, err
	}
	if limit > 0 {
		params.Set("limit", strconv.FormatInt(limit, 10))
	}
	var resp orderbookResponse
	err = by.SendHTTPRequest(ctx, exchange.RestSpot, common.EncodeURLValues(marketOrderbook, params), publicSpotRate, &resp)
	if err != nil {
		return nil, err
	}
	return constructOrderbook(&resp)
}

func fillCategoryAndSymbol(category, symbol string, optionalSymbol ...bool) (url.Values, error) {
	if category == "" {
		return nil, errCategoryNotSet
	} else if category != "spot" && category != "linear" && category != "inverse" && category != "option" {
		return nil, fmt.Errorf("%w, category: %s", errInvalidCategory, category)
	}
	params := url.Values{}
	if symbol == "" && (len(optionalSymbol) == 0 || !optionalSymbol[0]) {
		return nil, errSymbolMissing
	} else if symbol != "" {
		params.Set("symbol", symbol)
	}
	params.Set("category", category)
	return params, nil
}

// GetTickers returns the latest price snapshot, best bid/ask price, and trading volume in the last 24 hours.
func (by *Bybit) GetTickers(ctx context.Context, category, symbol, baseCoin string, expiryDate time.Time) (*TickerData, error) {
	params, err := fillCategoryAndSymbol(category, symbol, true)
	if err != nil {
		return nil, err
	}
	if category == "option" && baseCoin == "" {
		return nil, errBaseNotSet
	}
	if baseCoin != "" {
		params.Set("baseCoin", baseCoin)
	}
	if !expiryDate.IsZero() {
		params.Set("expData", expiryDate.Format("02Jan06"))
	}
	var resp TickerData
	return &resp, by.SendHTTPRequest(ctx, exchange.RestSpot, common.EncodeURLValues(marketTicker, params), publicSpotRate, &resp)
}

// GetFundingRateHistory retrives historical funding rates. Each symbol has a different funding interval.
// For example, if the interval is 8 hours and the current time is UTC 12, then it returns the last funding rate, which settled at UTC 8.
func (by *Bybit) GetFundingRateHistory(ctx context.Context, category, symbol string, startTime, endTime time.Time, limit int64) (*FundingRateHistory, error) {
	if category == "" {
		return nil, errCategoryNotSet
	} else if category != "linear" && category != "inverse" {
		return nil, fmt.Errorf("%w, category: %s", errInvalidCategory, category)
	}
	params := url.Values{}
	if symbol == "" {
		return nil, errSymbolMissing
	}
	params.Set("symbol", symbol)
	params.Set("category", category)
	if !startTime.IsZero() {
		params.Set("startTime", strconv.FormatInt(startTime.UnixMilli(), 10))
	}
	if !endTime.IsZero() {
		params.Set("endTime", strconv.FormatInt(endTime.UnixMilli(), 10))
	}
	if limit > 0 {
		params.Set("limit", strconv.FormatInt(limit, 10))
	}
	var resp FundingRateHistory
	return &resp, by.SendHTTPRequest(ctx, exchange.RestSpot, common.EncodeURLValues(marketFundingRateHistory, params), publicSpotRate, &resp)
}

// GetPublicTradingHistory retrives recent public trading data.
// Option type. 'Call' or 'Put'. For option only
func (by *Bybit) GetPublicTradingHistory(ctx context.Context, category, symbol, baseCoin, optionType string, limit int64) (*TradingHistory, error) {
	params, err := fillCategoryAndSymbol(category, symbol)
	if err != nil {
		return nil, err
	}
	if category == "option" && baseCoin == "" {
		return nil, errBaseNotSet
	}
	if baseCoin != "" {
		params.Set("baseCoin", baseCoin)
	}
	if optionType != "" {
		params.Set("optionType", optionType)
	}
	if limit > 0 {
		params.Set("limit", strconv.FormatInt(limit, 10))
	}
	var resp TradingHistory
	return &resp, by.SendHTTPRequest(ctx, exchange.RestSpot, common.EncodeURLValues(marketRecentTrade, params), publicSpotRate, &resp)
}

// GetOpenInterest retrives open interest of each symbol.
func (by *Bybit) GetOpenInterest(ctx context.Context, category, symbol, intervalTime string, startTime, endTime time.Time, limit int64, cursor string) (*OpenInterest, error) {
	if category == "" {
		return nil, errCategoryNotSet
	} else if category != "linear" && category != "inverse" {
		return nil, fmt.Errorf("%w, category: %s", errInvalidCategory, category)
	}
	params := url.Values{}
	if symbol == "" {
		return nil, errSymbolMissing
	}
	params.Set("symbol", symbol)
	params.Set("category", category)
	if intervalTime != "" {
		params.Set("intervalTime", intervalTime)
	}
	if !startTime.IsZero() {
		params.Set("startTime", strconv.FormatInt(startTime.UnixMilli(), 10))
	}
	if !endTime.IsZero() {
		params.Set("endTime", strconv.FormatInt(endTime.UnixMilli(), 10))
	}
	if limit > 0 {
		params.Set("limit", strconv.FormatInt(limit, 10))
	}
	if cursor != "" {
		params.Set("cursor", cursor)
	}
	var resp OpenInterest
	return &resp, by.SendHTTPRequest(ctx, exchange.RestSpot, common.EncodeURLValues(marketOpenInterest, params), publicSpotRate, &resp)
}

// GetHistoricalValatility retrives option historical volatility.
// The data is hourly.
// If both 'startTime' and 'endTime' are not specified, it will return the most recent 1 hours worth of data.
// 'startTime' and 'endTime' are a pair of params. Either both are passed or they are not passed at all.
// This endpoint can query the last 2 years worth of data, but make sure [endTime - startTime] <= 30 days.
func (by *Bybit) GetHistoricalValatility(ctx context.Context, category, baseCoin string, period int64, startTime, endTime time.Time) ([]HistoricVolatility, error) {
	if category == "" {
		return nil, errCategoryNotSet
	} else if category != "option" {
		return nil, fmt.Errorf("%w, category: %s", errInvalidCategory, category)
	}
	params := url.Values{}
	params.Set("category", category)
	if baseCoin != "" {
		params.Set("baseCoin", baseCoin)
	}
	if period > 0 {
		params.Set("period", strconv.FormatInt(period, 10))
	}
	var err error
	if err = common.StartEndTimeCheck(startTime, endTime); !(startTime.IsZero() && endTime.IsZero()) && err != nil {
		return nil, err
	} else if !startTime.IsZero() {
		params.Set("startTime", strconv.FormatInt(startTime.UnixMilli(), 10))
		params.Set("endTime", strconv.FormatInt(endTime.UnixMilli(), 10))
	}
	var resp []HistoricVolatility
	return resp, by.SendHTTPRequest(ctx, exchange.RestSpot, common.EncodeURLValues(marketHistoricalVolatility, params), publicSpotRate, &resp)
}

// GetInsurance retrives insurance pool data (BTC/USDT/USDC etc). The data is updated every 24 hours.
func (by *Bybit) GetInsurance(ctx context.Context, coin string) (*InsuranceHistory, error) {
	params := url.Values{}
	if coin != "" {
		params.Set("coin", coin)
	}
	var resp InsuranceHistory
	return &resp, by.SendHTTPRequest(ctx, exchange.RestSpot, common.EncodeURLValues(marketInsurance, params), publicSpotRate, &resp)
}

// GetRiskLimit retrives risk limit history
func (by *Bybit) GetRiskLimit(ctx context.Context, category, symbol string) (*RiskLimitHistory, error) {
	if category == "" {
		return nil, errCategoryNotSet
	} else if category != "linear" && category != "inverse" {
		return nil, fmt.Errorf("%w, category: %s", errInvalidCategory, category)
	}
	params := url.Values{}
	params.Set("category", category)
	if symbol != "" {
		params.Set("symbol", symbol)
	}
	var resp RiskLimitHistory
	return &resp, by.SendHTTPRequest(ctx, exchange.RestSpot, common.EncodeURLValues(marketRiskLimit, params), publicSpotRate, &resp)
}

// GetDeliveryPrice retrives delivery price.
func (by *Bybit) GetDeliveryPrice(ctx context.Context, category, symbol, baseCoin, cursor string, limit int64) (*DeliveryPrice, error) {
	if category == "" {
		return nil, errCategoryNotSet
	} else if category != "linear" && category != "inverse" && category != "option" {
		return nil, fmt.Errorf("%w, category: %s", errInvalidCategory, category)
	}
	params := url.Values{}
	params.Set("category", category)
	if baseCoin != "" {
		params.Set("baseCoin", baseCoin)
	}
	if limit > 0 {
		params.Set("limit", strconv.FormatInt(limit, 10))
	}
	if cursor != "" {
		params.Set("cursor", cursor)
	}
	var resp DeliveryPrice
	return &resp, by.SendHTTPRequest(ctx, exchange.RestSpot, common.EncodeURLValues(marketDeliveryPrice, params), publicSpotRate, &resp)
}

// ----------------- Trade Endpints ----------------

func isValidCategory(category string) error {
	switch category {
	case "spot", "option", "linear", "inverse":
		return nil
	case "":
		return errCategoryNotSet
	default:
		return fmt.Errorf("%w, category: %s", errInvalidCategory, category)
	}
}

// PlaceOrder creates an order for spot, spot margin, USDT perpetual, USDC perpetual, USDC futures, inverse futures and options.
func (by *Bybit) PlaceOrder(ctx context.Context, arg *PlaceOrderParams) (*OrderResponse, error) {
	if arg == nil {
		return nil, errNilArgument
	}
	err := isValidCategory(arg.Category)
	if err != nil {
		return nil, err
	}
	if arg.Symbol.IsEmpty() {
		return nil, currency.ErrCurrencyPairEmpty
	}
	if arg.WhetherToBorrow {
		arg.IsLeverage = 1
	}
	// specifies whether to borrow or to trade.
	if arg.IsLeverage != 0 && arg.IsLeverage != 1 {
		return nil, errors.New("please provide a valid isLeverage value; must be 0 for unified spot and 1 for margin trading")
	}
	if arg.Side == "" {
		return nil, order.ErrSideIsInvalid
	}
	if arg.OrderType == "" { // Market and Limit order types are allowed
		return nil, order.ErrTypeIsInvalid
	}
	if arg.OrderQuantity <= 0 {
		return nil, order.ErrAmountBelowMin
	}
	switch arg.TriggerDirection {
	case 0, 1, 2:
	default:
		return nil, fmt.Errorf("%w, triggerDirection: %d", errInvalidTriggerDirection, arg.TriggerDirection)
	}
	if arg.OrderFilter != "" && arg.Category == "spot" { //
		switch arg.OrderFilter {
		case "Order", "tpslOrder":
		default:
			return nil, fmt.Errorf("%w, orderFilter=%s", errInvalidOrderFilter, arg.OrderFilter)
		}
	}
	switch arg.TriggerPriceType {
	case "", "LastPrice", "IndexPrice", "MarkPrice":
	default:
		return nil, errInvalidTriggerPriceType
	}
	var resp OrderResponse
	return &resp, by.SendAuthHTTPRequestV5(ctx, exchange.RestSpot, http.MethodPost, placeOrder, nil, arg, &resp, privateSpotRate)
}

// AmendOrder amends an open unfilled or partially filled orders.
func (by *Bybit) AmendOrder(ctx context.Context, arg *AmendOrderParams) (*OrderResponse, error) {
	if arg == nil {
		return nil, errNilArgument
	}
	if arg.OrderID == "" && arg.OrderLinkID == "" {
		return nil, errEitherOrderIDOROrderLinkIDRequired
	}
	err := isValidCategory(arg.Category)
	if err != nil {
		return nil, err
	}
	if arg.Symbol.IsEmpty() {
		return nil, currency.ErrCurrencyPairEmpty
	}
	var resp OrderResponse
	return &resp, by.SendAuthHTTPRequestV5(ctx, exchange.RestSpot, http.MethodPost, amendOrder, nil, arg, &resp, privateSpotRate)
}

// CancelOrder cancels an open unfilled or partially filled order.
func (by *Bybit) CancelTradeOrder(ctx context.Context, arg *CancelOrderParams) (*OrderResponse, error) {
	if arg == nil {
		return nil, errNilArgument
	}
	if arg.OrderID == "" && arg.OrderLinkID == "" {
		return nil, errEitherOrderIDOROrderLinkIDRequired
	}
	err := isValidCategory(arg.Category)
	if err != nil {
		return nil, err
	}
	if arg.Symbol.IsEmpty() {
		return nil, currency.ErrCurrencyPairEmpty
	}
	if arg.OrderFilter != "" && arg.Category == "spot" { //
		switch arg.OrderFilter {
		case "Order", "tpslOrder":
		default:
			return nil, fmt.Errorf("%w, orderFilter=%s", errInvalidOrderFilter, arg.OrderFilter)
		}
	}
	var resp *OrderResponse
	return resp, by.SendAuthHTTPRequestV5(ctx, exchange.RestSpot, http.MethodPost, cancelOrder, nil, arg, &resp, privateSpotRate)
}

// GetOpenOrders retrives unfilled or partially filled orders in real-time. To query older order records, please use the order history interface.
func (by *Bybit) GetOpenOrders(ctx context.Context, category, symbol, baseCoin, settleCoin, orderID, orderLinkID, orderFilter, cursor string, openOnly, limit int64) (*TradeOrders, error) {
	params, err := fillCategoryAndSymbol(category, symbol, true)
	if err != nil {
		return nil, err
	}
	if baseCoin != "" {
		params.Set("baseCoin", baseCoin)
	}
	if settleCoin != "" {
		params.Set("settleCoin", settleCoin)
	}
	if orderID != "" {
		params.Set("orderId", orderID)
	}
	if orderLinkID != "" {
		params.Set("orderLinkId", orderLinkID)
	}
	if openOnly != 0 {
		params.Set("openOnly", strconv.FormatInt(openOnly, 10))
	}
	if orderFilter != "" {
		params.Set("orderFilter", orderFilter)
	}
	if limit > 0 {
		params.Set("limit", strconv.FormatInt(limit, 10))
	}
	if cursor != "" {
		params.Set("cursor", cursor)
	}
	var resp TradeOrders
	return &resp, by.SendAuthHTTPRequestV5(ctx, exchange.RestSpot, http.MethodGet, openOrders, params, nil, &resp, privateSpotRate)
}

// CancelAllTradeOrders cancel all open orders
func (by *Bybit) CancelAllTradeOrders(ctx context.Context, arg *CancelAllOrdersParam) ([]OrderResponse, error) {
	if arg == nil {
		return nil, errNilArgument
	}
	err := isValidCategory(arg.Category)
	if err != nil {
		return nil, err
	}
	var resp CancelAllResponse
	return resp.List, by.SendAuthHTTPRequestV5(ctx, exchange.RestSpot, http.MethodPost, cancelAllOrders, nil, arg, &resp, privateSpotRate)
}

// GetTradeOrderHistory retrives order history. As order creation/cancellation is asynchronous, the data returned from this endpoint may delay.
// If you want to get real-time order information, you could query this endpoint or rely on the websocket stream (recommended).
func (by *Bybit) GetTradeOrderHistory(ctx context.Context, category, symbol, orderID, orderLinkID, baseCoin, settleCoin, orderFilter, orderStatus, cursor string, startTime, endTime time.Time, limit int64) (*TradeOrders, error) {
	params, err := fillCategoryAndSymbol(category, symbol, true)
	if err != nil {
		return nil, err
	}
	if baseCoin != "" {
		params.Set("baseCoin", baseCoin)
	}
	if settleCoin != "" {
		params.Set("settleCoin", settleCoin)
	}
	if orderID != "" {
		params.Set("orderId", orderID)
	}
	if orderLinkID != "" {
		params.Set("orderLinkId", orderLinkID)
	}
	if orderFilter != "" {
		params.Set("orderFilter", orderFilter)
	}
	if limit > 0 {
		params.Set("limit", strconv.FormatInt(limit, 10))
	}
	if cursor != "" {
		params.Set("cursor", cursor)
	}
	if !startTime.IsZero() {
		params.Set("startTime", strconv.FormatInt(startTime.UnixMilli(), 10))
	}
	if !endTime.IsZero() {
		params.Set("endTime", strconv.FormatInt(endTime.UnixMilli(), 10))
	}
	var resp TradeOrders
	return &resp, by.SendAuthHTTPRequestV5(ctx, exchange.RestSpot, http.MethodGet, tradeOrderhistory, params, nil, &resp, privateSpotRate)
}

// PlaceBatchOrder place batch or trade order.
func (by *Bybit) PlaceBatchOrder(ctx context.Context, arg *PlaceBatchOrderParam) ([]BatchOrderResponse, error) {
	if arg == nil {
		return nil, errNilArgument
	}
	err := isValidCategory(arg.Category)
	if err != nil {
		return nil, err
	}
	if len(arg.Request) == 0 {
		return nil, errNoOrderPassed
	}
	for a := range arg.Request {
		if arg.Request[a].OrderLinkID == "" {
			return nil, errOrderLinkIDMissing
		}
		if arg.Request[a].Symbol.IsEmpty() {
			return nil, currency.ErrCurrencyPairEmpty
		}
		if arg.Request[a].Side == "" {
			return nil, order.ErrSideIsInvalid
		}
		if arg.Request[a].OrderType == "" { // Market and Limit order types are allowed
			return nil, order.ErrTypeIsInvalid
		}
		if arg.Request[a].OrderQuantity <= 0 {
			return nil, order.ErrAmountBelowMin
		}
	}
	var resp BatchOrdersList
	return resp.List, by.SendAuthHTTPRequestV5(ctx, exchange.RestSpot, http.MethodPost, placeBatchTradeOrders, nil, arg, &resp, privateSpotRate)
}

// BatchAmendOrder represents a batch amend order.
func (by *Bybit) BatchAmendOrder(ctx context.Context, arg *BatchAmendOrderParams) (*BatchOrderResponse, error) {
	if arg == nil {
		return nil, errNilArgument
	}
	err := isValidCategory(arg.Category)
	if err != nil {
		return nil, err
	}
	if len(arg.Request) == 0 {
		return nil, errNoOrderPassed
	}
	for a := range arg.Request {
		if arg.Request[a].OrderID == "" && arg.Request[a].OrderLinkID == "" {
			return nil, errEitherOrderIDOROrderLinkIDRequired
		}
		if arg.Request[a].Symbol.IsEmpty() {
			return nil, currency.ErrCurrencyPairEmpty
		}
	}
	var resp BatchOrderResponse
	return &resp, by.SendAuthHTTPRequestV5(ctx, exchange.RestSpot, http.MethodPost, amendBatchOrder, nil, arg, &resp, privateSpotRate)
}

// CancelBatchOrder cancel more than one open order in a single request.
func (by *Bybit) CancelBatchOrder(ctx context.Context, arg *CancelBatchOrder) ([]CancelBatchResponseItem, error) {
	if arg == nil {
		return nil, errNilArgument
	}
	err := isValidCategory(arg.Category)
	if err != nil {
		return nil, err
	}
	if len(arg.Request) == 0 {
		return nil, errNoOrderPassed
	}
	for a := range arg.Request {
		if arg.Request[a].OrderID == "" && arg.Request[a].OrderLinkID == "" {
			return nil, errEitherOrderIDOROrderLinkIDRequired
		}
		if arg.Request[a].Symbol.IsEmpty() {
			return nil, currency.ErrCurrencyPairEmpty
		}
	}
	var resp cancelBatchResponse
	return resp.List, by.SendAuthHTTPRequestV5(context.Background(), exchange.RestSpot, http.MethodPost, cancelBatchOrder, nil, arg, &resp, privateSpotRate)
}

// GetBorrowQuota retrives the qty and amount of borrowable coins in spot account.
func (by *Bybit) GetBorrowQuota(ctx context.Context, category, symbol, side string) (*BorrowQuota, error) {
	if category == "" {
		return nil, errCategoryNotSet
	} else if category != "spot" {
		return nil, fmt.Errorf("%w, category: %s", errInvalidCategory, category)
	}
	params := url.Values{}
	if symbol != "" {
		params.Set("symbol", symbol)
	}
	params.Set("category", category)
	if side == "" {
		return nil, order.ErrSideIsInvalid
	}
	params.Set("side", side)
	var resp BorrowQuota
	return &resp, by.SendAuthHTTPRequestV5(ctx, exchange.RestSpot, http.MethodGet, tradeBorrowCheck, params, nil, &resp, privateSpotRate)
}

// SetDisconnectCancelAll You can use this endpoint to get your current DCP configuration.
// Your private websocket connection must subscribe "dcp" topic in order to trigger DCP successfully
func (by *Bybit) SetDisconnectCancelAll(ctx context.Context, arg *SetDCPParams) error {
	if arg == nil {
		return errNilArgument
	}
	if arg.TimeWindow == 0 {
		return errDisconnectTimeWindowNotSet
	}
	var resp interface{}
	return by.SendAuthHTTPRequestV5(context.Background(), exchange.RestSpot, http.MethodPost, "/v5/order/disconnected-cancel-all", nil, arg, &resp, privateSpotRate)
}

// ---------------------------------------------------------------- Old ----------------------------------------------------------------

// GetAllSpotPairs gets all pairs on the exchange
func (by *Bybit) GetAllSpotPairs(ctx context.Context) ([]PairData, error) {
	resp := struct {
		Data []PairData `json:"result"`
		Error
	}{}
	return resp.Data, by.SendHTTPRequest(ctx, exchange.RestSpot, bybitSpotGetSymbols, publicSpotRate, &resp)
}

func processOB(ob [][2]string) ([]orderbook.Item, error) {
	o := make([]orderbook.Item, len(ob))
	for x := range ob {
		var price, amount float64
		amount, err := strconv.ParseFloat(ob[x][1], 64)
		if err != nil {
			return nil, err
		}
		price, err = strconv.ParseFloat(ob[x][0], 64)
		if err != nil {
			return nil, err
		}
		o[x] = orderbook.Item{
			Price:  price,
			Amount: amount,
		}
	}
	return o, nil
}

// GetMergedOrderBook gets orderbook for a given market with a given depth (default depth 100)
func (by *Bybit) GetMergedOrderBook(ctx context.Context, symbol string, scale, depth int64) (*Orderbook, error) {
	var o orderbookResponse
	params := url.Values{}
	if scale > 0 {
		params.Set("scale", strconv.FormatInt(scale, 10))
	}

	strDepth := "100" // default depth
	if depth > 0 && depth <= 200 {
		strDepth = strconv.FormatInt(depth, 10)
	}

	params.Set("symbol", symbol)
	params.Set("limit", strDepth)
	path := common.EncodeURLValues(bybitMergedOrderBook, params)
	err := by.SendHTTPRequest(ctx, exchange.RestSpot, path, publicSpotRate, &o)
	if err != nil {
		return nil, err
	}

	return constructOrderbook(&o)
}

// GetTrades gets recent trades from the exchange
func (by *Bybit) GetTrades(ctx context.Context, symbol string, limit int64) ([]TradeItem, error) {
	resp := struct {
		Data []struct {
			Price        convert.StringToFloat64 `json:"price"`
			Time         bybitTimeMilliSec       `json:"time"`
			Quantity     convert.StringToFloat64 `json:"qty"`
			IsBuyerMaker bool                    `json:"isBuyerMaker"`
		} `json:"result"`
		Error
	}{}

	params := url.Values{}
	params.Set("symbol", symbol)

	strLimit := "60" // default limit
	if limit > 0 && limit < 60 {
		strLimit = strconv.FormatInt(limit, 10)
	}
	params.Set("limit", strLimit)
	path := common.EncodeURLValues(bybitRecentTrades, params)
	err := by.SendHTTPRequest(ctx, exchange.RestSpot, path, publicSpotRate, &resp)
	if err != nil {
		return nil, err
	}

	trades := make([]TradeItem, len(resp.Data))
	for x := range resp.Data {
		var tradeSide string
		if resp.Data[x].IsBuyerMaker {
			tradeSide = order.Buy.String()
		} else {
			tradeSide = order.Sell.String()
		}

		trades[x] = TradeItem{
			CurrencyPair: symbol,
			Price:        resp.Data[x].Price.Float64(),
			Side:         tradeSide,
			Volume:       resp.Data[x].Quantity.Float64(),
			Time:         resp.Data[x].Time.Time(),
		}
	}
	return trades, nil
}

// Get24HrsChange returns price change statistics for the last 24 hours
// If symbol not passed then it will return price change statistics for all pairs
func (by *Bybit) Get24HrsChange(ctx context.Context, symbol string) ([]PriceChangeStats, error) {
	if symbol != "" {
		resp := struct {
			Data PriceChangeStats `json:"result"`
			Error
		}{}

		params := url.Values{}
		params.Set("symbol", symbol)
		path := common.EncodeURLValues(bybit24HrsChange, params)
		err := by.SendHTTPRequest(ctx, exchange.RestSpot, path, publicSpotRate, &resp)
		if err != nil {
			return nil, err
		}
		return []PriceChangeStats{resp.Data}, nil
	}

	resp := struct {
		Data []PriceChangeStats `json:"result"`
		Error
	}{}

	err := by.SendHTTPRequest(ctx, exchange.RestSpot, bybit24HrsChange, publicSpotRate, &resp)
	if err != nil {
		return nil, err
	}

	return resp.Data, nil
}

// GetLastTradedPrice returns last trading price
// If symbol not passed then it will return last trading price for all pairs
func (by *Bybit) GetLastTradedPrice(ctx context.Context, symbol string) ([]LastTradePrice, error) {
	var lastTradePrices []LastTradePrice
	if symbol != "" {
		resp := struct {
			Data LastTradePrice `json:"result"`
			Error
		}{}

		params := url.Values{}
		params.Set("symbol", symbol)
		path := common.EncodeURLValues(bybitLastTradedPrice, params)
		err := by.SendHTTPRequest(ctx, exchange.RestSpot, path, publicSpotRate, &resp)
		if err != nil {
			return nil, err
		}
		lastTradePrices = append(lastTradePrices, LastTradePrice{
			resp.Data.Symbol,
			resp.Data.Price,
		})
	} else {
		resp := struct {
			Data []LastTradePrice `json:"result"`
			Error
		}{}

		err := by.SendHTTPRequest(ctx, exchange.RestSpot, bybitLastTradedPrice, publicSpotRate, &resp)
		if err != nil {
			return nil, err
		}
		for x := range resp.Data {
			lastTradePrices = append(lastTradePrices, LastTradePrice{
				resp.Data[x].Symbol,
				resp.Data[x].Price,
			})
		}
	}
	return lastTradePrices, nil
}

// GetBestBidAskPrice returns best BID and ASK price
// If symbol not passed then it will return best BID and ASK price for all pairs
func (by *Bybit) GetBestBidAskPrice(ctx context.Context, symbol string) ([]TickerData, error) {
	if symbol != "" {
		resp := struct {
			Data TickerData `json:"result"`
			Error
		}{}

		params := url.Values{}
		params.Set("symbol", symbol)
		path := common.EncodeURLValues(bybitBestBidAskPrice, params)
		err := by.SendHTTPRequest(ctx, exchange.RestSpot, path, publicSpotRate, &resp)
		if err != nil {
			return nil, err
		}
		return []TickerData{resp.Data}, nil
	}

	resp := struct {
		Data []TickerData `json:"result"`
		Error
	}{}

	err := by.SendHTTPRequest(ctx, exchange.RestSpot, bybitBestBidAskPrice, publicSpotRate, &resp)
	if err != nil {
		return nil, err
	}

	return resp.Data, nil
}

// CreatePostOrder create and post order
func (by *Bybit) CreatePostOrder(ctx context.Context, o *PlaceOrderRequest) (*OrderResponse, error) {
	if o == nil {
		return nil, errInvalidOrderRequest
	}

	params := url.Values{}
	params.Set("symbol", o.Symbol)
	params.Set("qty", strconv.FormatFloat(o.Quantity, 'f', -1, 64))
	params.Set("side", o.Side)
	params.Set("type", o.TradeType)

	if o.TimeInForce != "" {
		params.Set("timeInForce", o.TimeInForce)
	}
	if (o.TradeType == BybitRequestParamsOrderLimit || o.TradeType == BybitRequestParamsOrderLimitMaker) && o.Price == 0 {
		return nil, errMissingPrice
	}
	if o.Price != 0 {
		params.Set("price", strconv.FormatFloat(o.Price, 'f', -1, 64))
	}
	if o.OrderLinkID != "" {
		params.Set("orderLinkId", o.OrderLinkID)
	}

	resp := struct {
		Data OrderResponse `json:"result"`
		Error
	}{}
	return &resp.Data, by.SendAuthHTTPRequest(ctx, exchange.RestSpot, http.MethodPost, bybitSpotOrder, params, nil, &resp, privateSpotRate)
}

// QueryOrder returns order data based upon orderID or orderLinkID
func (by *Bybit) QueryOrder(ctx context.Context, orderID, orderLinkID string) (*QueryOrderResponse, error) {
	if orderID == "" && orderLinkID == "" {
		return nil, errOrderOrOrderLinkIDMissing
	}

	params := url.Values{}
	if orderID != "" {
		params.Set("orderId", orderID)
	}
	if orderLinkID != "" {
		params.Set("orderLinkId", orderLinkID)
	}

	resp := struct {
		Data QueryOrderResponse `json:"result"`
		Error
	}{}
	return &resp.Data, by.SendAuthHTTPRequest(ctx, exchange.RestSpot, http.MethodGet, bybitSpotOrder, params, nil, &resp, privateSpotRate)
}

// CancelExistingOrder cancels existing order based upon orderID or orderLinkID
func (by *Bybit) CancelExistingOrder(ctx context.Context, orderID, orderLinkID string) (*CancelOrderResponse, error) {
	if orderID == "" && orderLinkID == "" {
		return nil, errOrderOrOrderLinkIDMissing
	}

	params := url.Values{}
	if orderID != "" {
		params.Set("orderId", orderID)
	}
	if orderLinkID != "" {
		params.Set("orderLinkId", orderLinkID)
	}

	resp := struct {
		Data CancelOrderResponse `json:"result"`
		Error
	}{}
	err := by.SendAuthHTTPRequest(ctx, exchange.RestSpot, http.MethodDelete, bybitSpotOrder, params, nil, &resp, privateSpotRate)
	if err != nil {
		return nil, err
	}

	// In case open order is cancelled, this endpoint return status as NEW whereas if we try to cancel a already cancelled order then it's status is returned as CANCELED without any error. So this check is added to prevent this obscurity.
	if resp.Data.Status == "CANCELED" {
		return nil, fmt.Errorf("%s order already cancelled", resp.Data.OrderID)
	}
	return &resp.Data, nil
}

// FastCancelExistingOrder cancels existing order based upon orderID or orderLinkID
func (by *Bybit) FastCancelExistingOrder(ctx context.Context, symbol, orderID, orderLinkID string) (bool, error) {
	resp := struct {
		Data struct {
			IsCancelled bool `json:"isCancelled"`
		} `json:"result"`
		Error
	}{}

	if orderID == "" && orderLinkID == "" {
		return resp.Data.IsCancelled, errOrderOrOrderLinkIDMissing
	}

	params := url.Values{}
	if symbol == "" {
		return resp.Data.IsCancelled, errSymbolMissing
	}
	params.Set("symbolId", symbol)

	if orderID != "" {
		params.Set("orderId", orderID)
	}
	if orderLinkID != "" {
		params.Set("orderLinkId", orderLinkID)
	}

	return resp.Data.IsCancelled, by.SendAuthHTTPRequest(ctx, exchange.RestSpot, http.MethodDelete, bybitFastCancelSpotOrder, params, nil, &resp, privateSpotRate)
}

// BatchCancelOrder cancels orders in batch based upon symbol, side or orderType
func (by *Bybit) BatchCancelOrder(ctx context.Context, symbol, side, orderTypes string) (bool, error) {
	params := url.Values{}
	if symbol != "" {
		params.Set("symbol", symbol)
	}
	if side != "" {
		params.Set("side", side)
	}
	if orderTypes != "" {
		params.Set("orderTypes", orderTypes)
	}

	resp := struct {
		Result struct {
			Success bool `json:"success"`
		} `json:"result"`
		Error
	}{}
	return resp.Result.Success, by.SendAuthHTTPRequest(ctx, exchange.RestSpot, http.MethodDelete, bybitBatchCancelSpotOrder, params, nil, &resp, privateSpotRate)
}

// BatchFastCancelOrder cancels orders in batch based upon symbol, side or orderType
func (by *Bybit) BatchFastCancelOrder(ctx context.Context, symbol, side, orderTypes string) (bool, error) {
	params := url.Values{}
	if symbol != "" {
		params.Set("symbol", symbol)
	}
	if side != "" {
		params.Set("side", side)
	}
	if orderTypes != "" {
		params.Set("orderTypes", orderTypes)
	}

	resp := struct {
		Result struct {
			Success bool `json:"success"`
		} `json:"result"`
		Error
	}{}
	return resp.Result.Success, by.SendAuthHTTPRequest(ctx, exchange.RestSpot, http.MethodDelete, bybitFastBatchCancelSpotOrder, params, nil, &resp, privateSpotRate)
}

// BatchCancelOrderByIDs cancels orders in batch based on comma separated order id's
func (by *Bybit) BatchCancelOrderByIDs(ctx context.Context, orderIDs []string) (bool, error) {
	params := url.Values{}
	if len(orderIDs) == 0 {
		return false, errEmptyOrderIDs
	}
	params.Set("orderIds", strings.Join(orderIDs, ","))

	resp := struct {
		Result struct {
			Success bool `json:"success"`
		} `json:"result"`
		Error
	}{}
	return resp.Result.Success, by.SendAuthHTTPRequest(ctx, exchange.RestSpot, http.MethodDelete, bybitBatchCancelByIDs, params, nil, &resp, privateSpotRate)
}

// ListOpenOrders returns all open orders
func (by *Bybit) ListOpenOrders(ctx context.Context, symbol, orderID string, limit int64) ([]QueryOrderResponse, error) {
	params := url.Values{}
	if symbol != "" {
		params.Set("symbol", symbol)
	}
	if orderID != "" {
		params.Set("orderId", orderID)
	}
	if limit != 0 {
		params.Set("limit", strconv.FormatInt(limit, 10))
	}

	resp := struct {
		Data []QueryOrderResponse `json:"result"`
		Error
	}{}
	return resp.Data, by.SendAuthHTTPRequest(ctx, exchange.RestSpot, http.MethodGet, bybitOpenOrder, params, nil, &resp, privateSpotRate)
}

// GetPastOrders returns all past orders from history
func (by *Bybit) GetPastOrders(ctx context.Context, symbol, orderID string, limit int64, startTime, endTime time.Time) ([]QueryOrderResponse, error) {
	params := url.Values{}
	if symbol != "" {
		params.Set("symbol", symbol)
	}
	if orderID != "" {
		params.Set("orderId", orderID)
	}
	if limit != 0 {
		params.Set("limit", strconv.FormatInt(limit, 10))
	}
	if !startTime.IsZero() {
		params.Set("startTime", strconv.FormatInt(startTime.UnixMilli(), 10))
	}
	if !endTime.IsZero() {
		params.Set("endTime", strconv.FormatInt(endTime.UnixMilli(), 10))
	}
	resp := struct {
		Data []QueryOrderResponse `json:"result"`
		Error
	}{}
	return resp.Data, by.SendAuthHTTPRequest(ctx, exchange.RestSpot, http.MethodGet, bybitPastOrder, params, nil, &resp, privateSpotRate)
}

// GetTradeHistory returns user trades
func (by *Bybit) GetTradeHistory(ctx context.Context, limit int64, symbol, fromID, toID, orderID string, startTime, endTime time.Time) ([]HistoricalTrade, error) {
	params := url.Values{}
	if symbol != "" {
		params.Set("symbol", symbol)
	}
	if limit != 0 {
		params.Set("limit", strconv.FormatInt(limit, 10))
	}
	if fromID != "" {
		params.Set("fromTicketId", fromID)
	}
	if toID != "" {
		params.Set("toTicketId", toID)
	}
	if orderID != "" {
		params.Set("orderId", orderID)
	}
	if !startTime.IsZero() {
		params.Set("startTime", strconv.FormatInt(startTime.UnixMilli(), 10))
	}
	if !endTime.IsZero() {
		params.Set("endTime", strconv.FormatInt(endTime.UnixMilli(), 10))
	}
	resp := struct {
		Data []HistoricalTrade `json:"result"`
		Error
	}{}
	return resp.Data, by.SendAuthHTTPRequest(ctx, exchange.RestSpot, http.MethodGet, bybitTradeHistory, params, nil, &resp, privateSpotRate)
}

// GetWalletBalance returns user wallet balance
func (by *Bybit) GetWalletBalance(ctx context.Context) ([]Balance, error) {
	resp := struct {
		Data struct {
			Balances []Balance `json:"balances"`
		} `json:"result"`
		Error
	}{}
	return resp.Data.Balances, by.SendAuthHTTPRequest(ctx, exchange.RestSpot, http.MethodGet, bybitWalletBalance, url.Values{}, nil, &resp, privateSpotRate)
}

// GetSpotServerTime returns server time
func (by *Bybit) GetSpotServerTime(ctx context.Context) (time.Time, error) {
	resp := struct {
		Result struct {
			ServerTime int64 `json:"serverTime"`
		} `json:"result"`
		Error
	}{}
	err := by.SendHTTPRequest(ctx, exchange.RestSpot, bybitServerTime, publicSpotRate, &resp)
	return time.UnixMilli(resp.Result.ServerTime), err
}

// GetDepositAddressForCurrency returns deposit wallet address based upon the coin.
func (by *Bybit) GetDepositAddressForCurrency(ctx context.Context, coin string) (DepositWalletInfo, error) {
	resp := struct {
		Result DepositWalletInfo `json:"result"`
		Error
	}{}

	params := url.Values{}
	if coin == "" {
		return resp.Result, errInvalidCoin
	}
	params.Set("coin", strings.ToUpper(coin))
	return resp.Result, by.SendAuthHTTPRequest(ctx, exchange.RestSpot, http.MethodGet, bybitGetDepositAddress, params, nil, &resp, publicSpotRate)
}

// WithdrawFund creates request for fund withdrawal.
func (by *Bybit) WithdrawFund(ctx context.Context, coin, chain, address, tag, amount string) (string, error) {
	resp := struct {
		Data struct {
			ID string `json:"id"`
		} `json:"result"`
		Error
	}{}

	params := make(map[string]interface{})
	params["coin"] = coin
	params["chain"] = chain
	params["address"] = address
	params["amount"] = amount
	if tag != "" {
		params["tag"] = tag
	}
	return resp.Data.ID, by.SendAuthHTTPRequest(ctx, exchange.RestSpot, http.MethodPost, bybitWithdrawFund, nil, params, &resp, privateSpotRate)
}

// GetFeeRate returns user account fee
// Valid  category: "spot", "linear", "inverse", "option"
func (by *Bybit) GetFeeRate(ctx context.Context, category, symbol, baseCoin string) (*AccountFee, error) {
	if category == "" {
		return nil, errCategoryNotSet
	}

	if !common.StringDataContains(validCategory, category) {
		// NOTE: Opted to fail here because if the user passes in an invalid
		// category the error returned is this
		// `Bybit raw response: {"retCode":10005,"retMsg":"Permission denied, please check your API key permissions.","result":{},"retExtInfo":{},"time":1683694010783}`
		return nil, fmt.Errorf("%w, valid category values are %v", errInvalidCategory, validCategory)
	}

	params := url.Values{}
	params.Set("category", category)
	if symbol != "" {
		params.Set("symbol", symbol)
	}
	if baseCoin != "" {
		params.Set("baseCoin", baseCoin)
	}

	result := struct {
		Data *AccountFee `json:"result"`
		Error
	}{}

	err := by.SendAuthHTTPRequestV5(ctx, exchange.RestSpot, http.MethodGet, bybitAccountFee, params, nil, &result, privateFeeRate)
	if err != nil {
		return nil, err
	}

	return result.Data, nil
}

// SendHTTPRequest sends an unauthenticated request
func (by *Bybit) SendHTTPRequest(ctx context.Context, ePath exchange.URL, path string, f request.EndpointLimit, result interface{}) error {
	endpointPath, err := by.API.Endpoints.GetURL(ePath)
	if err != nil {
		return err
	}
	value := reflect.ValueOf(result)
	if value.Kind() != reflect.Ptr {
		return fmt.Errorf("expected a pointer, got %T", value)
	}
	response := &RestResponse{
		Result: result,
	}
	err = by.SendPayload(ctx, f, func() (*request.Item, error) {
		return &request.Item{
			Method:        http.MethodGet,
			Path:          endpointPath + bybitAPIVersion + path,
			Result:        response,
			Verbose:       by.Verbose,
			HTTPDebugging: by.HTTPDebugging,
			HTTPRecording: by.HTTPRecording}, nil
	}, request.UnauthenticatedRequest)
	if err != nil {
		return err
	}
<<<<<<< HEAD
	if response.RetCode != 0 && response.RetMsg != "" {
		return fmt.Errorf("code: %d message: %s", response.RetCode, response.RetMsg)
	}
	return nil
=======
	return result.GetError(false)
>>>>>>> 048c4b0f
}

// SendAuthHTTPRequest sends an authenticated HTTP request
// If payload is non-nil then request is considered to be JSON
func (by *Bybit) SendAuthHTTPRequest(ctx context.Context, ePath exchange.URL, method, path string, params url.Values, jsonPayload map[string]interface{}, result UnmarshalTo, f request.EndpointLimit) error {
	creds, err := by.GetCredentials(ctx)
	if err != nil {
		return err
	}

	if result == nil {
		result = &Error{}
	}

	endpointPath, err := by.API.Endpoints.GetURL(ePath)
	if err != nil {
		return err
	}

	if params == nil && jsonPayload == nil {
		params = url.Values{}
	}

	if jsonPayload != nil {
		jsonPayload["recvWindow"] = defaultRecvWindow
	} else if params.Get("recvWindow") == "" {
		params.Set("recvWindow", defaultRecvWindow)
	}

	err = by.SendPayload(ctx, f, func() (*request.Item, error) {
		var (
			payload       []byte
			hmacSignedStr string
			headers       = make(map[string]string)
		)

		if jsonPayload != nil {
			headers["Content-Type"] = "application/json"
			jsonPayload["timestamp"] = strconv.FormatInt(time.Now().UnixMilli(), 10)
			jsonPayload["api_key"] = creds.Key
			hmacSignedStr, err = getJSONRequestSignature(jsonPayload, creds.Secret)
			if err != nil {
				return nil, err
			}
			jsonPayload["sign"] = hmacSignedStr
			payload, err = json.Marshal(jsonPayload)
			if err != nil {
				return nil, err
			}
		} else {
			params.Set("timestamp", strconv.FormatInt(time.Now().UnixMilli(), 10))
			params.Set("api_key", creds.Key)
			hmacSignedStr, err = getSign(params.Encode(), creds.Secret)
			if err != nil {
				return nil, err
			}
			headers["Content-Type"] = "application/x-www-form-urlencoded"
			switch method {
			case http.MethodPost:
				params.Set("sign", hmacSignedStr)
				payload = []byte(params.Encode())
			default:
				path = common.EncodeURLValues(path, params)
				path += "&sign=" + hmacSignedStr
			}
		}

		return &request.Item{
			Method:        method,
			Path:          endpointPath + path,
			Headers:       headers,
			Body:          bytes.NewBuffer(payload),
			Result:        &result,
			Verbose:       by.Verbose,
			HTTPDebugging: by.HTTPDebugging,
			HTTPRecording: by.HTTPRecording}, nil
	}, request.AuthenticatedRequest)
	if err != nil {
		return err
	}
	return result.GetError(true)
}

// SendAuthHTTPRequestV5 sends an authenticated HTTP request
func (by *Bybit) SendAuthHTTPRequestV5(ctx context.Context, ePath exchange.URL, method, path string, params url.Values, arg interface{}, result interface{}, f request.EndpointLimit) error {
	val := reflect.ValueOf(arg)
	if arg != nil && val.Kind() != reflect.Ptr {
		return errNonePointerArgument
	}
	val = reflect.ValueOf(result)
	if val.Kind() != reflect.Ptr {
		return errNonePointerArgument
	} else if val.IsNil() {
		return errNilArgument
	}
	creds, err := by.GetCredentials(ctx)
	if err != nil {
		return err
	}
	endpointPath, err := by.API.Endpoints.GetURL(ePath)
	if err != nil {
		return err
	}
	response := &RestResponse{
		Result: result,
	}
	err = by.SendPayload(ctx, f, func() (*request.Item, error) {
		timestamp := strconv.FormatInt(time.Now().UnixMilli(), 10)
		headers := make(map[string]string)
		headers["X-BAPI-API-KEY"] = creds.Key
		headers["X-BAPI-TIMESTAMP"] = timestamp
		headers["X-BAPI-RECV-WINDOW"] = defaultRecvWindow

		var hmacSignedStr string
		var payload []byte

		switch method {
		case http.MethodGet:
			headers["Content-Type"] = "application/x-www-form-urlencoded"
			hmacSignedStr, err = getSign(timestamp+creds.Key+defaultRecvWindow+params.Encode(), creds.Secret)
		case http.MethodPost:
			headers["Content-Type"] = "application/json"
			payload, err = json.Marshal(arg)
			if err != nil {
				return nil, err
			}
			hmacSignedStr, err = getSign(timestamp+creds.Key+defaultRecvWindow+string(payload), creds.Secret)
		}
		if err != nil {
			return nil, err
		}
		headers["X-BAPI-SIGN"] = hmacSignedStr
		return &request.Item{
			Method:        method,
			Path:          endpointPath + common.EncodeURLValues(path, params),
			Headers:       headers,
<<<<<<< HEAD
			Body:          bytes.NewBuffer(payload),
			Result:        &response,
			AuthRequest:   true,
			Verbose:       by.Verbose,
			HTTPDebugging: by.HTTPDebugging,
			HTTPRecording: by.HTTPRecording,
		}, nil
	})
	if response.RetCode != 0 && response.RetMsg != "" {
		return fmt.Errorf("code: %d message: %s", response.RetCode, response.RetMsg)
	}
	if response.RetExtInfo != nil {
		embeddedErrors := errorMessages{}
		err := json.Unmarshal(response.RetExtInfo, &embeddedErrors)
		if err == nil {
			var errMessage string
			var failed rune
			for i := range embeddedErrors.List {
				if embeddedErrors.List[i].Code != 0 {
					failed |= 1
					errMessage += fmt.Sprintf("code: %d message: %s ", embeddedErrors.List[i].Code, embeddedErrors.List[i].Message)
				}
			}
			if failed > 0 {
				return errors.New(errMessage)
			}
		}
	}
	return err
=======
			Result:        &result,
			Verbose:       by.Verbose,
			HTTPDebugging: by.HTTPDebugging,
			HTTPRecording: by.HTTPRecording}, nil
	}, request.AuthenticatedRequest)
	if err != nil {
		return err
	}

	return result.GetError(true)
>>>>>>> 048c4b0f
}

// Error defines all error information for each request
type Error struct {
	ReturnCode      int64  `json:"ret_code"`
	ReturnMsg       string `json:"ret_msg"`
	ReturnCodeV5    int64  `json:"retCode"`
	ReturnMessageV5 string `json:"retMsg"`
	ExtCode         string `json:"ext_code"`
	ExtMsg          string `json:"ext_info"`
}

// GetError checks and returns an error if it is supplied.
func (e *Error) GetError(isAuthRequest bool) error {
	if e.ReturnCode != 0 && e.ReturnMsg != "" {
		if isAuthRequest {
			return fmt.Errorf("%w %v", request.ErrAuthRequestFailed, e.ReturnMsg)
		}
		return errors.New(e.ReturnMsg)
	}
	if e.ReturnCodeV5 != 0 && e.ReturnMessageV5 != "" {
		return errors.New(e.ReturnMessageV5)
	}
	if e.ExtCode != "" && e.ExtMsg != "" {
		if isAuthRequest {
			return fmt.Errorf("%w %v", request.ErrAuthRequestFailed, e.ExtMsg)
		}
		return errors.New(e.ExtMsg)
	}
	return nil
}

func getSide(side string) order.Side {
	switch side {
	case sideBuy:
		return order.Buy
	case sideSell:
		return order.Sell
	default:
		return order.UnknownSide
	}
}

func getTradeType(tradeType string) order.Type {
	switch tradeType {
	case BybitRequestParamsOrderLimit:
		return order.Limit
	case BybitRequestParamsOrderMarket:
		return order.Market
	case BybitRequestParamsOrderLimitMaker:
		return order.Limit
	default:
		return order.UnknownType
	}
}

func getOrderStatus(status string) order.Status {
	switch status {
	case "NEW":
		return order.New
	case "PARTIALLY_FILLED":
		return order.PartiallyFilled
	case "FILLED":
		return order.Filled
	case "CANCELED":
		return order.Cancelled
	case "PENDING_CANCEL":
		return order.PendingCancel
	case "PENDING_NEW":
		return order.Pending
	case "REJECTED":
		return order.Rejected
	default:
		return order.UnknownStatus
	}
}

func getJSONRequestSignature(payload map[string]interface{}, secret string) (string, error) {
	payloadArr := make([]string, len(payload))
	var i int
	for p := range payload {
		payloadArr[i] = p
		i++
	}
	sort.Strings(payloadArr)
	var signStr string
	for _, key := range payloadArr {
		if value, found := payload[key]; found {
			if v, ok := value.(string); ok {
				signStr += key + "=" + v + "&"
			}
		} else {
			return "", errors.New("non-string payload parameter not expected")
		}
	}
	return getSign(signStr[:len(signStr)-1], secret)
}

func getSign(sign, secret string) (string, error) {
	hmacSigned, err := crypto.GetHMAC(crypto.HashSHA256, []byte(sign), []byte(secret))
	if err != nil {
		return "", err
	}
	return crypto.HexEncodeToString(hmacSigned), nil
}<|MERGE_RESOLUTION|>--- conflicted
+++ resolved
@@ -1406,14 +1406,10 @@
 	if err != nil {
 		return err
 	}
-<<<<<<< HEAD
 	if response.RetCode != 0 && response.RetMsg != "" {
 		return fmt.Errorf("code: %d message: %s", response.RetCode, response.RetMsg)
 	}
 	return nil
-=======
-	return result.GetError(false)
->>>>>>> 048c4b0f
 }
 
 // SendAuthHTTPRequest sends an authenticated HTTP request
@@ -1550,15 +1546,13 @@
 			Method:        method,
 			Path:          endpointPath + common.EncodeURLValues(path, params),
 			Headers:       headers,
-<<<<<<< HEAD
 			Body:          bytes.NewBuffer(payload),
 			Result:        &response,
-			AuthRequest:   true,
 			Verbose:       by.Verbose,
 			HTTPDebugging: by.HTTPDebugging,
 			HTTPRecording: by.HTTPRecording,
 		}, nil
-	})
+	}, request.AuthenticatedRequest)
 	if response.RetCode != 0 && response.RetMsg != "" {
 		return fmt.Errorf("code: %d message: %s", response.RetCode, response.RetMsg)
 	}
@@ -1580,18 +1574,6 @@
 		}
 	}
 	return err
-=======
-			Result:        &result,
-			Verbose:       by.Verbose,
-			HTTPDebugging: by.HTTPDebugging,
-			HTTPRecording: by.HTTPRecording}, nil
-	}, request.AuthenticatedRequest)
-	if err != nil {
-		return err
-	}
-
-	return result.GetError(true)
->>>>>>> 048c4b0f
 }
 
 // Error defines all error information for each request
