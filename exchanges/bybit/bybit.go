--- conflicted
+++ resolved
@@ -62,14 +62,10 @@
 	bybitWithdrawFund      = "/asset/v1/private/withdraw"
 )
 
-<<<<<<< HEAD
-var errCategoryNotSet = errors.New("category not set")
-=======
 var (
 	errCategoryNotSet = errors.New("category not set")
 	errBaseNotSet     = errors.New("base coin not set when category is option")
 )
->>>>>>> 92839eba
 
 // GetAllSpotPairs gets all pairs on the exchange
 func (by *Bybit) GetAllSpotPairs(ctx context.Context) ([]PairData, error) {
@@ -165,15 +161,9 @@
 func (by *Bybit) GetTrades(ctx context.Context, symbol string, limit int64) ([]TradeItem, error) {
 	resp := struct {
 		Data []struct {
-<<<<<<< HEAD
-			Price        convert.NullableFloat64 `json:"price"`
-			Time         bybitTimeMilliSec       `json:"time"`
-			Quantity     convert.NullableFloat64 `json:"qty"`
-=======
 			Price        convert.StringToFloat64 `json:"price"`
 			Time         bybitTimeMilliSec       `json:"time"`
 			Quantity     convert.StringToFloat64 `json:"qty"`
->>>>>>> 92839eba
 			IsBuyerMaker bool                    `json:"isBuyerMaker"`
 		} `json:"result"`
 		Error
@@ -429,40 +419,6 @@
 	err := by.SendHTTPRequest(ctx, exchange.RestSpot, bybitBestBidAskPrice, publicSpotRate, &resp)
 	if err != nil {
 		return nil, err
-<<<<<<< HEAD
-	}
-
-	return resp.Data, nil
-}
-
-// GetTickersV5 returns tickers for either "spot", "option" or "inverse".
-// Specific symbol is optional.
-func (by *Bybit) GetTickersV5(ctx context.Context, category, symbol string) ([]Ticker, error) {
-	if category == "" {
-		return nil, errCategoryNotSet
-	}
-
-	val := url.Values{}
-	val.Set("category", category)
-
-	if symbol != "" {
-		val.Set("symbol", symbol)
-	}
-
-	result := struct {
-		Data struct {
-			List []Ticker `json:"list"`
-		} `json:"result"`
-		Error
-	}{}
-
-	err := by.SendHTTPRequest(ctx, exchange.RestSpot, bybitGetTickersV5+"/?"+val.Encode(), publicSpotRate, &result)
-	if err != nil {
-		return nil, err
-	}
-
-	return result.Data.List, nil
-=======
 	}
 
 	return resp.Data, nil
@@ -501,7 +457,6 @@
 	}
 
 	return result.Data, nil
->>>>>>> 92839eba
 }
 
 // CreatePostOrder create and post order
@@ -811,15 +766,9 @@
 	return resp.Data.ID, by.SendAuthHTTPRequest(ctx, exchange.RestSpot, http.MethodPost, bybitWithdrawFund, nil, params, &resp, privateSpotRate)
 }
 
-<<<<<<< HEAD
-// GetAccountFee returns user account fee
-// Valid  category: "spot", "linear", "inverse", "option"
-func (by *Bybit) GetAccountFee(ctx context.Context, category, symbol, baseCoin string) ([]Fee, error) {
-=======
 // GetFeeRate returns user account fee
 // Valid  category: "spot", "linear", "inverse", "option"
 func (by *Bybit) GetFeeRate(ctx context.Context, category, symbol, baseCoin string) (*AccountFee, error) {
->>>>>>> 92839eba
 	if category == "" {
 		return nil, errCategoryNotSet
 	}
@@ -841,30 +790,16 @@
 	}
 
 	result := struct {
-<<<<<<< HEAD
-		Data struct {
-			List []Fee `json:"list"`
-		} `json:"result"`
-		Error
-	}{}
-
-	err := by.SendAuthHTTPRequestV5(ctx, exchange.RestSpot, http.MethodGet, "/v5/account/fee-rate", params, &result, privateSpotRate)
-=======
 		Data *AccountFee `json:"result"`
 		Error
 	}{}
 
 	err := by.SendAuthHTTPRequestV5(ctx, exchange.RestSpot, http.MethodGet, bybitAccountFee, params, &result, privateFeeRate)
->>>>>>> 92839eba
 	if err != nil {
 		return nil, err
 	}
 
-<<<<<<< HEAD
-	return result.Data.List, nil
-=======
 	return result.Data, nil
->>>>>>> 92839eba
 }
 
 // SendHTTPRequest sends an unauthenticated request
@@ -1020,21 +955,12 @@
 
 // Error defines all error information for each request
 type Error struct {
-<<<<<<< HEAD
-	ReturnCode     int64  `json:"ret_code"`
-	ReturnMsg      string `json:"ret_msg"`
-	ReturnCodeV5   int64  `json:"retCode"`
-	ReturnMesagev5 string `json:"retMsg"`
-	ExtCode        string `json:"ext_code"`
-	ExtMsg         string `json:"ext_info"`
-=======
 	ReturnCode      int64  `json:"ret_code"`
 	ReturnMsg       string `json:"ret_msg"`
 	ReturnCodeV5    int64  `json:"retCode"`
 	ReturnMessageV5 string `json:"retMsg"`
 	ExtCode         string `json:"ext_code"`
 	ExtMsg          string `json:"ext_info"`
->>>>>>> 92839eba
 }
 
 // GetError checks and returns an error if it is supplied.
@@ -1042,13 +968,8 @@
 	if e.ReturnCode != 0 && e.ReturnMsg != "" {
 		return errors.New(e.ReturnMsg)
 	}
-<<<<<<< HEAD
-	if e.ReturnCodeV5 != 0 && e.ReturnMesagev5 != "" {
-		return errors.New(e.ReturnMesagev5)
-=======
 	if e.ReturnCodeV5 != 0 && e.ReturnMessageV5 != "" {
 		return errors.New(e.ReturnMessageV5)
->>>>>>> 92839eba
 	}
 	if e.ExtCode != "" && e.ExtMsg != "" {
 		return errors.New(e.ExtMsg)
