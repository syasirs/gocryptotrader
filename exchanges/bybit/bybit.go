package bybit

import (
	"bytes"
	"context"
	"encoding/json"
	"errors"
	"fmt"
	"net/http"
	"net/url"
	"reflect"
	"sort"
	"strconv"
	"time"

	"github.com/thrasher-corp/gocryptotrader/common"
	"github.com/thrasher-corp/gocryptotrader/common/crypto"
	"github.com/thrasher-corp/gocryptotrader/currency"
	exchange "github.com/thrasher-corp/gocryptotrader/exchanges"
	"github.com/thrasher-corp/gocryptotrader/exchanges/kline"
	"github.com/thrasher-corp/gocryptotrader/exchanges/order"
	"github.com/thrasher-corp/gocryptotrader/exchanges/orderbook"
	"github.com/thrasher-corp/gocryptotrader/exchanges/request"
	"github.com/thrasher-corp/gocryptotrader/exchanges/stream"
	"github.com/thrasher-corp/gocryptotrader/log"
)

// Bybit is the overarching type across this package
type Bybit struct {
	exchange.Base

	// AccountType holds information about whether the account to which the api key belongs is a unified margin account or not.
	// 0: unified, and 1: for normal account
	AccountType uint8
}

const (
	bybitAPIURL     = "https://api.bybit.com"
	bybitAPIVersion = "/v5/"

	defaultRecvWindow = "5000" // 5000 milli second

	sideBuy  = "Buy"
	sideSell = "Sell"

<<<<<<< HEAD
	cSpot, cLinear, cOption, cInverse = "spot", "linear", "option", "inverse"

	accountTypeUnified = 0
	accountTypeNormal  = 1
)

var (
	errCategoryNotSet                          = errors.New("category not set")
	errBaseNotSet                              = errors.New("base coin not set when category is option")
	errInvalidTriggerDirection                 = errors.New("invalid trigger direction")
	errInvalidTriggerPriceType                 = errors.New("invalid trigger price type")
	errNilArgument                             = errors.New("nil argument")
	errMissingUserID                           = errors.New("sub user id missing")
	errMissingusername                         = errors.New("username is missing")
	errInvalidMemberType                       = errors.New("invalid member type")
	errMissingTransferID                       = errors.New("transfer ID is required")
	errMemberIDRequired                        = errors.New("member ID is required")
	errNonePointerArgument                     = errors.New("argument must be pointer")
	errEitherOrderIDOROrderLinkIDRequired      = errors.New("either orderId or orderLinkId required")
	errNoOrderPassed                           = errors.New("no order passed")
	errSymbolOrSettleCoinRequired              = errors.New("provide symbol or settleCoin at least one")
	errInvalidTradeModeValue                   = errors.New("invalid trade mode value")
	errTakeProfitOrStopLossModeMissing         = errors.New("TP/SL mode missing")
	errMissingAccountType                      = errors.New("account type not specified")
	errMembersIDsNotSet                        = errors.New("members IDs not set")
	errMissingChainType                        = errors.New("missing chain type is empty")
	errMissingChainInformation                 = errors.New("missing transfer chain")
	errMissingAddressInfo                      = errors.New("address is required")
	errMissingWithdrawalID                     = errors.New("missing withdrawal id")
	errTimeWindowRequired                      = errors.New("time window is required")
	errFrozenPeriodRequired                    = errors.New("frozen period required")
	errQuantityLimitRequired                   = errors.New("quantity limit required")
	errInvalidPushData                         = errors.New("invalid push data")
	errWebsocketNotEnabled                     = errors.New(stream.WebsocketNotEnabled)
	errInvalidSide                             = errors.New("invalid side")
	errInvalidLeverage                         = errors.New("leverage can't be zero or less then it")
	errInvalidPositionMode                     = errors.New("position mode is invalid")
	errInvalidMode                             = errors.New("mode can't be empty or missing")
	errInvalidOrderFilter                      = errors.New("invalid order filter")
	errInvalidCategory                         = errors.New("invalid category")
	errEitherSymbolOrCoinRequired              = errors.New("either symbol or coin required")
	errOrderLinkIDMissing                      = errors.New("order link id missing")
	errSymbolMissing                           = errors.New("symbol missing")
	errInvalidAutoAddMarginValue               = errors.New("invalid add auto margin value")
	errDisconnectTimeWindowNotSet              = errors.New("disconnect time window not set")
	errAPIKeyIsNotUnified                      = errors.New("api key is not unified")
	errEndpointAvailableForNormalAPIKeyHolders = errors.New("endpoint available for normal API key holders only")
	errOrderSideRequired                       = errors.New("order side is required")
=======
	// Public endpoints
	bybitSpotGetSymbols   = "/spot/v1/symbols"
	bybitOrderBook        = "/spot/quote/v1/depth"
	bybitMergedOrderBook  = "/spot/quote/v1/depth/merged"
	bybitRecentTrades     = "/spot/quote/v1/trades"
	bybitCandlestickChart = "/spot/quote/v1/kline"
	bybit24HrsChange      = "/spot/quote/v1/ticker/24hr"
	bybitLastTradedPrice  = "/spot/quote/v1/ticker/price"
	bybitBestBidAskPrice  = "/spot/quote/v1/ticker/book_ticker"
	bybitGetTickersV5     = "/v5/market/tickers"
	bybitInstrumentInfoV5 = "/v5/market/instruments-info"

	// Authenticated endpoints
	bybitSpotOrder                = "/spot/v1/order" // create, query, cancel
	bybitFastCancelSpotOrder      = "/spot/v1/order/fast"
	bybitBatchCancelSpotOrder     = "/spot/order/batch-cancel"
	bybitFastBatchCancelSpotOrder = "/spot/order/batch-fast-cancel"
	bybitBatchCancelByIDs         = "/spot/order/batch-cancel-by-ids"
	bybitOpenOrder                = "/spot/v1/open-orders"
	bybitPastOrder                = "/spot/v1/history-orders"
	bybitTradeHistory             = "/spot/v1/myTrades"
	bybitWalletBalance            = "/spot/v1/account"
	bybitServerTime               = "/spot/v1/time"
	bybitAccountFee               = "/v5/account/fee-rate"

	// Account asset endpoint
	bybitGetDepositAddress = "/asset/v1/private/deposit/address"
	bybitWithdrawFund      = "/asset/v1/private/withdraw"
)

var (
	errCategoryNotSet        = errors.New("category not set")
	errBaseNotSet            = errors.New("base coin not set when category is option")
	errInvalidContractLength = errors.New("contract length cannot be less than or equal to zero")
>>>>>>> d86da76b
)

var (
	intervalMap         = map[kline.Interval]string{kline.OneMin: "1", kline.ThreeMin: "3", kline.FiveMin: "5", kline.FifteenMin: "15", kline.ThirtyMin: "30", kline.OneHour: "60", kline.TwoHour: "120", kline.FourHour: "240", kline.SixHour: "360", kline.SevenHour: "720", kline.OneDay: "D", kline.OneMonth: "M", kline.OneWeek: "W"}
	stringToIntervalMap = map[string]kline.Interval{"1": kline.OneMin, "3": kline.ThreeMin, "5": kline.FiveMin, "15": kline.FifteenMin, "30": kline.ThirtyMin, "60": kline.OneHour, "120": kline.TwoHour, "240": kline.FourHour, "360": kline.SixHour, "720": kline.SevenHour, "D": kline.OneDay, "M": kline.OneMonth, "W": kline.OneWeek}
)

func intervalToString(interval kline.Interval) (string, error) {
	inter, okay := intervalMap[interval]
	if okay {
		return inter, nil
	}
	return "", kline.ErrUnsupportedInterval
}

// stringToInterval returns a kline.Interval instance from string.
func stringToInterval(s string) (kline.Interval, error) {
	interval, okay := stringToIntervalMap[s]
	if okay {
		return interval, nil
	}
	return 0, kline.ErrInvalidInterval
}

// GetBybitServerTime retrieves bybit server time
func (by *Bybit) GetBybitServerTime(ctx context.Context) (*ServerTime, error) {
	var resp ServerTime
	return &resp, by.SendHTTPRequest(ctx, exchange.RestSpot, "market/time", defaultEPL, &resp)
}

// GetKlines query for historical klines (also known as candles/candlesticks). Charts are returned in groups based on the requested interval.
func (by *Bybit) GetKlines(ctx context.Context, category, symbol string, interval kline.Interval, startTime, endTime time.Time, limit int64) ([]KlineItem, error) {
	switch category {
	case "":
		return nil, errCategoryNotSet
	case cSpot, cLinear, cInverse:
	default:
		return nil, fmt.Errorf("%w, category: %s", errInvalidCategory, category)
	}
	if symbol == "" {
		return nil, errSymbolMissing
	}
	params := url.Values{}
	params.Set("category", category)
	params.Set("symbol", symbol)
	intervalString, err := intervalToString(interval)
	if err != nil {
		return nil, err
	}
	params.Set("interval", intervalString)
	if !startTime.IsZero() {
		params.Set("start", strconv.FormatInt(startTime.UnixMilli(), 10))
	}
	if !endTime.IsZero() {
		params.Set("end", strconv.FormatInt(endTime.UnixMilli(), 10))
	}
	if limit > 0 {
		params.Set("limit", strconv.FormatInt(limit, 10))
	}
	var resp KlineResponse
	err = by.SendHTTPRequest(ctx, exchange.RestSpot, common.EncodeURLValues("market/kline", params), defaultEPL, &resp)
	if err != nil {
		return nil, err
	}
	return processKlineResponse(resp.List)
}

func processKlineResponse(in [][]string) ([]KlineItem, error) {
	klines := make([]KlineItem, len(in))
	for x := range in {
		if len(in[x]) < 5 {
			return nil, errors.New("invalid kline data")
		}
		startTimestamp, err := strconv.ParseInt(in[x][0], 10, 64)
		if err != nil {
			return nil, err
		}
		klines[x] = KlineItem{StartTime: time.UnixMilli(startTimestamp)}
		klines[x].Open, err = strconv.ParseFloat(in[x][1], 64)
		if err != nil {
			return nil, err
		}
		klines[x].High, err = strconv.ParseFloat(in[x][2], 64)
		if err != nil {
			return nil, err
		}
		klines[x].Low, err = strconv.ParseFloat(in[x][3], 64)
		if err != nil {
			return nil, err
		}
		klines[x].Close, err = strconv.ParseFloat(in[x][4], 64)
		if err != nil {
			return nil, err
		}
		if len(in[x]) == 7 {
			klines[x].TradeVolume, err = strconv.ParseFloat(in[x][5], 64)
			if err != nil {
				return nil, err
			}
			klines[x].Turnover, err = strconv.ParseFloat(in[x][6], 64)
			if err != nil {
				return nil, err
			}
		}
	}
	return klines, nil
}

// GetInstruments retrieves the list of instrument details given the category and symbol.
func (by *Bybit) GetInstruments(ctx context.Context, category, symbol, status, baseCoin, cursor string, limit int64) (*InstrumentsInfo, error) {
	params, err := fillCategoryAndSymbol(category, symbol, true)
	if err != nil {
		return nil, err
	}
	if status != "" {
		params.Set("status", status)
	}
	if baseCoin != "" {
		params.Set("baseCoin", baseCoin)
	}
	if cursor != "" {
		params.Set("cursor", cursor)
	}
	if limit > 0 {
		params.Set("limit", strconv.FormatInt(limit, 10))
	}
	var resp InstrumentsInfo
	return &resp, by.SendHTTPRequest(ctx, exchange.RestSpot, common.EncodeURLValues("market/instruments-info", params), defaultEPL, &resp)
}

// GetMarkPriceKline query for historical mark price klines. Charts are returned in groups based on the requested interval.
func (by *Bybit) GetMarkPriceKline(ctx context.Context, category, symbol string, interval kline.Interval, startTime, endTime time.Time, limit int64) ([]KlineItem, error) {
	params, err := fillCategoryAndSymbol(category, symbol)
	if err != nil {
		return nil, err
	}
	intervalString, err := intervalToString(interval)
	if err != nil {
		return nil, err
	}
	params.Set("interval", intervalString)
	if !startTime.IsZero() {
		params.Set("start", strconv.FormatInt(startTime.UnixMilli(), 10))
	}
	if !endTime.IsZero() {
		params.Set("end", strconv.FormatInt(endTime.UnixMilli(), 10))
	}
	if limit > 0 {
		params.Set("limit", strconv.FormatInt(limit, 10))
	}
	var resp MarkPriceKlineResponse
	err = by.SendHTTPRequest(ctx, exchange.RestSpot, common.EncodeURLValues("market/mark-price-kline", params), defaultEPL, &resp)
	if err != nil {
		return nil, err
	}
	return processKlineResponse(resp.List)
}

// GetIndexPriceKline query for historical index price klines. Charts are returned in groups based on the requested interval.
func (by *Bybit) GetIndexPriceKline(ctx context.Context, category, symbol string, interval kline.Interval, startTime, endTime time.Time, limit int64) ([]KlineItem, error) {
	params, err := fillCategoryAndSymbol(category, symbol)
	if err != nil {
		return nil, err
	}
	intervalString, err := intervalToString(interval)
	if err != nil {
		return nil, err
	}
	params.Set("interval", intervalString)
	if !startTime.IsZero() {
		params.Set("start", strconv.FormatInt(startTime.UnixMilli(), 10))
	}
	if !endTime.IsZero() {
		params.Set("end", strconv.FormatInt(endTime.UnixMilli(), 10))
	}
	if limit > 0 {
		params.Set("limit", strconv.FormatInt(limit, 10))
	}
	var resp KlineResponse
	err = by.SendHTTPRequest(ctx, exchange.RestSpot, common.EncodeURLValues("market/index-price-kline", params), defaultEPL, &resp)
	if err != nil {
		return nil, err
	}
	return processKlineResponse(resp.List)
}

// GetOrderBook retrieves for orderbook depth data.
func (by *Bybit) GetOrderBook(ctx context.Context, category, symbol string, limit int64) (*Orderbook, error) {
	params, err := fillCategoryAndSymbol(category, symbol)
	if err != nil {
		return nil, err
	}
	if limit > 0 {
		params.Set("limit", strconv.FormatInt(limit, 10))
	}
	var resp orderbookResponse
	err = by.SendHTTPRequest(ctx, exchange.RestSpot, common.EncodeURLValues("market/orderbook", params), defaultEPL, &resp)
	if err != nil {
		return nil, err
	}
	return constructOrderbook(&resp)
}

func fillCategoryAndSymbol(category, symbol string, optionalSymbol ...bool) (url.Values, error) {
	if category == "" {
		return nil, errCategoryNotSet
	} else if category != cSpot && category != cLinear && category != cInverse && category != cOption {
		return nil, fmt.Errorf("%w, category: %s", errInvalidCategory, category)
	}
	params := url.Values{}
	if symbol == "" && (len(optionalSymbol) == 0 || !optionalSymbol[0]) {
		return nil, errSymbolMissing
	} else if symbol != "" {
		params.Set("symbol", symbol)
	}
	params.Set("category", category)
	return params, nil
}

// GetTickers returns the latest price snapshot, best bid/ask price, and trading volume in the last 24 hours.
func (by *Bybit) GetTickers(ctx context.Context, category, symbol, baseCoin string, expiryDate time.Time) (*TickerData, error) {
	params, err := fillCategoryAndSymbol(category, symbol, true)
	if err != nil {
		return nil, err
	}
	if category == cOption && baseCoin == "" {
		return nil, errBaseNotSet
	}
	if baseCoin != "" {
		params.Set("baseCoin", baseCoin)
	}
	if !expiryDate.IsZero() {
		params.Set("expData", expiryDate.Format("02Jan06"))
	}
	var resp TickerData
	return &resp, by.SendHTTPRequest(ctx, exchange.RestSpot, common.EncodeURLValues("market/tickers", params), defaultEPL, &resp)
}

// GetFundingRateHistory retrieves historical funding rates. Each symbol has a different funding interval.
// For example, if the interval is 8 hours and the current time is UTC 12, then it returns the last funding rate, which settled at UTC 8.
func (by *Bybit) GetFundingRateHistory(ctx context.Context, category, symbol string, startTime, endTime time.Time, limit int64) (*FundingRateHistory, error) {
	if category == "" {
		return nil, errCategoryNotSet
	} else if category != cLinear && category != cInverse {
		return nil, fmt.Errorf("%w, category: %s", errInvalidCategory, category)
	}
	params := url.Values{}
	if symbol == "" {
		return nil, errSymbolMissing
	}
	params.Set("symbol", symbol)
	params.Set("category", category)
	if !startTime.IsZero() {
		params.Set("startTime", strconv.FormatInt(startTime.UnixMilli(), 10))
	}
	if !endTime.IsZero() {
		params.Set("endTime", strconv.FormatInt(endTime.UnixMilli(), 10))
	}
	if limit > 0 {
		params.Set("limit", strconv.FormatInt(limit, 10))
	}
	var resp FundingRateHistory
	return &resp, by.SendHTTPRequest(ctx, exchange.RestSpot, common.EncodeURLValues("market/funding/history", params), defaultEPL, &resp)
}

// GetPublicTradingHistory retrieves recent public trading data.
// Option type. 'Call' or 'Put'. For option only
func (by *Bybit) GetPublicTradingHistory(ctx context.Context, category, symbol, baseCoin, optionType string, limit int64) (*TradingHistory, error) {
	params, err := fillCategoryAndSymbol(category, symbol)
	if err != nil {
		return nil, err
	}
	if category == cOption && baseCoin == "" {
		return nil, errBaseNotSet
	}
	if baseCoin != "" {
		params.Set("baseCoin", baseCoin)
	}
	if optionType != "" {
		params.Set("optionType", optionType)
	}
	if limit > 0 {
		params.Set("limit", strconv.FormatInt(limit, 10))
	}
	var resp TradingHistory
	return &resp, by.SendHTTPRequest(ctx, exchange.RestSpot, common.EncodeURLValues("market/recent-trade", params), defaultEPL, &resp)
}

// GetOpenInterest retrieves open interest of each symbol.
func (by *Bybit) GetOpenInterest(ctx context.Context, category, symbol, intervalTime string, startTime, endTime time.Time, limit int64, cursor string) (*OpenInterest, error) {
	if category == "" {
		return nil, errCategoryNotSet
	} else if category != cLinear && category != cInverse {
		return nil, fmt.Errorf("%w, category: %s", errInvalidCategory, category)
	}
	params := url.Values{}
	if symbol == "" {
		return nil, errSymbolMissing
	}
	params.Set("symbol", symbol)
	params.Set("category", category)
	if intervalTime != "" {
		params.Set("intervalTime", intervalTime)
	}
	if !startTime.IsZero() {
		params.Set("startTime", strconv.FormatInt(startTime.UnixMilli(), 10))
	}
	if !endTime.IsZero() {
		params.Set("endTime", strconv.FormatInt(endTime.UnixMilli(), 10))
	}
	if limit > 0 {
		params.Set("limit", strconv.FormatInt(limit, 10))
	}
	if cursor != "" {
		params.Set("cursor", cursor)
	}
	var resp OpenInterest
	return &resp, by.SendHTTPRequest(ctx, exchange.RestSpot, common.EncodeURLValues("market/open-interest", params), defaultEPL, &resp)
}

// GetHistoricalValatility retrieves option historical volatility.
// The data is hourly.
// If both 'startTime' and 'endTime' are not specified, it will return the most recent 1 hours worth of data.
// 'startTime' and 'endTime' are a pair of params. Either both are passed or they are not passed at all.
// This endpoint can query the last 2 years worth of data, but make sure [endTime - startTime] <= 30 days.
func (by *Bybit) GetHistoricalValatility(ctx context.Context, category, baseCoin string, period int64, startTime, endTime time.Time) ([]HistoricVolatility, error) {
	if category == "" {
		return nil, errCategoryNotSet
	} else if category != cOption {
		return nil, fmt.Errorf("%w, category: %s", errInvalidCategory, category)
	}
	params := url.Values{}
	params.Set("category", category)
	if baseCoin != "" {
		params.Set("baseCoin", baseCoin)
	}
	if period > 0 {
		params.Set("period", strconv.FormatInt(period, 10))
	}
	var err error
	if err = common.StartEndTimeCheck(startTime, endTime); !(startTime.IsZero() && endTime.IsZero()) && err != nil {
		return nil, err
	} else if !startTime.IsZero() {
		params.Set("startTime", strconv.FormatInt(startTime.UnixMilli(), 10))
		params.Set("endTime", strconv.FormatInt(endTime.UnixMilli(), 10))
	}
	var resp []HistoricVolatility
	return resp, by.SendHTTPRequest(ctx, exchange.RestSpot, common.EncodeURLValues("market/historical-volatility", params), defaultEPL, &resp)
}

// GetInsurance retrieves insurance pool data (BTC/USDT/USDC etc). The data is updated every 24 hours.
func (by *Bybit) GetInsurance(ctx context.Context, coin string) (*InsuranceHistory, error) {
	params := url.Values{}
	if coin != "" {
		params.Set("coin", coin)
	}
	var resp InsuranceHistory
	return &resp, by.SendHTTPRequest(ctx, exchange.RestSpot, common.EncodeURLValues("market/insurance", params), defaultEPL, &resp)
}

// GetRiskLimit retrieves risk limit history
func (by *Bybit) GetRiskLimit(ctx context.Context, category, symbol string) (*RiskLimitHistory, error) {
	if category == "" {
		return nil, errCategoryNotSet
	} else if category != cLinear && category != cInverse {
		return nil, fmt.Errorf("%w, category: %s", errInvalidCategory, category)
	}
	params := url.Values{}
	params.Set("category", category)
	if symbol != "" {
		params.Set("symbol", symbol)
	}
	var resp RiskLimitHistory
	return &resp, by.SendHTTPRequest(ctx, exchange.RestSpot, common.EncodeURLValues("market/risk-limit", params), defaultEPL, &resp)
}

// GetDeliveryPrice retrieves delivery price.
func (by *Bybit) GetDeliveryPrice(ctx context.Context, category, symbol, baseCoin, cursor string, limit int64) (*DeliveryPrice, error) {
	if category == "" {
		return nil, errCategoryNotSet
	} else if category != cLinear && category != cInverse && category != cOption {
		return nil, fmt.Errorf("%w, category: %s", errInvalidCategory, category)
	}
	params := url.Values{}
	params.Set("category", category)
	if symbol != "" {
		params.Set("symbol", symbol)
	}
	if baseCoin != "" {
		params.Set("baseCoin", baseCoin)
	}
	if limit > 0 {
		params.Set("limit", strconv.FormatInt(limit, 10))
	}
	if cursor != "" {
		params.Set("cursor", cursor)
	}
	var resp DeliveryPrice
	return &resp, by.SendHTTPRequest(ctx, exchange.RestSpot, common.EncodeURLValues("market/delivery-price", params), defaultEPL, &resp)
}

// ----------------- Trade Endpoints ----------------

func isValidCategory(category string) error {
	switch category {
	case cSpot, cOption, cLinear, cInverse:
		return nil
	case "":
		return errCategoryNotSet
	default:
		return fmt.Errorf("%w, category: %s", errInvalidCategory, category)
	}
}

// PlaceOrder creates an order for spot, spot margin, USDT perpetual, USDC perpetual, USDC futures, inverse futures and options.
func (by *Bybit) PlaceOrder(ctx context.Context, arg *PlaceOrderParams) (*OrderResponse, error) {
	if arg == nil {
		return nil, errNilArgument
	}
	err := isValidCategory(arg.Category)
	if err != nil {
		return nil, err
	}
	if by.AccountType == accountTypeNormal &&
		arg.Category == cOption {
		return nil, errAPIKeyIsNotUnified
	}
	if arg.Symbol.IsEmpty() {
		return nil, currency.ErrCurrencyPairEmpty
	}
	if arg.WhetherToBorrow {
		arg.IsLeverage = 1
	}
	// specifies whether to borrow or to trade.
	if arg.IsLeverage != 0 && arg.IsLeverage != 1 {
		return nil, errors.New("please provide a valid isLeverage value; must be 0 for unified spot and 1 for margin trading")
	}
	if arg.Side == "" {
		return nil, order.ErrSideIsInvalid
	}
	if arg.OrderType == "" { // Market and Limit order types are allowed
		return nil, order.ErrTypeIsInvalid
	}
	if arg.OrderQuantity <= 0 {
		return nil, order.ErrAmountBelowMin
	}
	switch arg.TriggerDirection {
	case 0, 1, 2:
	default:
		return nil, fmt.Errorf("%w, triggerDirection: %d", errInvalidTriggerDirection, arg.TriggerDirection)
	}
	if arg.OrderFilter != "" && arg.Category == cSpot {
		switch arg.OrderFilter {
		case "Order", "tpslOrder":
		default:
			return nil, fmt.Errorf("%w, orderFilter=%s", errInvalidOrderFilter, arg.OrderFilter)
		}
	}
	switch arg.TriggerPriceType {
	case "", "LastPrice", "IndexPrice", "MarkPrice":
	default:
		return nil, errInvalidTriggerPriceType
	}
	var resp OrderResponse
	return &resp, by.SendAuthHTTPRequestV5(ctx, exchange.RestSpot, http.MethodPost, "/v5/order/create", nil, arg, &resp, createOrderEPL)
}

// AmendOrder amends an open unfilled or partially filled orders.
func (by *Bybit) AmendOrder(ctx context.Context, arg *AmendOrderParams) (*OrderResponse, error) {
	if arg == nil {
		return nil, errNilArgument
	}
	if by.AccountType == accountTypeNormal &&
		arg.Category == cOption {
		return nil, errAPIKeyIsNotUnified
	}
	if arg.OrderID == "" && arg.OrderLinkID == "" {
		return nil, errEitherOrderIDOROrderLinkIDRequired
	}
	err := isValidCategory(arg.Category)
	if err != nil {
		return nil, err
	}
	if arg.Symbol.IsEmpty() {
		return nil, currency.ErrCurrencyPairEmpty
	}
	var resp OrderResponse
	return &resp, by.SendAuthHTTPRequestV5(ctx, exchange.RestSpot, http.MethodPost, "/v5/order/amend", nil, arg, &resp, amendOrderEPL)
}

// CancelTradeOrder cancels an open unfilled or partially filled order.
func (by *Bybit) CancelTradeOrder(ctx context.Context, arg *CancelOrderParams) (*OrderResponse, error) {
	if arg == nil {
		return nil, errNilArgument
	}
	if by.AccountType == accountTypeNormal &&
		arg.Category == cOption {
		return nil, errAPIKeyIsNotUnified
	}
	if arg.OrderID == "" && arg.OrderLinkID == "" {
		return nil, errEitherOrderIDOROrderLinkIDRequired
	}
	err := isValidCategory(arg.Category)
	if err != nil {
		return nil, err
	}
	if arg.Symbol.IsEmpty() {
		return nil, currency.ErrCurrencyPairEmpty
	}
	if arg.OrderFilter != "" && arg.Category == cSpot {
		switch arg.OrderFilter {
		case "Order", "tpslOrder":
		default:
			return nil, fmt.Errorf("%w, orderFilter=%s", errInvalidOrderFilter, arg.OrderFilter)
		}
	}
	var resp *OrderResponse
	return resp, by.SendAuthHTTPRequestV5(ctx, exchange.RestSpot, http.MethodPost, "/v5/order/cancel", nil, arg, &resp, cancelOrderEPL)
}

// GetOpenOrders retrieves unfilled or partially filled orders in real-time. To query older order records, please use the order history interface.
func (by *Bybit) GetOpenOrders(ctx context.Context, category, symbol, baseCoin, settleCoin, orderID, orderLinkID, orderFilter, cursor string,
	openOnly, limit int64) (*TradeOrders, error) {
	params, err := fillCategoryAndSymbol(category, symbol, true)
	if err != nil {
		return nil, err
	}
	if by.AccountType == accountTypeNormal {
		return nil, errAPIKeyIsNotUnified
	}
	if baseCoin != "" {
		params.Set("baseCoin", baseCoin)
	}
	if settleCoin != "" {
		params.Set("settleCoin", settleCoin)
	}
	if orderID != "" {
		params.Set("orderId", orderID)
	}
	if orderLinkID != "" {
		params.Set("orderLinkId", orderLinkID)
	}
	if openOnly != 0 {
		params.Set("openOnly", strconv.FormatInt(openOnly, 10))
	}
	if orderFilter != "" {
		params.Set("orderFilter", orderFilter)
	}
	if limit > 0 {
		params.Set("limit", strconv.FormatInt(limit, 10))
	}
	if cursor != "" {
		params.Set("cursor", cursor)
	}
	var resp TradeOrders
	return &resp, by.SendAuthHTTPRequestV5(ctx, exchange.RestSpot, http.MethodGet, "/v5/order/realtime", params, nil, &resp, getOrderEPL)
}

// CancelAllTradeOrders cancel all open orders
func (by *Bybit) CancelAllTradeOrders(ctx context.Context, arg *CancelAllOrdersParam) ([]OrderResponse, error) {
	if arg == nil {
		return nil, errNilArgument
	}
	err := isValidCategory(arg.Category)
	if err != nil {
		return nil, err
	}
	if by.AccountType == accountTypeNormal &&
		arg.Category == cOption {
		return nil, errAPIKeyIsNotUnified
	}
	var resp CancelAllResponse
	return resp.List, by.SendAuthHTTPRequestV5(ctx, exchange.RestSpot, http.MethodPost, "/v5/order/cancel-all", nil, arg, &resp, calcelAllEPL)
}

// GetTradeOrderHistory retrieves order history. As order creation/cancellation is asynchronous, the data returned from this endpoint may delay.
// If you want to get real-time order information, you could query this endpoint or rely on the websocket stream (recommended).
func (by *Bybit) GetTradeOrderHistory(ctx context.Context, category, symbol, orderID, orderLinkID,
	baseCoin, settleCoin, orderFilter, orderStatus, cursor string,
	startTime, endTime time.Time, limit int64) (*TradeOrders, error) {
	params, err := fillCategoryAndSymbol(category, symbol, true)
	if err != nil {
		return nil, err
	}
	if by.AccountType == accountTypeNormal &&
		category == cOption {
		return nil, errAPIKeyIsNotUnified
	}
	if baseCoin != "" {
		params.Set("baseCoin", baseCoin)
	}
	if settleCoin != "" {
		params.Set("settleCoin", settleCoin)
	}
	if orderID != "" {
		params.Set("orderId", orderID)
	}
	if orderLinkID != "" {
		params.Set("orderLinkId", orderLinkID)
	}
	if orderFilter != "" {
		params.Set("orderFilter", orderFilter)
	}
	if orderStatus != "" {
		params.Set("orderFilter", orderFilter)
	}
	if limit > 0 {
		params.Set("limit", strconv.FormatInt(limit, 10))
	}
	if cursor != "" {
		params.Set("cursor", cursor)
	}
	if !startTime.IsZero() {
		params.Set("startTime", strconv.FormatInt(startTime.UnixMilli(), 10))
	}
	if !endTime.IsZero() {
		params.Set("endTime", strconv.FormatInt(endTime.UnixMilli(), 10))
	}
	var resp TradeOrders
	return &resp, by.SendAuthHTTPRequestV5(ctx, exchange.RestSpot, http.MethodGet, "/v5/order/history", params, nil, &resp, getOrderHistoryEPL)
}

// PlaceBatchOrder place batch or trade order.
func (by *Bybit) PlaceBatchOrder(ctx context.Context, arg *PlaceBatchOrderParam) ([]BatchOrderResponse, error) {
	if arg == nil {
		return nil, errNilArgument
	}
	if arg.Category != cOption {
		return nil, fmt.Errorf("%w, only 'option' category is allowed", errInvalidCategory)
	}
	if by.AccountType == accountTypeNormal {
		return nil, errAPIKeyIsNotUnified
	}
	if len(arg.Request) == 0 {
		return nil, errNoOrderPassed
	}
	for a := range arg.Request {
		if arg.Request[a].OrderLinkID == "" {
			return nil, errOrderLinkIDMissing
		}
		if arg.Request[a].Symbol.IsEmpty() {
			return nil, currency.ErrCurrencyPairEmpty
		}
		if arg.Request[a].Side == "" {
			return nil, order.ErrSideIsInvalid
		}
		if arg.Request[a].OrderType == "" { // Market and Limit order types are allowed
			return nil, order.ErrTypeIsInvalid
		}
		if arg.Request[a].OrderQuantity <= 0 {
			return nil, order.ErrAmountBelowMin
		}
	}
	var resp BatchOrdersList
	return resp.List, by.SendAuthHTTPRequestV5(ctx, exchange.RestSpot, http.MethodPost, "/v5/order/create-batch", nil, arg, &resp, createBatchOrderEPL)
}

// BatchAmendOrder represents a batch amend order.
func (by *Bybit) BatchAmendOrder(ctx context.Context, arg *BatchAmendOrderParams) (*BatchOrderResponse, error) {
	if arg == nil {
		return nil, errNilArgument
	}
	if arg.Category != cOption {
		return nil, fmt.Errorf("%w, only 'option' category is allowed", errInvalidCategory)
	}
	if by.AccountType == accountTypeNormal {
		return nil, errAPIKeyIsNotUnified
	}
	if len(arg.Request) == 0 {
		return nil, errNoOrderPassed
	}
	for a := range arg.Request {
		if arg.Request[a].OrderID == "" && arg.Request[a].OrderLinkID == "" {
			return nil, errEitherOrderIDOROrderLinkIDRequired
		}
		if arg.Request[a].Symbol.IsEmpty() {
			return nil, currency.ErrCurrencyPairEmpty
		}
	}
	var resp BatchOrderResponse
	return &resp, by.SendAuthHTTPRequestV5(ctx, exchange.RestSpot, http.MethodPost, "/v5/order/amend-batch", nil, arg, &resp, amendBatchOrderEPL)
}

// CancelBatchOrder cancel more than one open order in a single request.
func (by *Bybit) CancelBatchOrder(ctx context.Context, arg *CancelBatchOrder) ([]CancelBatchResponseItem, error) {
	if arg == nil {
		return nil, errNilArgument
	}
	if arg.Category != cOption {
		return nil, fmt.Errorf("%w, only 'option' category is allowed", errInvalidCategory)
	}
	if by.AccountType == accountTypeNormal {
		return nil, errAPIKeyIsNotUnified
	}
	if len(arg.Request) == 0 {
		return nil, errNoOrderPassed
	}
	for a := range arg.Request {
		if arg.Request[a].OrderID == "" && arg.Request[a].OrderLinkID == "" {
			return nil, errEitherOrderIDOROrderLinkIDRequired
		}
		if arg.Request[a].Symbol.IsEmpty() {
			return nil, currency.ErrCurrencyPairEmpty
		}
	}
	var resp cancelBatchResponse
	return resp.List, by.SendAuthHTTPRequestV5(ctx, exchange.RestSpot, http.MethodPost, "/v5/order/cancel-batch", nil, arg, &resp, cancelBatchOrderEPL)
}

// GetBorrowQuota retrieves the qty and amount of borrowable coins in spot account.
func (by *Bybit) GetBorrowQuota(ctx context.Context, category, symbol, side string) (*BorrowQuota, error) {
	if category == "" {
		return nil, errCategoryNotSet
	} else if category != cSpot {
		return nil, fmt.Errorf("%w, category: %s", errInvalidCategory, category)
	}
	params := url.Values{}
	if symbol == "" {
		return nil, errSymbolMissing
	}
	params.Set("symbol", symbol)
	params.Set("category", category)
	if side == "" {
		return nil, order.ErrSideIsInvalid
	}
	params.Set("side", side)
	var resp BorrowQuota
	return &resp, by.SendAuthHTTPRequestV5(ctx, exchange.RestSpot, http.MethodGet, "/v5/order/spot-borrow-check", params, nil, &resp, defaultEPL)
}

// SetDisconnectCancelAll You can use this endpoint to get your current DCP configuration.
// Your private websocket connection must subscribe "dcp" topic in order to trigger DCP successfully
func (by *Bybit) SetDisconnectCancelAll(ctx context.Context, arg *SetDCPParams) error {
	if arg == nil {
		return errNilArgument
	}
	if by.AccountType == accountTypeNormal {
		return errAPIKeyIsNotUnified
	}
	if arg.TimeWindow == 0 {
		return errDisconnectTimeWindowNotSet
	}
	var resp interface{}
	return by.SendAuthHTTPRequestV5(ctx, exchange.RestSpot, http.MethodPost, "/v5/order/disconnected-cancel-all", nil, arg, &resp, defaultEPL)
}

// -------------------------------------------------  Position Endpoints ---------------------------------------------------

// GetPositionInfo retrieves real-time position data, such as position size, cumulative realizedPNL.
func (by *Bybit) GetPositionInfo(ctx context.Context, category, symbol, baseCoin, settleCoin, cursor string, limit int64) (*PositionInfoList, error) {
	if category == "" {
		return nil, errCategoryNotSet
	} else if category != cLinear && category != cInverse && category != cOption {
		return nil, fmt.Errorf("%w, category: %s", errInvalidCategory, category)
	}
	if by.AccountType == accountTypeNormal && category == cOption {
		return nil, errAPIKeyIsNotUnified
	}
	if symbol == "" && settleCoin == "" {
		return nil, errSymbolOrSettleCoinRequired
	}
	params := url.Values{}
	if symbol != "" {
		params.Set("symbol", symbol)
	}
	params.Set("category", category)
	if baseCoin != "" {
		params.Set("baseCoin", baseCoin)
	}
	if settleCoin != "" {
		params.Set("settleCoin", settleCoin)
	}
	if cursor != "" {
		params.Set("cursor", cursor)
	}
	if limit > 0 {
		params.Set("limit", strconv.FormatInt(limit, 10))
	}
	var resp PositionInfoList
	return &resp, by.SendAuthHTTPRequestV5(ctx, exchange.RestSpot, http.MethodGet, "/v5/position/list", params, nil, &resp, getPositionListEPL)
}

// SetLeverageLevel sets a leverage from 0 to max leverage of corresponding risk limit
func (by *Bybit) SetLeverageLevel(ctx context.Context, arg *SetLeverageParams) error {
	if arg == nil {
		return errNilArgument
	}
	switch arg.Category {
	case "":
		return errCategoryNotSet
	case cLinear, cInverse:
	default:
		return fmt.Errorf("%w, category: %s", errInvalidCategory, arg.Category)
	}
	if arg.Symbol == "" {
		return errSymbolMissing
	}
	switch {
	case arg.BuyLeverage <= 0:
		return fmt.Errorf("%w code: 10001 msg: invalid buy leverage %f", errInvalidLeverage, arg.BuyLeverage)
	case arg.BuyLeverage != arg.SellLeverage:
		return fmt.Errorf("%w, buy leverage not equal sell leverage", errInvalidLeverage)
	}
	var resp interface{}
	return by.SendAuthHTTPRequestV5(ctx, exchange.RestSpot, http.MethodPost, "/v5/position/set-leverage", nil, arg, &resp, postPOsitionSetLeverageEPL)
}

// SwitchTradeMode sets the trade mode value either to 'cross' or 'isolated'.
// Select cross margin mode or isolated margin mode per symbol level
func (by *Bybit) SwitchTradeMode(ctx context.Context, arg *SwitchTradeModeParams) error {
	if arg == nil {
		return errNilArgument
	}
	switch arg.Category {
	case "":
		return errCategoryNotSet
	case cLinear, cInverse:
	default:
		return fmt.Errorf("%w, category: %s", errInvalidCategory, arg.Category)
	}
	switch {
	case arg.Symbol == "":
		return errSymbolMissing
	case arg.BuyLeverage <= 0:
		return fmt.Errorf("%w code: 10001 msg: invalid buy leverage %f", errInvalidLeverage, arg.BuyLeverage)
	case arg.BuyLeverage != arg.SellLeverage:
		return fmt.Errorf("%w, buy leverage not equal sell leverage", errInvalidLeverage)
	case arg.TradeMode != 0 && arg.TradeMode != 1:
		return errInvalidTradeModeValue
	}
	var resp interface{}
	return by.SendAuthHTTPRequestV5(ctx, exchange.RestSpot, http.MethodPost, "/v5/position/switch-isolated", nil, arg, &resp, defaultEPL)
}

// SetTakeProfitStopLossMode set partial TP/SL mode, you can set the TP/SL size smaller than position size.
func (by *Bybit) SetTakeProfitStopLossMode(ctx context.Context, arg *TPSLModeParams) (*TPSLModeResponse, error) {
	if arg == nil {
		return nil, errNilArgument
	}
	switch arg.Category {
	case "":
		return nil, errCategoryNotSet
	case cLinear, cInverse:
	default:
		return nil, fmt.Errorf("%w, category: %s", errInvalidCategory, arg.Category)
	}
	switch {
	case arg.Symbol == "":
		return nil, errSymbolMissing
	case arg.TpslMode == "":
		return nil, errTakeProfitOrStopLossModeMissing
	}
	var resp *TPSLModeResponse
	return resp, by.SendAuthHTTPRequestV5(ctx, exchange.RestSpot, http.MethodPost, "/v5/position/set-tpsl-mode", nil, arg, &resp, setPositionTPLSModeEPL)
}

// SwitchPositionMode switch the position mode for USDT perpetual and Inverse futures.
// If you are in one-way Mode, you can only open one position on Buy or Sell side.
// If you are in hedge mode, you can open both Buy and Sell side positions simultaneously.
// switches mode between MergedSingle: One-Way Mode or BothSide: Hedge Mode
func (by *Bybit) SwitchPositionMode(ctx context.Context, arg *SwitchPositionModeParams) error {
	if arg == nil {
		return errNilArgument
	}
	switch arg.Category {
	case "":
		return errCategoryNotSet
	case cLinear, cInverse:
	default:
		return fmt.Errorf("%w, category: %s", errInvalidCategory, arg.Category)
	}
	if arg.Symbol.IsEmpty() && arg.Coin.IsEmpty() {
		return errEitherSymbolOrCoinRequired
	}
	var resp interface{}
	return by.SendAuthHTTPRequestV5(ctx, exchange.RestSpot, http.MethodPost, "/v5/position/switch-mode", nil, arg, &resp, defaultEPL)
}

// SetRiskLimit risk limit will limit the maximum position value you can hold under different margin requirements.
// If you want to hold a bigger position size, you need more margin. This interface can set the risk limit of a single position.
// If the order exceeds the current risk limit when placing an order, it will be rejected.
// '0': one-way mode '1': hedge-mode Buy side '2': hedge-mode Sell side
func (by *Bybit) SetRiskLimit(ctx context.Context, arg *SetRiskLimitParam) (*RiskLimitResponse, error) {
	if arg == nil {
		return nil, errNilArgument
	}
	switch arg.Category {
	case "":
		return nil, errCategoryNotSet
	case cLinear, cInverse:
	default:
		return nil, fmt.Errorf("%w, category: %s", errInvalidCategory, arg.Category)
	}
	if arg.PositionMode < 0 || arg.PositionMode > 2 {
		return nil, errInvalidPositionMode
	}
	if arg.Symbol.IsEmpty() {
		return nil, errSymbolMissing
	}
	var resp RiskLimitResponse
	return &resp, by.SendAuthHTTPRequestV5(ctx, exchange.RestSpot, http.MethodPost, "/v5/position/set-risk-limit", nil, arg, &resp, setPositionRiskLimitEPL)
}

// SetTradingStop set the take profit, stop loss or trailing stop for the position.
func (by *Bybit) SetTradingStop(ctx context.Context, arg *TradingStopParams) error {
	if arg == nil {
		return errNilArgument
	}
	switch arg.Category {
	case "":
		return errCategoryNotSet
	case cLinear, cInverse:
	default:
		return fmt.Errorf("%w, category: %s", errInvalidCategory, arg.Category)
	}
	if arg.Symbol.IsEmpty() {
		return errSymbolMissing
	}
	var resp interface{}
	return by.SendAuthHTTPRequestV5(ctx, exchange.RestSpot, http.MethodPost, "/v5/position/trading-stop", nil, arg, &resp, stopTradingPositionEPL)
}

// SetAutoAddMargin sets auto add margin
func (by *Bybit) SetAutoAddMargin(ctx context.Context, arg *AddRemoveMarginParams) error {
	if arg == nil {
		return errNilArgument
	}
	switch arg.Category {
	case "":
		return errCategoryNotSet
	case cLinear, cInverse:
	default:
		return fmt.Errorf("%w, category: %s", errInvalidCategory, arg.Category)
	}
	if arg.Symbol.IsEmpty() {
		return errSymbolMissing
	}
	if arg.AutoAddmargin != 0 && arg.AutoAddmargin != 1 {
		return errInvalidAutoAddMarginValue
	}
	if arg.PositionMode < 0 || arg.PositionMode > 2 {
		return errInvalidPositionMode
	}
	var resp interface{}
	return by.SendAuthHTTPRequestV5(ctx, exchange.RestSpot, http.MethodPost, "/v5/position/set-auto-add-margin", nil, arg, &resp, defaultEPL)
}

// AddOrReduceMargin manually add or reduce margin for isolated margin position
func (by *Bybit) AddOrReduceMargin(ctx context.Context, arg *AddRemoveMarginParams) (*AddOrReduceMargin, error) {
	if arg == nil {
		return nil, errNilArgument
	}
	switch arg.Category {
	case "":
		return nil, errCategoryNotSet
	case cLinear, cInverse:
	default:
		return nil, fmt.Errorf("%w, category: %s", errInvalidCategory, arg.Category)
	}
	if arg.Symbol.IsEmpty() {
		return nil, errSymbolMissing
	}
	if arg.AutoAddmargin != 0 && arg.AutoAddmargin != 1 {
		return nil, errInvalidAutoAddMarginValue
	}
	if arg.PositionMode < 0 || arg.PositionMode > 2 {
		return nil, errInvalidPositionMode
	}
	var resp AddOrReduceMargin
	return &resp, by.SendAuthHTTPRequestV5(ctx, exchange.RestSpot, http.MethodPost, "/v5/position/add-margin", nil, arg, &resp, defaultEPL)
}

// GetExecution retrieves users' execution records, sorted by execTime in descending order. However, for Normal spot, they are sorted by execId in descending order.
func (by *Bybit) GetExecution(ctx context.Context, category, symbol, orderID, orderLinkID, baseCoin, cursor string, startTime, endTime time.Time, limit int64) (*ExecutionResponse, error) {
	params, err := fillCategoryAndSymbol(category, symbol, true)
	if err != nil {
		return nil, err
	}
	if by.AccountType == accountTypeNormal {
		return nil, errAPIKeyIsNotUnified
	}
	if orderID != "" {
		params.Set("orderId", orderID)
	}
	if orderLinkID != "" {
		params.Set("orderLinkId", orderLinkID)
	}
	if baseCoin != "" {
		params.Set("baseCoin", baseCoin)
	}
	if cursor != "" {
		params.Set("cursor", cursor)
	}
	if !startTime.IsZero() {
		params.Set("startTime", strconv.FormatInt(startTime.UnixMilli(), 10))
	}
	if !endTime.IsZero() {
		params.Set("endTime", strconv.FormatInt(endTime.UnixMilli(), 10))
	}
	if cursor != "" {
		params.Set("cursor", cursor)
	}
	if limit > 0 {
		params.Set("limit", strconv.FormatInt(limit, 10))
	}
	var resp ExecutionResponse
	return &resp, by.SendAuthHTTPRequestV5(ctx, exchange.RestSpot, http.MethodGet, "/v5/execution/list", params, nil, &resp, getExecutionListEPL)
}

// GetClosedPnL retrieves user's closed profit and loss records. The results are sorted by createdTime in descending order.
func (by *Bybit) GetClosedPnL(ctx context.Context, category, symbol, cursor string, startTime, endTime time.Time, limit int64) (*ClosedProfitAndLossResponse, error) {
	params, err := fillOrderAndExecutionFetchParams(paramsConfig{Linear: true, Inverse: true}, category, symbol, "", "", "", "", "", cursor, startTime, endTime, limit)
	if err != nil {
		return nil, err
	}
	var resp ClosedProfitAndLossResponse
	return &resp, by.SendAuthHTTPRequestV5(ctx, exchange.RestSpot, http.MethodGet, "/v5/position/closed-pnl", params, nil, &resp, getPositionClosedPNLEPL)
}

// ---------------------------------------------------------------- Pre-Upgrade ----------------------------------------------------------------

func fillOrderAndExecutionFetchParams(ac paramsConfig, category, symbol, baseCoin, orderID, orderLinkID, orderFilter, orderStatus, cursor string, startTime, endTime time.Time, limit int64) (url.Values, error) {
	params := url.Values{}
	switch {
	case !ac.OptionalCategory && category == "":
		return nil, errCategoryNotSet
	case ac.OptionalCategory && category == "":
	case (!ac.Linear && category == cLinear) ||
		(!ac.Option && category == cOption) ||
		(!ac.Inverse && category == cInverse) ||
		(!ac.Spot && category == cSpot):
		return nil, fmt.Errorf("%w, category: %s", errInvalidCategory, category)
	default:
		params.Set("category", category)
	}
	if ac.MendatorySymbol && symbol == "" {
		return nil, errSymbolMissing
	} else if symbol != "" {
		params.Set("symbol", symbol)
	}
	if category == cOption && baseCoin == "" && !ac.OptionalBaseCoin {
		return nil, fmt.Errorf("%w, baseCoin is required", errBaseNotSet)
	} else if baseCoin != "" {
		params.Set("baseCoin", baseCoin)
	}
	if orderID != "" {
		params.Set("orderId", orderID)
	}
	if orderLinkID != "" {
		params.Set("orderLinkId", orderLinkID)
	}
	if orderFilter != "" {
		params.Set("orderFilter", orderFilter)
	}
	if orderStatus != "" {
		params.Set("orderStatus", orderStatus)
	}
	if cursor != "" {
		params.Set("cursor", cursor)
	}
	if !startTime.IsZero() {
		params.Set("startTime", strconv.FormatInt(startTime.UnixMilli(), 10))
	}
	if !endTime.IsZero() {
		params.Set("endTime", strconv.FormatInt(endTime.UnixMilli(), 10))
	}
	if limit > 0 {
		params.Set("limit", strconv.FormatInt(limit, 10))
	}
	return params, nil
}

// GetPreUpgradeOrderHistory the account is upgraded to a Unified account, you can get the orders which occurred before the upgrade.
func (by *Bybit) GetPreUpgradeOrderHistory(ctx context.Context, category, symbol, baseCoin, orderID, orderLinkID, orderFilter, orderStatus, cursor string, startTime, endTime time.Time, limit int64) (*TradeOrders, error) {
	params, err := fillOrderAndExecutionFetchParams(paramsConfig{Linear: true, Option: true, Inverse: true}, category, symbol, baseCoin, orderID, orderLinkID, orderFilter, orderStatus, cursor, startTime, endTime, limit)
	if err != nil {
		return nil, err
	}
	if by.AccountType == accountTypeNormal {
		return nil, errAPIKeyIsNotUnified
	}
	var resp TradeOrders
	return &resp, by.SendAuthHTTPRequestV5(ctx, exchange.RestSpot, http.MethodGet, "/v5/pre-upgrade/order/history", params, nil, &resp, defaultEPL)
}

// GetPreUpgradeTradeHistory retrieves users' execution records which occurred before you upgraded the account to a Unified account, sorted by execTime in descending order
func (by *Bybit) GetPreUpgradeTradeHistory(ctx context.Context, category, symbol, orderID, orderLinkID, baseCoin, executionType, cursor string, startTime, endTime time.Time, limit int64) (*ExecutionResponse, error) {
	params, err := fillOrderAndExecutionFetchParams(paramsConfig{Linear: true, Option: false, Inverse: true}, category, symbol, baseCoin, orderID, orderLinkID, "", "", cursor, startTime, endTime, limit)
	if err != nil {
		return nil, err
	}
	if by.AccountType == accountTypeNormal {
		return nil, errAPIKeyIsNotUnified
	}
	if executionType != "" {
		params.Set("executionType", executionType)
	}
	var resp ExecutionResponse
	return &resp, by.SendAuthHTTPRequestV5(ctx, exchange.RestSpot, http.MethodGet, "/v5/pre-upgrade/execution/list", params, nil, &resp, defaultEPL)
}

// GetPreUpgradeClosedPnL retrieves user's closed profit and loss records from before you upgraded the account to a Unified account. The results are sorted by createdTime in descending order.
func (by *Bybit) GetPreUpgradeClosedPnL(ctx context.Context, category, symbol, cursor string, startTime, endTime time.Time, limit int64) (*ClosedProfitAndLossResponse, error) {
	params, err := fillOrderAndExecutionFetchParams(paramsConfig{Linear: true, Inverse: true, MendatorySymbol: true}, category, symbol, "", "", "", "", "", cursor, startTime, endTime, limit)
	if err != nil {
		return nil, err
	}
	if by.AccountType == accountTypeNormal {
		return nil, errAPIKeyIsNotUnified
	}
	var resp ClosedProfitAndLossResponse
	return &resp, by.SendAuthHTTPRequestV5(ctx, exchange.RestSpot, http.MethodGet, "/v5/pre-upgrade/position/closed-pnl", params, nil, &resp, defaultEPL)
}

// GetPreUpgradeTransactionLog retrieves transaction logs which occurred in the USDC Derivatives wallet before the account was upgraded to a Unified account.
func (by *Bybit) GetPreUpgradeTransactionLog(ctx context.Context, category, baseCoin, transactionType, cursor string, startTime, endTime time.Time, limit int64) (*TransactionLog, error) {
	params, err := fillOrderAndExecutionFetchParams(paramsConfig{Linear: true, Inverse: true}, category, "", baseCoin, "", "", "", "", cursor, startTime, endTime, limit)
	if err != nil {
		return nil, err
	}
	if by.AccountType == accountTypeNormal {
		return nil, errAPIKeyIsNotUnified
	}
	if transactionType != "" {
		params.Set("type", transactionType)
	}
	var resp TransactionLog
	return &resp, by.SendAuthHTTPRequestV5(ctx, exchange.RestSpot, http.MethodGet, "/v5/pre-upgrade/account/transaction-log", params, nil, &resp, defaultEPL)
}

// GetPreUpgradeOptionDeliveryRecord retrieves delivery records of Option before you upgraded the account to a Unified account, sorted by deliveryTime in descending order
func (by *Bybit) GetPreUpgradeOptionDeliveryRecord(ctx context.Context, category, symbol, cursor string, expiryDate time.Time, limit int64) (*PreUpdateOptionDeliveryRecord, error) {
	params, err := fillOrderAndExecutionFetchParams(paramsConfig{OptionalBaseCoin: true, Option: true}, category, symbol, "", "", "", "", "", cursor, time.Time{}, time.Time{}, limit)
	if err != nil {
		return nil, err
	}
	if by.AccountType == accountTypeNormal {
		return nil, errAPIKeyIsNotUnified
	}
	if !expiryDate.IsZero() {
		params.Set("expData", expiryDate.Format("02Jan06"))
	}
	var resp PreUpdateOptionDeliveryRecord
	return &resp, by.SendAuthHTTPRequestV5(ctx, exchange.RestSpot, http.MethodGet, "/v5/pre-upgrade/asset/delivery-record", params, nil, &resp, defaultEPL)
}

// GetPreUpgradeUSDCSessionSettlement retrieves session settlement records of USDC perpetual before you upgrade the account to Unified account.
func (by *Bybit) GetPreUpgradeUSDCSessionSettlement(ctx context.Context, category, symbol, cursor string, limit int64) (*SettlementSession, error) {
	params, err := fillOrderAndExecutionFetchParams(paramsConfig{Linear: true}, category, symbol, "", "", "", "", "", cursor, time.Time{}, time.Time{}, limit)
	if err != nil {
		return nil, err
	}
	if by.AccountType == accountTypeNormal {
		return nil, errAPIKeyIsNotUnified
	}
	var resp SettlementSession
	return &resp, by.SendAuthHTTPRequestV5(ctx, exchange.RestSpot, http.MethodGet, "/v5/pre-upgrade/asset/settlement-record", params, nil, &resp, defaultEPL)
}

// ---------------------------------------------------------------- Account Endpoints ----------------------------------------------------------------

// GetWalletBalance represents wallet balance, query asset information of each currency, and account risk rate information.
// By default, currency information with assets or liabilities of 0 is not returned.
// Unified account: UNIFIED (trade spot/linear/options), CONTRACT(trade inverse)
// Normal account: CONTRACT, SPOT
func (by *Bybit) GetWalletBalance(ctx context.Context, accountType, coin string) (*WalletBalance, error) {
	params := url.Values{}
	if accountType == "" {
		return nil, errMissingAccountType
	}
	params.Set("accountType", accountType)
	if coin != "" {
		params.Set("coin", coin)
	}
	var resp WalletBalance
	return &resp, by.SendAuthHTTPRequestV5(ctx, exchange.RestSpot, http.MethodGet, "/v5/account/wallet-balance", params, nil, &resp, getAccountWalletBalaceEPL)
}

// UpgradeToUnifiedAccount upgrades the account to unified account.
func (by *Bybit) UpgradeToUnifiedAccount(ctx context.Context) (*UnifiedAccountUpgradeResponse, error) {
	var resp UnifiedAccountUpgradeResponse
	return &resp, by.SendAuthHTTPRequestV5(ctx, exchange.RestSpot, http.MethodPost, "/v5/account/upgrade-to-uta", nil, nil, &resp, defaultEPL)
}

// GetBorrowHistory retrieves interest records, sorted in reverse order of creation time.
func (by *Bybit) GetBorrowHistory(ctx context.Context, currency, cursor string, startTime, endTime time.Time, limit int64) (*BorrowHistory, error) {
	if by.AccountType == accountTypeNormal {
		return nil, errAPIKeyIsNotUnified
	}
	params := url.Values{}
	if currency != "" {
		params.Set("currency", currency)
	}
	if cursor != "" {
		params.Set("cursor", cursor)
	}
	if !startTime.IsZero() {
		params.Set("startTime", strconv.FormatInt(startTime.UnixMilli(), 10))
	}
	if !endTime.IsZero() {
		params.Set("endTime", strconv.FormatInt(endTime.UnixMilli(), 10))
	}
	if limit > 0 {
		params.Set("limit", strconv.FormatInt(limit, 10))
	}
	if cursor != "" {
		params.Set("cursor", cursor)
	}
	var resp BorrowHistory
	return &resp, by.SendAuthHTTPRequestV5(ctx, exchange.RestSpot, http.MethodGet, "/v5/account/borrow-history", params, nil, &resp, defaultEPL)
}

// SetCollateralCoin decide whether the assets in the Unified account needs to be collateral coins.
func (by *Bybit) SetCollateralCoin(ctx context.Context, coin currency.Code, collateralSwitchON bool) error {
	if by.AccountType == accountTypeNormal {
		return errAPIKeyIsNotUnified
	}
	params := url.Values{}
	if !coin.IsEmpty() {
		params.Set("coin", coin.String())
	}
	if collateralSwitchON {
		params.Set("collateralSwitch", "ON")
	} else {
		params.Set("collateralSwitch", "OFF")
	}
	var resp interface{}
	return by.SendAuthHTTPRequestV5(ctx, exchange.RestSpot, http.MethodGet, "/v5/account/set-collateral-switch", params, nil, &resp, defaultEPL)
}

// GetCollateralInfo retrieves the collateral information of the current unified margin account,
// including loan interest rate, loanable amount, collateral conversion rate,
// whether it can be mortgaged as margin, etc.
func (by *Bybit) GetCollateralInfo(ctx context.Context, currency string) (*CollateralInfo, error) {
	if by.AccountType == accountTypeNormal {
		return nil, errAPIKeyIsNotUnified
	}
	params := url.Values{}
	if currency != "" {
		params.Set("currency", currency)
	}
	var resp CollateralInfo
	return &resp, by.SendAuthHTTPRequestV5(ctx, exchange.RestSpot, http.MethodGet, "/v5/account/collateral-info", params, nil, &resp, defaultEPL)
}

// GetCoinGreeks retrieves current account Greeks information
func (by *Bybit) GetCoinGreeks(ctx context.Context, baseCoin string) (*CoinGreeks, error) {
	params := url.Values{}
	if baseCoin != "" {
		params.Set("baseCoin", baseCoin)
	}
	var resp CoinGreeks
	return &resp, by.SendAuthHTTPRequestV5(ctx, exchange.RestSpot, http.MethodGet, "/v5/asset/coin-greeks", params, nil, &resp, defaultEPL)
}

// GetFeeRate retrieves the trading fee rate.
func (by *Bybit) GetFeeRate(ctx context.Context, category, symbol, baseCoin string) ([]Fee, error) {
	params := url.Values{}
	if !common.StringDataContains(validCategory, category) {
		return nil, fmt.Errorf("%w, valid category values are %v", errInvalidCategory, validCategory)
	}
	if category == cOption && by.AccountType == accountTypeNormal {
		return nil, errAPIKeyIsNotUnified
	}
	if category != "" {
		params.Set("category", category)
	}
	if symbol != "" {
		params.Set("symbol", symbol)
	}
	if baseCoin != "" {
		params.Set("baseCoin", baseCoin)
	}
	var resp AccountFee
	return resp.List, by.SendAuthHTTPRequestV5(ctx, exchange.RestSpot, http.MethodGet, "/v5/account/fee-rate", params, nil, &resp, getAccountFeeEPL)
}

// GetAccountInfo retrieves the margin mode configuration of the account.
// query the margin mode and the upgraded status of account
func (by *Bybit) GetAccountInfo(ctx context.Context) (*AccountInfo, error) {
	if by.AccountType == accountTypeNormal {
		return nil, errAPIKeyIsNotUnified
	}
	var resp AccountInfo
	return &resp, by.SendAuthHTTPRequestV5(ctx, exchange.RestSpot, http.MethodGet, "/v5/account/info", nil, nil, &resp, defaultEPL)
}

// GetTransactionLog retrieves transaction logs in Unified account.
func (by *Bybit) GetTransactionLog(ctx context.Context, category, baseCoin, transactionType, cursor string, startTime, endTime time.Time, limit int64) (*TransactionLog, error) {
	params, err := fillOrderAndExecutionFetchParams(paramsConfig{OptionalBaseCoin: true, OptionalCategory: true, Linear: true, Option: true, Spot: true}, category, "", baseCoin, "", "", "", "", cursor, startTime, endTime, limit)
	if err != nil {
		return nil, err
	}
	if transactionType != "" {
		params.Set("type", transactionType)
	}
	var resp TransactionLog
	return &resp, by.SendAuthHTTPRequestV5(ctx, exchange.RestSpot, http.MethodGet, "/v5/account/transaction-log", params, nil, &resp, defaultEPL)
}

// SetMarginMode set margin mode to  either of ISOLATED_MARGIN, REGULAR_MARGIN(i.e. Cross margin), PORTFOLIO_MARGIN
func (by *Bybit) SetMarginMode(ctx context.Context, marginMode string) (*SetMarginModeResponse, error) {
	if by.AccountType == accountTypeNormal {
		return nil, errAPIKeyIsNotUnified
	}
	if marginMode == "" {
		return nil, fmt.Errorf("%w, margin mode should be either of ISOLATED_MARGIN, REGULAR_MARGIN, or PORTFOLIO_MARGIN", errInvalidMode)
	}
	arg := &struct {
		SetMarginMode string `json:"setMarginMode"`
	}{SetMarginMode: marginMode}

	var resp SetMarginModeResponse
	return &resp, by.SendAuthHTTPRequestV5(ctx, exchange.RestSpot, http.MethodPost, "/v5/account/set-margin-mode", nil, arg, &resp, defaultEPL)
}

// SetMMP Market Maker Protection (MMP) is an automated mechanism designed to protect market makers (MM) against liquidity risks and over-exposure in the market.
// It prevents simultaneous trade executions on quotes provided by the MM within a short time span.
// The MM can automatically pull their quotes if the number of contracts traded for an underlying asset exceeds the configured threshold within a certain time frame.
// Once MMP is triggered, any pre-existing MMP orders will be automatically canceled, and new orders tagged as MMP will be rejected for a specific duration — known as the frozen period — so that MM can reassess the market and modify the quotes.
//
// How to enable MMP​
// Send an email to Bybit (financial.inst@bybit.com) or contact your business development (BD) manager to apply for MMP. After processed, the default settings are as below table:
func (by *Bybit) SetMMP(ctx context.Context, arg *MMPRequestParam) error {
	if arg == nil {
		return errNilArgument
	}
	if arg.BaseCoin == "" {
		return errBaseNotSet
	}
	if arg.TimeWindowMS <= 0 {
		return errTimeWindowRequired
	}
	if arg.FrozenPeriod <= 0 {
		return errFrozenPeriodRequired
	}
	if arg.TradeQuantityLimit <= 0 {
		return fmt.Errorf("%w, trade quantity limit required", errQuantityLimitRequired)
	}
	if arg.DeltaLimit <= 0 {
		return fmt.Errorf("%w, delta limit is required", errQuantityLimitRequired)
	}
	var resp interface{}
	return by.SendAuthHTTPRequestV5(ctx, exchange.RestSpot, http.MethodPost, "/v5/account/mmp-modify", nil, arg, &resp, defaultEPL)
}

// ResetMMP resets MMP.
// once the mmp triggered, you can unfreeze the account by this endpoint
func (by *Bybit) ResetMMP(ctx context.Context, baseCoin string) error {
	if baseCoin == "" {
		return errBaseNotSet
	}
	arg := &struct {
		BaseCoin string `json:"baseCoin"`
	}{BaseCoin: baseCoin}
	var resp interface{}
	return by.SendAuthHTTPRequestV5(ctx, exchange.RestSpot, http.MethodPost, "/v5/account/mmp-reset", nil, arg, &resp, defaultEPL)
}

// GetMMPState retrieve Market Maker Protection (MMP) states for different coins.
func (by *Bybit) GetMMPState(ctx context.Context, baseCoin string) (*MMPStates, error) {
	if baseCoin == "" {
		return nil, errBaseNotSet
	}
	arg := &struct {
		BaseCoin string `json:"baseCoin"`
	}{BaseCoin: baseCoin}
	var resp MMPStates
	return &resp, by.SendAuthHTTPRequestV5(ctx, exchange.RestSpot, http.MethodPost, "/v5/account/mmp-state", nil, arg, &resp, defaultEPL)
}

// ---------------------------------------------------------------- Assets ----------------------------------------------------------------

// GetCoinExchangeRecords queries the coin exchange records.
func (by *Bybit) GetCoinExchangeRecords(ctx context.Context, fromCoin, toCoin, cursor string, limit int64) (*CoinExchangeRecords, error) {
	params := url.Values{}
	if fromCoin != "" {
		params.Set("fromCoin", fromCoin)
	}
	if toCoin != "" {
		params.Set("toCoin", toCoin)
	}
	if cursor != "" {
		params.Set("cursor", cursor)
	}
	if limit > 0 {
		params.Set("limit", strconv.FormatInt(limit, 10))
	}
	var resp CoinExchangeRecords
	return &resp, by.SendAuthHTTPRequestV5(ctx, exchange.RestSpot, http.MethodGet, "/v5/asset/exchange/order-record", params, nil, &resp, getExchangeOrderRecordEPL)
}

// GetDeliveryRecord retrieves delivery records of USDC futures and Options, sorted by deliveryTime in descending order
func (by *Bybit) GetDeliveryRecord(ctx context.Context, category, symbol, cursor string, expiryDate time.Time, limit int64) (*DeliveryRecord, error) {
	validCategory = []string{cLinear, cOption}
	if !common.StringDataContains(validCategory, category) {
		return nil, fmt.Errorf("%w, valid category values are %v", errInvalidCategory, validCategory)
	}
	if by.AccountType == accountTypeNormal {
		return nil, errAPIKeyIsNotUnified
	}
	params := url.Values{}
	params.Set("category", category)
	if symbol != "" {
		params.Set("symbol", symbol)
	}
	if !expiryDate.IsZero() {
		params.Set("expData", expiryDate.Format("02Jan06"))
	}
	if cursor != "" {
		params.Set("cursor", cursor)
	}
	if limit > 0 {
		params.Set("limit", strconv.FormatInt(limit, 10))
	}
	var resp DeliveryRecord
	return &resp, by.SendAuthHTTPRequestV5(ctx, exchange.RestSpot, http.MethodGet, "/v5/asset/delivery-record", params, nil, &resp, defaultEPL)
}

// GetUSDCSessionSettlement retrieves session settlement records of USDC perpetual and futures
func (by *Bybit) GetUSDCSessionSettlement(ctx context.Context, category, symbol, cursor string, limit int64) (*SettlementSession, error) {
	validCategory = []string{cLinear}
	if !common.StringDataContains(validCategory, category) {
		return nil, fmt.Errorf("%w, valid category values are %v", errInvalidCategory, validCategory)
	}
	if by.AccountType == accountTypeNormal {
		return nil, errAPIKeyIsNotUnified
	}
	params := url.Values{}
	params.Set("category", category)
	if symbol != "" {
		params.Set("symbol", symbol)
	}
	if cursor != "" {
		params.Set("cursor", cursor)
	}
	if limit > 0 {
		params.Set("limit", strconv.FormatInt(limit, 10))
	}
	var resp SettlementSession
	return &resp, by.SendAuthHTTPRequestV5(ctx, exchange.RestSpot, http.MethodGet, "/v5/asset/settlement-record", params, nil, &resp, defaultEPL)
}

// GetAssetInfo retrieves asset information
func (by *Bybit) GetAssetInfo(ctx context.Context, accountType, coin string) (AccountInfos, error) {
	if accountType == "" {
		return nil, errMissingAccountType
	}
	if by.AccountType == accountTypeNormal {
		return nil, errAPIKeyIsNotUnified
	}
	params := url.Values{}
	params.Set("accountType", accountType)
	if coin != "" {
		params.Set("coin", coin)
	}
	var resp AccountInfos
	return resp, by.SendAuthHTTPRequestV5(ctx, exchange.RestSpot, http.MethodGet, "/v5/asset/transfer/query-asset-info", params, nil, &resp, getAssetTransferQueryInfoEPL)
}

func fillCoinBalanceFetchParams(accountType, memberID, coin string, withBonus int64, coinRequired bool) (url.Values, error) {
	if accountType == "" {
		return nil, errMissingAccountType
	}
	params := url.Values{}
	params.Set("accountType", accountType)
	if memberID != "" {
		params.Set("memberId", memberID)
	}
	if coinRequired && coin == "" {
		return nil, currency.ErrCurrencyCodeEmpty
	}
	if coin != "" {
		params.Set("coin", coin)
	}
	if withBonus > 0 {
		params.Set("withBonus", strconv.FormatInt(withBonus, 10))
	}
	return params, nil
}

// GetAllCoinBalance retrieves all coin balance of all account types under the master account, and sub account.
// It is not allowed to get master account coin balance via sub account api key.
func (by *Bybit) GetAllCoinBalance(ctx context.Context, accountType, memberID, coin string, withBonus int64) (*CoinBalances, error) {
	params, err := fillCoinBalanceFetchParams(accountType, memberID, coin, withBonus, false)
	if err != nil {
		return nil, err
	}
	var resp CoinBalances
	return &resp, by.SendAuthHTTPRequestV5(ctx, exchange.RestSpot, http.MethodGet, "/v5/asset/transfer/query-account-coins-balance", params, nil, &resp, getAssetAccountCoinBalanceEPL)
}

// GetSingleCoinBalance retrieves the balance of a specific coin in a specific account type. Supports querying sub UID's balance.
func (by *Bybit) GetSingleCoinBalance(ctx context.Context, accountType, coin, memberID string, withBonus, withTransferSafeAmount int64) (*CoinBalances, error) {
	params, err := fillCoinBalanceFetchParams(accountType, memberID, coin, withBonus, true)
	if err != nil {
		return nil, err
	}
	if withTransferSafeAmount > 0 {
		params.Set("withTransferSafeAmount", strconv.FormatInt(withTransferSafeAmount, 10))
	}
	var resp CoinBalances
	return &resp, by.SendAuthHTTPRequestV5(ctx, exchange.RestSpot, http.MethodGet, "/v5/asset/transfer/query-account-coin-balance", params, nil, &resp, getAssetTransferQueryTransferCoinListEPL)
}

// GetTransferableCoin the transferable coin list between each account type
func (by *Bybit) GetTransferableCoin(ctx context.Context, fromAccountType, toAccountType string) (*TransferableCoins, error) {
	if fromAccountType == "" {
		return nil, fmt.Errorf("%w, from account type not specified", errMissingAccountType)
	}
	if toAccountType == "" {
		return nil, fmt.Errorf("%w, to account type not specified", errMissingAccountType)
	}
	params := url.Values{}
	params.Set("fromAccountType", fromAccountType)
	params.Set("toAccountType", toAccountType)
	var resp TransferableCoins
	return &resp, by.SendAuthHTTPRequestV5(ctx, exchange.RestSpot, http.MethodGet, "/v5/asset/transfer/query-transfer-coin-list", params, nil, &resp, getAssetTransferQueryTransferCoinListEPL)
}

// CreateInternalTransfer create the internal transfer between different account types under the same UID.
// Each account type has its own acceptable coins, e.g, you cannot transfer USDC from SPOT to CONTRACT.
// Please refer to transferable coin list API to find out more.
func (by *Bybit) CreateInternalTransfer(ctx context.Context, arg *TransferParams) (string, error) {
	if arg == nil {
		return "", errNilArgument
	}
	if arg.TransferID.IsNil() {
		return "", errMissingTransferID
	}
	if arg.Coin.IsEmpty() {
		return "", currency.ErrCurrencyCodeEmpty
	}
	if arg.Amount <= 0 {
		return "", order.ErrAmountIsInvalid
	}
	if arg.FromAccountType == "" {
		return "", fmt.Errorf("%w, from account type not specified", errMissingAccountType)
	}
	if arg.ToAccountType == "" {
		return "", fmt.Errorf("%w, to account type not specified", errMissingAccountType)
	}
	resp := &struct {
		TransferID string `json:"transferId"`
	}{}
	return resp.TransferID, by.SendAuthHTTPRequestV5(ctx, exchange.RestSpot, http.MethodPost, "/v5/asset/transfer/inter-transfer", nil, arg, &resp, interTransferEPL)
}

// GetInternalTransferRecords retrieves the internal transfer records between different account types under the same UID.
func (by *Bybit) GetInternalTransferRecords(ctx context.Context, transferID, coin, status, cursor string, startTime, endTime time.Time, limit int64) (*TransferResponse, error) {
	params := fillTransferQueryParams(transferID, coin, status, cursor, startTime, endTime, limit)
	var resp TransferResponse
	return &resp, by.SendAuthHTTPRequestV5(ctx, exchange.RestSpot, http.MethodGet, "/v5/asset/transfer/query-inter-transfer-list", params, nil, &resp, getAssetTransferCOinListEPL)
}

// GetSubUID retrieves the sub UIDs under a main UID
func (by *Bybit) GetSubUID(ctx context.Context) (*SubUID, error) {
	var resp SubUID
	return &resp, by.SendAuthHTTPRequestV5(ctx, exchange.RestSpot, http.MethodGet, "/v5/asset/transfer/query-sub-member-list", nil, nil, &resp, getAssetinterTransferListEPL)
}

// EnableUniversalTransferForSubUID Transfer between sub-sub or main-sub
// Use this endpoint to enable a subaccount to take part in a universal transfer. It is a one-time switch which, once thrown, enables a subaccount permanently.
// If not set, your subaccount cannot use universal transfers.
func (by *Bybit) EnableUniversalTransferForSubUID(ctx context.Context, subMemberIDS ...string) error {
	if len(subMemberIDS) == 0 {
		return errMembersIDsNotSet
	}
	arg := map[string][]string{
		"subMemberIDs": subMemberIDS,
	}
	var resp interface{}
	return by.SendAuthHTTPRequestV5(ctx, exchange.RestSpot, http.MethodPost, "/v5/asset/transfer/save-transfer-sub-member", nil, &arg, &resp, saveTransferSubMemberEPL)
}

// CreateUniversalTransfer transfer between sub-sub or main-sub. Please make sure you have enabled universal transfer on your sub UID in advance.
// To use sub acct api key, it must have "SubMemberTransferList" permission
// When use sub acct api key, it can only transfer to main account
// You can not transfer between the same UID
func (by *Bybit) CreateUniversalTransfer(ctx context.Context, arg *TransferParams) (string, error) {
	if arg == nil {
		return "", errNilArgument
	}
	if arg.TransferID.IsNil() {
		return "", errMissingTransferID
	}
	if arg.Coin.IsEmpty() {
		return "", currency.ErrCurrencyCodeEmpty
	}
	if arg.Amount <= 0 {
		return "", order.ErrAmountIsInvalid
	}
	if arg.FromAccountType == "" {
		return "", fmt.Errorf("%w, from account type not specified", errMissingAccountType)
	}
	if arg.ToAccountType == "" {
		return "", fmt.Errorf("%w, to account type not specified", errMissingAccountType)
	}
	if arg.FromMemberID == 0 {
		return "", fmt.Errorf("%w, fromMemberId is missing", errMemberIDRequired)
	}
	if arg.ToMemberID == 0 {
		return "", fmt.Errorf("%w, toMemberId is missing", errMemberIDRequired)
	}
	resp := &struct {
		TransferID string `json:"transferId"`
	}{}
	return resp.TransferID, by.SendAuthHTTPRequestV5(ctx, exchange.RestSpot, http.MethodPost, "/v5/asset/transfer/universal-transfer", nil, arg, &resp, universalTransferEPL)
}

func fillTransferQueryParams(transferID, coin, status, cursor string, startTime, endTime time.Time, limit int64) url.Values {
	params := url.Values{}
	if transferID != "" {
		params.Set("transferId", transferID)
	}
	if coin != "" {
		params.Set("coin", coin)
	}
	if status != "" {
		params.Set("status", status)
	}
	if !startTime.IsZero() {
		params.Set("startTime", strconv.FormatInt(startTime.UnixMilli(), 10))
	}
	if !endTime.IsZero() {
		params.Set("endTime", strconv.FormatInt(endTime.UnixMilli(), 10))
	}
	if cursor != "" {
		params.Set("cursor", cursor)
	}
	if limit > 0 {
		params.Set("limit", strconv.FormatInt(limit, 10))
	}
	return params
}

// GetUniversalTransferRecords query universal transfer records
// Main acct api key or Sub acct api key are both supported
// Main acct api key needs "SubMemberTransfer" permission
// Sub acct api key needs "SubMemberTransferList" permission
func (by *Bybit) GetUniversalTransferRecords(ctx context.Context, transferID, coin, status, cursor string, startTime, endTime time.Time, limit int64) (*TransferResponse, error) {
	params := fillTransferQueryParams(transferID, coin, status, cursor, startTime, endTime, limit)
	var resp TransferResponse
	return &resp, by.SendAuthHTTPRequestV5(ctx, exchange.RestSpot, http.MethodGet, "/v5/asset/transfer/query-universal-transfer-list", params, nil, &resp, getAssetUniversalTransferListEPL)
}

// GetAllowedDepositCoinInfo retrieves allowed deposit coin information. To find out paired chain of coin, please refer coin info api.
func (by *Bybit) GetAllowedDepositCoinInfo(ctx context.Context, coin, chain, cursor string, limit int64) (*AllowedDepositCoinInfo, error) {
	params := url.Values{}
	if coin != "" {
		params.Set("coin", coin)
	}
	if chain != "" {
		params.Set("chain", chain)
	}
	if cursor != "" {
		params.Set("cursor", cursor)
	}
	if limit > 0 {
		params.Set("limit", strconv.FormatInt(limit, 10))
	}
	var resp AllowedDepositCoinInfo
	return &resp, by.SendAuthHTTPRequestV5(ctx, exchange.RestSpot, http.MethodGet, "/v5/asset/deposit/query-allowed-list", params, nil, &resp, defaultEPL)
}

// SetDepositAccount sets auto transfer account after deposit. The same function as the setting for Deposit on web GUI
// account types: CONTRACT Derivatives Account
// 'SPOT' Spot Account 'INVESTMENT' ByFi Account (The service has been offline) 'OPTION' USDC Account 'UNIFIED' UMA or UTA 'FUND' Funding Account
func (by *Bybit) SetDepositAccount(ctx context.Context, accountType string) (*StatusResponse, error) {
	if accountType == "" {
		return nil, errMissingAccountType
	}
	arg := &struct {
		AccountType string `json:"accountType"`
	}{
		AccountType: accountType,
	}
	var resp StatusResponse
	return &resp, by.SendAuthHTTPRequestV5(ctx, exchange.RestSpot, http.MethodPost, "/v5/asset/deposit/deposit-to-account", nil, &arg, &resp, defaultEPL)
}

func fillDepositRecordsParams(coin, cursor string, startTime, endTime time.Time, limit int64) url.Values {
	params := url.Values{}
	if coin != "" {
		params.Set("coin", coin)
	}
	if !startTime.IsZero() {
		params.Set("startTime", strconv.FormatInt(startTime.UnixMilli(), 10))
	}
	if !endTime.IsZero() {
		params.Set("endTime", strconv.FormatInt(endTime.UnixMilli(), 10))
	}
	if cursor != "" {
		params.Set("cursor", cursor)
	}
	if limit > 0 {
		params.Set("limit", strconv.FormatInt(limit, 10))
	}
	return params
}

// GetDepositRecords query deposit records.
func (by *Bybit) GetDepositRecords(ctx context.Context, coin, cursor string, startTime, endTime time.Time, limit int64) (*DepositRecords, error) {
	params := fillDepositRecordsParams(coin, cursor, startTime, endTime, limit)
	var resp DepositRecords
	return &resp, by.SendAuthHTTPRequestV5(ctx, exchange.RestSpot, http.MethodGet, "/v5/asset/deposit/query-record", params, nil, &resp, getAssetDepositRecordsEPL)
}

// GetSubDepositRecords query subaccount's deposit records by main UID's API key. on chain
func (by *Bybit) GetSubDepositRecords(ctx context.Context, subMemberID, coin, cursor string, startTime, endTime time.Time, limit int64) (*DepositRecords, error) {
	if subMemberID == "" {
		return nil, errMembersIDsNotSet
	}
	params := fillDepositRecordsParams(coin, cursor, startTime, endTime, limit)
	params.Set("subMemberId", subMemberID)
	var resp DepositRecords
	return &resp, by.SendAuthHTTPRequestV5(ctx, exchange.RestSpot, http.MethodGet, "/v5/asset/deposit/query-sub-member-record", params, nil, &resp, getAssetDepositSubMemberRecordsEPL)
}

// GetInternalDepositRecordsOffChain retrieves deposit records within the Bybit platform. These transactions are not on the blockchain.
func (by *Bybit) GetInternalDepositRecordsOffChain(ctx context.Context, coin, cursor string, startTime, endTime time.Time, limit int64) (*InternalDepositRecords, error) {
	params := fillDepositRecordsParams(coin, cursor, startTime, endTime, limit)
	var resp InternalDepositRecords
	return &resp, by.SendAuthHTTPRequestV5(ctx, exchange.RestSpot, http.MethodGet, "/v5/asset/deposit/query-internal-record", params, nil, &resp, defaultEPL)
}

// GetMasterDepositAddress retrieves the deposit address information of MASTER account.
func (by *Bybit) GetMasterDepositAddress(ctx context.Context, coin currency.Code, chainType string) (*DepositAddresses, error) {
	if coin.IsEmpty() {
		return nil, currency.ErrCurrencyCodeEmpty
	}
	params := url.Values{}
	params.Set("coin", coin.String())
	if chainType != "" {
		params.Set("chainType", chainType)
	}
	var resp DepositAddresses
	return &resp, by.SendAuthHTTPRequestV5(ctx, exchange.RestSpot, http.MethodGet, "/v5/asset/deposit/query-address", params, nil, &resp, getAssetDepositRecordsEPL)
}

// GetSubDepositAddress retrieves the deposit address information of SUB account.
func (by *Bybit) GetSubDepositAddress(ctx context.Context, coin currency.Code, chainType, subMemberID string) (*DepositAddresses, error) {
	if coin.IsEmpty() {
		return nil, currency.ErrCurrencyCodeEmpty
	}
	if chainType == "" {
		return nil, errMissingChainType
	}
	if subMemberID == "" {
		return nil, errMembersIDsNotSet
	}
	params := url.Values{}
	params.Set("coin", coin.String())
	params.Set("chainType", chainType)
	params.Set("subMemberId", subMemberID)
	var resp DepositAddresses
	return &resp, by.SendAuthHTTPRequestV5(ctx, exchange.RestSpot, http.MethodGet, "/v5/asset/deposit/query-sub-member-address", params, nil, &resp, getAssetDepositSubMemberAddressEPL)
}

// GetCoinInfo retrieves coin information, including chain information, withdraw and deposit status.
func (by *Bybit) GetCoinInfo(ctx context.Context, coin currency.Code) (*CoinInfo, error) {
	params := url.Values{}
	if coin.IsEmpty() {
		params.Set("coin", coin.String())
	}
	var resp CoinInfo
	return &resp, by.SendAuthHTTPRequestV5(ctx, exchange.RestSpot, http.MethodGet, "/v5/asset/coin/query-info", params, nil, &resp, getAssetCoinInfoEPL)
}

// GetWithdrawalRecords query withdrawal records.
// endTime - startTime should be less than 30 days. Query last 30 days records by default.
// Can query by the master UID's api key only
func (by *Bybit) GetWithdrawalRecords(ctx context.Context, coin currency.Code, withdrawalID, withdrawType, cursor string, startTime, endTime time.Time, limit int64) (*WithdrawalRecords, error) {
	params := url.Values{}
	if withdrawalID != "" {
		params.Set("withdrawID", withdrawalID)
	}
	if !coin.IsEmpty() {
		params.Set("coin", coin.String())
	}
	if withdrawType != "" {
		params.Set("withdrawType", withdrawType)
	}
	if !startTime.IsZero() {
		params.Set("startTime", strconv.FormatInt(startTime.UnixMilli(), 10))
	}
	if !endTime.IsZero() {
		params.Set("endTime", strconv.FormatInt(endTime.UnixMilli(), 10))
	}
	if cursor != "" {
		params.Set("cursor", cursor)
	}
	if limit > 0 {
		params.Set("limit", strconv.FormatInt(limit, 10))
	}
	var resp WithdrawalRecords
	return &resp, by.SendAuthHTTPRequestV5(ctx, exchange.RestSpot, http.MethodGet, "/v5/asset/withdraw/query-record", params, nil, &resp, getWithdrawRecordsEPL)
}

// GetWithdrawableAmount retrieves withdrawable amount information using currency code
func (by *Bybit) GetWithdrawableAmount(ctx context.Context, coin currency.Code) (*WithdrawableAmount, error) {
	if coin.IsEmpty() {
		return nil, currency.ErrCurrencyCodeEmpty
	}
	params := url.Values{}
	params.Set("coin", coin.String())
	var resp WithdrawableAmount
	return &resp, by.SendAuthHTTPRequestV5(ctx, exchange.RestSpot, http.MethodGet, "/v5/asset/withdraw/withdrawable-amount", params, nil, &resp, defaultEPL)
}

// WithdrawCurrency Withdraw assets from your Bybit account. You can make an off-chain transfer if the target wallet address is from Bybit. This means that no blockchain fee will be charged.
func (by *Bybit) WithdrawCurrency(ctx context.Context, arg *WithdrawalParam) (string, error) {
	if arg == nil {
		return "", errNilArgument
	}
	if arg.Coin.IsEmpty() {
		return "", currency.ErrCurrencyCodeEmpty
	}
	if arg.Chain == "" {
		return "", errMissingChainInformation
	}
	if arg.Address == "" {
		return "", errMissingAddressInfo
	}
	if arg.Amount <= 0 {
		return "", order.ErrAmountBelowMin
	}
	if arg.Timestamp == 0 {
		arg.Timestamp = time.Now().UnixMilli()
	}
	resp := &struct {
		ID string `json:"id"`
	}{}
	return resp.ID, by.SendAuthHTTPRequestV5(ctx, exchange.RestSpot, http.MethodPost, "/v5/asset/withdraw/create", nil, arg, &resp, createWithdrawalEPL)
}

// CancelWithdrawal cancel the withdrawal
func (by *Bybit) CancelWithdrawal(ctx context.Context, id string) (*StatusResponse, error) {
	if id == "" {
		return nil, errMissingWithdrawalID
	}
	arg := &struct {
		ID string `json:"id"`
	}{
		ID: id,
	}
	var resp StatusResponse
	return &resp, by.SendAuthHTTPRequestV5(ctx, exchange.RestSpot, http.MethodPost, "/v5/asset/withdraw/cancel", nil, arg, &resp, cancelWithdrawalEPL)
}

// -------------------------- User endpoints --------------------

// CreateNewSubUserID created a new sub user id. Use master user's api key only.
func (by *Bybit) CreateNewSubUserID(ctx context.Context, arg *CreateSubUserParams) (*SubUserItem, error) {
	if arg == nil {
		return nil, errNilArgument
	}
	if arg.Username == "" {
		return nil, errMissingusername
	}
	if arg.MemberType <= 0 {
		return nil, errInvalidMemberType
	}
	var resp SubUserItem
	return &resp, by.SendAuthHTTPRequestV5(ctx, exchange.RestSpot, http.MethodPost, "/v5/user/create-sub-member", nil, &arg, &resp, userCreateSubMemberEPL)
}

// CreateSubUIDAPIKey create new API key for those newly created sub UID. Use master user's api key only.
func (by *Bybit) CreateSubUIDAPIKey(ctx context.Context, arg *SubUIDAPIKeyParam) (*SubUIDAPIResponse, error) {
	if arg == nil {
		return nil, errNilArgument
	}
	if arg.Subuid <= 0 {
		return nil, fmt.Errorf("%w, subuid", errMissingUserID)
	}
	var resp SubUIDAPIResponse
	return &resp, by.SendAuthHTTPRequestV5(ctx, exchange.RestSpot, http.MethodPost, "/v5/user/create-sub-api", nil, arg, &resp, userCreateSubAPIKeyEPL)
}

// GetSubUIDList get all sub uid of master account. Use master user's api key only.
func (by *Bybit) GetSubUIDList(ctx context.Context) ([]SubUserItem, error) {
	resp := &struct {
		SubMembers []SubUserItem `json:"subMembers"`
	}{}
	return resp.SubMembers, by.SendAuthHTTPRequestV5(ctx, exchange.RestSpot, http.MethodGet, "/v5/user/query-sub-members", nil, nil, &resp, userQuerySubMembersEPL)
}

// FreezeSubUID freeze Sub UID. Use master user's api key only.
func (by *Bybit) FreezeSubUID(ctx context.Context, subUID string, frozen bool) error {
	params := url.Values{}
	if subUID == "" {
		return fmt.Errorf("%w, subuid", errMissingUserID)
	}
	params.Set("subuid", subUID)
	if frozen {
		params.Set("frozen", "0")
	} else {
		params.Set("frozen", "1")
	}
	var resp interface{}
	return by.SendAuthHTTPRequestV5(ctx, exchange.RestSpot, http.MethodGet, "/v5/user/frozen-sub-member", params, nil, &resp, userFrozenSubMemberEPL)
}

// GetAPIKeyInformation retrieves the information of the api key.
// Use the api key pending to be checked to call the endpoint.
// Both master and sub user's api key are applicable.
func (by *Bybit) GetAPIKeyInformation(ctx context.Context) (*SubUIDAPIResponse, error) {
	var resp SubUIDAPIResponse
	return &resp, by.SendAuthHTTPRequestV5(ctx, exchange.RestSpot, http.MethodGet, "/v5/user/query-api", nil, nil, &resp, userQueryAPIEPL)
}

// GetUIDWalletType retrieves available wallet types for the master account or sub account
func (by *Bybit) GetUIDWalletType(ctx context.Context, memberIDS string) (*WalletType, error) {
	if memberIDS == "" {
		return nil, errMembersIDsNotSet
	}
	var resp WalletType
	return &resp, by.SendAuthHTTPRequestV5(ctx, exchange.RestSpot, http.MethodGet, "/v5/user/get-member-type", nil, nil, &resp, defaultEPL)
}

// ModifyMasterAPIKey modify the settings of master api key.
// Use the api key pending to be modified to call the endpoint. Use master user's api key only.
func (by *Bybit) ModifyMasterAPIKey(ctx context.Context, arg *SubUIDAPIKeyUpdateParam) (*SubUIDAPIResponse, error) {
	if arg == nil || reflect.DeepEqual(*arg, SubUIDAPIKeyUpdateParam{}) {
		return nil, errNilArgument
	}
	var resp SubUIDAPIResponse
	return &resp, by.SendAuthHTTPRequestV5(ctx, exchange.RestSpot, http.MethodPost, "/v5/user/update-api", nil, arg, &resp, userUpdateAPIEPL)
}

// ModifySubAPIKey modifies the settings of sub api key. Use the api key pending to be modified to call the endpoint. Use sub user's api key only.
func (by *Bybit) ModifySubAPIKey(ctx context.Context, arg *SubUIDAPIKeyUpdateParam) (*SubUIDAPIResponse, error) {
	if arg == nil || reflect.DeepEqual(*arg, SubUIDAPIKeyUpdateParam{}) {
		return nil, errNilArgument
	}
	var resp SubUIDAPIResponse
	return &resp, by.SendAuthHTTPRequestV5(ctx, exchange.RestSpot, http.MethodPost, "/v5/user/update-sub-api", nil, &arg, &resp, userUpdateSubAPIEPL)
}

// DeleteMasterAPIKey delete the api key of master account.
// Use the api key pending to be delete to call the endpoint. Use master user's api key only.
func (by *Bybit) DeleteMasterAPIKey(ctx context.Context) error {
	var resp interface{}
	return by.SendAuthHTTPRequestV5(ctx, exchange.RestSpot, http.MethodPost, "/v5/user/delete-api", nil, nil, &resp, userDeleteAPIEPL)
}

// DeleteSubAccountAPIKey delete the api key of sub account.
// Use the api key pending to be delete to call the endpoint. Use sub user's api key only.
func (by *Bybit) DeleteSubAccountAPIKey(ctx context.Context, subAccountUID string) error {
	if subAccountUID == "" {
		return fmt.Errorf("%w, sub-account id missing", errMissingUserID)
	}
	arg := &struct {
		UID string `json:"uid"`
	}{
		UID: subAccountUID,
	}
	var resp interface{}
	return by.SendAuthHTTPRequestV5(ctx, exchange.RestSpot, http.MethodPost, "/v5/user/delete-sub-api", nil, arg, &resp, userDeleteSubAPIEPL)
}

// GetAffiliateUserInfo the API is used for affiliate to get their users information
// The master account uid of affiliate's client
func (by *Bybit) GetAffiliateUserInfo(ctx context.Context, uid string) (*AffiliateCustomerInfo, error) {
	if uid == "" {
		return nil, errMissingUserID
	}
	params := url.Values{}
	params.Set("uid", uid)
	var resp AffiliateCustomerInfo
	return &resp, by.SendAuthHTTPRequestV5(ctx, exchange.RestSpot, http.MethodGet, "/v5/user/aff-customer-info", params, nil, &resp, defaultEPL)
}

// ----------------------------------------------------------------------------  Spot Leverage Token ----------------------------------------------------------------

// GetLeverageTokenInfo query leverage token information
// Abbreviation of the LT, such as BTC3L
func (by *Bybit) GetLeverageTokenInfo(ctx context.Context, ltCoin currency.Code) ([]LeverageTokenInfo, error) {
	params := url.Values{}
	if !ltCoin.IsEmpty() {
		params.Set("ltCoin", ltCoin.String())
	}
	resp := &struct {
		List []LeverageTokenInfo `json:"list"`
	}{}
	return resp.List, by.SendAuthHTTPRequestV5(ctx, exchange.RestSpot, http.MethodGet, "/v5/spot-lever-token/info", params, nil, &resp, defaultEPL)
}

// GetLeveragedTokenMarket retrieves leverage token market information
func (by *Bybit) GetLeveragedTokenMarket(ctx context.Context, ltCoin currency.Code) (*LeveragedTokenMarket, error) {
	if ltCoin.IsEmpty() {
		return nil, fmt.Errorf("%w, 'ltCoin' is required", currency.ErrCurrencyCodeEmpty)
	}
	params := url.Values{}
	params.Set("ltCoin", ltCoin.String())
	var resp LeveragedTokenMarket
	return &resp, by.SendAuthHTTPRequestV5(ctx, exchange.RestSpot, http.MethodGet, "/v5/spot-lever-token/reference", params, nil, &resp, defaultEPL)
}

// PurchaseLeverageToken purcases a leverage token.
func (by *Bybit) PurchaseLeverageToken(ctx context.Context, ltCoin currency.Code, amount float64, serialNumber string) (*LeverageToken, error) {
	if ltCoin.IsEmpty() {
		return nil, fmt.Errorf("%w, 'ltCoin' is required", currency.ErrCurrencyCodeEmpty)
	}
	if amount <= 0 {
		return nil, order.ErrAmountBelowMin
	}
	arg := &struct {
		LTCoin       string  `json:"ltCoin"`
		LTAmount     float64 `json:"amount,string"`
		SerialNumber string  `json:"serialNo,omitempty"`
	}{
		LTCoin:       ltCoin.String(),
		LTAmount:     amount,
		SerialNumber: serialNumber,
	}
	var resp LeverageToken
	return &resp, by.SendAuthHTTPRequestV5(ctx, exchange.RestSpot, http.MethodPost, "/v5/spot-lever-token/purchase", nil, arg, &resp, spotLeverageTokenPurchaseEPL)
}

// RedeemLeverageToken redeem leverage token
func (by *Bybit) RedeemLeverageToken(ctx context.Context, ltCoin currency.Code, quantity float64, serialNumber string) (*RedeemToken, error) {
	if ltCoin.IsEmpty() {
		return nil, fmt.Errorf("%w, 'ltCoin' is required", currency.ErrCurrencyCodeEmpty)
	}
	if quantity <= 0 {
		return nil, fmt.Errorf("%w, quantity=%f", order.ErrAmountBelowMin, quantity)
	}
	arg := &struct {
		LTCoin       string  `json:"ltCoin"`
		Quantity     float64 `json:"quantity,string"`
		SerialNumber string  `json:"serialNo,omitempty"`
	}{
		LTCoin:       ltCoin.String(),
		Quantity:     quantity,
		SerialNumber: serialNumber,
	}
	var resp RedeemToken
	return &resp, by.SendAuthHTTPRequestV5(ctx, exchange.RestSpot, http.MethodPost, "/v5/spot-lever-token/redeem", nil, &arg, &resp, spotLeverTokenRedeemEPL)
}

// GetPurchaseAndRedemptionRecords retrieves purchase or redeem history.
// ltOrderType	false	integer	LT order type. 1: purchase, 2: redemption
func (by *Bybit) GetPurchaseAndRedemptionRecords(ctx context.Context, ltCoin currency.Code, orderID, serialNo string, startTime, endTime time.Time, ltOrderType, limit int64) ([]RedeemPurchaseRecord, error) {
	params := url.Values{}
	if !ltCoin.IsEmpty() {
		params.Set("ltCoin", ltCoin.String())
	}
	if orderID != "" {
		params.Set("orderId", orderID)
	}
	if serialNo != "" {
		params.Set("serialNo", serialNo)
	}
	if !startTime.IsZero() {
		params.Set("startTime", strconv.FormatInt(startTime.UnixMilli(), 10))
	}
	if !endTime.IsZero() {
		params.Set("endTime", strconv.FormatInt(endTime.UnixMilli(), 10))
	}
	if ltOrderType != 0 {
		params.Set("ltOrderType", strconv.FormatInt(ltOrderType, 10))
	}
	if limit != 0 {
		params.Set("limit", strconv.FormatInt(limit, 10))
	}
	resp := &struct {
		List []RedeemPurchaseRecord `json:"list"`
	}{}
	return resp.List, by.SendAuthHTTPRequestV5(ctx, exchange.RestSpot, http.MethodGet, "/v5/spot-lever-token/order-record", params, nil, &resp, getSpotLeverageTokenOrderRecordsEPL)
}

// ---------------------------------------------------------------- Spot Margin Trade (UTA) ----------------------------------------------------------------

// ToggleMarginTrade turn on / off spot margin trade
// Your account needs to activate spot margin first; i.e., you must have finished the quiz on web / app.
// spotMarginMode '1': on, '0': off
func (by *Bybit) ToggleMarginTrade(ctx context.Context, spotMarginMode bool) (*SpotMarginMode, error) {
	if by.AccountType == accountTypeNormal {
		return nil, errAPIKeyIsNotUnified
	}
	arg := &SpotMarginMode{}
	if spotMarginMode {
		arg.SpotMarginMode = "1"
	} else {
		arg.SpotMarginMode = "0"
	}
	var resp SpotMarginMode
	return &resp, by.SendAuthHTTPRequestV5(ctx, exchange.RestSpot, http.MethodPost, "/v5/spot-margin-trade/switch-mode", nil, arg, &resp, defaultEPL)
}

// SetSpotMarginTradeLeverage set the user's maximum leverage in spot cross margin
func (by *Bybit) SetSpotMarginTradeLeverage(ctx context.Context, leverage float64) error {
	if by.AccountType == accountTypeNormal {
		return errAPIKeyIsNotUnified
	}
	if leverage <= 2 {
		return fmt.Errorf("%w, leverage. value range from [2  to 10]", errInvalidLeverage)
	}
	var resp interface{}
	return by.SendAuthHTTPRequestV5(ctx, exchange.RestSpot, http.MethodPost, "/v5/spot-margin-trade/set-leverage", nil, &map[string]string{"leverage": strconv.FormatFloat(leverage, 'f', -1, 64)}, &resp, defaultEPL)
}

<<<<<<< HEAD
// ---------------------------------------------------------------- Spot Margin Trade (Normal) ----------------------------------------------------------------
=======
// GetInstrumentInfo Query for the instrument specification of online trading pairs
// https://bybit-exchange.github.io/docs/v5/market/instrument
func (by *Bybit) GetInstrumentInfo(ctx context.Context, category, symbol, status, baseCoin, cursor string, limit int64) (*GetInstrumentInfoResponse, error) {
	if category == "" {
		return nil, errCategoryNotSet
	}

	if category == "option" && baseCoin == "" {
		return nil, errBaseNotSet
	}

	val := url.Values{}
	val.Set("category", category)

	if symbol != "" {
		val.Set("symbol", symbol)
	}

	if status != "" {
		val.Set("status", status)
	}

	if baseCoin != "" {
		val.Set("baseCoin", baseCoin)
	}

	if cursor != "" {
		val.Set("cursor", cursor)
	}

	if limit > 0 {
		val.Set("limit", strconv.FormatInt(limit, 10))
	}

	result := struct {
		Data *GetInstrumentInfoResponse `json:"result"`
		Error
	}{}

	err := by.SendHTTPRequest(ctx, exchange.RestSpot, bybitInstrumentInfoV5+"?"+val.Encode(), publicSpotRate, &result)
	if err != nil {
		return nil, err
	}

	return result.Data, nil
}

// CreatePostOrder create and post order
func (by *Bybit) CreatePostOrder(ctx context.Context, o *PlaceOrderRequest) (*PlaceOrderResponse, error) {
	if o == nil {
		return nil, errInvalidOrderRequest
	}
>>>>>>> d86da76b

// GetVIPMarginData retrieves public VIP Margin data
func (by *Bybit) GetVIPMarginData(ctx context.Context, vipLevel, currency string) (*VIPMarginData, error) {
	params := url.Values{}
	if vipLevel != "" {
		params.Set("vipLevel", vipLevel)
	}
	if currency != "" {
		params.Set("currency", currency)
	}
	var resp VIPMarginData
	return &resp, by.SendHTTPRequest(ctx, exchange.RestSpot, "spot-cross-margin-trade/data", defaultEPL, &resp)
}

// GetMarginCoinInfo retrieves margin coin information.
func (by *Bybit) GetMarginCoinInfo(ctx context.Context, coin currency.Code) ([]MarginCoinInfo, error) {
	params := url.Values{}
	if !coin.IsEmpty() {
		params.Set("coin", coin.String())
	}
	resp := &struct {
		List []MarginCoinInfo `json:"list"`
	}{}
	return resp.List, by.SendHTTPRequest(ctx, exchange.RestSpot, common.EncodeURLValues("spot-cross-margin-trade/pledge-token", params), defaultEPL, &resp)
}

// GetBorrowableCoinInfo retrieves borrowable coin info list.
func (by *Bybit) GetBorrowableCoinInfo(ctx context.Context, coin currency.Code) ([]BorrowableCoinInfo, error) {
	params := url.Values{}
	if !coin.IsEmpty() {
		params.Set("coin", coin.String())
	}
	resp := &struct {
		List []BorrowableCoinInfo `json:"list"`
	}{}
	return resp.List, by.SendHTTPRequest(ctx, exchange.RestSpot, common.EncodeURLValues("spot-cross-margin-trade/borrow-token", params), defaultEPL, &resp)
}

// GetInterestAndQuota retrieves interest and quota information.
func (by *Bybit) GetInterestAndQuota(ctx context.Context, coin currency.Code) (*InterestAndQuota, error) {
	if coin.IsEmpty() {
		return nil, currency.ErrCurrencyCodeEmpty
	}
	if by.AccountType == accountTypeUnified {
		return nil, errEndpointAvailableForNormalAPIKeyHolders
	}
	params := url.Values{}
	params.Set("coin", coin.String())
	var resp InterestAndQuota
	return &resp, by.SendAuthHTTPRequestV5(ctx, exchange.RestSpot, http.MethodGet, "/v5/spot-cross-margin-trade/loan-info", params, nil, &resp, getSpotCrossMarginTradeLoanInfoEPL)
}

// GetLoanAccountInfo retrieves loan account information.
func (by *Bybit) GetLoanAccountInfo(ctx context.Context) (*AccountLoanInfo, error) {
	if by.AccountType == accountTypeUnified {
		return nil, errEndpointAvailableForNormalAPIKeyHolders
	}
	var resp AccountLoanInfo
	return &resp, by.SendAuthHTTPRequestV5(ctx, exchange.RestSpot, http.MethodGet, "/v5/spot-cross-margin-trade/account", nil, nil, &resp, getSpotCrossMarginTradeAccountEPL)
}

// Borrow borrows a coin.
func (by *Bybit) Borrow(ctx context.Context, arg *LendArgument) (*BorrowResponse, error) {
	if arg == nil {
		return nil, errNilArgument
	}
	if by.AccountType == accountTypeUnified {
		return nil, errEndpointAvailableForNormalAPIKeyHolders
	}
	if arg.Coin.IsEmpty() {
		return nil, currency.ErrCurrencyCodeEmpty
	}
	if arg.AmountToBorrow <= 0 {
		return nil, order.ErrAmountBelowMin
	}
	var resp BorrowResponse
	return &resp, by.SendAuthHTTPRequestV5(ctx, exchange.RestSpot, http.MethodPost, "/v5/spot-cross-margin-trade/loan", nil, arg, &resp, spotCrossMarginTradeLoanEPL)
}

// Repay repay a debt.
func (by *Bybit) Repay(ctx context.Context, arg *LendArgument) (*RepayResponse, error) {
	if arg == nil {
		return nil, errNilArgument
	}
	if by.AccountType == accountTypeUnified {
		return nil, errEndpointAvailableForNormalAPIKeyHolders
	}
	if arg.Coin.IsEmpty() {
		return nil, currency.ErrCurrencyCodeEmpty
	}
	if arg.AmountToBorrow <= 0 {
		return nil, order.ErrAmountBelowMin
	}
	var resp RepayResponse
	return &resp, by.SendAuthHTTPRequestV5(ctx, exchange.RestSpot, http.MethodPost, "/v5/spot-cross-margin-trade/repay", nil, arg, &resp, spotCrossMarginTradeRepayEPL)
}

// GetBorrowOrderDetail represents the borrow order detail.
// Status '0'(default)：get all kinds of status '1'：uncleared '2'：cleared
func (by *Bybit) GetBorrowOrderDetail(ctx context.Context, startTime, endTime time.Time, coin currency.Code, status, limit int64) ([]BorrowOrderDetail, error) {
	if by.AccountType == accountTypeUnified {
		return nil, errEndpointAvailableForNormalAPIKeyHolders
	}
	params := url.Values{}
	if !startTime.IsZero() {
		params.Set("startTime", strconv.FormatInt(startTime.UnixMilli(), 10))
	}
	if !endTime.IsZero() {
		params.Set("endTime", strconv.FormatInt(endTime.UnixMilli(), 10))
	}
	if !coin.IsEmpty() {
		params.Set("coin", coin.String())
	}
	if limit > 0 {
		params.Set("limit", strconv.FormatInt(limit, 10))
	}
	if status != 0 {
		params.Set("status", strconv.FormatInt(status, 10))
	}
	resp := &struct {
		List []BorrowOrderDetail `json:"list"`
	}{}
	return resp.List, by.SendAuthHTTPRequestV5(ctx, exchange.RestSpot, http.MethodGet, "/v5/spot-cross-margin-trade/orders", params, nil, &resp, getSpotCrossMarginTradeOrdersEPL)
}

// GetRepaymentOrderDetail retrieves repayment order detail.
func (by *Bybit) GetRepaymentOrderDetail(ctx context.Context, startTime, endTime time.Time, coin currency.Code, limit int64) ([]CoinRepaymentResponse, error) {
	if by.AccountType == accountTypeUnified {
		return nil, errEndpointAvailableForNormalAPIKeyHolders
	}
	params := url.Values{}
	if !startTime.IsZero() {
		params.Set("startTime", strconv.FormatInt(startTime.UnixMilli(), 10))
	}
	if !endTime.IsZero() {
		params.Set("endTime", strconv.FormatInt(endTime.UnixMilli(), 10))
	}
	if !coin.IsEmpty() {
		params.Set("coin", coin.String())
	}
	if limit > 0 {
		params.Set("limit", strconv.FormatInt(limit, 10))
	}
	resp := &struct {
		List []CoinRepaymentResponse `json:"list"`
	}{}
	return resp.List, by.SendAuthHTTPRequestV5(ctx, exchange.RestSpot, http.MethodGet, "/v5/spot-cross-margin-trade/repay-history", params, nil, &resp, getSpotCrossMarginTradeRepayHistoryEPL)
}

// ToggleMarginTradeNormal turn on / off spot margin trade
// Your account needs to activate spot margin first; i.e., you must have finished the quiz on web / app.
// spotMarginMode '1': on, '0': off
func (by *Bybit) ToggleMarginTradeNormal(ctx context.Context, spotMarginMode bool) (*SpotMarginMode, error) {
	if by.AccountType == accountTypeUnified {
		return nil, errEndpointAvailableForNormalAPIKeyHolders
	}
	arg := &SpotMarginMode{}
	if spotMarginMode {
		arg.SpotMarginMode = "1"
	} else {
		arg.SpotMarginMode = "0"
	}
	var resp SpotMarginMode
	return &resp, by.SendAuthHTTPRequestV5(ctx, exchange.RestSpot, http.MethodPost, "/v5/spot-cross-margin-trade/switch", nil, arg, &resp, spotCrossMarginTradeSwitchEPL)
}

// ----------------------------------------- Institutional Lending -----------------------------------------

// GetProductInfo represents a product info.
func (by *Bybit) GetProductInfo(ctx context.Context, productID string) (*InstitutionalProductInfo, error) {
	params := url.Values{}
	if productID != "" {
		params.Set("productId", productID)
	}
	var resp InstitutionalProductInfo
	return &resp, by.SendHTTPRequest(ctx, exchange.RestSpot, common.EncodeURLValues("ins-loan/product-infos", params), defaultEPL, &resp)
}

// GetInstitutionalLengingMarginCoinInfo retrieves institutional lending margin coin information.
// ProductId. If not passed, then return all product margin coin. For spot, it returns coin that convertRation greater than 0.
func (by *Bybit) GetInstitutionalLengingMarginCoinInfo(ctx context.Context, productID string) (*InstitutionalMarginCoinInfo, error) {
	params := url.Values{}
	if productID != "" {
		params.Set("productId", productID)
	}
	var resp InstitutionalMarginCoinInfo
	return &resp, by.SendHTTPRequest(ctx, exchange.RestSpot, common.EncodeURLValues("ins-loan/ensure-tokens-convert", params), defaultEPL, &resp)
}

// GetInstitutionalLoanOrders retrieves institutional loan orders.
func (by *Bybit) GetInstitutionalLoanOrders(ctx context.Context, orderID string, startTime, endTime time.Time, limit int64) ([]LoanOrderDetails, error) {
	if by.AccountType == accountTypeUnified {
		return nil, errEndpointAvailableForNormalAPIKeyHolders
	}
	params := url.Values{}
	if orderID != "" {
		params.Set("orderId", orderID)
	}
	if !startTime.IsZero() {
		params.Set("startTime", strconv.FormatInt(startTime.UnixMilli(), 10))
	}
	if !endTime.IsZero() {
		params.Set("endTime", strconv.FormatInt(endTime.UnixMilli(), 10))
	}
	if limit > 0 {
		params.Set("limit", strconv.FormatInt(limit, 10))
	}
	resp := &struct {
		Loans []LoanOrderDetails `json:"loanInfo"`
	}{}
	return resp.Loans, by.SendAuthHTTPRequestV5(ctx, exchange.RestSpot, http.MethodGet, "/v5/ins-loan/loan-order", params, nil, &resp, defaultEPL)
}

// GetInstitutionalRepayOrders retrieves list of repaid order information.
func (by *Bybit) GetInstitutionalRepayOrders(ctx context.Context, startTime, endTime time.Time, limit int64) ([]OrderRepayInfo, error) {
	if by.AccountType == accountTypeUnified {
		return nil, errEndpointAvailableForNormalAPIKeyHolders
	}
	params := url.Values{}
	if !startTime.IsZero() {
		params.Set("startTime", strconv.FormatInt(startTime.UnixMilli(), 10))
	}
	if !endTime.IsZero() {
		params.Set("endTime", strconv.FormatInt(endTime.UnixMilli(), 10))
	}
	if limit > 0 {
		params.Set("limit", strconv.FormatInt(limit, 10))
	}
	resp := &struct {
		RepayInfo []OrderRepayInfo `json:"repayInfo"`
	}{}
	return resp.RepayInfo, by.SendAuthHTTPRequestV5(ctx, exchange.RestSpot, http.MethodGet, "/v5/ins-loan/repaid-history", params, nil, &resp, defaultEPL)
}

// GetLTV retrieves a loan-to-value(LTV)
func (by *Bybit) GetLTV(ctx context.Context) (*LTVInfo, error) {
	if by.AccountType == accountTypeUnified {
		return nil, errEndpointAvailableForNormalAPIKeyHolders
	}
	var resp LTVInfo
	return &resp, by.SendAuthHTTPRequestV5(ctx, exchange.RestSpot, http.MethodGet, "/v5/ins-loan/ltv-convert", nil, nil, &resp, defaultEPL)
}

// --------------------------------------------------------- Contract-to-contract lending ----------------------------------------------------

// GetC2CLendingCoinInfo retrieves C2C basic information of lending coins
func (by *Bybit) GetC2CLendingCoinInfo(ctx context.Context, coin currency.Code) ([]C2CLendingCoinInfo, error) {
	params := url.Values{}
	if !coin.IsEmpty() {
		params.Set("coin", coin.String())
	}
	resp := &struct {
		List []C2CLendingCoinInfo `json:"list"`
	}{}
	return resp.List, by.SendAuthHTTPRequestV5(ctx, exchange.RestSpot, http.MethodGet, "/v5/lending/info", params, nil, &resp, defaultEPL)
}

// C2CDepositFunds lending funds to Bybit asset pool
func (by *Bybit) C2CDepositFunds(ctx context.Context, arg *C2CLendingFundsParams) (*C2CLendingFundResponse, error) {
	if arg == nil {
		return nil, errNilArgument
	}
	if arg.Coin.IsEmpty() {
		return nil, currency.ErrCurrencyCodeEmpty
	}
	if arg.Quantity <= 0 {
		return nil, order.ErrAmountBelowMin
	}
	var resp C2CLendingFundResponse
	return &resp, by.SendAuthHTTPRequestV5(ctx, exchange.RestSpot, http.MethodPost, "/v5/lending/purchase", nil, &arg, &resp, defaultEPL)
}

// C2CRedeemFunds withdraw funds from the Bybit asset pool.
func (by *Bybit) C2CRedeemFunds(ctx context.Context, arg *C2CLendingFundsParams) (*C2CLendingFundResponse, error) {
	if arg == nil {
		return nil, errNilArgument
	}
	if arg.Coin.IsEmpty() {
		return nil, currency.ErrCurrencyCodeEmpty
	}
	if arg.Quantity <= 0 {
		return nil, order.ErrAmountBelowMin
	}
	var resp C2CLendingFundResponse
	return &resp, by.SendAuthHTTPRequestV5(ctx, exchange.RestSpot, http.MethodPost, "/v5/lending/redeem", nil, &arg, &resp, defaultEPL)
}

// GetC2CLendingOrderRecords retrieves lending or redeem history
func (by *Bybit) GetC2CLendingOrderRecords(ctx context.Context, coin currency.Code, orderID, orderType string, startTime, endTime time.Time, limit int64) ([]C2CLendingFundResponse, error) {
	params := url.Values{}
	if !coin.IsEmpty() {
		params.Set("coin", coin.String())
	}
	if orderID != "" {
		params.Set("orderId", orderID)
	}
	if orderType != "" {
		params.Set("orderType", orderType)
	}
	if !startTime.IsZero() {
		params.Set("startTime", strconv.FormatInt(startTime.UnixMilli(), 10))
	}
	if !endTime.IsZero() {
		params.Set("endTime", strconv.FormatInt(endTime.UnixMilli(), 10))
	}
	if limit > 0 {
		params.Set("limit", strconv.FormatInt(limit, 10))
	}
	resp := &struct {
		List []C2CLendingFundResponse `json:"list"`
	}{}
	return resp.List, by.SendAuthHTTPRequestV5(ctx, exchange.RestSpot, http.MethodGet, "/v5/lending/history-order", params, nil, &resp, defaultEPL)
}

// GetC2CLendingAccountInfo retrieves C2C lending account information.
func (by *Bybit) GetC2CLendingAccountInfo(ctx context.Context, coin currency.Code) (*LendingAccountInfo, error) {
	params := url.Values{}
	if !coin.IsEmpty() {
		params.Set("coin", coin.String())
	}
	var resp LendingAccountInfo
	return &resp, by.SendAuthHTTPRequestV5(ctx, exchange.RestSpot, http.MethodGet, "/v5/lending/account", params, nil, &resp, defaultEPL)
}

//  ---------------------------------------------------------------- Broker endpoint ----------------------------------------------------------------

// GetBrokerEarning exchange broker master account to query
// The data can support up to past 6 months until T-1
// startTime & endTime are either entered at the same time or not entered
// Business type. 'SPOT', 'DERIVATIVES', 'OPTIONS'
func (by *Bybit) GetBrokerEarning(ctx context.Context, businessType, cursor string, startTime, endTime time.Time, limit int64) ([]BrokerEarningItem, error) {
	params := url.Values{}
	if businessType != "" {
		params.Set("bizType", businessType)
	}
	if cursor != "" {
		params.Set("cursor", cursor)
	}
	if !startTime.IsZero() {
		params.Set("startTime", strconv.FormatInt(startTime.UnixMilli(), 10))
	}
	if !endTime.IsZero() {
		params.Set("endTime", strconv.FormatInt(endTime.UnixMilli(), 10))
	}
	if limit > 0 {
		params.Set("limit", strconv.FormatInt(limit, 10))
	}
	resp := &struct {
		List []BrokerEarningItem `json:"list"`
	}{}
	return resp.List, by.SendAuthHTTPRequestV5(ctx, exchange.RestSpot, http.MethodGet, "/v5/broker/earning-record", params, nil, &resp, defaultEPL)
}

func processOB(ob [][2]string) ([]orderbook.Item, error) {
	o := make([]orderbook.Item, len(ob))
	for x := range ob {
		var price, amount float64
		amount, err := strconv.ParseFloat(ob[x][1], 64)
		if err != nil {
			return nil, err
		}
		price, err = strconv.ParseFloat(ob[x][0], 64)
		if err != nil {
			return nil, err
		}
		o[x] = orderbook.Item{
			Price:  price,
			Amount: amount,
		}
	}
	return o, nil
}

// SendHTTPRequest sends an unauthenticated request
func (by *Bybit) SendHTTPRequest(ctx context.Context, ePath exchange.URL, path string, f request.EndpointLimit, result interface{}) error {
	endpointPath, err := by.API.Endpoints.GetURL(ePath)
	if err != nil {
		return err
	}
	value := reflect.ValueOf(result)
	if value.Kind() != reflect.Ptr {
		return fmt.Errorf("expected a pointer, got %T", value)
	}
	response := &RestResponse{
		Result: result,
	}
	err = by.SendPayload(ctx, f, func() (*request.Item, error) {
		return &request.Item{
			Method:        http.MethodGet,
			Path:          endpointPath + bybitAPIVersion + path,
			Result:        response,
			Verbose:       by.Verbose,
			HTTPDebugging: by.HTTPDebugging,
			HTTPRecording: by.HTTPRecording}, nil
	}, request.UnauthenticatedRequest)
	if err != nil {
		return err
	}
	if response.RetCode != 0 && response.RetMsg != "" {
		return fmt.Errorf("code: %d message: %s", response.RetCode, response.RetMsg)
	}
	return nil
}

// SendAuthHTTPRequestV5 sends an authenticated HTTP request
func (by *Bybit) SendAuthHTTPRequestV5(ctx context.Context, ePath exchange.URL, method, path string, params url.Values, arg, result interface{}, f request.EndpointLimit) error {
	val := reflect.ValueOf(arg)
	if arg != nil && val.Kind() != reflect.Ptr {
		return errNonePointerArgument
	}
	val = reflect.ValueOf(result)
	if val.Kind() != reflect.Ptr {
		return errNonePointerArgument
	} else if val.IsNil() {
		return errNilArgument
	}
	creds, err := by.GetCredentials(ctx)
	if err != nil {
		return err
	}
	endpointPath, err := by.API.Endpoints.GetURL(ePath)
	if err != nil {
		return err
	}
	response := &RestResponse{
		Result: result,
	}
	err = by.SendPayload(ctx, f, func() (*request.Item, error) {
		timestamp := strconv.FormatInt(time.Now().UnixMilli(), 10)
		headers := make(map[string]string)
		headers["X-BAPI-API-KEY"] = creds.Key
		headers["X-BAPI-TIMESTAMP"] = timestamp
		headers["X-BAPI-RECV-WINDOW"] = defaultRecvWindow

		var hmacSignedStr string
		var payload []byte

		switch method {
		case http.MethodGet:
			headers["Content-Type"] = "application/x-www-form-urlencoded"
			hmacSignedStr, err = getSign(timestamp+creds.Key+defaultRecvWindow+params.Encode(), creds.Secret)
		case http.MethodPost:
			headers["Content-Type"] = "application/json"
			payload, err = json.Marshal(arg)
			if err != nil {
				return nil, err
			}
			hmacSignedStr, err = getSign(timestamp+creds.Key+defaultRecvWindow+string(payload), creds.Secret)
		}
		if err != nil {
			return nil, err
		}
		headers["X-BAPI-SIGN"] = hmacSignedStr
		return &request.Item{
			Method:        method,
			Path:          endpointPath + common.EncodeURLValues(path, params),
			Headers:       headers,
			Body:          bytes.NewBuffer(payload),
			Result:        &response,
			Verbose:       by.Verbose,
			HTTPDebugging: by.HTTPDebugging,
			HTTPRecording: by.HTTPRecording,
		}, nil
	}, request.AuthenticatedRequest)
	if response.RetCode != 0 && response.RetMsg != "" {
		return fmt.Errorf("code: %d message: %s", response.RetCode, response.RetMsg)
	}
	if response.RetExtInfo != nil {
		embeddedErrors := errorMessages{}
		err = json.Unmarshal(response.RetExtInfo, &embeddedErrors)
		if err == nil {
			var errMessage string
			var failed rune
			for i := range embeddedErrors.List {
				if embeddedErrors.List[i].Code != 0 {
					failed |= 1
					errMessage += fmt.Sprintf("code: %d message: %s ", embeddedErrors.List[i].Code, embeddedErrors.List[i].Message)
				}
			}
			if failed > 0 {
				return errors.New(errMessage)
			}
		}
	}
	return err
}

// Error defines all error information for each request
type Error struct {
	ReturnCode      int64  `json:"ret_code"`
	ReturnMsg       string `json:"ret_msg"`
	ReturnCodeV5    int64  `json:"retCode"`
	ReturnMessageV5 string `json:"retMsg"`
	ExtCode         string `json:"ext_code"`
	ExtMsg          string `json:"ext_info"`
}

// GetError checks and returns an error if it is supplied.
func (e *Error) GetError(isAuthRequest bool) error {
	if e.ReturnCode != 0 && e.ReturnMsg != "" {
		if isAuthRequest {
			return fmt.Errorf("%w %v", request.ErrAuthRequestFailed, e.ReturnMsg)
		}
		return errors.New(e.ReturnMsg)
	}
	if e.ReturnCodeV5 != 0 && e.ReturnMessageV5 != "" {
		return errors.New(e.ReturnMessageV5)
	}
	if e.ExtCode != "" && e.ExtMsg != "" {
		if isAuthRequest {
			return fmt.Errorf("%w %v", request.ErrAuthRequestFailed, e.ExtMsg)
		}
		return errors.New(e.ExtMsg)
	}
	return nil
}

func getSide(side string) order.Side {
	switch side {
	case sideBuy:
		return order.Buy
	case sideSell:
		return order.Sell
	default:
		return order.UnknownSide
	}
}

func getOrderStatus(status string) order.Status {
	switch status {
	case "NEW":
		return order.New
	case "PARTIALLY_FILLED":
		return order.PartiallyFilled
	case "FILLED":
		return order.Filled
	case "CANCELED":
		return order.Cancelled
	case "PENDING_CANCEL":
		return order.PendingCancel
	case "PENDING_NEW":
		return order.Pending
	case "REJECTED":
		return order.Rejected
	default:
		return order.UnknownStatus
	}
}

func getJSONRequestSignature(payload map[string]interface{}, secret string) (string, error) {
	payloadArr := make([]string, len(payload))
	var i int
	for p := range payload {
		payloadArr[i] = p
		i++
	}
	sort.Strings(payloadArr)
	var signStr string
	for _, key := range payloadArr {
		if value, found := payload[key]; found {
			if v, ok := value.(string); ok {
				signStr += key + "=" + v + "&"
			}
		} else {
			return "", errors.New("non-string payload parameter not expected")
		}
	}
	return getSign(signStr[:len(signStr)-1], secret)
}

func getSign(sign, secret string) (string, error) {
	hmacSigned, err := crypto.GetHMAC(crypto.HashSHA256, []byte(sign), []byte(secret))
	if err != nil {
		return "", err
	}
	return crypto.HexEncodeToString(hmacSigned), nil
}

func (by *Bybit) checkAccountType(ctx context.Context) {
	accInfo, err := by.GetAPIKeyInformation(ctx)
	if err != nil {
		log.Warnf(log.ExchangeSys, "checkAccountType: %v", err)
		return
	}
	by.AccountType = uint8(accInfo.Unified)
}<|MERGE_RESOLUTION|>--- conflicted
+++ resolved
@@ -43,7 +43,6 @@
 	sideBuy  = "Buy"
 	sideSell = "Sell"
 
-<<<<<<< HEAD
 	cSpot, cLinear, cOption, cInverse = "spot", "linear", "option", "inverse"
 
 	accountTypeUnified = 0
@@ -92,42 +91,7 @@
 	errAPIKeyIsNotUnified                      = errors.New("api key is not unified")
 	errEndpointAvailableForNormalAPIKeyHolders = errors.New("endpoint available for normal API key holders only")
 	errOrderSideRequired                       = errors.New("order side is required")
-=======
-	// Public endpoints
-	bybitSpotGetSymbols   = "/spot/v1/symbols"
-	bybitOrderBook        = "/spot/quote/v1/depth"
-	bybitMergedOrderBook  = "/spot/quote/v1/depth/merged"
-	bybitRecentTrades     = "/spot/quote/v1/trades"
-	bybitCandlestickChart = "/spot/quote/v1/kline"
-	bybit24HrsChange      = "/spot/quote/v1/ticker/24hr"
-	bybitLastTradedPrice  = "/spot/quote/v1/ticker/price"
-	bybitBestBidAskPrice  = "/spot/quote/v1/ticker/book_ticker"
-	bybitGetTickersV5     = "/v5/market/tickers"
-	bybitInstrumentInfoV5 = "/v5/market/instruments-info"
-
-	// Authenticated endpoints
-	bybitSpotOrder                = "/spot/v1/order" // create, query, cancel
-	bybitFastCancelSpotOrder      = "/spot/v1/order/fast"
-	bybitBatchCancelSpotOrder     = "/spot/order/batch-cancel"
-	bybitFastBatchCancelSpotOrder = "/spot/order/batch-fast-cancel"
-	bybitBatchCancelByIDs         = "/spot/order/batch-cancel-by-ids"
-	bybitOpenOrder                = "/spot/v1/open-orders"
-	bybitPastOrder                = "/spot/v1/history-orders"
-	bybitTradeHistory             = "/spot/v1/myTrades"
-	bybitWalletBalance            = "/spot/v1/account"
-	bybitServerTime               = "/spot/v1/time"
-	bybitAccountFee               = "/v5/account/fee-rate"
-
-	// Account asset endpoint
-	bybitGetDepositAddress = "/asset/v1/private/deposit/address"
-	bybitWithdrawFund      = "/asset/v1/private/withdraw"
-)
-
-var (
-	errCategoryNotSet        = errors.New("category not set")
-	errBaseNotSet            = errors.New("base coin not set when category is option")
-	errInvalidContractLength = errors.New("contract length cannot be less than or equal to zero")
->>>>>>> d86da76b
+	errInvalidContractLength                   = errors.New("contract length cannot be less than or equal to zero")
 )
 
 var (
@@ -2231,62 +2195,7 @@
 	return by.SendAuthHTTPRequestV5(ctx, exchange.RestSpot, http.MethodPost, "/v5/spot-margin-trade/set-leverage", nil, &map[string]string{"leverage": strconv.FormatFloat(leverage, 'f', -1, 64)}, &resp, defaultEPL)
 }
 
-<<<<<<< HEAD
 // ---------------------------------------------------------------- Spot Margin Trade (Normal) ----------------------------------------------------------------
-=======
-// GetInstrumentInfo Query for the instrument specification of online trading pairs
-// https://bybit-exchange.github.io/docs/v5/market/instrument
-func (by *Bybit) GetInstrumentInfo(ctx context.Context, category, symbol, status, baseCoin, cursor string, limit int64) (*GetInstrumentInfoResponse, error) {
-	if category == "" {
-		return nil, errCategoryNotSet
-	}
-
-	if category == "option" && baseCoin == "" {
-		return nil, errBaseNotSet
-	}
-
-	val := url.Values{}
-	val.Set("category", category)
-
-	if symbol != "" {
-		val.Set("symbol", symbol)
-	}
-
-	if status != "" {
-		val.Set("status", status)
-	}
-
-	if baseCoin != "" {
-		val.Set("baseCoin", baseCoin)
-	}
-
-	if cursor != "" {
-		val.Set("cursor", cursor)
-	}
-
-	if limit > 0 {
-		val.Set("limit", strconv.FormatInt(limit, 10))
-	}
-
-	result := struct {
-		Data *GetInstrumentInfoResponse `json:"result"`
-		Error
-	}{}
-
-	err := by.SendHTTPRequest(ctx, exchange.RestSpot, bybitInstrumentInfoV5+"?"+val.Encode(), publicSpotRate, &result)
-	if err != nil {
-		return nil, err
-	}
-
-	return result.Data, nil
-}
-
-// CreatePostOrder create and post order
-func (by *Bybit) CreatePostOrder(ctx context.Context, o *PlaceOrderRequest) (*PlaceOrderResponse, error) {
-	if o == nil {
-		return nil, errInvalidOrderRequest
-	}
->>>>>>> d86da76b
 
 // GetVIPMarginData retrieves public VIP Margin data
 func (by *Bybit) GetVIPMarginData(ctx context.Context, vipLevel, currency string) (*VIPMarginData, error) {
