--- conflicted
+++ resolved
@@ -208,11 +208,7 @@
 			errs = common.AppendError(errs, err)
 			continue
 		}
-<<<<<<< HEAD
-		futuresWebsocket.RemoveSuccessfulUnsubscriptions(channelsToUnsubscribe[i])
-=======
-		by.Websocket.RemoveSubscriptions(channelsToUnsubscribe[i])
->>>>>>> 70690d9a
+		futuresWebsocket.RemoveSubscriptions(channelsToUnsubscribe[i])
 	}
 	return errs
 }
