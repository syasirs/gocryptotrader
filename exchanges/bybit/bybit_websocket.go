package bybit

import (
	"context"
	"encoding/json"
	"fmt"
	"net/http"
	"strconv"
	"strings"
	"time"

	"github.com/gorilla/websocket"
	"github.com/thrasher-corp/gocryptotrader/common/crypto"
	"github.com/thrasher-corp/gocryptotrader/currency"
	"github.com/thrasher-corp/gocryptotrader/exchanges/account"
	"github.com/thrasher-corp/gocryptotrader/exchanges/asset"
	"github.com/thrasher-corp/gocryptotrader/exchanges/fill"
	"github.com/thrasher-corp/gocryptotrader/exchanges/kline"
	"github.com/thrasher-corp/gocryptotrader/exchanges/order"
	"github.com/thrasher-corp/gocryptotrader/exchanges/orderbook"
	"github.com/thrasher-corp/gocryptotrader/exchanges/stream"
	"github.com/thrasher-corp/gocryptotrader/exchanges/subscription"
	"github.com/thrasher-corp/gocryptotrader/exchanges/ticker"
	"github.com/thrasher-corp/gocryptotrader/exchanges/trade"
)

const (
	bybitWebsocketTimer = 20 * time.Second

	// Public v5 channels
	chanOrderbook           = "orderbook"
	chanPublicTrade         = "publicTrade"
	chanPublicTicker        = "tickers"
	chanKline               = "kline"
	chanLiquidation         = "liquidation"
	chanLeverageTokenKline  = "kline_lt"
	chanLeverageTokenTicker = "tickers_lt"
	chanLeverageTokenNav    = "lt"

	// Private v5 channels
	chanPositions = "position"
	chanExecution = "execution"
	chanOrder     = "order"
	chanWallet    = "wallet"
	chanGreeks    = "greeks"
	chanDCP       = "dcp"

	spotPublic    = "wss://stream.bybit.com/v5/public/spot"
	linearPublic  = "wss://stream.bybit.com/v5/public/linear"  // USDT, USDC perpetual & USDC Futures
	inversePublic = "wss://stream.bybit.com/v5/public/inverse" // Inverse contract
	optionPublic  = "wss://stream.bybit.com/v5/public/option"  // USDC Option

	// Main-net private
	websocketPrivate = "wss://stream.bybit.com/v5/private"
)

// WsConnect connects to a websocket feed
func (by *Bybit) WsConnect(ctx context.Context) error {
	if !by.Websocket.IsEnabled() || !by.IsEnabled() || !by.IsAssetWebsocketSupported(asset.Spot) {
		return errWebsocketNotEnabled
	}
	var dialer websocket.Dialer
	err := by.Websocket.Conn.Dial(&dialer, http.Header{})
	if err != nil {
		return err
	}
	by.Websocket.Conn.SetupPingHandler(stream.PingHandler{
		MessageType: websocket.TextMessage,
		Message:     []byte(`{"op": "ping"}`),
		Delay:       bybitWebsocketTimer,
	})

	by.Websocket.Wg.Add(1)
<<<<<<< HEAD
	go by.wsReadData(by.Websocket.Conn)
	if by.IsWebsocketAuthenticationSupported() {
		err = by.WsAuth(ctx)
=======
	go by.wsReadData(asset.Spot, by.Websocket.Conn)
	if by.Websocket.CanUseAuthenticatedEndpoints() {
		err = by.WsAuth(context.TODO())
>>>>>>> e0c6e118
		if err != nil {
			by.Websocket.DataHandler <- err
			by.Websocket.SetCanUseAuthenticatedEndpoints(false)
		}
	}
	return nil
}

// WsAuth sends an authentication message to receive auth data
func (by *Bybit) WsAuth(ctx context.Context) error {
	var dialer websocket.Dialer
	err := by.Websocket.AuthConn.Dial(&dialer, http.Header{})
	if err != nil {
		return err
	}

	by.Websocket.AuthConn.SetupPingHandler(stream.PingHandler{
		MessageType: websocket.TextMessage,
		Message:     []byte(`{"op":"ping"}`),
		Delay:       bybitWebsocketTimer,
	})

	by.Websocket.Wg.Add(1)
	go by.wsReadData(asset.Spot, by.Websocket.AuthConn)
	creds, err := by.GetCredentials(ctx)
	if err != nil {
		return err
	}
	intNonce := time.Now().Add(time.Hour * 6).UnixMilli()
	strNonce := strconv.FormatInt(intNonce, 10)
	hmac, err := crypto.GetHMAC(
		crypto.HashSHA256,
		[]byte("GET/realtime"+strNonce),
		[]byte(creds.Secret),
	)
	if err != nil {
		return err
	}
	sign := crypto.HexEncodeToString(hmac)
	req := Authenticate{
		RequestID: strconv.FormatInt(by.Websocket.AuthConn.GenerateMessageID(false), 10),
		Operation: "auth",
		Args:      []interface{}{creds.Key, intNonce, sign},
	}
	resp, err := by.Websocket.AuthConn.SendMessageReturnResponse(req.RequestID, req)
	if err != nil {
		return err
	}
	var response SubscriptionResponse
	err = json.Unmarshal(resp, &response)
	if err != nil {
		return err
	}
	if !response.Success {
		return fmt.Errorf("%s with request ID %s msg: %s", response.Operation, response.RequestID, response.RetMsg)
	}
	return nil
}

// Subscribe sends a websocket message to receive data from the channel
<<<<<<< HEAD
func (by *Bybit) Subscribe(_ context.Context, channelsToSubscribe []stream.ChannelSubscription) error {
	var errs error
	for i := range channelsToSubscribe {
		var subReq WsReq
		subReq.Topic = channelsToSubscribe[i].Channel
		subReq.Event = sub
=======
func (by *Bybit) Subscribe(channelsToSubscribe []subscription.Subscription) error {
	return by.handleSpotSubscription("subscribe", channelsToSubscribe)
}
>>>>>>> e0c6e118

func (by *Bybit) handleSubscriptions(assetType asset.Item, operation string, channelsToSubscribe []subscription.Subscription) ([]SubscriptionArgument, error) {
	var args []SubscriptionArgument
	arg := SubscriptionArgument{
		Operation: operation,
		RequestID: strconv.FormatInt(by.Websocket.Conn.GenerateMessageID(false), 10),
		Arguments: []string{},
	}
	authArg := SubscriptionArgument{
		auth:      true,
		Operation: operation,
		RequestID: strconv.FormatInt(by.Websocket.Conn.GenerateMessageID(false), 10),
		Arguments: []string{},
	}

	var selectedChannels, positions, execution, order, wallet, greeks, dCP = 0, 1, 2, 3, 4, 5, 6
	chanMap := map[string]int{
		chanPositions: positions,
		chanExecution: execution,
		chanOrder:     order,
		chanWallet:    wallet,
		chanGreeks:    greeks,
		chanDCP:       dCP}

	pairFormat, err := by.GetPairFormat(assetType, true)
	if err != nil {
		return nil, err
	}
	for i := range channelsToSubscribe {
		switch channelsToSubscribe[i].Channel {
		case chanOrderbook:
			arg.Arguments = append(arg.Arguments, fmt.Sprintf("%s.%d.%s", channelsToSubscribe[i].Channel, 50, channelsToSubscribe[i].Pair.Format(pairFormat).String()))
		case chanPublicTrade, chanPublicTicker, chanLiquidation, chanLeverageTokenTicker, chanLeverageTokenNav:
			arg.Arguments = append(arg.Arguments, channelsToSubscribe[i].Channel+"."+channelsToSubscribe[i].Pair.Format(pairFormat).String())
		case chanKline, chanLeverageTokenKline:
			interval, err := intervalToString(kline.FiveMin)
			if err != nil {
				return nil, err
			}
			arg.Arguments = append(arg.Arguments, channelsToSubscribe[i].Channel+"."+interval+"."+channelsToSubscribe[i].Pair.Format(pairFormat).String())
		case chanPositions, chanExecution, chanOrder, chanWallet, chanGreeks, chanDCP:
			if chanMap[channelsToSubscribe[i].Channel]&selectedChannels > 0 {
				continue
			}
			authArg.Arguments = append(authArg.Arguments, channelsToSubscribe[i].Channel)
			// adding the channel to selected channels so that we will not visit it again.
			selectedChannels |= chanMap[channelsToSubscribe[i].Channel]
		}
		if len(arg.Arguments) >= 10 {
			args = append(args, arg)
			arg = SubscriptionArgument{
				Operation: operation,
				RequestID: strconv.FormatInt(by.Websocket.Conn.GenerateMessageID(false), 10),
				Arguments: []string{},
			}
		}
	}
	if len(arg.Arguments) != 0 {
		args = append(args, arg)
	}
	if len(authArg.Arguments) != 0 {
		args = append(args, authArg)
	}
	return args, nil
}

// Unsubscribe sends a websocket message to stop receiving data from the channel
<<<<<<< HEAD
func (by *Bybit) Unsubscribe(_ context.Context, channelsToUnsubscribe []stream.ChannelSubscription) error {
	var errs error

	for i := range channelsToUnsubscribe {
		var unSub WsReq
		unSub.Event = cancel
		unSub.Topic = channelsToUnsubscribe[i].Channel
=======
func (by *Bybit) Unsubscribe(channelsToUnsubscribe []subscription.Subscription) error {
	return by.handleSpotSubscription("unsubscribe", channelsToUnsubscribe)
}
>>>>>>> e0c6e118

func (by *Bybit) handleSpotSubscription(operation string, channelsToSubscribe []subscription.Subscription) error {
	payloads, err := by.handleSubscriptions(asset.Spot, operation, channelsToSubscribe)
	if err != nil {
		return err
	}
	for a := range payloads {
		var response []byte
		if payloads[a].auth {
			response, err = by.Websocket.AuthConn.SendMessageReturnResponse(payloads[a].RequestID, payloads[a])
			if err != nil {
				return err
			}
		} else {
			response, err = by.Websocket.Conn.SendMessageReturnResponse(payloads[a].RequestID, payloads[a])
			if err != nil {
				return err
			}
		}
		var resp SubscriptionResponse
		err = json.Unmarshal(response, &resp)
		if err != nil {
			return err
		}
		if !resp.Success {
			return fmt.Errorf("%s with request ID %s msg: %s", resp.Operation, resp.RequestID, resp.RetMsg)
		}
	}
	return nil
}

// GenerateDefaultSubscriptions generates default subscription
func (by *Bybit) GenerateDefaultSubscriptions() ([]subscription.Subscription, error) {
	var subscriptions []subscription.Subscription
	var channels = []string{
		chanPublicTicker,
		chanOrderbook,
		chanPublicTrade,
	}
	if by.Websocket.CanUseAuthenticatedEndpoints() {
		channels = append(channels, []string{
			chanPositions,
			chanExecution,
			chanOrder,
			chanWallet,
		}...)
	}
	pairs, err := by.GetEnabledPairs(asset.Spot)
	if err != nil {
		return nil, err
	}
	for x := range channels {
		switch channels[x] {
		case chanPositions,
			chanExecution,
			chanOrder,
			chanDCP,
			chanWallet:
			subscriptions = append(subscriptions,
				subscription.Subscription{
					Channel: channels[x],
					Asset:   asset.Spot,
				})
		default:
			for z := range pairs {
				subscriptions = append(subscriptions,
					subscription.Subscription{
						Channel: channels[x],
						Pair:    pairs[z],
						Asset:   asset.Spot,
					})
			}
		}
	}
	return subscriptions, nil
}

// wsReadData receives and passes on websocket messages for processing
func (by *Bybit) wsReadData(assetType asset.Item, ws stream.Connection) {
	defer by.Websocket.Wg.Done()
	for {
		select {
		case <-by.Websocket.ShutdownC:
			return
		default:
			resp := ws.ReadMessage()
			if resp.Raw == nil {
				return
			}
			err := by.wsHandleData(assetType, resp.Raw)
			if err != nil {
				by.Websocket.DataHandler <- err
			}
		}
	}
}

func (by *Bybit) wsHandleData(assetType asset.Item, respRaw []byte) error {
	var result WebsocketResponse
	err := json.Unmarshal(respRaw, &result)
	if err != nil {
		return err
	}
	if result.Topic == "" {
		switch result.Operation {
		case "subscribe", "unsubscribe", "auth":
			if result.RequestID != "" {
				if !by.Websocket.Match.IncomingWithData(result.RequestID, respRaw) {
					return fmt.Errorf("could not match subscription with id %s data %s", result.RequestID, respRaw)
				}
			}
		case "ping", "pong":
		default:
			by.Websocket.DataHandler <- stream.UnhandledMessageWarning{
				Message: string(respRaw),
			}
			return nil
		}
		return nil
	}
	topicSplit := strings.Split(result.Topic, ".")
	if len(topicSplit) == 0 {
		return errInvalidPushData
	}
	switch topicSplit[0] {
	case chanOrderbook:
		return by.wsProcessOrderbook(assetType, &result)
	case chanPublicTrade:
		return by.wsProcessPublicTrade(assetType, &result)
	case chanPublicTicker:
		return by.wsProcessPublicTicker(assetType, &result)
	case chanKline:
		return by.wsProcessKline(assetType, &result, topicSplit)
	case chanLiquidation:
		return by.wsProcessLiquidation(&result)
	case chanLeverageTokenKline:
		return by.wsProcessLeverageTokenKline(assetType, &result, topicSplit)
	case chanLeverageTokenTicker:
		return by.wsProcessLeverageTokenTicker(assetType, &result)
	case chanLeverageTokenNav:
		return by.wsLeverageTokenNav(&result)
	case chanPositions:
		return by.wsProcessPosition(&result)
	case chanExecution:
		return by.wsProcessExecution(asset.Spot, &result)
	case chanOrder:
		return by.wsProcessOrder(asset.Spot, &result)
	case chanWallet:
		return by.wsProcessWalletPushData(asset.Spot, respRaw)
	case chanGreeks:
		return by.wsProcessGreeks(respRaw)
	case chanDCP:
		return nil
	}
	return fmt.Errorf("unhandled stream data %s", string(respRaw))
}

func (by *Bybit) wsProcessGreeks(resp []byte) error {
	var result GreeksResponse
	err := json.Unmarshal(resp, &result)
	if err != nil {
		return err
	}
	by.Websocket.DataHandler <- &result
	return nil
}

func (by *Bybit) wsProcessWalletPushData(assetType asset.Item, resp []byte) error {
	var result WebsocketWallet
	err := json.Unmarshal(resp, &result)
	if err != nil {
		return err
	}
	accounts := []account.Change{}
	for x := range result.Data {
		for y := range result.Data[x].Coin {
			accounts = append(accounts, account.Change{
				Exchange: by.Name,
				Currency: currency.NewCode(result.Data[x].Coin[y].Coin),
				Asset:    assetType,
				Amount:   result.Data[x].Coin[y].WalletBalance.Float64(),
			})
		}
	}
	by.Websocket.DataHandler <- accounts
	return nil
}

// wsProcessOrder the order stream to see changes to your orders in real-time.
func (by *Bybit) wsProcessOrder(assetType asset.Item, resp *WebsocketResponse) error {
	var result WsOrders
	err := json.Unmarshal(resp.Data, &result)
	if err != nil {
		return err
	}
	execution := make([]order.Detail, len(result))
	for x := range result {
		cp, err := currency.NewPairFromString(result[x].Symbol)
		if err != nil {
			return err
		}
		orderType, err := order.StringToOrderType(result[x].OrderType)
		if err != nil {
			return err
		}
		side, err := order.StringToOrderSide(result[x].Side)
		if err != nil {
			return err
		}
		execution[x] = order.Detail{
			Amount:         result[x].Qty.Float64(),
			Exchange:       by.Name,
			OrderID:        result[x].OrderID,
			ClientOrderID:  result[x].OrderLinkID,
			Side:           side,
			Type:           orderType,
			Pair:           cp,
			Cost:           result[x].CumExecQty.Float64() * result[x].AvgPrice.Float64(),
			AssetType:      assetType,
			Status:         StringToOrderStatus(result[x].OrderStatus),
			Price:          result[x].Price.Float64(),
			ExecutedAmount: result[x].CumExecQty.Float64(),
			Date:           result[x].CreatedTime.Time(),
			LastUpdated:    result[x].UpdatedTime.Time(),
		}
	}
	by.Websocket.DataHandler <- execution
	return nil
}

func (by *Bybit) wsProcessExecution(assetType asset.Item, resp *WebsocketResponse) error {
	var result WsExecutions
	err := json.Unmarshal(resp.Data, &result)
	if err != nil {
		return err
	}
	executions := make([]fill.Data, len(result))
	for x := range result {
		cp, err := currency.NewPairFromString(result[x].Symbol)
		if err != nil {
			return err
		}
		side, err := order.StringToOrderSide(result[x].Side)
		if err != nil {
			return err
		}
		executions[x] = fill.Data{
			ID:            result[x].ExecID,
			Timestamp:     result[x].ExecTime.Time(),
			Exchange:      by.Name,
			AssetType:     assetType,
			CurrencyPair:  cp,
			Side:          side,
			OrderID:       result[x].OrderID,
			ClientOrderID: result[x].OrderLinkID,
			Price:         result[x].ExecPrice.Float64(),
			Amount:        result[x].ExecQty.Float64(),
		}
	}
	by.Websocket.DataHandler <- executions
	return nil
}

func (by *Bybit) wsProcessPosition(resp *WebsocketResponse) error {
	var result WsPositions
	err := json.Unmarshal(resp.Data, &result)
	if err != nil {
		return err
	}
	by.Websocket.DataHandler <- result
	return nil
}

func (by *Bybit) wsLeverageTokenNav(resp *WebsocketResponse) error {
	var result LTNav
	err := json.Unmarshal(resp.Data, &result)
	if err != nil {
		return err
	}
	by.Websocket.DataHandler <- result
	return nil
}

func (by *Bybit) wsProcessLeverageTokenTicker(assetType asset.Item, resp *WebsocketResponse) error {
	var result LTTicker
	err := json.Unmarshal(resp.Data, &result)
	if err != nil {
		return err
	}
	cp, err := currency.NewPairFromString(result.Symbol)
	if err != nil {
		return err
	}
	by.Websocket.DataHandler <- &ticker.Price{
		Last:         result.LastPrice.Float64(),
		High:         result.HighPrice24H.Float64(),
		Low:          result.LowPrice24H.Float64(),
		Pair:         cp,
		ExchangeName: by.Name,
		AssetType:    assetType,
		LastUpdated:  resp.Timestamp.Time(),
	}
	return nil
}

func (by *Bybit) wsProcessLeverageTokenKline(assetType asset.Item, resp *WebsocketResponse, topicSplit []string) error {
	var result LTKlines
	err := json.Unmarshal(resp.Data, &result)
	if err != nil {
		return err
	}
	cp, err := currency.NewPairFromString(topicSplit[2])
	if err != nil {
		return err
	}
	ltKline := make([]stream.KlineData, len(result))
	for x := range result {
		interval, err := stringToInterval(result[x].Interval)
		if err != nil {
			return err
		}
		ltKline[x] = stream.KlineData{
			Timestamp:  result[x].Timestamp.Time(),
			Pair:       cp,
			AssetType:  assetType,
			Exchange:   by.Name,
			StartTime:  result[x].Start.Time(),
			CloseTime:  result[x].End.Time(),
			Interval:   interval.String(),
			OpenPrice:  result[x].Open.Float64(),
			ClosePrice: result[x].Close.Float64(),
			HighPrice:  result[x].High.Float64(),
			LowPrice:   result[x].Low.Float64(),
		}
	}
	by.Websocket.DataHandler <- result
	return nil
}

func (by *Bybit) wsProcessLiquidation(resp *WebsocketResponse) error {
	var result WebsocketLiquidation
	err := json.Unmarshal(resp.Data, &result)
	if err != nil {
		return err
	}
	by.Websocket.DataHandler <- result
	return nil
}

func (by *Bybit) wsProcessKline(assetType asset.Item, resp *WebsocketResponse, topicSplit []string) error {
	var result WsKlines
	err := json.Unmarshal(resp.Data, &result)
	if err != nil {
		return err
	}
	cp, err := currency.NewPairFromString(topicSplit[2])
	if err != nil {
		return err
	}
	spotCandlesticks := make([]stream.KlineData, len(result))
	for x := range result {
		interval, err := stringToInterval(result[x].Interval)
		if err != nil {
			return err
		}
		spotCandlesticks[x] = stream.KlineData{
			Timestamp:  result[x].Timestamp.Time(),
			Pair:       cp,
			AssetType:  assetType,
			Exchange:   by.Name,
			StartTime:  result[x].Start.Time(),
			CloseTime:  result[x].End.Time(),
			Interval:   interval.String(),
			OpenPrice:  result[x].Open.Float64(),
			ClosePrice: result[x].Close.Float64(),
			HighPrice:  result[x].High.Float64(),
			LowPrice:   result[x].Low.Float64(),
			Volume:     result[x].Volume.Float64(),
		}
	}
	by.Websocket.DataHandler <- spotCandlesticks
	return nil
}

func (by *Bybit) wsProcessPublicTicker(assetType asset.Item, resp *WebsocketResponse) error {
	format, err := by.GetPairFormat(assetType, false)
	if err != nil {
		return err
	}
	switch assetType {
	case asset.Spot:
		var result WsSpotTicker
		err := json.Unmarshal(resp.Data, &result)
		if err != nil {
			return err
		}
		cp, err := currency.NewPairFromString(result.Symbol)
		if err != nil {
			return err
		}
		cp = cp.Format(format)
		if resp.Type == "snapshot" {
			return ticker.ProcessTicker(&ticker.Price{
				Last:         result.LastPrice.Float64(),
				High:         result.HighPrice24H.Float64(),
				Low:          result.LowPrice24H.Float64(),
				Volume:       result.Volume24H.Float64(),
				Pair:         cp,
				ExchangeName: by.Name,
				AssetType:    assetType,
				LastUpdated:  resp.Timestamp.Time(),
			})
		}
		var tickerData *ticker.Price
		tickerData, err = by.updateSpotTickerInformation(&result, cp)
		if err != nil {
			return err
		}
		tickerData.LastUpdated = resp.Timestamp.Time()
		return nil
	case asset.USDCMarginedFutures, asset.USDTMarginedFutures, asset.CoinMarginedFutures:
		var result WsLinearTicker
		err := json.Unmarshal(resp.Data, &result)
		if err != nil {
			return err
		}
		cp, err := currency.NewPairFromString(result.Symbol)
		if err != nil {
			return err
		}
		cp = cp.Format(format)
		if resp.Type == "snapshot" {
			return ticker.ProcessTicker(&ticker.Price{
				Last:         result.LastPrice.Float64(),
				High:         result.HighPrice24H.Float64(),
				Low:          result.LowPrice24H.Float64(),
				Bid:          result.Bid1Price.Float64(),
				BidSize:      result.Bid1Size.Float64(),
				Ask:          result.Ask1Price.Float64(),
				AskSize:      result.Ask1Size.Float64(),
				Volume:       result.Volume24H.Float64(),
				Pair:         cp,
				ExchangeName: by.Name,
				AssetType:    assetType,
			})
		}
		var tickerData *ticker.Price
		tickerData, err = by.updateTickerInformation(&result, cp, assetType)
		if err != nil {
			return err
		}
		tickerData.LastUpdated = resp.Timestamp.Time()
		by.Websocket.DataHandler <- tickerData
		return nil
	case asset.Options:
		var result WsOptionTicker
		err := json.Unmarshal(resp.Data, &result)
		if err != nil {
			return err
		}
		cp, err := currency.NewPairFromString(result.Symbol)
		if err != nil {
			return err
		}
		cp = cp.Format(format)
		if resp.Type == "snapshot" {
			return ticker.ProcessTicker(&ticker.Price{
				Last:         result.LastPrice.Float64(),
				High:         result.HighPrice24H.Float64(),
				Low:          result.LastPrice.Float64(),
				Bid:          result.BidPrice.Float64(),
				BidSize:      result.BidSize.Float64(),
				Ask:          result.AskPrice.Float64(),
				AskSize:      result.AskSize.Float64(),
				Volume:       result.Volume24H.Float64(),
				Pair:         cp,
				ExchangeName: by.Name,
				AssetType:    assetType,
			})
		}
		tickerData, err := by.updateOptionsTickerInformation(&result, cp)
		if err != nil {
			return err
		}
		tickerData.LastUpdated = resp.Timestamp.Time()
		by.Websocket.DataHandler <- tickerData
		return nil
	default:
		return fmt.Errorf("ticker data unsupported for asset type %v", assetType)
	}
}

func (by *Bybit) updateSpotTickerInformation(result *WsSpotTicker, cp currency.Pair) (*ticker.Price, error) {
	tickerData, err := ticker.GetTicker(by.Name, cp, asset.Spot)
	if err != nil {
		return nil, err
	}
	if result.LastPrice.Float64() != 0 {
		tickerData.Last = result.LastPrice.Float64()
	}
	if result.HighPrice24H.Float64() != 0 {
		tickerData.High = result.HighPrice24H.Float64()
	}
	if result.LowPrice24H.Float64() != 0 {
		tickerData.Low = result.LowPrice24H.Float64()
	}
	if result.Volume24H.Float64() != 0 {
		tickerData.Volume = result.Volume24H.Float64()
	}
	return tickerData, nil
}

func (by *Bybit) updateTickerInformation(result *WsLinearTicker, cp currency.Pair, assetType asset.Item) (*ticker.Price, error) {
	tickerData, err := ticker.GetTicker(by.Name, cp, assetType)
	if err != nil {
		return nil, err
	}
	if result.LastPrice.Float64() != 0 {
		tickerData.Last = result.LastPrice.Float64()
	}
	if result.HighPrice24H.Float64() != 0 {
		tickerData.High = result.HighPrice24H.Float64()
	}
	if result.Volume24H.Float64() != 0 {
		tickerData.Volume = result.Volume24H.Float64()
	}
	if result.LowPrice24H.Float64() != 0 {
		tickerData.Low = result.LowPrice24H.Float64()
	}
	if result.Bid1Price.Float64() != 0 {
		tickerData.Bid = result.Bid1Price.Float64()
	}
	if result.Bid1Size.Float64() != 0 {
		tickerData.BidSize = result.Bid1Size.Float64()
	}
	if result.Ask1Price.Float64() != 0 {
		tickerData.Ask = result.Ask1Price.Float64()
	}
	if result.Ask1Size.Float64() != 0 {
		tickerData.AskSize = result.Ask1Size.Float64()
	}
	return tickerData, nil
}

func (by *Bybit) updateOptionsTickerInformation(result *WsOptionTicker, cp currency.Pair) (*ticker.Price, error) {
	tickerData, err := ticker.GetTicker(by.Name, cp, asset.Options)
	if err != nil {
		return nil, err
	}
	if result.LastPrice.Float64() != 0 {
		tickerData.Last = result.LastPrice.Float64()
	}
	if result.HighPrice24H.Float64() != 0 {
		tickerData.High = result.HighPrice24H.Float64()
	}
	if result.Volume24H.Float64() != 0 {
		tickerData.Volume = result.Volume24H.Float64()
	}
	if result.LowPrice24H.Float64() != 0 {
		tickerData.Low = result.LowPrice24H.Float64()
	}
	if result.BidPrice.Float64() != 0 {
		tickerData.Bid = result.BidPrice.Float64()
	}
	if result.BidSize.Float64() != 0 {
		tickerData.BidSize = result.BidSize.Float64()
	}
	if result.AskPrice.Float64() != 0 {
		tickerData.Ask = result.AskPrice.Float64()
	}
	if result.AskSize.Float64() != 0 {
		tickerData.AskSize = result.AskSize.Float64()
	}
	return tickerData, nil
}

func (by *Bybit) wsProcessPublicTrade(assetType asset.Item, resp *WebsocketResponse) error {
	var result WebsocketPublicTrades
	err := json.Unmarshal(resp.Data, &result)
	if err != nil {
		return err
	}
	tradeDatas := make([]trade.Data, len(result))
	for x := range result {
		cp, err := currency.NewPairFromString(result[x].Symbol)
		if err != nil {
			return err
		}
		side, err := order.StringToOrderSide(result[x].Side)
		if err != nil {
			return err
		}
		tradeDatas[x] = trade.Data{
			Timestamp:    result[x].OrderFillTimestamp.Time(),
			CurrencyPair: cp,
			AssetType:    assetType,
			Exchange:     by.Name,
			Price:        result[x].Price.Float64(),
			Amount:       result[x].Size.Float64(),
			Side:         side,
			TID:          result[x].TradeID,
		}
	}
	return trade.AddTradesToBuffer(by.Name, tradeDatas...)
}

func (by *Bybit) wsProcessOrderbook(assetType asset.Item, resp *WebsocketResponse) error {
	var result WsOrderbookDetail
	err := json.Unmarshal(resp.Data, &result)
	if err != nil {
		return err
	}
	cp, err := currency.NewPairFromString(result.Symbol)
	if err != nil {
		return err
	}
	asks := make([]orderbook.Item, len(result.Asks))
	for i := range result.Asks {
		asks[i].Price, err = strconv.ParseFloat(result.Asks[i][0], 64)
		if err != nil {
			return err
		}
		asks[i].Amount, err = strconv.ParseFloat(result.Asks[i][1], 64)
		if err != nil {
			return err
		}
	}
	bids := make([]orderbook.Item, len(result.Bids))
	for i := range result.Bids {
		bids[i].Price, err = strconv.ParseFloat(result.Bids[i][0], 64)
		if err != nil {
			return err
		}
		bids[i].Amount, err = strconv.ParseFloat(result.Bids[i][1], 64)
		if err != nil {
			return err
		}
	}
	if len(asks) == 0 && len(bids) == 0 {
		return nil
	}
	if resp.Type == "snapshot" || result.UpdateID == 1 {
		err = by.Websocket.Orderbook.LoadSnapshot(&orderbook.Base{
			Pair:         cp,
			Exchange:     by.Name,
			Asset:        assetType,
			LastUpdated:  resp.Timestamp.Time(),
			LastUpdateID: result.Sequence,
			Asks:         asks,
			Bids:         bids,
		})
		if err != nil {
			return err
		}
	} else {
		err = by.Websocket.Orderbook.Update(&orderbook.Update{
			Pair:       cp,
			Asks:       asks,
			Bids:       bids,
			Asset:      assetType,
			UpdateID:   result.Sequence,
			UpdateTime: resp.Timestamp.Time(),
		})
		if err != nil {
			return err
		}
	}
	return nil
}<|MERGE_RESOLUTION|>--- conflicted
+++ resolved
@@ -71,15 +71,9 @@
 	})
 
 	by.Websocket.Wg.Add(1)
-<<<<<<< HEAD
-	go by.wsReadData(by.Websocket.Conn)
-	if by.IsWebsocketAuthenticationSupported() {
-		err = by.WsAuth(ctx)
-=======
 	go by.wsReadData(asset.Spot, by.Websocket.Conn)
 	if by.Websocket.CanUseAuthenticatedEndpoints() {
-		err = by.WsAuth(context.TODO())
->>>>>>> e0c6e118
+		err = by.WsAuth(ctx)
 		if err != nil {
 			by.Websocket.DataHandler <- err
 			by.Websocket.SetCanUseAuthenticatedEndpoints(false)
@@ -140,18 +134,9 @@
 }
 
 // Subscribe sends a websocket message to receive data from the channel
-<<<<<<< HEAD
-func (by *Bybit) Subscribe(_ context.Context, channelsToSubscribe []stream.ChannelSubscription) error {
-	var errs error
-	for i := range channelsToSubscribe {
-		var subReq WsReq
-		subReq.Topic = channelsToSubscribe[i].Channel
-		subReq.Event = sub
-=======
-func (by *Bybit) Subscribe(channelsToSubscribe []subscription.Subscription) error {
+func (by *Bybit) Subscribe(_ context.Context, channelsToSubscribe []subscription.Subscription) error {
 	return by.handleSpotSubscription("subscribe", channelsToSubscribe)
 }
->>>>>>> e0c6e118
 
 func (by *Bybit) handleSubscriptions(assetType asset.Item, operation string, channelsToSubscribe []subscription.Subscription) ([]SubscriptionArgument, error) {
 	var args []SubscriptionArgument
@@ -219,19 +204,9 @@
 }
 
 // Unsubscribe sends a websocket message to stop receiving data from the channel
-<<<<<<< HEAD
-func (by *Bybit) Unsubscribe(_ context.Context, channelsToUnsubscribe []stream.ChannelSubscription) error {
-	var errs error
-
-	for i := range channelsToUnsubscribe {
-		var unSub WsReq
-		unSub.Event = cancel
-		unSub.Topic = channelsToUnsubscribe[i].Channel
-=======
-func (by *Bybit) Unsubscribe(channelsToUnsubscribe []subscription.Subscription) error {
+func (by *Bybit) Unsubscribe(_ context.Context, channelsToUnsubscribe []subscription.Subscription) error {
 	return by.handleSpotSubscription("unsubscribe", channelsToUnsubscribe)
 }
->>>>>>> e0c6e118
 
 func (by *Bybit) handleSpotSubscription(operation string, channelsToSubscribe []subscription.Subscription) error {
 	payloads, err := by.handleSubscriptions(asset.Spot, operation, channelsToSubscribe)
