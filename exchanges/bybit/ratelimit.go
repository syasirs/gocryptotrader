--- conflicted
+++ resolved
@@ -17,20 +17,6 @@
 	futuresPublicInterval = time.Second
 	futuresRequestRate    = 50
 
-<<<<<<< HEAD
-	spotPrivateInterval      = time.Second
-	spotPrivateRequestRate   = 20
-	futuresInterval          = time.Minute
-	futuresDefaultRateCount  = 100
-	futuresOrderRate         = 100
-	futuresOrderListRate     = 600
-	futuresExecutionRate     = 120
-	futuresPositionRateCount = 75
-	futuresPositionListRate  = 120
-	futuresFundingRate       = 120
-	futuresWalletRate        = 120
-	futuresAccountRate       = 600
-=======
 	spotPrivateInterval       = time.Second
 	spotPrivateRequestRate    = 20
 	spotPrivateFeeRequestRate = 10
@@ -44,7 +30,6 @@
 	futuresFundingRate        = 120
 	futuresWalletRate         = 120
 	futuresAccountRate        = 600
->>>>>>> 92839eba
 
 	usdcPerpetualPublicRate    = 50
 	usdcPerpetualCancelAllRate = 1
@@ -222,11 +207,8 @@
 		limiter, tokens = r.SpotRate, 1
 	case privateSpotRate:
 		limiter, tokens = r.PrivateSpotRate, 1
-<<<<<<< HEAD
-=======
 	case privateFeeRate:
 		limiter, tokens = r.PrivateFeeRate, 1
->>>>>>> 92839eba
 	case cFuturesDefaultRate:
 		limiter, tokens = r.CMFuturesDefaultRate, 1
 	case cFuturesCancelActiveOrderRate, cFuturesCreateConditionalOrderRate, cFuturesCancelConditionalOrderRate, cFuturesReplaceActiveOrderRate,
@@ -345,10 +327,7 @@
 		SpotRate:                    request.NewRateLimit(spotInterval, spotRequestRate),
 		FuturesRate:                 request.NewRateLimit(futuresPublicInterval, futuresRequestRate),
 		PrivateSpotRate:             request.NewRateLimit(spotPrivateInterval, spotPrivateRequestRate),
-<<<<<<< HEAD
-=======
 		PrivateFeeRate:              request.NewRateLimit(spotPrivateInterval, spotPrivateFeeRequestRate),
->>>>>>> 92839eba
 		CMFuturesDefaultRate:        request.NewRateLimit(futuresInterval, futuresDefaultRateCount),
 		CMFuturesOrderRate:          request.NewRateLimit(futuresInterval, futuresOrderRate),
 		CMFuturesOrderListRate:      request.NewRateLimit(futuresInterval, futuresOrderListRate),
