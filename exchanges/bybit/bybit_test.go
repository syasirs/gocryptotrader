package bybit

import (
	"context"
	"encoding/json"
	"errors"
<<<<<<< HEAD
	"strings"
=======
	"fmt"
>>>>>>> 59916a78
	"sync"
	"testing"
	"time"

	"github.com/gofrs/uuid"
	"github.com/stretchr/testify/assert"
	"github.com/thrasher-corp/gocryptotrader/common"
	"github.com/thrasher-corp/gocryptotrader/common/key"
	"github.com/thrasher-corp/gocryptotrader/currency"
	exchange "github.com/thrasher-corp/gocryptotrader/exchanges"
	"github.com/thrasher-corp/gocryptotrader/exchanges/asset"
	"github.com/thrasher-corp/gocryptotrader/exchanges/fundingrate"
	"github.com/thrasher-corp/gocryptotrader/exchanges/futures"
	"github.com/thrasher-corp/gocryptotrader/exchanges/kline"
	"github.com/thrasher-corp/gocryptotrader/exchanges/margin"
	"github.com/thrasher-corp/gocryptotrader/exchanges/order"
	"github.com/thrasher-corp/gocryptotrader/exchanges/sharedtestvalues"
	"github.com/thrasher-corp/gocryptotrader/portfolio/withdraw"
)

// Please supply your own keys here to do authenticated endpoint testing
const (
	apiKey                  = ""
	apiSecret               = ""
	canManipulateRealOrders = false

	skipAuthenticatedFunctionsForMockTesting = "skipping authenticated function for mock testing"
	skippingWebsocketFunctionsForMockTesting = "skipping websocket function for mock testing"
)

var (
	b = &Bybit{}

	spotTradablePair, usdcMarginedTradablePair, usdtMarginedTradablePair, inverseTradablePair, optionsTradablePair currency.Pair
)

func TestStart(t *testing.T) {
	t.Parallel()
	err := b.Start(context.Background(), nil)
	if !errors.Is(err, common.ErrNilPointer) {
		t.Fatalf("received: '%v' but expected: '%v'", err, common.ErrNilPointer)
	}
	var testWg sync.WaitGroup
	err = b.Start(context.Background(), &testWg)
	if err != nil {
		t.Fatal(err)
	}
	testWg.Wait()
}

func TestGetInstrumentInfo(t *testing.T) {
	t.Parallel()
	_, err := b.GetInstrumentInfo(context.Background(), "spot", "", "", "", "", 0)
	if err != nil {
		t.Error(err)
	}
	_, err = b.GetInstrumentInfo(context.Background(), "linear", "", "", "", "", 0)
	if err != nil {
		t.Error(err)
	}
	_, err = b.GetInstrumentInfo(context.Background(), "inverse", "", "", "", "", 0)
	if err != nil {
		t.Error(err)
	}
	_, err = b.GetInstrumentInfo(context.Background(), "option", "", "", "", "", 0)
	if err != nil {
		t.Error(err)
	}
}

func TestGetKlines(t *testing.T) {
	t.Parallel()
	s := time.Now().Add(-time.Hour)
	e := time.Now()
	if mockTests {
		s = time.Unix(1691897100, 0).Round(kline.FiveMin.Duration())
		e = time.Unix(1691907100, 0).Round(kline.FiveMin.Duration())
	}
	_, err := b.GetKlines(context.Background(), "spot", spotTradablePair.String(), kline.FiveMin, s, e, 100)
	if err != nil {
		t.Fatal(err)
	}
	_, err = b.GetKlines(context.Background(), "linear", usdtMarginedTradablePair.String(), kline.FiveMin, s, e, 5)
	if err != nil {
		t.Fatal(err)
	}
	_, err = b.GetKlines(context.Background(), "linear", usdcMarginedTradablePair.String(), kline.FiveMin, s, e, 5)
	if err != nil {
		t.Fatal(err)
	}
	_, err = b.GetKlines(context.Background(), "inverse", inverseTradablePair.String(), kline.FiveMin, s, e, 5)
	if err != nil {
		t.Fatal(err)
	}
	_, err = b.GetKlines(context.Background(), "option", optionsTradablePair.String(), kline.FiveMin, s, e, 5)
	if err == nil {
		t.Fatalf("expected 'params error: Category is invalid', but found nil")
	}
}

func TestGetMarkPriceKline(t *testing.T) {
	t.Parallel()
	s := time.Now().Add(-time.Hour * 1)
	e := time.Now()
	if mockTests {
		s = time.UnixMilli(1693077167971)
		e = time.UnixMilli(1693080767971)
	}
	_, err := b.GetMarkPriceKline(context.Background(), "linear", usdtMarginedTradablePair.String(), kline.FiveMin, s, e, 5)
	if err != nil {
		t.Fatal(err)
	}
	_, err = b.GetMarkPriceKline(context.Background(), "linear", usdcMarginedTradablePair.String(), kline.FiveMin, s, e, 5)
	if err != nil {
		t.Fatal(err)
	}
	_, err = b.GetMarkPriceKline(context.Background(), "inverse", inverseTradablePair.String(), kline.FiveMin, s, e, 5)
	if err != nil {
		t.Fatal(err)
	}
	_, err = b.GetMarkPriceKline(context.Background(), "option", optionsTradablePair.String(), kline.FiveMin, s, e, 5)
	if err == nil {
		t.Fatalf("expected 'params error: Category is invalid', but found nil")
	}
}

func TestGetIndexPriceKline(t *testing.T) {
	t.Parallel()
	s := time.Now().Add(-time.Hour * 1)
	e := time.Now()
	if mockTests {
		s = time.UnixMilli(1693077165571)
		e = time.UnixMilli(1693080765571)
	}
	_, err := b.GetIndexPriceKline(context.Background(), "linear", usdtMarginedTradablePair.String(), kline.FiveMin, s, e, 5)
	if err != nil {
		t.Fatal(err)
	}
	_, err = b.GetIndexPriceKline(context.Background(), "linear", usdcMarginedTradablePair.String(), kline.FiveMin, s, e, 5)
	if err != nil {
		t.Fatal(err)
	}
	_, err = b.GetIndexPriceKline(context.Background(), "inverse", inverseTradablePair.String(), kline.FiveMin, s, e, 5)
	if err != nil {
		t.Fatal(err)
	}
}

func TestGetOrderBook(t *testing.T) {
	t.Parallel()
	_, err := b.GetOrderBook(context.Background(), "spot", spotTradablePair.String(), 100)
	if err != nil {
		t.Fatal(err)
	}
	_, err = b.GetOrderBook(context.Background(), "linear", usdtMarginedTradablePair.String(), 100)
	if err != nil {
		t.Fatal(err)
	}
	_, err = b.GetOrderBook(context.Background(), "linear", usdcMarginedTradablePair.String(), 100)
	if err != nil {
		t.Fatal(err)
	}
	_, err = b.GetOrderBook(context.Background(), "inverse", inverseTradablePair.String(), 100)
	if err != nil {
		t.Fatal(err)
	}
	_, err = b.GetOrderBook(context.Background(), "option", optionsTradablePair.String(), 0)
	if err != nil {
		t.Fatal(err)
	}
}

func TestGetRiskLimit(t *testing.T) {
	t.Parallel()
	_, err := b.GetRiskLimit(context.Background(), "linear", usdtMarginedTradablePair.String())
	if err != nil {
		t.Error(err)
	}
	_, err = b.GetRiskLimit(context.Background(), "linear", usdcMarginedTradablePair.String())
	if err != nil {
		t.Error(err)
	}
	_, err = b.GetRiskLimit(context.Background(), "inverse", inverseTradablePair.String())
	if err != nil {
		t.Error(err)
	}
	_, err = b.GetRiskLimit(context.Background(), "option", optionsTradablePair.String())
	if !errors.Is(err, errInvalidCategory) {
		t.Error(err)
	}
	_, err = b.GetRiskLimit(context.Background(), "spot", spotTradablePair.String())
	if !errors.Is(err, errInvalidCategory) {
		t.Error(err)
	}
}

// test cases for Wrapper
func TestUpdateTicker(t *testing.T) {
	t.Parallel()
	_, err := b.UpdateTicker(context.Background(), spotTradablePair, asset.Spot)
	if err != nil {
		t.Error(err)
	}
	_, err = b.UpdateTicker(context.Background(), usdtMarginedTradablePair, asset.USDTMarginedFutures)
	if err != nil {
		t.Error(err)
	}
	_, err = b.UpdateTicker(context.Background(), usdcMarginedTradablePair, asset.USDCMarginedFutures)
	if err != nil {
		t.Error(err)
	}
	_, err = b.UpdateTicker(context.Background(), inverseTradablePair, asset.CoinMarginedFutures)
	if err != nil {
		t.Error(err)
	}
	_, err = b.UpdateTicker(context.Background(), optionsTradablePair, asset.Options)
	if err != nil {
		t.Error(err)
	}
}

func TestUpdateOrderbook(t *testing.T) {
	t.Parallel()
	var err error
	_, err = b.UpdateOrderbook(context.Background(), spotTradablePair, asset.Spot)
	if err != nil {
		t.Error(err)
	}
	_, err = b.UpdateOrderbook(context.Background(), usdcMarginedTradablePair, asset.USDCMarginedFutures)
	if err != nil {
		t.Error(err)
	}
	_, err = b.UpdateOrderbook(context.Background(), usdtMarginedTradablePair, asset.USDTMarginedFutures)
	if err != nil {
		t.Error(err)
	}

	_, err = b.UpdateOrderbook(context.Background(), inverseTradablePair, asset.CoinMarginedFutures)
	if err != nil {
		t.Error(err)
	}
	_, err = b.UpdateOrderbook(context.Background(), optionsTradablePair, asset.Options)
	if err != nil {
		t.Error(err)
	}
}

func TestSubmitOrder(t *testing.T) {
	t.Parallel()
	if mockTests {
		t.Skip(skipAuthenticatedFunctionsForMockTesting)
	}
	sharedtestvalues.SkipTestIfCredentialsUnset(t, b, canManipulateRealOrders)
	var orderSubmission = &order.Submit{
		Exchange:      b.GetName(),
		Pair:          spotTradablePair,
		Side:          order.Buy,
		Type:          order.Limit,
		Price:         1,
		Amount:        1,
		ClientOrderID: "1234",
		AssetType:     asset.Spot,
	}
	_, err := b.SubmitOrder(context.Background(), orderSubmission)
	if err != nil {
		t.Error(err)
	}
	_, err = b.SubmitOrder(context.Background(), &order.Submit{
		Exchange:      b.GetName(),
		AssetType:     asset.Options,
		Pair:          optionsTradablePair,
		Side:          order.Sell,
		Type:          order.Market,
		Price:         1,
		Amount:        1,
		Leverage:      1234,
		ClientOrderID: "1234",
	})
	if err != nil {
		t.Error(err)
	}
}

func TestModifyOrder(t *testing.T) {
	t.Parallel()
	if mockTests {
		t.Skip(skipAuthenticatedFunctionsForMockTesting)
	}
	sharedtestvalues.SkipTestIfCredentialsUnset(t, b, canManipulateRealOrders)
	_, err := b.ModifyOrder(context.Background(), &order.Modify{
		OrderID:      "1234",
		Type:         order.Limit,
		Side:         order.Buy,
		AssetType:    asset.Options,
		Pair:         spotTradablePair,
		PostOnly:     true,
		Price:        1234,
		Amount:       0.15,
		TriggerPrice: 1145,
		RiskManagementModes: order.RiskManagementModes{
			StopLoss: order.RiskManagement{
				Price: 0,
			},
		},
	})
	if err != nil {
		t.Error(err)
	}
}

func TestGetHistoricCandles(t *testing.T) {
	t.Parallel()
	end := time.Now()
	start := end.AddDate(0, 0, -3)
	if mockTests {
		start = time.UnixMilli(1692748800000)
		end = time.UnixMilli(1693094400000)
	}
	_, err := b.GetHistoricCandles(context.Background(), spotTradablePair, asset.Spot, kline.OneDay, start, end)
	if err != nil {
		t.Error(err)
	}
	_, err = b.GetHistoricCandles(context.Background(), usdtMarginedTradablePair, asset.USDTMarginedFutures, kline.OneDay, start, end)
	if err != nil {
		t.Error(err)
	}
	_, err = b.GetHistoricCandles(context.Background(), usdcMarginedTradablePair, asset.USDCMarginedFutures, kline.OneDay, start, end)
	if err != nil {
		t.Error(err)
	}
	_, err = b.GetHistoricCandles(context.Background(), inverseTradablePair, asset.CoinMarginedFutures, kline.OneHour, start, end)
	if err != nil {
		t.Error(err)
	}
	_, err = b.GetHistoricCandles(context.Background(), optionsTradablePair, asset.Options, kline.OneHour, start, end)
	if !errors.Is(err, asset.ErrNotSupported) {
		t.Errorf("expected %v, got %v", asset.ErrNotSupported, err)
	}
}

func TestGetHistoricCandlesExtended(t *testing.T) {
	t.Parallel()
	startTime := time.Now().Add(-time.Hour * 24 * 3)
	end := time.Now().Add(-time.Hour * 1)
	if mockTests {
		startTime = time.UnixMilli(1692889428738)
		end = time.UnixMilli(1693145028738)
	}
	_, err := b.GetHistoricCandlesExtended(context.Background(), spotTradablePair, asset.Spot, kline.OneMin, startTime, end)
	if err != nil {
		t.Error(err)
	}
	_, err = b.GetHistoricCandlesExtended(context.Background(), inverseTradablePair, asset.CoinMarginedFutures, kline.OneHour, startTime, end)
	if err != nil {
		t.Error(err)
	}
	_, err = b.GetHistoricCandlesExtended(context.Background(), usdtMarginedTradablePair, asset.USDTMarginedFutures, kline.OneDay, time.UnixMilli(1692889428738), time.UnixMilli(1693145028738))
	if err != nil {
		t.Error(err)
	}
	_, err = b.GetHistoricCandlesExtended(context.Background(), optionsTradablePair, asset.Options, kline.FiveMin, startTime, end)
	if !errors.Is(err, asset.ErrNotSupported) {
		t.Errorf("found '%v', expected '%v'", err, asset.ErrNotSupported)
	}
}

func TestCancelOrder(t *testing.T) {
	t.Parallel()
	if mockTests {
		t.Skip(skipAuthenticatedFunctionsForMockTesting)
	}
	sharedtestvalues.SkipTestIfCredentialsUnset(t, b, canManipulateRealOrders)
	err := b.CancelOrder(context.Background(), &order.Cancel{
		Exchange:  b.Name,
		AssetType: asset.Spot,
		Pair:      spotTradablePair,
		OrderID:   "1234"})
	if err != nil {
		t.Error(err)
	}
	err = b.CancelOrder(context.Background(), &order.Cancel{
		Exchange:  b.Name,
		AssetType: asset.USDTMarginedFutures,
		Pair:      usdtMarginedTradablePair,
		OrderID:   "1234"})
	if err != nil {
		t.Error(err)
	}

	err = b.CancelOrder(context.Background(), &order.Cancel{
		Exchange:  b.Name,
		AssetType: asset.CoinMarginedFutures,
		Pair:      inverseTradablePair,
		OrderID:   "1234"})
	if err != nil {
		t.Error(err)
	}
	err = b.CancelOrder(context.Background(), &order.Cancel{
		Exchange:  b.Name,
		AssetType: asset.Options,
		Pair:      optionsTradablePair,
		OrderID:   "1234"})
	if err != nil {
		t.Error(err)
	}
}

func TestCancelAllOrders(t *testing.T) {
	t.Parallel()
	if mockTests {
		t.Skip(skipAuthenticatedFunctionsForMockTesting)
	}
	sharedtestvalues.SkipTestIfCredentialsUnset(t, b, canManipulateRealOrders)
	_, err := b.CancelAllOrders(context.Background(), &order.Cancel{AssetType: asset.Spot, Pair: spotTradablePair})
	if err != nil {
		t.Error(err)
	}
	_, err = b.CancelAllOrders(context.Background(), &order.Cancel{Exchange: b.Name, AssetType: asset.USDTMarginedFutures, Pair: usdtMarginedTradablePair})
	if err != nil {
		t.Error(err)
	}
	_, err = b.CancelAllOrders(context.Background(), &order.Cancel{Exchange: b.Name, AssetType: asset.CoinMarginedFutures, Pair: inverseTradablePair})
	if err != nil {
		t.Error(err)
	}
	_, err = b.CancelAllOrders(context.Background(), &order.Cancel{Exchange: b.Name, AssetType: asset.Options, Pair: optionsTradablePair})
	if err != nil {
		t.Error(err)
	}
	_, err = b.CancelAllOrders(context.Background(), &order.Cancel{Exchange: b.Name, AssetType: asset.Futures, Pair: spotTradablePair})
	if !errors.Is(err, asset.ErrNotSupported) {
		t.Errorf("expected %v, but found %v", asset.ErrNotSupported, err)
	}
}

func TestGetOrderInfo(t *testing.T) {
	t.Parallel()
	if mockTests {
		t.Skip(skipAuthenticatedFunctionsForMockTesting)
	}
	sharedtestvalues.SkipTestIfCredentialsUnset(t, b)
	_, err := b.GetOrderInfo(context.Background(),
		"12234", spotTradablePair, asset.Spot)
	if err != nil {
		t.Error(err)
	}
	_, err = b.GetOrderInfo(context.Background(),
		"12234", usdtMarginedTradablePair, asset.USDTMarginedFutures)
	if err != nil {
		t.Error(err)
	}
	_, err = b.GetOrderInfo(context.Background(),
		"12234", inverseTradablePair, asset.CoinMarginedFutures)
	if err != nil {
		t.Error(err)
	}
	_, err = b.GetOrderInfo(context.Background(),
		"12234", optionsTradablePair, asset.Options)
	if err != nil {
		t.Error(err)
	}
}

func TestGetActiveOrders(t *testing.T) {
	t.Parallel()
	if mockTests {
		t.Skip(skipAuthenticatedFunctionsForMockTesting)
	}
	sharedtestvalues.SkipTestIfCredentialsUnset(t, b)
	var getOrdersRequestSpot = order.MultiOrderRequest{
		Pairs:     currency.Pairs{spotTradablePair},
		AssetType: asset.Spot,
		Side:      order.AnySide,
		Type:      order.AnyType,
	}
	_, err := b.GetActiveOrders(context.Background(), &getOrdersRequestSpot)
	if err != nil {
		t.Error(err)
	}
	var getOrdersRequestLinear = order.MultiOrderRequest{Pairs: currency.Pairs{usdtMarginedTradablePair}, AssetType: asset.USDTMarginedFutures, Side: order.AnySide, Type: order.AnyType}
	_, err = b.GetActiveOrders(context.Background(), &getOrdersRequestLinear)
	if err != nil {
		t.Error(err)
	}
	var getOrdersRequestInverse = order.MultiOrderRequest{Pairs: currency.Pairs{inverseTradablePair}, AssetType: asset.CoinMarginedFutures, Side: order.AnySide, Type: order.AnyType}
	_, err = b.GetActiveOrders(context.Background(), &getOrdersRequestInverse)
	if err != nil {
		t.Error(err)
	}
	var getOrdersRequestFutures = order.MultiOrderRequest{Pairs: currency.Pairs{optionsTradablePair}, AssetType: asset.Options, Side: order.AnySide, Type: order.AnyType}
	_, err = b.GetActiveOrders(context.Background(), &getOrdersRequestFutures)
	if err != nil {
		t.Error(err)
	}
	pairs, err := currency.NewPairsFromStrings([]string{"BTC_USDT", "BTC_ETH", "BTC_USDC"})
	if err != nil {
		t.Fatal(err)
	}
	getOrdersRequestSpot = order.MultiOrderRequest{Pairs: pairs, AssetType: asset.Spot, Side: order.AnySide, Type: order.AnyType}
	_, err = b.GetActiveOrders(context.Background(), &getOrdersRequestSpot)
	if err != nil {
		t.Error(err)
	}
}

func TestGetOrderHistory(t *testing.T) {
	t.Parallel()
	if mockTests {
		t.Skip(skipAuthenticatedFunctionsForMockTesting)
	}
	sharedtestvalues.SkipTestIfCredentialsUnset(t, b)
	var getOrdersRequestSpot = order.MultiOrderRequest{
		Pairs:     currency.Pairs{spotTradablePair},
		AssetType: asset.Spot,
		Type:      order.AnyType,
		Side:      order.AnySide,
	}
	_, err := b.GetOrderHistory(context.Background(), &getOrdersRequestSpot)
	if err != nil {
		t.Error(err)
	}
	var getOrdersRequestUMF = order.MultiOrderRequest{
		Pairs:     currency.Pairs{usdtMarginedTradablePair},
		AssetType: asset.USDTMarginedFutures,
		Type:      order.AnyType,
		Side:      order.AnySide,
	}
	_, err = b.GetOrderHistory(context.Background(), &getOrdersRequestUMF)
	if err != nil {
		t.Error(err)
	}
	getOrdersRequestUMF.Pairs = currency.Pairs{usdcMarginedTradablePair}
	getOrdersRequestUMF.AssetType = asset.USDCMarginedFutures
	_, err = b.GetOrderHistory(context.Background(), &getOrdersRequestUMF)
	if err != nil {
		t.Error(err)
	}
	var getOrdersRequestCMF = order.MultiOrderRequest{
		Pairs:     currency.Pairs{inverseTradablePair},
		AssetType: asset.CoinMarginedFutures,
		Type:      order.AnyType,
		Side:      order.AnySide,
	}
	_, err = b.GetOrderHistory(context.Background(), &getOrdersRequestCMF)
	if err != nil {
		t.Error(err)
	}
	var getOrdersRequestFutures = order.MultiOrderRequest{
		Pairs:     currency.Pairs{optionsTradablePair},
		AssetType: asset.Options,
		Type:      order.AnyType,
		Side:      order.AnySide,
	}
	_, err = b.GetOrderHistory(context.Background(), &getOrdersRequestFutures)
	if err != nil {
		t.Error(err)
	}
}

func TestGetDepositAddress(t *testing.T) {
	t.Parallel()
	if mockTests {
		t.Skip(skipAuthenticatedFunctionsForMockTesting)
	}
	sharedtestvalues.SkipTestIfCredentialsUnset(t, b)
	_, err := b.GetDepositAddress(context.Background(), currency.USDT, "", currency.ETH.String())
	if err != nil {
		t.Error(err)
	}
}

func TestGetAvailableTransferChains(t *testing.T) {
	t.Parallel()
	if mockTests {
		t.Skip(skipAuthenticatedFunctionsForMockTesting)
	}
	sharedtestvalues.SkipTestIfCredentialsUnset(t, b)
	_, err := b.GetAvailableTransferChains(context.Background(), currency.USDT)
	if err != nil {
		t.Error(err)
	}
}

func TestWithdrawCryptocurrencyFunds(t *testing.T) {
	t.Parallel()
	if mockTests {
		t.Skip(skipAuthenticatedFunctionsForMockTesting)
	}
	sharedtestvalues.SkipTestIfCredentialsUnset(t, b, canManipulateRealOrders)
	_, err := b.WithdrawCryptocurrencyFunds(context.Background(), &withdraw.Request{
		Exchange: "Bybit",
		Amount:   10,
		Currency: currency.LTC,
		Crypto: withdraw.CryptoRequest{
			Chain:      currency.LTC.String(),
			Address:    "3CDJNfdWX8m2NwuGUV3nhXHXEeLygMXoAj",
			AddressTag: "",
		}})
	if err != nil && err.Error() != "Withdraw address chain or destination tag are not equal" {
		t.Fatal(err)
	}
}

func TestUpdateTickers(t *testing.T) {
	t.Parallel()
	ctx := context.Background()
	err := b.UpdateTickers(ctx, asset.Spot)
	if err != nil {
		t.Fatalf("%v %v\n", asset.Spot, err)
	}
	err = b.UpdateTickers(ctx, asset.USDTMarginedFutures)
	if err != nil {
		t.Fatalf("%v %v\n", asset.USDTMarginedFutures, err)
	}
	err = b.UpdateTickers(ctx, asset.CoinMarginedFutures)
	if err != nil {
		t.Fatalf("%v %v\n", asset.CoinMarginedFutures, err)
	}
	err = b.UpdateTickers(ctx, asset.Options)
	if err != nil {
		t.Fatalf("%v %v\n", asset.Options, err)
	}
}

func TestGetTickersV5(t *testing.T) {
	t.Parallel()
	_, err := b.GetTickers(context.Background(), "bruh", "", "", time.Time{})
	if !errors.Is(err, errInvalidCategory) {
		t.Errorf("expected %v, got %v", errInvalidCategory, err)
	}
	_, err = b.GetTickers(context.Background(), "option", "BTC-29DEC23-80000-C", "", time.Time{})
	if err != nil {
		t.Fatal(err)
	}
	_, err = b.GetTickers(context.Background(), "spot", "", "", time.Time{})
	if err != nil {
		t.Error(err)
	}
	_, err = b.GetTickers(context.Background(), "option", "", "BTC", time.Time{})
	if err != nil {
		t.Error(err)
	}
	_, err = b.GetTickers(context.Background(), "inverse", "", "", time.Time{})
	if err != nil {
		t.Error(err)
	}
	_, err = b.GetTickers(context.Background(), "linear", "", "", time.Time{})
	if err != nil {
		t.Error(err)
	}
}

func TestGetFundingRateHistory(t *testing.T) {
	t.Parallel()
	_, err := b.GetFundingRateHistory(context.Background(), "bruh", "", time.Time{}, time.Time{}, 0)
	if !errors.Is(err, errInvalidCategory) {
		t.Errorf("expected %v, got %v", errInvalidCategory, err)
	}
	_, err = b.GetFundingRateHistory(context.Background(), "spot", spotTradablePair.String(), time.Time{}, time.Time{}, 100)
	if !errors.Is(err, errInvalidCategory) {
		t.Errorf("expected %v, got %v", errInvalidCategory, err)
	}
	_, err = b.GetFundingRateHistory(context.Background(), "linear", usdtMarginedTradablePair.String(), time.Time{}, time.Time{}, 100)
	if err != nil {
		t.Error(err)
	}
	_, err = b.GetFundingRateHistory(context.Background(), "linear", usdcMarginedTradablePair.String(), time.Time{}, time.Time{}, 100)
	if err != nil {
		t.Error(err)
	}
	_, err = b.GetFundingRateHistory(context.Background(), "inverse", inverseTradablePair.String(), time.Time{}, time.Time{}, 100)
	if err != nil {
		t.Error(err)
	}
	_, err = b.GetFundingRateHistory(context.Background(), "option", optionsTradablePair.String(), time.Time{}, time.Time{}, 100)
	if !errors.Is(err, errInvalidCategory) {
		t.Errorf("expected %v, got %v", errInvalidCategory, err)
	}
}

func TestGetPublicTradingHistory(t *testing.T) {
	t.Parallel()
	_, err := b.GetPublicTradingHistory(context.Background(), "spot", spotTradablePair.String(), "", "", 30)
	if err != nil {
		t.Error(err)
	}
	_, err = b.GetPublicTradingHistory(context.Background(), "linear", usdtMarginedTradablePair.String(), "", "", 30)
	if err != nil {
		t.Error(err)
	}
	_, err = b.GetPublicTradingHistory(context.Background(), "linear", usdcMarginedTradablePair.String(), "", "", 30)
	if err != nil {
		t.Error(err)
	}
	_, err = b.GetPublicTradingHistory(context.Background(), "inverse", inverseTradablePair.String(), "", "", 30)
	if err != nil {
		t.Error(err)
	}
	_, err = b.GetPublicTradingHistory(context.Background(), "option", optionsTradablePair.String(), "BTC", "", 30)
	if err != nil {
		t.Error(err)
	}
}

func TestGetOpenInterestData(t *testing.T) {
	t.Parallel()
	_, err := b.GetOpenInterestData(context.Background(), "spot", spotTradablePair.String(), "5min", time.Time{}, time.Time{}, 0, "")
	if !errors.Is(err, errInvalidCategory) {
		t.Errorf("expected %v, got %v", errInvalidCategory, err)
	}
	_, err = b.GetOpenInterestData(context.Background(), "linear", usdtMarginedTradablePair.String(), "5min", time.Time{}, time.Time{}, 0, "")
	if err != nil {
		t.Error(err)
	}
	_, err = b.GetOpenInterestData(context.Background(), "linear", usdcMarginedTradablePair.String(), "5min", time.Time{}, time.Time{}, 0, "")
	if err != nil {
		t.Error(err)
	}
	_, err = b.GetOpenInterestData(context.Background(), "inverse", inverseTradablePair.String(), "5min", time.Time{}, time.Time{}, 0, "")
	if err != nil {
		t.Error(err)
	}
	_, err = b.GetOpenInterestData(context.Background(), "option", optionsTradablePair.String(), "5min", time.Time{}, time.Time{}, 0, "")
	if !errors.Is(err, errInvalidCategory) {
		t.Errorf("expected %v, got %v", errInvalidCategory, err)
	}
}

func TestGetHistoricalVolatility(t *testing.T) {
	t.Parallel()
	start := time.Now().Add(-time.Hour * 30 * 24)
	end := time.Now()
	if mockTests {
		end = time.UnixMilli(1693080759395)
		start = time.UnixMilli(1690488759395)
	}
	_, err := b.GetHistoricalVolatility(context.Background(), "option", "", 123, start, end)
	if err != nil {
		t.Error(err)
	}
	_, err = b.GetHistoricalVolatility(context.Background(), "spot", "", 123, start, end)
	if !errors.Is(err, errInvalidCategory) {
		t.Errorf("expected %v, but found %v", errInvalidCategory, err)
	}
}

func TestGetInsurance(t *testing.T) {
	t.Parallel()
	_, err := b.GetInsurance(context.Background(), "")
	if err != nil {
		t.Error(err)
	}
}

func TestGetDeliveryPrice(t *testing.T) {
	t.Parallel()
	_, err := b.GetDeliveryPrice(context.Background(), "spot", spotTradablePair.String(), "", "", 200)
	if !errors.Is(err, errInvalidCategory) {
		t.Errorf("expected %v, but found %v", errInvalidCategory, err)
	}
	_, err = b.GetDeliveryPrice(context.Background(), "linear", "", "", "", 200)
	if err != nil {
		t.Error(err)
	}
	_, err = b.GetDeliveryPrice(context.Background(), "inverse", "", "", "", 200)
	if err != nil {
		t.Error(err)
	}
	_, err = b.GetDeliveryPrice(context.Background(), "option", "", "BTC", "", 200)
	if err != nil {
		t.Error(err)
	}
}

func TestUpdateOrderExecutionLimits(t *testing.T) {
	t.Parallel()
	if mockTests {
		t.Skip(skipAuthenticatedFunctionsForMockTesting)
	}
	err := b.UpdateOrderExecutionLimits(context.Background(), asset.Futures)
	if !errors.Is(err, asset.ErrNotSupported) {
		t.Fatalf("received: %v expected: %v", err, asset.ErrNotSupported)
	}
	err = b.UpdateOrderExecutionLimits(context.Background(), asset.Spot)
	if err != nil {
		t.Error("Bybit UpdateOrderExecutionLimits() error", err)
	}
	enabled, err := b.GetAvailablePairs(asset.Spot)
	if err != nil {
		t.Fatal("Bybit GetAvailablePairs() error", err)
	}
	for x := range enabled {
		var limits order.MinMaxLevel
		limits, err = b.GetOrderExecutionLimits(asset.Spot, enabled[x])
		if err != nil {
			t.Fatal("Bybit GetOrderExecutionLimits() error", err)
		}
		if limits == (order.MinMaxLevel{}) {
			t.Fatal("Bybit GetOrderExecutionLimits() error cannot be nil")
		}
	}
	err = b.UpdateOrderExecutionLimits(context.Background(), asset.Options)
	if err != nil {
		t.Fatal(err)
	}
}

func TestPlaceOrder(t *testing.T) {
	t.Parallel()
	if mockTests {
		t.Skip(skipAuthenticatedFunctionsForMockTesting)
	}
	sharedtestvalues.SkipTestIfCredentialsUnset(t, b, canManipulateRealOrders)
	ctx := context.Background()
	_, err := b.PlaceOrder(ctx, nil)
	if !errors.Is(err, errNilArgument) {
		t.Fatalf("expected %v, got %v", errNilArgument, err)
	}
	_, err = b.PlaceOrder(ctx, &PlaceOrderParams{})
	if !errors.Is(err, errCategoryNotSet) {
		t.Fatalf("expected %v, got %v", errCategoryNotSet, err)
	}
	_, err = b.PlaceOrder(ctx, &PlaceOrderParams{
		Category: "my-category",
	})
	if !errors.Is(err, errInvalidCategory) {
		t.Fatalf("expected %v, got %v", errInvalidCategory, err)
	}
	_, err = b.PlaceOrder(ctx, &PlaceOrderParams{
		Category: "spot",
	})
	if !errors.Is(err, currency.ErrCurrencyPairEmpty) {
		t.Fatalf("expected %v, got %v", currency.ErrCurrencyPairEmpty, err)
	}
	_, err = b.PlaceOrder(ctx, &PlaceOrderParams{
		Category: "spot",
		Symbol:   currency.Pair{Delimiter: "", Base: currency.BTC, Quote: currency.USDT},
	})
	if !errors.Is(err, order.ErrSideIsInvalid) {
		t.Fatalf("expected %v, got %v", order.ErrSideIsInvalid, err)
	}
	_, err = b.PlaceOrder(ctx, &PlaceOrderParams{
		Category: "spot",
		Symbol:   spotTradablePair,
		Side:     "buy",
	})
	if !errors.Is(err, order.ErrTypeIsInvalid) {
		t.Fatalf("expected %v, got %v", order.ErrTypeIsInvalid, err)
	}
	_, err = b.PlaceOrder(ctx, &PlaceOrderParams{
		Category:  "spot",
		Symbol:    spotTradablePair,
		Side:      "buy",
		OrderType: "limit",
	})
	if !errors.Is(err, order.ErrAmountBelowMin) {
		t.Fatalf("expected %v, got %v", order.ErrAmountBelowMin, err)
	}
	_, err = b.PlaceOrder(ctx, &PlaceOrderParams{
		Category:         "spot",
		Symbol:           spotTradablePair,
		Side:             "buy",
		OrderType:        "limit",
		OrderQuantity:    1,
		TriggerDirection: 3,
	})
	if !errors.Is(err, errInvalidTriggerDirection) {
		t.Fatalf("expected %v, got %v", errInvalidTriggerDirection, err)
	}
	_, err = b.PlaceOrder(context.Background(), &PlaceOrderParams{
		Category:         "spot",
		Symbol:           spotTradablePair,
		Side:             "buy",
		OrderType:        "limit",
		OrderQuantity:    1,
		Price:            31431.48,
		TriggerDirection: 2,
	})
	if err != nil {
		t.Error(err)
	}
	// Spot post only normal order
	arg := &PlaceOrderParams{Category: "spot", Symbol: spotTradablePair, Side: "Buy", OrderType: "Limit", OrderQuantity: 0.1, Price: 15600, TimeInForce: "PostOnly", OrderLinkID: "spot-test-01", IsLeverage: 0, OrderFilter: "Order"}
	_, err = b.PlaceOrder(context.Background(), arg)
	if err != nil {
		t.Error(err)
	}
	// Spot TP/SL order
	arg = &PlaceOrderParams{Category: "spot",
		Symbol: spotTradablePair,
		Side:   "Buy", OrderType: "Limit",
		OrderQuantity: 0.1, Price: 15600, TriggerPrice: 15000,
		TimeInForce: "GTC", OrderLinkID: "spot-test-02", IsLeverage: 0, OrderFilter: "tpslOrder"}
	_, err = b.PlaceOrder(context.Background(), arg)
	if err != nil {
		t.Error(err)
	}
	// Spot margin normal order (UTA)
	arg = &PlaceOrderParams{Category: "spot", Symbol: spotTradablePair, Side: "Buy", OrderType: "Limit",
		OrderQuantity: 0.1, Price: 15600, TimeInForce: "IOC", OrderLinkID: "spot-test-limit", IsLeverage: 1, OrderFilter: "Order"}
	_, err = b.PlaceOrder(context.Background(), arg)
	if err != nil {
		t.Error(err)
	}
	arg = &PlaceOrderParams{Category: "spot",
		Symbol: spotTradablePair,
		Side:   "Buy", OrderType: "Market", OrderQuantity: 200,
		TimeInForce: "IOC", OrderLinkID: "spot-test-04",
		IsLeverage: 0, OrderFilter: "Order"}
	_, err = b.PlaceOrder(context.Background(), arg)
	if err != nil {
		t.Error(err)
	}
	// USDT Perp open long position (one-way mode)
	arg = &PlaceOrderParams{Category: "linear",
		Symbol: usdcMarginedTradablePair, Side: "Buy", OrderType: "Limit", OrderQuantity: 1, Price: 25000, TimeInForce: "GTC", PositionIdx: 0, OrderLinkID: "usdt-test-01", ReduceOnly: false, TakeProfitPrice: 28000, StopLossPrice: 20000, TpslMode: "Partial", TpOrderType: "Limit", SlOrderType: "Limit", TpLimitPrice: 27500, SlLimitPrice: 20500}
	_, err = b.PlaceOrder(context.Background(), arg)
	if err != nil {
		t.Error(err)
	}
	// USDT Perp close long position (one-way mode)
	arg = &PlaceOrderParams{Category: "linear", Symbol: usdtMarginedTradablePair, Side: "Sell",
		OrderType: "Limit", OrderQuantity: 1, Price: 3000, TimeInForce: "GTC", PositionIdx: 0, OrderLinkID: "usdt-test-02", ReduceOnly: true}
	_, err = b.PlaceOrder(context.Background(), arg)
	if err != nil {
		t.Error(err)
	}
}

func TestAmendOrder(t *testing.T) {
	t.Parallel()
	if mockTests {
		t.Skip(skipAuthenticatedFunctionsForMockTesting)
	}
	sharedtestvalues.SkipTestIfCredentialsUnset(t, b, canManipulateRealOrders)
	_, err := b.AmendOrder(context.Background(), nil)
	if !errors.Is(err, errNilArgument) {
		t.Fatalf("expected %v, got %v", errNilArgument, err)
	}
	_, err = b.AmendOrder(context.Background(), &AmendOrderParams{})
	if !errors.Is(err, errEitherOrderIDOROrderLinkIDRequired) {
		t.Fatalf("expected %v, got %v", errEitherOrderIDOROrderLinkIDRequired, err)
	}
	_, err = b.AmendOrder(context.Background(), &AmendOrderParams{
		OrderID: "c6f055d9-7f21-4079-913d-e6523a9cfffa",
	})
	if !errors.Is(err, errCategoryNotSet) {
		t.Fatalf("expected %v, got %v", errCategoryNotSet, err)
	}
	_, err = b.AmendOrder(context.Background(), &AmendOrderParams{
		OrderID:  "c6f055d9-7f21-4079-913d-e6523a9cfffa",
		Category: "mycat"})
	if !errors.Is(err, errInvalidCategory) {
		t.Fatalf("expected %v, got %v", errInvalidCategory, err)
	}
	_, err = b.AmendOrder(context.Background(), &AmendOrderParams{
		OrderID:  "c6f055d9-7f21-4079-913d-e6523a9cfffa",
		Category: "option"})
	if !errors.Is(err, currency.ErrCurrencyPairEmpty) {
		t.Fatalf("expected %v, got %v", currency.ErrCurrencyPairEmpty, err)
	}
	_, err = b.AmendOrder(context.Background(), &AmendOrderParams{
		OrderID:         "c6f055d9-7f21-4079-913d-e6523a9cfffa",
		Category:        cSpot,
		Symbol:          spotTradablePair,
		TriggerPrice:    1145,
		OrderQuantity:   0.15,
		Price:           1050,
		TakeProfitPrice: 0,
		StopLossPrice:   0})
	if err != nil {
		t.Error(err)
	}
}

func TestCancelTradeOrder(t *testing.T) {
	t.Parallel()
	if mockTests {
		t.Skip(skipAuthenticatedFunctionsForMockTesting)
	}
	sharedtestvalues.SkipTestIfCredentialsUnset(t, b, canManipulateRealOrders)
	_, err := b.CancelTradeOrder(context.Background(), nil)
	if !errors.Is(err, errNilArgument) {
		t.Fatalf("expected %v, got %v", errNilArgument, err)
	}
	_, err = b.CancelTradeOrder(context.Background(), &CancelOrderParams{})
	if !errors.Is(err, errEitherOrderIDOROrderLinkIDRequired) {
		t.Fatalf("expected %v, got %v", errEitherOrderIDOROrderLinkIDRequired, err)
	}
	_, err = b.CancelTradeOrder(context.Background(), &CancelOrderParams{
		OrderID: "c6f055d9-7f21-4079-913d-e6523a9cfffa",
	})
	if !errors.Is(err, errCategoryNotSet) {
		t.Fatalf("expected %v, got %v", errCategoryNotSet, err)
	}
	_, err = b.CancelTradeOrder(context.Background(), &CancelOrderParams{
		OrderID:  "c6f055d9-7f21-4079-913d-e6523a9cfffa",
		Category: "mycat"})
	if !errors.Is(err, errInvalidCategory) {
		t.Fatalf("expected %v, got %v", errInvalidCategory, err)
	}
	_, err = b.CancelTradeOrder(context.Background(), &CancelOrderParams{
		OrderID:  "c6f055d9-7f21-4079-913d-e6523a9cfffa",
		Category: "option"})
	if !errors.Is(err, currency.ErrCurrencyPairEmpty) {
		t.Fatalf("expected %v, got %v", currency.ErrCurrencyPairEmpty, err)
	}
	_, err = b.CancelTradeOrder(context.Background(), &CancelOrderParams{
		OrderID:  "c6f055d9-7f21-4079-913d-e6523a9cfffa",
		Category: "option",
		Symbol:   optionsTradablePair,
	})
	if err != nil {
		t.Fatal(err)
	}
}

func TestGetOpenOrders(t *testing.T) {
	t.Parallel()
	if !mockTests {
		sharedtestvalues.SkipTestIfCredentialsUnset(t, b)
	}
	_, err := b.GetOpenOrders(context.Background(), "", "", "", "", "", "", "", "", 0, 100)
	if !errors.Is(err, errCategoryNotSet) {
		t.Fatalf("expected %v, got %v", errCategoryNotSet, err)
	}
	_, err = b.GetOpenOrders(context.Background(), "spot", "", "", "", "", "", "", "", 0, 0)
	if err != nil {
		t.Error(err)
	}
}

func TestCancelAllTradeOrders(t *testing.T) {
	t.Parallel()
	if mockTests {
		t.Skip(skipAuthenticatedFunctionsForMockTesting)
	}
	sharedtestvalues.SkipTestIfCredentialsUnset(t, b, canManipulateRealOrders)
	_, err := b.CancelAllTradeOrders(context.Background(), nil)
	if !errors.Is(err, errNilArgument) {
		t.Fatalf("expected %v, got %v", errNilArgument, err)
	}
	_, err = b.CancelAllTradeOrders(context.Background(), &CancelAllOrdersParam{})
	if !errors.Is(err, errCategoryNotSet) {
		t.Fatalf("expected %v, got %v", errCategoryNotSet, err)
	}
	_, err = b.CancelAllTradeOrders(context.Background(), &CancelAllOrdersParam{Category: "option"})
	if err != nil {
		t.Error(err)
	}
}

func TestGetTradeOrderHistory(t *testing.T) {
	t.Parallel()
	start := time.Now().Add(-time.Hour * 24 * 6)
	end := time.Now()
	if mockTests {
		end = time.UnixMilli(1700058627109)
		start = time.UnixMilli(1699540227109)
	} else {
		sharedtestvalues.SkipTestIfCredentialsUnset(t, b)
	}
	_, err := b.GetTradeOrderHistory(context.Background(), "", "", "", "", "", "", "", "", "", start, end, 100)
	if !errors.Is(err, errCategoryNotSet) {
		t.Fatalf("expected %v, got %v", errCategoryNotSet, err)
	}
	_, err = b.GetTradeOrderHistory(context.Background(), "spot", spotTradablePair.String(), "", "", "BTC", "", "StopOrder", "", "", start, end, 100)
	if err != nil {
		t.Error(err)
	}
}

func TestPlaceBatchOrder(t *testing.T) {
	t.Parallel()
	if mockTests {
		t.Skip(skipAuthenticatedFunctionsForMockTesting)
	}
	sharedtestvalues.SkipTestIfCredentialsUnset(t, b, canManipulateRealOrders)
	_, err := b.PlaceBatchOrder(context.Background(), nil)
	if !errors.Is(err, errNilArgument) {
		t.Fatalf("expected %v, got %v", errNilArgument, err)
	}
	_, err = b.PlaceBatchOrder(context.Background(), &PlaceBatchOrderParam{})
	if !errors.Is(err, errCategoryNotSet) {
		t.Fatalf("expected %v, got %v", errCategoryNotSet, err)
	}
	_, err = b.PlaceBatchOrder(context.Background(), &PlaceBatchOrderParam{
		Category: "linear",
	})
	if !errors.Is(err, errNoOrderPassed) {
		t.Fatalf("expected %v, got %v", errNoOrderPassed, err)
	}
	_, err = b.PlaceBatchOrder(context.Background(), &PlaceBatchOrderParam{
		Category: "option",
		Request: []BatchOrderItemParam{
			{
				Symbol:                optionsTradablePair,
				OrderType:             "Limit",
				Side:                  "Buy",
				OrderQuantity:         1,
				OrderIv:               6,
				TimeInForce:           "GTC",
				OrderLinkID:           "option-test-001",
				MarketMakerProtection: false,
				ReduceOnly:            false,
			},
			{
				Symbol:                optionsTradablePair,
				OrderType:             "Limit",
				Side:                  "Sell",
				OrderQuantity:         2,
				Price:                 700,
				TimeInForce:           "GTC",
				OrderLinkID:           "option-test-001",
				MarketMakerProtection: false,
				ReduceOnly:            false,
			},
		},
	})
	if err != nil {
		t.Fatal(err)
	}
	_, err = b.PlaceBatchOrder(context.Background(), &PlaceBatchOrderParam{
		Category: "linear",
		Request: []BatchOrderItemParam{
			{
				Symbol:                optionsTradablePair,
				OrderType:             "Limit",
				Side:                  "Buy",
				OrderQuantity:         1,
				OrderIv:               6,
				TimeInForce:           "GTC",
				OrderLinkID:           "linear-test-001",
				MarketMakerProtection: false,
				ReduceOnly:            false,
			},
			{
				Symbol:                optionsTradablePair,
				OrderType:             "Limit",
				Side:                  "Sell",
				OrderQuantity:         2,
				Price:                 700,
				TimeInForce:           "GTC",
				OrderLinkID:           "linear-test-001",
				MarketMakerProtection: false,
				ReduceOnly:            false,
			},
		},
	})
	if err != nil {
		t.Fatal(err)
	}
}

func TestBatchAmendOrder(t *testing.T) {
	t.Parallel()
	if mockTests {
		t.Skip(skipAuthenticatedFunctionsForMockTesting)
	}
	sharedtestvalues.SkipTestIfCredentialsUnset(t, b, canManipulateRealOrders)
	_, err := b.BatchAmendOrder(context.Background(), "linear", nil)
	if !errors.Is(err, errNilArgument) {
		t.Fatalf("expected %v, got %v", errNilArgument, err)
	}
	_, err = b.BatchAmendOrder(context.Background(), "", []BatchAmendOrderParamItem{
		{
			Symbol:                 optionsTradablePair,
			OrderImpliedVolatility: "6.8",
			OrderID:                "b551f227-7059-4fb5-a6a6-699c04dbd2f2",
		}})
	if !errors.Is(err, errCategoryNotSet) {
		t.Fatalf("expected %v, got %v", errCategoryNotSet, err)
	}
	_, err = b.BatchAmendOrder(context.Background(), "option", []BatchAmendOrderParamItem{
		{
			Symbol:                 optionsTradablePair,
			OrderImpliedVolatility: "6.8",
			OrderID:                "b551f227-7059-4fb5-a6a6-699c04dbd2f2",
		},
		{
			Symbol:  optionsTradablePair,
			Price:   650,
			OrderID: "fa6a595f-1a57-483f-b9d3-30e9c8235a52",
		},
	})
	if err != nil {
		t.Fatal(err)
	}
}

func TestCancelBatchOrder(t *testing.T) {
	t.Parallel()
	if mockTests {
		t.Skip(skipAuthenticatedFunctionsForMockTesting)
	}
	sharedtestvalues.SkipTestIfCredentialsUnset(t, b, canManipulateRealOrders)
	_, err := b.CancelBatchOrder(context.Background(), nil)
	if !errors.Is(err, errNilArgument) {
		t.Fatalf("expected %v, got %v", errNilArgument, err)
	}
	_, err = b.CancelBatchOrder(context.Background(), &CancelBatchOrder{})
	if !errors.Is(err, errInvalidCategory) {
		t.Fatalf("expected %v, got %v", errInvalidCategory, err)
	}
	_, err = b.CancelBatchOrder(context.Background(), &CancelBatchOrder{Category: cOption})
	if !errors.Is(err, errNoOrderPassed) {
		t.Fatalf("expected %v, got %v", errNoOrderPassed, err)
	}
	_, err = b.CancelBatchOrder(context.Background(), &CancelBatchOrder{
		Category: "option",
		Request: []CancelOrderParams{
			{
				Symbol:  optionsTradablePair,
				OrderID: "b551f227-7059-4fb5-a6a6-699c04dbd2f2",
			},
			{
				Symbol:  optionsTradablePair,
				OrderID: "fa6a595f-1a57-483f-b9d3-30e9c8235a52",
			},
		},
	})
	if err != nil {
		t.Fatal(err)
	}
}

func TestGetBorrowQuota(t *testing.T) {
	t.Parallel()
	if !mockTests {
		sharedtestvalues.SkipTestIfCredentialsUnset(t, b)
	}
	_, err := b.GetBorrowQuota(context.Background(), "", "BTCUSDT", "Buy")
	if !errors.Is(err, errCategoryNotSet) {
		t.Fatalf("expected %v, got %v", errCategoryNotSet, err)
	}
	_, err = b.GetBorrowQuota(context.Background(), "spot", "", "Buy")
	if !errors.Is(err, errSymbolMissing) {
		t.Fatalf("expected %v, got %v", errSymbolMissing, err)
	}
	_, err = b.GetBorrowQuota(context.Background(), "spot", spotTradablePair.String(), "")
	if !errors.Is(err, order.ErrSideIsInvalid) {
		t.Error(err)
	}
	_, err = b.GetBorrowQuota(context.Background(), "spot", spotTradablePair.String(), "Buy")
	if err != nil {
		t.Error(err)
	}
}

func TestSetDisconnectCancelAll(t *testing.T) {
	t.Parallel()
	if mockTests {
		t.Skip(skipAuthenticatedFunctionsForMockTesting)
	}
	sharedtestvalues.SkipTestIfCredentialsUnset(t, b, canManipulateRealOrders)
	err := b.SetDisconnectCancelAll(context.Background(), nil)
	if !errors.Is(err, errNilArgument) {
		t.Fatalf("expected %v, got %v", errNilArgument, err)
	}
	err = b.SetDisconnectCancelAll(context.Background(), &SetDCPParams{TimeWindow: 300})
	if err != nil {
		t.Fatal(err)
	}
}

func TestGetPositionInfo(t *testing.T) {
	t.Parallel()
	if !mockTests {
		sharedtestvalues.SkipTestIfCredentialsUnset(t, b)
	}
	_, err := b.GetPositionInfo(context.Background(), "", "", "", "", "", 20)
	if !errors.Is(err, errCategoryNotSet) {
		t.Fatalf("expected %v, got %v", errCategoryNotSet, err)
	}
	_, err = b.GetPositionInfo(context.Background(), "spot", "", "", "", "", 20)
	if !errors.Is(err, errInvalidCategory) {
		t.Fatalf("expected %v, got %v", errInvalidCategory, err)
	}
	_, err = b.GetPositionInfo(context.Background(), "linear", "BTCUSDT", "", "", "", 20)
	if err != nil {
		t.Error(err)
	}
	_, err = b.GetPositionInfo(context.Background(), "option", "BTC-29DEC23-80000-C", "BTC", "", "", 20)
	if err != nil {
		t.Error(err)
	}
}
func TestSetLeverageLevel(t *testing.T) {
	t.Parallel()
	if mockTests {
		t.Skip(skipAuthenticatedFunctionsForMockTesting)
	}
	sharedtestvalues.SkipTestIfCredentialsUnset(t, b, canManipulateRealOrders)
	err := b.SetLeverageLevel(context.Background(), nil)
	if !errors.Is(err, errNilArgument) {
		t.Errorf("expected %v, got %v", errNilArgument, err)
	}
	err = b.SetLeverageLevel(context.Background(), &SetLeverageParams{})
	if !errors.Is(err, errCategoryNotSet) {
		t.Fatalf("expected %v, got %v", errCategoryNotSet, err)
	}
	err = b.SetLeverageLevel(context.Background(), &SetLeverageParams{Category: "spot"})
	if !errors.Is(err, errInvalidCategory) {
		t.Fatalf("expected %v, got %v", errInvalidCategory, err)
	}
	err = b.SetLeverageLevel(context.Background(), &SetLeverageParams{Category: "linear"})
	if !errors.Is(err, errSymbolMissing) {
		t.Fatalf("expected %v, got %v", errSymbolMissing, err)
	}
	err = b.SetLeverageLevel(context.Background(), &SetLeverageParams{Category: "linear", Symbol: "BTCUSDT"})
	if !errors.Is(err, errInvalidLeverage) {
		t.Fatalf("expected %v, got %v", errInvalidLeverage, err)
	}
	err = b.SetLeverageLevel(context.Background(), &SetLeverageParams{Category: "linear", Symbol: "BTCUSDT", SellLeverage: 3, BuyLeverage: 3})
	if err != nil {
		t.Error(err)
	}
}

func TestSwitchTradeMode(t *testing.T) {
	t.Parallel()
	if mockTests {
		t.Skip(skipAuthenticatedFunctionsForMockTesting)
	}
	sharedtestvalues.SkipTestIfCredentialsUnset(t, b, canManipulateRealOrders)
	err := b.SwitchTradeMode(context.Background(), nil)
	if !errors.Is(err, errNilArgument) {
		t.Errorf("expected %v, got %v", errNilArgument, err)
	}
	err = b.SwitchTradeMode(context.Background(), &SwitchTradeModeParams{})
	if !errors.Is(err, errCategoryNotSet) {
		t.Fatalf("expected %v, got %v", errCategoryNotSet, err)
	}
	err = b.SwitchTradeMode(context.Background(), &SwitchTradeModeParams{Category: "spot"})
	if !errors.Is(err, errInvalidCategory) {
		t.Fatalf("expected %v, got %v", errInvalidCategory, err)
	}
	err = b.SwitchTradeMode(context.Background(), &SwitchTradeModeParams{Category: "linear"})
	if !errors.Is(err, errSymbolMissing) {
		t.Fatalf("expected %v, got %v", errSymbolMissing, err)
	}
	err = b.SwitchTradeMode(context.Background(), &SwitchTradeModeParams{Category: "linear", Symbol: usdtMarginedTradablePair.String()})
	if !errors.Is(err, errInvalidLeverage) {
		t.Fatalf("expected %v, got %v", errInvalidLeverage, err)
	}
	err = b.SwitchTradeMode(context.Background(), &SwitchTradeModeParams{Category: "linear", Symbol: usdcMarginedTradablePair.String(), SellLeverage: 3, BuyLeverage: 3, TradeMode: 2})
	if !errors.Is(err, errInvalidTradeModeValue) {
		t.Fatalf("expected %v, got %v", errInvalidTradeModeValue, err)
	}
	err = b.SwitchTradeMode(context.Background(), &SwitchTradeModeParams{Category: "linear", Symbol: usdtMarginedTradablePair.String(), SellLeverage: 3, BuyLeverage: 3, TradeMode: 1})
	if err != nil {
		t.Error(err)
	}
}

func TestSetTakeProfitStopLossMode(t *testing.T) {
	t.Parallel()
	if mockTests {
		t.Skip(skipAuthenticatedFunctionsForMockTesting)
	}
	sharedtestvalues.SkipTestIfCredentialsUnset(t, b, canManipulateRealOrders)
	_, err := b.SetTakeProfitStopLossMode(context.Background(), nil)
	if !errors.Is(err, errNilArgument) {
		t.Errorf("expected %v, got %v", errNilArgument, err)
	}
	_, err = b.SetTakeProfitStopLossMode(context.Background(), &TPSLModeParams{})
	if !errors.Is(err, errCategoryNotSet) {
		t.Fatalf("expected %v, got %v", errCategoryNotSet, err)
	}
	_, err = b.SetTakeProfitStopLossMode(context.Background(), &TPSLModeParams{
		Category: "spot",
	})
	if !errors.Is(err, errInvalidCategory) {
		t.Fatalf("expected %v, got %v", errInvalidCategory, err)
	}
	_, err = b.SetTakeProfitStopLossMode(context.Background(), &TPSLModeParams{Category: "spot"})
	if !errors.Is(err, errInvalidCategory) {
		t.Fatalf("expected %v, got %v", errInvalidCategory, err)
	}
	_, err = b.SetTakeProfitStopLossMode(context.Background(), &TPSLModeParams{Category: "linear"})
	if !errors.Is(err, errSymbolMissing) {
		t.Fatalf("expected %v, got %v", errSymbolMissing, err)
	}
	_, err = b.SetTakeProfitStopLossMode(context.Background(), &TPSLModeParams{Category: "linear", Symbol: "BTCUSDT"})
	if !errors.Is(err, errTakeProfitOrStopLossModeMissing) {
		t.Fatalf("expected %v, got %v", errTakeProfitOrStopLossModeMissing, err)
	}
	_, err = b.SetTakeProfitStopLossMode(context.Background(), &TPSLModeParams{Category: "linear", Symbol: "BTCUSDT", TpslMode: "Partial"})
	if err != nil {
		t.Error(err)
	}
}

func TestSwitchPositionMode(t *testing.T) {
	t.Parallel()
	if mockTests {
		t.Skip(skipAuthenticatedFunctionsForMockTesting)
	}
	sharedtestvalues.SkipTestIfCredentialsUnset(t, b, canManipulateRealOrders)
	err := b.SwitchPositionMode(context.Background(), nil)
	if !errors.Is(err, errNilArgument) {
		t.Fatalf("expected %v, got %v", errNilArgument, err)
	}
	err = b.SwitchPositionMode(context.Background(), &SwitchPositionModeParams{})
	if !errors.Is(err, errCategoryNotSet) {
		t.Fatalf("expected %v, got %v", errCategoryNotSet, err)
	}
	err = b.SwitchPositionMode(context.Background(), &SwitchPositionModeParams{Category: "linear"})
	if !errors.Is(err, errEitherSymbolOrCoinRequired) {
		t.Fatalf("expected %v, got %v", errInvalidCategory, err)
	}
	err = b.SwitchPositionMode(context.Background(), &SwitchPositionModeParams{Category: "linear", Symbol: usdtMarginedTradablePair, PositionMode: 3})
	if err != nil {
		t.Error(err)
	}
}

func TestSetRiskLimit(t *testing.T) {
	t.Parallel()
	if mockTests {
		t.Skip(skipAuthenticatedFunctionsForMockTesting)
	}
	sharedtestvalues.SkipTestIfCredentialsUnset(t, b, canManipulateRealOrders)
	_, err := b.SetRiskLimit(context.Background(), nil)
	if !errors.Is(err, errNilArgument) {
		t.Errorf("expected %v, got %v", errNilArgument, err)
	}
	_, err = b.SetRiskLimit(context.Background(), &SetRiskLimitParam{})
	if !errors.Is(err, errCategoryNotSet) {
		t.Errorf("expected %v, got %v", errCategoryNotSet, err)
	}
	_, err = b.SetRiskLimit(context.Background(), &SetRiskLimitParam{Category: "linear", PositionMode: -2})
	if !errors.Is(err, errInvalidPositionMode) {
		t.Errorf("expected %v, got %v", errInvalidPositionMode, err)
	}
	_, err = b.SetRiskLimit(context.Background(), &SetRiskLimitParam{Category: "linear"})
	if !errors.Is(err, errSymbolMissing) {
		t.Errorf("expected %v, got %v", errSymbolMissing, err)
	}
	_, err = b.SetRiskLimit(context.Background(), &SetRiskLimitParam{
		Category:     "linear",
		RiskID:       1234,
		Symbol:       usdtMarginedTradablePair,
		PositionMode: 0,
	})
	if err != nil {
		t.Error(err)
	}
}

func TestSetTradingStop(t *testing.T) {
	t.Parallel()
	if mockTests {
		t.Skip(skipAuthenticatedFunctionsForMockTesting)
	}
	sharedtestvalues.SkipTestIfCredentialsUnset(t, b, canManipulateRealOrders)
	err := b.SetTradingStop(context.Background(), &TradingStopParams{})
	if !errors.Is(err, errCategoryNotSet) {
		t.Errorf("expected %v, got %v", errCategoryNotSet, err)
	}
	err = b.SetTradingStop(context.Background(), &TradingStopParams{Category: "spot"})
	if !errors.Is(err, errInvalidCategory) {
		t.Errorf("expected %v, got %v", errInvalidCategory, err)
	}
	err = b.SetTradingStop(context.Background(), &TradingStopParams{
		Category:                 "linear",
		Symbol:                   usdtMarginedTradablePair,
		TakeProfit:               "0.5",
		StopLoss:                 "0.2",
		TakeProfitTriggerType:    "MarkPrice",
		StopLossTriggerType:      "IndexPrice",
		TakeProfitOrStopLossMode: "Partial",
		TakeProfitOrderType:      "Limit",
		StopLossOrderType:        "Limit",
		TakeProfitSize:           50,
		StopLossSize:             50,
		TakeProfitLimitPrice:     0.49,
		StopLossLimitPrice:       0.21,
		PositionIndex:            0,
	})
	if err != nil {
		t.Error(err)
	}
	err = b.SetTradingStop(context.Background(), &TradingStopParams{
		Category:                 "linear",
		Symbol:                   usdcMarginedTradablePair,
		TakeProfit:               "0.5",
		StopLoss:                 "0.2",
		TakeProfitTriggerType:    "MarkPrice",
		StopLossTriggerType:      "IndexPrice",
		TakeProfitOrStopLossMode: "Partial",
		TakeProfitOrderType:      "Limit",
		StopLossOrderType:        "Limit",
		TakeProfitSize:           50,
		StopLossSize:             50,
		TakeProfitLimitPrice:     0.49,
		StopLossLimitPrice:       0.21,
		PositionIndex:            0,
	})
	if err != nil {
		t.Error(err)
	}
}

func TestSetAutoAddMargin(t *testing.T) {
	t.Parallel()
	if mockTests {
		t.Skip(skipAuthenticatedFunctionsForMockTesting)
	}
	sharedtestvalues.SkipTestIfCredentialsUnset(t, b, canManipulateRealOrders)
	err := b.SetAutoAddMargin(context.Background(), &AutoAddMarginParam{
		Category:      "inverse",
		Symbol:        inverseTradablePair,
		AutoAddmargin: 0,
		PositionIndex: 2,
	})
	if err != nil {
		t.Error(err)
	}
}
func TestAddOrReduceMargin(t *testing.T) {
	t.Parallel()
	if mockTests {
		t.Skip(skipAuthenticatedFunctionsForMockTesting)
	}
	sharedtestvalues.SkipTestIfCredentialsUnset(t, b, canManipulateRealOrders)
	_, err := b.AddOrReduceMargin(context.Background(), &AddOrReduceMarginParam{
		Category:      "inverse",
		Symbol:        inverseTradablePair,
		Margin:        -10,
		PositionIndex: 2,
	})
	if err != nil {
		t.Error(err)
	}
}

func TestGetExecution(t *testing.T) {
	t.Parallel()
	if !mockTests {
		sharedtestvalues.SkipTestIfCredentialsUnset(t, b)
	}
	_, err := b.GetExecution(context.Background(), "spot", "", "", "", "", "Trade", "tpslOrder", "", time.Time{}, time.Time{}, 0)
	if err != nil {
		t.Fatal(err)
	}
}

func TestGetClosedPnL(t *testing.T) {
	t.Parallel()
	if !mockTests {
		sharedtestvalues.SkipTestIfCredentialsUnset(t, b)
	}
	_, err := b.GetClosedPnL(context.Background(), "spot", "", "", time.Time{}, time.Time{}, 0)
	if !errors.Is(err, errInvalidCategory) {
		t.Fatalf("expected %v, got %v", err, errInvalidCategory)
	}
	_, err = b.GetClosedPnL(context.Background(), "linear", "", "", time.Time{}, time.Time{}, 0)
	if err != nil {
		t.Fatal(err)
	}
}

func TestConfirmNewRiskLimit(t *testing.T) {
	t.Parallel()
	if mockTests {
		t.Skip(skipAuthenticatedFunctionsForMockTesting)
	}
	sharedtestvalues.SkipTestIfCredentialsUnset(t, b)
	err := b.ConfirmNewRiskLimit(context.Background(), "linear", "BTCUSDT")
	if err != nil {
		t.Error(err)
	}
}

func TestGetPreUpgradeOrderHistory(t *testing.T) {
	t.Parallel()
	if mockTests {
		t.Skip(skipAuthenticatedFunctionsForMockTesting)
	}
	sharedtestvalues.SkipTestIfCredentialsUnset(t, b)
	_, err := b.GetPreUpgradeOrderHistory(context.Background(), "", "", "", "", "", "", "", "", time.Time{}, time.Time{}, 100)
	if !errors.Is(err, errCategoryNotSet) {
		t.Fatalf("expected %v, got %v", errCategoryNotSet, err)
	}
	_, err = b.GetPreUpgradeOrderHistory(context.Background(), "option", "", "", "", "", "", "", "", time.Time{}, time.Time{}, 0)
	if !errors.Is(err, errBaseNotSet) {
		t.Fatalf("expected %v, got %v", errBaseNotSet, err)
	}
	_, err = b.GetPreUpgradeOrderHistory(context.Background(), "linear", "", "", "", "", "", "", "", time.Time{}, time.Time{}, 0)
	if err != nil {
		t.Error(err)
	}
}

func TestGetPreUpgradeTradeHistory(t *testing.T) {
	t.Parallel()
	if mockTests {
		t.Skip(skipAuthenticatedFunctionsForMockTesting)
	}
	sharedtestvalues.SkipTestIfCredentialsUnset(t, b)
	_, err := b.GetPreUpgradeTradeHistory(context.Background(), "", "", "", "", "", "", "", time.Time{}, time.Time{}, 0)
	if !errors.Is(err, errCategoryNotSet) {
		t.Fatalf("found %v, expected %v", err, errCategoryNotSet)
	}
	_, err = b.GetPreUpgradeTradeHistory(context.Background(), "option", "", "", "", "", "", "", time.Time{}, time.Time{}, 0)
	if !errors.Is(err, errInvalidCategory) {
		t.Fatalf("found %v, expected %v", err, errInvalidCategory)
	}
	_, err = b.GetPreUpgradeTradeHistory(context.Background(), "linear", "", "", "", "", "", "", time.Time{}, time.Time{}, 0)
	if err != nil {
		t.Error(err)
	}
}

func TestGetPreUpgradeClosedPnL(t *testing.T) {
	t.Parallel()
	if mockTests {
		t.Skip(skipAuthenticatedFunctionsForMockTesting)
	}
	sharedtestvalues.SkipTestIfCredentialsUnset(t, b)
	_, err := b.GetPreUpgradeClosedPnL(context.Background(), "option", "BTCUSDT", "", time.Time{}, time.Time{}, 0)
	if !errors.Is(err, errInvalidCategory) {
		t.Fatalf("expected %v, got %v", errInvalidCategory, err)
	}
	_, err = b.GetPreUpgradeClosedPnL(context.Background(), "linear", "BTCUSDT", "", time.Time{}, time.Time{}, 0)
	if err != nil {
		t.Error(err)
	}
}

func TestGetPreUpgradeTransactionLog(t *testing.T) {
	t.Parallel()
	if mockTests {
		t.Skip(skipAuthenticatedFunctionsForMockTesting)
	}
	sharedtestvalues.SkipTestIfCredentialsUnset(t, b)
	_, err := b.GetPreUpgradeTransactionLog(context.Background(), "option", "", "", "", time.Time{}, time.Time{}, 0)
	if !errors.Is(err, errInvalidCategory) {
		t.Fatalf("found %v, expected %v", err, errInvalidCategory)
	}
	_, err = b.GetPreUpgradeTransactionLog(context.Background(), "linear", "", "", "", time.Time{}, time.Time{}, 0)
	if err != nil {
		t.Error(err)
	}
}

func TestGetPreUpgradeOptionDeliveryRecord(t *testing.T) {
	t.Parallel()
	if mockTests {
		t.Skip(skipAuthenticatedFunctionsForMockTesting)
	}
	sharedtestvalues.SkipTestIfCredentialsUnset(t, b)
	_, err := b.GetPreUpgradeOptionDeliveryRecord(context.Background(), "linear", "", "", time.Time{}, 0)
	if !errors.Is(err, errInvalidCategory) {
		t.Error(err)
	}
	_, err = b.GetPreUpgradeOptionDeliveryRecord(context.Background(), "option", "", "", time.Time{}, 0)
	if err != nil {
		t.Error(err)
	}
}

func TestGetPreUpgradeUSDCSessionSettlement(t *testing.T) {
	t.Parallel()
	if mockTests {
		t.Skip(skipAuthenticatedFunctionsForMockTesting)
	}
	sharedtestvalues.SkipTestIfCredentialsUnset(t, b)
	_, err := b.GetPreUpgradeUSDCSessionSettlement(context.Background(), "option", "", "", 10)
	if !errors.Is(err, errInvalidCategory) {
		t.Fatalf("expected %v, got %v", errInvalidCategory, err)
	}
	_, err = b.GetPreUpgradeUSDCSessionSettlement(context.Background(), "linear", "", "", 10)
	if err != nil {
		t.Error(err)
	}
}

func TestGetWalletBalance(t *testing.T) {
	t.Parallel()
	if !mockTests {
		sharedtestvalues.SkipTestIfCredentialsUnset(t, b)
	}
	_, err := b.GetWalletBalance(context.Background(), "UNIFIED", "")
	if err != nil {
		t.Fatal(err)
	}
}

func TestUpgradeToUnifiedAccount(t *testing.T) {
	t.Parallel()
	if mockTests {
		t.Skip(skipAuthenticatedFunctionsForMockTesting)
	}
	sharedtestvalues.SkipTestIfCredentialsUnset(t, b, canManipulateRealOrders)
	_, err := b.UpgradeToUnifiedAccount(context.Background())
	if err != nil {
		t.Error(err)
	}
}

func TestGetBorrowHistory(t *testing.T) {
	t.Parallel()
	if !mockTests {
		sharedtestvalues.SkipTestIfCredentialsUnset(t, b)
	}
	_, err := b.GetBorrowHistory(context.Background(), "BTC", "", time.Time{}, time.Time{}, 0)
	if err != nil {
		t.Error(err)
	}
}

func TestSetCollateralCoin(t *testing.T) {
	t.Parallel()
	if mockTests {
		t.Skip(skipAuthenticatedFunctionsForMockTesting)
	}
	sharedtestvalues.SkipTestIfCredentialsUnset(t, b, canManipulateRealOrders)
	err := b.SetCollateralCoin(context.Background(), currency.BTC, false)
	if err != nil {
		t.Error(err)
	}
}

func TestGetCollateralInfo(t *testing.T) {
	t.Parallel()
	if !mockTests {
		sharedtestvalues.SkipTestIfCredentialsUnset(t, b)
	}
	_, err := b.GetCollateralInfo(context.Background(), "BTC")
	if err != nil {
		t.Error(err)
	}
}

func TestGetCoinGreeks(t *testing.T) {
	t.Parallel()
	if !mockTests {
		sharedtestvalues.SkipTestIfCredentialsUnset(t, b)
	}
	_, err := b.GetCoinGreeks(context.Background(), "BTC")
	if err != nil {
		t.Error(err)
	}
}

func TestGetFeeRate(t *testing.T) {
	t.Parallel()
	if !mockTests {
		sharedtestvalues.SkipTestIfCredentialsUnset(t, b)
	}
	_, err := b.GetFeeRate(context.Background(), "something", "", "BTC")
	if !errors.Is(err, errInvalidCategory) {
		t.Fatalf("expected %v, got %v", errInvalidCategory, err)
	}
	_, err = b.GetFeeRate(context.Background(), "linear", "", "BTC")
	if err != nil {
		t.Error(err)
	}
}

func TestGetAccountInfo(t *testing.T) {
	t.Parallel()
	if !mockTests {
		sharedtestvalues.SkipTestIfCredentialsUnset(t, b)
	}
	_, err := b.GetAccountInfo(context.Background())
	if err != nil {
		t.Error(err)
	}
}

func TestGetTransactionLog(t *testing.T) {
	t.Parallel()
	if !mockTests {
		sharedtestvalues.SkipTestIfCredentialsUnset(t, b)
	}
	_, err := b.GetTransactionLog(context.Background(), "option", "", "", "", time.Time{}, time.Time{}, 0)
	if err != nil {
		t.Error(err)
	}
	_, err = b.GetTransactionLog(context.Background(), "linear", "", "", "", time.Time{}, time.Time{}, 0)
	if err != nil {
		t.Error(err)
	}
}

func TestSetMarginMode(t *testing.T) {
	t.Parallel()
	if mockTests {
		t.Skip(skipAuthenticatedFunctionsForMockTesting)
	}
	sharedtestvalues.SkipTestIfCredentialsUnset(t, b, canManipulateRealOrders)
	_, err := b.SetMarginMode(context.Background(), "PORTFOLIO_MARGIN")
	if err != nil {
		t.Error(err)
	}
}

func TestSetSpotHedging(t *testing.T) {
	t.Parallel()
	sharedtestvalues.SkipTestIfCredentialsUnset(t, b, canManipulateRealOrders)
	err := b.SetSpotHedging(context.Background(), true)
	if err != nil {
		t.Error(err)
	}
}

func TestGetSubAccountALLAPIKeys(t *testing.T) {
	t.Parallel()
	if mockTests {
		t.Skip(skipAuthenticatedFunctionsForMockTesting)
	}
	sharedtestvalues.SkipTestIfCredentialsUnset(t, b)
	_, err := b.GetSubAccountAllAPIKeys(context.Background(), "", "", 10)
	if !errors.Is(err, errMemberIDRequired) {
		t.Errorf("expected %v, got %v", errMemberIDRequired, err)
	}
	_, err = b.GetSubAccountAllAPIKeys(context.Background(), "1234", "", 10)
	if err != nil {
		t.Error(err)
	}
}

func TestSetMMP(t *testing.T) {
	t.Parallel()
	if mockTests {
		t.Skip(skipAuthenticatedFunctionsForMockTesting)
	}
	sharedtestvalues.SkipTestIfCredentialsUnset(t, b, canManipulateRealOrders)
	err := b.SetMMP(context.Background(), nil)
	if !errors.Is(err, errNilArgument) {
		t.Fatalf("found %v, expected %v", err, errNilArgument)
	}
	err = b.SetMMP(context.Background(), &MMPRequestParam{
		BaseCoin:           "ETH",
		TimeWindowMS:       5000,
		FrozenPeriod:       100000,
		TradeQuantityLimit: 50,
		DeltaLimit:         20,
	})
	if err != nil {
		t.Error(err)
	}
}

func TestResetMMP(t *testing.T) {
	t.Parallel()
	if mockTests {
		t.Skip(skipAuthenticatedFunctionsForMockTesting)
	}
	sharedtestvalues.SkipTestIfCredentialsUnset(t, b, canManipulateRealOrders)
	err := b.ResetMMP(context.Background(), "USDT")
	if !errors.Is(err, errNilArgument) {
		t.Fatalf("found %v, expected %v", err, errNilArgument)
	}
	err = b.ResetMMP(context.Background(), "BTC")
	if err != nil {
		t.Error(err)
	}
}

func TestGetMMPState(t *testing.T) {
	t.Parallel()
	if !mockTests {
		sharedtestvalues.SkipTestIfCredentialsUnset(t, b)
	}
	_, err := b.GetMMPState(context.Background(), "BTC")
	if err != nil {
		t.Error(err)
	}
}

func TestGetCoinExchangeRecords(t *testing.T) {
	t.Parallel()
	if !mockTests {
		sharedtestvalues.SkipTestIfCredentialsUnset(t, b)
	}
	_, err := b.GetCoinExchangeRecords(context.Background(), "", "", "", 20)
	if err != nil {
		t.Fatal(err)
	}
}

func TestGetDeliveryRecord(t *testing.T) {
	t.Parallel()
	expiryTime := time.Now().Add(time.Hour * 40)
	if !mockTests {
		sharedtestvalues.SkipTestIfCredentialsUnset(t, b)
	} else {
		expiryTime = time.UnixMilli(1700216290093)
	}
	_, err := b.GetDeliveryRecord(context.Background(), "spot", "", "", expiryTime, 20)
	if !errors.Is(err, errInvalidCategory) {
		t.Fatal(err)
	}
	_, err = b.GetDeliveryRecord(context.Background(), "linear", "", "", expiryTime, 20)
	if err != nil {
		t.Error(err)
	}
}
func TestGetUSDCSessionSettlement(t *testing.T) {
	t.Parallel()
	if !mockTests {
		sharedtestvalues.SkipTestIfCredentialsUnset(t, b)
	}
	_, err := b.GetUSDCSessionSettlement(context.Background(), "option", "", "", 10)
	if !errors.Is(err, errInvalidCategory) {
		t.Fatalf("expected %v, got %v", errInvalidCategory, err)
	}
	_, err = b.GetUSDCSessionSettlement(context.Background(), "linear", "", "", 10)
	if err != nil {
		t.Error(err)
	}
}

func TestGetAssetInfo(t *testing.T) {
	t.Parallel()
	if !mockTests {
		sharedtestvalues.SkipTestIfCredentialsUnset(t, b)
	}
	_, err := b.GetAssetInfo(context.Background(), "", "BTC")
	if !errors.Is(err, errMissingAccountType) {
		t.Fatal(err)
	}
	_, err = b.GetAssetInfo(context.Background(), "SPOT", "BTC")
	if err != nil {
		t.Fatal(err)
	}
}

func TestGetAllCoinBalance(t *testing.T) {
	t.Parallel()
	if !mockTests {
		sharedtestvalues.SkipTestIfCredentialsUnset(t, b)
	}
	_, err := b.GetAllCoinBalance(context.Background(), "", "", "", 0)
	if !errors.Is(err, errMissingAccountType) {
		t.Fatalf("expected %v, got %v", errMissingAccountType, err)
	}
	_, err = b.GetAllCoinBalance(context.Background(), "FUND", "", "", 0)
	if err != nil {
		t.Fatal(err)
	}
}

func TestGetSingleCoinBalance(t *testing.T) {
	t.Parallel()
	if !mockTests {
		sharedtestvalues.SkipTestIfCredentialsUnset(t, b)
	}
	_, err := b.GetSingleCoinBalance(context.Background(), "", "", "", 0, 0)
	if !errors.Is(err, errMissingAccountType) {
		t.Fatalf("expected %v, got %v", errMissingAccountType, err)
	}
	_, err = b.GetSingleCoinBalance(context.Background(), "SPOT", currency.BTC.String(), "", 0, 0)
	if err != nil {
		t.Fatal(err)
	}
}

func TestGetTransferableCoin(t *testing.T) {
	t.Parallel()
	if !mockTests {
		sharedtestvalues.SkipTestIfCredentialsUnset(t, b)
	}
	_, err := b.GetTransferableCoin(context.Background(), "SPOT", "OPTION")
	if err != nil {
		t.Fatal(err)
	}
}

func TestCreateInternalTransfer(t *testing.T) {
	t.Parallel()
	if mockTests {
		t.Skip(skipAuthenticatedFunctionsForMockTesting)
	}
	sharedtestvalues.SkipTestIfCredentialsUnset(t, b, canManipulateRealOrders)
	_, err := b.CreateInternalTransfer(context.Background(), nil)
	if !errors.Is(err, errNilArgument) {
		t.Fatalf("expected %v, got %v", errNilArgument, err)
	}
	_, err = b.CreateInternalTransfer(context.Background(), &TransferParams{})
	if !errors.Is(err, errMissingTransferID) {
		t.Fatalf("expected %v, got %v", errMissingTransferID, err)
	}
	transferID, err := uuid.NewV7()
	if err != nil {
		t.Fatal(err)
	}
	_, err = b.CreateInternalTransfer(context.Background(), &TransferParams{TransferID: transferID})
	if !errors.Is(err, currency.ErrCurrencyCodeEmpty) {
		t.Fatalf("expected %v, got %v", currency.ErrCurrencyCodeEmpty, err)
	}
	_, err = b.CreateInternalTransfer(context.Background(), &TransferParams{
		TransferID: transferID,
		Coin:       currency.BTC,
	})
	if !errors.Is(err, order.ErrAmountIsInvalid) {
		t.Fatalf("expected %v, got %v", order.ErrAmountIsInvalid, err)
	}
	_, err = b.CreateInternalTransfer(context.Background(), &TransferParams{
		TransferID: transferID,
		Coin:       currency.BTC,
		Amount:     123.456,
	})
	if !errors.Is(err, errMissingAccountType) {
		t.Fatalf("expected %v, got %v", errMissingAccountType, err)
	}
	_, err = b.CreateInternalTransfer(context.Background(), &TransferParams{TransferID: transferID,
		Coin: currency.BTC, Amount: 123.456})
	if !errors.Is(err, errMissingAccountType) {
		t.Fatalf("expected %v, got %v", errMissingAccountType, err)
	}
	_, err = b.CreateInternalTransfer(context.Background(), &TransferParams{TransferID: transferID,
		Coin: currency.BTC, Amount: 123.456, FromAccountType: "UNIFIED"})
	if !errors.Is(err, errMissingAccountType) {
		t.Fatalf("expected %v, got %v", errMissingAccountType, err)
	}
	_, err = b.CreateInternalTransfer(context.Background(), &TransferParams{TransferID: transferID,
		Coin: currency.BTC, Amount: 123.456,
		ToAccountType:   "CONTRACT",
		FromAccountType: "UNIFIED"})
	if err != nil {
		t.Error(err)
	}
}

func TestGetInternalTransferRecords(t *testing.T) {
	t.Parallel()
	transferID, err := uuid.NewV7()
	if err != nil {
		t.Fatal(err)
	}
	transferIDString := transferID.String()
	if !mockTests {
		sharedtestvalues.SkipTestIfCredentialsUnset(t, b)
	} else {
		transferIDString = "018bd458-dba0-728b-b5b6-ecd5bd296528"
	}
	_, err = b.GetInternalTransferRecords(context.Background(), transferIDString, currency.BTC.String(), "", "", time.Time{}, time.Time{}, 0)
	if err != nil {
		t.Error(err)
	}
}

func TestGetSubUID(t *testing.T) {
	t.Parallel()
	if !mockTests {
		sharedtestvalues.SkipTestIfCredentialsUnset(t, b)
	}
	_, err := b.GetSubUID(context.Background())
	if err != nil {
		t.Error(err)
	}
}

func TestEnableUniversalTransferForSubUID(t *testing.T) {
	t.Parallel()
	if mockTests {
		t.Skip(skipAuthenticatedFunctionsForMockTesting)
	}
	sharedtestvalues.SkipTestIfCredentialsUnset(t, b, canManipulateRealOrders)
	err := b.EnableUniversalTransferForSubUID(context.Background())
	if !errors.Is(err, errMembersIDsNotSet) {
		t.Fatalf("expected %v, got %v", errMembersIDsNotSet, err)
	}
	transferID1, err := uuid.NewV7()
	if err != nil {
		t.Fatal(err)
	}
	transferID2, err := uuid.NewV7()
	if err != nil {
		t.Fatal(err)
	}
	err = b.EnableUniversalTransferForSubUID(context.Background(), transferID1.String(), transferID2.String())
	if err != nil {
		t.Error(err)
	}
}

func TestCreateUniversalTransfer(t *testing.T) {
	t.Parallel()
	_, err := b.CreateUniversalTransfer(context.Background(), nil)
	if !errors.Is(err, errNilArgument) {
		t.Fatalf("expected %v, got %v", errNilArgument, err)
	}
	_, err = b.CreateUniversalTransfer(context.Background(), &TransferParams{})
	if !errors.Is(err, errMissingTransferID) {
		t.Fatalf("expected %v, got %v", errMissingTransferID, err)
	}
	transferID, err := uuid.NewV7()
	if err != nil {
		t.Fatal(err)
	}
	_, err = b.CreateUniversalTransfer(context.Background(), &TransferParams{TransferID: transferID})
	if !errors.Is(err, currency.ErrCurrencyCodeEmpty) {
		t.Fatalf("expected %v, got %v", currency.ErrCurrencyCodeEmpty, err)
	}
	_, err = b.CreateUniversalTransfer(context.Background(), &TransferParams{
		TransferID: transferID,
		Coin:       currency.BTC,
	})
	if !errors.Is(err, order.ErrAmountIsInvalid) {
		t.Fatalf("expected %v, got %v", order.ErrAmountIsInvalid, err)
	}
	_, err = b.CreateUniversalTransfer(context.Background(), &TransferParams{
		TransferID: transferID,
		Coin:       currency.BTC,
		Amount:     123.456,
	})
	if !errors.Is(err, errMissingAccountType) {
		t.Fatalf("expected %v, got %v", errMissingAccountType, err)
	}
	_, err = b.CreateUniversalTransfer(context.Background(), &TransferParams{TransferID: transferID,
		Coin: currency.BTC, Amount: 123.456})
	if !errors.Is(err, errMissingAccountType) {
		t.Fatalf("expected %v, got %v", errMissingAccountType, err)
	}
	_, err = b.CreateUniversalTransfer(context.Background(), &TransferParams{TransferID: transferID,
		Coin: currency.BTC, Amount: 123.456, FromAccountType: "UNIFIED"})
	if !errors.Is(err, errMissingAccountType) {
		t.Fatalf("expected %v, got %v", errMissingAccountType, err)
	}
	_, err = b.CreateUniversalTransfer(context.Background(), &TransferParams{TransferID: transferID,
		Coin: currency.BTC, Amount: 123.456,
		ToAccountType:   "CONTRACT",
		FromAccountType: "UNIFIED"})
	if !errors.Is(err, errMemberIDRequired) {
		t.Fatalf("expected %v, got %v", errMemberIDRequired, err)
	}
	if mockTests {
		t.Skip(skipAuthenticatedFunctionsForMockTesting)
	}
	sharedtestvalues.SkipTestIfCredentialsUnset(t, b, canManipulateRealOrders)
	_, err = b.CreateUniversalTransfer(context.Background(), &TransferParams{
		TransferID: transferID,
		Coin:       currency.BTC, Amount: 123.456,
		ToAccountType:   "CONTRACT",
		FromAccountType: "UNIFIED",
		FromMemberID:    123,
		ToMemberID:      456,
	})
	if err != nil {
		t.Error(err)
	}
}

func TestGetUniversalTransferRecords(t *testing.T) {
	t.Parallel()
	var transferIDString string
	if !mockTests {
		sharedtestvalues.SkipTestIfCredentialsUnset(t, b)
		transferID, err := uuid.NewV7()
		if err != nil {
			t.Fatal(err)
		}
		transferIDString = transferID.String()
	} else {
		transferIDString = "018bd461-cb9c-75ce-94d4-0d3f4d84c339"
	}
	_, err := b.GetUniversalTransferRecords(context.Background(), transferIDString, currency.BTC.String(), "", "", time.Time{}, time.Time{}, 0)
	if err != nil {
		t.Error(err)
	}
}

func TestGetAllowedDepositCoinInfo(t *testing.T) {
	t.Parallel()
	if !mockTests {
		sharedtestvalues.SkipTestIfCredentialsUnset(t, b)
	}
	_, err := b.GetAllowedDepositCoinInfo(context.Background(), "BTC", "", "", 0)
	if err != nil {
		t.Error(err)
	}
}

func TestSetDepositAccount(t *testing.T) {
	t.Parallel()
	if mockTests {
		t.Skip(skipAuthenticatedFunctionsForMockTesting)
	}
	sharedtestvalues.SkipTestIfCredentialsUnset(t, b, canManipulateRealOrders)
	_, err := b.SetDepositAccount(context.Background(), "FUND")
	if err != nil {
		t.Error(err)
	}
}

func TestGetDepositRecords(t *testing.T) {
	t.Parallel()
	if !mockTests {
		sharedtestvalues.SkipTestIfCredentialsUnset(t, b)
	}
	_, err := b.GetDepositRecords(context.Background(), "", "", time.Time{}, time.Time{}, 0)
	if err != nil {
		t.Error(err)
	}
}

func TestGetSubDepositRecords(t *testing.T) {
	t.Parallel()
	if mockTests {
		t.Skip(skipAuthenticatedFunctionsForMockTesting)
	}
	sharedtestvalues.SkipTestIfCredentialsUnset(t, b)
	_, err := b.GetSubDepositRecords(context.Background(), "12345", "", "", time.Time{}, time.Time{}, 0)
	if err != nil {
		t.Error(err)
	}
}

func TestInternalDepositRecords(t *testing.T) {
	t.Parallel()
	if !mockTests {
		sharedtestvalues.SkipTestIfCredentialsUnset(t, b)
	}
	_, err := b.GetInternalDepositRecordsOffChain(context.Background(), currency.ETH.String(), "", time.Time{}, time.Time{}, 8)
	if err != nil {
		t.Error(err)
	}
}

func TestGetMasterDepositAddress(t *testing.T) {
	t.Parallel()
	if !mockTests {
		sharedtestvalues.SkipTestIfCredentialsUnset(t, b)
	}
	_, err := b.GetMasterDepositAddress(context.Background(), currency.LTC, "")
	if err != nil {
		t.Error(err)
	}
}

func TestGetSubDepositAddress(t *testing.T) {
	t.Parallel()
	if mockTests {
		t.Skip(skipAuthenticatedFunctionsForMockTesting)
	}
	sharedtestvalues.SkipTestIfCredentialsUnset(t, b)
	_, err := b.GetSubDepositAddress(context.Background(), currency.LTC, "LTC", "12345")
	if err != nil {
		t.Error(err)
	}
}

func TestGetCoinInfo(t *testing.T) {
	t.Parallel()
	if !mockTests {
		sharedtestvalues.SkipTestIfCredentialsUnset(t, b)
	}
	_, err := b.GetCoinInfo(context.Background(), currency.BTC)
	if err != nil {
		t.Error(err)
	}
}

func TestGetWithdrawalRecords(t *testing.T) {
	t.Parallel()
	if !mockTests {
		sharedtestvalues.SkipTestIfCredentialsUnset(t, b)
	}
	_, err := b.GetWithdrawalRecords(context.Background(), currency.LTC, "", "", "", time.Time{}, time.Time{}, 10)
	if err != nil {
		t.Error(err)
	}
}

func TestGetWithdrawableAmount(t *testing.T) {
	t.Parallel()
	if !mockTests {
		sharedtestvalues.SkipTestIfCredentialsUnset(t, b)
	}
	_, err := b.GetWithdrawableAmount(context.Background(), currency.LTC)
	if err != nil {
		t.Error(err)
	}
}

<<<<<<< HEAD
// test cases for Wrapper
func TestUpdateTicker(t *testing.T) {
=======
func TestWithdrawCurrency(t *testing.T) {
	t.Parallel()
	if mockTests {
		t.Skip(skipAuthenticatedFunctionsForMockTesting)
	}
	sharedtestvalues.SkipTestIfCredentialsUnset(t, b, canManipulateRealOrders)
	_, err := b.WithdrawCurrency(context.Background(), nil)
	if !errors.Is(err, errNilArgument) {
		t.Fatalf("expected %v, got %v", errNilArgument, err)
	}
	_, err = b.WithdrawCurrency(context.Background(), &WithdrawalParam{})
	if !errors.Is(err, currency.ErrCurrencyCodeEmpty) {
		t.Fatalf("expected %v, got %v", currency.ErrCurrencyCodeEmpty, err)
	}
	_, err = b.WithdrawCurrency(context.Background(), &WithdrawalParam{Coin: currency.BTC})
	if !errors.Is(err, errMissingChainInformation) {
		t.Fatalf("expected %v, got %v", errMissingChainInformation, err)
	}
	_, err = b.WithdrawCurrency(context.Background(), &WithdrawalParam{Coin: currency.LTC, Chain: "LTC"})
	if !errors.Is(err, errMissingAddressInfo) {
		t.Fatalf("expected %v, got %v", errMissingAddressInfo, err)
	}
	_, err = b.WithdrawCurrency(context.Background(), &WithdrawalParam{Coin: currency.LTC, Chain: "LTC", Address: "234234234"})
	if !errors.Is(err, order.ErrAmountBelowMin) {
		t.Fatalf("expected %v, got %v", order.ErrAmountBelowMin, err)
	}
	_, err = b.WithdrawCurrency(context.Background(), &WithdrawalParam{Coin: currency.LTC, Chain: "LTC", Address: "234234234", Amount: 123})
	if err != nil {
		t.Fatal(err)
	}
}

func TestCancelWithdrawal(t *testing.T) {
	t.Parallel()
	if mockTests {
		t.Skip(skipAuthenticatedFunctionsForMockTesting)
	}
	sharedtestvalues.SkipTestIfCredentialsUnset(t, b, canManipulateRealOrders)
	_, err := b.CancelWithdrawal(context.Background(), "")
	if !errors.Is(err, errMissingWithdrawalID) {
		t.Fatalf("expected %v, got %v", errMissingWithdrawalID, err)
	}
	_, err = b.CancelWithdrawal(context.Background(), "12314")
	if err != nil {
		t.Error(err)
	}
}

func TestCreateNewSubUserID(t *testing.T) {
	t.Parallel()
	_, err := b.CreateNewSubUserID(context.Background(), nil)
	if !errors.Is(err, errNilArgument) {
		t.Fatalf("expected %v, got %v", errNilArgument, err)
	}
	_, err = b.CreateNewSubUserID(context.Background(), &CreateSubUserParams{MemberType: 1, Switch: 1, Note: "test"})
	if !errors.Is(err, errMissingUsername) {
		t.Fatalf("expected %v, got %v", errMissingUsername, err)
	}
	_, err = b.CreateNewSubUserID(context.Background(), &CreateSubUserParams{Username: "Sami", Switch: 1, Note: "test"})
	if !errors.Is(err, errInvalidMemberType) {
		t.Fatalf("expected %v, got %v", errInvalidMemberType, err)
	}
	if mockTests {
		t.Skip(skipAuthenticatedFunctionsForMockTesting)
	}
	sharedtestvalues.SkipTestIfCredentialsUnset(t, b, canManipulateRealOrders)
	_, err = b.CreateNewSubUserID(context.Background(), &CreateSubUserParams{Username: "sami", MemberType: 1, Switch: 1, Note: "test"})
	if err != nil {
		t.Error(err)
	}
}

func TestCreateSubUIDAPIKey(t *testing.T) {
>>>>>>> 59916a78
	t.Parallel()
	_, err := b.CreateSubUIDAPIKey(context.Background(), nil)
	if !errors.Is(err, errNilArgument) {
		t.Fatalf("expected %v, got %v", errNilArgument, err)
	}
	_, err = b.CreateSubUIDAPIKey(context.Background(), &SubUIDAPIKeyParam{})
	if !errors.Is(err, errMissingUserID) {
		t.Fatalf("expected %v, got %v", errMissingUserID, err)
	}
	if mockTests {
		t.Skip(skipAuthenticatedFunctionsForMockTesting)
	}
	sharedtestvalues.SkipTestIfCredentialsUnset(t, b, canManipulateRealOrders)
	_, err = b.CreateSubUIDAPIKey(context.Background(), &SubUIDAPIKeyParam{
		Subuid:      53888000,
		Note:        "testxxx",
		ReadOnly:    0,
		Permissions: map[string][]string{"Wallet": {"AccountTransfer"}},
	})
	if err != nil {
		t.Error(err)
	}
}

func TestGetSubUIDList(t *testing.T) {
	t.Parallel()
	if mockTests {
		t.Skip(skipAuthenticatedFunctionsForMockTesting)
	}
	sharedtestvalues.SkipTestIfCredentialsUnset(t, b)
	_, err := b.GetSubUIDList(context.Background())
	if err != nil {
		t.Error(err)
	}
}

func TestFreezeSubUID(t *testing.T) {
	t.Parallel()
	if mockTests {
		t.Skip(skipAuthenticatedFunctionsForMockTesting)
	}
	sharedtestvalues.SkipTestIfCredentialsUnset(t, b, canManipulateRealOrders)
	err := b.FreezeSubUID(context.Background(), "1234", true)
	if err != nil {
		t.Error(err)
	}
}

func TestGetAPIKeyInformation(t *testing.T) {
	t.Parallel()
	if mockTests {
		t.Skip(skipAuthenticatedFunctionsForMockTesting)
	}
	sharedtestvalues.SkipTestIfCredentialsUnset(t, b)
	_, err := b.GetAPIKeyInformation(context.Background())
	if err != nil {
		t.Error(err)
	}
}

func TestGetUIDWalletType(t *testing.T) {
	t.Parallel()
	if mockTests {
		t.Skip(skipAuthenticatedFunctionsForMockTesting)
	}
	sharedtestvalues.SkipTestIfCredentialsUnset(t, b)
	_, err := b.GetUIDWalletType(context.Background(), "234234")
	if err != nil {
		t.Error(err)
	}
}

func TestModifyMasterAPIKey(t *testing.T) {
	t.Parallel()
	if mockTests {
		t.Skip(skipAuthenticatedFunctionsForMockTesting)
	}
	sharedtestvalues.SkipTestIfCredentialsUnset(t, b, canManipulateRealOrders)
	_, err := b.ModifyMasterAPIKey(context.Background(), &SubUIDAPIKeyUpdateParam{})
	if !errors.Is(err, errNilArgument) {
		t.Fatalf("expected %v, got %v", errNilArgument, err)
	}
	_, err = b.ModifyMasterAPIKey(context.Background(), &SubUIDAPIKeyUpdateParam{
		ReadOnly: 0,
		IPs:      "*",
		Permissions: PermissionsList{
			ContractTrade: []string{"Order", "Position"},
			Spot:          []string{"SpotTrade"},
			Wallet:        []string{"AccountTransfer", "SubMemberTransfer"},
			Options:       []string{"OptionsTrade"},
			CopyTrading:   []string{"CopyTrading"},
			Exchange:      []string{"ExchangeHistory"},
		},
	})
	if err != nil {
		t.Error(err)
	}
}

func TestModifySubAPIKey(t *testing.T) {
	t.Parallel()
	if mockTests {
		t.Skip(skipAuthenticatedFunctionsForMockTesting)
	}
	sharedtestvalues.SkipTestIfCredentialsUnset(t, b, canManipulateRealOrders)
	_, err := b.ModifySubAPIKey(context.Background(), &SubUIDAPIKeyUpdateParam{})
	if !errors.Is(err, errNilArgument) {
		t.Fatalf("expected %v, got %v", errNilArgument, err)
	}
	_, err = b.ModifySubAPIKey(context.Background(), &SubUIDAPIKeyUpdateParam{
		APIKey:   "lnqQ8ACaoMLi4168He",
		ReadOnly: 0,
		IPs:      "*",
		Permissions: PermissionsList{
			ContractTrade: []string{"Order", "Position"},
			Spot:          []string{"SpotTrade"},
			Wallet:        []string{"AccountTransfer", "SubMemberTransfer"},
			Options:       []string{"OptionsTrade"},
			CopyTrading:   []string{"CopyTrading"},
			Exchange:      []string{"ExchangeHistory"},
		},
	})
	if err != nil {
		t.Error(err)
	}
}

func TestDeleteSubUID(t *testing.T) {
	t.Parallel()
	if mockTests {
		t.Skip(skipAuthenticatedFunctionsForMockTesting)
	}
	sharedtestvalues.SkipTestIfCredentialsUnset(t, b)
	err := b.DeleteSubUID(context.Background(), "")
	if !errors.Is(err, errMemberIDRequired) {
		t.Errorf("expected %v, got %v", errMemberIDRequired, err)
	}
	err = b.DeleteSubUID(context.Background(), "1234")
	if err != nil {
		t.Error(err)
	}
}

func TestDeleteMasterAPIKey(t *testing.T) {
	t.Parallel()
	if mockTests {
		t.Skip(skipAuthenticatedFunctionsForMockTesting)
	}
	sharedtestvalues.SkipTestIfCredentialsUnset(t, b, canManipulateRealOrders)
	err := b.DeleteMasterAPIKey(context.Background())
	if err != nil {
		t.Error(err)
	}
}

func TestDeleteSubAPIKey(t *testing.T) {
	t.Parallel()
	if mockTests {
		t.Skip(skipAuthenticatedFunctionsForMockTesting)
	}
	sharedtestvalues.SkipTestIfCredentialsUnset(t, b, canManipulateRealOrders)
	err := b.DeleteSubAccountAPIKey(context.Background(), "12434")
	if err != nil {
		t.Error(err)
	}
}

func TestGetAffiliateUserInfo(t *testing.T) {
	t.Parallel()
	if mockTests {
		t.Skip(skipAuthenticatedFunctionsForMockTesting)
	}
	sharedtestvalues.SkipTestIfCredentialsUnset(t, b)
	_, err := b.GetAffiliateUserInfo(context.Background(), "1234")
	if err != nil {
		t.Error(err)
	}
}

func TestGetLeverageTokenInfo(t *testing.T) {
	t.Parallel()
	if mockTests {
		t.Skip(skipAuthenticatedFunctionsForMockTesting)
	}
	sharedtestvalues.SkipTestIfCredentialsUnset(t, b)
	_, err := b.GetLeverageTokenInfo(context.Background(), currency.NewCode("BTC3L"))
	if err != nil {
		t.Error(err)
	}
}

func TestGetLeveragedTokenMarket(t *testing.T) {
	t.Parallel()
	if mockTests {
		t.Skip(skipAuthenticatedFunctionsForMockTesting)
	}
	sharedtestvalues.SkipTestIfCredentialsUnset(t, b)
	_, err := b.GetLeveragedTokenMarket(context.Background(), currency.EMPTYCODE)
	if !errors.Is(err, currency.ErrCurrencyCodeEmpty) {
		t.Fatalf("expected %v, got %v", currency.ErrCurrencyCodeEmpty, err)
	}
	_, err = b.GetLeveragedTokenMarket(context.Background(), currency.NewCode("BTC3L"))
	if err != nil {
		t.Error(err)
	}
}

func TestPurchaseLeverageToken(t *testing.T) {
	t.Parallel()
	if mockTests {
		t.Skip(skipAuthenticatedFunctionsForMockTesting)
	}
	sharedtestvalues.SkipTestIfCredentialsUnset(t, b, canManipulateRealOrders)
	_, err := b.PurchaseLeverageToken(context.Background(), currency.BTC3L, 100, "")
	if err != nil {
		t.Error(err)
	}
}

func TestRedeemLeverageToken(t *testing.T) {
	t.Parallel()
	if mockTests {
		t.Skip(skipAuthenticatedFunctionsForMockTesting)
	}
	sharedtestvalues.SkipTestIfCredentialsUnset(t, b, canManipulateRealOrders)
	_, err := b.RedeemLeverageToken(context.Background(), currency.BTC3L, 100, "")
	if err != nil {
		t.Error(err)
	}
}

func TestGetPurchaseAndRedemptionRecords(t *testing.T) {
	t.Parallel()
	if mockTests {
		t.Skip(skipAuthenticatedFunctionsForMockTesting)
	}
	sharedtestvalues.SkipTestIfCredentialsUnset(t, b)
	_, err := b.GetPurchaseAndRedemptionRecords(context.Background(), currency.EMPTYCODE, "", "", time.Time{}, time.Time{}, 0, 0)
	if err != nil {
		t.Error(err)
	}
}

func TestToggleMarginTrade(t *testing.T) {
	t.Parallel()
	if mockTests {
		t.Skip(skipAuthenticatedFunctionsForMockTesting)
	}
	sharedtestvalues.SkipTestIfCredentialsUnset(t, b, canManipulateRealOrders)
	_, err := b.ToggleMarginTrade(context.Background(), true)
	if err != nil {
		t.Error(err)
	}
}

func TestSetSpotMarginTradeLeverage(t *testing.T) {
	t.Parallel()
	if mockTests {
		t.Skip(skipAuthenticatedFunctionsForMockTesting)
	}
	sharedtestvalues.SkipTestIfCredentialsUnset(t, b)
	err := b.SetSpotMarginTradeLeverage(context.Background(), 3)
	if err != nil {
		t.Error(err)
	}
}

func TestGetMarginCoinInfo(t *testing.T) {
	t.Parallel()
	_, err := b.GetMarginCoinInfo(context.Background(), currency.BTC)
	if err != nil {
		t.Error(err)
	}
}

func TestGetVIPMarginData(t *testing.T) {
	t.Parallel()
	_, err := b.GetVIPMarginData(context.Background(), "", "")
	if err != nil {
		t.Error(err)
	}
}

func TestGetBorrowableCoinInfo(t *testing.T) {
	t.Parallel()
	_, err := b.GetBorrowableCoinInfo(context.Background(), currency.EMPTYCODE)
	if err != nil {
		t.Error(err)
	}
}

func TestGetInterestAndQuota(t *testing.T) {
	t.Parallel()
	if mockTests {
		t.Skip(skipAuthenticatedFunctionsForMockTesting)
	}
	sharedtestvalues.SkipTestIfCredentialsUnset(t, b)
	_, err := b.GetInterestAndQuota(context.Background(), currency.EMPTYCODE)
	if !errors.Is(err, currency.ErrCurrencyCodeEmpty) {
		t.Errorf("expected %v, got %v", currency.ErrCurrencyCodeEmpty, err)
	}
	_, err = b.GetInterestAndQuota(context.Background(), currency.BTC)
	if err != nil && !errors.Is(err, errEndpointAvailableForNormalAPIKeyHolders) {
		t.Error(err)
	}
}

func TestGetLoanAccountInfo(t *testing.T) {
	t.Parallel()
	if mockTests {
		t.Skip(skipAuthenticatedFunctionsForMockTesting)
	}
	sharedtestvalues.SkipTestIfCredentialsUnset(t, b)
	_, err := b.GetLoanAccountInfo(context.Background())
	if err != nil && !errors.Is(err, errEndpointAvailableForNormalAPIKeyHolders) {
		t.Error(err)
	}
}

func TestBorrow(t *testing.T) {
	t.Parallel()
	if mockTests {
		t.Skip(skipAuthenticatedFunctionsForMockTesting)
	}
	sharedtestvalues.SkipTestIfCredentialsUnset(t, b, canManipulateRealOrders)
	_, err := b.Borrow(context.Background(), nil)
	if !errors.Is(err, errNilArgument) {
		t.Errorf("expected %v, got %v", errNilArgument, err)
	}
	_, err = b.Borrow(context.Background(), &LendArgument{})
	if !errors.Is(err, currency.ErrCurrencyCodeEmpty) {
		t.Errorf("expected %v, got %v", currency.ErrCurrencyCodeEmpty, err)
	}
	_, err = b.Borrow(context.Background(), &LendArgument{Coin: currency.BTC})
	if !errors.Is(err, order.ErrAmountBelowMin) {
		t.Errorf("expected %v, got %v", order.ErrAmountBelowMin, err)
	}
	_, err = b.Borrow(context.Background(), &LendArgument{Coin: currency.BTC, AmountToBorrow: 0.1})
	if err != nil {
		t.Error(err)
	}
}
func TestRepay(t *testing.T) {
	t.Parallel()
	if mockTests {
		t.Skip(skipAuthenticatedFunctionsForMockTesting)
	}
	sharedtestvalues.SkipTestIfCredentialsUnset(t, b, canManipulateRealOrders)
	_, err := b.Repay(context.Background(), nil)
	if !errors.Is(err, errNilArgument) {
		t.Errorf("expected %v, got %v", errNilArgument, err)
	}
	_, err = b.Repay(context.Background(), &LendArgument{})
	if !errors.Is(err, currency.ErrCurrencyCodeEmpty) {
		t.Errorf("expected %v, got %v", currency.ErrCurrencyCodeEmpty, err)
	}
	_, err = b.Repay(context.Background(), &LendArgument{Coin: currency.BTC})
	if !errors.Is(err, order.ErrAmountBelowMin) {
		t.Errorf("expected %v, got %v", order.ErrAmountBelowMin, err)
	}
	_, err = b.Repay(context.Background(), &LendArgument{Coin: currency.BTC, AmountToBorrow: 0.1})
	if err != nil {
		t.Error(err)
	}
}

func TestGetBorrowOrderDetail(t *testing.T) {
	t.Parallel()
	if mockTests {
		t.Skip(skipAuthenticatedFunctionsForMockTesting)
	}
	sharedtestvalues.SkipTestIfCredentialsUnset(t, b)
	_, err := b.GetBorrowOrderDetail(context.Background(), time.Time{}, time.Time{}, currency.BTC, 0, 0)
	if err != nil && !errors.Is(err, errEndpointAvailableForNormalAPIKeyHolders) {
		t.Error(err)
	}
}

func TestGetRepaymentOrderDetail(t *testing.T) {
	t.Parallel()
	if mockTests {
		t.Skip(skipAuthenticatedFunctionsForMockTesting)
	}
	sharedtestvalues.SkipTestIfCredentialsUnset(t, b)
	_, err := b.GetRepaymentOrderDetail(context.Background(), time.Time{}, time.Time{}, currency.BTC, 0)
	if err != nil && !errors.Is(err, errEndpointAvailableForNormalAPIKeyHolders) {
		t.Error(err)
	}
}

func TestToggleMarginTradeNormal(t *testing.T) {
	t.Parallel()
	if mockTests {
		t.Skip(skipAuthenticatedFunctionsForMockTesting)
	}
	sharedtestvalues.SkipTestIfCredentialsUnset(t, b)
	_, err := b.ToggleMarginTradeNormal(context.Background(), true)
	if err != nil && !errors.Is(err, errEndpointAvailableForNormalAPIKeyHolders) {
		t.Error(err)
	}
}

func TestGetProductInfo(t *testing.T) {
	t.Parallel()
	_, err := b.GetProductInfo(context.Background(), "")
	if err != nil {
		t.Error(err)
	}
}

func TestGetInstitutionalLengingMarginCoinInfo(t *testing.T) {
	t.Parallel()
	_, err := b.GetInstitutionalLengingMarginCoinInfo(context.Background(), "")
	if err != nil {
		t.Error(err)
	}
}

func TestGetInstitutionalLoanOrders(t *testing.T) {
	t.Parallel()
	if mockTests {
		t.Skip(skipAuthenticatedFunctionsForMockTesting)
	}
	sharedtestvalues.SkipTestIfCredentialsUnset(t, b)
	_, err := b.GetInstitutionalLoanOrders(context.Background(), "", time.Time{}, time.Time{}, 0)
	if err != nil && !errors.Is(err, errEndpointAvailableForNormalAPIKeyHolders) {
		t.Error(err)
	}
}

func TestGetInstitutionalRepayOrders(t *testing.T) {
	t.Parallel()
	if mockTests {
		t.Skip(skipAuthenticatedFunctionsForMockTesting)
	}
	sharedtestvalues.SkipTestIfCredentialsUnset(t, b)
	_, err := b.GetInstitutionalRepayOrders(context.Background(), time.Time{}, time.Time{}, 0)
	if err != nil && !errors.Is(err, errEndpointAvailableForNormalAPIKeyHolders) {
		t.Error(err)
	}
}

func TestGetLTV(t *testing.T) {
	t.Parallel()
	if mockTests {
		t.Skip(skipAuthenticatedFunctionsForMockTesting)
	}
	sharedtestvalues.SkipTestIfCredentialsUnset(t, b)
	_, err := b.GetLTV(context.Background())
	if err != nil && !errors.Is(err, errEndpointAvailableForNormalAPIKeyHolders) {
		t.Error(err)
	}
}

func TestBindOrUnbindUID(t *testing.T) {
	t.Parallel()
	if mockTests {
		t.Skip(skipAuthenticatedFunctionsForMockTesting)
	}
	sharedtestvalues.SkipTestIfCredentialsUnset(t, b, canManipulateRealOrders)
	_, err := b.BindOrUnbindUID(context.Background(), "12234", "0")
	if err != nil {
		t.Error(err)
	}
}

func TestGetC2CLendingCoinInfo(t *testing.T) {
	t.Parallel()
	if mockTests {
		t.Skip(skipAuthenticatedFunctionsForMockTesting)
	}
	sharedtestvalues.SkipTestIfCredentialsUnset(t, b)
	_, err := b.GetC2CLendingCoinInfo(context.Background(), currency.BTC)
	if err != nil {
		t.Error(err)
	}
}

func TestC2CDepositFunds(t *testing.T) {
	t.Parallel()
	if mockTests {
		t.Skip(skipAuthenticatedFunctionsForMockTesting)
	}
	sharedtestvalues.SkipTestIfCredentialsUnset(t, b, canManipulateRealOrders)
	_, err := b.C2CDepositFunds(context.Background(), nil)
	if !errors.Is(err, errNilArgument) {
		t.Error(err)
	}
	_, err = b.C2CDepositFunds(context.Background(), &C2CLendingFundsParams{})
	if !errors.Is(err, currency.ErrCurrencyCodeEmpty) {
		t.Errorf("expected %v, got %v", currency.ErrCurrencyCodeEmpty, err)
	}
	_, err = b.C2CDepositFunds(context.Background(), &C2CLendingFundsParams{Coin: currency.BTC})
	if !errors.Is(err, order.ErrAmountBelowMin) {
		t.Errorf("expected %v, got %v", order.ErrAmountBelowMin, err)
	}
	_, err = b.C2CDepositFunds(context.Background(), &C2CLendingFundsParams{Coin: currency.BTC, Quantity: 1232})
	if err != nil {
		t.Error(err)
	}
}

func TestC2CRedeemFunds(t *testing.T) {
	t.Parallel()
	if mockTests {
		t.Skip(skipAuthenticatedFunctionsForMockTesting)
	}
	sharedtestvalues.SkipTestIfCredentialsUnset(t, b, canManipulateRealOrders)
	_, err := b.C2CRedeemFunds(context.Background(), nil)
	if !errors.Is(err, errNilArgument) {
		t.Error(err)
	}
	_, err = b.C2CRedeemFunds(context.Background(), &C2CLendingFundsParams{})
	if !errors.Is(err, currency.ErrCurrencyCodeEmpty) {
		t.Errorf("expected %v, got %v", currency.ErrCurrencyCodeEmpty, err)
	}
	_, err = b.C2CRedeemFunds(context.Background(), &C2CLendingFundsParams{Coin: currency.BTC})
	if !errors.Is(err, order.ErrAmountBelowMin) {
		t.Errorf("expected %v, got %v", order.ErrAmountBelowMin, err)
	}
	_, err = b.C2CRedeemFunds(context.Background(), &C2CLendingFundsParams{Coin: currency.BTC, Quantity: 1232})
	if err != nil {
		t.Error(err)
	}
}

func TestGetC2CLendingOrderRecords(t *testing.T) {
	t.Parallel()
	if mockTests {
		t.Skip(skipAuthenticatedFunctionsForMockTesting)
	}
	sharedtestvalues.SkipTestIfCredentialsUnset(t, b)
	_, err := b.GetC2CLendingOrderRecords(context.Background(), currency.EMPTYCODE, "", "", time.Time{}, time.Time{}, 0)
	if err != nil {
		t.Error(err)
	}
}

func TestGetC2CLendingAccountInfo(t *testing.T) {
	t.Parallel()
	if mockTests {
		t.Skip(skipAuthenticatedFunctionsForMockTesting)
	}
	sharedtestvalues.SkipTestIfCredentialsUnset(t, b)
	_, err := b.GetC2CLendingAccountInfo(context.Background(), currency.LTC)
	if err != nil {
		t.Error(err)
	}
}

func TestGetBrokerEarning(t *testing.T) {
	t.Parallel()
	if mockTests {
		t.Skip(skipAuthenticatedFunctionsForMockTesting)
	}
	sharedtestvalues.SkipTestIfCredentialsUnset(t, b)
	_, err := b.GetBrokerEarning(context.Background(), "DERIVATIVES", "", time.Time{}, time.Time{}, 0)
	if err != nil {
		t.Error(err)
	}
}

func TestUpdateAccountInfo(t *testing.T) {
	t.Parallel()
	if mockTests {
		t.Skip(skipAuthenticatedFunctionsForMockTesting)
	}
	sharedtestvalues.SkipTestIfCredentialsUnset(t, b)
	_, err := b.UpdateAccountInfo(context.Background(), asset.Spot)
	if err != nil {
		t.Error(err)
	}
}

func TestFetchAccountInfo(t *testing.T) {
	t.Parallel()
	if mockTests {
		t.Skip(skipAuthenticatedFunctionsForMockTesting)
	}
	sharedtestvalues.SkipTestIfCredentialsUnset(t, b)
	_, err := b.FetchAccountInfo(context.Background(), asset.Spot)
	if err != nil {
		t.Error(err)
	}
}

func TestGetWithdrawalsHistory(t *testing.T) {
	t.Parallel()
	if mockTests {
		t.Skip(skipAuthenticatedFunctionsForMockTesting)
	}
	sharedtestvalues.SkipTestIfCredentialsUnset(t, b)
	_, err := b.GetWithdrawalsHistory(context.Background(), currency.BTC, asset.Futures)
	if !errors.Is(err, asset.ErrNotSupported) {
		t.Errorf("expected %v, got %v", asset.ErrNotSupported, err)
	}
	_, err = b.GetWithdrawalsHistory(context.Background(), currency.BTC, asset.Spot)
	if err != nil {
		t.Error("GetWithdrawalsHistory()", err)
	}
}

func TestGetRecentTrades(t *testing.T) {
	t.Parallel()
	_, err := b.GetRecentTrades(context.Background(), spotTradablePair, asset.Spot)
	if err != nil {
		t.Error(err)
	}
	_, err = b.GetRecentTrades(context.Background(), inverseTradablePair, asset.CoinMarginedFutures)
	if err != nil {
		t.Error(err)
	}
	_, err = b.GetRecentTrades(context.Background(), usdtMarginedTradablePair, asset.USDTMarginedFutures)
	if err != nil {
		t.Error(err)
	}
	_, err = b.GetRecentTrades(context.Background(), usdcMarginedTradablePair, asset.USDCMarginedFutures)
	if err != nil {
		t.Error(err)
	}
	_, err = b.GetRecentTrades(context.Background(), spotTradablePair, asset.Futures)
	if !errors.Is(err, asset.ErrNotSupported) {
		t.Error(err)
	}
	cp, err := b.ExtractCurrencyPair("BTC-29DEC23-80000-C", asset.Options, true)
	if err != nil {
		t.Fatal(err)
	}
	_, err = b.GetRecentTrades(context.Background(), cp, asset.Options)
	if err != nil {
		t.Error(err)
	}
}

func TestGetBybitServerTime(t *testing.T) {
	t.Parallel()
	_, err := b.GetBybitServerTime(context.Background())
	if err != nil {
		t.Error(err)
	}
}

func TestGetServerTime(t *testing.T) {
	t.Parallel()
	_, err := b.GetServerTime(context.Background(), asset.Empty)
	if err != nil {
		t.Error(err)
	}
}

func TestGetHistoricTrades(t *testing.T) {
	t.Parallel()
	_, err := b.GetHistoricTrades(context.Background(), spotTradablePair, asset.Spot, time.Time{}, time.Time{})
	if err != nil {
		t.Error(err)
	}
	_, err = b.GetHistoricTrades(context.Background(), usdtMarginedTradablePair, asset.USDTMarginedFutures, time.Time{}, time.Time{})
	if err != nil {
		t.Error(err)
	}
	_, err = b.GetHistoricTrades(context.Background(), usdcMarginedTradablePair, asset.USDCMarginedFutures, time.Time{}, time.Time{})
	if err != nil {
		t.Error(err)
	}
	_, err = b.GetHistoricTrades(context.Background(), inverseTradablePair, asset.CoinMarginedFutures, time.Time{}, time.Time{})
	if err != nil {
		t.Error(err)
	}
	_, err = b.GetHistoricTrades(context.Background(), optionsTradablePair, asset.Options, time.Time{}, time.Time{})
	if err != nil {
		t.Error(err)
	}
}

func TestCancelBatchOrders(t *testing.T) {
	t.Parallel()
	if mockTests {
		t.Skip(skipAuthenticatedFunctionsForMockTesting)
	}
	sharedtestvalues.SkipTestIfCredentialsUnset(t, b, canManipulateRealOrders)
	var orderCancellationParams = []order.Cancel{{
		OrderID:   "1",
		Pair:      spotTradablePair,
		AssetType: asset.Spot}, {
		OrderID:   "1",
		Pair:      usdtMarginedTradablePair,
		AssetType: asset.USDTMarginedFutures}}
	_, err := b.CancelBatchOrders(context.Background(), orderCancellationParams)
	if !errors.Is(err, asset.ErrNotSupported) {
		t.Errorf("expected %v, got %v", asset.ErrNotSupported, err)
	}
	orderCancellationParams = []order.Cancel{{
		OrderID:   "1",
		AccountID: "1",
		Pair:      optionsTradablePair,
		AssetType: asset.Options}, {
		OrderID:   "2",
		Pair:      optionsTradablePair,
		AssetType: asset.Options}}
	_, err = b.CancelBatchOrders(context.Background(), orderCancellationParams)
	if err != nil {
		t.Error(err)
	}
}

func TestWsConnect(t *testing.T) {
	t.Parallel()
	if mockTests {
		t.Skip(skippingWebsocketFunctionsForMockTesting)
	}
	err := b.WsConnect()
	if err != nil {
		t.Error(err)
	}
}
func TestWsLinearConnect(t *testing.T) {
	t.Parallel()
	if mockTests {
		t.Skip(skippingWebsocketFunctionsForMockTesting)
	}
	err := b.WsLinearConnect()
	if err != nil && !errors.Is(err, errWebsocketNotEnabled) {
		t.Error(err)
	}
}
func TestWsInverseConnect(t *testing.T) {
	t.Parallel()
	if mockTests {
		t.Skip(skippingWebsocketFunctionsForMockTesting)
	}
	err := b.WsInverseConnect()
	if err != nil && !errors.Is(err, errWebsocketNotEnabled) {
		t.Error(err)
	}
}
func TestWsOptionsConnect(t *testing.T) {
	t.Parallel()
	if mockTests {
		t.Skip(skippingWebsocketFunctionsForMockTesting)
	}
	err := b.WsOptionsConnect()
	if err != nil && !errors.Is(err, errWebsocketNotEnabled) {
		t.Error(err)
	}
}

var pushDataMap = map[string]string{
	"Orderbook Snapshot":   `{"topic":"orderbook.50.BTCUSDT","ts":1690719970602,"type":"snapshot","data":{"s":"BTCUSDT","b":[["29328.25","3.911681"],["29328.21","0.117584"],["29328.19","0.511493"],["29328.16","0.013639"],["29328","0.1646"],["29327.99","1"],["29327.98","0.681309"],["29327.53","0.001"],["29327.46","0.000048"],["29327","0.046517"],["29326.99","0.077528"],["29326.55","0.026808"],["29326.48","0.03"],["29326","0.1646"],["29325.99","0.00075"],["29325.93","0.409862"],["29325.92","0.745"],["29325.87","0.511533"],["29325.85","0.00018"],["29325.42","0.001023"],["29325.41","0.68199"],["29325.36","0.006309"],["29325.35","0.0153"],["29324.97","0.903728"],["29324.96","1.506212"],["29324.49","0.016966"],["29324.38","0.0341"],["29324.17","1.4535"],["29324","0.1646"],["29323.99","0.00075"],["29323.92","0.050492"],["29323.77","1.023141"],["29323.72","0.12"],["29323.48","0.0153"],["29323.26","0.001362"],["29322.78","0.464948"],["29322.77","0.745"],["29322.76","0.0153"],["29322.73","0.013633"],["29322.67","0.53"],["29322.62","0.01"],["29322.04","0.97036"],["29322","0.1656"],["29321.99","0.00075"],["29321.56","0.0341"],["29321.52","0.613945"],["29321.51","0.13"],["29321.4","0.002"],["29321.18","0.196788"],["29321.13","0.34104"]],"a":[["29328.26","1.256884"],["29328.36","0.013639"],["29328.97","0.51148"],["29329","0.002046"],["29329.2","0.035597"],["29329.27","0.001"],["29329.44","0.03523"],["29329.99","0.791676"],["29330","0.546264"],["29330.28","0.001"],["29330.35","0.767184"],["29330.5","0.002725"],["29330.51","0.0341"],["29330.79","0.03"],["29330.81","0.158412"],["29330.93","0.68199"],["29330.95","0.282036"],["29331","0.041"],["29331.13","0.0003"],["29331.19","0.01"],["29331.53","0.050164"],["29331.54","0.008573"],["29331.99","0.26305"],["29332.11","0.008124"],["29332.21","0.8721"],["29332.22","1.4535"],["29332.41","0.157"],["29332.58","0.001023"],["29332.59","0.0153"],["29332.84","0.679527"],["29332.85","1.022812"],["29332.98","0.200071"],["29333.01","1.13254"],["29333.24","0.0153"],["29333.25","0.001362"],["29333.35","0.625"],["29333.37","0.01"],["29333.56","0.0341"],["29333.68","0.21795"],["29333.85","0.182562"],["29333.98","0.0003"],["29333.99","0.00105"],["29334.16","0.009132"],["29334.29","0.0003"],["29334.48","0.029675"],["29334.7","0.00086"],["29334.99","0.006838"],["29335","0.002177"],["29335.18","0.013622"],["29335.32","0.034099"]],"u":51668654,"seq":10194901787}}`,
	"Orderbook Update":     `{"topic":"orderbook.50.ACAUSDT","ts":1690719548494,"type":"snapshot","data":{"s":"ACAUSDT","b":[["0.0657","5363.66"],["0.0646","7910.21"],["0.0645","1435.73"],["0.0644","1552.8"],["0.0642","6904.01"],["0.064","3232.64"],["0.0639","106"],["0.0637","100"],["0.0636","25.62"],["0.0635","209.43"],["0.0631","237.47"],["0.063","258.13"],["0.0627","318.97"],["0.0625","10066.99"],["0.0624","16.1"],["0.0623","41.72"],["0.0622","1624.59"],["0.0621","402.57"],["0.0616","10.65"],["0.0613","652"],["0.061","1081.97"],["0.0604","413.91"],["0.06","1471.82"],["0.0597","15000"],["0.0595","15000"],["0.0593","608.77"],["0.0591","430.79"],["0.059","444"],["0.0586","4536.97"],["0.0584","1533.58"],["0.0583","3764.43"],["0.0581","3072.34"],["0.058","2654.9"],["0.0579","1022.23"],["0.0576","1931.71"],["0.0574","2545.88"],["0.0573","821.27"],["0.0571","2957"],["0.0568","1483.57"],["0.0561","392.24"],["0.0555","900.9"],["0.055","322.15"],["0.0549","182"],["0.0545","30"],["0.0536","24.24"],["0.0535","1869.15"],["0.053","40"],["0.0529","189"],["0.0525","701.66"],["0.0521","1122.64"]],"a":[["0.0661","3320.27"],["0.0662","8667.02"],["0.0663","6087.91"],["0.0664","6060.61"],["0.0684","591.31"],["0.0689","155.77"],["0.069","1148.02"],["0.0694","2421.86"],["0.0699","155.77"],["0.07","445.87"],["0.0701","142.65"],["0.071","2131.4"],["0.0718","1447.83"],["0.072","420.62"],["0.0743","1399.15"],["0.0745","1481.62"],["0.0747","32.97"],["0.0748","900.38"],["0.0749","209.44"],["0.075","124.49"],["0.0757","41.9"],["0.0762","657.43"],["0.077","48.77"],["0.0779","96.26"],["0.078","12305.94"],["0.079","29.77"],["0.0797","512.26"],["0.0799","743.29"],["0.08","5050.7"],["0.0814","11.71"],["0.0815","75.93"],["0.0817","403"],["0.082","817.43"],["0.0825","768.47"],["0.0828","388.77"],["0.083","150.53"],["0.0835","18"],["0.084","10776.95"],["0.0841","1465.17"],["0.0848","15000"],["0.085","16976.73"],["0.0853","798.45"],["0.0856","5239.19"],["0.0857","5134.18"],["0.0858","3885.13"],["0.0859","3691.71"],["0.086","16847.35"],["0.0862","898.68"],["0.0863","994.24"],["0.0865","1251.56"]],"u":4694899,"seq":12206894097}}`,
	"Public Trade":         `{"topic":"publicTrade.ATOM2SUSDT","ts":1690720953113,"type":"snapshot","data":[{"i":"2200000000067341890","T":1690720953111,"p":"3.6279","v":"1.3637","S":"Sell","s":"ATOM2SUSDT","BT":false}]}`,
	"Public Linear Ticker": `{ "topic": "tickers.BTCUSDT", "type": "snapshot", "data": { "symbol": "BTCUSDT", "tickDirection": "PlusTick", "price24hPcnt": "0.017103", "lastPrice": "17216.00", "prevPrice24h": "16926.50", "highPrice24h": "17281.50", "lowPrice24h": "16915.00", "prevPrice1h": "17238.00", "markPrice": "17217.33", "indexPrice": "17227.36", "openInterest": "68744.761", "openInterestValue": "1183601235.91", "turnover24h": "1570383121.943499", "volume24h": "91705.276", "nextFundingTime": "1673280000000", "fundingRate": "-0.000212", "bid1Price": "17215.50", "bid1Size": "84.489", "ask1Price": "17216.00", "ask1Size": "83.020" }, "cs": 24987956059, "ts": 1673272861686 }`,
	"Public Option Ticker": `{ "id": "tickers.BTC-6JAN23-17500-C-2480334983-1672917511074", "topic": "tickers.BTC-6JAN23-17500-C", "ts": 1672917511074, "data": { "symbol": "BTC-6JAN23-17500-C", "bidPrice": "0", "bidSize": "0", "bidIv": "0", "askPrice": "10", "askSize": "5.1", "askIv": "0.514", "lastPrice": "10", "highPrice24h": "25", "lowPrice24h": "5", "markPrice": "7.86976724", "indexPrice": "16823.73", "markPriceIv": "0.4896", "underlyingPrice": "16815.1", "openInterest": "49.85", "turnover24h": "446802.8473", "volume24h": "26.55", "totalVolume": "86", "totalTurnover": "1437431", "delta": "0.047831", "gamma": "0.00021453", "vega": "0.81351067", "theta": "-19.9115368", "predictedDeliveryPrice": "0", "change24h": "-0.33333334" }, "type": "snapshot" }`,
	"Public Ticker":        `{"topic":"tickers.APTUSDC","ts":1690724804979,"type":"snapshot","cs":11505608330,"data":{"symbol":"APTUSDC","lastPrice":"7.0884","highPrice24h":"7.19","lowPrice24h":"7.0666","prevPrice24h":"7.0767","volume24h":"642.45","turnover24h":"4568.920448","price24hPcnt":"0.0017","usdIndexPrice":"7.07930012"}}`,
	"Public Kline":         `{ "topic": "kline.5.BTCUSDT", "data": [ { "start": 1672324800000, "end": 1672325099999, "interval": "5", "open": "16649.5", "close": "16677", "high": "16677", "low": "16608", "volume": "2.081", "turnover": "34666.4005", "confirm": false, "timestamp": 1672324988882 } ], "ts": 1672324988882,"type": "snapshot"}`,
	"Public Liquidiation":  `{ "data": { "price": "0.03803", "side": "Buy", "size": "1637", "symbol": "GALAUSDT", "updatedTime": 1673251091822 }, "topic": "liquidation.GALAUSDT", "ts": 1673251091822, "type": "snapshot" }`,
	"Public LT Kline":      `{ "type": "snapshot", "topic": "kline_lt.5.EOS3LUSDT", "data": [ { "start": 1672325100000, "end": 1672325399999, "interval": "5", "open": "0.416039541212402799", "close": "0.41477848043290448", "high": "0.416039541212402799", "low": "0.409734237314911206", "confirm": false, "timestamp": 1672325322393 } ], "ts": 1672325322393 }`,
	"Public LT Ticker":     `{ "topic": "tickers_lt.EOS3LUSDT", "ts": 1672325446847, "type": "snapshot", "data": { "symbol": "EOS3LUSDT", "lastPrice": "0.41477848043290448", "highPrice24h": "0.435285472510871305", "lowPrice24h": "0.394601507960931382", "prevPrice24h": "0.431502290172376349", "price24hPcnt": "-0.0388" } }`,
	"Public LT Navigation": `{ "topic": "lt.EOS3LUSDT", "ts": 1672325564669, "type": "snapshot", "data": { "symbol": "EOS3LUSDT", "time": 1672325564554, "nav": "0.413517419653406162", "basketPosition": "1.261060779498318641", "leverage": "2.656197506416192150", "basketLoan": "-0.684866519289629374", "circulation": "72767.309468460367138199", "basket": "91764.000000292013277472" } }`,
	"Private Position":     `{"id": "59232430b58efe-5fc5-4470-9337-4ce293b68edd", "topic": "position", "creationTime": 1672364174455, "data": [ { "positionIdx": 0, "tradeMode": 0, "riskId": 41, "riskLimitValue": "200000", "symbol": "XRPUSDT", "side": "Buy", "size": "75", "entryPrice": "0.3615", "leverage": "10", "positionValue": "27.1125", "positionBalance": "0", "markPrice": "0.3374", "positionIM": "2.72589075", "positionMM": "0.28576575", "takeProfit": "0", "stopLoss": "0", "trailingStop": "0", "unrealisedPnl": "-1.8075", "cumRealisedPnl": "0.64782276", "createdTime": "1672121182216", "updatedTime": "1672364174449", "tpslMode": "Full", "liqPrice": "", "bustPrice": "", "category": "linear","positionStatus":"Normal","adlRankIndicator":2}]}`,
	"Private Order":        `{ "id": "5923240c6880ab-c59f-420b-9adb-3639adc9dd90", "topic": "order", "creationTime": 1672364262474, "data": [ { "symbol": "ETH-30DEC22-1400-C", "orderId": "5cf98598-39a7-459e-97bf-76ca765ee020", "side": "Sell", "orderType": "Market", "cancelType": "UNKNOWN", "price": "72.5", "qty": "1", "orderIv": "", "timeInForce": "IOC", "orderStatus": "Filled", "orderLinkId": "", "lastPriceOnCreated": "", "reduceOnly": false, "leavesQty": "", "leavesValue": "", "cumExecQty": "1", "cumExecValue": "75", "avgPrice": "75", "blockTradeId": "", "positionIdx": 0, "cumExecFee": "0.358635", "createdTime": "1672364262444", "updatedTime": "1672364262457", "rejectReason": "EC_NoError", "stopOrderType": "", "tpslMode": "", "triggerPrice": "", "takeProfit": "", "stopLoss": "", "tpTriggerBy": "", "slTriggerBy": "", "tpLimitPrice": "", "slLimitPrice": "", "triggerDirection": 0, "triggerBy": "", "closeOnTrigger": false, "category": "option", "placeType": "price", "smpType": "None", "smpGroup": 0, "smpOrderId": "" } ] }`,
	"Private Wallet":       `{ "id": "5923242c464be9-25ca-483d-a743-c60101fc656f", "topic": "wallet", "creationTime": 1672364262482, "data": [ { "accountIMRate": "0.016", "accountMMRate": "0.003", "totalEquity": "12837.78330098", "totalWalletBalance": "12840.4045924", "totalMarginBalance": "12837.78330188", "totalAvailableBalance": "12632.05767702", "totalPerpUPL": "-2.62129051", "totalInitialMargin": "205.72562486", "totalMaintenanceMargin": "39.42876721", "coin": [ { "coin": "USDC", "equity": "200.62572554", "usdValue": "200.62572554", "walletBalance": "201.34882644", "availableToWithdraw": "0", "availableToBorrow": "1500000", "borrowAmount": "0", "accruedInterest": "0", "totalOrderIM": "0", "totalPositionIM": "202.99874213", "totalPositionMM": "39.14289747", "unrealisedPnl": "74.2768991", "cumRealisedPnl": "-209.1544627", "bonus": "0" }, { "coin": "BTC", "equity": "0.06488393", "usdValue": "1023.08402268", "walletBalance": "0.06488393", "availableToWithdraw": "0.06488393", "availableToBorrow": "2.5", "borrowAmount": "0", "accruedInterest": "0", "totalOrderIM": "0", "totalPositionIM": "0", "totalPositionMM": "0", "unrealisedPnl": "0", "cumRealisedPnl": "0", "bonus": "0" }, { "coin": "ETH", "equity": "0", "usdValue": "0", "walletBalance": "0", "availableToWithdraw": "0", "availableToBorrow": "26", "borrowAmount": "0", "accruedInterest": "0", "totalOrderIM": "0", "totalPositionIM": "0", "totalPositionMM": "0", "unrealisedPnl": "0", "cumRealisedPnl": "0", "bonus": "0" }, { "coin": "USDT", "equity": "11726.64664904", "usdValue": "11613.58597018", "walletBalance": "11728.54414904", "availableToWithdraw": "11723.92075829", "availableToBorrow": "2500000", "borrowAmount": "0", "accruedInterest": "0", "totalOrderIM": "0", "totalPositionIM": "2.72589075", "totalPositionMM": "0.28576575", "unrealisedPnl": "-1.8975", "cumRealisedPnl": "0.64782276", "bonus": "0" }, { "coin": "EOS3L", "equity": "215.0570412", "usdValue": "0", "walletBalance": "215.0570412", "availableToWithdraw": "215.0570412", "availableToBorrow": "0", "borrowAmount": "0", "accruedInterest": "", "totalOrderIM": "0", "totalPositionIM": "0", "totalPositionMM": "0", "unrealisedPnl": "0", "cumRealisedPnl": "0", "bonus": "0" }, { "coin": "BIT", "equity": "1.82", "usdValue": "0.48758257", "walletBalance": "1.82", "availableToWithdraw": "1.82", "availableToBorrow": "0", "borrowAmount": "0", "accruedInterest": "", "totalOrderIM": "0", "totalPositionIM": "0", "totalPositionMM": "0", "unrealisedPnl": "0", "cumRealisedPnl": "0", "bonus": "0" } ], "accountType": "UNIFIED", "accountLTV": "0.017" } ] }`,
	"Private Greek":        `{ "id": "592324fa945a30-2603-49a5-b865-21668c29f2a6", "topic": "greeks", "creationTime": 1672364262482, "data": [ { "baseCoin": "ETH", "totalDelta": "0.06999986", "totalGamma": "-0.00000001", "totalVega": "-0.00000024", "totalTheta": "0.00001314" } ] }`,
	"Execution":            `{"id": "592324803b2785-26fa-4214-9963-bdd4727f07be", "topic": "execution", "creationTime": 1672364174455, "data": [ { "category": "linear", "symbol": "XRPUSDT", "execFee": "0.005061", "execId": "7e2ae69c-4edf-5800-a352-893d52b446aa", "execPrice": "0.3374", "execQty": "25", "execType": "Trade", "execValue": "8.435", "isMaker": false, "feeRate": "0.0006", "tradeIv": "", "markIv": "", "blockTradeId": "", "markPrice": "0.3391", "indexPrice": "", "underlyingPrice": "", "leavesQty": "0", "orderId": "f6e324ff-99c2-4e89-9739-3086e47f9381", "orderLinkId": "", "orderPrice": "0.3207", "orderQty":"25","orderType":"Market","stopOrderType":"UNKNOWN","side":"Sell","execTime":"1672364174443","isLeverage": "0","closedSize": "","seq":4688002127}]}`,
}

func TestPushData(t *testing.T) {
	t.Parallel()
	for x := range pushDataMap {
		err := b.wsHandleData(asset.Spot, []byte(pushDataMap[x]))
		if err != nil {
			t.Errorf("%s: %v", x, err)
		}
	}
}

func TestGetFeeByTypeOfflineTradeFee(t *testing.T) {
	t.Parallel()
	var feeBuilder = &exchange.FeeBuilder{
		Amount:              1,
		FeeType:             exchange.CryptocurrencyTradeFee,
		Pair:                spotTradablePair,
		PurchasePrice:       1,
		FiatCurrency:        currency.USD,
		BankTransactionType: exchange.WireTransfer,
	}
	_, err := b.GetFeeByType(context.Background(), feeBuilder)
	if err != nil {
		t.Fatal(err)
	}
	feeBuilder.Pair = optionsTradablePair
	_, err = b.GetFeeByType(context.Background(), feeBuilder)
	if err != nil {
		t.Fatal(err)
	}
	feeBuilder.Pair = usdtMarginedTradablePair
	_, err = b.GetFeeByType(context.Background(), feeBuilder)
	if err != nil {
		t.Fatal(err)
	}
	feeBuilder.Pair = inverseTradablePair
	_, err = b.GetFeeByType(context.Background(), feeBuilder)
	if err != nil {
		t.Fatal(err)
	}
}

func TestSetLeverage(t *testing.T) {
	t.Parallel()
	sharedtestvalues.SkipTestIfCredentialsUnset(t, b, canManipulateRealOrders)
	ctx := context.Background()
	err := b.SetLeverage(ctx, asset.USDTMarginedFutures, usdtMarginedTradablePair, margin.Multi, 5, order.Buy)
	if err != nil {
		t.Error(err)
	}
	err = b.SetLeverage(ctx, asset.USDCMarginedFutures, usdcMarginedTradablePair, margin.Multi, 5, order.Buy)
	if err != nil {
		t.Error(err)
	}

	err = b.SetLeverage(ctx, asset.CoinMarginedFutures, inverseTradablePair, margin.Isolated, 5, order.UnknownSide)
	if !errors.Is(err, order.ErrSideIsInvalid) {
		t.Errorf("received '%v', expected '%v'", err, order.ErrSideIsInvalid)
	}

	err = b.SetLeverage(ctx, asset.USDTMarginedFutures, usdtMarginedTradablePair, margin.Isolated, 5, order.Buy)
	if err != nil {
		t.Error(err)
	}

	err = b.SetLeverage(ctx, asset.CoinMarginedFutures, inverseTradablePair, margin.Isolated, 5, order.Sell)
	if err != nil {
		t.Error(err)
	}

	err = b.SetLeverage(ctx, asset.USDTMarginedFutures, usdtMarginedTradablePair, margin.Isolated, 5, order.CouldNotBuy)
	if !errors.Is(err, order.ErrSideIsInvalid) {
		t.Errorf("received '%v', expected '%v'", err, order.ErrSideIsInvalid)
	}

	err = b.SetLeverage(ctx, asset.Spot, inverseTradablePair, margin.Multi, 5, order.UnknownSide)
	if !errors.Is(err, asset.ErrNotSupported) {
		t.Errorf("received '%v', expected '%v'", err, asset.ErrNotSupported)
	}
}

func TestGetFuturesContractDetails(t *testing.T) {
	t.Parallel()
	_, err := b.GetFuturesContractDetails(context.Background(), asset.Spot)
	if !errors.Is(err, futures.ErrNotFuturesAsset) {
		t.Error(err)
	}
	_, err = b.GetFuturesContractDetails(context.Background(), asset.CoinMarginedFutures)
	if !errors.Is(err, nil) {
		t.Error(err)
	}
	_, err = b.GetFuturesContractDetails(context.Background(), asset.USDTMarginedFutures)
	if !errors.Is(err, nil) {
		t.Error(err)
	}
	_, err = b.GetFuturesContractDetails(context.Background(), asset.USDCMarginedFutures)
	if !errors.Is(err, nil) {
		t.Error(err)
	}
}

func TestFetchTradablePairs(t *testing.T) {
	t.Parallel()
	_, err := b.FetchTradablePairs(context.Background(), asset.Spot)
	if err != nil {
		t.Fatal(err)
	}
	_, err = b.FetchTradablePairs(context.Background(), asset.CoinMarginedFutures)
	if err != nil {
		t.Fatal(err)
	}
	_, err = b.FetchTradablePairs(context.Background(), asset.USDTMarginedFutures)
	if err != nil {
		t.Fatal(err)
	}
	_, err = b.FetchTradablePairs(context.Background(), asset.USDCMarginedFutures)
	if err != nil {
		t.Fatal(err)
	}
	_, err = b.FetchTradablePairs(context.Background(), asset.Options)
	if err != nil {
		t.Fatal(err)
	}
	_, err = b.FetchTradablePairs(context.Background(), asset.Futures)
	if !errors.Is(err, asset.ErrNotSupported) {
		t.Errorf("expected %v, got %v", asset.ErrNotSupported, err)
	}
}

func TestDeltaUpdateOrderbook(t *testing.T) {
	t.Parallel()
	data := `{"topic":"orderbook.50.WEMIXUSDT","ts":1697573183768,"type":"snapshot","data":{"s":"WEMIXUSDT","b":[["0.9511","260.703"],["0.9677","0"]],"a":[],"u":3119516,"seq":14126848493}}`
	err := b.wsHandleData(asset.Spot, []byte(data))
	if err != nil {
		t.Fatal(err)
	}
	update := `{"topic":"orderbook.50.WEMIXUSDT","ts":1697573183768,"type":"delta","data":{"s":"WEMIXUSDT","b":[["0.9511","260.703"],["0.9677","0"]],"a":[],"u":3119516,"seq":14126848493}}`
	var wsResponse WebsocketResponse
	err = json.Unmarshal([]byte(update), &wsResponse)
	if err != nil {
		t.Fatal(err)
	}
	err = b.wsProcessOrderbook(asset.Spot, &wsResponse)
	if err != nil {
		t.Fatal(err)
	}
}

func TestGetLongShortRatio(t *testing.T) {
	t.Parallel()
	_, err := b.GetLongShortRatio(context.Background(), "linear", "BTCUSDT", kline.FiveMin, 0)
	if err != nil {
		t.Fatal(err)
	}
	_, err = b.GetLongShortRatio(context.Background(), "inverse", "BTCUSDT", kline.FiveMin, 0)
	if err != nil {
		t.Fatal(err)
	}
	_, err = b.GetLongShortRatio(context.Background(), "spot", "BTCUSDT", kline.FiveMin, 0)
	if !errors.Is(err, errInvalidCategory) {
		t.Fatalf("expected %v, got %v", errInvalidCategory, err)
	}
}

func TestExtractCurrencyPair(t *testing.T) {
	t.Parallel()
	dogeUSDT := currency.Pair{Base: currency.DOGE, Quote: currency.USDT}
	pair, err := b.ExtractCurrencyPair("DOGEUSDT", asset.Spot, false)
	if err != nil {
		t.Fatal(err)
	} else if !pair.Equal(dogeUSDT) {
		t.Fatalf("expecting %v, got %v", dogeUSDT, pair)
	}
}

func TestStringToOrderStatus(t *testing.T) {
	t.Parallel()
	input := []struct {
		OrderStatus string
		Expectation order.Status
	}{
		{
			OrderStatus: "",
			Expectation: order.UnknownStatus,
		},
		{
			OrderStatus: "UNKNOWN",
			Expectation: order.UnknownStatus,
		},
		{
			OrderStatus: "Cancelled",
			Expectation: order.Cancelled,
		},
		{
			OrderStatus: "ACTIVE",
			Expectation: order.Active,
		},
		{
			OrderStatus: "NEW",
			Expectation: order.New,
		},
		{
			OrderStatus: "FILLED",
			Expectation: order.Filled,
		},
		{
			OrderStatus: "UNTRIGGERED",
			Expectation: order.Pending,
		},
	}
	var oStatus order.Status
	for x := range input {
		oStatus = StringToOrderStatus(input[x].OrderStatus)
		if oStatus != input[x].Expectation {
			t.Fatalf("expected %v, got %v", input[x].Expectation, oStatus)
		}
	}
}

func TestRetrieveAndSetAccountType(t *testing.T) {
	sharedtestvalues.SkipTestIfCredentialsUnset(t, b)
	err := b.RetrieveAndSetAccountType(context.Background())
	if err != nil {
		t.Fatal(err)
	}
}

func TestGetLatestFundingRates(t *testing.T) {
	t.Parallel()
	_, err := b.GetLatestFundingRates(context.Background(), &fundingrate.LatestRateRequest{
		Asset: asset.Futures,
		Pair:  usdtMarginedTradablePair,
	})
	if !errors.Is(err, asset.ErrNotSupported) {
		t.Error(err)
	}
	_, err = b.GetLatestFundingRates(context.Background(), &fundingrate.LatestRateRequest{
		Asset: asset.Spot,
		Pair:  spotTradablePair,
	})
	if !errors.Is(err, asset.ErrNotSupported) {
		t.Errorf("expected %v, got %v", asset.ErrNotSupported, err)
	}
	_, err = b.GetLatestFundingRates(context.Background(), &fundingrate.LatestRateRequest{
		Asset: asset.Options,
		Pair:  optionsTradablePair,
	})
	if !errors.Is(err, asset.ErrNotSupported) {
		t.Errorf("expected %v, got %v", asset.ErrNotSupported, err)
	}
	_, err = b.GetLatestFundingRates(context.Background(), &fundingrate.LatestRateRequest{
		Asset: asset.USDTMarginedFutures,
	})
	if err != nil {
		t.Error(err)
	}
	_, err = b.GetLatestFundingRates(context.Background(), &fundingrate.LatestRateRequest{
		Asset: asset.USDCMarginedFutures,
		Pair:  usdcMarginedTradablePair,
	})
	if err != nil {
		t.Error(err)
	}
}

func TestConstructOrderDetails(t *testing.T) {
	t.Parallel()
	const data = `[	{"orderId": "fd4300ae-7847-404e-b947-b46980a4d140","orderLinkId": "test-000005","blockTradeId": "","symbol": "ETHUSDT","price": "1600.00","qty": "0.10","side": "Buy","isLeverage": "","positionIdx": 1,"orderStatus": "New","cancelType": "UNKNOWN","rejectReason": "EC_NoError","avgPrice": "0","leavesQty": "0.10","leavesValue": "160","cumExecQty": "0.00","cumExecValue": "0","cumExecFee": "0","timeInForce": "GTC","orderType": "Limit","stopOrderType": "UNKNOWN","orderIv": "","triggerPrice": "0.00","takeProfit": "2500.00","stopLoss": "1500.00","tpTriggerBy": "LastPrice","slTriggerBy": "LastPrice","triggerDirection": 0,"triggerBy": "UNKNOWN","lastPriceOnCreated": "","reduceOnly": false,"closeOnTrigger": false,"smpType": "None",		"smpGroup": 0,"smpOrderId": "","tpslMode": "Full","tpLimitPrice": "","slLimitPrice": "","placeType": "","createdTime": "1684738540559","updatedTime": "1684738540561"}]`
	var response []TradeOrder
	err := json.Unmarshal([]byte(data), &response)
	if err != nil {
		t.Fatal(err)
	}
	orders, err := b.ConstructOrderDetails(response, asset.Spot, currency.Pair{Base: currency.BTC, Quote: currency.USDT}, currency.Pairs{})
	if err != nil {
		t.Fatal(err)
	} else if len(orders) > 0 {
		t.Errorf("expected order with length 0, got %d", len(orders))
	}
	orders, err = b.ConstructOrderDetails(response, asset.Spot, currency.EMPTYPAIR, currency.Pairs{})
	if err != nil {
		t.Fatal(err)
	} else if len(orders) != 1 {
		t.Errorf("expected order with length 1, got %d", len(orders))
	}
}

// ExtractCurrencyPair extracts the currency pair equivalent of provided pair string.
func (by *Bybit) ExtractCurrencyPair(symbol string, assetType asset.Item, request bool) (currency.Pair, error) {
	format, err := by.GetPairFormat(assetType, request)
	if err != nil {
		return currency.EMPTYPAIR, err
	}
	var pair currency.Pair
	pair, err = by.MatchSymbolWithAvailablePairs(symbol, assetType, true)
	if err != nil {
		return currency.EMPTYPAIR, err
	}
	return pair.Format(format), nil
}

func TestUpdateOptionsTickerInformation(t *testing.T) {
	t.Parallel()
	snapshots := map[asset.Item]string{
		asset.Spot:                `{ "topic": "tickers.BTC-USDT", "ts": 1673853746003, "type": "snapshot", "cs": 2588407389, "data": { "symbol": "BTCUSDT", "lastPrice": "21109.77", "highPrice24h": "21426.99", "lowPrice24h": "20575", "prevPrice24h": "20704.93", "volume24h": "6780.866843", "turnover24h": "141946527.22907118", "price24hPcnt": "0.0196", "usdIndexPrice": "21120.2400136" } }`,
		asset.USDTMarginedFutures: `{ "topic": "tickers.BTC_USDT", "type": "snapshot", "data": { "symbol": "BTCUSDT", "tickDirection": "PlusTick", "price24hPcnt": "0.017103", "lastPrice": "17216.00", "prevPrice24h": "16926.50", "highPrice24h": "17281.50", "lowPrice24h": "16915.00", "prevPrice1h": "17238.00", "markPrice": "17217.33", "indexPrice": "17227.36", "openInterest": "68744.761", "openInterestValue": "1183601235.91", "turnover24h": "1570383121.943499", "volume24h": "91705.276", "nextFundingTime": "1673280000000", "fundingRate": "-0.000212", "bid1Price": "17215.50", "bid1Size": "84.489", "ask1Price": "17216.00", "ask1Size": "83.020" }, "cs": 24987956059, "ts": 1673272861686 }`,
		asset.Options:             `{ "id": "tickers.BTC-6JAN23-17500-C-2480334983-1672917511074", "topic": "tickers.BTC-6JAN23-17500-C", "ts": 1672917511074, "data": { "symbol": "BTC-USD-220930-28000-P", "bidPrice": "0", "bidSize": "0", "bidIv": "0", "askPrice": "10", "askSize": "5.1", "askIv": "0.514", "lastPrice": "10", "highPrice24h": "25", "lowPrice24h": "5", "markPrice": "7.86976724", "indexPrice": "16823.73", "markPriceIv": "0.4896", "underlyingPrice": "16815.1", "openInterest": "49.85", "turnover24h": "446802.8473", "volume24h": "26.55", "totalVolume": "86", "totalTurnover": "1437431", "delta": "0.047831", "gamma": "0.00021453", "vega": "0.81351067", "theta": "-19.9115368", "predictedDeliveryPrice": "0", "change24h": "-0.33333334" }, "type": "snapshot" }`,
	}
	var err error
	for x := range snapshots {
		err = b.wsHandleData(x, []byte(snapshots[x]))
		if err != nil {
			t.Fatal(err)
		}
	}

	// Spot update processing
	data := `{ "symbol": "BTC-USDT", "lastPrice": "21109.77", "highPrice24h": "21426.99", "lowPrice24h": "20575", "prevPrice24h": "20704.93", "volume24h": "6780.866843", "turnover24h": "141946527.22907118", "price24hPcnt": "0.0196", "usdIndexPrice": "21120.2400136" }`
	var result WsSpotTicker
	err = json.Unmarshal([]byte(data), &result)
	if err != nil {
		t.Fatal(err)
	}
	cp, err := b.ExtractCurrencyPair(result.Symbol, asset.Spot, false)
	if err != nil {
		t.Fatal(err)
	}
	_, err = b.updateSpotTickerInformation(&result, cp)
	if err != nil {
		t.Fatal(err)
	}

	// Linear update processing
	data = `{ "symbol": "BTC_USDT", "tickDirection": "PlusTick", "price24hPcnt": "0.017103", "lastPrice": "17216.00", "prevPrice24h": "16926.50", "highPrice24h": "17281.50", "lowPrice24h": "16915.00", "prevPrice1h": "17238.00", "markPrice": "17217.33", "indexPrice": "17227.36", "openInterest": "68744.761", "openInterestValue": "1183601235.91", "turnover24h": "1570383121.943499", "volume24h": "91705.276", "nextFundingTime": "1673280000000", "fundingRate": "-0.000212", "bid1Price": "17215.50", "bid1Size": "84.489", "ask1Price": "17216.00", "ask1Size": "83.020" }`
	var resultLinear WsLinearTicker
	err = json.Unmarshal([]byte(data), &resultLinear)
	if err != nil {
		t.Fatal(err)
	}
	cp, err = b.ExtractCurrencyPair(resultLinear.Symbol, asset.USDTMarginedFutures, false)
	if err != nil {
		t.Fatal(err)
	}
	_, err = b.updateTickerInformation(&resultLinear, cp, asset.USDTMarginedFutures)
	if err != nil {
		t.Error(err)
	}

	// Options update processing
	data = `{"symbol": "BTC-USD-220930-28000-P", "bidPrice": "0", "bidSize": "0", "bidIv": "0", "askPrice": "10", "askSize": "5.1", "askIv": "0.514", "lastPrice": "10", "highPrice24h": "25", "lowPrice24h": "5", "markPrice": "7.86976724", "indexPrice": "16823.73", "markPriceIv": "0.4896", "underlyingPrice": "16815.1", "openInterest": "49.85", "turnover24h": "446802.8473", "volume24h": "26.55", "totalVolume": "86", "totalTurnover": "1437431", "delta": "0.047831", "gamma": "0.00021453", "vega": "0.81351067", "theta": "-19.9115368", "predictedDeliveryPrice": "0", "change24h": "-0.33333334" }`
	var resultOptions WsOptionTicker
	err = json.Unmarshal([]byte(data), &resultOptions)
	if err != nil {
		t.Fatal(err)
	}
	cp, err = currency.NewPairFromString(resultOptions.Symbol)
	if err != nil {
		t.Fatal(err)
	}
	_, err = b.updateOptionsTickerInformation(&resultOptions, cp)
	if err != nil {
		t.Fatal(err)
	}
}

func TestGetOpenInterest(t *testing.T) {
	t.Parallel()
	_, err := b.GetOpenInterest(context.Background(), key.PairAsset{
		Base:  currency.ETH.Item,
		Quote: currency.USDT.Item,
		Asset: asset.Spot,
	})
	assert.ErrorIs(t, err, asset.ErrNotSupported)

	resp, err := b.GetOpenInterest(context.Background(), key.PairAsset{
		Base:  usdcMarginedTradablePair.Base.Item,
		Quote: usdcMarginedTradablePair.Quote.Item,
		Asset: asset.USDCMarginedFutures,
	})
	assert.NoError(t, err)
	assert.NotEmpty(t, resp)

	resp, err = b.GetOpenInterest(context.Background(), key.PairAsset{
		Base:  usdtMarginedTradablePair.Base.Item,
		Quote: usdtMarginedTradablePair.Quote.Item,
		Asset: asset.USDTMarginedFutures,
	})
	assert.NoError(t, err)
	assert.NotEmpty(t, resp)

	resp, err = b.GetOpenInterest(context.Background(), key.PairAsset{
		Base:  inverseTradablePair.Base.Item,
		Quote: inverseTradablePair.Quote.Item,
		Asset: asset.CoinMarginedFutures,
	})
	assert.NoError(t, err)
	assert.NotEmpty(t, resp)

	resp, err = b.GetOpenInterest(context.Background())
	assert.NoError(t, err)
	assert.NotEmpty(t, resp)
}

func TestIsPerpetualFutureCurrency(t *testing.T) {
	t.Parallel()

	is, err := b.IsPerpetualFutureCurrency(asset.Spot, spotTradablePair)
	assert.NoError(t, err)
	assert.False(t, is)

	is, err = b.IsPerpetualFutureCurrency(asset.CoinMarginedFutures, inverseTradablePair)
	assert.NoError(t, err)
	assert.True(t, is, fmt.Sprintf("%s %s should be a perp", asset.CoinMarginedFutures, inverseTradablePair))

	is, err = b.IsPerpetualFutureCurrency(asset.USDTMarginedFutures, usdtMarginedTradablePair)
	assert.NoError(t, err)
	assert.True(t, is, fmt.Sprintf("%s %s should be a perp", asset.USDTMarginedFutures, usdtMarginedTradablePair))

	is, err = b.IsPerpetualFutureCurrency(asset.USDCMarginedFutures, usdcMarginedTradablePair)
	assert.NoError(t, err)
	assert.True(t, is, fmt.Sprintf("%s %s should be a perp", asset.USDCMarginedFutures, usdcMarginedTradablePair))
}<|MERGE_RESOLUTION|>--- conflicted
+++ resolved
@@ -4,11 +4,7 @@
 	"context"
 	"encoding/json"
 	"errors"
-<<<<<<< HEAD
-	"strings"
-=======
 	"fmt"
->>>>>>> 59916a78
 	"sync"
 	"testing"
 	"time"
@@ -2290,10 +2286,6 @@
 	}
 }
 
-<<<<<<< HEAD
-// test cases for Wrapper
-func TestUpdateTicker(t *testing.T) {
-=======
 func TestWithdrawCurrency(t *testing.T) {
 	t.Parallel()
 	if mockTests {
@@ -2367,7 +2359,6 @@
 }
 
 func TestCreateSubUIDAPIKey(t *testing.T) {
->>>>>>> 59916a78
 	t.Parallel()
 	_, err := b.CreateSubUIDAPIKey(context.Background(), nil)
 	if !errors.Is(err, errNilArgument) {
