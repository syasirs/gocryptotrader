package bybit

import (
	"context"
	"fmt"
	"sort"
	"strconv"
	"strings"
	"sync"
	"time"

	"github.com/thrasher-corp/gocryptotrader/common"
	"github.com/thrasher-corp/gocryptotrader/config"
	"github.com/thrasher-corp/gocryptotrader/currency"
	exchange "github.com/thrasher-corp/gocryptotrader/exchanges"
	"github.com/thrasher-corp/gocryptotrader/exchanges/account"
	"github.com/thrasher-corp/gocryptotrader/exchanges/asset"
	"github.com/thrasher-corp/gocryptotrader/exchanges/deposit"
	"github.com/thrasher-corp/gocryptotrader/exchanges/kline"
	"github.com/thrasher-corp/gocryptotrader/exchanges/order"
	"github.com/thrasher-corp/gocryptotrader/exchanges/orderbook"
	"github.com/thrasher-corp/gocryptotrader/exchanges/protocol"
	"github.com/thrasher-corp/gocryptotrader/exchanges/request"
	"github.com/thrasher-corp/gocryptotrader/exchanges/stream"
	"github.com/thrasher-corp/gocryptotrader/exchanges/stream/buffer"
	"github.com/thrasher-corp/gocryptotrader/exchanges/ticker"
	"github.com/thrasher-corp/gocryptotrader/exchanges/trade"
	"github.com/thrasher-corp/gocryptotrader/log"
	"github.com/thrasher-corp/gocryptotrader/portfolio/withdraw"
)

// GetDefaultConfig returns a default exchange config
func (by *Bybit) GetDefaultConfig(ctx context.Context) (*config.Exchange, error) {
	by.SetDefaults()
	exchCfg, err := by.GetStandardConfig()
	if err != nil {
		return nil, err
	}

	err = by.SetupDefaults(exchCfg)
	if err != nil {
		return nil, err
	}

	if by.Features.Supports.RESTCapabilities.AutoPairUpdates {
		err := by.UpdateTradablePairs(ctx, true)
		if err != nil {
			return nil, err
		}
	}
	return exchCfg, nil
}

// SetDefaults sets the basic defaults for Bybit
func (by *Bybit) SetDefaults() {
	by.Name = "Bybit"
	by.Enabled = true
	by.Verbose = true
	by.API.CredentialsValidator.RequiresKey = true
	by.API.CredentialsValidator.RequiresSecret = true

	requestFmt := &currency.PairFormat{Uppercase: true}

	configFmt := &currency.PairFormat{Delimiter: currency.DashDelimiter, Uppercase: true}
	err := by.SetGlobalPairsManager(requestFmt, configFmt, asset.Spot, asset.CoinMarginedFutures, asset.USDTMarginedFutures, asset.Futures, asset.USDCMarginedFutures)
	if err != nil {
		log.Errorln(log.ExchangeSys, err)
	}
	err = by.DisableAssetWebsocketSupport(asset.USDCMarginedFutures)
	if err != nil {
		log.Errorln(log.ExchangeSys, err)
	}
	by.Features = exchange.Features{
		Supports: exchange.FeaturesSupported{
			REST:      true,
			Websocket: true,
			RESTCapabilities: protocol.Features{
				TickerFetching:        true,
				TradeFetching:         true,
				KlineFetching:         true,
				OrderbookFetching:     true,
				AutoPairUpdates:       true,
				AccountInfo:           true,
				GetOrder:              true,
				GetOrders:             true,
				CancelOrders:          true,
				CancelOrder:           true,
				SubmitOrder:           true,
				DepositHistory:        true,
				WithdrawalHistory:     true,
				UserTradeHistory:      true,
				CryptoDeposit:         true,
				CryptoWithdrawal:      true,
				TradeFee:              true,
				FiatDepositFee:        true,
				FiatWithdrawalFee:     true,
				CryptoDepositFee:      true,
				ModifyOrder:           true,
				MultiChainDeposits:    true,
				MultiChainWithdrawals: true,
			},
			WebsocketCapabilities: protocol.Features{
				TradeFetching:          true,
				TickerFetching:         true,
				KlineFetching:          true,
				OrderbookFetching:      true,
				AuthenticatedEndpoints: true,
				AccountInfo:            true,
				GetOrders:              true,
				Subscribe:              true,
				Unsubscribe:            true,
			},
			WithdrawPermissions: exchange.AutoWithdrawCrypto |
				exchange.AutoWithdrawFiat,
			Kline: kline.ExchangeCapabilitiesSupported{
				Intervals: true,
			},
		},
		Enabled: exchange.FeaturesEnabled{
			AutoPairUpdates: true,
			Kline: kline.ExchangeCapabilitiesEnabled{
				Intervals: kline.DeployExchangeIntervals(
					kline.IntervalCapacity{Interval: kline.OneMin},
					kline.IntervalCapacity{Interval: kline.ThreeMin},
					kline.IntervalCapacity{Interval: kline.FiveMin},
					kline.IntervalCapacity{Interval: kline.FifteenMin},
					kline.IntervalCapacity{Interval: kline.ThirtyMin},
					kline.IntervalCapacity{Interval: kline.OneHour},
					kline.IntervalCapacity{Interval: kline.TwoHour},
					kline.IntervalCapacity{Interval: kline.FourHour},
					kline.IntervalCapacity{Interval: kline.SixHour},
					kline.IntervalCapacity{Interval: kline.TwelveHour},
					kline.IntervalCapacity{Interval: kline.OneDay},
					kline.IntervalCapacity{Interval: kline.OneWeek},
					kline.IntervalCapacity{Interval: kline.OneMonth},
				),
				GlobalResultLimit: 200,
			},
		},
	}

	by.Requester, err = request.New(by.Name,
		common.NewHTTPClientWithTimeout(exchange.DefaultHTTPTimeout),
		request.WithLimiter(SetRateLimit()))
	if err != nil {
		log.Errorln(log.ExchangeSys, err)
	}
	by.API.Endpoints = by.NewEndpoints()
	err = by.API.Endpoints.SetDefaultEndpoints(map[exchange.URL]string{
		exchange.RestSpot:         bybitAPIURL,
		exchange.RestCoinMargined: bybitAPIURL,
		exchange.RestUSDTMargined: bybitAPIURL,
		exchange.RestFutures:      bybitAPIURL,
		exchange.RestUSDCMargined: bybitAPIURL,
		exchange.WebsocketSpot:    bybitWSBaseURL + wsSpotPublicTopicV2,
	})
	if err != nil {
		log.Errorln(log.ExchangeSys, err)
	}

	by.Websocket = stream.NewWrapper()
	by.WebsocketResponseMaxLimit = exchange.DefaultWebsocketResponseMaxLimit
	by.WebsocketResponseCheckTimeout = exchange.DefaultWebsocketResponseCheckTimeout
	by.WebsocketOrderbookBufferLimit = exchange.DefaultWebsocketOrderbookBufferLimit
}

// Setup takes in the supplied exchange configuration details and sets params
func (by *Bybit) Setup(exch *config.Exchange) error {
	err := exch.Validate()
	if err != nil {
		return err
	}

	if !exch.Enabled {
		by.SetEnabled(false)
		return nil
	}

	err = by.SetupDefaults(exch)
	if err != nil {
		return err
	}

	wsRunningEndpoint, err := by.API.Endpoints.GetURL(exchange.WebsocketSpot)
	if err != nil {
		return err
	}

	err = by.Websocket.Setup(
<<<<<<< HEAD
		&stream.WebsocketWrapperSetup{
			ExchangeConfig:         exch,
			ConnectionMonitorDelay: exch.ConnectionMonitorDelay,
=======
		&stream.WebsocketSetup{
			ExchangeConfig:        exch,
			DefaultURL:            bybitWSBaseURL + wsSpotPublicTopicV2,
			RunningURL:            wsRunningEndpoint,
			RunningURLAuth:        bybitWSBaseURL + wsSpotPrivate,
			Connector:             by.WsConnect,
			Subscriber:            by.Subscribe,
			Unsubscriber:          by.Unsubscribe,
			GenerateSubscriptions: by.GenerateDefaultSubscriptions,
			Features:              &by.Features.Supports.WebsocketCapabilities,
>>>>>>> e8c91231
			OrderbookBufferConfig: buffer.Config{
				SortBuffer:            true,
				SortBufferByUpdateIDs: true,
			},
			TradeFeed: by.Features.Enabled.TradeFeed,
			Features:  &by.Features.Supports.WebsocketCapabilities,
		})
	if err != nil {
		return err
	}
	if by.IsAssetWebsocketSupported(asset.Spot) {
		spotWebsocket, err := by.Websocket.AddWebsocket(&stream.WebsocketSetup{
			DefaultURL:                   bybitWSBaseURL + wsSpotPublicTopicV2,
			RunningURL:                   wsRunningEndpoint,
			RunningURLAuth:               bybitWSBaseURL + wsSpotPrivate,
			Connector:                    by.WsConnect,
			Subscriber:                   by.Subscribe,
			Unsubscriber:                 by.Unsubscribe,
			GenerateSubscriptions:        by.GenerateDefaultSubscriptions,
			AssetType:                    asset.Spot,
			CanUseAuthenticatedEndpoints: true,
		})
		if err != nil {
			return err
		}
		err = spotWebsocket.SetupNewConnection(stream.ConnectionSetup{
			URL:                  by.Websocket.GetWebsocketURL(),
			ResponseCheckTimeout: exch.WebsocketResponseCheckTimeout,
			ResponseMaxLimit:     exch.WebsocketResponseMaxLimit,
		})
		if err != nil {
			return err
		}
		err = spotWebsocket.SetupNewConnection(stream.ConnectionSetup{
			URL:                  bybitWSBaseURL + wsSpotPrivate,
			ResponseCheckTimeout: exch.WebsocketResponseCheckTimeout,
			ResponseMaxLimit:     exch.WebsocketResponseMaxLimit,
			Authenticated:        true,
		})
		if err != nil {
			return err
		}
	}
	if by.IsAssetWebsocketSupported(asset.USDTMarginedFutures) {
		usdtMarginedFuturesWebsocket, err := by.Websocket.AddWebsocket(&stream.WebsocketSetup{
			DefaultURL:            bybitWebsocketUSDTMarginedFuturesPublicV2,
			RunningURL:            bybitWebsocketUSDTMarginedFuturesPublicV2,
			RunningURLAuth:        bybitWebsocketUSDTMarginedFuturesPrivateV2,
			Connector:             by.WsUSDTConnect,
			Subscriber:            by.SubscribeUSDT,
			Unsubscriber:          by.UnsubscribeUSDT,
			GenerateSubscriptions: by.GenerateUSDTMarginedFuturesDefaultSubscriptions,
			AssetType:             asset.USDTMarginedFutures,
		})
		if err != nil {
			return err
		}
		err = usdtMarginedFuturesWebsocket.SetupNewConnection(stream.ConnectionSetup{
			URL:                  bybitWebsocketUSDTMarginedFuturesPublicV2,
			ResponseCheckTimeout: exch.WebsocketResponseCheckTimeout,
			ResponseMaxLimit:     exch.WebsocketResponseMaxLimit,
		})
		if err != nil {
			return err
		}
		err = usdtMarginedFuturesWebsocket.SetupNewConnection(stream.ConnectionSetup{
			URL:                  bybitWebsocketUSDTMarginedFuturesPrivateV2,
			ResponseCheckTimeout: exch.WebsocketResponseCheckTimeout,
			ResponseMaxLimit:     exch.WebsocketResponseMaxLimit,
			Authenticated:        true,
		})
		if err != nil {
			return err
		}
	}
	if by.IsAssetWebsocketSupported(asset.Futures) {
		futuresWebsocket, err := by.Websocket.AddWebsocket(&stream.WebsocketSetup{
			DefaultURL:            bybitWebsocketFuturesPublicV2,
			RunningURL:            bybitWebsocketFuturesPublicV2,
			Connector:             by.WsFuturesConnect,
			Subscriber:            by.SubscribeFutures,
			Unsubscriber:          by.UnsubscribeFutures,
			GenerateSubscriptions: by.GenerateFuturesDefaultSubscriptions,
			AssetType:             asset.Futures,
		})
		if err != nil {
			return err
		}
		err = futuresWebsocket.SetupNewConnection(stream.ConnectionSetup{
			URL:                  bybitWebsocketFuturesPublicV2,
			ResponseCheckTimeout: exch.WebsocketResponseCheckTimeout,
			ResponseMaxLimit:     exch.WebsocketResponseMaxLimit,
		})
		if err != nil {
			return err
		}
	}
	if by.IsAssetWebsocketSupported(asset.CoinMarginedFutures) {
		coinMarginedFuturesWebsocket, err := by.Websocket.AddWebsocket(&stream.WebsocketSetup{
			DefaultURL:            bybitWebsocketCoinMarginedFuturesPublicV2,
			RunningURL:            bybitWebsocketCoinMarginedFuturesPublicV2,
			Connector:             by.WsCoinConnect,
			Subscriber:            by.SubscribeCoin,
			Unsubscriber:          by.UnsubscribeCoin,
			GenerateSubscriptions: by.GenerateCoinMarginedFuturesDefaultSubscriptions,
			AssetType:             asset.CoinMarginedFutures,
		})
		if err != nil {
			return err
		}
		err = coinMarginedFuturesWebsocket.SetupNewConnection(stream.ConnectionSetup{
			URL:                  bybitWebsocketCoinMarginedFuturesPublicV2,
			ResponseCheckTimeout: exch.WebsocketResponseCheckTimeout,
			ResponseMaxLimit:     exch.WebsocketResponseMaxLimit,
		})
		if err != nil {
			return err
		}
	}
	return nil
}

// Start starts the Bybit go routine
func (by *Bybit) Start(ctx context.Context, wg *sync.WaitGroup) error {
	if wg == nil {
		return fmt.Errorf("%T %w", wg, common.ErrNilPointer)
	}
	wg.Add(1)
	go func() {
		by.Run(ctx)
		wg.Done()
	}()
	return nil
}

// Run implements the Bybit wrapper
func (by *Bybit) Run(ctx context.Context) {
	if by.Verbose {
		log.Debugf(log.ExchangeSys,
			"%s Websocket: %s.",
			by.Name,
			common.IsEnabled(by.Websocket.IsEnabled()))
		by.PrintEnabledPairs()
	}

	if !by.GetEnabledFeatures().AutoPairUpdates {
		return
	}

	err := by.UpdateTradablePairs(ctx, true)
	if err != nil {
		log.Errorf(log.ExchangeSys,
			"%s failed to update tradable pairs. Err: %s",
			by.Name,
			err)
	}
}

// FetchTradablePairs returns a list of the exchanges tradable pairs
func (by *Bybit) FetchTradablePairs(ctx context.Context, a asset.Item) (currency.Pairs, error) {
	if !by.SupportsAsset(a) {
		return nil, fmt.Errorf("%w %v", asset.ErrNotSupported, a)
	}

	var pair currency.Pair
	switch a {
	case asset.Spot:
		allPairs, err := by.GetAllSpotPairs(ctx)
		if err != nil {
			return nil, err
		}
		pairs := make([]currency.Pair, len(allPairs))
		for x := range allPairs {
			pair, err = currency.NewPairFromStrings(allPairs[x].BaseCurrency,
				allPairs[x].QuoteCurrency)
			if err != nil {
				return nil, err
			}
			pairs[x] = pair
		}
		return pairs, nil
	case asset.CoinMarginedFutures:
		allPairs, err := by.GetSymbolsInfo(ctx)
		if err != nil {
			return nil, err
		}
		pairs := make([]currency.Pair, 0, len(allPairs))
		for x := range allPairs {
			if allPairs[x].Status != "Trading" || allPairs[x].QuoteCurrency != "USD" {
				continue
			}

			contractSplit := strings.Split(allPairs[x].Name, allPairs[x].BaseCurrency)
			if len(contractSplit) != 2 {
				log.Warnf(log.ExchangeSys, "%s base currency %s cannot split contract name %s cannot add to tradable pairs",
					by.Name,
					allPairs[x].BaseCurrency,
					allPairs[x].Name)
				continue
			}

			pair, err = currency.NewPairFromStrings(allPairs[x].BaseCurrency,
				contractSplit[1])
			if err != nil {
				return nil, err
			}
			pairs = append(pairs, pair)
		}
		return pairs, nil
	case asset.USDTMarginedFutures:
		allPairs, err := by.GetSymbolsInfo(ctx)
		if err != nil {
			return nil, err
		}
		pairs := make([]currency.Pair, 0, len(allPairs))
		for x := range allPairs {
			if allPairs[x].Status != "Trading" || allPairs[x].QuoteCurrency != "USDT" {
				continue
			}

			pair, err = currency.NewPairFromStrings(allPairs[x].BaseCurrency,
				allPairs[x].QuoteCurrency)
			if err != nil {
				return nil, err
			}
			pairs = append(pairs, pair)
		}
		return pairs, nil
	case asset.Futures:
		allPairs, err := by.GetSymbolsInfo(ctx)
		if err != nil {
			return nil, err
		}
		pairs := make(currency.Pairs, 0, len(allPairs))
		for x := range allPairs {
			if allPairs[x].Status != "Trading" || allPairs[x].QuoteCurrency == "USDT" {
				continue
			}

			pair = currency.Pair{Base: currency.NewCode(allPairs[x].BaseCurrency), Quote: currency.NewCode(allPairs[x].QuoteCurrency)}
			if err != nil {
				return nil, err
			}
			pairs = pairs.Add(pair)
		}
		return pairs, nil
	case asset.USDCMarginedFutures:
		allPairs, err := by.GetUSDCContracts(ctx, currency.EMPTYPAIR, "", 0)
		if err != nil {
			return nil, err
		}
		pairs := make([]currency.Pair, 0, len(allPairs))
		for x := range allPairs {
			if allPairs[x].Status != "ONLINE" {
				continue
			}
			pair, err = currency.NewPairFromStrings(allPairs[x].BaseCoin, "PERP")
			if err != nil {
				return nil, err
			}
			pairs = append(pairs, pair)
		}
		return pairs, nil
	}
	return nil, nil
}

// UpdateTradablePairs updates the exchanges available pairs and stores
// them in the exchanges config
func (by *Bybit) UpdateTradablePairs(ctx context.Context, forceUpdate bool) error {
	assetTypes := by.GetAssetTypes(false)
	for i := range assetTypes {
		pairs, err := by.FetchTradablePairs(ctx, assetTypes[i])
		if err != nil {
			return err
		}
		err = by.UpdatePairs(pairs, assetTypes[i], false, forceUpdate)
		if err != nil {
			return err
		}
	}
	return by.EnsureOnePairEnabled()
}

// UpdateTickers updates the ticker for all currency pairs of a given asset type
func (by *Bybit) UpdateTickers(ctx context.Context, assetType asset.Item) error {
	avail, err := by.GetAvailablePairs(assetType)
	if err != nil {
		return err
	}

	enabled, err := by.GetEnabledPairs(assetType)
	if err != nil {
		return err
	}

	switch assetType {
	case asset.Spot:
		ticks, err := by.GetTickersV5(ctx, "spot", "", "")
		if err != nil {
			return err
		}

		for x := range ticks.List {
			pair, err := avail.DeriveFrom(ticks.List[x].Symbol)
			if err != nil {
				// These symbols below do not have a spot market but are in fact
				// perpetuals.
				if ticks.List[x].Symbol == "ZECUSDT" || ticks.List[x].Symbol == "DASHUSDT" {
					continue
				}
				return err
			}

			if !enabled.Contains(pair, true) {
				continue
			}

			err = ticker.ProcessTicker(&ticker.Price{
				Last:         ticks.List[x].LastPrice.Float64(),
				High:         ticks.List[x].HighPrice24Hr.Float64(),
				Low:          ticks.List[x].LowPrice24Hr.Float64(),
				Bid:          ticks.List[x].TopBidPrice.Float64(),
				BidSize:      ticks.List[x].TopBidSize.Float64(),
				Ask:          ticks.List[x].TopAskPrice.Float64(),
				AskSize:      ticks.List[x].TopAskSize.Float64(),
				Volume:       ticks.List[x].Volume24Hr.Float64(),
				Pair:         pair,
				ExchangeName: by.Name,
				AssetType:    assetType})
			if err != nil {
				return err
			}
		}
	case asset.CoinMarginedFutures, asset.USDTMarginedFutures, asset.Futures:
		tick, err := by.GetFuturesSymbolPriceTicker(ctx, currency.EMPTYPAIR)
		if err != nil {
			return err
		}

		for p := range enabled {
			formattedPair, err := by.FormatExchangeCurrency(enabled[p], assetType)
			if err != nil {
				return err
			}

			for y := range tick {
				if tick[y].Symbol != formattedPair.String() {
					continue
				}
				cp, err := by.extractCurrencyPair(tick[y].Symbol, assetType)
				if err != nil {
					return err
				}
				err = ticker.ProcessTicker(&ticker.Price{
					Last:         tick[y].LastPrice.Float64(),
					High:         tick[y].HighPrice24h.Float64(),
					Low:          tick[y].LowPrice24h.Float64(),
					Bid:          tick[y].BidPrice.Float64(),
					Ask:          tick[y].AskPrice.Float64(),
					Volume:       tick[y].Volume24h,
					Open:         tick[y].OpenValue.Float64(),
					Pair:         cp,
					ExchangeName: by.Name,
					AssetType:    assetType})
				if err != nil {
					return err
				}
			}
		}
	case asset.USDCMarginedFutures:
		for x := range enabled {
			formattedPair, err := by.FormatExchangeCurrency(enabled[x], assetType)
			if err != nil {
				return err
			}

			tick, err := by.GetUSDCSymbols(ctx, formattedPair)
			if err != nil {
				return err
			}

			cp, err := by.extractCurrencyPair(tick.Symbol, assetType)
			if err != nil {
				return err
			}
			err = ticker.ProcessTicker(&ticker.Price{
				Last:         tick.LastPrice.Float64(),
				High:         tick.High24h.Float64(),
				Low:          tick.Low24h.Float64(),
				Bid:          tick.Bid.Float64(),
				Ask:          tick.Ask.Float64(),
				Volume:       tick.Volume24h.Float64(),
				Pair:         cp,
				ExchangeName: by.Name,
				AssetType:    assetType})
			if err != nil {
				return err
			}
		}
	default:
		return fmt.Errorf("%s %w", assetType, asset.ErrNotSupported)
	}
	return nil
}

// UpdateTicker updates and returns the ticker for a currency pair
func (by *Bybit) UpdateTicker(ctx context.Context, p currency.Pair, assetType asset.Item) (*ticker.Price, error) {
	formattedPair, err := by.FormatExchangeCurrency(p, assetType)
	if err != nil {
		return nil, err
	}

	switch assetType {
	case asset.Spot:
		tick, err := by.Get24HrsChange(ctx, formattedPair.String())
		if err != nil {
			return nil, err
		}

		for y := range tick {
			cp, err := by.extractCurrencyPair(tick[y].Symbol, assetType)
			if err != nil {
				return nil, err
			}
			err = ticker.ProcessTicker(&ticker.Price{
				Last:         tick[y].LastPrice.Float64(),
				High:         tick[y].HighPrice.Float64(),
				Low:          tick[y].LowPrice.Float64(),
				Bid:          tick[y].BestBidPrice.Float64(),
				Ask:          tick[y].BestAskPrice.Float64(),
				Volume:       tick[y].Volume.Float64(),
				QuoteVolume:  tick[y].QuoteVolume.Float64(),
				Open:         tick[y].OpenPrice.Float64(),
				Pair:         cp,
				LastUpdated:  tick[y].Time.Time(),
				ExchangeName: by.Name,
				AssetType:    assetType})
			if err != nil {
				return nil, err
			}
		}

	case asset.CoinMarginedFutures, asset.USDTMarginedFutures, asset.Futures:
		tick, err := by.GetFuturesSymbolPriceTicker(ctx, formattedPair)
		if err != nil {
			return nil, err
		}

		for y := range tick {
			cp, err := by.extractCurrencyPair(tick[y].Symbol, assetType)
			if err != nil {
				return nil, err
			}
			err = ticker.ProcessTicker(&ticker.Price{
				Last:         tick[y].LastPrice.Float64(),
				High:         tick[y].HighPrice24h.Float64(),
				Low:          tick[y].LowPrice24h.Float64(),
				Bid:          tick[y].BidPrice.Float64(),
				Ask:          tick[y].AskPrice.Float64(),
				Volume:       tick[y].Volume24h,
				Open:         tick[y].OpenValue.Float64(),
				Pair:         cp,
				ExchangeName: by.Name,
				AssetType:    assetType})
			if err != nil {
				return nil, err
			}
		}

	case asset.USDCMarginedFutures:
		tick, err := by.GetUSDCSymbols(ctx, formattedPair)
		if err != nil {
			return nil, err
		}

		cp, err := currency.NewPairFromString(p.String())
		if err != nil {
			return nil, err
		}
		err = ticker.ProcessTicker(&ticker.Price{
			Last:         tick.LastPrice.Float64(),
			High:         tick.High24h.Float64(),
			Low:          tick.Low24h.Float64(),
			Bid:          tick.Bid.Float64(),
			Ask:          tick.Ask.Float64(),
			Volume:       tick.Volume24h.Float64(),
			Pair:         cp,
			ExchangeName: by.Name,
			AssetType:    assetType})
		if err != nil {
			return nil, err
		}

	default:
		return nil, fmt.Errorf("%s %w", assetType, asset.ErrNotSupported)
	}

	return ticker.GetTicker(by.Name, p, assetType)
}

// FetchTicker returns the ticker for a currency pair
func (by *Bybit) FetchTicker(ctx context.Context, p currency.Pair, assetType asset.Item) (*ticker.Price, error) {
	fPair, err := by.FormatExchangeCurrency(p, assetType)
	if err != nil {
		return nil, err
	}

	tickerNew, err := ticker.GetTicker(by.Name, fPair, assetType)
	if err != nil {
		return by.UpdateTicker(ctx, p, assetType)
	}
	return tickerNew, nil
}

// FetchOrderbook returns orderbook base on the currency pair
func (by *Bybit) FetchOrderbook(ctx context.Context, currency currency.Pair, assetType asset.Item) (*orderbook.Base, error) {
	ob, err := orderbook.Get(by.Name, currency, assetType)
	if err != nil {
		return by.UpdateOrderbook(ctx, currency, assetType)
	}
	return ob, nil
}

// UpdateOrderbook updates and returns the orderbook for a currency pair
func (by *Bybit) UpdateOrderbook(ctx context.Context, p currency.Pair, assetType asset.Item) (*orderbook.Base, error) {
	if p.IsEmpty() {
		return nil, currency.ErrCurrencyPairEmpty
	}
	if err := by.CurrencyPairs.IsAssetEnabled(assetType); err != nil {
		return nil, err
	}
	var orderbookNew *Orderbook
	var err error

	formattedPair, err := by.FormatExchangeCurrency(p, assetType)
	if err != nil {
		return nil, err
	}

	switch assetType {
	case asset.Spot:
		orderbookNew, err = by.GetOrderBook(ctx, formattedPair.String(), 0)
	case asset.CoinMarginedFutures, asset.USDTMarginedFutures, asset.Futures:
		orderbookNew, err = by.GetFuturesOrderbook(ctx, formattedPair)
	case asset.USDCMarginedFutures:
		orderbookNew, err = by.GetUSDCFuturesOrderbook(ctx, formattedPair)
	default:
		return nil, fmt.Errorf("%s %w", assetType, asset.ErrNotSupported)
	}
	if err != nil {
		return nil, err
	}

	book := &orderbook.Base{
		Exchange:        by.Name,
		Pair:            formattedPair,
		Asset:           assetType,
		VerifyOrderbook: by.CanVerifyOrderbook,
		Bids:            make([]orderbook.Item, len(orderbookNew.Bids)),
		Asks:            make([]orderbook.Item, len(orderbookNew.Asks)),
	}

	for x := range orderbookNew.Bids {
		book.Bids[x] = orderbook.Item{
			Amount: orderbookNew.Bids[x].Amount,
			Price:  orderbookNew.Bids[x].Price,
		}
	}

	for x := range orderbookNew.Asks {
		book.Asks[x] = orderbook.Item{
			Amount: orderbookNew.Asks[x].Amount,
			Price:  orderbookNew.Asks[x].Price,
		}
	}
	err = book.Process()
	if err != nil {
		return book, err
	}
	return orderbook.Get(by.Name, formattedPair, assetType)
}

// UpdateAccountInfo retrieves balances for all enabled currencies
func (by *Bybit) UpdateAccountInfo(ctx context.Context, assetType asset.Item) (account.Holdings, error) {
	var info account.Holdings
	var acc account.SubAccount
	info.Exchange = by.Name
	switch assetType {
	case asset.Spot:
		balances, err := by.GetWalletBalance(ctx)
		if err != nil {
			return info, err
		}

		currencyBalance := make([]account.Balance, len(balances))
		for i := range balances {
			currencyBalance[i] = account.Balance{
				Currency: currency.NewCode(balances[i].CoinName),
				Total:    balances[i].Total.Float64(),
				Hold:     balances[i].Locked.Float64(),
				Free:     balances[i].Total.Float64() - balances[i].Locked.Float64(),
			}
		}

		acc.Currencies = currencyBalance

	case asset.CoinMarginedFutures, asset.USDTMarginedFutures, asset.Futures:
		balances, err := by.GetFutureWalletBalance(ctx, "")
		if err != nil {
			return info, err
		}

		var i int
		currencyBalance := make([]account.Balance, len(balances))
		for coinName, data := range balances {
			currencyBalance[i] = account.Balance{
				Currency: currency.NewCode(coinName),
				Total:    data.WalletBalance,
				Hold:     data.WalletBalance - data.AvailableBalance,
				Free:     data.AvailableBalance,
			}
			i++
		}

		acc.Currencies = currencyBalance

	case asset.USDCMarginedFutures:
		balance, err := by.GetUSDCWalletBalance(ctx)
		if err != nil {
			return info, err
		}

		acc.Currencies = []account.Balance{
			{
				Currency: currency.USD,
				Total:    balance.WalletBalance.Float64(),
				Hold:     balance.WalletBalance.Float64() - balance.AvailableBalance.Float64(),
				Free:     balance.AvailableBalance.Float64(),
			},
		}

	default:
		return info, fmt.Errorf("%s %w", assetType, asset.ErrNotSupported)
	}
	acc.AssetType = assetType
	info.Accounts = append(info.Accounts, acc)

	creds, err := by.GetCredentials(ctx)
	if err != nil {
		return account.Holdings{}, err
	}
	if err := account.Process(&info, creds); err != nil {
		return account.Holdings{}, err
	}
	return info, nil
}

// FetchAccountInfo retrieves balances for all enabled currencies
func (by *Bybit) FetchAccountInfo(ctx context.Context, assetType asset.Item) (account.Holdings, error) {
	creds, err := by.GetCredentials(ctx)
	if err != nil {
		return account.Holdings{}, err
	}
	acc, err := account.GetHoldings(by.Name, creds, assetType)
	if err != nil {
		return by.UpdateAccountInfo(ctx, assetType)
	}

	return acc, nil
}

// GetAccountFundingHistory returns funding history, deposits and
// withdrawals
func (by *Bybit) GetAccountFundingHistory(_ context.Context) ([]exchange.FundingHistory, error) {
	return nil, common.ErrFunctionNotSupported
}

// GetWithdrawalsHistory returns previous withdrawals data
func (by *Bybit) GetWithdrawalsHistory(ctx context.Context, c currency.Code, a asset.Item) ([]exchange.WithdrawalHistory, error) {
	switch a {
	case asset.CoinMarginedFutures:
		w, err := by.GetWalletWithdrawalRecords(ctx, "", "", "", c, 0, 0)
		if err != nil {
			return nil, err
		}

		withdrawHistory := make([]exchange.WithdrawalHistory, len(w))
		for i := range w {
			withdrawHistory[i] = exchange.WithdrawalHistory{
				Status:          w[i].Status,
				TransferID:      strconv.FormatInt(w[i].ID, 10),
				Currency:        w[i].Coin,
				Amount:          w[i].Amount.Float64(),
				Fee:             w[i].Fee,
				CryptoToAddress: w[i].Address,
				CryptoTxID:      w[i].TxID,
				Timestamp:       w[i].UpdatedAt,
			}
		}
		return withdrawHistory, nil
	default:
		return nil, fmt.Errorf("%s %w", a, asset.ErrNotSupported)
	}
}

// GetRecentTrades returns the most recent trades for a currency and asset
func (by *Bybit) GetRecentTrades(ctx context.Context, p currency.Pair, assetType asset.Item) ([]trade.Data, error) {
	var resp []trade.Data

	formattedPair, err := by.FormatExchangeCurrency(p, assetType)
	if err != nil {
		return nil, err
	}

	switch assetType {
	case asset.Spot:
		tradeData, err := by.GetTrades(ctx, formattedPair.String(), 0)
		if err != nil {
			return nil, err
		}

		for i := range tradeData {
			resp = append(resp, trade.Data{
				Exchange:     by.Name,
				CurrencyPair: p,
				AssetType:    assetType,
				Price:        tradeData[i].Price,
				Amount:       tradeData[i].Volume,
				Timestamp:    tradeData[i].Time,
			})
		}

	case asset.CoinMarginedFutures, asset.Futures:
		tradeData, err := by.GetPublicTrades(ctx, formattedPair, 0)
		if err != nil {
			return nil, err
		}

		for i := range tradeData {
			resp = append(resp, trade.Data{
				Exchange:     by.Name,
				CurrencyPair: p,
				AssetType:    assetType,
				Price:        tradeData[i].Price,
				Amount:       tradeData[i].Qty,
				Timestamp:    tradeData[i].Time,
			})
		}

	case asset.USDTMarginedFutures:
		tradeData, err := by.GetUSDTPublicTrades(ctx, formattedPair, 0)
		if err != nil {
			return nil, err
		}

		for i := range tradeData {
			resp = append(resp, trade.Data{
				Exchange:     by.Name,
				CurrencyPair: p,
				AssetType:    assetType,
				Price:        tradeData[i].Price,
				Amount:       tradeData[i].Qty,
				Timestamp:    tradeData[i].Time,
			})
		}

	case asset.USDCMarginedFutures:
		tradeData, err := by.GetUSDCLatestTrades(ctx, formattedPair, "PERPETUAL", 0)
		if err != nil {
			return nil, err
		}

		for i := range tradeData {
			resp = append(resp, trade.Data{
				Exchange:     by.Name,
				CurrencyPair: p,
				AssetType:    assetType,
				Price:        tradeData[i].OrderPrice.Float64(),
				Amount:       tradeData[i].OrderQty.Float64(),
				Timestamp:    tradeData[i].Timestamp.Time(),
			})
		}

	default:
		return nil, fmt.Errorf("%s %w", assetType, asset.ErrNotSupported)
	}

	if by.IsSaveTradeDataEnabled() {
		err := trade.AddTradesToBuffer(by.Name, resp...)
		if err != nil {
			return nil, err
		}
	}

	sort.Sort(trade.ByDate(resp))
	return resp, nil
}

// GetHistoricTrades returns historic trade data within the timeframe provided
func (by *Bybit) GetHistoricTrades(_ context.Context, _ currency.Pair, _ asset.Item, _, _ time.Time) ([]trade.Data, error) {
	return nil, common.ErrFunctionNotSupported
}

// SubmitOrder submits a new order
func (by *Bybit) SubmitOrder(ctx context.Context, s *order.Submit) (*order.SubmitResponse, error) {
	err := s.Validate()
	if err != nil {
		return nil, err
	}

	formattedPair, err := by.FormatExchangeCurrency(s.Pair, s.AssetType)
	if err != nil {
		return nil, err
	}

	var sideType string
	switch {
	case s.Side.IsLong():
		sideType = sideBuy
	case s.Side.IsShort():
		sideType = sideSell
	default:
		return nil, errInvalidSide
	}

	var orderID string
	status := order.New
	switch s.AssetType {
	case asset.Spot:
		timeInForce := BybitRequestParamsTimeGTC
		var requestParamsOrderType string
		switch s.Type {
		case order.Market:
			timeInForce = ""
			requestParamsOrderType = BybitRequestParamsOrderMarket
		case order.Limit:
			requestParamsOrderType = BybitRequestParamsOrderLimit
		default:
			return nil, fmt.Errorf("%w %v", order.ErrUnsupportedOrderType, s.Type)
		}

		var orderRequest = PlaceOrderRequest{
			Symbol:      formattedPair.String(),
			Side:        sideType,
			Price:       s.Price,
			Quantity:    s.Amount,
			TradeType:   requestParamsOrderType,
			TimeInForce: timeInForce,
			OrderLinkID: s.ClientOrderID,
		}
		var response *PlaceOrderResponse
		response, err = by.CreatePostOrder(ctx, &orderRequest)
		if err != nil {
			return nil, err
		}
		orderID = response.OrderID
		if response.ExecutedQty == response.Quantity {
			status = order.Filled
		}
	case asset.CoinMarginedFutures:
		timeInForce := "GoodTillCancel"
		var oType string
		switch s.Type {
		case order.Market:
			oType = "Market"
		case order.Limit:
			oType = "Limit"
		default:
			return nil, fmt.Errorf("%w %v", order.ErrUnsupportedOrderType, s.Type)
		}
		var o FuturesOrderDataResp
		o, err = by.CreateCoinFuturesOrder(ctx, formattedPair, sideType, oType, timeInForce,
			s.ClientOrderID, "", "",
			s.Amount, s.Price, 0, 0, false, s.ReduceOnly)
		if err != nil {
			return nil, err
		}
		orderID = o.OrderID
	case asset.USDTMarginedFutures:
		timeInForce := "GoodTillCancel"
		var oType string
		switch s.Type {
		case order.Market:
			oType = "Market"
		case order.Limit:
			oType = "Limit"
		default:
			return nil, fmt.Errorf("%w %v", order.ErrUnsupportedOrderType, s.Type)
		}
		var o FuturesOrderDataResp
		o, err = by.CreateUSDTFuturesOrder(ctx, formattedPair, sideType, oType, timeInForce,
			s.ClientOrderID, "", "",
			s.Amount, s.Price, 0, 0, false, s.ReduceOnly)
		if err != nil {
			return nil, err
		}
		orderID = o.OrderID
	case asset.Futures:
		timeInForce := "GoodTillCancel"
		var oType string
		switch s.Type {
		case order.Market:
			oType = "Market"
		case order.Limit:
			oType = "Limit"
		default:
			return nil, fmt.Errorf("%w %v", order.ErrUnsupportedOrderType, s.Type)
		}
		var o FuturesOrderDataResp
		o, err = by.CreateFuturesOrder(ctx, 0, formattedPair, sideType, oType, timeInForce,
			s.ClientOrderID, "", "",
			s.Amount, s.Price, 0, 0, false, s.ReduceOnly)
		if err != nil {
			return nil, err
		}
		orderID = o.OrderID
	case asset.USDCMarginedFutures:
		timeInForce := "GoodTillCancel"
		var oType string
		switch s.Type {
		case order.Market:
			timeInForce = ""
			oType = "Market"
		case order.Limit:
			oType = "Limit"
		default:
			return nil, fmt.Errorf("%w %v", order.ErrUnsupportedOrderType, s.Type)
		}
		var o USDCCreateOrderResp
		o, err = by.PlaceUSDCOrder(ctx, formattedPair, oType, "Order", sideType, timeInForce,
			s.ClientOrderID, s.Price, s.Amount, 0, 0, 0, 0, s.TriggerPrice, 0, s.ReduceOnly, false, false)
		if err != nil {
			return nil, err
		}
		orderID = o.ID
	default:
		return nil, fmt.Errorf("%s %w", s.AssetType, asset.ErrNotSupported)
	}

	resp, err := s.DeriveSubmitResponse(orderID)
	if err != nil {
		return nil, err
	}
	resp.Status = status
	return resp, nil
}

// ModifyOrder will allow of changing orderbook placement and limit to
// market conversion
func (by *Bybit) ModifyOrder(ctx context.Context, action *order.Modify) (*order.ModifyResponse, error) {
	if err := action.Validate(); err != nil {
		return nil, err
	}

	var (
		orderID string
		err     error
	)
	switch action.AssetType {
	case asset.CoinMarginedFutures:
		orderID, err = by.ReplaceActiveCoinFuturesOrders(ctx, action.Pair, action.OrderID, action.ClientOrderID, "", "", int64(action.Amount), action.Price, 0, 0)
	case asset.USDTMarginedFutures:
		orderID, err = by.ReplaceActiveUSDTFuturesOrders(ctx, action.Pair, action.OrderID, action.ClientOrderID, "", "", int64(action.Amount), action.Price, 0, 0)
	case asset.Futures:
		orderID, err = by.ReplaceActiveFuturesOrders(ctx, action.Pair, action.OrderID, action.ClientOrderID, "", "", action.Amount, action.Price, 0, 0)
	case asset.USDCMarginedFutures:
		// TODO: take suggestion related to orderFilter. option accepted by bybit Order/StopOrder
		orderID, err = by.ModifyUSDCOrder(ctx, action.Pair, "Order", action.OrderID, action.ClientOrderID, action.Price, action.Amount, 0, 0, 0, 0, 0)
	default:
		err = fmt.Errorf("%s %w", action.AssetType, asset.ErrNotSupported)
	}
	if err != nil {
		return nil, err
	}

	resp, err := action.DeriveModifyResponse()
	if err != nil {
		return nil, err
	}
	resp.OrderID = orderID
	return resp, nil
}

// CancelOrder cancels an order by its corresponding ID number
func (by *Bybit) CancelOrder(ctx context.Context, ord *order.Cancel) error {
	if err := ord.Validate(ord.StandardCancel()); err != nil {
		return err
	}

	var err error
	switch ord.AssetType {
	case asset.Spot:
		_, err = by.CancelExistingOrder(ctx, ord.OrderID, ord.ClientOrderID)
	case asset.CoinMarginedFutures:
		_, err = by.CancelActiveCoinFuturesOrders(ctx, ord.Pair, ord.OrderID, ord.ClientOrderID)
	case asset.USDTMarginedFutures:
		_, err = by.CancelActiveUSDTFuturesOrders(ctx, ord.Pair, ord.OrderID, ord.ClientOrderID)
	case asset.Futures:
		_, err = by.CancelActiveFuturesOrders(ctx, ord.Pair, ord.OrderID, ord.ClientOrderID)
	case asset.USDCMarginedFutures:
		_, err = by.CancelUSDCOrder(ctx, ord.Pair, "Order", ord.OrderID, ord.ClientOrderID)
	default:
		return fmt.Errorf("%s %w", ord.AssetType, asset.ErrNotSupported)
	}
	return err
}

// CancelBatchOrders cancels orders by their corresponding ID numbers
func (by *Bybit) CancelBatchOrders(ctx context.Context, o []order.Cancel) (*order.CancelBatchResponse, error) {
	if len(o) == 0 {
		return nil, order.ErrCancelOrderIsNil
	}
	ids := make([]string, 0, len(o))
	for i := range o {
		switch {
		case o[i].ClientOrderID != "":
			return nil, order.ErrClientOrderIDNotSupported
		case o[i].OrderID != "":
			ids = append(ids, o[i].OrderID)
		default:
			return nil, order.ErrOrderIDNotSet
		}
	}
	cancelledOrders, err := by.BatchCancelOrderByIDs(ctx, ids)
	if err != nil {
		return nil, err
	}
	resp := &order.CancelBatchResponse{
		Status: make(map[string]string),
	}
	for i := range ids {
		resp.Status[ids[i]] = strconv.FormatBool(cancelledOrders)
	}
	return resp, nil
}

// CancelAllOrders cancels all orders associated with a currency pair
func (by *Bybit) CancelAllOrders(ctx context.Context, orderCancellation *order.Cancel) (order.CancelAllResponse, error) {
	if err := orderCancellation.Validate(); err != nil {
		return order.CancelAllResponse{}, err
	}

	status := "success"
	var cancelAllOrdersResponse order.CancelAllResponse
	cancelAllOrdersResponse.Status = make(map[string]string)
	switch orderCancellation.AssetType {
	case asset.Spot:
		activeOrder, err := by.ListOpenOrders(ctx, orderCancellation.Pair.String(), "", 0)
		if err != nil {
			return cancelAllOrdersResponse, err
		}

		if len(activeOrder) == 0 { // avoid further call if no active order present
			break
		}
		var orderType, side string
		if orderCancellation.Type != order.UnknownType {
			orderType = orderCancellation.Type.String()
		}
		if orderCancellation.Side != order.UnknownSide {
			side = orderCancellation.Side.Title()
		}

		successful, err := by.BatchCancelOrder(ctx, orderCancellation.Pair.String(), side, orderType)
		if !successful {
			status = "failed"
		}
		if err != nil {
			status = err.Error()
		}
		for i := range activeOrder {
			cancelAllOrdersResponse.Status[activeOrder[i].OrderID] = status
		}

	case asset.CoinMarginedFutures:
		resp, err := by.CancelAllActiveCoinFuturesOrders(ctx, orderCancellation.Pair)
		if err != nil {
			status = err.Error()
		}
		for i := range resp {
			cancelAllOrdersResponse.Status[resp[i].OrderID] = status
		}
	case asset.USDTMarginedFutures:
		resp, err := by.CancelAllActiveUSDTFuturesOrders(ctx, orderCancellation.Pair)
		if err != nil {
			status = err.Error()
		}
		for i := range resp {
			cancelAllOrdersResponse.Status[resp[i]] = status
		}
	case asset.Futures:
		resp, err := by.CancelAllActiveFuturesOrders(ctx, orderCancellation.Pair)
		if err != nil {
			status = err.Error()
		}
		for i := range resp {
			cancelAllOrdersResponse.Status[resp[i].CancelOrderID] = status
		}
	case asset.USDCMarginedFutures:
		activeOrder, err := by.GetActiveUSDCOrder(ctx, orderCancellation.Pair, "PERPETUAL", "", "", "", "", "", 0)
		if err != nil {
			return cancelAllOrdersResponse, err
		}

		if len(activeOrder) == 0 { // avoid further call if no active order present
			break
		}
		err = by.CancelAllActiveUSDCOrder(ctx, orderCancellation.Pair, "Order")
		if err != nil {
			status = err.Error()
		}
		for i := range activeOrder {
			cancelAllOrdersResponse.Status[activeOrder[i].ID] = status
		}
	default:
		return cancelAllOrdersResponse, fmt.Errorf("%s %w", orderCancellation.AssetType, asset.ErrNotSupported)
	}
	return cancelAllOrdersResponse, nil
}

// GetOrderInfo returns order information based on order ID
func (by *Bybit) GetOrderInfo(ctx context.Context, orderID string, pair currency.Pair, assetType asset.Item) (*order.Detail, error) {
	if pair.IsEmpty() {
		return nil, currency.ErrCurrencyPairEmpty
	}
	if err := by.CurrencyPairs.IsAssetEnabled(assetType); err != nil {
		return nil, err
	}

	switch assetType {
	case asset.Spot:
		resp, err := by.QueryOrder(ctx, orderID, "")
		if err != nil {
			return nil, err
		}

		return &order.Detail{
			Amount:         resp.Quantity.Float64(),
			Exchange:       by.Name,
			OrderID:        resp.OrderID,
			ClientOrderID:  resp.OrderLinkID,
			Side:           getSide(resp.Side),
			Type:           getTradeType(resp.TradeType),
			Pair:           pair,
			Cost:           resp.CummulativeQuoteQty.Float64(),
			AssetType:      assetType,
			Status:         getOrderStatus(resp.Status),
			Price:          resp.Price.Float64(),
			ExecutedAmount: resp.ExecutedQty.Float64(),
			Date:           resp.Time.Time(),
			LastUpdated:    resp.UpdateTime.Time(),
		}, nil

	case asset.CoinMarginedFutures:
		resp, err := by.GetActiveRealtimeCoinOrders(ctx, pair, orderID, "")
		if err != nil {
			return nil, err
		}

		if len(resp) != 1 {
			return nil, fmt.Errorf("%w, received %v orders", errExpectedOneOrder, len(resp))
		}

		return &order.Detail{
			Amount:         resp[0].Qty,
			Exchange:       by.Name,
			OrderID:        resp[0].OrderID,
			ClientOrderID:  resp[0].OrderLinkID,
			Side:           getSide(resp[0].Side),
			Type:           getTradeType(resp[0].OrderType),
			Pair:           pair,
			Cost:           resp[0].CumulativeQty.Float64(),
			AssetType:      assetType,
			Status:         getOrderStatus(resp[0].OrderStatus),
			Price:          resp[0].Price,
			ExecutedAmount: resp[0].Qty - resp[0].LeavesQty,
			Date:           resp[0].CreatedAt,
			LastUpdated:    resp[0].UpdatedAt,
		}, nil

	case asset.USDTMarginedFutures:
		resp, err := by.GetActiveUSDTRealtimeOrders(ctx, pair, orderID, "")
		if err != nil {
			return nil, err
		}

		if len(resp) != 1 {
			return nil, fmt.Errorf("%w, received %v orders", errExpectedOneOrder, len(resp))
		}

		return &order.Detail{
			Amount:         resp[0].Qty,
			Exchange:       by.Name,
			OrderID:        resp[0].OrderID,
			ClientOrderID:  resp[0].OrderLinkID,
			Side:           getSide(resp[0].Side),
			Type:           getTradeType(resp[0].OrderType),
			Pair:           pair,
			Cost:           resp[0].CumulativeQty.Float64(),
			AssetType:      assetType,
			Status:         getOrderStatus(resp[0].OrderStatus),
			Price:          resp[0].Price,
			ExecutedAmount: resp[0].Qty - resp[0].LeavesQty,
			Date:           resp[0].CreatedAt,
			LastUpdated:    resp[0].UpdatedAt,
		}, nil

	case asset.Futures:
		resp, err := by.GetActiveRealtimeOrders(ctx, pair, orderID, "")
		if err != nil {
			return nil, err
		}

		if len(resp) != 1 {
			return nil, fmt.Errorf("%w, received %v orders", errExpectedOneOrder, len(resp))
		}

		return &order.Detail{
			Amount:         resp[0].Qty,
			Exchange:       by.Name,
			OrderID:        resp[0].OrderID,
			ClientOrderID:  resp[0].OrderLinkID,
			Side:           getSide(resp[0].Side),
			Type:           getTradeType(resp[0].OrderType),
			Pair:           pair,
			Cost:           resp[0].CumulativeQty.Float64(),
			AssetType:      assetType,
			Status:         getOrderStatus(resp[0].OrderStatus),
			Price:          resp[0].Price,
			ExecutedAmount: resp[0].Qty - resp[0].LeavesQty,
			Date:           resp[0].CreatedAt,
			LastUpdated:    resp[0].UpdatedAt,
		}, nil

	case asset.USDCMarginedFutures:
		resp, err := by.GetActiveUSDCOrder(ctx, pair, "PERPETUAL", orderID, "", "", "", "", 0)
		if err != nil {
			return nil, err
		}

		if len(resp) != 1 {
			return nil, fmt.Errorf("%w, received %v orders", errExpectedOneOrder, len(resp))
		}

		return &order.Detail{
			Amount:         resp[0].Qty.Float64(),
			Exchange:       by.Name,
			OrderID:        resp[0].ID,
			ClientOrderID:  resp[0].OrderLinkID,
			Side:           getSide(resp[0].Side),
			Type:           getTradeType(resp[0].OrderType),
			Pair:           pair,
			Cost:           resp[0].TotalOrderValue.Float64(),
			AssetType:      assetType,
			Status:         getOrderStatus(resp[0].OrderStatus),
			Price:          resp[0].Price.Float64(),
			ExecutedAmount: resp[0].TotalFilledQty.Float64(),
			Date:           resp[0].CreatedAt.Time(),
		}, nil

	default:
		return nil, fmt.Errorf("%s %w", assetType, asset.ErrNotSupported)
	}
}

// GetDepositAddress returns a deposit address for a specified currency
func (by *Bybit) GetDepositAddress(ctx context.Context, cryptocurrency currency.Code, _, chain string) (*deposit.Address, error) {
	dAddressInfo, err := by.GetDepositAddressForCurrency(ctx, cryptocurrency.String())
	if err != nil {
		return nil, err
	}

	for x := range dAddressInfo.Chains {
		if dAddressInfo.Chains[x].Chain == chain || chain == "" {
			return &deposit.Address{
				Address: dAddressInfo.Chains[x].DepositAddress,
				Tag:     dAddressInfo.Chains[x].DepositTag,
				Chain:   dAddressInfo.Chains[x].Chain,
			}, nil
		}
	}
	return nil, fmt.Errorf("%w for currency: %s chain: %s", deposit.ErrAddressNotFound, cryptocurrency, chain)
}

// GetAvailableTransferChains returns the available transfer blockchains for the specific
// cryptocurrency
func (by *Bybit) GetAvailableTransferChains(ctx context.Context, cryptocurrency currency.Code) ([]string, error) {
	info, err := by.GetDepositAddressForCurrency(ctx, cryptocurrency.String())
	if err != nil {
		return nil, err
	}

	availableChains := make([]string, len(info.Chains))
	for x := range info.Chains {
		availableChains[x] = info.Chains[x].Chain
	}
	return availableChains, nil
}

// WithdrawCryptocurrencyFunds returns a withdrawal ID when a withdrawal is
// submitted
func (by *Bybit) WithdrawCryptocurrencyFunds(ctx context.Context, withdrawRequest *withdraw.Request) (*withdraw.ExchangeResponse, error) {
	if err := withdrawRequest.Validate(); err != nil {
		return nil, err
	}
	amountStr := strconv.FormatFloat(withdrawRequest.Amount, 'f', -1, 64)
	wID, err := by.WithdrawFund(ctx,
		withdrawRequest.Currency.String(),
		withdrawRequest.Crypto.Chain,
		withdrawRequest.Crypto.Address,
		withdrawRequest.Crypto.AddressTag,
		amountStr)
	if err != nil {
		return nil, err
	}
	return &withdraw.ExchangeResponse{
		ID: wID,
	}, nil
}

// WithdrawFiatFunds returns a withdrawal ID when a withdrawal is
// submitted
func (by *Bybit) WithdrawFiatFunds(_ context.Context, _ *withdraw.Request) (*withdraw.ExchangeResponse, error) {
	return nil, common.ErrFunctionNotSupported
}

// WithdrawFiatFundsToInternationalBank returns a withdrawal ID when a withdrawal is
// submitted
func (by *Bybit) WithdrawFiatFundsToInternationalBank(_ context.Context, _ *withdraw.Request) (*withdraw.ExchangeResponse, error) {
	return nil, common.ErrFunctionNotSupported
}

// GetActiveOrders retrieves any orders that are active/open
func (by *Bybit) GetActiveOrders(ctx context.Context, req *order.MultiOrderRequest) (order.FilteredOrders, error) {
	err := req.Validate()
	if err != nil {
		return nil, err
	}

	if len(req.Pairs) == 0 && req.AssetType != asset.Spot {
		return nil, fmt.Errorf("GetActiveOrders: zero pairs found")
	}

	if len(req.Pairs) == 0 {
		// sending an empty currency pair retrieves data for all currencies
		req.Pairs = append(req.Pairs, currency.EMPTYPAIR)
	}

	var orders []order.Detail
	switch req.AssetType {
	case asset.Spot:
		openOrders, err := by.ListOpenOrders(ctx, "", "", 0)
		if err != nil {
			return nil, err
		}

		for x := range openOrders {
			for i := range req.Pairs {
				if req.Pairs[i].String() == openOrders[x].SymbolName {
					orders = append(orders, order.Detail{
						Amount:        openOrders[x].Quantity.Float64(),
						Date:          openOrders[x].Time.Time(),
						Exchange:      by.Name,
						OrderID:       openOrders[x].OrderID,
						ClientOrderID: openOrders[x].OrderLinkID,
						Side:          getSide(openOrders[x].Side),
						Type:          getTradeType(openOrders[x].TradeType),
						Price:         openOrders[x].Price.Float64(),
						Status:        getOrderStatus(openOrders[x].Status),
						Pair:          req.Pairs[i],
						AssetType:     req.AssetType,
						LastUpdated:   openOrders[x].UpdateTime.Time(),
					})
				}
			}
		}
	case asset.CoinMarginedFutures:
		for i := range req.Pairs {
			openOrders, err := by.GetActiveCoinFuturesOrders(ctx, req.Pairs[i], "", "", "", 0)
			if err != nil {
				return nil, err
			}

			for x := range openOrders {
				orders = append(orders, order.Detail{
					Price:           openOrders[x].Price,
					Amount:          openOrders[x].Qty,
					ExecutedAmount:  openOrders[x].Qty - openOrders[x].LeavesQty,
					RemainingAmount: openOrders[x].LeavesQty,
					Fee:             openOrders[x].CumulativeFee,
					Exchange:        by.Name,
					OrderID:         openOrders[x].OrderID,
					ClientOrderID:   openOrders[x].OrderLinkID,
					Type:            getTradeType(openOrders[x].OrderType),
					Side:            getSide(openOrders[x].Side),
					Status:          getOrderStatus(openOrders[x].OrderStatus),
					Pair:            req.Pairs[i],
					AssetType:       req.AssetType,
					Date:            openOrders[x].CreatedAt,
				})
			}
		}
	case asset.USDTMarginedFutures:
		for i := range req.Pairs {
			openOrders, err := by.GetActiveUSDTFuturesOrders(ctx, req.Pairs[i], "", "", "", "", 0, 0)
			if err != nil {
				return nil, err
			}

			for x := range openOrders {
				orders = append(orders, order.Detail{
					Price:           openOrders[x].Price,
					Amount:          openOrders[x].Qty,
					ExecutedAmount:  openOrders[x].Qty - openOrders[x].LeavesQty,
					RemainingAmount: openOrders[x].LeaveValue,
					Fee:             openOrders[x].CumulativeFee,
					Exchange:        by.Name,
					OrderID:         openOrders[x].OrderID,
					ClientOrderID:   openOrders[x].OrderLinkID,
					Type:            getTradeType(openOrders[x].OrderType),
					Side:            getSide(openOrders[x].Side),
					Status:          getOrderStatus(openOrders[x].OrderStatus),
					Pair:            req.Pairs[i],
					AssetType:       asset.USDTMarginedFutures,
					Date:            openOrders[x].CreatedAt,
				})
			}
		}
	case asset.Futures:
		for i := range req.Pairs {
			openOrders, err := by.GetActiveFuturesOrders(ctx, req.Pairs[i], "", "", "", 0)
			if err != nil {
				return nil, err
			}

			for x := range openOrders {
				orders = append(orders, order.Detail{
					Price:           openOrders[x].Price,
					Amount:          openOrders[x].Qty,
					ExecutedAmount:  openOrders[x].Qty - openOrders[x].LeavesQty,
					RemainingAmount: openOrders[x].LeavesQty,
					Fee:             openOrders[x].CumulativeFee,
					Exchange:        by.Name,
					OrderID:         openOrders[x].OrderID,
					ClientOrderID:   openOrders[x].OrderLinkID,
					Type:            getTradeType(openOrders[x].OrderType),
					Side:            getSide(openOrders[x].Side),
					Status:          getOrderStatus(openOrders[x].OrderStatus),
					Pair:            req.Pairs[i],
					AssetType:       req.AssetType,
					Date:            openOrders[x].CreatedAt,
				})
			}
		}
	case asset.USDCMarginedFutures:
		openOrders, err := by.GetActiveUSDCOrder(ctx, currency.EMPTYPAIR, "PERPETUAL", "", "", "", "", "", 0)
		if err != nil {
			return nil, err
		}

		for x := range openOrders {
			for i := range req.Pairs {
				if req.Pairs[i].String() == openOrders[x].Symbol {
					orders = append(orders, order.Detail{
						Price:           openOrders[x].Price.Float64(),
						Amount:          openOrders[x].Qty.Float64(),
						ExecutedAmount:  openOrders[x].TotalFilledQty.Float64(),
						RemainingAmount: openOrders[x].Qty.Float64() - openOrders[x].TotalFilledQty.Float64(),
						Fee:             openOrders[x].TotalFee.Float64(),
						Exchange:        by.Name,
						OrderID:         openOrders[x].ID,
						ClientOrderID:   openOrders[x].OrderLinkID,
						Type:            getTradeType(openOrders[x].OrderType),
						Side:            getSide(openOrders[x].Side),
						Status:          getOrderStatus(openOrders[x].OrderStatus),
						Pair:            req.Pairs[i],
						AssetType:       req.AssetType,
						Date:            openOrders[x].CreatedAt.Time(),
					})
				}
			}
		}
	default:
		return orders, fmt.Errorf("%s %w", req.AssetType, asset.ErrNotSupported)
	}
	return req.Filter(by.Name, orders), nil
}

// GetOrderHistory retrieves account order information
// Can Limit response to specific order status
func (by *Bybit) GetOrderHistory(ctx context.Context, req *order.MultiOrderRequest) (order.FilteredOrders, error) {
	err := req.Validate()
	if err != nil {
		return nil, err
	}
	var orders []order.Detail
	switch req.AssetType {
	case asset.Spot:
		resp, err := by.GetPastOrders(ctx, "", req.FromOrderID, 0, req.StartTime, req.EndTime)
		if err != nil {
			return nil, err
		}

		for i := range resp {
			// here, we are not using getSide because in sample response's sides are in upper
			var side order.Side
			side, err = order.StringToOrderSide(resp[i].Side)
			if err != nil {
				log.Errorf(log.ExchangeSys, "%s %v", by.Name, err)
			}

			var pair currency.Pair
			pair, err = currency.NewPairFromString(resp[i].Symbol)
			if err != nil {
				return nil, err
			}
			detail := order.Detail{
				Amount:          resp[i].Quantity.Float64(),
				ExecutedAmount:  resp[i].ExecutedQty.Float64(),
				RemainingAmount: resp[i].Quantity.Float64() - resp[i].ExecutedQty.Float64(),
				Cost:            resp[i].CummulativeQuoteQty.Float64(),
				Date:            resp[i].Time.Time(),
				LastUpdated:     resp[i].UpdateTime.Time(),
				Exchange:        by.Name,
				OrderID:         resp[i].OrderID,
				Side:            side,
				Type:            getTradeType(resp[i].TradeType),
				Price:           resp[i].Price.Float64(),
				Pair:            pair,
				Status:          getOrderStatus(resp[i].Status),
			}
			orders = append(orders, detail)
		}
		order.FilterOrdersByPairs(&orders, req.Pairs)
	case asset.CoinMarginedFutures:
		for i := range req.Pairs {
			resp, err := by.GetClosedCoinTrades(ctx, req.Pairs[i], "", req.StartTime, req.EndTime, 0, 0)
			if err != nil {
				return nil, err
			}

			for i := range resp {
				var pair currency.Pair
				pair, err = currency.NewPairFromString(resp[i].Symbol)
				if err != nil {
					return nil, err
				}
				detail := order.Detail{
					Amount:   resp[i].Qty,
					Date:     resp[i].CreatedAt.Time(),
					Exchange: by.Name,
					OrderID:  resp[i].OrderID,
					Side:     getSide(resp[i].OrderSide),
					Type:     getTradeType(resp[i].OrderType),
					Price:    resp[i].OrderPrice,
					Pair:     pair,
					Leverage: resp[i].Leverage,
				}
				orders = append(orders, detail)
			}
		}
	case asset.Futures:
		for i := range req.Pairs {
			resp, err := by.GetClosedTrades(ctx, req.Pairs[i], "", req.StartTime, req.EndTime, 0, 0)
			if err != nil {
				return nil, err
			}

			for i := range resp {
				var pair currency.Pair
				pair, err = currency.NewPairFromString(resp[i].Symbol)
				if err != nil {
					return nil, err
				}
				detail := order.Detail{
					Amount:   resp[i].Qty,
					Date:     resp[i].CreatedAt.Time(),
					Exchange: by.Name,
					OrderID:  resp[i].OrderID,
					Side:     getSide(resp[i].OrderSide),
					Type:     getTradeType(resp[i].OrderType),
					Price:    resp[i].OrderPrice,
					Pair:     pair,
					Leverage: resp[i].Leverage,
				}
				orders = append(orders, detail)
			}
		}
	case asset.USDTMarginedFutures:
		for i := range req.Pairs {
			resp, err := by.GetClosedUSDTTrades(ctx, req.Pairs[i], "", req.StartTime, req.EndTime, 0, 0)
			if err != nil {
				return nil, err
			}

			for i := range resp {
				var pair currency.Pair
				pair, err = currency.NewPairFromString(resp[i].Symbol)
				if err != nil {
					return nil, err
				}
				detail := order.Detail{
					Amount:   resp[i].Qty,
					Date:     resp[i].CreatedAt.Time(),
					Exchange: by.Name,
					OrderID:  resp[i].OrderID,
					Side:     getSide(resp[i].OrderSide),
					Type:     getTradeType(resp[i].OrderType),
					Price:    resp[i].OrderPrice,
					Pair:     pair,
					Leverage: resp[i].Leverage,
				}
				orders = append(orders, detail)
			}
		}
	case asset.USDCMarginedFutures:
		resp, err := by.GetUSDCOrderHistory(ctx, currency.EMPTYPAIR, "PERPETUAL", "", "", "", "", "", 0)
		if err != nil {
			return nil, err
		}

		for i := range resp {
			var orderType order.Type
			orderType, err = order.StringToOrderType(resp[i].OrderType)
			if err != nil {
				log.Errorf(log.ExchangeSys, "%s %v", by.Name, err)
			}
			orderStatus, err := order.StringToOrderStatus(resp[i].OrderStatus)
			if err != nil {
				log.Errorf(log.ExchangeSys, "%s %v", by.Name, err)
			}

			var pair currency.Pair
			pair, err = currency.NewPairFromString(resp[i].Symbol)
			if err != nil {
				return nil, err
			}
			detail := order.Detail{
				Amount:          resp[i].Qty.Float64(),
				ExecutedAmount:  resp[i].TotalFilledQty.Float64(),
				RemainingAmount: resp[i].LeavesQty.Float64(),
				Date:            resp[i].CreatedAt.Time(),
				LastUpdated:     resp[i].UpdatedAt.Time(),
				Exchange:        by.Name,
				OrderID:         resp[i].ID,
				Side:            getSide(resp[i].Side),
				Type:            orderType,
				Price:           resp[i].Price.Float64(),
				Pair:            pair,
				Status:          orderStatus,
			}
			orders = append(orders, detail)
		}
		order.FilterOrdersByPairs(&orders, req.Pairs)
	default:
		return orders, fmt.Errorf("%s %w", req.AssetType, asset.ErrNotSupported)
	}
	return req.Filter(by.Name, orders), nil
}

// GetFeeByType returns an estimate of fee based on the type of transaction
func (by *Bybit) GetFeeByType(_ context.Context, _ *exchange.FeeBuilder) (float64, error) {
	// TODO: Upgrade from v1 spot API
	// TODO: give FeeBuilder asset property to distinguish between endpoints
	return 0, common.ErrFunctionNotSupported
}

// ValidateAPICredentials validates current credentials used for wrapper
func (by *Bybit) ValidateAPICredentials(ctx context.Context, assetType asset.Item) error {
	_, err := by.UpdateAccountInfo(ctx, assetType)
	return by.CheckTransientError(err)
}

// FormatExchangeKlineInterval returns Interval to exchange formatted string
func (by *Bybit) FormatExchangeKlineInterval(_ context.Context, interval kline.Interval) string {
	switch interval {
	case kline.OneMin:
		return "1m"
	case kline.ThreeMin:
		return "3m"
	case kline.FiveMin:
		return "5m"
	case kline.FifteenMin:
		return "15m"
	case kline.ThirtyMin:
		return "30m"
	case kline.OneHour:
		return "1h"
	case kline.TwoHour:
		return "2h"
	case kline.FourHour:
		return "4h"
	case kline.SixHour:
		return "4h"
	case kline.TwelveHour:
		return "12h"
	case kline.OneDay:
		return "1d"
	case kline.OneWeek:
		return "1w"
	case kline.OneMonth:
		return "1M"
	default:
		return interval.Short()
	}
}

// FormatExchangeKlineIntervalFutures returns Interval to exchange formatted string for future assets
func (by *Bybit) FormatExchangeKlineIntervalFutures(_ context.Context, interval kline.Interval) string {
	switch interval {
	case kline.OneMin:
		return "1"
	case kline.ThreeMin:
		return "3"
	case kline.FiveMin:
		return "5"
	case kline.FifteenMin:
		return "15"
	case kline.ThirtyMin:
		return "30"
	case kline.OneHour:
		return "60"
	case kline.TwoHour:
		return "120"
	case kline.FourHour:
		return "240"
	case kline.SixHour:
		return "360"
	case kline.TwelveHour:
		return "720"
	case kline.OneDay:
		return "D"
	case kline.OneWeek:
		return "W"
	case kline.OneMonth:
		return "M"
	default:
		return interval.Short()
	}
}

// GetHistoricCandles returns candles between a time period for a set time interval
func (by *Bybit) GetHistoricCandles(ctx context.Context, pair currency.Pair, a asset.Item, interval kline.Interval, start, end time.Time) (*kline.Item, error) {
	req, err := by.GetKlineRequest(pair, a, interval, start, end, false)
	if err != nil {
		return nil, err
	}

	var timeSeries []kline.Candle
	switch req.Asset {
	case asset.Spot:
		var candles []KlineItem
		candles, err = by.GetKlines(ctx,
			req.RequestFormatted.String(),
			by.FormatExchangeKlineInterval(ctx, req.ExchangeInterval),
			req.RequestLimit,
			req.Start,
			req.End)
		if err != nil {
			return nil, err
		}

		timeSeries = make([]kline.Candle, len(candles))
		for x := range candles {
			timeSeries[x] = kline.Candle{
				Time:   candles[x].StartTime,
				Open:   candles[x].Open,
				High:   candles[x].High,
				Low:    candles[x].Low,
				Close:  candles[x].Close,
				Volume: candles[x].Volume,
			}
		}
	case asset.CoinMarginedFutures, asset.Futures:
		var candles []FuturesCandleStickWithStringParam
		candles, err = by.GetFuturesKlineData(ctx,
			req.RequestFormatted,
			by.FormatExchangeKlineIntervalFutures(ctx, req.ExchangeInterval),
			req.RequestLimit,
			req.Start)
		if err != nil {
			return nil, err
		}

		timeSeries = make([]kline.Candle, len(candles))
		for x := range candles {
			timeSeries[x] = kline.Candle{
				Time:   time.Unix(candles[x].OpenTime, 0),
				Open:   candles[x].Open.Float64(),
				High:   candles[x].High.Float64(),
				Low:    candles[x].Low.Float64(),
				Close:  candles[x].Close.Float64(),
				Volume: candles[x].Volume.Float64(),
			}
		}
	case asset.USDTMarginedFutures:
		var candles []FuturesCandleStick
		candles, err = by.GetUSDTFuturesKlineData(ctx,
			req.RequestFormatted,
			by.FormatExchangeKlineIntervalFutures(ctx, req.ExchangeInterval),
			req.RequestLimit,
			req.Start)
		if err != nil {
			return nil, err
		}

		timeSeries = make([]kline.Candle, len(candles))
		for x := range candles {
			timeSeries[x] = kline.Candle{
				Time:   time.Unix(candles[x].OpenTime, 0),
				Open:   candles[x].Open,
				High:   candles[x].High,
				Low:    candles[x].Low,
				Close:  candles[x].Close,
				Volume: candles[x].Volume,
			}
		}
	case asset.USDCMarginedFutures:
		var candles []USDCKline
		candles, err = by.GetUSDCKlines(ctx,
			req.RequestFormatted,
			by.FormatExchangeKlineIntervalFutures(ctx, req.ExchangeInterval),
			req.Start,
			req.RequestLimit)
		if err != nil {
			return nil, err
		}

		timeSeries = make([]kline.Candle, len(candles))
		for x := range candles {
			timeSeries[x] = kline.Candle{
				Time:   candles[x].OpenTime.Time(),
				Open:   candles[x].Open.Float64(),
				High:   candles[x].High.Float64(),
				Low:    candles[x].Low.Float64(),
				Close:  candles[x].Close.Float64(),
				Volume: candles[x].Volume.Float64(),
			}
		}
	default:
		return nil, fmt.Errorf("%s %w", req.Asset, asset.ErrNotSupported)
	}
	return req.ProcessResponse(timeSeries)
}

// GetHistoricCandlesExtended returns candles between a time period for a set time interval
func (by *Bybit) GetHistoricCandlesExtended(ctx context.Context, pair currency.Pair, a asset.Item, interval kline.Interval, start, end time.Time) (*kline.Item, error) {
	req, err := by.GetKlineExtendedRequest(pair, a, interval, start, end)
	if err != nil {
		return nil, err
	}

	timeSeries := make([]kline.Candle, 0, req.Size())
	for x := range req.RangeHolder.Ranges {
		switch req.Asset {
		case asset.Spot:
			var candles []KlineItem
			candles, err = by.GetKlines(ctx,
				req.RequestFormatted.String(),
				by.FormatExchangeKlineInterval(ctx, req.ExchangeInterval),
				req.RequestLimit,
				req.RangeHolder.Ranges[x].Start.Time,
				req.RangeHolder.Ranges[x].End.Time)
			if err != nil {
				return nil, err
			}

			for i := range candles {
				timeSeries = append(timeSeries, kline.Candle{
					Time:   candles[i].StartTime,
					Open:   candles[i].Open,
					High:   candles[i].High,
					Low:    candles[i].Low,
					Close:  candles[i].Close,
					Volume: candles[i].Volume,
				})
			}
		case asset.CoinMarginedFutures, asset.Futures:
			var candles []FuturesCandleStickWithStringParam
			candles, err = by.GetFuturesKlineData(ctx,
				req.RequestFormatted,
				by.FormatExchangeKlineIntervalFutures(ctx, req.ExchangeInterval),
				req.RequestLimit,
				req.RangeHolder.Ranges[x].Start.Time)
			if err != nil {
				return nil, err
			}

			for i := range candles {
				timeSeries = append(timeSeries, kline.Candle{
					Time:   time.Unix(candles[i].OpenTime, 0),
					Open:   candles[i].Open.Float64(),
					High:   candles[i].High.Float64(),
					Low:    candles[i].Low.Float64(),
					Close:  candles[i].Close.Float64(),
					Volume: candles[i].Volume.Float64(),
				})
			}
		case asset.USDTMarginedFutures:
			var candles []FuturesCandleStick
			candles, err = by.GetUSDTFuturesKlineData(ctx,
				req.RequestFormatted,
				by.FormatExchangeKlineIntervalFutures(ctx, req.ExchangeInterval),
				req.RequestLimit,
				req.RangeHolder.Ranges[x].Start.Time)
			if err != nil {
				return nil, err
			}

			for i := range candles {
				timeSeries = append(timeSeries, kline.Candle{
					Time:   time.Unix(candles[i].OpenTime, 0),
					Open:   candles[i].Open,
					High:   candles[i].High,
					Low:    candles[i].Low,
					Close:  candles[i].Close,
					Volume: candles[i].Volume,
				})
			}
		case asset.USDCMarginedFutures:
			var candles []USDCKline
			candles, err = by.GetUSDCKlines(ctx,
				req.RequestFormatted,
				by.FormatExchangeKlineIntervalFutures(ctx, req.ExchangeInterval),
				req.RangeHolder.Ranges[x].Start.Time,
				req.RequestLimit)
			if err != nil {
				return nil, err
			}

			for x := range candles {
				timeSeries = append(timeSeries, kline.Candle{
					Time:   candles[x].OpenTime.Time(),
					Open:   candles[x].Open.Float64(),
					High:   candles[x].High.Float64(),
					Low:    candles[x].Low.Float64(),
					Close:  candles[x].Close.Float64(),
					Volume: candles[x].Volume.Float64(),
				})
			}
		default:
			return nil, fmt.Errorf("%s %w", req.Asset, asset.ErrNotSupported)
		}
	}
	return req.ProcessResponse(timeSeries)
}

// GetServerTime returns the current exchange server time.
func (by *Bybit) GetServerTime(ctx context.Context, a asset.Item) (time.Time, error) {
	switch a {
	case asset.Spot:
		info, err := by.GetSpotServerTime(ctx)
		if err != nil {
			return time.Time{}, err
		}
		return info, nil
	case asset.CoinMarginedFutures, asset.USDTMarginedFutures, asset.Futures, asset.USDCMarginedFutures:
		info, err := by.GetFuturesServerTime(ctx)
		if err != nil {
			return time.Time{}, err
		}
		return info, nil
	}
	return time.Time{}, fmt.Errorf("%s %w", a, asset.ErrNotSupported)
}

func (by *Bybit) extractCurrencyPair(symbol string, item asset.Item) (currency.Pair, error) {
	pairs, err := by.GetEnabledPairs(item)
	if err != nil {
		return currency.EMPTYPAIR, err
	}
	return pairs.DeriveFrom(symbol)
}

// UpdateOrderExecutionLimits sets exchange executions for a required asset type
func (by *Bybit) UpdateOrderExecutionLimits(ctx context.Context, a asset.Item) error {
	avail, err := by.GetAvailablePairs(a)
	if err != nil {
		return err
	}

	var limits []order.MinMaxLevel
	switch a {
	case asset.Spot:
		var pairsData []PairData
		pairsData, err = by.GetAllSpotPairs(ctx)
		if err != nil {
			return err
		}

		limits = make([]order.MinMaxLevel, 0, len(pairsData))
		for x := range pairsData {
			var pair currency.Pair
			pair, err = avail.DeriveFrom(pairsData[x].Name)
			if err != nil {
				log.Warnf(log.ExchangeSys, "%s unable to load limits for %v, pair data missing", by.Name, pairsData[x].Name)
				continue
			}

			limits = append(limits, order.MinMaxLevel{
				Asset:                   a,
				Pair:                    pair,
				AmountStepIncrementSize: pairsData[x].BasePrecision.Float64(),
				QuoteStepIncrementSize:  pairsData[x].QuotePrecision.Float64(),
				MinimumBaseAmount:       pairsData[x].MinTradeQuantity.Float64(),
				MaximumBaseAmount:       pairsData[x].MaxTradeQuantity.Float64(),
				MinimumQuoteAmount:      pairsData[x].MinTradeAmount.Float64(),
				MaximumQuoteAmount:      pairsData[x].MaxTradeAmount.Float64(),
				PriceStepIncrementSize:  pairsData[x].MinPricePrecision.Float64(),
			})
		}
	default:
		// TODO: Add in other assets
		return fmt.Errorf("%s %w", a, asset.ErrNotSupported)
	}
	return by.LoadLimits(limits)
}<|MERGE_RESOLUTION|>--- conflicted
+++ resolved
@@ -187,22 +187,9 @@
 	}
 
 	err = by.Websocket.Setup(
-<<<<<<< HEAD
 		&stream.WebsocketWrapperSetup{
 			ExchangeConfig:         exch,
 			ConnectionMonitorDelay: exch.ConnectionMonitorDelay,
-=======
-		&stream.WebsocketSetup{
-			ExchangeConfig:        exch,
-			DefaultURL:            bybitWSBaseURL + wsSpotPublicTopicV2,
-			RunningURL:            wsRunningEndpoint,
-			RunningURLAuth:        bybitWSBaseURL + wsSpotPrivate,
-			Connector:             by.WsConnect,
-			Subscriber:            by.Subscribe,
-			Unsubscriber:          by.Unsubscribe,
-			GenerateSubscriptions: by.GenerateDefaultSubscriptions,
-			Features:              &by.Features.Supports.WebsocketCapabilities,
->>>>>>> e8c91231
 			OrderbookBufferConfig: buffer.Config{
 				SortBuffer:            true,
 				SortBufferByUpdateIDs: true,
