--- conflicted
+++ resolved
@@ -1267,13 +1267,8 @@
 			return nil, err
 		}
 
-<<<<<<< HEAD
 		return &order.Detail{
-			Amount:         resp.Quantity,
-=======
-		return order.Detail{
 			Amount:         resp.Quantity.Float64(),
->>>>>>> 92839eba
 			Exchange:       by.Name,
 			OrderID:        resp.OrderID,
 			ClientOrderID:  resp.OrderLinkID,
@@ -1380,13 +1375,8 @@
 			return nil, fmt.Errorf("%w, received %v orders", errExpectedOneOrder, len(resp))
 		}
 
-<<<<<<< HEAD
 		return &order.Detail{
-			Amount:         resp[0].Qty,
-=======
-		return order.Detail{
 			Amount:         resp[0].Qty.Float64(),
->>>>>>> 92839eba
 			Exchange:       by.Name,
 			OrderID:        resp[0].ID,
 			ClientOrderID:  resp[0].OrderLinkID,
