{{define "wrapper"}}
package {{.Name}}

import (
	"sync"
	"time"

	"github.com/thrasher-corp/gocryptotrader/common"
	"github.com/thrasher-corp/gocryptotrader/config"
	"github.com/thrasher-corp/gocryptotrader/currency"
	exchange "github.com/thrasher-corp/gocryptotrader/exchanges"
	"github.com/thrasher-corp/gocryptotrader/exchanges/account"
	"github.com/thrasher-corp/gocryptotrader/exchanges/asset"
	"github.com/thrasher-corp/gocryptotrader/exchanges/kline"
	"github.com/thrasher-corp/gocryptotrader/exchanges/order"
	"github.com/thrasher-corp/gocryptotrader/exchanges/orderbook"
	"github.com/thrasher-corp/gocryptotrader/exchanges/protocol"
	"github.com/thrasher-corp/gocryptotrader/exchanges/request"
	"github.com/thrasher-corp/gocryptotrader/exchanges/ticker"
	"github.com/thrasher-corp/gocryptotrader/exchanges/websocket/wshandler"
	"github.com/thrasher-corp/gocryptotrader/log"
	"github.com/thrasher-corp/gocryptotrader/portfolio/withdraw"
)

// GetDefaultConfig returns a default exchange config
func ({{.Variable}} *{{.CapitalName}}) GetDefaultConfig() (*config.ExchangeConfig, error) {
	{{.Variable}}.SetDefaults()
	exchCfg := new(config.ExchangeConfig)
	exchCfg.Name = {{.Variable}}.Name
	exchCfg.HTTPTimeout = exchange.DefaultHTTPTimeout
	exchCfg.BaseCurrencies = {{.Variable}}.BaseCurrencies

	err := {{.Variable}}.SetupDefaults(exchCfg)
	if err != nil {
		return nil, err
	}

	if {{.Variable}}.Features.Supports.RESTCapabilities.AutoPairUpdates {
		err = {{.Variable}}.UpdateTradablePairs(true)
		if err != nil {
			return nil, err
		}
	}
	return exchCfg, nil
}

// SetDefaults sets the basic defaults for {{.CapitalName}}
func ({{.Variable}} *{{.CapitalName}}) SetDefaults() {
	{{.Variable}}.Name = "{{.CapitalName}}"
	{{.Variable}}.Enabled = true
	{{.Variable}}.Verbose = true
	{{.Variable}}.API.CredentialsValidator.RequiresKey = true
	{{.Variable}}.API.CredentialsValidator.RequiresSecret = true
	{{.Variable}}.CurrencyPairs = currency.PairsManager{
		AssetTypes: asset.Items{
			asset.Spot,
		},
		UseGlobalFormat: true,
		RequestFormat: &currency.PairFormat{
			Uppercase: true,
			Delimiter: "-",
		},
		ConfigFormat: &currency.PairFormat{
			Uppercase: true,
			Delimiter: "-",
		},
	}
	// Fill out the capabilities/features that the exchange supports
	{{.Variable}}.Features = exchange.Features{
		Supports: exchange.FeaturesSupported{
			{{ if .REST }} REST: true, {{ end }}
			{{ if .WS }} Websocket: true, {{ end }}
			RESTCapabilities: protocol.Features{
				TickerFetching: true,
				OrderbookFetching: true,
			},
			WebsocketCapabilities: protocol.Features{
				TickerFetching: true,
				OrderbookFetching: true,
			},
			WithdrawPermissions: exchange.AutoWithdrawCrypto | 
				exchange.AutoWithdrawFiat,
		},
		Enabled: exchange.FeaturesEnabled{
			AutoPairUpdates: true,
		},
	}
	// NOTE: SET THE EXCHANGES RATE LIMIT HERE
	{{.Variable}}.Requester = request.New({{.Variable}}.Name,
		common.NewHTTPClientWithTimeout(exchange.DefaultHTTPTimeout))

	{{.Variable}}.API.Endpoints.URLDefault = {{.Name}}APIURL
	{{.Variable}}.API.Endpoints.URL = {{.Variable}}.API.Endpoints.URLDefault
	{{.Variable}}.Websocket = wshandler.New()
	{{.Variable}}.WebsocketResponseMaxLimit = exchange.DefaultWebsocketResponseMaxLimit
	{{.Variable}}.WebsocketResponseCheckTimeout = exchange.DefaultWebsocketResponseCheckTimeout
	{{.Variable}}.WebsocketOrderbookBufferLimit = exchange.DefaultWebsocketOrderbookBufferLimit
}

// Setup takes in the supplied exchange configuration details and sets params
func ({{.Variable}} *{{.CapitalName}}) Setup(exch *config.ExchangeConfig) error {
	if !exch.Enabled {
		{{.Variable}}.SetEnabled(false)
		return nil
	}

	err := {{.Variable}}.SetupDefaults(exch)
	if err != nil {
		return err
	}

	// If websocket is supported, please fill out the following
	/*
	err = {{.Variable}}.Websocket.Setup(
		&wshandler.WebsocketSetup{
			Enabled:                          exch.Features.Enabled.Websocket,
			Verbose:                          exch.Verbose,
			AuthenticatedWebsocketAPISupport: exch.API.AuthenticatedWebsocketSupport,
			WebsocketTimeout:                 exch.WebsocketTrafficTimeout,
			DefaultURL:                       {{.Name}}WSURL,
			ExchangeName:                     exch.Name,
			RunningURL:                       exch.API.Endpoints.WebsocketURL,
			Connector:                        {{.Variable}}.WsConnect,
			Subscriber:                       {{.Variable}}.Subscribe,
			UnSubscriber:                     {{.Variable}}.Unsubscribe,
			Features:                         &{{.Variable}}.Features.Supports.WebsocketCapabilities,
		})
	if err != nil {
		return err
	}

	{{.Variable}}.WebsocketConn = &wshandler.WebsocketConnection{
		ExchangeName:         {{.Variable}}.Name,
		URL:                  {{.Variable}}.Websocket.GetWebsocketURL(),
		ProxyURL:             {{.Variable}}.Websocket.GetProxyAddress(),
		Verbose:              {{.Variable}}.Verbose,
		ResponseCheckTimeout: exch.WebsocketResponseCheckTimeout,
		ResponseMaxLimit:     exch.WebsocketResponseMaxLimit,
	}

	// NOTE: PLEASE ENSURE YOU SET THE ORDERBOOK BUFFER SETTINGS CORRECTLY
	{{.Variable}}.Websocket.Orderbook.Setup(
		exch.WebsocketOrderbookBufferLimit,
		true,
		true,
		false,
		false,
		exch.Name)
	*/
	return nil
}

// Start starts the {{.CapitalName}} go routine
func ({{.Variable}} *{{.CapitalName}}) Start(wg *sync.WaitGroup) {
	wg.Add(1)
	go func() {
		{{.Variable}}.Run()
		wg.Done()
	}()
}

// Run implements the {{.CapitalName}} wrapper
func ({{.Variable}} *{{.CapitalName}}) Run() {
	if {{.Variable}}.Verbose {
	{{ if .WS }} log.Debugf(log.ExchangeSys,
			"%s Websocket: %s.",
			{{.Variable}}.Name,
			common.IsEnabled({{.Variable}}.Websocket.IsEnabled())) {{ end }}
		{{.Variable}}.PrintEnabledPairs()
	}

	if !{{.Variable}}.GetEnabledFeatures().AutoPairUpdates {
		return
	}

	err := {{.Variable}}.UpdateTradablePairs(false)
	if err != nil {
		log.Errorf(log.ExchangeSys,
			"%s failed to update tradable pairs. Err: %s",
			{{.Variable}}.Name,
			err)
	}
}

// FetchTradablePairs returns a list of the exchanges tradable pairs
func ({{.Variable}} *{{.CapitalName}}) FetchTradablePairs(asset asset.Item) ([]string, error) {
	// Implement fetching the exchange available pairs if supported
	return nil, nil
}

// UpdateTradablePairs updates the exchanges available pairs and stores
// them in the exchanges config
func ({{.Variable}} *{{.CapitalName}}) UpdateTradablePairs(forceUpdate bool) error {
	pairs, err := {{.Variable}}.FetchTradablePairs(asset.Spot)
	if err != nil {
		return err
	}
	return {{.Variable}}.UpdatePairs(currency.NewPairsFromStrings(pairs), 
		asset.Spot, false, forceUpdate)
}


// UpdateTicker updates and returns the ticker for a currency pair
func ({{.Variable}} *{{.CapitalName}}) UpdateTicker(p currency.Pair, assetType asset.Item) (*ticker.Price, error) {
  	// NOTE: EXAMPLE FOR GETTING TICKER PRICE
	/*
	tickerPrice := new(ticker.Price)
	tick, err := {{.Variable}}.GetTicker(p.String())
	if err != nil {
		return tickerPrice, err
	}
	tickerPrice = &ticker.Price{
		High:  tick.High,
		Low:   tick.Low,
		Bid:   tick.Bid,
		Ask:   tick.Ask,
		Open:  tick.Open,
		Close: tick.Close,
		Pair:  p,
	}
	err = ticker.ProcessTicker({{.Variable}}.Name, tickerPrice, assetType)
	if err != nil {
		return tickerPrice, err
	}
	*/
	return ticker.GetTicker({{.Variable}}.Name, p, assetType)
}

// FetchTicker returns the ticker for a currency pair
func ({{.Variable}} *{{.CapitalName}}) FetchTicker(p currency.Pair, assetType asset.Item) (*ticker.Price, error) {
	tickerNew, err := ticker.GetTicker({{.Variable}}.Name, p, assetType)
	if err != nil {
		return {{.Variable}}.UpdateTicker(p, assetType)
	}
	return tickerNew, nil
}

// FetchOrderbook returns orderbook base on the currency pair
func ({{.Variable}} *{{.CapitalName}}) FetchOrderbook(currency currency.Pair, assetType asset.Item) (*orderbook.Base, error) {
	ob, err := orderbook.Get({{.Variable}}.Name, currency, assetType)
	if err != nil {
		return {{.Variable}}.UpdateOrderbook(currency, assetType)
	}
	return ob, nil
}

// UpdateOrderbook updates and returns the orderbook for a currency pair
func ({{.Variable}} *{{.CapitalName}}) UpdateOrderbook(p currency.Pair, assetType asset.Item) (*orderbook.Base, error) {
	orderBook := new(orderbook.Base)
    // NOTE: UPDATE ORDERBOOK EXAMPLE
	/* 
	orderbookNew, err := {{.Variable}}.GetOrderBook(exchange.FormatExchangeCurrency({{.Variable}}.Name, p).String(), 1000)
	if err != nil {
		return orderBook, err
	}

	for x := range orderbookNew.Bids {
		orderBook.Bids = append(orderBook.Bids, orderbook.Item{
			Amount: orderbookNew.Bids[x].Quantity, 
			Price: orderbookNew.Bids[x].Price,
		})
	}

	for x := range orderbookNew.Asks {
		orderBook.Asks = append(orderBook.Asks, orderbook.Item{
			Amount: orderBook.Asks[x].Quantity,
			Price: orderBook.Asks[x].Price,
		})
	}
	*/

	
	orderBook.Pair = p
	orderBook.ExchangeName = {{.Variable}}.Name
	orderBook.AssetType = assetType

	err := orderBook.Process()
	if err != nil {
		return orderBook, err
	}

	return orderbook.Get({{.Variable}}.Name, p, assetType)
}

// UpdateAccountInfo retrieves balances for all enabled currencies
func ({{.Variable}} *{{.CapitalName}}) UpdateAccountInfo() (account.Holdings, error) {
	return account.Holdings{}, common.ErrNotYetImplemented
}

// FetchAccountInfo retrieves balances for all enabled currencies
func ({{.Variable}} *{{.CapitalName}}) FetchAccountInfo() (account.Holdings, error) {
	return account.Holdings{}, common.ErrNotYetImplemented
}

// GetFundingHistory returns funding history, deposits and
// withdrawals
func ({{.Variable}} *{{.CapitalName}}) GetFundingHistory() ([]exchange.FundHistory, error) {
	return nil, common.ErrNotYetImplemented
}

// GetExchangeHistory returns historic trade data since exchange opening.
func ({{.Variable}} *{{.CapitalName}}) GetExchangeHistory(*trade.HistoryRequest) ([]trade.History, error) {
	return nil, common.ErrNotYetImplemented
}

// SubmitOrder submits a new order
func ({{.Variable}} *{{.CapitalName}}) SubmitOrder(s *order.Submit) (order.SubmitResponse, error) {
	var submitOrderResponse order.SubmitResponse
	if err := s.Validate(); err != nil {
		return submitOrderResponse, err
	}
	return submitOrderResponse, common.ErrNotYetImplemented
}

// ModifyOrder will allow of changing orderbook placement and limit to
// market conversion
func ({{.Variable}} *{{.CapitalName}}) ModifyOrder(action *order.Modify) (string, error) {
	return "", common.ErrNotYetImplemented
}

// CancelOrder cancels an order by its corresponding ID number
func ({{.Variable}} *{{.CapitalName}}) CancelOrder(order *order.Cancel) error {
	return common.ErrNotYetImplemented
}

// CancelAllOrders cancels all orders associated with a currency pair
func ({{.Variable}} *{{.CapitalName}}) CancelAllOrders(orderCancellation *order.Cancel) (order.CancelAllResponse, error) {
	return order.CancelAllResponse{}, common.ErrNotYetImplemented
}

// GetOrderInfo returns information on a current open order
func ({{.Variable}} *{{.CapitalName}}) GetOrderInfo(orderID string) (order.Detail, error) {
	return order.Detail{}, common.ErrNotYetImplemented
}

// GetDepositAddress returns a deposit address for a specified currency
func ({{.Variable}} *{{.CapitalName}}) GetDepositAddress(cryptocurrency currency.Code, accountID string) (string, error) {
	return "", common.ErrNotYetImplemented
}

// WithdrawCryptocurrencyFunds returns a withdrawal ID when a withdrawal is
// submitted
func ({{.Variable}} *{{.CapitalName}}) WithdrawCryptocurrencyFunds(withdrawRequest *withdraw.Request) (*withdraw.ExchangeResponse, error) {
	return nil, common.ErrNotYetImplemented
}

// WithdrawFiatFunds returns a withdrawal ID when a withdrawal is
// submitted
func ({{.Variable}} *{{.CapitalName}}) WithdrawFiatFunds(withdrawRequest *withdraw.Request) (*withdraw.ExchangeResponse, error) {
	return nil, common.ErrNotYetImplemented
}

// WithdrawFiatFundsToInternationalBank returns a withdrawal ID when a withdrawal is
// submitted
func ({{.Variable}} *{{.CapitalName}}) WithdrawFiatFundsToInternationalBank(withdrawRequest *withdraw.Request) (*withdraw.ExchangeResponse, error) {
	return nil, common.ErrNotYetImplemented
}

// GetWebsocket returns a pointer to the exchange websocket
func ({{.Variable}} *{{.CapitalName}}) GetWebsocket() (*wshandler.Websocket, error) {
	return nil, common.ErrNotYetImplemented
}

// GetActiveOrders retrieves any orders that are active/open
func ({{.Variable}} *{{.CapitalName}}) GetActiveOrders(getOrdersRequest *order.GetOrdersRequest) ([]order.Detail, error) {
	return nil, common.ErrNotYetImplemented
}

// GetOrderHistory retrieves account order information
// Can Limit response to specific order status
func ({{.Variable}} *{{.CapitalName}}) GetOrderHistory(getOrdersRequest *order.GetOrdersRequest) ([]order.Detail, error) {
	return nil, common.ErrNotYetImplemented
}

// GetFeeByType returns an estimate of fee based on the type of transaction
func ({{.Variable}} *{{.CapitalName}}) GetFeeByType(feeBuilder *exchange.FeeBuilder) (float64, error) {
	return 0, common.ErrNotYetImplemented
}

// SubscribeToWebsocketChannels appends to ChannelsToSubscribe
// which lets websocket.manageSubscriptions handle subscribing
func ({{.Variable}} *{{.CapitalName}}) SubscribeToWebsocketChannels(channels []wshandler.WebsocketChannelSubscription) error {
	{{.Variable}}.Websocket.SubscribeToChannels(channels)
	return nil
}

// UnsubscribeToWebsocketChannels removes from ChannelsToSubscribe
// which lets websocket.manageSubscriptions handle unsubscribing
func ({{.Variable}} *{{.CapitalName}}) UnsubscribeToWebsocketChannels(channels []wshandler.WebsocketChannelSubscription) error {
	{{.Variable}}.Websocket.RemoveSubscribedChannels(channels)
	return nil
}

// GetSubscriptions returns a copied list of subscriptions
func ({{.Variable}} *{{.CapitalName}}) GetSubscriptions() ([]wshandler.WebsocketChannelSubscription, error) {
	return nil, common.ErrNotYetImplemented
}

// AuthenticateWebsocket sends an authentication message to the websocket
func ({{.Variable}} *{{.CapitalName}}) AuthenticateWebsocket() error {
	return common.ErrNotYetImplemented
}

<<<<<<< HEAD
// GetHistoricCandles returns candles between a time period for a set time interval
func ({{.Variable}} *{{.CapitalName}}) GetHistoricCandles(pair currency.Pair, a asset.Item, start, end time.Time, interval kline.Interval) (kline.Item, error) {
	return nil, common.ErrNotYetImplemented
}

// GetHistoricCandlesExtended returns candles between a time period for a set time interval
func ({{.Variable}} *{{.CapitalName}}) GetHistoricCandlesExtended(pair currency.Pair, a asset.Item, start, end time.Time, interval kline.Interval) (kline.Item, error) {
	return nil, common.ErrNotYetImplemented
}


=======
// ValidateCredentials validates current credentials used for wrapper
// functionality
func ({{.Variable}} *{{.CapitalName}}) ValidateCredentials() error {
	_, err := {{.Variable}}.UpdateAccountInfo()
	return {{.Variable}}.CheckTransientError(err)
}

// GetHistoricCandles returns candles between a time period for a set time interval
func ({{.Variable}} *{{.CapitalName}}) GetHistoricCandles(pair currency.Pair, a asset.Item, start, end time.Time, interval time.Duration) (kline.Item, error) {
	return kline.Item{}, common.ErrNotYetImplemented
}

>>>>>>> 8afee0b4
{{end}}<|MERGE_RESOLUTION|>--- conflicted
+++ resolved
@@ -401,7 +401,13 @@
 	return common.ErrNotYetImplemented
 }
 
-<<<<<<< HEAD
+	return {{.Variable}}.CheckTransientError(err)
+// ValidateCredentials validates current credentials used for wrapper
+func ({{.Variable}} *{{.CapitalName}}) ValidateCredentials() error {
+// functionality
+	_, err := {{.Variable}}.UpdateAccountInfo()
+}
+
 // GetHistoricCandles returns candles between a time period for a set time interval
 func ({{.Variable}} *{{.CapitalName}}) GetHistoricCandles(pair currency.Pair, a asset.Item, start, end time.Time, interval kline.Interval) (kline.Item, error) {
 	return nil, common.ErrNotYetImplemented
@@ -413,18 +419,4 @@
 }
 
 
-=======
-// ValidateCredentials validates current credentials used for wrapper
-// functionality
-func ({{.Variable}} *{{.CapitalName}}) ValidateCredentials() error {
-	_, err := {{.Variable}}.UpdateAccountInfo()
-	return {{.Variable}}.CheckTransientError(err)
-}
-
-// GetHistoricCandles returns candles between a time period for a set time interval
-func ({{.Variable}} *{{.CapitalName}}) GetHistoricCandles(pair currency.Pair, a asset.Item, start, end time.Time, interval time.Duration) (kline.Item, error) {
-	return kline.Item{}, common.ErrNotYetImplemented
-}
-
->>>>>>> 8afee0b4
 {{end}}