{{define "wrapper"}}
package {{.Name}}

import (
	"sync"
	"time"

	"github.com/thrasher-corp/gocryptotrader/common"
	"github.com/thrasher-corp/gocryptotrader/config"
	"github.com/thrasher-corp/gocryptotrader/currency"
	exchange "github.com/thrasher-corp/gocryptotrader/exchanges"
	"github.com/thrasher-corp/gocryptotrader/exchanges/account"
	"github.com/thrasher-corp/gocryptotrader/exchanges/asset"
	"github.com/thrasher-corp/gocryptotrader/exchanges/kline"
	"github.com/thrasher-corp/gocryptotrader/exchanges/order"
	"github.com/thrasher-corp/gocryptotrader/exchanges/orderbook"
	"github.com/thrasher-corp/gocryptotrader/exchanges/protocol"
	"github.com/thrasher-corp/gocryptotrader/exchanges/request"
	"github.com/thrasher-corp/gocryptotrader/exchanges/ticker"
	"github.com/thrasher-corp/gocryptotrader/exchanges/stream"
	"github.com/thrasher-corp/gocryptotrader/log"
	"github.com/thrasher-corp/gocryptotrader/portfolio/withdraw"
)

// GetDefaultConfig returns a default exchange config
func ({{.Variable}} *{{.CapitalName}}) GetDefaultConfig() (*config.ExchangeConfig, error) {
	{{.Variable}}.SetDefaults()
	exchCfg := new(config.ExchangeConfig)
	exchCfg.Name = {{.Variable}}.Name
	exchCfg.HTTPTimeout = exchange.DefaultHTTPTimeout
	exchCfg.BaseCurrencies = {{.Variable}}.BaseCurrencies

	{{.Variable}}.SetupDefaults(exchCfg)

	if {{.Variable}}.Features.Supports.RESTCapabilities.AutoPairUpdates {
		err := {{.Variable}}.UpdateTradablePairs(true)
		if err != nil {
			return nil, err
		}
	}
	return exchCfg, nil
}

// SetDefaults sets the basic defaults for {{.CapitalName}}
func ({{.Variable}} *{{.CapitalName}}) SetDefaults() {
	{{.Variable}}.Name = "{{.CapitalName}}"
	{{.Variable}}.Enabled = true
	{{.Variable}}.Verbose = true
	{{.Variable}}.API.CredentialsValidator.RequiresKey = true
	{{.Variable}}.API.CredentialsValidator.RequiresSecret = true

	// If using only one pair format for request and configuration, across all 
	// supported asset types either SPOT and FUTURES etc. You can use the 
	// example below:

	// Request format denotes what the pair as a string will be, when you send
	// a request to an exchange.
	requestFmt := &currency.PairFormat{/*Set pair request formatting details here for e.g.*/ Uppercase: true, Delimiter: ":"}
	// Config format denotes what the pair as a string will be, when saved to 
	// the config.json file.
	configFmt := &currency.PairFormat{/*Set pair request formatting details here*/}
	err := {{.Variable}}.SetGlobalPairsManager(requestFmt, configFmt, /*multiple assets can be set here using the asset package ie asset.Spot*/)
	if err != nil {
		log.Errorln(log.ExchangeSys, err)
	}

	// If assets require multiple differences in formating for request and 
	// configuration, another exchange method can be be used e.g. futures 
	// contracts require a dash as a delimiter rather than an underscore. You 
	// can use this example below:

	fmt1 := currency.PairStore{
		RequestFormat: &currency.PairFormat{Uppercase: true},
		ConfigFormat:  &currency.PairFormat{Uppercase: true},
	}

	fmt2 := currency.PairStore{
		RequestFormat: &currency.PairFormat{Uppercase: true},
		ConfigFormat:  &currency.PairFormat{Uppercase: true, Delimiter: ":"},
	}

	err = {{.Variable}}.StoreAssetPairFormat(asset.Spot, fmt1)
	if err != nil {
		log.Errorln(log.ExchangeSys, err)
	}
	err = {{.Variable}}.StoreAssetPairFormat(asset.Margin, fmt2)
	if err != nil {
		log.Errorln(log.ExchangeSys, err)
	}

	// Fill out the capabilities/features that the exchange supports
	{{.Variable}}.Features = exchange.Features{
		Supports: exchange.FeaturesSupported{
			{{ if .REST }} REST: true, {{ end }}
			{{ if .WS }} Websocket: true, {{ end }}
			RESTCapabilities: protocol.Features{
				TickerFetching: true,
				OrderbookFetching: true,
			},
			WebsocketCapabilities: protocol.Features{
				TickerFetching: true,
				OrderbookFetching: true,
			},
			WithdrawPermissions: exchange.AutoWithdrawCrypto | 
				exchange.AutoWithdrawFiat,
		},
		Enabled: exchange.FeaturesEnabled{
			AutoPairUpdates: true,
		},
	}
	// NOTE: SET THE EXCHANGES RATE LIMIT HERE
	{{.Variable}}.Requester = request.New({{.Variable}}.Name,
		common.NewHTTPClientWithTimeout(exchange.DefaultHTTPTimeout))

	{{.Variable}}.API.Endpoints.URLDefault = {{.Name}}APIURL
	{{.Variable}}.API.Endpoints.URL = {{.Variable}}.API.Endpoints.URLDefault
	{{.Variable}}.Websocket = stream.New()
	{{.Variable}}.WebsocketResponseMaxLimit = exchange.DefaultWebsocketResponseMaxLimit
	{{.Variable}}.WebsocketResponseCheckTimeout = exchange.DefaultWebsocketResponseCheckTimeout
	{{.Variable}}.WebsocketOrderbookBufferLimit = exchange.DefaultWebsocketOrderbookBufferLimit
}

// Setup takes in the supplied exchange configuration details and sets params
func ({{.Variable}} *{{.CapitalName}}) Setup(exch *config.ExchangeConfig) error {
	if !exch.Enabled {
		{{.Variable}}.SetEnabled(false)
		return nil
	}

	{{.Variable}}.SetupDefaults(exch)

	// If websocket is supported, please fill out the following
	/*
	err = {{.Variable}}.Websocket.Setup(
		&stream.WebsocketSetup{
			Enabled:                          exch.Features.Enabled.Websocket,
			Verbose:                          exch.Verbose,
			AuthenticatedWebsocketAPISupport: exch.API.AuthenticatedWebsocketSupport,
			WebsocketTimeout:                 exch.WebsocketTrafficTimeout,
			DefaultURL:                       {{.Name}}WSURL,
			ExchangeName:                     exch.Name,
			RunningURL:                       exch.API.Endpoints.WebsocketURL,
			Connector:                        {{.Variable}}.WsConnect,
			Subscriber:                       {{.Variable}}.Subscribe,
			UnSubscriber:                     {{.Variable}}.Unsubscribe,
			Features:                         &{{.Variable}}.Features.Supports.WebsocketCapabilities,
		})
	if err != nil {
		return err
	}

	{{.Variable}}.WebsocketConn = &stream.WebsocketConnection{
		ExchangeName:         {{.Variable}}.Name,
		URL:                  {{.Variable}}.Websocket.GetWebsocketURL(),
		ProxyURL:             {{.Variable}}.Websocket.GetProxyAddress(),
		Verbose:              {{.Variable}}.Verbose,
		ResponseCheckTimeout: exch.WebsocketResponseCheckTimeout,
		ResponseMaxLimit:     exch.WebsocketResponseMaxLimit,
	}

	// NOTE: PLEASE ENSURE YOU SET THE ORDERBOOK BUFFER SETTINGS CORRECTLY
	{{.Variable}}.Websocket.Orderbook.Setup(
		exch.WebsocketOrderbookBufferLimit,
		true,
		true,
		false,
		false,
		exch.Name)
	*/
	return nil
}

// Start starts the {{.CapitalName}} go routine
func ({{.Variable}} *{{.CapitalName}}) Start(wg *sync.WaitGroup) {
	wg.Add(1)
	go func() {
		{{.Variable}}.Run()
		wg.Done()
	}()
}

// Run implements the {{.CapitalName}} wrapper
func ({{.Variable}} *{{.CapitalName}}) Run() {
	if {{.Variable}}.Verbose {
	{{ if .WS }} log.Debugf(log.ExchangeSys,
			"%s Websocket: %s.",
			{{.Variable}}.Name,
			common.IsEnabled({{.Variable}}.Websocket.IsEnabled())) {{ end }}
		{{.Variable}}.PrintEnabledPairs()
	}

	if !{{.Variable}}.GetEnabledFeatures().AutoPairUpdates {
		return
	}

	err := {{.Variable}}.UpdateTradablePairs(false)
	if err != nil {
		log.Errorf(log.ExchangeSys,
			"%s failed to update tradable pairs. Err: %s",
			{{.Variable}}.Name,
			err)
	}
}

// FetchTradablePairs returns a list of the exchanges tradable pairs
func ({{.Variable}} *{{.CapitalName}}) FetchTradablePairs(asset asset.Item) ([]string, error) {
	// Implement fetching the exchange available pairs if supported
	return nil, nil
}

// UpdateTradablePairs updates the exchanges available pairs and stores
// them in the exchanges config
func ({{.Variable}} *{{.CapitalName}}) UpdateTradablePairs(forceUpdate bool) error {
	pairs, err := {{.Variable}}.FetchTradablePairs(asset.Spot)
	if err != nil {
		return err
	}

	p, err := currency.NewPairsFromStrings(pairs)
	if err != nil {
		return err
	}

	return {{.Variable}}.UpdatePairs(p, asset.Spot, false, forceUpdate)
}


// UpdateTicker updates and returns the ticker for a currency pair
func ({{.Variable}} *{{.CapitalName}}) UpdateTicker(p currency.Pair, assetType asset.Item) (*ticker.Price, error) {
		// NOTE: EXAMPLE FOR GETTING TICKER PRICE
	/*
	tickerPrice := new(ticker.Price)
	tick, err := {{.Variable}}.GetTicker(p.String())
	if err != nil {
		return tickerPrice, err
	}
	tickerPrice = &ticker.Price{
		High:    tick.High,
		Low:     tick.Low,
		Bid:     tick.Bid,
		Ask:     tick.Ask,
		Open:    tick.Open,
		Close:   tick.Close,
		Pair:    p,
	}
	err = ticker.ProcessTicker({{.Variable}}.Name, tickerPrice, assetType)
	if err != nil {
		return tickerPrice, err
	}
	*/
	return ticker.GetTicker({{.Variable}}.Name, p, assetType)
}

// FetchTicker returns the ticker for a currency pair
func ({{.Variable}} *{{.CapitalName}}) FetchTicker(p currency.Pair, assetType asset.Item) (*ticker.Price, error) {
	tickerNew, err := ticker.GetTicker({{.Variable}}.Name, p, assetType)
	if err != nil {
		return {{.Variable}}.UpdateTicker(p, assetType)
	}
	return tickerNew, nil
}

// FetchOrderbook returns orderbook base on the currency pair
func ({{.Variable}} *{{.CapitalName}}) FetchOrderbook(currency currency.Pair, assetType asset.Item) (*orderbook.Base, error) {
	ob, err := orderbook.Get({{.Variable}}.Name, currency, assetType)
	if err != nil {
		return {{.Variable}}.UpdateOrderbook(currency, assetType)
	}
	return ob, nil
}

// UpdateOrderbook updates and returns the orderbook for a currency pair
func ({{.Variable}} *{{.CapitalName}}) UpdateOrderbook(p currency.Pair, assetType asset.Item) (*orderbook.Base, error) {
	orderBook := new(orderbook.Base)
	// NOTE: UPDATE ORDERBOOK EXAMPLE
	/* 
	orderbookNew, err := {{.Variable}}.GetOrderBook(exchange.FormatExchangeCurrency({{.Variable}}.Name, p).String(), 1000)
	if err != nil {
		return orderBook, err
	}

	for x := range orderbookNew.Bids {
		orderBook.Bids = append(orderBook.Bids, orderbook.Item{
			Amount: orderbookNew.Bids[x].Quantity, 
			Price: orderbookNew.Bids[x].Price,
		})
	}

	for x := range orderbookNew.Asks {
		orderBook.Asks = append(orderBook.Asks, orderbook.Item{
			Amount: orderBook.Asks[x].Quantity,
			Price: orderBook.Asks[x].Price,
		})
	}
	*/

	
	orderBook.Pair = p
	orderBook.ExchangeName = {{.Variable}}.Name
	orderBook.AssetType = assetType

	err := orderBook.Process()
	if err != nil {
		return orderBook, err
	}

	return orderbook.Get({{.Variable}}.Name, p, assetType)
}

// UpdateAccountInfo retrieves balances for all enabled currencies
func ({{.Variable}} *{{.CapitalName}}) UpdateAccountInfo() (account.Holdings, error) {
	return account.Holdings{}, common.ErrNotYetImplemented
}

// FetchAccountInfo retrieves balances for all enabled currencies
func ({{.Variable}} *{{.CapitalName}}) FetchAccountInfo() (account.Holdings, error) {
	return account.Holdings{}, common.ErrNotYetImplemented
}

// GetFundingHistory returns funding history, deposits and
// withdrawals
func ({{.Variable}} *{{.CapitalName}}) GetFundingHistory() ([]exchange.FundHistory, error) {
	return nil, common.ErrNotYetImplemented
}

// GetExchangeHistory returns historic trade data within the timeframe provided.
func ({{.Variable}} *{{.CapitalName}}) GetExchangeHistory(p currency.Pair, assetType asset.Item, timestampStart, timestampEnd time.Time) ([]exchange.TradeHistory, error) {
	return nil, common.ErrNotYetImplemented
}

// SubmitOrder submits a new order
func ({{.Variable}} *{{.CapitalName}}) SubmitOrder(s *order.Submit) (order.SubmitResponse, error) {
	var submitOrderResponse order.SubmitResponse
	if err := s.Validate(); err != nil {
		return submitOrderResponse, err
	}
	return submitOrderResponse, common.ErrNotYetImplemented
}

// ModifyOrder will allow of changing orderbook placement and limit to
// market conversion
func ({{.Variable}} *{{.CapitalName}}) ModifyOrder(action *order.Modify) (string, error) {
	// if err := action.Validate(); err != nil {
	// 	return "", err
	// }
	return "", common.ErrNotYetImplemented
}

// CancelOrder cancels an order by its corresponding ID number
func ({{.Variable}} *{{.CapitalName}}) CancelOrder(ord *order.Cancel) error {
	// if err := ord.Validate(ord.StandardCancel()); err != nil {
	//	 return err
	// }
	return common.ErrNotYetImplemented
}

// CancelAllOrders cancels all orders associated with a currency pair
func ({{.Variable}} *{{.CapitalName}}) CancelAllOrders(orderCancellation *order.Cancel) (order.CancelAllResponse, error) {
	// if err := orderCancellation.Validate(); err != nil {
	//	 return err
	// }
	return order.CancelAllResponse{}, common.ErrNotYetImplemented
}

<<<<<<< HEAD
// GetOrderInfo returns information on a current open order
func ({{.Variable}} *{{.CapitalName}}) GetOrderInfo(orderID string, assetType asset.Item) (order.Detail, error) {
=======
// GetOrderInfo returns order information based on order ID
func ({{.Variable}} *{{.CapitalName}}) GetOrderInfo(orderID string, pair currency.Pair, assetType asset.Item) (order.Detail, error) {
>>>>>>> 220245c5
	return order.Detail{}, common.ErrNotYetImplemented
}

// GetDepositAddress returns a deposit address for a specified currency
func ({{.Variable}} *{{.CapitalName}}) GetDepositAddress(cryptocurrency currency.Code, accountID string) (string, error) {
	return "", common.ErrNotYetImplemented
}

// WithdrawCryptocurrencyFunds returns a withdrawal ID when a withdrawal is
// submitted
func ({{.Variable}} *{{.CapitalName}}) WithdrawCryptocurrencyFunds(withdrawRequest *withdraw.Request) (*withdraw.ExchangeResponse, error) {
	// if err := withdrawRequest.Validate(); err != nil {
	//	return nil, err
	// }
	return nil, common.ErrNotYetImplemented
}

// WithdrawFiatFunds returns a withdrawal ID when a withdrawal is
// submitted
func ({{.Variable}} *{{.CapitalName}}) WithdrawFiatFunds(withdrawRequest *withdraw.Request) (*withdraw.ExchangeResponse, error) {
	// if err := withdrawRequest.Validate(); err != nil {
	//	return nil, err
	// }
	return nil, common.ErrNotYetImplemented
}

// WithdrawFiatFundsToInternationalBank returns a withdrawal ID when a withdrawal is
// submitted
func ({{.Variable}} *{{.CapitalName}}) WithdrawFiatFundsToInternationalBank(withdrawRequest *withdraw.Request) (*withdraw.ExchangeResponse, error) {
	// if err := withdrawRequest.Validate(); err != nil {
	//	return nil, err
	// }
	return nil, common.ErrNotYetImplemented
}

// GetActiveOrders retrieves any orders that are active/open
func ({{.Variable}} *{{.CapitalName}}) GetActiveOrders(getOrdersRequest *order.GetOrdersRequest) ([]order.Detail, error) {
	// if err := getOrdersRequest.Validate(); err != nil {
	//	return nil, err
	// }
	return nil, common.ErrNotYetImplemented
}

// GetOrderHistory retrieves account order information
// Can Limit response to specific order status
func ({{.Variable}} *{{.CapitalName}}) GetOrderHistory(getOrdersRequest *order.GetOrdersRequest) ([]order.Detail, error) {
	// if err := getOrdersRequest.Validate(); err != nil {
	//	return nil, err
	// }
	return nil, common.ErrNotYetImplemented
}

// GetFeeByType returns an estimate of fee based on the type of transaction
func ({{.Variable}} *{{.CapitalName}}) GetFeeByType(feeBuilder *exchange.FeeBuilder) (float64, error) {
	return 0, common.ErrNotYetImplemented
}

// ValidateCredentials validates current credentials used for wrapper
func ({{.Variable}} *{{.CapitalName}}) ValidateCredentials() error {
	_, err := {{.Variable}}.UpdateAccountInfo()
	return {{.Variable}}.CheckTransientError(err)
}

// GetHistoricCandles returns candles between a time period for a set time interval
func ({{.Variable}} *{{.CapitalName}}) GetHistoricCandles(pair currency.Pair, a asset.Item, start, end time.Time, interval kline.Interval) (kline.Item, error) {
	return kline.Item{}, common.ErrNotYetImplemented
}

// GetHistoricCandlesExtended returns candles between a time period for a set time interval
func ({{.Variable}} *{{.CapitalName}}) GetHistoricCandlesExtended(pair currency.Pair, a asset.Item, start, end time.Time, interval kline.Interval) (kline.Item, error) {
	return kline.Item{}, common.ErrNotYetImplemented
}

{{end}}<|MERGE_RESOLUTION|>--- conflicted
+++ resolved
@@ -362,13 +362,8 @@
 	return order.CancelAllResponse{}, common.ErrNotYetImplemented
 }
 
-<<<<<<< HEAD
-// GetOrderInfo returns information on a current open order
-func ({{.Variable}} *{{.CapitalName}}) GetOrderInfo(orderID string, assetType asset.Item) (order.Detail, error) {
-=======
 // GetOrderInfo returns order information based on order ID
 func ({{.Variable}} *{{.CapitalName}}) GetOrderInfo(orderID string, pair currency.Pair, assetType asset.Item) (order.Detail, error) {
->>>>>>> 220245c5
 	return order.Detail{}, common.ErrNotYetImplemented
 }
 
