{{define "exchanges order" -}}
{{template "header" .}}
## Current Features for {{.Name}}

+ This package services the exchanges package with order handling.
	- Creation of order
	- Deletion of order
	- Order tracking

<<<<<<< HEAD
+ For futures orders, this package also contains a futures position controller. It is responsible for tracking all futures orders, keeping a history of orders and tracking unrealised & realised PNL
=======
+ For futures orders, this package also contains a futures position controller. It is responsible for tracking all futures orders that GoCryptoTrader processes. It keeps a running history of realised and unreaslied PNL to allow a trader to track their profits. Positions are closed once the exposure reaches zero, then upon a new futures order being processed, a new position is created. To view futures positions, see the GRPC command `getfuturesposition`
>>>>>>> 13b48780

### Please click GoDocs chevron above to view current GoDoc information for this package
{{template "contributions"}}
{{template "donations" .}}
{{end}}<|MERGE_RESOLUTION|>--- conflicted
+++ resolved
@@ -7,11 +7,7 @@
 	- Deletion of order
 	- Order tracking
 
-<<<<<<< HEAD
-+ For futures orders, this package also contains a futures position controller. It is responsible for tracking all futures orders, keeping a history of orders and tracking unrealised & realised PNL
-=======
 + For futures orders, this package also contains a futures position controller. It is responsible for tracking all futures orders that GoCryptoTrader processes. It keeps a running history of realised and unreaslied PNL to allow a trader to track their profits. Positions are closed once the exposure reaches zero, then upon a new futures order being processed, a new position is created. To view futures positions, see the GRPC command `getfuturesposition`
->>>>>>> 13b48780
 
 ### Please click GoDocs chevron above to view current GoDoc information for this package
 {{template "contributions"}}
