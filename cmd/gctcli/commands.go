package main

import (
	"context"
	"errors"
	"fmt"
	"io/ioutil"
	"math"
	"os"
	"path/filepath"
	"strconv"
	"strings"
	"time"

	"github.com/thrasher-corp/gocryptotrader/common"
	"github.com/thrasher-corp/gocryptotrader/currency"
	"github.com/thrasher-corp/gocryptotrader/gctrpc"
	cli "github.com/urfave/cli/v2"
	"google.golang.org/grpc"
)

var startTime, endTime, order string
var limit int

var getInfoCommand = &cli.Command{
	Name:   "getinfo",
	Usage:  "gets GoCryptoTrader info",
	Action: getInfo,
}

func getInfo(_ *cli.Context) error {
	conn, err := setupClient()
	if err != nil {
		return err
	}
	defer conn.Close()

	client := gctrpc.NewGoCryptoTraderClient(conn)
	result, err := client.GetInfo(context.Background(),
		&gctrpc.GetInfoRequest{},
	)

	if err != nil {
		return err
	}

	jsonOutput(result)
	return nil
}

var getSubsystemsCommand = &cli.Command{
	Name:   "getsubsystems",
	Usage:  "gets GoCryptoTrader subsystems and their status",
	Action: getSubsystems,
}

func getSubsystems(_ *cli.Context) error {
	conn, err := setupClient()
	if err != nil {
		return err
	}
	defer conn.Close()

	client := gctrpc.NewGoCryptoTraderClient(conn)
	result, err := client.GetSubsystems(context.Background(),
		&gctrpc.GetSubsystemsRequest{},
	)

	if err != nil {
		return err
	}

	jsonOutput(result)
	return nil
}

var enableSubsystemCommand = &cli.Command{
	Name:      "enablesubsystem",
	Usage:     "enables an engine subsystem",
	ArgsUsage: "<subsystem>",
	Action:    enableSubsystem,
	Flags: []cli.Flag{
		&cli.StringFlag{
			Name:  "subsystem",
			Usage: "the subsystem to enable",
		},
	},
}

func enableSubsystem(c *cli.Context) error {
	if c.NArg() == 0 && c.NumFlags() == 0 {
		return cli.ShowCommandHelp(c, "enablesubsystem")
	}

	var subsystemName string
	if c.IsSet("subsystem") {
		subsystemName = c.String("subsystem")
	} else {
		subsystemName = c.Args().First()
	}

	if subsystemName == "" {
		return errors.New("invalid subsystem supplied")
	}

	conn, err := setupClient()
	if err != nil {
		return err
	}
	defer conn.Close()

	client := gctrpc.NewGoCryptoTraderClient(conn)
	result, err := client.EnableSubsystem(context.Background(),
		&gctrpc.GenericSubsystemRequest{
			Subsystem: subsystemName,
		},
	)

	if err != nil {
		return err
	}

	jsonOutput(result)
	return nil
}

var disableSubsystemCommand = &cli.Command{
	Name:      "disablesubsystem",
	Usage:     "disables an engine subsystem",
	ArgsUsage: "<subsystem>",
	Action:    disableSubsystem,
	Flags: []cli.Flag{
		&cli.StringFlag{
			Name:  "subsystem",
			Usage: "the subsystem to disable",
		},
	},
}

func disableSubsystem(c *cli.Context) error {
	if c.NArg() == 0 && c.NumFlags() == 0 {
		return cli.ShowCommandHelp(c, "disablesubsystem")
	}

	var subsystemName string
	if c.IsSet("subsystem") {
		subsystemName = c.String("subsystem")
	} else {
		subsystemName = c.Args().First()
	}

	if subsystemName == "" {
		return errors.New("invalid subsystem supplied")
	}

	conn, err := setupClient()
	if err != nil {
		return err
	}
	defer conn.Close()

	client := gctrpc.NewGoCryptoTraderClient(conn)
	result, err := client.DisableSubsystem(context.Background(),
		&gctrpc.GenericSubsystemRequest{
			Subsystem: subsystemName,
		},
	)

	if err != nil {
		return err
	}

	jsonOutput(result)
	return nil
}

var getRPCEndpointsCommand = &cli.Command{
	Name:   "getrpcendpoints",
	Usage:  "gets GoCryptoTrader endpoints info",
	Action: getRPCEndpoints,
}

func getRPCEndpoints(_ *cli.Context) error {
	conn, err := setupClient()
	if err != nil {
		return err
	}
	defer conn.Close()

	client := gctrpc.NewGoCryptoTraderClient(conn)
	result, err := client.GetRPCEndpoints(context.Background(),
		&gctrpc.GetRPCEndpointsRequest{},
	)

	if err != nil {
		return err
	}

	jsonOutput(result)
	return nil
}

var getCommunicationRelayersCommand = &cli.Command{
	Name:   "getcommsrelayers",
	Usage:  "gets GoCryptoTrader communication relayers",
	Action: getCommunicationRelayers,
}

func getCommunicationRelayers(_ *cli.Context) error {
	conn, err := setupClient()
	if err != nil {
		return err
	}
	defer conn.Close()

	client := gctrpc.NewGoCryptoTraderClient(conn)
	result, err := client.GetCommunicationRelayers(context.Background(),
		&gctrpc.GetCommunicationRelayersRequest{},
	)

	if err != nil {
		return err
	}

	jsonOutput(result)
	return nil
}

var getExchangesCommand = &cli.Command{
	Name:      "getexchanges",
	Usage:     "gets a list of enabled or available exchanges",
	ArgsUsage: "<enabled>",
	Action:    getExchanges,
	Flags: []cli.Flag{
		&cli.BoolFlag{
			Name:  "enabled",
			Usage: "whether to list enabled exchanges or not",
		},
	},
}

func getExchanges(c *cli.Context) error {
	conn, err := setupClient()
	if err != nil {
		return err
	}
	defer conn.Close()

	var enabledOnly bool
	if c.IsSet("enabled") {
		enabledOnly = c.Bool("enabled")
	}

	client := gctrpc.NewGoCryptoTraderClient(conn)
	result, err := client.GetExchanges(context.Background(),
		&gctrpc.GetExchangesRequest{
			Enabled: enabledOnly,
		},
	)

	if err != nil {
		return err
	}

	jsonOutput(result)
	return nil
}

var enableExchangeCommand = &cli.Command{
	Name:      "enableexchange",
	Usage:     "enables an exchange",
	ArgsUsage: "<exchange>",
	Action:    enableExchange,
	Flags: []cli.Flag{
		&cli.StringFlag{
			Name:  "exchange",
			Usage: "the exchange to enable",
		},
	},
}

func enableExchange(c *cli.Context) error {
	if c.NArg() == 0 && c.NumFlags() == 0 {
		return cli.ShowCommandHelp(c, "enableexchange")
	}

	var exchangeName string
	if c.IsSet("exchange") {
		exchangeName = c.String("exchange")
	} else {
		exchangeName = c.Args().First()
	}

	if !validExchange(exchangeName) {
		return errInvalidExchange
	}

	conn, err := setupClient()
	if err != nil {
		return err
	}
	defer conn.Close()

	client := gctrpc.NewGoCryptoTraderClient(conn)
	result, err := client.EnableExchange(context.Background(),
		&gctrpc.GenericExchangeNameRequest{
			Exchange: exchangeName,
		},
	)

	if err != nil {
		return err
	}

	jsonOutput(result)
	return nil
}

var disableExchangeCommand = &cli.Command{
	Name:      "disableexchange",
	Usage:     "disables an exchange",
	ArgsUsage: "<exchange>",
	Action:    disableExchange,
	Flags: []cli.Flag{
		&cli.StringFlag{
			Name:  "exchange",
			Usage: "the exchange to disable",
		},
	},
}

func disableExchange(c *cli.Context) error {
	if c.NArg() == 0 && c.NumFlags() == 0 {
		return cli.ShowCommandHelp(c, "disableexchange")
	}

	var exchangeName string
	if c.IsSet("exchange") {
		exchangeName = c.String("exchange")
	} else {
		exchangeName = c.Args().First()
	}

	if !validExchange(exchangeName) {
		return errInvalidExchange
	}

	conn, err := setupClient()
	if err != nil {
		return err
	}
	defer conn.Close()

	client := gctrpc.NewGoCryptoTraderClient(conn)
	result, err := client.DisableExchange(context.Background(),
		&gctrpc.GenericExchangeNameRequest{
			Exchange: exchangeName,
		},
	)

	if err != nil {
		return err
	}

	jsonOutput(result)
	return nil
}

var getExchangeOTPCommand = &cli.Command{
	Name:      "getexchangeotp",
	Usage:     "gets a specific exchange OTP code",
	ArgsUsage: "<exchange>",
	Action:    getExchangeOTPCode,
	Flags: []cli.Flag{
		&cli.StringFlag{
			Name:  "exchange",
			Usage: "the exchange to get the OTP code for",
		},
	},
}

func getExchangeOTPCode(c *cli.Context) error {
	if c.NArg() == 0 && c.NumFlags() == 0 {
		return cli.ShowCommandHelp(c, "getexchangeotp")
	}

	var exchangeName string
	if c.IsSet("exchange") {
		exchangeName = c.String("exchange")
	} else {
		exchangeName = c.Args().First()
	}

	if !validExchange(exchangeName) {
		return errInvalidExchange
	}

	conn, err := setupClient()
	if err != nil {
		return err
	}
	defer conn.Close()

	client := gctrpc.NewGoCryptoTraderClient(conn)
	result, err := client.GetExchangeOTPCode(context.Background(),
		&gctrpc.GenericExchangeNameRequest{
			Exchange: exchangeName,
		},
	)

	if err != nil {
		return err
	}

	jsonOutput(result)
	return nil
}

var getExchangeOTPsCommand = &cli.Command{
	Name:   "getexchangeotps",
	Usage:  "gets all exchange OTP codes",
	Action: getExchangeOTPCodes,
}

func getExchangeOTPCodes(c *cli.Context) error {
	conn, err := setupClient()
	if err != nil {
		return err
	}
	defer conn.Close()

	client := gctrpc.NewGoCryptoTraderClient(conn)
	result, err := client.GetExchangeOTPCodes(context.Background(),
		&gctrpc.GetExchangeOTPsRequest{})

	if err != nil {
		return err
	}

	jsonOutput(result)
	return nil
}

var getExchangeInfoCommand = &cli.Command{
	Name:      "getexchangeinfo",
	Usage:     "gets a specific exchanges info",
	ArgsUsage: "<exchange>",
	Action:    getExchangeInfo,
	Flags: []cli.Flag{
		&cli.StringFlag{
			Name:  "exchange",
			Usage: "the exchange to get the info for",
		},
	},
}

func getExchangeInfo(c *cli.Context) error {
	if c.NArg() == 0 && c.NumFlags() == 0 {
		return cli.ShowCommandHelp(c, "getexchangeinfo")
	}

	var exchangeName string
	if c.IsSet("exchange") {
		exchangeName = c.String("exchange")
	} else {
		exchangeName = c.Args().First()
	}

	if !validExchange(exchangeName) {
		return errInvalidExchange
	}

	conn, err := setupClient()
	if err != nil {
		return err
	}
	defer conn.Close()

	client := gctrpc.NewGoCryptoTraderClient(conn)
	result, err := client.GetExchangeInfo(context.Background(),
		&gctrpc.GenericExchangeNameRequest{
			Exchange: exchangeName,
		},
	)

	if err != nil {
		return err
	}

	jsonOutput(result)
	return nil
}

var getTickerCommand = &cli.Command{
	Name:      "getticker",
	Usage:     "gets the ticker for a specific currency pair and exchange",
	ArgsUsage: "<exchange> <pair> <asset>",
	Action:    getTicker,
	Flags: []cli.Flag{
		&cli.StringFlag{
			Name:  "exchange",
			Usage: "the exchange to get the ticker for",
		},
		&cli.StringFlag{
			Name:  "pair",
			Usage: "the currency pair to get the ticker for",
		},
		&cli.StringFlag{
			Name:  "asset",
			Usage: "the asset type of the currency pair to get the ticker for",
		},
	},
}

func getTicker(c *cli.Context) error {
	if c.NArg() == 0 && c.NumFlags() == 0 {
		return cli.ShowCommandHelp(c, "getticker")
	}

	var exchangeName string
	var currencyPair string
	var assetType string

	if c.IsSet("exchange") {
		exchangeName = c.String("exchange")
	} else {
		exchangeName = c.Args().First()
	}

	if !validExchange(exchangeName) {
		return errInvalidExchange
	}

	if c.IsSet("pair") {
		currencyPair = c.String("pair")
	} else {
		currencyPair = c.Args().Get(1)
	}

	if !validPair(currencyPair) {
		return errInvalidPair
	}

	if c.IsSet("asset") {
		assetType = c.String("asset")
	} else {
		assetType = c.Args().Get(2)
	}

	assetType = strings.ToLower(assetType)
	if !validAsset(assetType) {
		return errInvalidAsset
	}

	p, err := currency.NewPairDelimiter(currencyPair, pairDelimiter)
	if err != nil {
		return err
	}

	conn, err := setupClient()
	if err != nil {
		return err
	}
	defer conn.Close()

	client := gctrpc.NewGoCryptoTraderClient(conn)
	result, err := client.GetTicker(context.Background(),
		&gctrpc.GetTickerRequest{
			Exchange: exchangeName,
			Pair: &gctrpc.CurrencyPair{
				Delimiter: p.Delimiter,
				Base:      p.Base.String(),
				Quote:     p.Quote.String(),
			},
			AssetType: assetType,
		},
	)

	if err != nil {
		return err
	}

	jsonOutput(result)
	return nil
}

var getTickersCommand = &cli.Command{
	Name:   "gettickers",
	Usage:  "gets all tickers for all enabled exchanges and currency pairs",
	Action: getTickers,
}

func getTickers(_ *cli.Context) error {
	conn, err := setupClient()
	if err != nil {
		return err
	}
	defer conn.Close()

	client := gctrpc.NewGoCryptoTraderClient(conn)
	result, err := client.GetTickers(context.Background(), &gctrpc.GetTickersRequest{})
	if err != nil {
		return err
	}

	jsonOutput(result)
	return nil
}

var getOrderbookCommand = &cli.Command{
	Name:      "getorderbook",
	Usage:     "gets the orderbook for a specific currency pair and exchange",
	ArgsUsage: "<exchange> <pair> <asset>",
	Action:    getOrderbook,
	Flags: []cli.Flag{
		&cli.StringFlag{
			Name:  "exchange",
			Usage: "the exchange to get the orderbook for",
		},
		&cli.StringFlag{
			Name:  "pair",
			Usage: "the currency pair to get the orderbook for",
		},
		&cli.StringFlag{
			Name:  "asset",
			Usage: "the asset type of the currency pair to get the orderbook for",
		},
	},
}

func getOrderbook(c *cli.Context) error {
	if c.NArg() == 0 && c.NumFlags() == 0 {
		return cli.ShowCommandHelp(c, "getorderbook")
	}

	var exchangeName string
	var currencyPair string
	var assetType string

	if c.IsSet("exchange") {
		exchangeName = c.String("exchange")
	} else {
		exchangeName = c.Args().First()
	}

	if !validExchange(exchangeName) {
		return errInvalidExchange
	}

	if c.IsSet("pair") {
		currencyPair = c.String("pair")
	} else {
		currencyPair = c.Args().Get(1)
	}

	if !validPair(currencyPair) {
		return errInvalidPair
	}

	if c.IsSet("asset") {
		assetType = c.String("asset")
	} else {
		assetType = c.Args().Get(2)
	}

	assetType = strings.ToLower(assetType)
	if !validAsset(assetType) {
		return errInvalidAsset
	}

	p, err := currency.NewPairDelimiter(currencyPair, pairDelimiter)
	if err != nil {
		return err
	}

	conn, err := setupClient()
	if err != nil {
		return err
	}
	defer conn.Close()

	client := gctrpc.NewGoCryptoTraderClient(conn)
	result, err := client.GetOrderbook(context.Background(),
		&gctrpc.GetOrderbookRequest{
			Exchange: exchangeName,
			Pair: &gctrpc.CurrencyPair{
				Delimiter: p.Delimiter,
				Base:      p.Base.String(),
				Quote:     p.Quote.String(),
			},
			AssetType: assetType,
		},
	)

	if err != nil {
		return err
	}

	jsonOutput(result)
	return nil
}

var getOrderbooksCommand = &cli.Command{
	Name:   "getorderbooks",
	Usage:  "gets all orderbooks for all enabled exchanges and currency pairs",
	Action: getOrderbooks,
}

func getOrderbooks(_ *cli.Context) error {
	conn, err := setupClient()
	if err != nil {
		return err
	}
	defer conn.Close()

	client := gctrpc.NewGoCryptoTraderClient(conn)
	result, err := client.GetOrderbooks(context.Background(), &gctrpc.GetOrderbooksRequest{})
	if err != nil {
		return err
	}

	jsonOutput(result)
	return nil
}

var getAccountInfoCommand = &cli.Command{
	Name:      "getaccountinfo",
	Usage:     "gets the exchange account balance info",
	ArgsUsage: "<exchange> <asset>",
	Action:    getAccountInfo,
	Flags: []cli.Flag{
		&cli.StringFlag{
			Name:  "exchange",
			Usage: "the exchange to get the account info for",
		},
		&cli.StringFlag{
			Name:  "asset",
			Usage: "the asset type to get the account info for",
		},
	},
}

func getAccountInfo(c *cli.Context) error {
	if c.NArg() == 0 && c.NumFlags() == 0 {
		return cli.ShowCommandHelp(c, "getaccountinfo")
	}

	var exchange string
	if c.IsSet("exchange") {
		exchange = c.String("exchange")
	} else {
		exchange = c.Args().First()
	}
	var assetType string
	if c.IsSet("asset") {
		assetType = c.String("asset")
	} else {
		assetType = c.Args().Get(1)
	}

	if !validExchange(exchange) {
		return errInvalidExchange
	}

	if !validAsset(assetType) {
		return errInvalidAsset
	}

	conn, err := setupClient()
	if err != nil {
		return err
	}
	defer conn.Close()

	client := gctrpc.NewGoCryptoTraderClient(conn)
	result, err := client.GetAccountInfo(context.Background(),
		&gctrpc.GetAccountInfoRequest{
			Exchange:  exchange,
			AssetType: assetType,
		},
	)
	if err != nil {
		return err
	}

	jsonOutput(result)
	return nil
}

var getAccountInfoStreamCommand = &cli.Command{
	Name:      "getaccountinfostream",
	Usage:     "gets the account info stream for a specific exchange",
	ArgsUsage: "<exchange> <asset>",
	Action:    getAccountInfoStream,
	Flags: []cli.Flag{
		&cli.StringFlag{
			Name:  "exchange",
			Usage: "the exchange to get the account info stream from",
		},
		&cli.StringFlag{
			Name:  "asset",
			Usage: "the asset type to get the account info stream for",
		},
	},
}

func getAccountInfoStream(c *cli.Context) error {
	if c.NArg() == 0 && c.NumFlags() == 0 {
		return cli.ShowCommandHelp(c, "getaccountinfostream")
	}

	var exchangeName string

	if c.IsSet("exchange") {
		exchangeName = c.String("exchange")
	} else {
		exchangeName = c.Args().First()
	}

	var assetType string
	if c.IsSet("asset") {
		assetType = c.String("asset")
	} else {
		assetType = c.Args().Get(1)
	}

	if !validExchange(exchangeName) {
		return errInvalidExchange
	}

	if !validAsset(assetType) {
		return errInvalidAsset
	}

	conn, err := setupClient()
	if err != nil {
		return err
	}
	defer conn.Close()

	client := gctrpc.NewGoCryptoTraderClient(conn)
	result, err := client.GetAccountInfoStream(context.Background(),
		&gctrpc.GetAccountInfoRequest{Exchange: exchangeName, AssetType: assetType})
	if err != nil {
		return err
	}

	for {
		resp, err := result.Recv()
		if err != nil {
			return err
		}

		err = clearScreen()
		if err != nil {
			return err
		}

		fmt.Printf("Account balance stream for %s:\n\n", exchangeName)

		fmt.Printf("%+v", resp)
	}
}

var updateAccountInfoCommand = &cli.Command{
	Name:      "updateaccountinfo",
	Usage:     "updates the exchange account balance info",
	ArgsUsage: "<exchange> <asset>",
	Action:    updateAccountInfo,
	Flags: []cli.Flag{
		&cli.StringFlag{
			Name:  "exchange",
			Usage: "the exchange to get the account info for",
		},
		&cli.StringFlag{
			Name:  "asset",
			Usage: "the asset type to get the account info for",
		},
	},
}

func updateAccountInfo(c *cli.Context) error {
	if c.NArg() == 0 && c.NumFlags() == 0 {
		return cli.ShowCommandHelp(c, "updateaccountinfo")
	}

	var exchange string
	if c.IsSet("exchange") {
		exchange = c.String("exchange")
	} else {
		exchange = c.Args().First()
	}

	var assetType string
	if c.IsSet("asset") {
		assetType = c.String("asset")
	} else {
		assetType = c.Args().Get(1)
	}

	if !validExchange(exchange) {
		return errInvalidExchange
	}

	if !validAsset(assetType) {
		return errInvalidAsset
	}

	conn, err := setupClient()
	if err != nil {
		return err
	}
	defer conn.Close()

	client := gctrpc.NewGoCryptoTraderClient(conn)
	result, err := client.UpdateAccountInfo(context.Background(),
		&gctrpc.GetAccountInfoRequest{
			Exchange:  exchange,
			AssetType: assetType,
		},
	)
	if err != nil {
		return err
	}

	jsonOutput(result)
	return nil
}

var getConfigCommand = &cli.Command{
	Name:   "getconfig",
	Usage:  "gets the config",
	Action: getConfig,
}

func getConfig(_ *cli.Context) error {
	conn, err := setupClient()
	if err != nil {
		return err
	}
	defer conn.Close()

	client := gctrpc.NewGoCryptoTraderClient(conn)
	result, err := client.GetConfig(context.Background(), &gctrpc.GetConfigRequest{})
	if err != nil {
		return err
	}

	jsonOutput(result)
	return nil
}

var getPortfolioCommand = &cli.Command{
	Name:   "getportfolio",
	Usage:  "gets the portfolio",
	Action: getPortfolio,
}

func getPortfolio(_ *cli.Context) error {
	conn, err := setupClient()
	if err != nil {
		return err
	}
	defer conn.Close()

	client := gctrpc.NewGoCryptoTraderClient(conn)
	result, err := client.GetPortfolio(context.Background(), &gctrpc.GetPortfolioRequest{})
	if err != nil {
		return err
	}

	jsonOutput(result)
	return nil
}

var getPortfolioSummaryCommand = &cli.Command{
	Name:   "getportfoliosummary",
	Usage:  "gets the portfolio summary",
	Action: getPortfolioSummary,
}

func getPortfolioSummary(_ *cli.Context) error {
	conn, err := setupClient()
	if err != nil {
		return err
	}
	defer conn.Close()

	client := gctrpc.NewGoCryptoTraderClient(conn)
	result, err := client.GetPortfolioSummary(context.Background(), &gctrpc.GetPortfolioSummaryRequest{})
	if err != nil {
		return err
	}

	jsonOutput(result)
	return nil
}

var addPortfolioAddressCommand = &cli.Command{
	Name:      "addportfolioaddress",
	Usage:     "adds an address to the portfolio",
	ArgsUsage: "<address> <coin_type> <description> <balance> <cold_storage> <supported_exchanges> ",
	Action:    addPortfolioAddress,
	Flags: []cli.Flag{
		&cli.StringFlag{
			Name:  "address",
			Usage: "the address to add to the portfolio",
		},
		&cli.StringFlag{
			Name:  "coin_type",
			Usage: "the coin type e.g ('BTC')",
		},
		&cli.StringFlag{
			Name:  "description",
			Usage: "description of the address",
		},
		&cli.Float64Flag{
			Name:  "balance",
			Usage: "balance of the address",
		},
		&cli.BoolFlag{
			Name:  "cold_storage",
			Usage: "true/false if address is cold storage",
		},
		&cli.StringFlag{
			Name:  "supported_exchanges",
			Usage: "common separated list of exchanges supported by this address for withdrawals",
		},
	},
}

func addPortfolioAddress(c *cli.Context) error {
	if c.NArg() == 0 && c.NumFlags() == 0 {
		return cli.ShowCommandHelp(c, "addportfolioaddress")
	}

	var address string
	var coinType string
	var description string
	var balance float64
	var supportedExchanges string
	var coldstorage bool

	if c.IsSet("address") {
		address = c.String("address")
	} else {
		address = c.Args().First()
	}

	if c.IsSet("coin_type") {
		coinType = c.String("coin_type")
	} else {
		coinType = c.Args().Get(1)
	}

	if c.IsSet("description") {
		description = c.String("description")
	} else {
		description = c.Args().Get(2)
	}
	var err error
	if c.IsSet("balance") {
		balance = c.Float64("balance")
	} else if c.Args().Get(3) != "" {
		balance, err = strconv.ParseFloat(c.Args().Get(3), 64)
		if err != nil {
			return err
		}
	}

	if c.IsSet("cold_storage") {
		coldstorage = c.Bool("cold_storage")
	} else {
		tv, errBool := strconv.ParseBool(c.Args().Get(4))
		if errBool == nil {
			coldstorage = tv
		}
	}

	if c.IsSet("supported_exchanges") {
		supportedExchanges = c.String("supported_exchanges")
	} else {
		supportedExchanges = c.Args().Get(5)
	}

	conn, err := setupClient()
	if err != nil {
		return err
	}
	defer conn.Close()

	client := gctrpc.NewGoCryptoTraderClient(conn)
	result, err := client.AddPortfolioAddress(context.Background(),
		&gctrpc.AddPortfolioAddressRequest{
			Address:            address,
			CoinType:           coinType,
			Description:        description,
			Balance:            balance,
			SupportedExchanges: supportedExchanges,
			ColdStorage:        coldstorage,
		},
	)

	if err != nil {
		return err
	}

	jsonOutput(result)
	return nil
}

var removePortfolioAddressCommand = &cli.Command{
	Name:      "removeportfolioaddress",
	Usage:     "removes an address from the portfolio",
	ArgsUsage: "<address> <coin_type> <description>",
	Action:    removePortfolioAddress,
	Flags: []cli.Flag{
		&cli.StringFlag{
			Name:  "address",
			Usage: "the address to add to the portfolio",
		},
		&cli.StringFlag{
			Name:  "coin_type",
			Usage: "the coin type e.g ('BTC')",
		},
		&cli.StringFlag{
			Name:  "description",
			Usage: "description of the address",
		},
	},
}

func removePortfolioAddress(c *cli.Context) error {
	if c.NArg() == 0 && c.NumFlags() == 0 {
		return cli.ShowCommandHelp(c, "removeportfolioaddress")
	}

	var address string
	var coinType string
	var description string

	if c.IsSet("address") {
		address = c.String("address")
	} else {
		address = c.Args().First()
	}

	if c.IsSet("coin_type") {
		coinType = c.String("coin_type")
	} else {
		coinType = c.Args().Get(1)
	}

	if c.IsSet("description") {
		description = c.String("description")
	} else {
		description = c.Args().Get(2)
	}

	conn, err := setupClient()
	if err != nil {
		return err
	}
	defer conn.Close()

	client := gctrpc.NewGoCryptoTraderClient(conn)
	result, err := client.RemovePortfolioAddress(context.Background(),
		&gctrpc.RemovePortfolioAddressRequest{
			Address:     address,
			CoinType:    coinType,
			Description: description,
		},
	)

	if err != nil {
		return err
	}

	jsonOutput(result)
	return nil
}

var getForexProvidersCommand = &cli.Command{
	Name:   "getforexproviders",
	Usage:  "gets the available forex providers",
	Action: getForexProviders,
}

func getForexProviders(_ *cli.Context) error {
	conn, err := setupClient()
	if err != nil {
		return err
	}
	defer conn.Close()

	client := gctrpc.NewGoCryptoTraderClient(conn)
	result, err := client.GetForexProviders(context.Background(), &gctrpc.GetForexProvidersRequest{})
	if err != nil {
		return err
	}

	jsonOutput(result)
	return nil
}

var getForexRatesCommand = &cli.Command{
	Name:   "getforexrates",
	Usage:  "gets forex rates",
	Action: getForexRates,
}

func getForexRates(_ *cli.Context) error {
	conn, err := setupClient()
	if err != nil {
		return err
	}
	defer conn.Close()

	client := gctrpc.NewGoCryptoTraderClient(conn)
	result, err := client.GetForexRates(context.Background(), &gctrpc.GetForexRatesRequest{})
	if err != nil {
		return err
	}

	jsonOutput(result)
	return nil
}

var getOrdersCommand = &cli.Command{
	Name:      "getorders",
	Usage:     "gets the open orders",
	ArgsUsage: "<exchange> <asset> <pair> <start> <end>",
	Action:    getOrders,
	Flags: []cli.Flag{
		&cli.StringFlag{
			Name:  "exchange",
			Usage: "the exchange to get orders for",
		},
		&cli.StringFlag{
			Name:  "asset",
			Usage: "the asset type to get orders for",
		},
		&cli.StringFlag{
			Name:  "pair",
			Usage: "the currency pair to get orders for",
		},
		&cli.StringFlag{
			Name:        "start",
			Usage:       "start date, optional. Will filter any results before this date",
			Value:       time.Now().AddDate(0, -1, 0).Format(common.SimpleTimeFormat),
			Destination: &startTime,
		},
		&cli.StringFlag{
			Name:        "end",
			Usage:       "end date, optional. Will filter any results after this date",
			Value:       time.Now().Format(common.SimpleTimeFormat),
			Destination: &endTime,
		},
	},
}

func getOrders(c *cli.Context) error {
	if c.NArg() == 0 && c.NumFlags() == 0 {
		return cli.ShowCommandHelp(c, "getorders")
	}

	var exchangeName string
	var assetType string
	var currencyPair string

	if c.IsSet("exchange") {
		exchangeName = c.String("exchange")
	} else {
		exchangeName = c.Args().First()
	}

	if !validExchange(exchangeName) {
		return errInvalidExchange
	}

	if c.IsSet("asset") {
		assetType = c.String("asset")
	} else {
		assetType = c.Args().Get(1)
	}

	assetType = strings.ToLower(assetType)
	if !validAsset(assetType) {
		return errInvalidAsset
	}

	if c.IsSet("pair") {
		currencyPair = c.String("pair")
	} else {
		currencyPair = c.Args().Get(2)
	}

	if !validPair(currencyPair) {
		return errInvalidPair
	}

	p, err := currency.NewPairDelimiter(currencyPair, pairDelimiter)
	if err != nil {
		return err
	}

	if !c.IsSet("start") {
		if c.Args().Get(3) != "" {
			startTime = c.Args().Get(3)
		}
	}

	if !c.IsSet("end") {
		if c.Args().Get(4) != "" {
			endTime = c.Args().Get(4)
		}
	}
	var s, e time.Time
	s, err = time.Parse(common.SimpleTimeFormat, startTime)
	if err != nil {
		return fmt.Errorf("invalid time format for start: %v", err)
	}
	e, err = time.Parse(common.SimpleTimeFormat, endTime)
	if err != nil {
		return fmt.Errorf("invalid time format for end: %v", err)
	}

	if e.Before(s) {
		return errors.New("start cannot be after end")
	}

	var conn *grpc.ClientConn
	conn, err = setupClient()
	if err != nil {
		return err
	}
	defer conn.Close()

	client := gctrpc.NewGoCryptoTraderClient(conn)
	result, err := client.GetOrders(context.Background(), &gctrpc.GetOrdersRequest{
		Exchange:  exchangeName,
		AssetType: assetType,
		Pair: &gctrpc.CurrencyPair{
			Delimiter: p.Delimiter,
			Base:      p.Base.String(),
			Quote:     p.Quote.String(),
		},
		StartDate: negateLocalOffset(s),
		EndDate:   negateLocalOffset(e),
	})
	if err != nil {
		return err
	}

	jsonOutput(result)
	return nil
}

var getOrderCommand = &cli.Command{
	Name:      "getorder",
	Usage:     "gets the specified order info",
	ArgsUsage: "<exchange> <order_id> <pair>",
	Action:    getOrder,
	Flags: []cli.Flag{
		&cli.StringFlag{
			Name:  "exchange",
			Usage: "the exchange to get the order for",
		},
		&cli.StringFlag{
			Name:  "asset",
			Usage: "required asset type",
		},
		&cli.StringFlag{
			Name:  "pair",
			Usage: "the pair to retrieve",
		},
		&cli.StringFlag{
			Name:  "order_id",
			Usage: "the order id to retrieve",
		},
	},
}

func getOrder(c *cli.Context) error {
	if c.NArg() == 0 && c.NumFlags() == 0 {
		return cli.ShowCommandHelp(c, "getorder")
	}

	var exchangeName string
	var orderID string
	var currencyPair string
	var assetType string

	if c.IsSet("exchange") {
		exchangeName = c.String("exchange")
	} else {
		exchangeName = c.Args().First()
	}
	if !validExchange(exchangeName) {
		return errInvalidExchange
	}

	if c.IsSet("asset") {
		assetType = c.String("asset")
	} else {
		assetType = c.Args().Get(1)
	}
	assetType = strings.ToLower(assetType)
	if !validAsset(assetType) {
		return errInvalidAsset
	}

	if c.IsSet("pair") {
		currencyPair = c.String("pair")
	} else {
		currencyPair = c.Args().Get(2)
	}
	if !validPair(currencyPair) {
		return errInvalidPair
	}

	p, err := currency.NewPairDelimiter(currencyPair, pairDelimiter)
	if err != nil {
		return err
	}

	if c.IsSet("order_id") {
		orderID = c.String("order_id")
	} else {
		orderID = c.Args().Get(3)
	}

	conn, err := setupClient()
	if err != nil {
		return err
	}
	defer conn.Close()

	client := gctrpc.NewGoCryptoTraderClient(conn)
	result, err := client.GetOrder(context.Background(), &gctrpc.GetOrderRequest{
		Exchange: exchangeName,
		OrderId:  orderID,
		Pair: &gctrpc.CurrencyPair{
			Delimiter: p.Delimiter,
			Base:      p.Base.String(),
			Quote:     p.Quote.String(),
		},
		Asset: assetType,
	})
	if err != nil {
		return err
	}

	jsonOutput(result)
	return nil
}

var submitOrderCommand = &cli.Command{
	Name:      "submitorder",
	Usage:     "submit order submits an exchange order",
	ArgsUsage: "<exchange> <account> <pair> <side> <type> <amount> <price> <client_id> <fullamount>",
	Action:    submitOrder,
	Flags: []cli.Flag{
		&cli.StringFlag{
			Name:  "exchange",
			Usage: "the exchange to submit the order for",
		},
<<<<<<< HEAD
		cli.StringFlag{
			Name:  "account",
			Usage: "the exchange account that this order will be associated with",
		},
		cli.StringFlag{
=======
		&cli.StringFlag{
>>>>>>> 79a47cf5
			Name:  "pair",
			Usage: "the currency pair",
		},
		&cli.StringFlag{
			Name:  "side",
			Usage: "the order side to use (BUY OR SELL)",
		},
		&cli.StringFlag{
			Name:  "type",
			Usage: "the order type (MARKET OR LIMIT)",
		},
		&cli.Float64Flag{
			Name:  "amount",
			Usage: "the amount for the order",
		},
		&cli.Float64Flag{
			Name:  "price",
			Usage: "the price for the order",
		},
		&cli.StringFlag{
			Name:  "client_id",
			Usage: "the optional client order ID",
		},
		&cli.StringFlag{
			Name:  "asset",
			Usage: "required asset type",
		},
		cli.BoolFlag{
			Name:  "fullamount",
			Usage: "requires the full amount, if set to false will allow anything under the request amount",
		},
	},
}

func submitOrder(c *cli.Context) error {
	if c.NArg() == 0 && c.NumFlags() == 0 {
		return cli.ShowCommandHelp(c, "submitorder")
	}

	var exchangeName string
	var account string
	var currencyPair string
	var orderSide string
	var orderType string
	var amount float64
	var price float64
	var clientID string
	var assetType string
	var fullAmountRequired bool

	if c.IsSet("exchange") {
		exchangeName = c.String("exchange")
	} else {
		exchangeName = c.Args().First()
	}

	if !validExchange(exchangeName) {
		return errInvalidExchange
	}

	if c.IsSet("account") {
		account = c.String("account")
	} else {
		account = c.Args().Get(1)
	}

	if c.IsSet("pair") {
		currencyPair = c.String("pair")
	} else {
		currencyPair = c.Args().Get(2)
	}

	if !validPair(currencyPair) {
		return errInvalidPair
	}

	if c.IsSet("side") {
		orderSide = c.String("side")
	} else {
		orderSide = c.Args().Get(3)
	}

	if orderSide == "" {
		return errors.New("order side must be set")
	}

	if c.IsSet("type") {
		orderType = c.String("type")
	} else {
		orderType = c.Args().Get(4)
	}

	if orderType == "" {
		return errors.New("order type must be set")
	}

	if c.IsSet("amount") {
		amount = c.Float64("amount")
	} else if c.Args().Get(5) != "" {
		var err error
		amount, err = strconv.ParseFloat(c.Args().Get(6), 64)
		if err != nil {
			return err
		}
	}

	if amount == 0 {
		return errors.New("amount must be set")
	}

	// price is optional for market orders
	if c.IsSet("price") {
		price = c.Float64("price")
	} else if c.Args().Get(7) != "" {
		var err error
		price, err = strconv.ParseFloat(c.Args().Get(7), 64)
		if err != nil {
			return err
		}
	}

	if c.IsSet("client_id") {
		clientID = c.String("client_id")
	} else {
		clientID = c.Args().Get(8)
	}

	if c.IsSet("asset") {
		assetType = c.String("asset")
	} else {
		assetType = c.Args().Get(9)
	}

	assetType = strings.ToLower(assetType)
	if !validAsset(assetType) {
		return errInvalidAsset
	}

	if c.IsSet("fullamount") {
		fullAmountRequired = c.Bool("fullamount")
	} else {
		// Default to true if not specifically set
		fullAmountRequired = true
	}

	p, err := currency.NewPairDelimiter(currencyPair, pairDelimiter)
	if err != nil {
		return err
	}

	conn, err := setupClient()
	if err != nil {
		return err
	}
	defer conn.Close()

	client := gctrpc.NewGoCryptoTraderClient(conn)
	result, err := client.SubmitOrder(context.Background(),
		&gctrpc.SubmitOrderRequest{
			Exchange: exchangeName,
			Account:  account,
			Pair: &gctrpc.CurrencyPair{
				Delimiter: p.Delimiter,
				Base:      p.Base.String(),
				Quote:     p.Quote.String(),
			},
			Side:               orderSide,
			OrderType:          orderType,
			Amount:             amount,
			Price:              price,
			ClientId:           clientID,
			AssetType:          assetType,
			FullAmountRequired: fullAmountRequired,
		})
	if err != nil {
		return err
	}

	jsonOutput(result)
	return nil
}

var simulateOrderCommand = &cli.Command{
	Name:      "simulateorder",
	Usage:     "simulate order simulates an exchange order",
	ArgsUsage: "<exchange> <pair> <side> <amount>",
	Action:    simulateOrder,
	Flags: []cli.Flag{
		&cli.StringFlag{
			Name:  "exchange",
			Usage: "the exchange to simulate the order for",
		},
		&cli.StringFlag{
			Name:  "pair",
			Usage: "the currency pair",
		},
		&cli.StringFlag{
			Name:  "side",
			Usage: "the order side to use (BUY OR SELL)",
		},
		&cli.Float64Flag{
			Name:  "amount",
			Usage: "the amount for the order",
		},
	},
}

func simulateOrder(c *cli.Context) error {
	if c.NArg() == 0 && c.NumFlags() == 0 {
		return cli.ShowCommandHelp(c, "simulateorder")
	}

	var exchangeName string
	var currencyPair string
	var orderSide string
	var amount float64

	if c.IsSet("exchange") {
		exchangeName = c.String("exchange")
	} else {
		exchangeName = c.Args().First()
	}

	if !validExchange(exchangeName) {
		return errInvalidExchange
	}

	if c.IsSet("pair") {
		currencyPair = c.String("pair")
	} else {
		currencyPair = c.Args().Get(1)
	}

	if !validPair(currencyPair) {
		return errInvalidPair
	}

	if c.IsSet("side") {
		orderSide = c.String("side")
	} else {
		orderSide = c.Args().Get(2)
	}

	if orderSide == "" {
		return errors.New("side must be set")
	}

	if c.IsSet("amount") {
		amount = c.Float64("amount")
	} else if c.Args().Get(3) != "" {
		var err error
		amount, err = strconv.ParseFloat(c.Args().Get(3), 64)
		if err != nil {
			return err
		}
	}

	if amount == 0 {
		return errors.New("amount must be set")
	}

	p, err := currency.NewPairDelimiter(currencyPair, pairDelimiter)
	if err != nil {
		return err
	}

	conn, err := setupClient()
	if err != nil {
		return err
	}
	defer conn.Close()

	client := gctrpc.NewGoCryptoTraderClient(conn)
	result, err := client.SimulateOrder(context.Background(), &gctrpc.SimulateOrderRequest{
		Exchange: exchangeName,
		Pair: &gctrpc.CurrencyPair{
			Delimiter: p.Delimiter,
			Base:      p.Base.String(),
			Quote:     p.Quote.String(),
		},
		Side:   orderSide,
		Amount: amount,
	})
	if err != nil {
		return err
	}

	jsonOutput(result)
	return nil
}

var whaleBombCommand = &cli.Command{
	Name:      "whalebomb",
	Usage:     "whale bomb finds the amount required to reach a price target",
	ArgsUsage: "<exchange> <pair> <side> <price>",
	Action:    whaleBomb,
	Flags: []cli.Flag{
		&cli.StringFlag{
			Name:  "exchange",
			Usage: "the exchange to whale bomb",
		},
		&cli.StringFlag{
			Name:  "pair",
			Usage: "the currency pair",
		},
		&cli.StringFlag{
			Name:  "side",
			Usage: "the order side to use (BUY OR SELL)",
		},
		&cli.Float64Flag{
			Name:  "price",
			Usage: "the price target",
		},
	},
}

func whaleBomb(c *cli.Context) error {
	if c.NArg() == 0 && c.NumFlags() == 0 {
		return cli.ShowCommandHelp(c, "whalebomb")
	}

	var exchangeName string
	var currencyPair string
	var orderSide string
	var price float64

	if c.IsSet("exchange") {
		exchangeName = c.String("exchange")
	} else {
		exchangeName = c.Args().First()
	}

	if !validExchange(exchangeName) {
		return errInvalidExchange
	}

	if c.IsSet("pair") {
		currencyPair = c.String("pair")
	} else {
		currencyPair = c.Args().Get(1)
	}

	if !validPair(currencyPair) {
		return errInvalidPair
	}

	if c.IsSet("side") {
		orderSide = c.String("side")
	} else {
		orderSide = c.Args().Get(2)
	}

	if orderSide == "" {
		return errors.New("order side must be set")
	}

	if c.IsSet("price") {
		price = c.Float64("price")
	} else if c.Args().Get(3) != "" {
		var err error
		price, err = strconv.ParseFloat(c.Args().Get(3), 64)
		if err != nil {
			return err
		}
	}

	p, err := currency.NewPairDelimiter(currencyPair, pairDelimiter)
	if err != nil {
		return err
	}

	conn, err := setupClient()
	if err != nil {
		return err
	}
	defer conn.Close()

	client := gctrpc.NewGoCryptoTraderClient(conn)
	result, err := client.WhaleBomb(context.Background(), &gctrpc.WhaleBombRequest{
		Exchange: exchangeName,
		Pair: &gctrpc.CurrencyPair{
			Delimiter: p.Delimiter,
			Base:      p.Base.String(),
			Quote:     p.Quote.String(),
		},
		Side:        orderSide,
		PriceTarget: price,
	})
	if err != nil {
		return err
	}

	jsonOutput(result)
	return nil
}

var cancelOrderCommand = &cli.Command{
	Name:      "cancelorder",
	Usage:     "cancel order cancels an exchange order",
	ArgsUsage: "<exchange> <account_id> <order_id> <pair> <asset> <wallet_address> <side>",
	Action:    cancelOrder,
	Flags: []cli.Flag{
		&cli.StringFlag{
			Name:  "exchange",
			Usage: "the exchange to cancel the order for",
		},
		&cli.StringFlag{
			Name:  "account_id",
			Usage: "the account id",
		},
		&cli.StringFlag{
			Name:  "order_id",
			Usage: "the order id",
		},
		&cli.StringFlag{
			Name:  "pair",
			Usage: "the currency pair to cancel the order for",
		},
		&cli.StringFlag{
			Name:  "asset",
			Usage: "the asset type",
		},
		&cli.Float64Flag{
			Name:  "wallet_address",
			Usage: "the wallet address",
		},
		&cli.StringFlag{
			Name:  "side",
			Usage: "the order side",
		},
	},
}

func cancelOrder(c *cli.Context) error {
	if c.NArg() == 0 && c.NumFlags() == 0 {
		return cli.ShowCommandHelp(c, "cancelorder")
	}

	var exchangeName string
	var accountID string
	var orderID string
	var currencyPair string
	var assetType string
	var walletAddress string
	var orderSide string

	if c.IsSet("exchange") {
		exchangeName = c.String("exchange")
	} else {
		exchangeName = c.Args().First()
	}

	if !validExchange(exchangeName) {
		return errInvalidExchange
	}

	if c.IsSet("account_id") {
		accountID = c.String("account_id")
	} else {
		accountID = c.Args().Get(1)
	}

	if c.IsSet("order_id") {
		orderID = c.String("order_id")
	} else {
		orderID = c.Args().Get(2)
	}

	if orderID == "" {
		return errors.New("an order ID must be set")
	}

	if c.IsSet("pair") {
		currencyPair = c.String("pair")
	} else {
		currencyPair = c.Args().Get(3)
	}

	if c.IsSet("asset") {
		assetType = c.String("asset")
	} else {
		assetType = c.Args().Get(4)
	}

	assetType = strings.ToLower(assetType)
	if !validAsset(assetType) {
		return errInvalidAsset
	}

	if c.IsSet("wallet_address") {
		walletAddress = c.String("wallet_address")
	} else {
		walletAddress = c.Args().Get(5)
	}

	if c.IsSet("side") {
		orderSide = c.String("side")
	} else {
		orderSide = c.Args().Get(6)
	}

	// pair is optional, but if it's set, do a validity check
	var p currency.Pair
	if len(currencyPair) > 0 {
		if !validPair(currencyPair) {
			return errInvalidPair
		}
		var err error
		p, err = currency.NewPairDelimiter(currencyPair, pairDelimiter)
		if err != nil {
			return err
		}
	}

	conn, err := setupClient()
	if err != nil {
		return err
	}
	defer conn.Close()

	client := gctrpc.NewGoCryptoTraderClient(conn)
	result, err := client.CancelOrder(context.Background(), &gctrpc.CancelOrderRequest{
		Exchange:  exchangeName,
		AccountId: accountID,
		OrderId:   orderID,
		Pair: &gctrpc.CurrencyPair{
			Delimiter: p.Delimiter,
			Base:      p.Base.String(),
			Quote:     p.Quote.String(),
		},
		AssetType:     assetType,
		WalletAddress: walletAddress,
		Side:          orderSide,
	})
	if err != nil {
		return err
	}

	jsonOutput(result)
	return nil
}

var cancelBatchOrdersCommand = &cli.Command{
	Name:      "cancelbatchorders",
	Usage:     "cancel batch orders cancels a list of exchange orders (comma separated)",
	ArgsUsage: "<exchange> <account_id> <order_ids> <pair> <asset> <wallet_address> <side>",
	Action:    cancelBatchOrders,
	Flags: []cli.Flag{
		&cli.StringFlag{
			Name:  "exchange",
			Usage: "the exchange to cancel the order for",
		},
		&cli.StringFlag{
			Name:  "account_id",
			Usage: "the account id",
		},
		&cli.StringFlag{
			Name:  "order_ids",
			Usage: "the comma separated orders id-s",
		},
		&cli.StringFlag{
			Name:  "pair",
			Usage: "the currency pair to cancel the order for",
		},
		&cli.StringFlag{
			Name:  "asset",
			Usage: "the asset type",
		},
		&cli.Float64Flag{
			Name:  "wallet_address",
			Usage: "the wallet address",
		},
		&cli.StringFlag{
			Name:  "side",
			Usage: "the order side",
		},
	},
}

func cancelBatchOrders(c *cli.Context) error {
	if c.NArg() == 0 && c.NumFlags() == 0 {
		return cli.ShowCommandHelp(c, "cancelbatchorders")
	}

	var exchangeName string
	var accountID string
	var orderID string
	var currencyPair string
	var assetType string
	var walletAddress string
	var orderSide string

	if c.IsSet("exchange") {
		exchangeName = c.String("exchange")
	} else {
		exchangeName = c.Args().First()
	}

	if !validExchange(exchangeName) {
		return errInvalidExchange
	}

	if c.IsSet("account_id") {
		accountID = c.String("account_id")
	} else {
		accountID = c.Args().Get(1)
	}

	if c.IsSet("order_ids") {
		orderID = c.String("order_ids")
	} else {
		orderID = c.Args().Get(2)
	}

	if orderID == "" {
		return errors.New("an order ID must be set")
	}

	if c.IsSet("pair") {
		currencyPair = c.String("pair")
	} else {
		currencyPair = c.Args().Get(3)
	}

	if c.IsSet("asset") {
		assetType = c.String("asset")
	} else {
		assetType = c.Args().Get(4)
	}

	assetType = strings.ToLower(assetType)
	if !validAsset(assetType) {
		return errInvalidAsset
	}

	if c.IsSet("wallet_address") {
		walletAddress = c.String("wallet_address")
	} else {
		walletAddress = c.Args().Get(5)
	}

	if c.IsSet("side") {
		orderSide = c.String("side")
	} else {
		orderSide = c.Args().Get(6)
	}

	// pair is optional, but if it's set, do a validity check
	var p currency.Pair
	if len(currencyPair) > 0 {
		if !validPair(currencyPair) {
			return errInvalidPair
		}
		var err error
		p, err = currency.NewPairDelimiter(currencyPair, pairDelimiter)
		if err != nil {
			return err
		}
	}

	conn, err := setupClient()
	if err != nil {
		return err
	}
	defer conn.Close()

	client := gctrpc.NewGoCryptoTraderClient(conn)
	result, err := client.CancelBatchOrders(context.Background(), &gctrpc.CancelBatchOrdersRequest{
		Exchange:  exchangeName,
		AccountId: accountID,
		OrdersId:  orderID,
		Pair: &gctrpc.CurrencyPair{
			Delimiter: p.Delimiter,
			Base:      p.Base.String(),
			Quote:     p.Quote.String(),
		},
		AssetType:     assetType,
		WalletAddress: walletAddress,
		Side:          orderSide,
	})
	if err != nil {
		return err
	}

	jsonOutput(result)
	return nil
}

var cancelAllOrdersCommand = &cli.Command{
	Name:      "cancelallorders",
	Usage:     "cancels all orders (all or by exchange name)",
	ArgsUsage: "<exchange>",
	Action:    cancelAllOrders,
	Flags: []cli.Flag{
		&cli.StringFlag{
			Name:  "exchange",
			Usage: "the exchange to cancel all orders on",
		},
	},
}

func cancelAllOrders(c *cli.Context) error {
	var exchangeName string
	if c.IsSet("exchange") {
		exchangeName = c.String("exchange")
	} else {
		exchangeName = c.Args().First()
	}

	// exchange name is an optional param
	if exchangeName != "" {
		if !validExchange(exchangeName) {
			return errInvalidExchange
		}
	}

	conn, err := setupClient()
	if err != nil {
		return err
	}
	defer conn.Close()

	client := gctrpc.NewGoCryptoTraderClient(conn)
	result, err := client.CancelAllOrders(context.Background(), &gctrpc.CancelAllOrdersRequest{
		Exchange: exchangeName,
	})
	if err != nil {
		return err
	}

	jsonOutput(result)
	return nil
}

var getEventsCommand = &cli.Command{
	Name:   "getevents",
	Usage:  "gets all events",
	Action: getEvents,
}

func getEvents(_ *cli.Context) error {
	conn, err := setupClient()
	if err != nil {
		return err
	}
	defer conn.Close()

	client := gctrpc.NewGoCryptoTraderClient(conn)
	result, err := client.GetEvents(context.Background(), &gctrpc.GetEventsRequest{})
	if err != nil {
		return err
	}

	jsonOutput(result)
	return nil
}

var addEventCommand = &cli.Command{
	Name:      "addevent",
	Usage:     "adds an event",
	ArgsUsage: "<exchange> <item> <condition> <price> <check_bids> <check_bids_and_asks> <orderbook_amount> <pair> <asset> <action>",
	Action:    addEvent,
	Flags: []cli.Flag{
		&cli.StringFlag{
			Name:  "exchange",
			Usage: "the exchange to add an event for",
		},
		&cli.StringFlag{
			Name:  "item",
			Usage: "the item to trigger the event",
		},
		&cli.StringFlag{
			Name:  "condition",
			Usage: "the condition for the event",
		},
		&cli.Float64Flag{
			Name:  "price",
			Usage: "the price to trigger the event",
		},
		&cli.BoolFlag{
			Name:  "check_bids",
			Usage: "whether to check the bids",
		},
		&cli.BoolFlag{
			Name:  "check_asks",
			Usage: "whether to check the asks",
		},
		&cli.Float64Flag{
			Name:  "orderbook_amount",
			Usage: "the orderbook amount to trigger the event",
		},
		&cli.StringFlag{
			Name:  "pair",
			Usage: "the currency pair",
		},
		&cli.StringFlag{
			Name:  "asset",
			Usage: "the asset type",
		},
		&cli.StringFlag{
			Name:  "action",
			Usage: "the action for the event to perform upon trigger",
		},
	},
}

func addEvent(c *cli.Context) error {
	if c.NArg() == 0 && c.NumFlags() == 0 {
		return cli.ShowCommandHelp(c, "addevent")
	}

	var exchangeName string
	var item string
	var condition string
	var price float64
	var checkBids bool
	var checkAsks bool
	var orderbookAmount float64
	var currencyPair string
	var assetType string
	var action string

	if c.IsSet("exchange") {
		exchangeName = c.String("exchange")
	} else {
		return fmt.Errorf("exchange name is required")
	}

	if !validExchange(exchangeName) {
		return errInvalidExchange
	}

	if c.IsSet("item") {
		item = c.String("item")
	} else {
		return fmt.Errorf("item is required")
	}

	if c.IsSet("condition") {
		condition = c.String("condition")
	} else {
		return fmt.Errorf("condition is required")
	}

	if c.IsSet("price") {
		price = c.Float64("price")
	}

	if c.IsSet("check_bids") {
		checkBids = c.Bool("check_bids")
	}

	if c.IsSet("check_asks") {
		checkAsks = c.Bool("check_asks")
	}

	if c.IsSet("orderbook_amount") {
		orderbookAmount = c.Float64("orderbook_amount")
	}

	if c.IsSet("pair") {
		currencyPair = c.String("pair")
	} else {
		return fmt.Errorf("currency pair is required")
	}

	if !validPair(currencyPair) {
		return errInvalidPair
	}

	if c.IsSet("asset") {
		assetType = c.String("asset")
	}

	assetType = strings.ToLower(assetType)
	if !validAsset(assetType) {
		return errInvalidAsset
	}

	if c.IsSet("action") {
		action = c.String("action")
	} else {
		return fmt.Errorf("action is required")
	}

	p, err := currency.NewPairDelimiter(currencyPair, pairDelimiter)
	if err != nil {
		return err
	}

	conn, err := setupClient()
	if err != nil {
		return err
	}
	defer conn.Close()

	client := gctrpc.NewGoCryptoTraderClient(conn)
	result, err := client.AddEvent(context.Background(), &gctrpc.AddEventRequest{
		Exchange: exchangeName,
		Item:     item,
		ConditionParams: &gctrpc.ConditionParams{
			Condition:       condition,
			Price:           price,
			CheckBids:       checkBids,
			CheckAsks:       checkAsks,
			OrderbookAmount: orderbookAmount,
		},
		Pair: &gctrpc.CurrencyPair{
			Delimiter: p.Delimiter,
			Base:      p.Base.String(),
			Quote:     p.Quote.String(),
		},
		AssetType: assetType,
		Action:    action,
	})
	if err != nil {
		return err
	}

	jsonOutput(result)
	return nil
}

var removeEventCommand = &cli.Command{
	Name:      "removeevent",
	Usage:     "removes an event",
	ArgsUsage: "<event_id>",
	Action:    removeEvent,
	Flags: []cli.Flag{
		&cli.StringFlag{
			Name:  "event_id",
			Usage: "the event id to remove",
		},
	},
}

func removeEvent(c *cli.Context) error {
	if c.NArg() == 0 && c.NumFlags() == 0 {
		return cli.ShowCommandHelp(c, "removeevent")
	}

	var eventID int64
	if c.IsSet("event_id") {
		eventID = c.Int64("event_id")
	} else if c.Args().Get(0) != "" {
		var err error
		eventID, err = strconv.ParseInt(c.Args().Get(0), 10, 64)
		if err != nil {
			return err
		}
	}

	if eventID == 0 {
		return errors.New("event id must be specified")
	}

	conn, err := setupClient()
	if err != nil {
		return err
	}
	defer conn.Close()

	client := gctrpc.NewGoCryptoTraderClient(conn)
	result, err := client.RemoveEvent(context.Background(),
		&gctrpc.RemoveEventRequest{Id: eventID})
	if err != nil {
		return err
	}

	jsonOutput(result)
	return nil
}

var getCryptocurrencyDepositAddressesCommand = &cli.Command{
	Name:      "getcryptocurrencydepositaddresses",
	Usage:     "gets the cryptocurrency deposit addresses for an exchange",
	ArgsUsage: "<exchange>",
	Action:    getCryptocurrencyDepositAddresses,
	Flags: []cli.Flag{
		&cli.StringFlag{
			Name:  "exchange",
			Usage: "the exchange to get the cryptocurrency deposit addresses for",
		},
	},
}

func getCryptocurrencyDepositAddresses(c *cli.Context) error {
	if c.NArg() == 0 && c.NumFlags() == 0 {
		return cli.ShowCommandHelp(c, "getcryptocurrencydepositaddresses")
	}

	var exchangeName string
	if c.IsSet("exchange") {
		exchangeName = c.String("exchange")
	} else {
		exchangeName = c.Args().First()
	}

	if !validExchange(exchangeName) {
		return errInvalidExchange
	}

	conn, err := setupClient()
	if err != nil {
		return err
	}
	defer conn.Close()

	client := gctrpc.NewGoCryptoTraderClient(conn)
	result, err := client.GetCryptocurrencyDepositAddresses(context.Background(),
		&gctrpc.GetCryptocurrencyDepositAddressesRequest{Exchange: exchangeName})
	if err != nil {
		return err
	}

	jsonOutput(result)
	return nil
}

var getCryptocurrencyDepositAddressCommand = &cli.Command{
	Name:      "getcryptocurrencydepositaddress",
	Usage:     "gets the cryptocurrency deposit address for an exchange and cryptocurrency",
	ArgsUsage: "<exchange> <cryptocurrency>",
	Action:    getCryptocurrencyDepositAddress,
	Flags: []cli.Flag{
		&cli.StringFlag{
			Name:  "exchange",
			Usage: "the exchange to get the cryptocurrency deposit address for",
		},
		&cli.StringFlag{
			Name:  "cryptocurrency",
			Usage: "the cryptocurrency to get the deposit address for",
		},
	},
}

func getCryptocurrencyDepositAddress(c *cli.Context) error {
	if c.NArg() == 0 && c.NumFlags() == 0 {
		return cli.ShowCommandHelp(c, "getcryptocurrencydepositaddresses")
	}

	var exchangeName string
	var cryptocurrency string

	if c.IsSet("exchange") {
		exchangeName = c.String("exchange")
	} else {
		exchangeName = c.Args().First()
	}

	if !validExchange(exchangeName) {
		return errInvalidExchange
	}

	if c.IsSet("cryptocurrency") {
		cryptocurrency = c.String("cryptocurrency")
	} else if c.Args().Get(1) != "" {
		cryptocurrency = c.Args().Get(1)
	}

	if cryptocurrency == "" {
		return errors.New("cryptocurrency must be set")
	}

	conn, err := setupClient()
	if err != nil {
		return err
	}
	defer conn.Close()

	client := gctrpc.NewGoCryptoTraderClient(conn)
	result, err := client.GetCryptocurrencyDepositAddress(context.Background(),
		&gctrpc.GetCryptocurrencyDepositAddressRequest{
			Exchange:       exchangeName,
			Cryptocurrency: cryptocurrency,
		},
	)
	if err != nil {
		return err
	}

	jsonOutput(result)
	return nil
}

var withdrawCryptocurrencyFundsCommand = &cli.Command{
	Name:      "withdrawcryptofunds",
	Usage:     "withdraws cryptocurrency funds from the desired exchange",
	ArgsUsage: "<exchange> <currency>  <amount> <address> <addresstag> <fee> <description>",
	Action:    withdrawCryptocurrencyFunds,
	Flags: []cli.Flag{
		&cli.StringFlag{
			Name:  "exchange",
			Usage: "the exchange to withdraw from",
		},
		&cli.StringFlag{
			Name:  "currency",
			Usage: "the cryptocurrency to withdraw funds from",
		},
		&cli.StringFlag{
			Name:  "address",
			Usage: "address to withdraw to",
		},
		&cli.StringFlag{
			Name:  "addresstag",
			Usage: "address tag/memo",
		},
		&cli.Float64Flag{
			Name:  "amount",
			Usage: "amount of funds to withdraw",
		},
		&cli.Float64Flag{
			Name:  "fee",
			Usage: "fee to submit with request",
		},
		&cli.StringFlag{
			Name:  "description",
			Usage: "description to submit with request",
		},
	},
}

func withdrawCryptocurrencyFunds(c *cli.Context) error {
	if c.NArg() == 0 && c.NumFlags() == 0 {
		return cli.ShowCommandHelp(c, "withdrawcryptofunds")
	}

	var exchange, cur, address, addressTag, description string
	var amount, fee float64

	if c.IsSet("exchange") {
		exchange = c.String("exchange")
	} else if c.Args().Get(0) != "" {
		exchange = c.Args().Get(0)
	}

	if !validExchange(exchange) {
		return errInvalidExchange
	}

	if c.IsSet("currency") {
		cur = c.String("currency")
	} else if c.Args().Get(1) != "" {
		cur = c.Args().Get(1)
	}

	if c.IsSet("amount") {
		amount = c.Float64("amount")
	} else if c.Args().Get(2) != "" {
		amountStr, err := strconv.ParseFloat(c.Args().Get(2), 64)
		if err == nil {
			amount = amountStr
		}
	}

	if c.IsSet("address") {
		address = c.String("address")
	} else if c.Args().Get(3) != "" {
		address = c.Args().Get(3)
	}

	if c.IsSet("addresstag") {
		addressTag = c.String("addresstag")
	} else if c.Args().Get(4) != "" {
		addressTag = c.Args().Get(4)
	}

	if c.IsSet("fee") {
		fee = c.Float64("fee")
	} else if c.Args().Get(5) != "" {
		feeStr, err := strconv.ParseFloat(c.Args().Get(5), 64)
		if err == nil {
			fee = feeStr
		}
	}

	if c.IsSet("description") {
		description = c.String("description")
	} else if c.Args().Get(6) != "" {
		description = c.Args().Get(6)
	}

	conn, err := setupClient()
	if err != nil {
		return err
	}
	defer conn.Close()

	client := gctrpc.NewGoCryptoTraderClient(conn)

	result, err := client.WithdrawCryptocurrencyFunds(context.Background(),
		&gctrpc.WithdrawCryptoRequest{
			Exchange:    exchange,
			Currency:    cur,
			Address:     address,
			AddressTag:  addressTag,
			Amount:      amount,
			Fee:         fee,
			Description: description,
		},
	)
	if err != nil {
		return err
	}
	jsonOutput(result)
	return nil
}

var withdrawFiatFundsCommand = &cli.Command{
	Name:      "withdrawfiatfunds",
	Usage:     "withdraws fiat funds from the desired exchange",
	ArgsUsage: "<exchange> <currency> <amount> <bankaccount id> <description>",
	Action:    withdrawFiatFunds,
	Flags: []cli.Flag{
		&cli.StringFlag{
			Name:  "exchange",
			Usage: "the exchange to withdraw from",
		},
		&cli.StringFlag{
			Name:  "currency",
			Usage: "the fiat currency to withdraw funds from",
		},
		&cli.Float64Flag{
			Name:  "amount",
			Usage: "amount of funds to withdraw",
		},
		&cli.StringFlag{
			Name:  "bankaccountid",
			Usage: "ID of bank account to use",
		},
		&cli.StringFlag{
			Name:  "description",
			Usage: "description to submit with request",
		},
	},
}

func withdrawFiatFunds(c *cli.Context) error {
	if c.NArg() == 0 && c.NumFlags() == 0 {
		return cli.ShowCommandHelp(c, "withdrawfiatfunds")
	}

	var exchange, cur, description, bankAccountID string
	var amount float64

	if c.IsSet("exchange") {
		exchange = c.String("exchange")
	} else if c.Args().Get(0) != "" {
		exchange = c.Args().Get(0)
	}

	if !validExchange(exchange) {
		return errInvalidExchange
	}

	if c.IsSet("currency") {
		cur = c.String("currency")
	} else if c.Args().Get(1) != "" {
		cur = c.Args().Get(1)
	}

	if c.IsSet("amount") {
		amount = c.Float64("amount")
	} else if c.Args().Get(2) != "" {
		amountStr, err := strconv.ParseFloat(c.Args().Get(2), 64)
		if err == nil {
			amount = amountStr
		}
	}

	if c.IsSet("bankaccountid") {
		bankAccountID = c.String("bankaccountid")
	} else if c.Args().Get(3) != "" {
		bankAccountID = c.Args().Get(3)
	}

	if c.IsSet("description") {
		description = c.String("description")
	} else if c.Args().Get(4) != "" {
		description = c.Args().Get(4)
	}

	conn, err := setupClient()
	if err != nil {
		return err
	}
	defer conn.Close()

	client := gctrpc.NewGoCryptoTraderClient(conn)
	result, err := client.WithdrawFiatFunds(context.Background(),
		&gctrpc.WithdrawFiatRequest{
			Exchange:      exchange,
			Currency:      cur,
			Amount:        amount,
			Description:   description,
			BankAccountId: bankAccountID,
		},
	)
	if err != nil {
		return err
	}
	jsonOutput(result)
	return nil
}

var withdrawalRequestCommand = &cli.Command{
	Name:      "withdrawalrequesthistory",
	Usage:     "retrieve previous withdrawal request details",
	ArgsUsage: "<type> <args>",
	Subcommands: []*cli.Command{
		{
			Name:      "byid",
			Usage:     "id",
			ArgsUsage: "<id>",
			Flags: []cli.Flag{
				&cli.StringFlag{
					Name:  "id",
					Usage: "withdrawal id",
				},
			},
			Action: withdrawlRequestByID,
		},
		{
			Name:      "byexchangeid",
			Usage:     "exchange id",
			ArgsUsage: "<id>",
			Flags: []cli.Flag{
				&cli.StringFlag{
					Name:  "exchange",
					Usage: "exchange name",
				},
				&cli.StringFlag{
					Name:  "id",
					Usage: "withdrawal id",
				},
			},
			Action: withdrawlRequestByExchangeID,
		},
		{
			Name:      "byexchange",
			Usage:     "exchange limit",
			ArgsUsage: "<id>",
			Flags: []cli.Flag{
				&cli.StringFlag{
					Name:  "exchange",
					Usage: "exchange name",
				},
				&cli.Int64Flag{
					Name:  "limit",
					Usage: "max number of withdrawals to return",
				},
				&cli.StringFlag{
					Name:  "currency",
					Usage: "<currency>",
				},
			},
			Action: withdrawlRequestByExchangeID,
		},
		{
			Name:      "bydate",
			Usage:     "exchange start end limit",
			ArgsUsage: "<exchange> <start> <end> <limit>",
			Flags: []cli.Flag{
				&cli.StringFlag{
					Name:  "exchange",
					Usage: "the currency used in to withdraw",
				},
				&cli.StringFlag{
					Name:        "start",
					Usage:       "the start date to get withdrawals from. Any withdrawal before this date will be filtered",
					Value:       time.Now().AddDate(0, -1, 0).Format(common.SimpleTimeFormat),
					Destination: &startTime,
				},
				&cli.StringFlag{
					Name:        "end",
					Usage:       "the end date to get withdrawals from. Any withdrawal after this date will be filtered",
					Value:       time.Now().Format(common.SimpleTimeFormat),
					Destination: &endTime,
				},
				&cli.Int64Flag{
					Name:  "limit",
					Usage: "max number of withdrawals to return",
				},
			},
			Action: withdrawlRequestByDate,
		},
	},
}

func withdrawlRequestByID(c *cli.Context) error {
	if c.NArg() == 0 && c.NumFlags() == 0 {
		cli.ShowSubcommandHelp(c)
		return nil
	}

	var ID string
	if c.IsSet("id") {
		ID = c.String("id")
	} else {
		ID = c.Args().First()
	}

	if ID == "" {
		return errors.New("an ID must be specified")
	}

	conn, err := setupClient()
	if err != nil {
		return err
	}
	defer conn.Close()

	client := gctrpc.NewGoCryptoTraderClient(conn)

	result, err := client.WithdrawalEventByID(context.Background(),
		&gctrpc.WithdrawalEventByIDRequest{
			Id: ID,
		},
	)
	if err != nil {
		return err
	}
	jsonOutput(result)
	return nil
}

func withdrawlRequestByExchangeID(c *cli.Context) error {
	if c.NArg() == 0 && c.NumFlags() == 0 {
		cli.ShowSubcommandHelp(c)
		return nil
	}

	var exchange, currency string
	if c.IsSet("exchange") {
		exchange = c.String("exchange")
	} else {
		exchange = c.Args().First()
	}

	var limit, limitStr int64
	var ID string
	var err error
	if c.Command.Name == "byexchangeid" {
		if c.IsSet("id") {
			ID = c.String("id")
		} else {
			ID = c.Args().Get(1)
		}
		if ID == "" {
			return errors.New("an ID must be specified")
		}
		limit = 1
	} else {
		if c.IsSet("limit") {
			limit = c.Int64("limit")
		} else if c.Args().Get(1) != "" {
			limitStr, err = strconv.ParseInt(c.Args().Get(1), 10, 64)
			if err != nil {
				return err
			}
			if limitStr > math.MaxInt32 {
				return fmt.Errorf("limit greater than max size: %v", math.MaxInt32)
			}
			limit = limitStr
		}

		if c.IsSet("currency") {
			currency = c.String("currency")
		}
	}

	conn, err := setupClient()
	if err != nil {
		return err
	}
	defer conn.Close()

	client := gctrpc.NewGoCryptoTraderClient(conn)

	result, err := client.WithdrawalEventsByExchange(context.Background(),
		&gctrpc.WithdrawalEventsByExchangeRequest{
			Exchange: exchange,
			Id:       ID,
			Limit:    int32(limit),
			Currency: currency,
		},
	)
	if err != nil {
		return err
	}
	jsonOutput(result)
	return nil
}

func withdrawlRequestByDate(c *cli.Context) error {
	if c.NArg() == 0 && c.NumFlags() == 0 {
		cli.ShowSubcommandHelp(c)
		return nil
	}

	var exchange string
	var limit, limitStr int64
	var err error
	if c.IsSet("exchange") {
		exchange = c.String("exchange")
	} else {
		exchange = c.Args().First()
	}

	if !c.IsSet("start") {
		if c.Args().Get(1) != "" {
			startTime = c.Args().Get(1)
		}
	}

	if !c.IsSet("end") {
		if c.Args().Get(2) != "" {
			endTime = c.Args().Get(2)
		}
	}

	if c.IsSet("limit") {
		limit = c.Int64("limit")
	} else if c.Args().Get(3) != "" {
		limitStr, err = strconv.ParseInt(c.Args().Get(3), 10, 64)
		if err != nil {
			return err
		}
		if limitStr > math.MaxInt32 {
			return fmt.Errorf("limit greater than max size: %v", math.MaxInt32)
		}
		limit = limitStr
	}

	s, err := time.Parse(common.SimpleTimeFormat, startTime)
	if err != nil {
		return fmt.Errorf("invalid time format for start: %v", err)
	}
	e, err := time.Parse(common.SimpleTimeFormat, endTime)
	if err != nil {
		return fmt.Errorf("invalid time format for end: %v", err)
	}

	if e.Before(s) {
		return errors.New("start cannot be after end")
	}

	conn, err := setupClient()
	if err != nil {
		return err
	}
	defer conn.Close()

	client := gctrpc.NewGoCryptoTraderClient(conn)
	result, err := client.WithdrawalEventsByDate(context.Background(),
		&gctrpc.WithdrawalEventsByDateRequest{
			Exchange: exchange,
			Start:    negateLocalOffset(s),
			End:      negateLocalOffset(e),
			Limit:    int32(limit),
		},
	)
	if err != nil {
		return err
	}
	jsonOutput(result)
	return nil
}

var getLoggerDetailsCommand = &cli.Command{
	Name:      "getloggerdetails",
	Usage:     "gets an individual loggers details",
	ArgsUsage: "<logger>",
	Action:    getLoggerDetails,
	Flags: []cli.Flag{
		&cli.StringFlag{
			Name:  "logger",
			Usage: "logger to get level details of",
		},
	},
}

func getLoggerDetails(c *cli.Context) error {
	if c.NArg() == 0 && c.NumFlags() == 0 {
		return cli.ShowCommandHelp(c, "getloggerdetails")
	}

	var logger string
	if c.IsSet("logger") {
		logger = c.String("logger")
	} else {
		logger = c.Args().First()
	}

	if logger == "" {
		return errors.New("a logger must be specified")
	}

	conn, err := setupClient()
	if err != nil {
		return err
	}
	defer conn.Close()

	client := gctrpc.NewGoCryptoTraderClient(conn)

	result, err := client.GetLoggerDetails(context.Background(),
		&gctrpc.GetLoggerDetailsRequest{
			Logger: logger,
		},
	)
	if err != nil {
		return err
	}
	jsonOutput(result)
	return nil
}

var setLoggerDetailsCommand = &cli.Command{
	Name:      "setloggerdetails",
	Usage:     "sets an individual loggers details",
	ArgsUsage: "<logger> <flags>",
	Action:    setLoggerDetails,
	Flags: []cli.Flag{
		&cli.StringFlag{
			Name:  "logger",
			Usage: "logger to get level details of",
		},
		&cli.StringFlag{
			Name:  "flags",
			Usage: "pipe separated value of loggers e.g INFO|WARN",
		},
	},
}

func setLoggerDetails(c *cli.Context) error {
	if c.NArg() == 0 && c.NumFlags() == 0 {
		return cli.ShowCommandHelp(c, "setloggerdetails")
	}

	var logger string
	var level string

	if c.IsSet("logger") {
		logger = c.String("logger")
	} else {
		logger = c.Args().First()
	}

	if logger == "" {
		return errors.New("a logger must be specified")
	}

	if c.IsSet("level") {
		level = c.String("level")
	} else {
		level = c.Args().Get(1)
	}

	if level == "" {
		return errors.New("level must be specified")
	}

	conn, err := setupClient()
	if err != nil {
		return err
	}
	defer conn.Close()

	client := gctrpc.NewGoCryptoTraderClient(conn)

	result, err := client.SetLoggerDetails(context.Background(),
		&gctrpc.SetLoggerDetailsRequest{
			Logger: logger,
			Level:  level,
		},
	)
	if err != nil {
		return err
	}
	jsonOutput(result)
	return nil
}

var getOrderbookStreamCommand = &cli.Command{
	Name:      "getorderbookstream",
	Usage:     "gets the orderbook stream for a specific currency pair and exchange",
	ArgsUsage: "<exchange> <pair> <asset>",
	Action:    getOrderbookStream,
	Flags: []cli.Flag{
		&cli.StringFlag{
			Name:  "exchange",
			Usage: "the exchange to get the orderbook from",
		},
		&cli.StringFlag{
			Name:  "pair",
			Usage: "currency pair",
		},
		&cli.StringFlag{
			Name:  "asset",
			Usage: "the asset type of the currency pair",
		},
	},
}

func getOrderbookStream(c *cli.Context) error {
	if c.NArg() == 0 && c.NumFlags() == 0 {
		return cli.ShowCommandHelp(c, "getorderbookstream")
	}

	var exchangeName string
	var pair string
	var assetType string

	if c.IsSet("exchange") {
		exchangeName = c.String("exchange")
	} else {
		exchangeName = c.Args().First()
	}

	if !validExchange(exchangeName) {
		return errInvalidExchange
	}

	if c.IsSet("pair") {
		pair = c.String("pair")
	} else {
		pair = c.Args().Get(1)
	}

	if !validPair(pair) {
		return errInvalidPair
	}

	if c.IsSet("asset") {
		assetType = c.String("asset")
	} else {
		assetType = c.Args().Get(2)
	}

	assetType = strings.ToLower(assetType)

	if !validAsset(assetType) {
		return errInvalidAsset
	}

	p, err := currency.NewPairDelimiter(pair, pairDelimiter)
	if err != nil {
		return err
	}

	conn, err := setupClient()
	if err != nil {
		return err
	}
	defer conn.Close()

	client := gctrpc.NewGoCryptoTraderClient(conn)
	result, err := client.GetOrderbookStream(context.Background(),
		&gctrpc.GetOrderbookStreamRequest{
			Exchange: exchangeName,
			Pair: &gctrpc.CurrencyPair{
				Base:      p.Base.String(),
				Quote:     p.Quote.String(),
				Delimiter: p.Delimiter,
			},
			AssetType: assetType,
		},
	)

	if err != nil {
		return err
	}

	for {
		resp, err := result.Recv()
		if err != nil {
			return err
		}

		err = clearScreen()
		if err != nil {
			return err
		}

		fmt.Printf("Orderbook stream for %s %s:\n\n", exchangeName,
			resp.Pair.String())
		fmt.Println("\t\tBids\t\t\t\tAsks")
		fmt.Println()

		bidLen := len(resp.Bids) - 1
		askLen := len(resp.Asks) - 1

		var maxLen int
		if bidLen >= askLen {
			maxLen = bidLen
		} else {
			maxLen = askLen
		}

		for i := 0; i < maxLen; i++ {
			var bidAmount, bidPrice float64
			if i <= bidLen {
				bidAmount = resp.Bids[i].Amount
				bidPrice = resp.Bids[i].Price
			}

			var askAmount, askPrice float64
			if i <= askLen {
				askAmount = resp.Asks[i].Amount
				askPrice = resp.Asks[i].Price
			}

			fmt.Printf("%.8f %s @ %.8f %s\t\t%.8f %s @ %.8f %s\n",
				bidAmount,
				resp.Pair.Base,
				bidPrice,
				resp.Pair.Quote,
				askAmount,
				resp.Pair.Base,
				askPrice,
				resp.Pair.Quote)

			if i >= 49 {
				// limits orderbook display output
				break
			}
		}
	}
}

var getExchangeOrderbookStreamCommand = &cli.Command{
	Name:      "getexchangeorderbookstream",
	Usage:     "gets a stream for all orderbooks associated with an exchange",
	ArgsUsage: "<exchange>",
	Action:    getExchangeOrderbookStream,
	Flags: []cli.Flag{
		&cli.StringFlag{
			Name:  "exchange",
			Usage: "the exchange to get the orderbook from",
		},
	},
}

func getExchangeOrderbookStream(c *cli.Context) error {
	if c.NArg() == 0 && c.NumFlags() == 0 {
		return cli.ShowCommandHelp(c, "getexchangeorderbookstream")
	}

	var exchangeName string
	if c.IsSet("exchange") {
		exchangeName = c.String("exchange")
	} else {
		exchangeName = c.Args().First()
	}

	if !validExchange(exchangeName) {
		return errInvalidExchange
	}

	conn, err := setupClient()
	if err != nil {
		return err
	}
	defer conn.Close()

	client := gctrpc.NewGoCryptoTraderClient(conn)
	result, err := client.GetExchangeOrderbookStream(context.Background(),
		&gctrpc.GetExchangeOrderbookStreamRequest{
			Exchange: exchangeName,
		})

	if err != nil {
		return err
	}

	for {
		resp, err := result.Recv()
		if err != nil {
			return err
		}

		err = clearScreen()
		if err != nil {
			return err
		}

		fmt.Printf("Orderbook streamed for %s %s",
			exchangeName,
			resp.Pair.String())
	}
}

var getTickerStreamCommand = &cli.Command{
	Name:      "gettickerstream",
	Usage:     "gets the ticker stream for a specific currency pair and exchange",
	ArgsUsage: "<exchange> <pair> <asset>",
	Action:    getTickerStream,
	Flags: []cli.Flag{
		&cli.StringFlag{
			Name:  "exchange",
			Usage: "the exchange to get the ticker from",
		},
		&cli.StringFlag{
			Name:  "pair",
			Usage: "currency pair",
		},
		&cli.StringFlag{
			Name:  "asset",
			Usage: "the asset type of the currency pair",
		},
	},
}

func getTickerStream(c *cli.Context) error {
	if c.NArg() == 0 && c.NumFlags() == 0 {
		return cli.ShowCommandHelp(c, "gettickerstream")
	}

	var exchangeName string
	var pair string
	var assetType string

	if c.IsSet("exchange") {
		exchangeName = c.String("exchange")
	} else {
		exchangeName = c.Args().First()
	}

	if !validExchange(exchangeName) {
		return errInvalidExchange
	}

	if c.IsSet("pair") {
		pair = c.String("pair")
	} else {
		pair = c.Args().Get(1)
	}

	if !validPair(pair) {
		return errInvalidPair
	}

	if c.IsSet("asset") {
		assetType = c.String("asset")
	} else {
		assetType = c.Args().Get(2)
	}

	assetType = strings.ToLower(assetType)

	if !validAsset(assetType) {
		return errInvalidAsset
	}

	p, err := currency.NewPairDelimiter(pair, pairDelimiter)
	if err != nil {
		return err
	}

	conn, err := setupClient()
	if err != nil {
		return err
	}
	defer conn.Close()

	client := gctrpc.NewGoCryptoTraderClient(conn)
	result, err := client.GetTickerStream(context.Background(),
		&gctrpc.GetTickerStreamRequest{
			Exchange: exchangeName,
			Pair: &gctrpc.CurrencyPair{
				Base:      p.Base.String(),
				Quote:     p.Quote.String(),
				Delimiter: p.Delimiter,
			},
			AssetType: assetType,
		},
	)

	if err != nil {
		return err
	}

	for {
		resp, err := result.Recv()
		if err != nil {
			return err
		}

		err = clearScreen()
		if err != nil {
			return err
		}

		fmt.Printf("Ticker stream for %s %s:\n", exchangeName,
			resp.Pair.String())
		fmt.Println()

		fmt.Printf("LAST: %f\n HIGH: %f\n LOW: %f\n BID: %f\n ASK: %f\n VOLUME: %f\n PRICEATH: %f\n LASTUPDATED: %d\n",
			resp.Last,
			resp.High,
			resp.Low,
			resp.Bid,
			resp.Ask,
			resp.Volume,
			resp.PriceAth,
			resp.LastUpdated)
	}
}

var getExchangeTickerStreamCommand = &cli.Command{
	Name:      "getexchangetickerstream",
	Usage:     "gets a stream for all tickers associated with an exchange",
	ArgsUsage: "<exchange>",
	Action:    getExchangeTickerStream,
	Flags: []cli.Flag{
		&cli.StringFlag{
			Name:  "exchange",
			Usage: "the exchange to get the ticker from",
		},
	},
}

func getExchangeTickerStream(c *cli.Context) error {
	if c.NArg() == 0 && c.NumFlags() == 0 {
		return cli.ShowCommandHelp(c, "getexchangetickerstream")
	}

	var exchangeName string
	if c.IsSet("exchange") {
		exchangeName = c.String("exchange")
	} else {
		exchangeName = c.Args().First()
	}

	if !validExchange(exchangeName) {
		return errInvalidExchange
	}

	conn, err := setupClient()
	if err != nil {
		return err
	}
	defer conn.Close()

	client := gctrpc.NewGoCryptoTraderClient(conn)
	result, err := client.GetExchangeTickerStream(context.Background(),
		&gctrpc.GetExchangeTickerStreamRequest{
			Exchange: exchangeName,
		})

	if err != nil {
		return err
	}

	for {
		resp, err := result.Recv()
		if err != nil {
			return err
		}

		fmt.Printf("Ticker stream for %s %s:\n",
			exchangeName,
			resp.Pair.String())

		fmt.Printf("LAST: %f HIGH: %f LOW: %f BID: %f ASK: %f VOLUME: %f PRICEATH: %f LASTUPDATED: %d\n",
			resp.Last,
			resp.High,
			resp.Low,
			resp.Bid,
			resp.Ask,
			resp.Volume,
			resp.PriceAth,
			resp.LastUpdated)
	}
}

var getAuditEventCommand = &cli.Command{
	Name:      "getauditevent",
	Usage:     "gets audit events matching query parameters",
	ArgsUsage: "<starttime> <endtime> <orderby> <limit>",
	Action:    getAuditEvent,
	Flags: []cli.Flag{
		&cli.StringFlag{
			Name:        "start",
			Aliases:     []string{"s"},
			Usage:       "start date to search",
			Value:       time.Now().Add(-time.Hour).Format(common.SimpleTimeFormat),
			Destination: &startTime,
		},
		&cli.StringFlag{
			Name:        "end",
			Aliases:     []string{"e"},
			Usage:       "end time to search",
			Value:       time.Now().Format(common.SimpleTimeFormat),
			Destination: &endTime,
		},
		&cli.StringFlag{
			Name:        "order",
			Aliases:     []string{"o"},
			Usage:       "order results by ascending/descending",
			Value:       "asc",
			Destination: &order,
		},
		&cli.IntFlag{
			Name:        "limit",
			Aliases:     []string{"l"},
			Usage:       "how many results to retrieve",
			Value:       100,
			Destination: &limit,
		},
	},
}

func getAuditEvent(c *cli.Context) error {
	if !c.IsSet("start") {
		if c.Args().Get(0) != "" {
			startTime = c.Args().Get(0)
		}
	}

	if !c.IsSet("end") {
		if c.Args().Get(1) != "" {
			endTime = c.Args().Get(1)
		}
	}

	if !c.IsSet("order") {
		if c.Args().Get(2) != "" {
			order = c.Args().Get(2)
		}
	}

	if !c.IsSet("limit") {
		if c.Args().Get(3) != "" {
			limitStr, err := strconv.ParseInt(c.Args().Get(3), 10, 64)
			if err == nil {
				limit = int(limitStr)
			}
		}
	}

	s, err := time.Parse(common.SimpleTimeFormat, startTime)
	if err != nil {
		return fmt.Errorf("invalid time format for start: %v", err)
	}

	e, err := time.Parse(common.SimpleTimeFormat, endTime)
	if err != nil {
		return fmt.Errorf("invalid time format for end: %v", err)
	}

	if e.Before(s) {
		return errors.New("start cannot be after end")
	}

	conn, err := setupClient()
	if err != nil {
		return err
	}

	defer conn.Close()

	client := gctrpc.NewGoCryptoTraderClient(conn)

	result, err := client.GetAuditEvent(context.Background(),
		&gctrpc.GetAuditEventRequest{
			StartDate: negateLocalOffset(s),
			EndDate:   negateLocalOffset(e),
			Limit:     int32(limit),
			OrderBy:   order,
		})

	if err != nil {
		return err
	}

	jsonOutput(result)
	return nil
}

var uuid, filename, path string
var gctScriptCommand = &cli.Command{
	Name:      "script",
	Usage:     "execute scripting management command",
	ArgsUsage: "<command> <args>",
	Subcommands: []*cli.Command{
		{
			Name:      "execute",
			Usage:     "execute script filename",
			ArgsUsage: "<filename> <path>",
			Flags: []cli.Flag{
				&cli.StringFlag{
					Name:        "filename",
					Usage:       "the script filename",
					Destination: &filename,
				},
				&cli.StringFlag{
					Name:        "path",
					Usage:       "the directory of the script file",
					Destination: &path,
				},
			},
			Action: gctScriptExecute,
		},
		{
			Name:  "query",
			Usage: "query running virtual machine",
			Flags: []cli.Flag{
				&cli.StringFlag{
					Name:        "uuid",
					Usage:       "the unique id of the script in memory",
					Destination: &uuid,
				},
			},
			Action: gctScriptQuery,
		},
		{
			Name:  "read",
			Usage: "read script",
			Flags: []cli.Flag{
				&cli.StringFlag{
					Name:        "name",
					Usage:       "the script name",
					Destination: &uuid,
				},
			},
			Action: gctScriptRead,
		},
		{
			Name:   "status",
			Usage:  "get status of running scripts",
			Action: gctScriptStatus,
		},
		{
			Name:   "list",
			Usage:  "lists all scripts in default scriptpath",
			Action: gctScriptList,
		},
		{
			Name:  "stop",
			Usage: "terminate running script",
			Flags: []cli.Flag{
				&cli.StringFlag{
					Name:        "uuid",
					Usage:       "the unique id of the script in memory",
					Destination: &uuid,
				},
			},
			Action: gctScriptStop,
		},
		{
			Name:   "stopall",
			Usage:  "terminate running script",
			Action: gctScriptStopAll,
		},
		{
			Name:  "upload",
			Usage: "upload a new script/archive",
			Flags: []cli.Flag{
				&cli.StringFlag{
					Name:        "path",
					Usage:       "<path> to single script or zip collection",
					Destination: &filename,
				},
				&cli.BoolFlag{
					Name:  "overwrite",
					Usage: "<true/false>",
				},
				&cli.BoolFlag{
					Name:  "archived",
					Usage: "<true/false>",
				},
			},
			Action: gctScriptUpload,
		},
		{
			Name:  "autoload",
			Usage: "add or remove script from autoload list",
			Flags: []cli.Flag{
				&cli.StringFlag{
					Name:  "command",
					Usage: "<add/remove>",
				},
				&cli.StringFlag{
					Name:  "script",
					Usage: "<script name>",
				},
			},
			Action: gctScriptAutoload,
		},
	},
}

func gctScriptAutoload(c *cli.Context) error {
	if c.NArg() == 0 && c.NumFlags() == 0 {
		_ = cli.ShowSubcommandHelp(c)
		return nil
	}

	var command, script string
	var status bool
	if !c.IsSet("command") {
		if c.Args().Get(0) != "" {
			command = c.Args().Get(0)
		}
	}

	if !c.IsSet("script") {
		if c.Args().Get(1) != "" {
			script = c.Args().Get(1)
		}
	}

	switch command {
	case "add":
		status = false
	case "remove":
		status = true
	default:
		_ = cli.ShowSubcommandHelp(c)
		return nil
	}

	conn, err := setupClient()
	if err != nil {
		return err
	}
	defer conn.Close()
	client := gctrpc.NewGoCryptoTraderClient(conn)

	executeCommand, err := client.GCTScriptAutoLoadToggle(context.Background(),
		&gctrpc.GCTScriptAutoLoadRequest{
			Script: script,
			Status: status,
		})

	if err != nil {
		return err
	}

	jsonOutput(executeCommand)
	return nil
}

func gctScriptExecute(c *cli.Context) error {
	if c.NArg() == 0 && c.NumFlags() == 0 {
		_ = cli.ShowSubcommandHelp(c)
		return nil
	}

	if !c.IsSet("filename") {
		if c.Args().Get(0) != "" {
			filename = c.Args().Get(0)
		}
	}

	if !c.IsSet("path") {
		if c.Args().Get(1) != "" {
			path = c.Args().Get(1)
		}
	}

	conn, err := setupClient()
	if err != nil {
		return err
	}
	defer conn.Close()
	client := gctrpc.NewGoCryptoTraderClient(conn)

	executeCommand, err := client.GCTScriptExecute(context.Background(),
		&gctrpc.GCTScriptExecuteRequest{
			Script: &gctrpc.GCTScript{
				Name: filename,
				Path: path,
			},
		})

	if err != nil {
		return err
	}

	jsonOutput(executeCommand)

	return nil
}

func gctScriptStatus(c *cli.Context) error {
	conn, err := setupClient()
	if err != nil {
		return err
	}
	defer conn.Close()
	client := gctrpc.NewGoCryptoTraderClient(conn)

	executeCommand, err := client.GCTScriptStatus(context.Background(),
		&gctrpc.GCTScriptStatusRequest{})

	if err != nil {
		return err
	}

	jsonOutput(executeCommand)
	return nil
}

func gctScriptList(c *cli.Context) error {
	conn, err := setupClient()
	if err != nil {
		return err
	}
	defer conn.Close()
	client := gctrpc.NewGoCryptoTraderClient(conn)

	executeCommand, err := client.GCTScriptListAll(context.Background(),
		&gctrpc.GCTScriptListAllRequest{})

	if err != nil {
		return err
	}

	jsonOutput(executeCommand)
	return nil
}

func gctScriptStop(c *cli.Context) error {
	if c.NArg() == 0 && c.NumFlags() == 0 {
		_ = cli.ShowSubcommandHelp(c)
		return nil
	}

	if !c.IsSet("uuid") {
		if c.Args().Get(0) != "" {
			uuid = c.Args().Get(0)
		}
	}

	conn, err := setupClient()
	if err != nil {
		return err
	}
	defer conn.Close()
	client := gctrpc.NewGoCryptoTraderClient(conn)

	executeCommand, err := client.GCTScriptStop(context.Background(),
		&gctrpc.GCTScriptStopRequest{
			Script: &gctrpc.GCTScript{UUID: uuid},
		})

	if err != nil {
		return err
	}

	jsonOutput(executeCommand)
	return nil
}

func gctScriptStopAll(c *cli.Context) error {
	conn, err := setupClient()
	if err != nil {
		return err
	}
	defer conn.Close()
	client := gctrpc.NewGoCryptoTraderClient(conn)

	executeCommand, err := client.GCTScriptStopAll(context.Background(),
		&gctrpc.GCTScriptStopAllRequest{})

	if err != nil {
		return err
	}

	jsonOutput(executeCommand)
	return nil
}

func gctScriptRead(c *cli.Context) error {
	if c.NArg() == 0 && c.NumFlags() == 0 {
		_ = cli.ShowSubcommandHelp(c)
		return nil
	}

	if !c.IsSet("name") {
		if c.Args().Get(0) != "" {
			uuid = c.Args().Get(0)
		}
	}

	conn, err := setupClient()
	if err != nil {
		return err
	}
	defer conn.Close()
	client := gctrpc.NewGoCryptoTraderClient(conn)

	executeCommand, err := client.GCTScriptReadScript(context.Background(),
		&gctrpc.GCTScriptReadScriptRequest{
			Script: &gctrpc.GCTScript{
				Name: uuid,
			},
		})

	if err != nil {
		return err
	}

	jsonOutput(executeCommand)
	return nil
}

func gctScriptQuery(c *cli.Context) error {
	if c.NArg() == 0 && c.NumFlags() == 0 {
		_ = cli.ShowSubcommandHelp(c)
		return nil
	}

	if !c.IsSet("uuid") {
		if c.Args().Get(0) != "" {
			uuid = c.Args().Get(0)
		}
	}

	conn, err := setupClient()
	if err != nil {
		return err
	}
	defer conn.Close()
	client := gctrpc.NewGoCryptoTraderClient(conn)

	executeCommand, err := client.GCTScriptQuery(context.Background(),
		&gctrpc.GCTScriptQueryRequest{
			Script: &gctrpc.GCTScript{
				UUID: uuid,
			},
		})

	if err != nil {
		return err
	}

	jsonOutput(executeCommand)

	return nil
}

func gctScriptUpload(c *cli.Context) error {
	if c.NArg() == 0 && c.NumFlags() == 0 {
		_ = cli.ShowSubcommandHelp(c)
		return nil
	}

	var overwrite bool
	var archived bool
	if !c.IsSet("path") {
		if c.Args().Get(0) != "" {
			filename = c.Args().Get(0)
		}
	}

	if c.IsSet("overwrite") {
		overwrite = c.Bool("overwrite")
	} else {
		ow, err := strconv.ParseBool(c.Args().Get(1))
		if err == nil {
			overwrite = ow
		}
	}

	if c.IsSet("archived") {
		archived = c.Bool("archived")
	} else {
		ow, err := strconv.ParseBool(c.Args().Get(1))
		if err == nil {
			archived = ow
		}
	}

	if filepath.Ext(filename) != common.GctExt && filepath.Ext(filename) != ".zip" {
		return errors.New("file type must be gct or zip")
	}

	file, err := os.Open(filename)
	if err != nil {
		return err
	}

	conn, err := setupClient()
	if err != nil {
		return err
	}
	defer conn.Close()
	client := gctrpc.NewGoCryptoTraderClient(conn)

	data, err := ioutil.ReadAll(file)
	if err != nil {
		return err
	}

	uploadCommand, err := client.GCTScriptUpload(context.Background(),
		&gctrpc.GCTScriptUploadRequest{
			ScriptName: filepath.Base(file.Name()),
			Data:       data,
			Archived:   archived,
			Overwrite:  overwrite,
		})

	if err != nil {
		return err
	}

	jsonOutput(uploadCommand)
	return nil
}

const klineMessage = "%v in seconds supported values are: 15, 60(1min), 180(3min), 300(5min), 600(10min), 900(15min), " +
	"1800(30min), 3600(1h), 7200(2h), 14400(4h), 21600(6h), 28800(8h), 43200(12h), 86400(1d), 259200(3d) " +
	"60480(1w), 1209600(2w), 1296000(15d), 2592000(1M), 31536000(1Y)"

var candleRangeSize, candleGranularity int64
var getHistoricCandlesCommand = &cli.Command{
	Name:      "gethistoriccandles",
	Usage:     "gets historical candles for the specified granularity up to range size time from now.",
	ArgsUsage: "<exchange> <pair> <asset> <rangesize> <granularity>",
	Action:    getHistoricCandles,
	Flags: []cli.Flag{
		&cli.StringFlag{
			Name:    "exchange",
			Aliases: []string{"e"},
			Usage:   "the exchange to get the candles from",
		},
		&cli.StringFlag{
			Name:  "pair",
			Usage: "the currency pair to get the candles for",
		},
		&cli.StringFlag{
			Name:  "asset",
			Usage: "the asset type of the currency pair",
		},
		&cli.Int64Flag{
			Name:        "rangesize",
			Aliases:     []string{"r"},
			Usage:       "the amount of time to go back from now to fetch candles in the given granularity",
			Value:       10,
			Destination: &candleRangeSize,
		},
		&cli.Int64Flag{
			Name:        "granularity",
			Aliases:     []string{"g"},
			Usage:       fmt.Sprintf(klineMessage, "granularity"),
			Value:       86400,
			Destination: &candleGranularity,
		},
		&cli.BoolFlag{
			Name:  "fillmissingdatawithtrades, fill",
			Usage: "will create candles for missing intervals using stored trade data <true/false>",
		},
	},
}

func getHistoricCandles(c *cli.Context) error {
	if c.NArg() == 0 && c.NumFlags() == 0 {
		return cli.ShowCommandHelp(c, "gethistoriccandles")
	}

	var exchangeName string
	if c.IsSet("exchange") {
		exchangeName = c.String("exchange")
	} else {
		exchangeName = c.Args().First()
	}
	if !validExchange(exchangeName) {
		return errInvalidExchange
	}

	var currencyPair string
	if c.IsSet("pair") {
		currencyPair = c.String("pair")
	} else {
		currencyPair = c.Args().Get(1)
	}
	if !validPair(currencyPair) {
		return errInvalidPair
	}
	p, err := currency.NewPairDelimiter(currencyPair, pairDelimiter)
	if err != nil {
		return err
	}

	var assetType string
	if c.IsSet("asset") {
		assetType = c.String("asset")
	} else {
		assetType = c.Args().Get(2)
	}

	if !validAsset(assetType) {
		return errInvalidAsset
	}

	if c.IsSet("rangesize") {
		candleRangeSize = c.Int64("rangesize")
	} else if c.Args().Get(3) != "" {
		candleRangeSize, err = strconv.ParseInt(c.Args().Get(3), 10, 64)
		if err != nil {
			return err
		}
	}

	if c.IsSet("granularity") {
		candleGranularity = c.Int64("granularity")
	} else if c.Args().Get(4) != "" {
		candleGranularity, err = strconv.ParseInt(c.Args().Get(4), 10, 64)
		if err != nil {
			return err
		}
	}

	var fillMissingData bool
	if c.IsSet("fillmissingdatawithtrades") {
		fillMissingData = c.Bool("fillmissingdatawithtrades")
	} else if c.IsSet("fill") {
		fillMissingData = c.Bool("fill")
	}

	conn, err := setupClient()
	if err != nil {
		return err
	}
	defer conn.Close()

	candleInterval := time.Duration(candleGranularity) * time.Second

	e := time.Now().Truncate(candleInterval)
	s := e.Add(-candleInterval * time.Duration(candleRangeSize))

	client := gctrpc.NewGoCryptoTraderClient(conn)
	result, err := client.GetHistoricCandles(context.Background(),
		&gctrpc.GetHistoricCandlesRequest{
			Exchange: exchangeName,
			Pair: &gctrpc.CurrencyPair{
				Delimiter: p.Delimiter,
				Base:      p.Base.String(),
				Quote:     p.Quote.String(),
			},
			AssetType:             assetType,
			Start:                 negateLocalOffset(s),
			End:                   negateLocalOffset(e),
			TimeInterval:          int64(candleInterval),
			FillMissingWithTrades: fillMissingData,
		})
	if err != nil {
		return err
	}

	jsonOutput(result)
	return nil
}

var getHistoricCandlesExtendedCommand = &cli.Command{
	Name:      "gethistoriccandlesextended",
	Usage:     "gets historical candles for the specified pair, asset, interval & date range",
	ArgsUsage: "<exchange> <pair> <asset> <interval> <start> <end>",
	Action:    getHistoricCandlesExtended,
	Flags: []cli.Flag{
		&cli.StringFlag{
			Name:    "exchange",
			Aliases: []string{"e"},
			Usage:   "the exchange to get the candles from",
		},
		&cli.StringFlag{
			Name:    "pair",
			Aliases: []string{"p"},
			Usage:   "the currency pair to get the candles for",
		},
		&cli.StringFlag{
			Name:    "asset",
			Aliases: []string{"a"},
			Usage:   "the asset type of the currency pair",
		},
		&cli.Int64Flag{
			Name:        "interval",
			Aliases:     []string{"i"},
			Usage:       fmt.Sprintf(klineMessage, "interval"),
			Value:       86400,
			Destination: &candleGranularity,
		},
		&cli.StringFlag{
			Name:        "start",
			Usage:       "the date to begin retrieveing candles. Any candles before this date will be filtered",
			Value:       time.Now().AddDate(0, -1, 0).Format(common.SimpleTimeFormat),
			Destination: &startTime,
		},
		&cli.StringFlag{
			Name:        "end",
			Usage:       "the date to end retrieveing candles. Any candles after this date will be filtered",
			Value:       time.Now().Format(common.SimpleTimeFormat),
			Destination: &endTime,
		},
		&cli.BoolFlag{
			Name:  "sync",
			Usage: "<true/false>",
		},
		&cli.BoolFlag{
			Name:  "force",
			Usage: "will overwrite any conflicting candle data on save <true/false>",
		},
		&cli.BoolFlag{
			Name:  "db",
			Usage: "source data from database <true/false>",
		},
		&cli.BoolFlag{
			Name:    "fillmissingdatawithtrades",
			Aliases: []string{"fill"},
			Usage:   "will create candles for missing intervals using stored trade data <true/false>",
		},
	},
}

func getHistoricCandlesExtended(c *cli.Context) error {
	if c.NArg() == 0 && c.NumFlags() == 0 {
		return cli.ShowCommandHelp(c, "gethistoriccandlesextended")
	}

	var exchangeName string
	if c.IsSet("exchange") {
		exchangeName = c.String("exchange")
	} else {
		exchangeName = c.Args().First()
	}
	if !validExchange(exchangeName) {
		return errInvalidExchange
	}

	var currencyPair string
	if c.IsSet("pair") {
		currencyPair = c.String("pair")
	} else {
		currencyPair = c.Args().Get(1)
	}
	if !validPair(currencyPair) {
		return errInvalidPair
	}

	p, err := currency.NewPairDelimiter(currencyPair, pairDelimiter)
	if err != nil {
		return err
	}

	var assetType string
	if c.IsSet("asset") {
		assetType = c.String("asset")
	} else {
		assetType = c.Args().Get(2)
	}

	if !validAsset(assetType) {
		return errInvalidAsset
	}

	if c.IsSet("interval") {
		candleGranularity = c.Int64("interval")
	} else if c.Args().Get(3) != "" {
		candleGranularity, err = strconv.ParseInt(c.Args().Get(3), 10, 64)
		if err != nil {
			return err
		}
	}

	if !c.IsSet("start") {
		if c.Args().Get(4) != "" {
			startTime = c.Args().Get(4)
		}
	}

	if !c.IsSet("end") {
		if c.Args().Get(5) != "" {
			endTime = c.Args().Get(5)
		}
	}

	var sync bool
	if c.IsSet("sync") {
		sync = c.Bool("sync")
	}

	var useDB bool
	if c.IsSet("db") {
		useDB = c.Bool("db")
	}

	var fillMissingData bool
	if c.IsSet("fillmissingdatawithtrades") {
		fillMissingData = c.Bool("fillmissingdatawithtrades")
	} else if c.IsSet("fill") {
		fillMissingData = c.Bool("fill")
	}

	var force bool
	if c.IsSet("force") {
		force = c.Bool("force")
	}

	if force && !sync {
		return errors.New("cannot forcefully overwrite without sync")
	}

	candleInterval := time.Duration(candleGranularity) * time.Second
	var s, e time.Time
	s, err = time.Parse(common.SimpleTimeFormat, startTime)
	if err != nil {
		return fmt.Errorf("invalid time format for start: %v", err)
	}
	e, err = time.Parse(common.SimpleTimeFormat, endTime)
	if err != nil {
		return fmt.Errorf("invalid time format for end: %v", err)
	}

	if e.Before(s) {
		return errors.New("start cannot be after end")
	}

	conn, err := setupClient()
	if err != nil {
		return err
	}
	defer conn.Close()

	client := gctrpc.NewGoCryptoTraderClient(conn)
	result, err := client.GetHistoricCandles(context.Background(),
		&gctrpc.GetHistoricCandlesRequest{
			Exchange: exchangeName,
			Pair: &gctrpc.CurrencyPair{
				Delimiter: p.Delimiter,
				Base:      p.Base.String(),
				Quote:     p.Quote.String(),
			},
			AssetType:             assetType,
			Start:                 negateLocalOffset(s),
			End:                   negateLocalOffset(e),
			TimeInterval:          int64(candleInterval),
			ExRequest:             true,
			Sync:                  sync,
			UseDb:                 useDB,
			FillMissingWithTrades: fillMissingData,
			Force:                 force,
		})
	if err != nil {
		return err
	}

	jsonOutput(result)
	return nil
}

var findMissingSavedCandleIntervalsCommand = &cli.Command{
	Name:      "findmissingsavedcandleintervals",
	Usage:     "will highlight any interval that is missing candle data so you can fill that gap",
	ArgsUsage: "<exchange> <pair> <asset> <interval> <start> <end>",
	Action:    findMissingSavedCandleIntervals,
	Flags: []cli.Flag{
		&cli.StringFlag{
			Name:    "exchange",
			Aliases: []string{"e"},
			Usage:   "the exchange to find the missing candles",
		},
		&cli.StringFlag{
			Name:    "pair",
			Aliases: []string{"p"},
			Usage:   "the currency pair",
		},
		&cli.StringFlag{
			Name:    "asset",
			Aliases: []string{"a"},
			Usage:   "the asset type of the currency pair",
		},
		&cli.Int64Flag{
			Name:        "interval",
			Aliases:     []string{"i"},
			Usage:       fmt.Sprintf(klineMessage, "interval"),
			Value:       86400,
			Destination: &candleGranularity,
		},
		&cli.StringFlag{
			Name:        "start",
			Usage:       "<start> rounded down to the nearest hour",
			Value:       time.Now().AddDate(0, -1, 0).Truncate(time.Hour).Format(common.SimpleTimeFormat),
			Destination: &startTime,
		},
		&cli.StringFlag{
			Name:        "end",
			Usage:       "<end> rounded down to the nearest hour",
			Value:       time.Now().Truncate(time.Hour).Format(common.SimpleTimeFormat),
			Destination: &endTime,
		},
	},
}

func findMissingSavedCandleIntervals(c *cli.Context) error {
	if c.NArg() == 0 && c.NumFlags() == 0 {
		return cli.ShowCommandHelp(c, "findmissingsavedcandleintervals")
	}

	var exchangeName string
	if c.IsSet("exchange") {
		exchangeName = c.String("exchange")
	} else {
		exchangeName = c.Args().First()
	}
	if !validExchange(exchangeName) {
		return errInvalidExchange
	}

	var currencyPair string
	if c.IsSet("pair") {
		currencyPair = c.String("pair")
	} else {
		currencyPair = c.Args().Get(1)
	}
	if !validPair(currencyPair) {
		return errInvalidPair
	}

	p, err := currency.NewPairDelimiter(currencyPair, pairDelimiter)
	if err != nil {
		return err
	}

	var assetType string
	if c.IsSet("asset") {
		assetType = c.String("asset")
	} else {
		assetType = c.Args().Get(2)
	}

	if !validAsset(assetType) {
		return errInvalidAsset
	}

	if c.IsSet("interval") {
		candleGranularity = c.Int64("interval")
	} else if c.Args().Get(3) != "" {
		candleGranularity, err = strconv.ParseInt(c.Args().Get(3), 10, 64)
		if err != nil {
			return err
		}
	}

	if !c.IsSet("start") {
		if c.Args().Get(4) != "" {
			startTime = c.Args().Get(4)
		}
	}

	if !c.IsSet("end") {
		if c.Args().Get(5) != "" {
			endTime = c.Args().Get(5)
		}
	}

	candleInterval := time.Duration(candleGranularity) * time.Second
	var s, e time.Time
	s, err = time.Parse(common.SimpleTimeFormat, startTime)
	if err != nil {
		return fmt.Errorf("invalid time format for start: %v", err)
	}
	e, err = time.Parse(common.SimpleTimeFormat, endTime)
	if err != nil {
		return fmt.Errorf("invalid time format for end: %v", err)
	}

	if e.Before(s) {
		return errors.New("start cannot be after end")
	}

	conn, err := setupClient()
	if err != nil {
		return err
	}
	defer func() {
		err = conn.Close()
		if err != nil {
			fmt.Print(err)
		}
	}()

	client := gctrpc.NewGoCryptoTraderClient(conn)
	result, err := client.FindMissingSavedCandleIntervals(context.Background(),
		&gctrpc.FindMissingCandlePeriodsRequest{
			ExchangeName: exchangeName,
			Pair: &gctrpc.CurrencyPair{
				Delimiter: p.Delimiter,
				Base:      p.Base.String(),
				Quote:     p.Quote.String(),
			},
			AssetType: assetType,
			Start:     negateLocalOffset(s),
			End:       negateLocalOffset(e),
			Interval:  int64(candleInterval),
		})
	if err != nil {
		return err
	}

	jsonOutput(result)
	return nil
}

// negateLocalOffset helps negate the offset of time generation
// when the unix time gets to rpcserver, it no longer is the same time
// that was sent as it handles it as a UTC value, even though when
// using starttime it is generated as your local time
// eg 2020-01-01 12:00:00 +10 will convert into
// 2020-01-01 12:00:00 +00 when at RPCServer
// so this function will minus the offset from the local sent time
// to allow for proper use at RPCServer
func negateLocalOffset(t time.Time) string {
	_, offset := time.Now().Zone()
	loc := time.FixedZone("", -offset)

	return t.In(loc).Format(common.SimpleTimeFormat)
}<|MERGE_RESOLUTION|>--- conflicted
+++ resolved
@@ -1465,15 +1465,11 @@
 			Name:  "exchange",
 			Usage: "the exchange to submit the order for",
 		},
-<<<<<<< HEAD
-		cli.StringFlag{
+		&cli.StringFlag{
 			Name:  "account",
 			Usage: "the exchange account that this order will be associated with",
 		},
-		cli.StringFlag{
-=======
-		&cli.StringFlag{
->>>>>>> 79a47cf5
+		&cli.StringFlag{
 			Name:  "pair",
 			Usage: "the currency pair",
 		},
@@ -1501,7 +1497,7 @@
 			Name:  "asset",
 			Usage: "required asset type",
 		},
-		cli.BoolFlag{
+		&cli.BoolFlag{
 			Name:  "fullamount",
 			Usage: "requires the full amount, if set to false will allow anything under the request amount",
 		},
