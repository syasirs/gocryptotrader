package main

import (
	"encoding/json"
	"flag"
	"fmt"
	"io/ioutil"
	"log"
	"os"
	"path/filepath"
	"sort"
	"strings"
	"sync"
	"text/template"
	"time"

	"github.com/thrasher-corp/gocryptotrader/common/file"
	"github.com/thrasher-corp/gocryptotrader/config"
	"github.com/thrasher-corp/gocryptotrader/currency"
	"github.com/thrasher-corp/gocryptotrader/engine"
	exchange "github.com/thrasher-corp/gocryptotrader/exchanges"
	"github.com/thrasher-corp/gocryptotrader/exchanges/account"
	"github.com/thrasher-corp/gocryptotrader/exchanges/asset"
	"github.com/thrasher-corp/gocryptotrader/exchanges/kline"
	"github.com/thrasher-corp/gocryptotrader/exchanges/order"
	"github.com/thrasher-corp/gocryptotrader/exchanges/orderbook"
	"github.com/thrasher-corp/gocryptotrader/exchanges/ticker"
	"github.com/thrasher-corp/gocryptotrader/exchanges/trade"
	"github.com/thrasher-corp/gocryptotrader/portfolio/banking"
	"github.com/thrasher-corp/gocryptotrader/portfolio/withdraw"
)

func main() {
	log.Println("Loading flags...")
	parseCLFlags()
	log.Println("Loading engine...")
	bot, err := engine.New()
	if err != nil {
		log.Fatalf("Failed to initialise engine. Err: %s", err)
	}
	engine.Bot = bot

	bot.Settings = engine.Settings{
		DisableExchangeAutoPairUpdates: true,
		Verbose:                        verboseOverride,
		EnableExchangeHTTPRateLimiter:  true,
	}

	log.Println("Loading config...")
	wrapperConfig, err := loadConfig()
	if err != nil {
		log.Printf("Error loading config: '%v', generating empty config", err)
		wrapperConfig = Config{
			Exchanges: make(map[string]*config.APICredentialsConfig),
		}
	}

	log.Println("Loading exchanges..")

	var wg sync.WaitGroup
	for x := range exchange.Exchanges {
		name := exchange.Exchanges[x]
		if _, ok := wrapperConfig.Exchanges[name]; !ok {
			wrapperConfig.Exchanges[strings.ToLower(name)] = &config.APICredentialsConfig{}
		}
		if shouldLoadExchange(name) {
			err = bot.LoadExchange(name, true, &wg)
			if err != nil {
				log.Printf("Failed to load exchange %s. Err: %s", name, err)
				continue
			}
		}
	}
	wg.Wait()
	log.Println("Done.")

	if withdrawAddressOverride != "" {
		wrapperConfig.WalletAddress = withdrawAddressOverride
	}
	if orderTypeOverride != "LIMIT" {
		wrapperConfig.OrderSubmission.OrderType = orderTypeOverride
	}
	if orderSideOverride != "BUY" {
		wrapperConfig.OrderSubmission.OrderSide = orderSideOverride
	}
	if orderPriceOverride > 0 {
		wrapperConfig.OrderSubmission.Price = orderPriceOverride
	}
	if orderAmountOverride > 0 {
		wrapperConfig.OrderSubmission.Amount = orderAmountOverride
	}

	log.Println("Testing exchange wrappers..")
	var exchangeResponses []ExchangeResponses

	exchs := bot.GetExchanges()
	for x := range exchs {
		base := exchs[x].GetBase()
		if !base.Config.Enabled {
			log.Printf("Exchange %v not enabled, skipping", base.GetName())
			continue
		}
		base.Config.Verbose = verboseOverride
		base.Verbose = verboseOverride
		base.HTTPDebugging = false
		base.Config.HTTPDebugging = false
		wg.Add(1)

		go func(num int) {
			name := exchs[num].GetName()
			authenticated := setExchangeAPIKeys(name, wrapperConfig.Exchanges, base)
			wrapperResult := ExchangeResponses{
				ID:                 fmt.Sprintf("Exchange%v", num),
				ExchangeName:       name,
				APIKeysSet:         authenticated,
				AssetPairResponses: testWrappers(exchs[num], base, &wrapperConfig),
			}
			for i := range wrapperResult.AssetPairResponses {
				wrapperResult.ErrorCount += wrapperResult.AssetPairResponses[i].ErrorCount
			}
			exchangeResponses = append(exchangeResponses, wrapperResult)
			wg.Done()
		}(x)
	}
	wg.Wait()

	log.Println("Done.")
	log.Println()

	sort.Slice(exchangeResponses, func(i, j int) bool {
		return exchangeResponses[i].ExchangeName < exchangeResponses[j].ExchangeName
	})

	if strings.EqualFold(outputOverride, "Console") {
		outputToConsole(exchangeResponses)
	}
	if strings.EqualFold(outputOverride, "JSON") {
		outputToJSON(exchangeResponses)
	}
	if strings.EqualFold(outputOverride, "HTML") {
		outputToHTML(exchangeResponses)
	}

	saveConfig(&wrapperConfig)
}

func parseCLFlags() {
	flag.StringVar(&exchangesToUseOverride, "exchanges", "", "a + delimited list of exchange names to run tests against eg -exchanges=bitfinex+okex")
	flag.StringVar(&exchangesToExcludeOverride, "excluded-exchanges", "", "a + delimited list of exchange names to ignore when they're being temperamental eg -exchangesToExlude=lbank")
	flag.StringVar(&assetTypeOverride, "asset", "", "the asset type to run tests against (where applicable)")
	flag.StringVar(&currencyPairOverride, "currency", "", "the currency to run tests against (where applicable)")
	flag.StringVar(&outputOverride, "output", "HTML", "JSON, HTML or Console")
	flag.BoolVar(&authenticatedOnly, "auth-only", false, "skip any wrapper function that doesn't require auth")
	flag.BoolVar(&verboseOverride, "verbose", false, "verbose CL output - if console output is selected then wrapper response is included")
	flag.StringVar(&orderSideOverride, "orderside", "BUY", "the order type for all order based wrapper tests")
	flag.StringVar(&orderTypeOverride, "ordertype", "LIMIT", "the order type for all order based wrapper tests")
	flag.Float64Var(&orderAmountOverride, "orderamount", 0, "the order amount for all order based wrapper tests")
	flag.Float64Var(&orderPriceOverride, "orderprice", 0, "the order price for all order based wrapper tests")
	flag.StringVar(&withdrawAddressOverride, "withdraw-wallet", "", "withdraw wallet address")
	flag.StringVar(&outputFileName, "filename", "report", "name of the output file eg 'report'.html or 'report'.json")
	flag.Parse()

	if exchangesToUseOverride != "" {
		exchangesToUseList = strings.Split(exchangesToUseOverride, "+")
	}
	if exchangesToExcludeOverride != "" {
		exchangesToExcludeList = strings.Split(exchangesToExcludeOverride, "+")
	}
}

func shouldLoadExchange(name string) bool {
	shouldLoadExchange := true
	if len(exchangesToUseList) > 0 {
		var found bool
		for i := range exchangesToUseList {
			if strings.EqualFold(name, exchangesToUseList[i]) {
				found = true
			}
		}
		if !found {
			shouldLoadExchange = false
		}
	}

	if len(exchangesToExcludeList) > 0 {
		for i := range exchangesToExcludeList {
			if strings.EqualFold(name, exchangesToExcludeList[i]) {
				if shouldLoadExchange {
					shouldLoadExchange = false
				}
			}
		}
	}
	return shouldLoadExchange
}

func setExchangeAPIKeys(name string, keys map[string]*config.APICredentialsConfig, base *exchange.Base) bool {
	lowerExchangeName := strings.ToLower(name)

	if base.API.CredentialsValidator.RequiresKey && keys[lowerExchangeName].Key == "" {
		keys[lowerExchangeName].Key = config.DefaultAPIKey
	}
	if base.API.CredentialsValidator.RequiresSecret && keys[lowerExchangeName].Secret == "" {
		keys[lowerExchangeName].Secret = config.DefaultAPISecret
	}
	if base.API.CredentialsValidator.RequiresPEM && keys[lowerExchangeName].PEMKey == "" {
		keys[lowerExchangeName].PEMKey = "PEM"
	}
	if base.API.CredentialsValidator.RequiresClientID && keys[lowerExchangeName].ClientID == "" {
		keys[lowerExchangeName].ClientID = config.DefaultAPIClientID
	}
	if keys[lowerExchangeName].OTPSecret == "" {
		keys[lowerExchangeName].OTPSecret = "-" // Ensure OTP is available for use
	}

	base.API.Credentials.Key = keys[lowerExchangeName].Key
	base.Config.API.Credentials.Key = keys[lowerExchangeName].Key

	base.API.Credentials.Secret = keys[lowerExchangeName].Secret
	base.Config.API.Credentials.Secret = keys[lowerExchangeName].Secret

	base.API.Credentials.ClientID = keys[lowerExchangeName].ClientID
	base.Config.API.Credentials.ClientID = keys[lowerExchangeName].ClientID

	if keys[lowerExchangeName].OTPSecret != "-" {
		base.Config.API.Credentials.OTPSecret = keys[lowerExchangeName].OTPSecret
	}

	base.API.AuthenticatedSupport = true
	base.API.AuthenticatedWebsocketSupport = true
	base.Config.API.AuthenticatedSupport = true
	base.Config.API.AuthenticatedWebsocketSupport = true

	return base.ValidateAPICredentials()
}

func parseOrderSide(orderSide string) order.Side {
	switch orderSide {
	case order.AnySide.String():
		return order.AnySide
	case order.Buy.String():
		return order.Buy
	case order.Sell.String():
		return order.Sell
	case order.Bid.String():
		return order.Bid
	case order.Ask.String():
		return order.Ask
	default:
		log.Printf("Orderside '%v' not recognised, defaulting to BUY", orderSide)
		return order.Buy
	}
}

func parseOrderType(orderType string) order.Type {
	switch orderType {
	case order.AnyType.String():
		return order.AnyType
	case order.Limit.String():
		return order.Limit
	case order.Market.String():
		return order.Market
	case order.ImmediateOrCancel.String():
		return order.ImmediateOrCancel
	case order.Stop.String():
		return order.Stop
	case order.TrailingStop.String():
		return order.TrailingStop
	case order.UnknownType.String():
		return order.UnknownType
	default:
		log.Printf("OrderType '%v' not recognised, defaulting to LIMIT",
			orderTypeOverride)
		return order.Limit
	}
}

func testWrappers(e exchange.IBotExchange, base *exchange.Base, config *Config) []ExchangeAssetPairResponses {
	var response []ExchangeAssetPairResponses
	testOrderSide := parseOrderSide(config.OrderSubmission.OrderSide)
	testOrderType := parseOrderType(config.OrderSubmission.OrderType)
	assetTypes := base.GetAssetTypes()
	if assetTypeOverride != "" {
		a, err := asset.New(assetTypeOverride)
		if err != nil {
			log.Printf("%v Asset Type '%v' not recognised, defaulting to exchange defaults", base.GetName(), assetTypeOverride)
		} else {
			assetTypes = asset.Items{a}
		}
	}
	for i := range assetTypes {
		var msg string
		var p currency.Pair
		log.Printf("%v %v", base.GetName(), assetTypes[i])
		if _, ok := base.Config.CurrencyPairs.Pairs[assetTypes[i]]; !ok {
			continue
		}

		switch {
		case currencyPairOverride != "":
			var err error
			p, err = currency.NewPairFromString(currencyPairOverride)
			if err != nil {
				log.Printf("%v Encountered error: '%v'", base.GetName(), err)
				continue
			}
		case len(base.Config.CurrencyPairs.Pairs[assetTypes[i]].Enabled) == 0:
			if len(base.Config.CurrencyPairs.Pairs[assetTypes[i]].Available) == 0 {
				log.Printf("%v has no enabled or available currencies. Skipping",
					base.GetName())
				continue
			}
			p = base.Config.CurrencyPairs.Pairs[assetTypes[i]].Available.GetRandomPair()
		default:
			p = base.Config.CurrencyPairs.Pairs[assetTypes[i]].Enabled.GetRandomPair()
		}

		responseContainer := ExchangeAssetPairResponses{
			AssetType: assetTypes[i],
			Pair:      p,
		}

		log.Printf("Setup config for %v %v %v", base.GetName(), assetTypes[i], p)
		err := e.Setup(base.Config)
		if err != nil {
			log.Printf("%v Encountered error reloading config: '%v'", base.GetName(), err)
		}
		log.Printf("Executing wrappers for %v %v %v", base.GetName(), assetTypes[i], p)

		if !authenticatedOnly {
			var fetchTickerResponse *ticker.Price
			fetchTickerResponse, err = e.FetchTicker(p, assetTypes[i])
			msg = ""
			if err != nil {
				msg = err.Error()
				responseContainer.ErrorCount++
			}
			responseContainer.EndpointResponses = append(responseContainer.EndpointResponses, EndpointResponse{
				SentParams: jsonifyInterface([]interface{}{p, assetTypes[i]}),
				Function:   "FetchTicker",
				Error:      msg,
				Response:   jsonifyInterface([]interface{}{fetchTickerResponse}),
			})

			var updateTickerResponse *ticker.Price
			updateTickerResponse, err = e.UpdateTicker(p, assetTypes[i])
			msg = ""
			if err != nil {
				msg = err.Error()
				responseContainer.ErrorCount++
			}
			responseContainer.EndpointResponses = append(responseContainer.EndpointResponses, EndpointResponse{
				SentParams: jsonifyInterface([]interface{}{p, assetTypes[i]}),
				Function:   "UpdateTicker",
				Error:      msg,
				Response:   jsonifyInterface([]interface{}{updateTickerResponse}),
			})

			var fetchOrderbookResponse *orderbook.Base
			fetchOrderbookResponse, err = e.FetchOrderbook(p, assetTypes[i])
			msg = ""
			if err != nil {
				msg = err.Error()
				responseContainer.ErrorCount++
			}
			responseContainer.EndpointResponses = append(responseContainer.EndpointResponses, EndpointResponse{
				SentParams: jsonifyInterface([]interface{}{p, assetTypes[i]}),
				Function:   "FetchOrderbook",
				Error:      msg,
				Response:   jsonifyInterface([]interface{}{fetchOrderbookResponse}),
			})

			var updateOrderbookResponse *orderbook.Base
			updateOrderbookResponse, err = e.UpdateOrderbook(p, assetTypes[i])
			msg = ""
			if err != nil {
				msg = err.Error()
				responseContainer.ErrorCount++
			}
			responseContainer.EndpointResponses = append(responseContainer.EndpointResponses, EndpointResponse{
				SentParams: jsonifyInterface([]interface{}{p, assetTypes[i]}),
				Function:   "UpdateOrderbook",
				Error:      msg,
				Response:   jsonifyInterface([]interface{}{updateOrderbookResponse}),
			})

			var fetchTradablePairsResponse []string
			fetchTradablePairsResponse, err = e.FetchTradablePairs(assetTypes[i])
			msg = ""
			if err != nil {
				msg = err.Error()
				responseContainer.ErrorCount++
			}
			responseContainer.EndpointResponses = append(responseContainer.EndpointResponses, EndpointResponse{
				SentParams: jsonifyInterface([]interface{}{assetTypes[i]}),
				Function:   "FetchTradablePairs",
				Error:      msg,
				Response:   jsonifyInterface([]interface{}{fetchTradablePairsResponse}),
			})
			// r6
			err = e.UpdateTradablePairs(false)
			msg = ""
			if err != nil {
				msg = err.Error()
				responseContainer.ErrorCount++
			}
			responseContainer.EndpointResponses = append(responseContainer.EndpointResponses, EndpointResponse{
				SentParams: jsonifyInterface([]interface{}{false}),
				Function:   "UpdateTradablePairs",
				Error:      msg,
				Response:   jsonifyInterface([]interface{}{nil}),
			})

			var getHistoricTradesResponse []trade.Data
			getHistoricTradesResponse, err = e.GetHistoricTrades(p, assetTypes[i], time.Now().Add(-time.Hour*24), time.Now())
			msg = ""
			if err != nil {
				msg = err.Error()
				responseContainer.ErrorCount++
			}
			responseContainer.EndpointResponses = append(responseContainer.EndpointResponses, EndpointResponse{
				SentParams: jsonifyInterface([]interface{}{p, assetTypes[i], time.Now().Add(-time.Hour * 24), time.Now()}),
				Function:   "GetHistoricTrades",
				Error:      msg,
				Response:   jsonifyInterface([]interface{}{getHistoricTradesResponse}),
			})

			var getRecentTradesResponse []trade.Data
			getRecentTradesResponse, err = e.GetRecentTrades(p, assetTypes[i])
			msg = ""
			if err != nil {
				msg = err.Error()
				responseContainer.ErrorCount++
			}
			responseContainer.EndpointResponses = append(responseContainer.EndpointResponses, EndpointResponse{
				SentParams: jsonifyInterface([]interface{}{p, assetTypes[i]}),
				Function:   "GetRecentTrades",
				Error:      msg,
				Response:   jsonifyInterface([]interface{}{getRecentTradesResponse}),
			})

			var getHistoricCandlesResponse kline.Item
			startTime, endTime := time.Now().AddDate(0, -1, 0), time.Now()
			getHistoricCandlesResponse, err = e.GetHistoricCandles(p, assetTypes[i], startTime, endTime, kline.OneDay)
			msg = ""
			if err != nil {
				msg = err.Error()
				responseContainer.ErrorCount++
			}
			responseContainer.EndpointResponses = append(responseContainer.EndpointResponses, EndpointResponse{
				Function:   "GetHistoricCandles",
				Error:      msg,
				Response:   getHistoricCandlesResponse,
				SentParams: jsonifyInterface([]interface{}{p, assetTypes[i], startTime, endTime, kline.OneDay}),
			})

			var getHisotirCandlesExtendedResponse kline.Item
			getHisotirCandlesExtendedResponse, err = e.GetHistoricCandlesExtended(p, assetTypes[i], startTime, endTime, kline.OneDay)
			msg = ""
			if err != nil {
				msg = err.Error()
				responseContainer.ErrorCount++
			}
			responseContainer.EndpointResponses = append(responseContainer.EndpointResponses, EndpointResponse{
				Function:   "GetHistoricCandlesExtended",
				Error:      msg,
				Response:   getHisotirCandlesExtendedResponse,
				SentParams: jsonifyInterface([]interface{}{p, assetTypes[i], startTime, endTime, kline.OneDay}),
			})
		}

		var fetchAccountInfoResponse account.Holdings
		fetchAccountInfoResponse, err = e.FetchAccountInfo()
		msg = ""
		if err != nil {
			msg = err.Error()
			responseContainer.ErrorCount++
		}
		responseContainer.EndpointResponses = append(responseContainer.EndpointResponses, EndpointResponse{
			Function: "FetchAccountInfo",
			Error:    msg,
			Response: jsonifyInterface([]interface{}{fetchAccountInfoResponse}),
		})

		var getFundingHistoryResponse []exchange.FundHistory
		getFundingHistoryResponse, err = e.GetFundingHistory()
		msg = ""
		if err != nil {
			msg = err.Error()
			responseContainer.ErrorCount++
		}
		responseContainer.EndpointResponses = append(responseContainer.EndpointResponses, EndpointResponse{
			Function: "GetFundingHistory",
			Error:    msg,
			Response: jsonifyInterface([]interface{}{getFundingHistoryResponse}),
		})

		feeType := exchange.FeeBuilder{
			FeeType:       exchange.CryptocurrencyTradeFee,
			Pair:          p,
			PurchasePrice: config.OrderSubmission.Price,
			Amount:        config.OrderSubmission.Amount,
		}
		var getFeeByTypeResponse float64
		getFeeByTypeResponse, err = e.GetFeeByType(&feeType)
		msg = ""
		if err != nil {
			msg = err.Error()
			responseContainer.ErrorCount++
		}
		responseContainer.EndpointResponses = append(responseContainer.EndpointResponses, EndpointResponse{
			SentParams: jsonifyInterface([]interface{}{feeType}),
			Function:   "GetFeeByType-Trade",
			Error:      msg,
			Response:   jsonifyInterface([]interface{}{getFeeByTypeResponse}),
		})

		s := &order.Submit{
			Pair:      p,
			Side:      testOrderSide,
			Type:      testOrderType,
			Amount:    config.OrderSubmission.Amount,
			Price:     config.OrderSubmission.Price,
			ClientID:  config.OrderSubmission.OrderID,
			AssetType: assetTypes[i],
		}
		var submitOrderResponse order.SubmitResponse
		submitOrderResponse, err = e.SubmitOrder(s)
		msg = ""
		if err != nil {
			msg = err.Error()
			responseContainer.ErrorCount++
		}
		responseContainer.EndpointResponses = append(responseContainer.EndpointResponses, EndpointResponse{
			SentParams: jsonifyInterface([]interface{}{*s}),
			Function:   "SubmitOrder",
			Error:      msg,
			Response:   jsonifyInterface([]interface{}{submitOrderResponse}),
		})

		modifyRequest := order.Modify{
			ID:     config.OrderSubmission.OrderID,
			Type:   testOrderType,
			Side:   testOrderSide,
			Pair:   p,
			Price:  config.OrderSubmission.Price,
			Amount: config.OrderSubmission.Amount,
		}
		var modifyOrderResponse string
		modifyOrderResponse, err = e.ModifyOrder(&modifyRequest)
		msg = ""
		if err != nil {
			msg = err.Error()
			responseContainer.ErrorCount++
		}
		responseContainer.EndpointResponses = append(responseContainer.EndpointResponses, EndpointResponse{
			SentParams: jsonifyInterface([]interface{}{modifyRequest}),
			Function:   "ModifyOrder",
			Error:      msg,
			Response:   modifyOrderResponse,
		})

		cancelRequest := order.Cancel{
			Side:      testOrderSide,
			Pair:      p,
			ID:        config.OrderSubmission.OrderID,
			AssetType: assetTypes[i],
		}
		err = e.CancelOrder(&cancelRequest)
		msg = ""
		if err != nil {
			msg = err.Error()
			responseContainer.ErrorCount++
		}
		responseContainer.EndpointResponses = append(responseContainer.EndpointResponses, EndpointResponse{
			SentParams: jsonifyInterface([]interface{}{cancelRequest}),
			Function:   "CancelOrder",
			Error:      msg,
			Response:   jsonifyInterface([]interface{}{nil}),
		})

		var cancellAllOrdersResponse order.CancelAllResponse
		cancellAllOrdersResponse, err = e.CancelAllOrders(&cancelRequest)
		msg = ""
		if err != nil {
			msg = err.Error()
			responseContainer.ErrorCount++
		}
		responseContainer.EndpointResponses = append(responseContainer.EndpointResponses, EndpointResponse{
			SentParams: jsonifyInterface([]interface{}{cancelRequest}),
			Function:   "CancelAllOrders",
			Error:      msg,
			Response:   jsonifyInterface([]interface{}{cancellAllOrdersResponse}),
		})

<<<<<<< HEAD
		var getOrderInforResponse order.Detail
		getOrderInforResponse, err = e.GetOrderInfo(config.OrderSubmission.OrderID)
=======
		var r15 order.Detail
		r15, err = e.GetOrderInfo(config.OrderSubmission.OrderID, p, assetTypes[i])
>>>>>>> fab9d934
		msg = ""
		if err != nil {
			msg = err.Error()
			responseContainer.ErrorCount++
		}
		responseContainer.EndpointResponses = append(responseContainer.EndpointResponses, EndpointResponse{
			SentParams: jsonifyInterface([]interface{}{config.OrderSubmission.OrderID}),
			Function:   "GetOrderInfo",
			Error:      msg,
			Response:   jsonifyInterface([]interface{}{getOrderInforResponse}),
		})

		historyRequest := order.GetOrdersRequest{
			Type:  testOrderType,
			Side:  testOrderSide,
			Pairs: []currency.Pair{p},
		}
		var getOrderHistoryResponse []order.Detail
		getOrderHistoryResponse, err = e.GetOrderHistory(&historyRequest)
		msg = ""
		if err != nil {
			msg = err.Error()
			responseContainer.ErrorCount++
		}
		responseContainer.EndpointResponses = append(responseContainer.EndpointResponses, EndpointResponse{
			SentParams: jsonifyInterface([]interface{}{historyRequest}),
			Function:   "GetOrderHistory",
			Error:      msg,
			Response:   jsonifyInterface([]interface{}{getOrderHistoryResponse}),
		})

		orderRequest := order.GetOrdersRequest{
			Type:  testOrderType,
			Side:  testOrderSide,
			Pairs: []currency.Pair{p},
		}
		var getActiveOrdersResponse []order.Detail
		getActiveOrdersResponse, err = e.GetActiveOrders(&orderRequest)
		msg = ""
		if err != nil {
			msg = err.Error()
			responseContainer.ErrorCount++
		}
		responseContainer.EndpointResponses = append(responseContainer.EndpointResponses, EndpointResponse{
			SentParams: jsonifyInterface([]interface{}{orderRequest}),
			Function:   "GetActiveOrders",
			Error:      msg,
			Response:   jsonifyInterface([]interface{}{getActiveOrdersResponse}),
		})

		var getDepositAddressResponse string
		getDepositAddressResponse, err = e.GetDepositAddress(p.Base, "")
		msg = ""
		if err != nil {
			msg = err.Error()
			responseContainer.ErrorCount++
		}
		responseContainer.EndpointResponses = append(responseContainer.EndpointResponses, EndpointResponse{
			SentParams: jsonifyInterface([]interface{}{p.Base, ""}),
			Function:   "GetDepositAddress",
			Error:      msg,
			Response:   getDepositAddressResponse,
		})

		feeType = exchange.FeeBuilder{
			FeeType:       exchange.CryptocurrencyWithdrawalFee,
			Pair:          p,
			PurchasePrice: config.OrderSubmission.Price,
			Amount:        config.OrderSubmission.Amount,
		}
		var GetFeeByTypeResponse float64
		GetFeeByTypeResponse, err = e.GetFeeByType(&feeType)
		msg = ""
		if err != nil {
			msg = err.Error()
			responseContainer.ErrorCount++
		}
		responseContainer.EndpointResponses = append(responseContainer.EndpointResponses, EndpointResponse{
			SentParams: jsonifyInterface([]interface{}{feeType}),
			Function:   "GetFeeByType-Crypto-Withdraw",
			Error:      msg,
			Response:   jsonifyInterface([]interface{}{GetFeeByTypeResponse}),
		})

		withdrawRequest := withdraw.Request{
			Currency: p.Quote,
			Crypto: withdraw.CryptoRequest{
				Address: withdrawAddressOverride,
			},
			Amount: config.OrderSubmission.Amount,
		}
		var withdrawCryptocurrencyFundsResponse *withdraw.ExchangeResponse
		withdrawCryptocurrencyFundsResponse, err = e.WithdrawCryptocurrencyFunds(&withdrawRequest)
		msg = ""
		if err != nil {
			msg = err.Error()
			responseContainer.ErrorCount++
		}
		responseContainer.EndpointResponses = append(responseContainer.EndpointResponses, EndpointResponse{
			SentParams: jsonifyInterface([]interface{}{withdrawRequest}),
			Function:   "WithdrawCryptocurrencyFunds",
			Error:      msg,
			Response:   withdrawCryptocurrencyFundsResponse,
		})

		feeType = exchange.FeeBuilder{
			FeeType:             exchange.InternationalBankWithdrawalFee,
			Pair:                p,
			PurchasePrice:       config.OrderSubmission.Price,
			Amount:              config.OrderSubmission.Amount,
			FiatCurrency:        currency.AUD,
			BankTransactionType: exchange.WireTransfer,
		}
		var getFeeByTypeFiatResponse float64
		getFeeByTypeFiatResponse, err = e.GetFeeByType(&feeType)
		msg = ""
		if err != nil {
			msg = err.Error()
			responseContainer.ErrorCount++
		}
		responseContainer.EndpointResponses = append(responseContainer.EndpointResponses, EndpointResponse{
			SentParams: jsonifyInterface([]interface{}{feeType}),
			Function:   "GetFeeByType-FIAT-Withdraw",
			Error:      msg,
			Response:   jsonifyInterface([]interface{}{getFeeByTypeFiatResponse}),
		})

		withdrawRequestFiat := withdraw.Request{
			Currency: p.Quote,
			Amount:   config.OrderSubmission.Amount,
			Fiat: withdraw.FiatRequest{
				Bank: banking.Account{
					AccountName:    config.BankDetails.BankAccountName,
					AccountNumber:  config.BankDetails.BankAccountNumber,
					SWIFTCode:      config.BankDetails.SwiftCode,
					IBAN:           config.BankDetails.Iban,
					BankPostalCity: config.BankDetails.BankCity,
					BankName:       config.BankDetails.BankName,
					BankAddress:    config.BankDetails.BankAddress,
					BankCountry:    config.BankDetails.BankCountry,
					BankPostalCode: config.BankDetails.BankPostalCode,
					BankCode:       config.BankDetails.BankCode,
				},

				IsExpressWire:                 config.BankDetails.IsExpressWire,
				RequiresIntermediaryBank:      config.BankDetails.RequiresIntermediaryBank,
				IntermediaryBankName:          config.BankDetails.IntermediaryBankName,
				IntermediaryBankAccountNumber: config.BankDetails.IntermediaryBankAccountNumber,
				IntermediarySwiftCode:         config.BankDetails.IntermediarySwiftCode,
				IntermediaryIBAN:              config.BankDetails.IntermediaryIban,
				IntermediaryBankCity:          config.BankDetails.IntermediaryBankCity,
				IntermediaryBankAddress:       config.BankDetails.IntermediaryBankAddress,
				IntermediaryBankCountry:       config.BankDetails.IntermediaryBankCountry,
				IntermediaryBankPostalCode:    config.BankDetails.IntermediaryBankPostalCode,
				IntermediaryBankCode:          config.BankDetails.IntermediaryBankCode,
			},
		}
		var withdrawFiatFundsResponse *withdraw.ExchangeResponse
		withdrawFiatFundsResponse, err = e.WithdrawFiatFunds(&withdrawRequestFiat)
		msg = ""
		if err != nil {
			msg = err.Error()
			responseContainer.ErrorCount++
		}
		responseContainer.EndpointResponses = append(responseContainer.EndpointResponses, EndpointResponse{
			SentParams: jsonifyInterface([]interface{}{withdrawRequestFiat}),
			Function:   "WithdrawFiatFunds",
			Error:      msg,
			Response:   withdrawFiatFundsResponse,
		})

		var withdrawFiatFundsInternationalResponse *withdraw.ExchangeResponse
		withdrawFiatFundsInternationalResponse, err = e.WithdrawFiatFundsToInternationalBank(&withdrawRequestFiat)
		msg = ""
		if err != nil {
			msg = err.Error()
			responseContainer.ErrorCount++
		}
		responseContainer.EndpointResponses = append(responseContainer.EndpointResponses, EndpointResponse{
			SentParams: jsonifyInterface([]interface{}{withdrawRequestFiat}),
			Function:   "WithdrawFiatFundsToInternationalBank",
			Error:      msg,
			Response:   withdrawFiatFundsInternationalResponse,
		})
		response = append(response, responseContainer)
	}
	return response
}

func jsonifyInterface(params []interface{}) json.RawMessage {
	response, _ := json.MarshalIndent(params, "", " ")
	return response
}

func loadConfig() (Config, error) {
	var config Config
	keys, err := ioutil.ReadFile("wrapperconfig.json")
	if err != nil {
		return config, err
	}

	err = json.Unmarshal(keys, &config)
	return config, err
}

func saveConfig(config *Config) {
	log.Println("JSONifying config...")
	jsonOutput, err := json.MarshalIndent(config, "", " ")
	if err != nil {
		log.Fatalf("Encountered error encoding JSON: %v", err)
	}

	dir, err := os.Getwd()
	if err != nil {
		log.Printf("Encountered error retrieving output directory: %v", err)
		return
	}

	log.Printf("Outputting to: %v", filepath.Join(dir, "wrapperconfig.json"))
	err = file.Write(filepath.Join(dir, "wrapperconfig.json"), jsonOutput)
	if err != nil {
		log.Printf("Encountered error writing to disk: %v", err)
		return
	}
}

func outputToJSON(exchangeResponses []ExchangeResponses) {
	log.Println("JSONifying results...")
	jsonOutput, err := json.MarshalIndent(exchangeResponses, "", " ")
	if err != nil {
		log.Fatalf("Encountered error encoding JSON: %v", err)
	}

	dir, err := os.Getwd()
	if err != nil {
		log.Printf("Encountered error retrieving output directory: %v", err)
		return
	}

	log.Printf("Outputting to: %v", filepath.Join(dir, fmt.Sprintf("%v.json", outputFileName)))
	err = file.Write(filepath.Join(dir, fmt.Sprintf("%v.json", outputFileName)), jsonOutput)
	if err != nil {
		log.Printf("Encountered error writing to disk: %v", err)
		return
	}
}

func outputToHTML(exchangeResponses []ExchangeResponses) {
	log.Println("Generating HTML report...")
	dir, err := os.Getwd()
	if err != nil {
		log.Print(err)
		return
	}

	tmpl, err := template.New("report.tmpl").ParseFiles(filepath.Join(dir, "report.tmpl"))
	if err != nil {
		log.Print(err)
		return
	}

	log.Printf("Outputting to: %v", filepath.Join(dir, fmt.Sprintf("%v.html", outputFileName)))
	file, err := os.Create(filepath.Join(dir, fmt.Sprintf("%v.html", outputFileName)))
	if err != nil {
		log.Print(err)
		return
	}

	err = tmpl.Execute(file, exchangeResponses)
	if err != nil {
		log.Print(err)
	}
	file.Close()
}

func outputToConsole(exchangeResponses []ExchangeResponses) {
	var totalErrors int64
	for i := range exchangeResponses {
		log.Printf("------------%v Results-------------\n", exchangeResponses[i].ExchangeName)
		for j := range exchangeResponses[i].AssetPairResponses {
			for k := range exchangeResponses[i].AssetPairResponses[j].EndpointResponses {
				log.Printf("%v Result: %v", exchangeResponses[i].ExchangeName, k)
				log.Printf("Function:\t%v", exchangeResponses[i].AssetPairResponses[j].EndpointResponses[k].Function)
				log.Printf("AssetType:\t%v", exchangeResponses[i].AssetPairResponses[j].AssetType)
				log.Printf("Currency:\t%v\n", exchangeResponses[i].AssetPairResponses[j].Pair)
				log.Printf("Wrapper Params:\t%s\n", exchangeResponses[i].AssetPairResponses[j].EndpointResponses[k].SentParams)
				if exchangeResponses[i].AssetPairResponses[j].EndpointResponses[k].Error != "" {
					totalErrors++
					log.Printf("Error:\t%v", exchangeResponses[i].AssetPairResponses[j].EndpointResponses[k].Error)
				} else {
					log.Print("Error:\tnone")
				}
				if verboseOverride {
					log.Printf("Wrapper Response:\t%s", exchangeResponses[i].AssetPairResponses[j].EndpointResponses[k].Response)
				}
				log.Println()
			}
		}
		log.Println()
	}
}<|MERGE_RESOLUTION|>--- conflicted
+++ resolved
@@ -593,13 +593,8 @@
 			Response:   jsonifyInterface([]interface{}{cancellAllOrdersResponse}),
 		})
 
-<<<<<<< HEAD
-		var getOrderInforResponse order.Detail
-		getOrderInforResponse, err = e.GetOrderInfo(config.OrderSubmission.OrderID)
-=======
 		var r15 order.Detail
 		r15, err = e.GetOrderInfo(config.OrderSubmission.OrderID, p, assetTypes[i])
->>>>>>> fab9d934
 		msg = ""
 		if err != nil {
 			msg = err.Error()
@@ -609,7 +604,7 @@
 			SentParams: jsonifyInterface([]interface{}{config.OrderSubmission.OrderID}),
 			Function:   "GetOrderInfo",
 			Error:      msg,
-			Response:   jsonifyInterface([]interface{}{getOrderInforResponse}),
+			Response:   jsonifyInterface([]interface{}{r15}),
 		})
 
 		historyRequest := order.GetOrdersRequest{
