package main

import (
	"context"
	"flag"
	"fmt"
	"log"
	"os"

	"github.com/thrasher-corp/gocryptotrader/config"
	"github.com/thrasher-corp/gocryptotrader/currency"
	"github.com/thrasher-corp/gocryptotrader/exchanges/bitfinex"
	"github.com/thrasher-corp/gocryptotrader/portfolio"
)

var (
	priceMap        map[*currency.Item]float64
	displayCurrency currency.Code
)

func printSummary(msg string, amount float64) {
	log.Println()
	log.Println(fmt.Sprintf("%s in USD: $%.2f", msg, amount))

	if !displayCurrency.Equal(currency.USD) {
		conv, err := currency.ConvertFiat(amount, currency.USD, displayCurrency)
		if err != nil {
			log.Println(err)
		} else {
			symb, err := currency.GetSymbolByCurrencyName(displayCurrency)
			if err != nil {
				log.Println(fmt.Sprintf("%s in %s: %.2f",
					msg,
					displayCurrency,
					conv))
			} else {
				log.Println(fmt.Sprintf("%s in %s: %s%.2f",
					msg,
					displayCurrency,
					symb,
					conv))
			}
		}
	}
}

func getOnlineOfflinePortfolio(coins []portfolio.Coin, online bool) {
	var totals float64
	for _, x := range coins {
		value := priceMap[x.Coin.Item] * x.Balance
		totals += value
		log.Printf("\t%v %v Subtotal: $%.2f Coin percentage: %.2f%%\n", x.Coin,
			x.Balance, value, x.Percentage)
	}
	if !online {
		printSummary("\tOffline balance", totals)
	} else {
		printSummary("\tOnline balance", totals)
	}
}

func main() {
	var inFile, key string
	flag.StringVar(&inFile, "config", config.DefaultFilePath(), "The config input file to process.")
	flag.StringVar(&key, "key", "", "The key to use for AES encryption.")
	flag.Parse()

	log.Println("GoCryptoTrader: portfolio tool.")

	var cfg config.Config
	err := cfg.LoadConfig(inFile, true)
	if err != nil {
		log.Println(err)
		os.Exit(1)
	}
	log.Println("Loaded config file.")

	displayCurrency = cfg.Currency.FiatDisplayCurrency
	port := portfolio.Base{}
	port.Seed(cfg.Portfolio)
	result := port.GetPortfolioSummary()

	log.Println("Fetched portfolio data.")

	type PortfolioTemp struct {
		Balance  float64
		Subtotal float64
	}

	portfolioMap := make(map[*currency.Item]PortfolioTemp)
	total := float64(0)

	log.Println("Fetching currency data..")
	var fiatCurrencies []currency.Code
	for _, y := range result.Totals {
		if y.Coin.IsFiatCurrency() {
			fiatCurrencies = append(fiatCurrencies, y.Coin)
		}
	}
	err = currency.SeedForeignExchangeData(fiatCurrencies)
	if err != nil {
		log.Println(err)
		os.Exit(1)
	}

	log.Println("Fetched currency data.")
	log.Println("Fetching ticker data and calculating totals..")
	priceMap = make(map[*currency.Item]float64)
	priceMap[currency.USD.Item] = 1

	for _, y := range result.Totals {
		pf := PortfolioTemp{}
		pf.Balance = y.Balance
		pf.Subtotal = 0

		if y.Coin.IsFiatCurrency() {
<<<<<<< HEAD
			if y.Coin != currency.USD {
				conv, err := currency.ConvertCurrency(y.Balance, y.Coin, currency.USD)
=======
			if !y.Coin.Equal(currency.USD) {
				conv, err := currency.ConvertFiat(y.Balance, y.Coin, currency.USD)
>>>>>>> 6127e2ab
				if err != nil {
					log.Println(err)
				} else {
					priceMap[y.Coin.Item] = conv / y.Balance
					pf.Subtotal = conv
				}
			} else {
				pf.Subtotal = y.Balance
			}
		} else {
			bf := bitfinex.Bitfinex{}
			bf.SetDefaults()
			bf.Verbose = false
			pair := "t" + y.Coin.String() + currency.USD.String()
			ticker, errf := bf.GetTicker(context.TODO(), pair)
			if errf != nil {
				log.Println(errf)
			} else {
				priceMap[y.Coin.Item] = ticker.Last
				pf.Subtotal = ticker.Last * y.Balance
			}
		}
		portfolioMap[y.Coin.Item] = pf
		total += pf.Subtotal
	}
	log.Println("Done.")
	log.Println()
	log.Println("PORTFOLIO TOTALS:")
	for x, y := range portfolioMap {
		code := currency.Code{Item: x}
		log.Printf("\t%s Amount: %f Subtotal: $%.2f USD (1 %s = $%.2f USD). Percentage of portfolio %.3f%%",
			code,
			y.Balance,
			y.Subtotal,
			code,
			y.Subtotal/y.Balance,
			y.Subtotal/total*100/1)
	}
	printSummary("\tTotal balance", total)

	log.Println("OFFLINE COIN TOTALS:")
	getOnlineOfflinePortfolio(result.Offline, false)

	log.Println("ONLINE COIN TOTALS:")
	getOnlineOfflinePortfolio(result.Online, true)

	log.Println("OFFLINE COIN SUMMARY:")
	var totals float64
	for x, y := range result.OfflineSummary {
		log.Printf("\t%s:", x)
		totals = 0
		for z := range y {
			value := priceMap[x.Item] * y[z].Balance
			totals += value
			log.Printf("\t %s Amount: %f Subtotal: $%.2f Coin percentage: %.2f%%\n",
				y[z].Address, y[z].Balance, value, y[z].Percentage)
		}
		printSummary(fmt.Sprintf("\t %s balance", x), totals)
	}

	log.Println("ONLINE COINS SUMMARY:")
	for x, y := range result.OnlineSummary {
		log.Printf("\t%s:", x)
		totals = 0
		for z, w := range y {
			value := priceMap[z.Item] * w.Balance
			totals += value
			log.Printf("\t %s Amount: %f Subtotal $%.2f Coin percentage: %.2f%%",
				z, w.Balance, value, w.Percentage)
		}
		printSummary("\t Exchange balance", totals)
	}
}<|MERGE_RESOLUTION|>--- conflicted
+++ resolved
@@ -114,13 +114,8 @@
 		pf.Subtotal = 0
 
 		if y.Coin.IsFiatCurrency() {
-<<<<<<< HEAD
-			if y.Coin != currency.USD {
-				conv, err := currency.ConvertCurrency(y.Balance, y.Coin, currency.USD)
-=======
 			if !y.Coin.Equal(currency.USD) {
 				conv, err := currency.ConvertFiat(y.Balance, y.Coin, currency.USD)
->>>>>>> 6127e2ab
 				if err != nil {
 					log.Println(err)
 				} else {
