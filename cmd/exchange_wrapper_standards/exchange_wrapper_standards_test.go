package exchangewrapperstandards

import (
	"context"
	"errors"
	"os"
	"reflect"
	"strings"
	"testing"
	"time"

	"github.com/thrasher-corp/gocryptotrader/common"
	"github.com/thrasher-corp/gocryptotrader/config"
	"github.com/thrasher-corp/gocryptotrader/currency"
	"github.com/thrasher-corp/gocryptotrader/engine"
	exchange "github.com/thrasher-corp/gocryptotrader/exchanges"
	"github.com/thrasher-corp/gocryptotrader/exchanges/account"
	"github.com/thrasher-corp/gocryptotrader/exchanges/asset"
	"github.com/thrasher-corp/gocryptotrader/exchanges/collateral"
	"github.com/thrasher-corp/gocryptotrader/exchanges/deposit"
	"github.com/thrasher-corp/gocryptotrader/exchanges/fundingrate"
	"github.com/thrasher-corp/gocryptotrader/exchanges/futures"
	"github.com/thrasher-corp/gocryptotrader/exchanges/kline"
	"github.com/thrasher-corp/gocryptotrader/exchanges/margin"
	"github.com/thrasher-corp/gocryptotrader/exchanges/order"
	"github.com/thrasher-corp/gocryptotrader/exchanges/request"
	"github.com/thrasher-corp/gocryptotrader/portfolio/banking"
	"github.com/thrasher-corp/gocryptotrader/portfolio/withdraw"
)

func TestMain(m *testing.M) {
	// only run testing suite for one CI/CD environment
	if isAppVeyor() || is32BitJob() {
		return
	}
	request.MaxRequestJobs = 200
	os.Exit(m.Run())
}

// singleExchangeOverride enter an exchange name to only test that exchange
var singleExchangeOverride = ""

func TestAllExchangeWrappers(t *testing.T) {
	t.Parallel()
	cfg := config.GetConfig()
	err := cfg.LoadConfig("../../testdata/configtest.json", true)
	if err != nil {
		t.Fatal("load config error", err)
	}
	for i := range cfg.Exchanges {
		name := strings.ToLower(cfg.Exchanges[i].Name)
		t.Run(name+" wrapper tests", func(t *testing.T) {
			t.Parallel()
			if common.StringDataContains(unsupportedExchangeNames, name) {
				t.Skipf("skipping unsupported exchange %v", name)
			}
			if singleExchangeOverride != "" && name != singleExchangeOverride {
				t.Skip("skipping ", name, " due to override")
			}
			ctx := context.Background()
			if isCITest() && common.StringDataContains(blockedCIExchanges, name) {
				// rather than skipping tests where execution is blocked, provide an expired
				// context, so no executions can take place
				var cancelFn context.CancelFunc
				ctx, cancelFn = context.WithTimeout(context.Background(), 0)
				cancelFn()
			}
			exch, assetPairs := setupExchange(ctx, t, name, cfg)
			executeExchangeWrapperTests(ctx, t, exch, assetPairs)
		})
	}
}

func setupExchange(ctx context.Context, t *testing.T, name string, cfg *config.Config) (exchange.IBotExchange, []assetPair) {
	t.Helper()
	em := engine.NewExchangeManager()
	exch, err := em.NewExchangeByName(name)
	if err != nil {
		t.Fatalf("Cannot setup %v NewExchangeByName  %v", name, err)
	}
	var exchCfg *config.Exchange
	exchCfg, err = cfg.GetExchangeConfig(name)
	if err != nil {
		t.Fatalf("Cannot setup %v GetExchangeConfig %v", name, err)
	}
	exch.SetDefaults()
	exchCfg.API.AuthenticatedSupport = true
	exchCfg.API.Credentials = getExchangeCredentials(name)

	err = exch.Setup(exchCfg)
	if err != nil {
		t.Fatalf("Cannot setup %v exchange Setup %v", name, err)
	}

	err = exch.UpdateTradablePairs(ctx, true)
	if err != nil && !errors.Is(err, context.DeadlineExceeded) {
		t.Fatalf("Cannot setup %v UpdateTradablePairs %v", name, err)
	}
	b := exch.GetBase()

	assets := b.CurrencyPairs.GetAssetTypes(false)
	if len(assets) == 0 {
		t.Fatalf("Cannot setup %v, exchange has no assets", name)
	}
	for j := range assets {
		err = b.CurrencyPairs.SetAssetEnabled(assets[j], true)
		if err != nil && !errors.Is(err, currency.ErrAssetAlreadyEnabled) {
			t.Fatalf("Cannot setup %v SetAssetEnabled %v", name, err)
		}
	}

	// Add +1 to len to verify that exchanges can handle requests with unset pairs and assets
	assetPairs := make([]assetPair, 0, len(assets)+1)
	for j := range assets {
		var pairs currency.Pairs
		pairs, err = b.CurrencyPairs.GetPairs(assets[j], false)
		if err != nil {
			t.Fatalf("Cannot setup %v asset %v GetPairs %v", name, assets[j], err)
		}
		var p currency.Pair
		p, err = getPairFromPairs(t, pairs)
		if err != nil {
			if errors.Is(err, currency.ErrCurrencyPairsEmpty) {
				continue
			}
			t.Fatalf("Cannot setup %v asset %v getPairFromPairs %v", name, assets[j], err)
		}
		err = b.CurrencyPairs.EnablePair(assets[j], p)
		if err != nil && !errors.Is(err, currency.ErrPairAlreadyEnabled) {
			t.Fatalf("Cannot setup %v asset %v EnablePair %v", name, assets[j], err)
		}
		p, err = b.FormatExchangeCurrency(p, assets[j])
		if err != nil {
			t.Fatalf("Cannot setup %v asset %v FormatExchangeCurrency %v", name, assets[j], err)
		}
		p, err = disruptFormatting(t, p)
		if err != nil {
			t.Fatalf("Cannot setup %v asset %v disruptFormatting %v", name, assets[j], err)
		}
		assetPairs = append(assetPairs, assetPair{
			Pair:  p,
			Asset: assets[j],
		})
	}
	assetPairs = append(assetPairs, assetPair{})

	return exch, assetPairs
}

// isUnacceptableError sentences errs to 10 years dungeon if unacceptable
func isUnacceptableError(t *testing.T, err error) error {
	t.Helper()
	for i := range acceptableErrors {
		if errors.Is(err, acceptableErrors[i]) {
			return nil
		}
	}
	for i := range warningErrors {
		if errors.Is(err, warningErrors[i]) {
			t.Log(err)
			return nil
		}
	}
	return err
}

func executeExchangeWrapperTests(ctx context.Context, t *testing.T, exch exchange.IBotExchange, assetParams []assetPair) {
	t.Helper()
	iExchange := reflect.TypeOf(&exch).Elem()
	actualExchange := reflect.ValueOf(exch)
	for x := 0; x < iExchange.NumMethod(); x++ {
		methodName := iExchange.Method(x).Name
		if _, ok := excludedMethodNames[methodName]; ok {
			continue
		}
		method := actualExchange.MethodByName(methodName)

		var assetLen int
		for y := 0; y < method.Type().NumIn(); y++ {
			input := method.Type().In(y)
			if input.AssignableTo(assetParam) ||
				input.AssignableTo(orderSubmitParam) ||
				input.AssignableTo(orderModifyParam) ||
				input.AssignableTo(orderCancelParam) ||
				input.AssignableTo(orderCancelsParam) ||
				input.AssignableTo(getOrdersRequestParam) {
				// this allows wrapper functions that support assets types
				// to be tested with all supported assets
				assetLen = len(assetParams) - 1
			}
		}
		tt := time.Now()
		e := time.Date(tt.Year(), tt.Month(), tt.Day()-1, 0, 0, 0, 0, time.UTC)
		s := e.Add(-time.Hour * 24 * 2)
		if methodName == "GetHistoricTrades" {
			// limit trade history
			e = time.Now()
			s = e.Add(-time.Minute * 3)
		}
		for y := 0; y <= assetLen; y++ {
			inputs := make([]reflect.Value, method.Type().NumIn())
			argGenerator := &MethodArgumentGenerator{
				Exchange:    exch,
				AssetParams: assetParams[y],
				MethodName:  methodName,
				Start:       s,
				End:         e,
			}
			for z := 0; z < method.Type().NumIn(); z++ {
				argGenerator.MethodInputType = method.Type().In(z)
				generatedArg := generateMethodArg(ctx, t, argGenerator)
				inputs[z] = *generatedArg
			}
			assetY := assetParams[y].Asset.String()
			pairY := assetParams[y].Pair.String()
			t.Run(methodName+"-"+assetY+"-"+pairY, func(t *testing.T) {
				t.Parallel()
				CallExchangeMethod(t, method, inputs, methodName, exch)
			})
		}
	}
}

// CallExchangeMethod will call an exchange's method using generated arguments
// and determine if the error is friendly
func CallExchangeMethod(t *testing.T, methodToCall reflect.Value, methodValues []reflect.Value, methodName string, exch exchange.IBotExchange) {
	t.Helper()
	outputs := methodToCall.Call(methodValues)
	for i := range outputs {
		outputInterface := outputs[i].Interface()
		err, ok := outputInterface.(error)
		if !ok {
			continue
		}
		if isUnacceptableError(t, err) != nil {
			literalInputs := make([]interface{}, len(methodValues))
			for j := range methodValues {
				literalInputs[j] = methodValues[j].Interface()
			}
			t.Errorf("%v Func '%v' Error: '%v'. Inputs: %v.", exch.GetName(), methodName, err, literalInputs)
		}
		break
	}
}

// MethodArgumentGenerator is used to create arguments for
// an IBotExchange method
type MethodArgumentGenerator struct {
	Exchange        exchange.IBotExchange
	AssetParams     assetPair
	MethodInputType reflect.Type
	MethodName      string
	Start           time.Time
	End             time.Time
	StartTimeSet    bool
	argNum          int64
}

var (
	currencyPairParam    = reflect.TypeOf((*currency.Pair)(nil)).Elem()
	klineParam           = reflect.TypeOf((*kline.Interval)(nil)).Elem()
	contextParam         = reflect.TypeOf((*context.Context)(nil)).Elem()
	timeParam            = reflect.TypeOf((*time.Time)(nil)).Elem()
	codeParam            = reflect.TypeOf((*currency.Code)(nil)).Elem()
	currencyPairsParam   = reflect.TypeOf((*currency.Pairs)(nil)).Elem()
	withdrawRequestParam = reflect.TypeOf((**withdraw.Request)(nil)).Elem()
	stringParam          = reflect.TypeOf((*string)(nil)).Elem()
	feeBuilderParam      = reflect.TypeOf((**exchange.FeeBuilder)(nil)).Elem()
	credentialsParam     = reflect.TypeOf((**account.Credentials)(nil)).Elem()
	orderSideParam       = reflect.TypeOf((*order.Side)(nil)).Elem()
	collateralModeParam  = reflect.TypeOf((*collateral.Mode)(nil)).Elem()
	marginTypeParam      = reflect.TypeOf((*margin.Type)(nil)).Elem()
	int64Param           = reflect.TypeOf((*int64)(nil)).Elem()
	float64Param         = reflect.TypeOf((*float64)(nil)).Elem()
	// types with asset in params
	assetParam                  = reflect.TypeOf((*asset.Item)(nil)).Elem()
	orderSubmitParam            = reflect.TypeOf((**order.Submit)(nil)).Elem()
	orderModifyParam            = reflect.TypeOf((**order.Modify)(nil)).Elem()
	orderCancelParam            = reflect.TypeOf((**order.Cancel)(nil)).Elem()
	orderCancelsParam           = reflect.TypeOf((*[]order.Cancel)(nil)).Elem()
	getOrdersRequestParam       = reflect.TypeOf((**order.MultiOrderRequest)(nil)).Elem()
	positionChangeRequestParam  = reflect.TypeOf((**margin.PositionChangeRequest)(nil)).Elem()
	positionSummaryRequestParam = reflect.TypeOf((**futures.PositionSummaryRequest)(nil)).Elem()
	positionsRequestParam       = reflect.TypeOf((**futures.PositionsRequest)(nil)).Elem()
	latestRateRequest           = reflect.TypeOf((**fundingrate.LatestRateRequest)(nil)).Elem()
)

// generateMethodArg determines the argument type and returns a pre-made
// response, else an empty version of the type
func generateMethodArg(ctx context.Context, t *testing.T, argGenerator *MethodArgumentGenerator) *reflect.Value {
	t.Helper()
	exchName := strings.ToLower(argGenerator.Exchange.GetName())
	var input reflect.Value
	switch {
	case argGenerator.MethodInputType.AssignableTo(stringParam):
		switch argGenerator.MethodName {
		case "GetDepositAddress":
			if argGenerator.argNum == 2 {
				// account type
				input = reflect.ValueOf("trading")
			} else {
				// Crypto Chain
				input = reflect.ValueOf(cryptoChainPerExchange[exchName])
			}
		case "MatchSymbolWithAvailablePairs", "MatchSymbolCheckEnabled":
			input = reflect.ValueOf(argGenerator.AssetParams.Pair.Base.Lower().String() + argGenerator.AssetParams.Pair.Quote.Lower().String())
		default:
			// OrderID
			input = reflect.ValueOf("1337")
		}
	case argGenerator.MethodInputType.AssignableTo(credentialsParam):
		input = reflect.ValueOf(&account.Credentials{
			Key:             "test",
			Secret:          "test",
			ClientID:        "test",
			PEMKey:          "test",
			SubAccount:      "test",
			OneTimePassword: "test",
		})
	case argGenerator.MethodInputType.Implements(contextParam):
		// Need to deploy a context.Context value as nil value is not
		// checked throughout codebase.
		input = reflect.ValueOf(ctx)
	case argGenerator.MethodInputType.AssignableTo(feeBuilderParam):
		input = reflect.ValueOf(&exchange.FeeBuilder{
			FeeType:       exchange.OfflineTradeFee,
			Amount:        1337,
			PurchasePrice: 1337,
			Pair:          argGenerator.AssetParams.Pair,
		})
	case argGenerator.MethodInputType.AssignableTo(currencyPairParam):
		input = reflect.ValueOf(argGenerator.AssetParams.Pair)
	case argGenerator.MethodInputType.AssignableTo(assetParam):
		input = reflect.ValueOf(argGenerator.AssetParams.Asset)
	case argGenerator.MethodInputType.AssignableTo(klineParam):
		input = reflect.ValueOf(kline.OneDay)
	case argGenerator.MethodInputType.AssignableTo(codeParam):
		if argGenerator.MethodName == "GetAvailableTransferChains" {
			input = reflect.ValueOf(currency.ETH)
		} else {
			input = reflect.ValueOf(argGenerator.AssetParams.Pair.Base)
		}
	case argGenerator.MethodInputType.AssignableTo(timeParam):
		if !argGenerator.StartTimeSet {
			input = reflect.ValueOf(argGenerator.Start)
			argGenerator.StartTimeSet = true
		} else {
			input = reflect.ValueOf(argGenerator.End)
		}
	case argGenerator.MethodInputType.AssignableTo(currencyPairsParam):
		b := argGenerator.Exchange.GetBase()
		if argGenerator.AssetParams.Asset != asset.Empty {
			input = reflect.ValueOf(b.CurrencyPairs.Pairs[argGenerator.AssetParams.Asset].Available)
		} else {
			input = reflect.ValueOf(currency.Pairs{
				argGenerator.AssetParams.Pair,
			})
		}
	case argGenerator.MethodInputType.AssignableTo(withdrawRequestParam):
		req := &withdraw.Request{
			Exchange:      exchName,
			Description:   "1337",
			Amount:        1,
			ClientOrderID: "1337",
		}
		if argGenerator.MethodName == "WithdrawCryptocurrencyFunds" {
			req.Type = withdraw.Crypto
			switch {
			case !isFiat(t, argGenerator.AssetParams.Pair.Base.Item.Lower):
				req.Currency = argGenerator.AssetParams.Pair.Base
			case !isFiat(t, argGenerator.AssetParams.Pair.Quote.Item.Lower):
				req.Currency = argGenerator.AssetParams.Pair.Quote
			default:
				req.Currency = currency.ETH
			}

			req.Crypto = withdraw.CryptoRequest{
				Address:    "1337",
				AddressTag: "1337",
				Chain:      cryptoChainPerExchange[exchName],
			}
		} else {
			req.Type = withdraw.Fiat
			b := argGenerator.Exchange.GetBase()
			if len(b.Config.BaseCurrencies) > 0 {
				req.Currency = b.Config.BaseCurrencies[0]
			} else {
				req.Currency = currency.USD
			}
			req.Fiat = withdraw.FiatRequest{
				Bank: banking.Account{
					Enabled:             true,
					ID:                  "1337",
					BankName:            "1337",
					BankAddress:         "1337",
					BankPostalCode:      "1337",
					BankPostalCity:      "1337",
					BankCountry:         "1337",
					AccountName:         "1337",
					AccountNumber:       "1337",
					SWIFTCode:           "1337",
					IBAN:                "1337",
					BSBNumber:           "1337",
					BankCode:            1337,
					SupportedCurrencies: req.Currency.String(),
					SupportedExchanges:  exchName,
				},
				IsExpressWire:                 false,
				RequiresIntermediaryBank:      false,
				IntermediaryBankAccountNumber: 1338,
				IntermediaryBankName:          "1338",
				IntermediaryBankAddress:       "1338",
				IntermediaryBankCity:          "1338",
				IntermediaryBankCountry:       "1338",
				IntermediaryBankPostalCode:    "1338",
				IntermediarySwiftCode:         "1338",
				IntermediaryBankCode:          1338,
				IntermediaryIBAN:              "1338",
				WireCurrency:                  "1338",
			}
		}
		input = reflect.ValueOf(req)
	case argGenerator.MethodInputType.AssignableTo(orderSubmitParam):
		input = reflect.ValueOf(&order.Submit{
			Exchange:          exchName,
			Type:              order.Limit,
			Side:              order.Buy,
			Pair:              argGenerator.AssetParams.Pair,
			AssetType:         argGenerator.AssetParams.Asset,
			Price:             1337,
			Amount:            1,
			ClientID:          "1337",
			ClientOrderID:     "13371337",
			ImmediateOrCancel: true,
		})
	case argGenerator.MethodInputType.AssignableTo(orderModifyParam):
		input = reflect.ValueOf(&order.Modify{
			Exchange:          exchName,
			Type:              order.Limit,
			Side:              order.Buy,
			Pair:              argGenerator.AssetParams.Pair,
			AssetType:         argGenerator.AssetParams.Asset,
			Price:             1337,
			Amount:            1,
			ClientOrderID:     "13371337",
			OrderID:           "1337",
			ImmediateOrCancel: true,
		})
	case argGenerator.MethodInputType.AssignableTo(orderCancelParam):
		input = reflect.ValueOf(&order.Cancel{
			Exchange:  exchName,
			Type:      order.Limit,
			Side:      order.Buy,
			Pair:      argGenerator.AssetParams.Pair,
			AssetType: argGenerator.AssetParams.Asset,
			OrderID:   "1337",
		})
	case argGenerator.MethodInputType.AssignableTo(orderCancelsParam):
		input = reflect.ValueOf([]order.Cancel{
			{
				Exchange:  exchName,
				Type:      order.Market,
				Side:      order.Buy,
				Pair:      argGenerator.AssetParams.Pair,
				AssetType: argGenerator.AssetParams.Asset,
				OrderID:   "1337",
			},
		})
	case argGenerator.MethodInputType.AssignableTo(getOrdersRequestParam):
		input = reflect.ValueOf(&order.MultiOrderRequest{
			Type:        order.AnyType,
			Side:        order.AnySide,
			FromOrderID: "1337",
			AssetType:   argGenerator.AssetParams.Asset,
			Pairs:       currency.Pairs{argGenerator.AssetParams.Pair},
		})
	case argGenerator.MethodInputType.AssignableTo(marginTypeParam):
		input = reflect.ValueOf(margin.Isolated)
	case argGenerator.MethodInputType.AssignableTo(collateralModeParam):
		input = reflect.ValueOf(collateral.SingleMode)
	case argGenerator.MethodInputType.AssignableTo(positionChangeRequestParam):
		input = reflect.ValueOf(&margin.PositionChangeRequest{
			Exchange:                argGenerator.Exchange.GetName(),
			Pair:                    argGenerator.AssetParams.Pair,
			Asset:                   argGenerator.AssetParams.Asset,
			MarginType:              margin.Isolated,
			OriginalAllocatedMargin: 1337,
			NewAllocatedMargin:      1338,
		})
	case argGenerator.MethodInputType.AssignableTo(positionSummaryRequestParam):
		input = reflect.ValueOf(&futures.PositionSummaryRequest{
			Asset:     argGenerator.AssetParams.Asset,
			Pair:      argGenerator.AssetParams.Pair,
			Direction: order.Buy,
		})
	case argGenerator.MethodInputType.AssignableTo(positionsRequestParam):
		input = reflect.ValueOf(&futures.PositionsRequest{
			Asset:                     argGenerator.AssetParams.Asset,
			Pairs:                     currency.Pairs{argGenerator.AssetParams.Pair},
			StartDate:                 argGenerator.Start,
			EndDate:                   argGenerator.End,
			RespectOrderHistoryLimits: true,
		})
	case argGenerator.MethodInputType.AssignableTo(orderSideParam):
		input = reflect.ValueOf(order.Long)
	case argGenerator.MethodInputType.AssignableTo(int64Param):
		input = reflect.ValueOf(1337)
	case argGenerator.MethodInputType.AssignableTo(float64Param):
		input = reflect.ValueOf(1337.0)
	case argGenerator.MethodInputType.AssignableTo(latestRateRequest):
		input = reflect.ValueOf(&fundingrate.LatestRateRequest{
			Asset:                argGenerator.AssetParams.Asset,
			Pair:                 argGenerator.AssetParams.Pair,
			IncludePredictedRate: true,
		})
	default:
		input = reflect.Zero(argGenerator.MethodInputType)
	}
	argGenerator.argNum++

	return &input
}

// assetPair holds a currency pair associated with an asset
type assetPair struct {
	Pair  currency.Pair
	Asset asset.Item
}

// excludedMethodNames represent the functions that are not
// currently tested under this suite due to irrelevance
// or not worth checking yet
var excludedMethodNames = map[string]struct{}{
	"Setup":                          {}, // Is run via test setup
	"Start":                          {}, // Is run via test setup
	"SetDefaults":                    {}, // Is run via test setup
	"UpdateTradablePairs":            {}, // Is run via test setup
	"GetDefaultConfig":               {}, // Is run via test setup
	"FetchTradablePairs":             {}, // Is run via test setup
	"AuthenticateWebsocket":          {}, // Unnecessary websocket test
	"FlushWebsocketChannels":         {}, // Unnecessary websocket test
	"UnsubscribeToWebsocketChannels": {}, // Unnecessary websocket test
	"SubscribeToWebsocketChannels":   {}, // Unnecessary websocket test
	"UpdateCurrencyStates":           {}, // Not widely supported/implemented feature
	"CanTradePair":                   {}, // Not widely supported/implemented feature
	"CanTrade":                       {}, // Not widely supported/implemented feature
	"CanWithdraw":                    {}, // Not widely supported/implemented feature
	"CanDeposit":                     {}, // Not widely supported/implemented feature
	"GetCurrencyStateSnapshot":       {}, // Not widely supported/implemented feature
	"SetHTTPClientUserAgent":         {}, // standard base implementation
	"SetClientProxyAddress":          {}, // standard base implementation
	// Not widely supported/implemented futures endpoints
	"GetCollateralCurrencyForContract": {},
	"GetCurrencyForRealisedPNL":        {},
	"GetFuturesPositions":              {},
	"GetHistoricalFundingRates":        {},
	"IsPerpetualFutureCurrency":        {},
	"GetMarginRatesHistory":            {},
	"CalculatePNL":                     {},
	"CalculateTotalCollateral":         {},
	"ScaleCollateral":                  {},
	"GetPositionSummary":               {},
	"GetFuturesPositionSummary":        {},
	"GetFuturesPositionOrders":         {},
	"SetCollateralMode":                {},
	"GetCollateralMode":                {},
	"SetLeverage":                      {},
	"GetLeverage":                      {},
	"SetMarginType":                    {},
	"ChangePositionMargin":             {},
}

// blockedCIExchanges are exchanges that are not able to be tested on CI
var blockedCIExchanges = []string{
	"binance", // binance API is banned from executing within the US where github Actions is ran
	"bybit",   // bybit API is banned from executing within the US where github Actions is ran
}

var unsupportedExchangeNames = []string{
	"testexch",
	"alphapoint",
	"bitflyer", // Bitflyer has many "ErrNotYetImplemented, which is true, but not what we care to test for here
	"bittrex",  // the api is about to expire in March, and we haven't updated it yet
	"itbit",    // itbit has no way of retrieving pair data
	"btse",     // 	TODO rm once timeout issues resolved
	"poloniex", // 	outdated API // TODO rm once updated
}

// cryptoChainPerExchange holds the deposit address chain per exchange
var cryptoChainPerExchange = map[string]string{
	"binanceus": "ERC20",
	"bybit":     "ERC20",
	"gateio":    "ERC20",
}

// acceptable errors do not throw test errors, see below for why
var acceptableErrors = []error{
	common.ErrFunctionNotSupported,       // Shows API cannot perform function and developer has recognised this
	common.ErrNotYetImplemented,          // Shows API can perform function but developer has not implemented it yet
	asset.ErrNotSupported,                // Shows that valid and invalid asset types are handled
	request.ErrAuthRequestFailed,         // We must set authenticated requests properly in order to understand and better handle auth failures
	order.ErrUnsupportedOrderType,        // Should be returned if an ordertype like ANY is requested and the implementation knows to throw this specific error
	currency.ErrCurrencyPairEmpty,        // Demonstrates handling of EMPTYPAIR scenario and returns the correct error
	currency.ErrCurrencyNotSupported,     // Ensures a standard error is used for when a particular currency/pair is not supported by an exchange
	currency.ErrCurrencyNotFound,         // Semi-randomly selected currency pairs may not be found at an endpoint, so long as this is returned it is okay
	asset.ErrNotEnabled,                  // Allows distinction when checking for supported versus enabled
	request.ErrRateLimiterAlreadyEnabled, // If the rate limiter is already enabled, it is not an error
	context.DeadlineExceeded,             // If the context deadline is exceeded, it is not an error as only blockedCIExchanges use expired contexts by design
	order.ErrPairIsEmpty,                 // Is thrown when the empty pair and asset scenario for an order submission is sent in the Validate() function
	deposit.ErrAddressNotFound,           // Is thrown when an address is not found due to the exchange requiring valid API keys
	futures.ErrNotFuturesAsset,           // Is thrown when a futures function receives a non-futures asset
<<<<<<< HEAD
	futures.ErrNotPerpetualFuture,        // Is thrown when a futures function receives a non-perpetual future
	order.ErrExchangeLimitNotLoaded,      // Is thrown when the limits aren't loaded for a particular exchange, asset, pair
	order.ErrCannotValidateAsset,         // Is thrown when attempting to get order limits from an asset that is not yet loaded
	order.ErrCannotValidateBaseCurrency,  // Is thrown when attempting to get order limits from an base currency that is not yet loaded
	order.ErrCannotValidateQuoteCurrency, // Is thrown when attempting to get order limits from an quote currency that is not yet loaded
=======
	currency.ErrSymbolStringEmpty,        // Is thrown when a symbol string is empty for blank MatchSymbol func checks
>>>>>>> ceef7a14
}

// warningErrors will t.Log(err) when thrown to diagnose things, but not necessarily suggest
// that the implementation is in error
var warningErrors = []error{
	kline.ErrNoTimeSeriesDataToConvert, // No data returned for a candle isn't worth failing the test suite over necessarily
}

// getPairFromPairs prioritises more normal pairs for an increased
// likelihood of returning data from API endpoints
func getPairFromPairs(t *testing.T, p currency.Pairs) (currency.Pair, error) {
	t.Helper()
	pFmt, err := p.GetFormatting()
	if err != nil {
		return currency.Pair{}, err
	}
	goodEth := currency.NewPair(currency.ETH, currency.USDT).Format(pFmt)
	if p.Contains(goodEth, true) {
		return goodEth, nil
	}
	for i := range p {
		if p[i].Base.Equal(currency.ETH) {
			return p[i], nil
		}
	}
	goodBtc := currency.NewPair(currency.BTC, currency.USDT).Format(pFmt)
	if p.Contains(goodBtc, true) {
		return goodBtc, nil
	}
	for i := range p {
		if p[i].Base.Equal(currency.BTC) {
			return p[i], nil
		}
	}
	return p.GetRandomPair()
}

// isFiat helps determine fiat currency without using currency.storage
func isFiat(t *testing.T, c string) bool {
	t.Helper()
	var fiats = []string{
		currency.USD.Item.Lower,
		currency.AUD.Item.Lower,
		currency.EUR.Item.Lower,
		currency.CAD.Item.Lower,
		currency.TRY.Item.Lower,
		currency.UAH.Item.Lower,
		currency.RUB.Item.Lower,
		currency.RUR.Item.Lower,
		currency.JPY.Item.Lower,
		currency.HKD.Item.Lower,
		currency.SGD.Item.Lower,
		currency.ZUSD.Item.Lower,
		currency.ZEUR.Item.Lower,
		currency.ZCAD.Item.Lower,
		currency.ZJPY.Item.Lower,
	}
	for i := range fiats {
		if fiats[i] == c {
			return true
		}
	}
	return false
}

// disruptFormatting adds in an unused delimiter and strange casing features to
// ensure format currency pair is used throughout the code base.
func disruptFormatting(t *testing.T, p currency.Pair) (currency.Pair, error) {
	t.Helper()
	if p.Base.IsEmpty() {
		return currency.EMPTYPAIR, errors.New("cannot disrupt formatting as base is not populated")
	}
	// NOTE: Quote can be empty for margin funding
	return currency.Pair{
		Base:      p.Base.Upper(),
		Quote:     p.Quote.Lower(),
		Delimiter: "-TEST-DELIM-",
	}, nil
}

func getExchangeCredentials(exchangeName string) config.APICredentialsConfig {
	var resp config.APICredentialsConfig
	switch exchangeName {
	case "lbank":
		// these are just random keys, they are not usable
		resp.Key = `MIIBIjANBgkqhkiG9w0BAQEFAAOCAQ8AMIIBCgKCAQEA3R2vuz3cpQUbCX0TgYZL
TiLSxUXdrvVEIyoqQyxNf+9fmHLEBrsO1s1msIKvWg24gdbLWXQ6NBCygO8OvZpm
+lfXD4MRv/0PxxIAkaD6Iplhv+qbae8nJkYQOpDJF3bPC9LCKfchCnRpZoGqkHgS
GqOBU13UDZ8BM1SaOLVBzcmE/iJCLPQPORNSzfLSb8TC+woe0AcaDmF9KjIzXPd0
Slacp1ZgZ+yIi1B5/akwxu6sGzHov6weXj/v9K8nUhL9+oPMd8FNzZ+z3viHY0fm
yWiHBywwlh4LgzrjGTUdUk9msjSr2rwjTdCp268A8ECC1fChvhdJfO3lYVj8ltDb
OQIDAQAB`
		resp.Secret = `MIIEvgIBADANBgkqhkiG9w0BAQEFAASCBKgwggSkAgEAAoIBAQDdHa+7PdylBRsJ
fROBhktOItLFRd2u9UQjKipDLE1/71+YcsQGuw7WzWawgq9aDbiB1stZdDo0ELKA
7w69mmb6V9cPgxG//Q/HEgCRoPoimWG/6ptp7ycmRhA6kMkXds8L0sIp9yEKdGlm
gaqQeBIao4FTXdQNnwEzVJo4tUHNyYT+IkIs9A85E1LN8tJvxML7Ch7QBxoOYX0q
MjNc93RKVpynVmBn7IiLUHn9qTDG7qwbMei/rB5eP+/0rydSEv36g8x3wU3Nn7Pe
+IdjR+bJaIcHLDCWHguDOuMZNR1ST2ayNKvavCNN0KnbrwDwQILV8KG+F0l87eVh
WPyW0Ns5AgMBAAECggEAdBs7hJmWO7yzlsbrsC7BajUU8eue3VkCv2hLqtwfkdcz
HkzdLB+bSiWvD25//0yHHv6X5tAGJALEiLl+xwbFnhzz27xaXLLYTxLf45hg4Dwk
PO9HTlf6+bj+mpIeVcjYLYAs3nZbDi9UjTP3SUcTUpOavBjf2YstyTNai/55oEF/
x+ulzP/OISVhKrk5iiSKgjB4KyFpQnBWyluTmnlNS17/T/k6FkECQFgNpzbUmHTH
Yq+s0I9fGXMMvsNnnoJjX6ALe9fkMjY6ijeA45plDeBZp+5J8uGOKV+/iTCNzm5o
wrQKPz335+tTZgsDdKLUFA9Rwmkcpn4PShOtnR6aZQKBgQD9tzFlomqt/mSWbHAV
Gfjog9snlvgEWBIUjfP5Ow79rbz0cGcL3GAexwKK1dwNmMHDx+fu4uVAIf0dM5aT
xfdp/I4OTkxOFcIupu+L4gmz1vY32pFLPQYbp+9oOAMy4thUFb5o/Dsq2g65e2BC
+gNALEWxPuhNYbI7c0cu5Y7AJwKBgQDfG1ovhNlETJO+oli25csayRwgm/qll4fH
sOnYospQiJ3ka0WjPT6NY8m2anWDp7+/guIwq+xXVF6wQNxNZc+6/MgNJo2R3XG5
FKPH5FYgI52Zv6VN1AUhdfInDpKQXQ8vWO6HV+/uJmHeZK2+D6nycN4dL2h7ElK/
sCthmNtFnwKBgQDCGdaGpLzspAScOBV/b0FH0Shmn07bM+2RIBCYiaAsXzCB6URM
hKpcoW/Ge1pAZK9IcrVzws4URGx6XK9EGl3wDbE4LJqf2nGWc0wsPh+iIEB59pLV
drgnjFDR8Jgx4+4QVho4A0/Ytr4xFLxOQSsfez9OHIxoNue+J7E7pY+SXQKBgBTT
0tl4x2eO1oQHV8zLKui3OX750K5AtRY5N7tXhxd5iXPXZ8rTXtGILT5wNcQylr3k
FAWDJy8H20cM5wP6qyfDjVFc9f5V89XZTWjNshSR/pZpw56+WjRDdHWc8KW1akN7
Q9kypl1PC/fc4jNJ9w2A59tFn7VNgpgOdB5KTL31AoGBAN3BIjKXzoOJnVGL3bja
SYC2m+JcRn/mVO7I5Hop8GDoWXPFAnPNx1YKSpRLM/EV+ukUJsOV/LTPb7BsXMsJ
IY9SZceJS6glsxt+blFxGEpypyv13xW+jeCrPjlxQX2TNbL0KwHqvm1zMnM9bss/
Rsd80LrBCVI8ctzrvYRFSugC`
	default:
		resp.Key = "realKey"
		resp.Secret = "YXBpU2VjcmV0" // base64 encoded "apiSecret"
		resp.ClientID = "realClientID"
	}
	return resp
}

func isCITest() bool {
	ci := os.Getenv("CI")
	return ci == "true" /* github actions */ || ci == "True" /* appveyor */
}

func isAppVeyor() bool {
	ci := os.Getenv("APPVEYOR")
	return ci == "True"
}

func is32BitJob() bool {
	ci := os.Getenv("GITHUB_JOB")
	return ci == "backend-32bit"
}<|MERGE_RESOLUTION|>--- conflicted
+++ resolved
@@ -609,15 +609,12 @@
 	order.ErrPairIsEmpty,                 // Is thrown when the empty pair and asset scenario for an order submission is sent in the Validate() function
 	deposit.ErrAddressNotFound,           // Is thrown when an address is not found due to the exchange requiring valid API keys
 	futures.ErrNotFuturesAsset,           // Is thrown when a futures function receives a non-futures asset
-<<<<<<< HEAD
+	currency.ErrSymbolStringEmpty,        // Is thrown when a symbol string is empty for blank MatchSymbol func checks
 	futures.ErrNotPerpetualFuture,        // Is thrown when a futures function receives a non-perpetual future
 	order.ErrExchangeLimitNotLoaded,      // Is thrown when the limits aren't loaded for a particular exchange, asset, pair
 	order.ErrCannotValidateAsset,         // Is thrown when attempting to get order limits from an asset that is not yet loaded
 	order.ErrCannotValidateBaseCurrency,  // Is thrown when attempting to get order limits from an base currency that is not yet loaded
 	order.ErrCannotValidateQuoteCurrency, // Is thrown when attempting to get order limits from an quote currency that is not yet loaded
-=======
-	currency.ErrSymbolStringEmpty,        // Is thrown when a symbol string is empty for blank MatchSymbol func checks
->>>>>>> ceef7a14
 }
 
 // warningErrors will t.Log(err) when thrown to diagnose things, but not necessarily suggest
